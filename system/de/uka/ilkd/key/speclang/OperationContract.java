// This file is part of KeY - Integrated Deductive Software Design
// Copyright (C) 2001-2009 Universitaet Karlsruhe, Germany
//                         Universitaet Koblenz-Landau, Germany
//                         Chalmers University of Technology, Sweden
//
// The KeY system is protected by the GNU General Public License. 
// See LICENSE.TXT for details.
//
//

package de.uka.ilkd.key.speclang;

<<<<<<< HEAD
import de.uka.ilkd.key.java.Services;
import de.uka.ilkd.key.logic.Term;
=======
import java.util.Map;

import de.uka.ilkd.key.collection.ImmutableList;
import de.uka.ilkd.key.collection.ImmutableSet;
import de.uka.ilkd.key.java.Services;
import de.uka.ilkd.key.logic.LocationDescriptor;
>>>>>>> 6f293224
import de.uka.ilkd.key.logic.op.*;


/**
 * A contract about an operation, consisting of a precondition, a 
 * postcondition, a modifies clause, and a modality.
 */
public interface OperationContract {
    
    /**
     * Returns the unique internal name of the contract.
     */
    public String getName();
    
    /**
     * Returns the displayed name of the contract.
     */
    public String getDisplayName();
    
    /**
     * Returns the ProgramMethod representing the operation to which the 
     * contract belongs.
     */
    public ProgramMethod getProgramMethod();
    
    /**
     * Returns the modality of the contract.
     */
    public Modality getModality();
   
    /**
     * Returns the precondition of the contract.
     */
<<<<<<< HEAD
    public FormulaWithAxioms getPre(ProgramVariable selfVar, 
                                    ListOfProgramVariable paramVars,
=======
    public FormulaWithAxioms getPre(ParsableVariable selfVar, 
                                    ImmutableList<ParsableVariable> paramVars,
>>>>>>> 6f293224
                                    Services services);

    /**
     * Returns the postcondition of the contract.
     */
<<<<<<< HEAD
    public FormulaWithAxioms getPost(ProgramVariable selfVar, 
                                     ListOfProgramVariable paramVars, 
                                     ProgramVariable resultVar, 
                                     ProgramVariable excVar,
                                     Term heapAtPre,
=======
    public FormulaWithAxioms getPost(ParsableVariable selfVar, 
                                     ImmutableList<ParsableVariable> paramVars, 
                                     ParsableVariable resultVar, 
                                     ParsableVariable excVar,
                                     /*inout*/ Map<Operator, Function/* at pre */> atPreFunctions,
>>>>>>> 6f293224
                                     Services services);

    /**
     * Returns the modifies clause of the contract.
     */
<<<<<<< HEAD
    public Term getModifies(ProgramVariable selfVar, 
                            ListOfProgramVariable paramVars,
                            Services services);
=======
    public ImmutableSet<LocationDescriptor> getModifies(ParsableVariable selfVar, 
                                               ImmutableList<ParsableVariable> paramVars,
                                               Services services);
>>>>>>> 6f293224
    

    /**
     * Returns the union of this contract and those in the passed array. 
     * Probably you want to use SpecificationRepository.combineContracts()
     * instead, which additionally takes care that the combined contract can be 
     * loaded later.
     */
    public OperationContract union(OperationContract[] others, 
                                   String name, 
                                   String displayName, 
                                   Services services);
    
    /**
     * Returns another contract like this one, except that it refers to the 
     * passed program method.
     */
    public OperationContract replaceProgramMethod(ProgramMethod pm,
	    					  Services services);
    
    /**
     * Returns another contract like this one, except that the passed term
     * has been added as a precondition.
     */
    public OperationContract addPre(FormulaWithAxioms addedPre,
	    			    ParsableVariable selfVar, 
                                    ImmutableList<ParsableVariable> paramVars,
                                    Services services);
        
    /**
     * Returns the contract in pretty HTML format.
     */
    public String getHTMLText(Services services);
}<|MERGE_RESOLUTION|>--- conflicted
+++ resolved
@@ -10,18 +10,12 @@
 
 package de.uka.ilkd.key.speclang;
 
-<<<<<<< HEAD
+import de.uka.ilkd.key.collection.ImmutableList;
 import de.uka.ilkd.key.java.Services;
 import de.uka.ilkd.key.logic.Term;
-=======
-import java.util.Map;
-
-import de.uka.ilkd.key.collection.ImmutableList;
-import de.uka.ilkd.key.collection.ImmutableSet;
-import de.uka.ilkd.key.java.Services;
-import de.uka.ilkd.key.logic.LocationDescriptor;
->>>>>>> 6f293224
-import de.uka.ilkd.key.logic.op.*;
+import de.uka.ilkd.key.logic.op.Modality;
+import de.uka.ilkd.key.logic.op.ProgramMethod;
+import de.uka.ilkd.key.logic.op.ProgramVariable;
 
 
 /**
@@ -54,45 +48,26 @@
     /**
      * Returns the precondition of the contract.
      */
-<<<<<<< HEAD
     public FormulaWithAxioms getPre(ProgramVariable selfVar, 
-                                    ListOfProgramVariable paramVars,
-=======
-    public FormulaWithAxioms getPre(ParsableVariable selfVar, 
-                                    ImmutableList<ParsableVariable> paramVars,
->>>>>>> 6f293224
+	    			    ImmutableList<ProgramVariable> paramVars,
                                     Services services);
 
     /**
      * Returns the postcondition of the contract.
      */
-<<<<<<< HEAD
     public FormulaWithAxioms getPost(ProgramVariable selfVar, 
-                                     ListOfProgramVariable paramVars, 
+                                     ImmutableList<ProgramVariable> paramVars, 
                                      ProgramVariable resultVar, 
                                      ProgramVariable excVar,
                                      Term heapAtPre,
-=======
-    public FormulaWithAxioms getPost(ParsableVariable selfVar, 
-                                     ImmutableList<ParsableVariable> paramVars, 
-                                     ParsableVariable resultVar, 
-                                     ParsableVariable excVar,
-                                     /*inout*/ Map<Operator, Function/* at pre */> atPreFunctions,
->>>>>>> 6f293224
                                      Services services);
 
     /**
      * Returns the modifies clause of the contract.
      */
-<<<<<<< HEAD
     public Term getModifies(ProgramVariable selfVar, 
-                            ListOfProgramVariable paramVars,
+	    		    ImmutableList<ProgramVariable> paramVars,
                             Services services);
-=======
-    public ImmutableSet<LocationDescriptor> getModifies(ParsableVariable selfVar, 
-                                               ImmutableList<ParsableVariable> paramVars,
-                                               Services services);
->>>>>>> 6f293224
     
 
     /**
@@ -105,22 +80,6 @@
                                    String name, 
                                    String displayName, 
                                    Services services);
-    
-    /**
-     * Returns another contract like this one, except that it refers to the 
-     * passed program method.
-     */
-    public OperationContract replaceProgramMethod(ProgramMethod pm,
-	    					  Services services);
-    
-    /**
-     * Returns another contract like this one, except that the passed term
-     * has been added as a precondition.
-     */
-    public OperationContract addPre(FormulaWithAxioms addedPre,
-	    			    ParsableVariable selfVar, 
-                                    ImmutableList<ParsableVariable> paramVars,
-                                    Services services);
         
     /**
      * Returns the contract in pretty HTML format.
