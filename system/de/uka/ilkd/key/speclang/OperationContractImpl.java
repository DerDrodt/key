--- conflicted
+++ resolved
@@ -38,18 +38,14 @@
     private final ProgramMethod programMethod;
     private final Modality modality;
     private final FormulaWithAxioms originalPre;
-<<<<<<< HEAD
-    private final FormulaWithAxioms originalPost;    
     private final FormulaWithAxioms originalWorkingSpacePost;
     private final Term originalWorkingSpace;
     private final Term originalConstructedWorkingSpace;
     private final Term originalReentrantWorkingSpace;
     private final Term originalCallerWorkingSpace;
     private final SetOfLocationDescriptor originalModifies;
-=======
     private final FormulaWithAxioms originalPost;
     private final ImmutableSet<LocationDescriptor> originalModifies;
->>>>>>> 032cf20a
     private final ParsableVariable originalSelfVar;
     private final ImmutableList<ParsableVariable> originalParamVars;
     private final ParsableVariable originalResultVar;
@@ -82,16 +78,12 @@
             		         Modality modality,
             		         FormulaWithAxioms pre,
             		         FormulaWithAxioms post,
-<<<<<<< HEAD
                                  FormulaWithAxioms workingSpacePost,
-            		         SetOfLocationDescriptor modifies,
                                  Term workingSpace,
                                  Term constructedWorkingSpace,
                                  Term reentrantWorkingSpace,
                                  Term callerWorkingSpace,
-=======
             		         ImmutableSet<LocationDescriptor> modifies,
->>>>>>> 032cf20a
             		         ParsableVariable selfVar,
             		         ImmutableList<ParsableVariable> paramVars,
             		         ParsableVariable resultVar,
@@ -137,7 +129,6 @@
     //internal methods
     //-------------------------------------------------------------------------
     
-<<<<<<< HEAD
     private Map /*Operator -> Term*/<Term, Term> getReplaceMap(
                 Term self, 
                 ListOfTerm params, 
@@ -199,10 +190,7 @@
         return result;
     }    
     
-    private Map /*Operator -> Operator*/<Operator, Operator> getReplaceMap(
-=======
     private Map <Operator, Operator> getReplaceMap(
->>>>>>> 032cf20a
 	    				ParsableVariable selfVar, 
 	    				ImmutableList<ParsableVariable> paramVars, 
 	    				ParsableVariable resultVar, 
