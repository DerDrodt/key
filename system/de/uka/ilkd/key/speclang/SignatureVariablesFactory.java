// This file is part of KeY - Integrated Deductive Software Design
// Copyright (C) 2001-2009 Universitaet Karlsruhe, Germany
//                         Universitaet Koblenz-Landau, Germany
//                         Chalmers University of Technology, Sweden
//
// The KeY system is protected by the GNU General Public License. 
// See LICENSE.TXT for details.
//
//

package de.uka.ilkd.key.speclang;

import de.uka.ilkd.key.collection.ImmutableList;
import de.uka.ilkd.key.collection.ImmutableSLList;
import de.uka.ilkd.key.java.Services;
import de.uka.ilkd.key.java.abstraction.KeYJavaType;
import de.uka.ilkd.key.logic.Name;
import de.uka.ilkd.key.logic.NamespaceSet;
import de.uka.ilkd.key.logic.ProgramElementName;
<<<<<<< HEAD
import de.uka.ilkd.key.logic.op.*;
import de.uka.ilkd.key.logic.sort.ArrayOfSort;
=======
import de.uka.ilkd.key.logic.op.LocationVariable;
import de.uka.ilkd.key.logic.op.ParsableVariable;
import de.uka.ilkd.key.logic.op.ProgramMethod;
import de.uka.ilkd.key.logic.op.ProgramVariable;
>>>>>>> 6f293224


/**
 * Convenience class for creating variables to represent the 
 * elements of an operation's signature.
 * (Creating such variables is necessary in a number of situations,
 * such as when creating or applying an operation contract, or when
 * creating a proof obligation)
 */
public class SignatureVariablesFactory {
    
    public static final SignatureVariablesFactory INSTANCE 
        = new SignatureVariablesFactory();
    
    
    //-------------------------------------------------------------------------
    //constructors
    //-------------------------------------------------------------------------
    
    private SignatureVariablesFactory() {
    }
    
    

    //-------------------------------------------------------------------------
    //internal methods
    //-------------------------------------------------------------------------
    
    /**
     * Returns an available name constructed by affixing a counter to the passed 
     * base name.
     */
    private ProgramElementName getNewName(Services services, 
                                          String baseName,
                                          boolean makeNameUnique) {
        if(!makeNameUnique) {
            return new ProgramElementName(baseName);
        }
        
        NamespaceSet namespaces = services.getNamespaces();
            
        int i = 0;
        ProgramElementName name;
        do {
            name = new ProgramElementName(baseName + "_" + i++);
        } while(namespaces.lookup(name) != null);
        
        return name;
    }
    

    
    //-------------------------------------------------------------------------
    //public interface
    //-------------------------------------------------------------------------
    
    /**
     * Creates a program variable for "self".
     */
    public ProgramVariable createSelfVar(Services services, 
                                         ProgramMethod pm,
                                         boolean makeNameUnique) {
        if(pm.isStatic()) {
            return null;
        } else {
            return new LocationVariable(getNewName(services, 
                                                   "self",
                                                   makeNameUnique), 
                                        pm.getContainerType());
        }
    }
    
    
    /**
     * Creates program variables for the parameters.
     */
<<<<<<< HEAD
    public ListOfProgramVariable createParamVars(Services services, 
                                                 ProgramMethod pm,
                                                 boolean makeNamesUnique) {
        ListOfProgramVariable result = SLListOfProgramVariable.EMPTY_LIST;
=======
    public ImmutableList<ParsableVariable> createParamVars(Services services, 
                                                  ProgramMethod pm,
                                                  boolean makeNamesUnique) {
        ImmutableList<ParsableVariable> result = ImmutableSLList.<ParsableVariable>nil();
>>>>>>> 6f293224
        for(int i = 0; i < pm.getParameterDeclarationCount(); i++) {
            KeYJavaType parType = pm.getParameterType(i);
            String parName = pm.getParameterDeclarationAt(i)
                               .getVariableSpecification()
                               .getName();
            ProgramElementName parPEN = getNewName(services, 
                                                   parName,
                                                   makeNamesUnique);
            result = result.append(new LocationVariable(parPEN, parType));
        }        
        return result;
    }
    
    
    /**
     * Creates a program variable for the result.
     */
    public ProgramVariable createResultVar(Services services, 
                                           ProgramMethod pm,
                                           boolean makeNameUnique) {
        return (pm.getKeYJavaType() == null
                ? null
                : new LocationVariable(getNewName(services, 
                                                  "result",
                                                  makeNameUnique),
                                       pm.getKeYJavaType()));
    }
    
    
    /**
     * Creates a program variable for the thrown exception.
     */
    public ProgramVariable createExcVar(Services services, 
                                        ProgramMethod pm,
                                        boolean makeNameUnique) {
        return new LocationVariable(getNewName(services, "exc", makeNameUnique),
                                    services.getJavaInfo().getTypeByClassName(
                                                   "java.lang.Throwable"));
        
    }
    
    
    public Function createHeapAtPreFunc(Services services,
	    			        boolean makeNameUnique) {
	return new Function(new Name(getNewName(services, "heapAtPre", makeNameUnique).toString()),
		            services.getTypeConverter().getHeapLDT().targetSort(), 
		            new ArrayOfSort());
    }
}
    <|MERGE_RESOLUTION|>--- conflicted
+++ resolved
@@ -10,6 +10,7 @@
 
 package de.uka.ilkd.key.speclang;
 
+import de.uka.ilkd.key.collection.ImmutableArray;
 import de.uka.ilkd.key.collection.ImmutableList;
 import de.uka.ilkd.key.collection.ImmutableSLList;
 import de.uka.ilkd.key.java.Services;
@@ -17,15 +18,11 @@
 import de.uka.ilkd.key.logic.Name;
 import de.uka.ilkd.key.logic.NamespaceSet;
 import de.uka.ilkd.key.logic.ProgramElementName;
-<<<<<<< HEAD
-import de.uka.ilkd.key.logic.op.*;
-import de.uka.ilkd.key.logic.sort.ArrayOfSort;
-=======
+import de.uka.ilkd.key.logic.op.Function;
 import de.uka.ilkd.key.logic.op.LocationVariable;
-import de.uka.ilkd.key.logic.op.ParsableVariable;
 import de.uka.ilkd.key.logic.op.ProgramMethod;
 import de.uka.ilkd.key.logic.op.ProgramVariable;
->>>>>>> 6f293224
+import de.uka.ilkd.key.logic.sort.Sort;
 
 
 /**
@@ -102,17 +99,10 @@
     /**
      * Creates program variables for the parameters.
      */
-<<<<<<< HEAD
-    public ListOfProgramVariable createParamVars(Services services, 
-                                                 ProgramMethod pm,
-                                                 boolean makeNamesUnique) {
-        ListOfProgramVariable result = SLListOfProgramVariable.EMPTY_LIST;
-=======
-    public ImmutableList<ParsableVariable> createParamVars(Services services, 
+    public ImmutableList<ProgramVariable> createParamVars(Services services, 
                                                   ProgramMethod pm,
                                                   boolean makeNamesUnique) {
-        ImmutableList<ParsableVariable> result = ImmutableSLList.<ParsableVariable>nil();
->>>>>>> 6f293224
+        ImmutableList<ProgramVariable> result = ImmutableSLList.<ProgramVariable>nil();
         for(int i = 0; i < pm.getParameterDeclarationCount(); i++) {
             KeYJavaType parType = pm.getParameterType(i);
             String parName = pm.getParameterDeclarationAt(i)
@@ -159,7 +149,7 @@
 	    			        boolean makeNameUnique) {
 	return new Function(new Name(getNewName(services, "heapAtPre", makeNameUnique).toString()),
 		            services.getTypeConverter().getHeapLDT().targetSort(), 
-		            new ArrayOfSort());
+		            new ImmutableArray<Sort>());
     }
 }
     