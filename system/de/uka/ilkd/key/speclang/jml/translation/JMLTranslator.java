--- conflicted
+++ resolved
@@ -10,24 +10,11 @@
 
 package de.uka.ilkd.key.speclang.jml.translation;
 
-import java.util.Map;
-
 import de.uka.ilkd.key.collection.ImmutableList;
-import de.uka.ilkd.key.collection.ImmutableSLList;
-import de.uka.ilkd.key.collection.DefaultImmutableSet;
-import de.uka.ilkd.key.collection.ImmutableSet;
 import de.uka.ilkd.key.java.Services;
 import de.uka.ilkd.key.java.abstraction.KeYJavaType;
-<<<<<<< HEAD
 import de.uka.ilkd.key.logic.Term;
-import de.uka.ilkd.key.logic.op.*;
-=======
-import de.uka.ilkd.key.logic.LocationDescriptor;
-import de.uka.ilkd.key.logic.op.Function;
-import de.uka.ilkd.key.logic.op.LogicVariable;
-import de.uka.ilkd.key.logic.op.Operator;
-import de.uka.ilkd.key.logic.op.ParsableVariable;
->>>>>>> 6f293224
+import de.uka.ilkd.key.logic.op.ProgramVariable;
 import de.uka.ilkd.key.speclang.FormulaWithAxioms;
 import de.uka.ilkd.key.speclang.PositionedString;
 import de.uka.ilkd.key.speclang.translation.SLTranslationException;
@@ -52,19 +39,11 @@
     public FormulaWithAxioms translateExpression(
 	    				PositionedString expr,
                                         KeYJavaType specInClass,
-<<<<<<< HEAD
                                         ProgramVariable selfVar, 
-                                        ListOfProgramVariable paramVars,
+                                        ImmutableList<ProgramVariable> paramVars,
                                         ProgramVariable resultVar,
                                         ProgramVariable excVar,
                                         Term heapAtPre) 
-=======
-                                        ParsableVariable selfVar, 
-                                        ImmutableList<ParsableVariable> paramVars,
-                                        ParsableVariable resultVar,
-                                        ParsableVariable excVar,
-                                        Map<Operator,Function/*(atPre)*/> atPreFunctions) 
->>>>>>> 6f293224
             throws SLTranslationException {
         assert expr != null;
         assert specInClass != null;
@@ -101,19 +80,11 @@
     public FormulaWithAxioms translateSignalsExpression(
 	    				PositionedString signalsExpr,
                                         KeYJavaType specInClass,
-<<<<<<< HEAD
                                         ProgramVariable selfVar, 
-                                        ListOfProgramVariable paramVars, 
+                                        ImmutableList<ProgramVariable> paramVars, 
                                         ProgramVariable resultVar, 
                                         ProgramVariable excVar,
                                         Term heapAtPre)
-=======
-                                        ParsableVariable selfVar, 
-                                        ImmutableList<ParsableVariable> paramVars, 
-                                        ParsableVariable resultVar, 
-                                        ParsableVariable excVar,
-                                        Map<Operator, Function/* atPre */> atPreFunctions)
->>>>>>> 6f293224
             throws SLTranslationException {
         
         KeYJMLParser parser = new KeYJMLParser(signalsExpr,
@@ -173,19 +144,11 @@
     /**
      * Translates an expression as it occurs in JML assignable-clauses.
      */
-<<<<<<< HEAD
     public Term translateAssignableExpression(
                                     	PositionedString assignableExpr,
                                         KeYJavaType specInClass,
                                         ProgramVariable selfVar, 
-                                        ListOfProgramVariable paramVars)
-=======
-    public ImmutableSet<LocationDescriptor> translateAssignableExpression(
-                                    	PositionedString assignableExpr,
-                                        KeYJavaType specInClass,
-                                        ParsableVariable selfVar, 
-                                        ImmutableList<ParsableVariable> paramVars)
->>>>>>> 6f293224
+                                        ImmutableList<ProgramVariable> paramVars)
             throws SLTranslationException {        
             
         KeYJMLParser parser = new KeYJMLParser(assignableExpr,
@@ -197,11 +160,6 @@
                                                null,
                                                null);
         
-<<<<<<< HEAD
-=======
-        ImmutableSet<LocationDescriptor> result = DefaultImmutableSet.<LocationDescriptor>nil();
-        
->>>>>>> 6f293224
 //      System.out.println("JMLTranslator.translateAssignableExpression("+assignableExpr+") results: ");
 
         Term result = parser.parseAssignable();
@@ -213,11 +171,7 @@
     }
     
     
-<<<<<<< HEAD
-    public ListOfProgramVariable translateVariableDeclaration(PositionedString variableDecl) 
-=======
-    public ImmutableList<LogicVariable> translateVariableDeclaration(PositionedString variableDecl) 
->>>>>>> 6f293224
+    public ImmutableList<ProgramVariable> translateVariableDeclaration(PositionedString variableDecl) 
             throws SLTranslationException {
         KeYJMLParser parser = new KeYJMLParser(variableDecl,
                                                services,
@@ -228,15 +182,7 @@
                                                null,
                                                null);
         
-<<<<<<< HEAD
-        ListOfProgramVariable result = parser.parseVariableDeclaration();
-=======
-        ImmutableList<LogicVariable> result = ImmutableSLList.<LogicVariable>nil();
-        
-//      System.out.println("JMLTranslator.translateVariableDeclaration("+variableDecl+") results: ");
-
-        result = parser.parseVariableDeclaration();
->>>>>>> 6f293224
+        ImmutableList<ProgramVariable> result = parser.parseVariableDeclaration();
         
 //      System.out.println(result);
 //      System.out.println();
