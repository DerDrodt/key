--- conflicted
+++ resolved
@@ -22,20 +22,7 @@
     import de.uka.ilkd.key.java.JavaInfo;
     import de.uka.ilkd.key.java.Position;
     import de.uka.ilkd.key.java.Services;
-<<<<<<< HEAD
-    import de.uka.ilkd.key.java.abstraction.ArrayType;
-    import de.uka.ilkd.key.java.abstraction.Constructor;
-    import de.uka.ilkd.key.java.abstraction.Field;
-    import de.uka.ilkd.key.java.abstraction.IteratorOfField;
-    import de.uka.ilkd.key.java.abstraction.IteratorOfKeYJavaType;
-    import de.uka.ilkd.key.java.abstraction.KeYJavaType;
-    import de.uka.ilkd.key.java.abstraction.ListOfField;
-    import de.uka.ilkd.key.java.abstraction.ListOfKeYJavaType;
-    import de.uka.ilkd.key.java.abstraction.PrimitiveType;
-    import de.uka.ilkd.key.java.abstraction.SLListOfKeYJavaType;
-=======
     import de.uka.ilkd.key.java.abstraction.*;
->>>>>>> 032cf20a
     import de.uka.ilkd.key.java.declaration.ArrayDeclaration;
     import de.uka.ilkd.key.java.declaration.ClassDeclaration;
     import de.uka.ilkd.key.java.declaration.TypeDeclaration;
@@ -43,38 +30,11 @@
     import de.uka.ilkd.key.java.expression.literal.BooleanLiteral;
     import de.uka.ilkd.key.java.expression.literal.IntLiteral;
     import de.uka.ilkd.key.java.recoderext.ImplicitFieldAdder;
-<<<<<<< HEAD
-    import de.uka.ilkd.key.java.StatementBlock;
-    import de.uka.ilkd.key.logic.BasicLocationDescriptor;
-    import de.uka.ilkd.key.logic.EverythingLocationDescriptor;
-    import de.uka.ilkd.key.logic.IteratorOfTerm;
-    import de.uka.ilkd.key.logic.JavaBlock; 
-    import de.uka.ilkd.key.logic.ListOfTerm;
-    import de.uka.ilkd.key.logic.LocationDescriptor;
-    import de.uka.ilkd.key.logic.Name;
-    import de.uka.ilkd.key.logic.ProgramElementName;
-    import de.uka.ilkd.key.logic.SetAsListOfLocationDescriptor;
-    import de.uka.ilkd.key.logic.SetOfLocationDescriptor;
-    import de.uka.ilkd.key.logic.SLListOfTerm;
-    import de.uka.ilkd.key.logic.Term;
-    import de.uka.ilkd.key.logic.TermBuilder;
-    import de.uka.ilkd.key.logic.TermCreationException;
-    import de.uka.ilkd.key.logic.TermFactory;
-    import de.uka.ilkd.key.logic.ldt.LDT;
-    import de.uka.ilkd.key.logic.ldt.AbstractIntegerLDT;
-    import de.uka.ilkd.key.logic.op.*;
-    import de.uka.ilkd.key.logic.sort.AbstractSort;
-    import de.uka.ilkd.key.logic.sort.ArraySort;
-    import de.uka.ilkd.key.logic.sort.ObjectSort;
-    import de.uka.ilkd.key.logic.sort.Sort;
-    import de.uka.ilkd.key.logic.sort.SortDefiningSymbols;
-=======
     import de.uka.ilkd.key.logic.*;
     import de.uka.ilkd.key.logic.ldt.LDT;
     import de.uka.ilkd.key.logic.ldt.AbstractIntegerLDT;
     import de.uka.ilkd.key.logic.op.*;
     import de.uka.ilkd.key.logic.sort.*;
->>>>>>> 032cf20a
     import de.uka.ilkd.key.proof.AtPreFactory;
     import de.uka.ilkd.key.proof.OpReplacer;
     import de.uka.ilkd.key.proof.init.CreatedAttributeTermFactory;
@@ -1817,13 +1777,9 @@
 
 jmlprimary returns [JMLExpression result=null] throws SLTranslationException
 {
-<<<<<<< HEAD
     Term t=null, o1=null, o2=null, pre=null, dimTerm;
     ListOfTerm dimTerms = SLListOfTerm.EMPTY_LIST;
-=======
-    Term t;
     ImmutableList<Term> sl;
->>>>>>> 032cf20a
     KeYJavaType typ;
     ProgramMethod method;
     LinkedList<LocationVariable> args=null;
@@ -1936,7 +1892,6 @@
 	{
 	    raiseNotSupported("\\duration");
 	} 
-<<<<<<< HEAD
     |   CURRENT_MEMORY_AREA
     	{
     		ProgramVariable v = javaInfo.getDefaultMemoryArea();
@@ -2101,21 +2056,8 @@
     		t = tb.dot(t, javaInfo.getAttribute(ImplicitFieldAdder.IMPLICIT_MEMORY_AREA, javaInfo.getJavaLangObject()));
     		result = new JMLExpression(t);
     	}
-    |   TYPEOF "(" t=specexpression ")"
-=======
-	
-    |   SPACE LPAREN t=specexpression RPAREN
-	{
-	    raiseNotSupported("\\space");
-	} 
-	
-    |   WORKINGSPACE LPAREN t=expression RPAREN
-	{
-	    raiseNotSupported("\\working_space");
-	} 
 	
     |   TYPEOF LPAREN t=specexpression RPAREN
->>>>>>> 032cf20a
 	{
 	    result = new JMLExpression(services.getTypeConverter().getKeYJavaType(t), t);
 	} 
@@ -2144,7 +2086,6 @@
 		tb.TRUE(services));
 	    result = new JMLExpression(resTerm);
 	} 
-<<<<<<< HEAD
 	|   REENTRANT_SCOPE "(" t=specexpression ")"
 	{
 		Term resTerm = tb.dot(t, javaInfo.getAttribute(
@@ -2153,11 +2094,8 @@
     	result = new JMLExpression(resTerm);			
 	}
 		
-    |   INVARIANT_FOR "(" t=specexpression ")" 
-=======
 	
     |   INVARIANT_FOR LPAREN t=specexpression RPAREN 
->>>>>>> 032cf20a
 	{
 	    raiseNotSupported("\\invariant_for");
 	} 
