--- conflicted
+++ resolved
@@ -1633,34 +1633,7 @@
 	
     |   FRESH LPAREN list=expressionlist RPAREN
 	{
-<<<<<<< HEAD
-	    assert false : "not implemented";
-/*	    if (atPreFunctions == null) {
-                raiseError("JML construct " +
-                    "\\fresh not allowed in this context.");
-	    }
-    	    ProgramVariable createdAttribute
-            	= javaInfo.getAttribute(ImplicitFieldAdder.IMPLICIT_CREATED, 
-					javaInfo.getJavaLangObject());
-            AttributeOp ao = AttributeOp.getAttributeOp(createdAttribute);
-            Function atPreFunc = (Function) atPreFunctions.get(ao);
-	    if(atPreFunc == null) {
-                atPreFunc = APF.createAtPreFunction(ao, services);
-                atPreFunctions.put(ao, atPreFunc);
-                assert atPreFunc != null;
-	    }	    
-	    t = TB.tt();
-            Iterator<Term> it = sl.iterator();
-            while(it.hasNext()){
-            	Term n = it.next();
-            	Term fn = TB.and(TB.not(TB.equals(n, TB.NULL(services))), TB.equals(TB.func(atPreFunc, n), TB.FALSE(services)));
-            	t = TB.and(t, fn);
-            }
-            result = new SLExpression(t);
-*/
-=======
 	    raiseNotSupported("\\fresh");
->>>>>>> f5ee3ff4
 	} 
 	
     |   REACH LPAREN result=expression RPAREN
