// This file is part of KeY - Integrated Deductive Software Design
// Copyright (C) 2001-2010 Universitaet Karlsruhe, Germany
//                         Universitaet Koblenz-Landau, Germany
//                         Chalmers University of Technology, Sweden
//
// The KeY system is protected by the GNU General Public License. 
// See LICENSE.TXT for details.
//

/* -*-Antlr-*- */

header {
	package de.uka.ilkd.key.speclang.jml.translation;
}

class KeYJMLLexer extends Lexer;

options {
 	charVocabulary='\3'..'\ufffe';
 	codeGenMakeSwitchThreshold = 2;  // Some optimizations
	codeGenBitsetTestThreshold = 3;
	k=7;
}

tokens {
    BOOLEAN = "boolean";
    BYTE = "byte";
    FALSE = "false";
    INSTANCEOF = "instanceof";        
    INT = "int";
    LONG = "long";        
    NEW = "new";
    NULL = "null";    
    SHORT = "short";
    SUPER = "super";    
    THIS = "this";
    TRUE = "true";    
    VOID = "void";
}

AND : "&";
ANTIV : "<=!=>";
BIGINT : "\\bigint";
BITWISENOT : "~";
BSUM : "\\bsum";  //KeY extension, not official JML
COLON : ":";
COMMA : ",";
CREATED : "\\created";
CURRENT_MEMORY_AREA : "\\currentMemoryArea"; //KeY extension, not official JML
DIV : "/";
DOT : ".";
DOTDOT : "..";
DURATION : "\\duration";
ELEMTYPE : "\\elemtype";
EQUAL : "==";
EQUAL_SINGLE : "=";
EQV : "<==>";
EVERYTHING : "\\everything";
FRESH : "\\fresh"; 
GEQ : ">=";
GT : ">";
IMPLIES : "==>";
IMPLIESBACKWARD : "<==";
IN_IMMORTAL_MEMORY : "\\inImmortalMemory"; //KeY extension, not official JML
IN_OUTER_SCOPE : "\\inOuterScope"; //KeY extension, not official JML
INCLUSIVEOR : "|";
INTO : "\\into";
INV : "\\inv";
INVARIANT_FOR : "\\invariant_for";
IS_INITIALIZED : "\\is_initialized";
LARROW : "<-";
LBLNEG : "\\lblneg";
LBLPOS : "\\lblpos";
LBRACE : "{";
LEQ : "<=";
LOCKSET : "\\lockset";
LOGICALAND : "&&";
LOGICALOR : "||";
<<<<<<< HEAD
=======
LT : "<";
MAX_SPACE : "\\max_space"; //KeY extension, not official JML
MEMORY_AREA : "\\memoryArea"; //KeY extension, not official JML
>>>>>>> d557ff59
MINUS : "-";
MOD : "%";
MULT : "*";
NONNULLELEMENTS : "\\nonnullelements";
NON_NULL : "\\non_null";
NULLABLE : "\\nullable";
NOT : "!";
NOT_MODIFIED : "\\not_modified";
NOT_SPECIFIED : "\\not_specified";
NOTEQUAL : "!=";
NOTHING : "\\nothing";
NOWARN : "\\nowarn";
OLD : "\\old";
OTHER : "\\other";
OUTER_SCOPE : "\\outerScope"; //KeY extension, not official JML
PLUS : "+";
PRE : "\\pre";
PRIVATEDATA : "\\private_data";
QUESTIONMARK : "?";
RBRACE : "}";
REACH : "\\reach";
REACHLOCS : "\\reachLocs";
REAL : "\\real";
REENTRANT_SCOPE : "\\reentrantScope"; //KeY extension, not official JML
RESULT : "\\result";
RIGIDWORKINGSPACE : "\\rigid_working_space"; //KeY extension, not official JML
SAME : "\\same";
SEMI : ";";
SHIFTLEFT : "<<";
SHIFTRIGHT : ">>";
SPACE : "\\space";
TYPEOF : "\\typeof";
TYPE_SMALL : "\\type";
TYPE : "\\TYPE";
ST : "<:";
SUCH_THAT : "\\such_that";
UNSIGNEDSHIFTRIGHT : ">>>";
WORKINGSPACE : "\\working_space";
XOR : "^";

LOCSET : "\\locset";
EMPTYSET : "\\empty";
SINGLETON : "\\singleton";
UNION : "\\set_union";
INTERSECT : "\\intersect";
SETMINUS : "\\set_minus";
ALLFIELDS : "\\all_fields";
UNIONINF: "\\infinite_union";
DISJOINT : "\\disjoint";
SUBSET : "\\subset";
NEWELEMSFRESH : "\\new_elems_fresh";

SEQ : "\\seq";
SEQEMPTY : "\\seq_empty";
SEQSINGLETON : "\\seq_singleton";
SEQCONCAT : "\\seq_concat";
SEQSUB : "\\seq_sub";
SEQREVERSE : "\\seq_reverse";

MEASURED_BY : "\\measured_by";


LT_DISPATCH
     :
     ('<' (LETTER)+ '>') => IMPLICIT_IDENT {$setType(IDENT);}
    |
     LT {$setType(LT);}
    ;
    
protected LT : "<";

    
protected IMPLICIT_IDENT
options {
  paraphrase = "an implicit identifier (letters only)";
}
:
  '<' (LETTER)+ '>'
;


LPAREN
options {
  paraphrase = "`('";
}
	:
	'(' 
	;

RPAREN
options {
    paraphrase = "`)'";
}
:	')'
    ;

LBRACKET
options {
  paraphrase = "`['";
}
	:
	'[' 
	;

RBRACKET
options {
  paraphrase = "`]'";
}
	:
	']' 
	;

QUANTIFIER 
    :
        "\\forall" 
    |
        "\\exists"
    |
        "\\min"
    |
        "\\max"
    | 
        "\\num_of"
    |
        "\\product"
    |
        "\\sum"
    ;
    
protected
LETTER
options {
    paraphrase = "a letter";
}
    :
        'a'..'z'
    |
        'A'..'Z'
    |
        '_'
    |
        '$'
;

protected
DIGIT
options {
  paraphrase = "a digit";
}
	:	
        '0'..'9'
;

protected
HEXDIGIT
options {
  paraphrase = "a hexadecimal digit";
}
    :
        DIGIT | 'a' .. 'f'
              | 'A' .. 'F'
;

protected
LETTERORDIGIT
    :
        LETTER | DIGIT
;

IDENT
options {
    testLiterals = true;
    paraphrase = "an identifier";
}:
        LETTER (LETTERORDIGIT)*
;

HEXNUMERAL
    :
        '0'! ('x'!|'X'!) (HEXDIGIT)+
;

DIGITS
    :
        (DIGIT)+
;

CHAR_LITERAL:
        '\'' 
                ((' '..'&') |
                 ('('..'[') |
                 (']'..'~') |
                 ('\\' ('\'' | '\\' | 'n' | 'r' | 't' | 'b' | 'f' | '"' | 'u' HEXNUMERAL ))
                )
      '\''
    ;

STRING_LITERAL
options {
  paraphrase = "a string in double quotes";
}
    : '"'! ( ESC | ~('"'|'\\') )* '"'! 
    ;

protected
ESC
    :	'\\'
    (	'n'         { $setText("\n"); }
	|	'r' { $setText("\r"); }
	|	't' { $setText("\t"); }
	|	'b' { $setText("\b"); }
	|	'f' { $setText("\f"); }
	|	'"' { $setText("\""); }
	|	'\'' { $setText("'"); }
	|	'\\' { $setText("\\"); }
	|	':' { $setText ("\\:"); }
	|	' ' { $setText ("\\ "); }
    )
    ;

WS
options {
  paraphrase = "white space";
}
	:	(' '
	|	'\t'
	|	'\n'  { newline(); }
	|	'\r'
        |       '\u000C'
        |       '@')
		{ $setType(Token.SKIP); }
	;


INFORMAL_DESCRIPTION
options {
  paraphrase = "informal specification";
}
    : 
        "(*" 
        (
            '*' ~')'
        |	
            ~'*'
        )*
        "*)"
    ;

SL_COMMENT
options {
  paraphrase = "comment";
}

	:
	"//"
	(~'\n')* '\n'
	{ $setType(Token.SKIP); newline(); }
	;

DOC_COMMENT
options {
  paraphrase = "comment";
}
	:
	"/**"
	(
	        '\n' { newline(); }
	 |	'*' ~'/'
	 |	~'*'
	)*
	"*/"
	{ $setType(Token.SKIP);  }
	;<|MERGE_RESOLUTION|>--- conflicted
+++ resolved
@@ -76,12 +76,8 @@
 LOCKSET : "\\lockset";
 LOGICALAND : "&&";
 LOGICALOR : "||";
-<<<<<<< HEAD
-=======
-LT : "<";
 MAX_SPACE : "\\max_space"; //KeY extension, not official JML
 MEMORY_AREA : "\\memoryArea"; //KeY extension, not official JML
->>>>>>> d557ff59
 MINUS : "-";
 MOD : "%";
 MULT : "*";
