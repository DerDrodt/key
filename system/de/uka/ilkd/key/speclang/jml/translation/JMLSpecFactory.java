--- conflicted
+++ resolved
@@ -13,7 +13,6 @@
 import java.util.LinkedHashMap;
 import java.util.Map;
 
-<<<<<<< HEAD
 import de.uka.ilkd.key.gui.configuration.ProofSettings;
 import de.uka.ilkd.key.java.*;
 import de.uka.ilkd.key.java.abstraction.KeYJavaType;
@@ -26,28 +25,6 @@
 import de.uka.ilkd.key.proof.init.RTSJProfile;
 import de.uka.ilkd.key.speclang.*;
 import de.uka.ilkd.key.speclang.jml.pretranslation.*;
-=======
-import de.uka.ilkd.key.collection.*;
-import de.uka.ilkd.key.java.JavaInfo;
-import de.uka.ilkd.key.java.Services;
-import de.uka.ilkd.key.java.Statement;
-import de.uka.ilkd.key.java.StatementContainer;
-import de.uka.ilkd.key.java.abstraction.KeYJavaType;
-import de.uka.ilkd.key.java.declaration.LocalVariableDeclaration;
-import de.uka.ilkd.key.java.declaration.ParameterDeclaration;
-import de.uka.ilkd.key.java.declaration.VariableSpecification;
-import de.uka.ilkd.key.java.statement.BranchStatement;
-import de.uka.ilkd.key.java.statement.For;
-import de.uka.ilkd.key.java.statement.LoopStatement;
-import de.uka.ilkd.key.logic.*;
-import de.uka.ilkd.key.logic.op.*;
-import de.uka.ilkd.key.logic.sort.Sort;
-import de.uka.ilkd.key.speclang.*;
-import de.uka.ilkd.key.speclang.jml.pretranslation.Behavior;
-import de.uka.ilkd.key.speclang.jml.pretranslation.TextualJMLClassInv;
-import de.uka.ilkd.key.speclang.jml.pretranslation.TextualJMLLoopSpec;
-import de.uka.ilkd.key.speclang.jml.pretranslation.TextualJMLSpecCase;
->>>>>>> 032cf20a
 import de.uka.ilkd.key.speclang.translation.SLTranslationException;
 
 
@@ -196,19 +173,6 @@
      */
     private ImmutableSet<OperationContract> createJMLOperationContracts(
                                 ProgramMethod programMethod,
-<<<<<<< HEAD
-                                Behavior originalBehavior,
-                                ListOfPositionedString originalRequires,
-                                ListOfPositionedString originalAssignable,
-                                ListOfPositionedString originalEnsures,
-                                ListOfPositionedString originalSignals,
-                                ListOfPositionedString originalSignalsOnly,
-                                ListOfPositionedString originalDiverges,
-                                PositionedString originalWorkingSpace,
-                                PositionedString originalConstructedWorkingSpace,
-                                PositionedString originalCallerWorkingSpace,
-                                PositionedString originalReentrantWorkingSpace) 
-=======
                                 Behavior originalBehavior,                              
                                 PositionedString customName,
                                 ImmutableList<PositionedString> originalRequires,
@@ -216,9 +180,11 @@
                                 ImmutableList<PositionedString> originalEnsures,
                                 ImmutableList<PositionedString> originalSignals,
                                 ImmutableList<PositionedString> originalSignalsOnly,
-                                ImmutableList<PositionedString> originalDiverges,
+                                ImmutableList<PositionedString> originalDiverges,                               PositionedString originalWorkingSpace,
+                                PositionedString originalConstructedWorkingSpace,
+                                PositionedString originalCallerWorkingSpace,
+	PositionedString originalReentrantWorkingSpace,
                                 ImmutableList<ParsableVariable> paramVars) 
->>>>>>> 032cf20a
             throws SLTranslationException {
         assert programMethod != null;
         assert originalBehavior != null;
@@ -228,13 +194,7 @@
         assert originalSignals != null;
         assert originalSignalsOnly != null;
         assert originalDiverges != null;
-<<<<<<< HEAD
-        assert originalAssignable != null;
-//        assert originalWorkingSpace != null;
-        
-=======
-
->>>>>>> 032cf20a
+
         //create variables for self, parameters, result, exception,
         //and the map for atPre-Functions
         ParsableVariable selfVar = SVF.createSelfVar(services, 
@@ -266,7 +226,6 @@
                     null);
             requires = requires.conjoin(translated);        
         }
-<<<<<<< HEAD
         
         //translate working_space
         if(originalWorkingSpace==null){
@@ -363,9 +322,6 @@
                         atPreFunctions).getFormula();
          
         
-=======
-
->>>>>>> 032cf20a
         //translate assignable
         ImmutableSet<LocationDescriptor> assignable;
         if(originalAssignable.isEmpty()) {
@@ -578,14 +534,11 @@
                                     textualSpecCase.getSignals(),
                                     textualSpecCase.getSignalsOnly(),
                                     textualSpecCase.getDiverges(),
-<<<<<<< HEAD
                                     textualSpecCase.getWorkingSpace(),
                                     textualSpecCase.getConstructedWorkingSpace(),
                                     textualSpecCase.getCallerWorkingSpace(),
-                                    textualSpecCase.getReentrantWorkingSpace());
-=======
+                                    textualSpecCase.getReentrantWorkingSpace(),
                                     paramVars);
->>>>>>> 032cf20a
     }
 
     
@@ -697,23 +650,15 @@
     public LoopInvariant createJMLLoopInvariant(
                             ProgramMethod programMethod,
                             LoopStatement loop,
-<<<<<<< HEAD
-                            ListOfPositionedString originalInvariant,
-                            ListOfPositionedString originalSkolemDeclarations,
-                            ListOfPositionedString originalPredicates,
-                            ListOfPositionedString originalAssignable,
-                            PositionedString originalVariant,
-                            ListOfPositionedString originalParametrizedWorkingspace,
-                            PositionedString originalWorkingSpaceLocal,
-                            PositionedString originalWorkingSpaceConstructed,
-                            PositionedString originalWorkingSpaceReentrant) 
-=======
                             ImmutableList<PositionedString> originalInvariant,
                             ImmutableList<PositionedString> originalSkolemDeclarations,
                             ImmutableList<PositionedString> originalPredicates,
                             ImmutableList<PositionedString> originalAssignable,
-                            PositionedString originalVariant) 
->>>>>>> 032cf20a
+	PositionedString originalVariant,
+	ImmutableList<PositionedString> originalParametrizedWorkingspace,
+                            PositionedString originalWorkingSpaceLocal,
+                            PositionedString originalWorkingSpaceConstructed,
+                            PositionedString originalWorkingSpaceReentrant) 
             throws SLTranslationException {                
         assert programMethod != null;
         assert loop != null;
@@ -855,28 +800,19 @@
                 atPreFunctions);
         workingSpaceReentrant = translated.getFormula(); 
                 
-        //translate assignable
-<<<<<<< HEAD
-        SetOfLocationDescriptor assignable;
         /*        Term imCons=null;
         ProgramVariable initialMemoryArea = services.getJavaInfo().
         getDefaultMemoryArea();
         Term imTerm = TB.var(initialMemoryArea);
         imCons = TB.dot(imTerm, services.getJavaInfo().getAttribute(
                 "consumed", "javax.realtime.MemoryArea"));*/
-=======
         ImmutableSet<LocationDescriptor> assignable;
->>>>>>> 032cf20a
         if(originalAssignable.isEmpty()) {
             assignable = EverythingLocationDescriptor.INSTANCE_AS_SET;
         } else {
             assignable = DefaultImmutableSet.<LocationDescriptor>nil();
             for(PositionedString expr : originalAssignable) {
-<<<<<<< HEAD
-                SetOfLocationDescriptor translatedL 
-=======
                 ImmutableSet<LocationDescriptor> translated 
->>>>>>> 032cf20a
                     = translator.translateAssignableExpression(
                                         expr, 
                                         programMethod.getContainerType(),
