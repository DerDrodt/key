--- conflicted
+++ resolved
@@ -10,14 +10,10 @@
 
 package de.uka.ilkd.key.speclang.jml;
 
-<<<<<<< HEAD
 import de.uka.ilkd.key.java.*;
-=======
 import de.uka.ilkd.key.collection.ImmutableArray;
 import de.uka.ilkd.key.collection.ImmutableList;
 import de.uka.ilkd.key.collection.ImmutableSLList;
-import de.uka.ilkd.key.java.Comment;
->>>>>>> 032cf20a
 import de.uka.ilkd.key.java.abstraction.KeYJavaType;
 import de.uka.ilkd.key.java.declaration.*;
 import de.uka.ilkd.key.logic.op.ProgramMethod;
@@ -151,7 +147,6 @@
      * Returns true, if the given method is specified "pure".
      */
     public static boolean isPure(ProgramMethod pm) {
-<<<<<<< HEAD
         return hasJMLModifier(pm, "pure") || isPureByDefault(pm.getContainerType());
     }
     
@@ -226,23 +221,13 @@
     }
     
     private static boolean hasJMLModifier(ProgramMethod pm, String mod){
-        ListOfComment coms = SLListOfComment.EMPTY_LIST;
-        MethodDeclaration method = pm.getMethodDeclaration();
-        
-        // Either mod is attached to a modifier ....
-        ArrayOfModifier mods = method.getModifiers();
-        for (int i=0; i < mods.size(); i++) {
-            coms = coms.prepend(mods.getModifier(i).getComments());
-        }       
-=======
         ImmutableList<Comment> coms = ImmutableSLList.<Comment>nil();
         MethodDeclaration method = pm.getMethodDeclaration();
         
-        // Either "pure" is attached to a modifier ....
+        // Either mod is attached to a modifier ....
         for (final Modifier mod : method.getModifiers()) {
             coms = coms.prepend(mod.getComments());
         }      
->>>>>>> 032cf20a
         
         // .... or to the return type ....
         if (method.getTypeReference() != null) {
@@ -258,13 +243,8 @@
         // .... or to the method name
         coms = coms.prepend(method.getProgramElementName().getComments());
         
-<<<<<<< HEAD
-        for (IteratorOfComment it = coms.iterator(); it.hasNext(); ) {
-            if (checkFor(mod, it.next().getText()))
-=======
         for (Comment c : coms) {
-            if (checkFor("pure", c.getText()))
->>>>>>> 032cf20a
+            if (checkFor(mod, c.getText()))
                 return true;
         }
         return false;
@@ -327,18 +307,11 @@
         // Collect all comments preceding the type declaration or the modifiers.
         ImmutableList<Comment> coms = ImmutableSLList.<Comment>nil();
         coms = coms.prepend(td.getComments());
-<<<<<<< HEAD
-        if(td.getProgramElementName()!=null) coms = coms.prepend(td.getProgramElementName().getComments());
-        ArrayOfModifier mods = td.getModifiers();
-        for (int i=0; i < mods.size(); i++) {
-            coms = coms.prepend(mods.getModifier(i).getComments());
-=======
         if(td.getProgramElementName() != null) {
             coms = coms.prepend(td.getProgramElementName().getComments());
         }
         for (final Modifier mod : td.getModifiers()) {
             coms = coms.prepend(mod.getComments());
->>>>>>> 032cf20a
         }
         
         // Check if a comment is a JML annotation containing
