--- conflicted
+++ resolved
@@ -5,15 +5,10 @@
 //
 // The KeY system is protected by the GNU General Public License. 
 // See LICENSE.TXT for details.
-<<<<<<< HEAD
-=======
 //
->>>>>>> d557ff59
-//
 
 package de.uka.ilkd.key.speclang.jml;
 
-import de.uka.ilkd.key.gui.configuration.ProofSettings;
 import de.uka.ilkd.key.collection.*;
 import de.uka.ilkd.key.java.Comment;
 import de.uka.ilkd.key.java.Position;
@@ -28,11 +23,6 @@
 import de.uka.ilkd.key.java.reference.TypeReference;
 import de.uka.ilkd.key.java.statement.LoopStatement;
 import de.uka.ilkd.key.logic.op.ProgramMethod;
-<<<<<<< HEAD
-=======
-import de.uka.ilkd.key.logic.sort.Sort;
-import de.uka.ilkd.key.rtsj.proof.init.RTSJProfile;
->>>>>>> d557ff59
 import de.uka.ilkd.key.speclang.*;
 import de.uka.ilkd.key.speclang.jml.pretranslation.*;
 import de.uka.ilkd.key.speclang.jml.translation.JMLSpecFactory;
@@ -307,41 +297,8 @@
 
         //determine purity
         final boolean isPure = JMLInfoExtractor.isPure(pm);
-<<<<<<< HEAD
         final boolean isHelper = JMLInfoExtractor.isHelper(pm);
-=======
-        if(isPure) {
-            TextualJMLSpecCase sc 
-                = new TextualJMLSpecCase(ImmutableSLList.<String>nil(), 
-                                         Behavior.NONE);
-            sc.addAssignable(new PositionedString("\\nothing"));
-            ImmutableSet<OperationContract> contracts 
-                = jsf.createJMLOperationContractsAndInherit(pm, sc);
-            result = result.union(contracts);
-        }
         
-        //determine scope safety, add scope safety contract
-        final boolean isScopeSafe = JMLInfoExtractor.isScopeSafe(pm) || 
-            JMLInfoExtractor.isScopeSafe(pm.getContainerType());
-        if(isScopeSafe) {
-            TextualJMLSpecCase sc 
-                = new TextualJMLSpecCase(ImmutableSLList.<String>nil(), 
-                                         Behavior.BEHAVIOR);
-/*            if(pm.getKeYJavaType()!=null && 
-                    !(pm.getKeYJavaType().getSort() instanceof PrimitiveSort)){
-                sc.addEnsures(new PositionedString("\\result!=null ==> \\inImmortalMemory(\\result)"));
-            }*/
-	    //            sc.addDiverges(new PositionedString("true"));
-            sc.addSignals(new PositionedString("(Throwable e) !(e instanceof javax.realtime.IllegalAssignmentError || "+
-                    "e instanceof javax.realtime.ScopedCycleException || "+
-                    "e instanceof javax.realtime.InaccessibleAreaException ||"+
-                    "e instanceof javax.realtime.ThrowBoundaryError)"));
-            ImmutableSet<OperationContract> contracts
-                = jsf.createJMLOperationContractsAndInherit(pm, sc);
-            result = result.union(contracts);
-        }
->>>>>>> d557ff59
-
         //get textual JML constructs
         Comment[] comments = pm.getComments();
         ImmutableList<TextualJMLConstruct> constructs;
@@ -394,14 +351,7 @@
         	    specCase.addSignals(new PositionedString("(Exception e) <inv>"));
         	}
             }
-            
-            if(!JMLInfoExtractor.arbitraryScopeThis(pm) && !pm.isStatic() &&
-	       ProofSettings.DEFAULT_SETTINGS.getProfile() instanceof RTSJProfile){
-                specCase.addRequires(new PositionedString("\\outerScope(\\memoryArea(this),\\currentMemoryArea)", 
-                        fileName, 
-                        pm.getStartPosition()));
-            }
-            
+                        
             //add non-null preconditions
             for(int j = 0, n = pm.getParameterDeclarationCount(); j < n; j++) {
                 //no additional precondition for primitive types!
@@ -420,16 +370,7 @@
 		String param_name = paramDecl.getName();
                 Type t = pm.getParameterDeclarationAt(j).
                             getTypeReference().
-                            getKeYJavaType();
-		if(services.getTypeConverter().isReferenceType(t) &&
-		   !JMLInfoExtractor.parameterInArbitraryScope(pm, j) &&
-		   ProofSettings.DEFAULT_SETTINGS.getProfile() instanceof RTSJProfile){
-		    String outerScope = "\\outerScope(\\memoryArea("+param_name+"),\\currentMemoryArea)";
-		    specCase.addRequires(new PositionedString(outerScope, 
-							      fileName, 
-							      pm.getStartPosition()));
-		}
-                 
+                            getKeYJavaType();                 
             }
 
             //add non-null postcondition
@@ -444,14 +385,6 @@
         	for (PositionedString nonNull : resultNonNull) {
         	    specCase.addEnsures(nonNull);
         	}               
-		if(!JMLInfoExtractor.resultArbitraryScope(pm) && services.getTypeConverter().isReferenceType(resultType) &&
-                        ProofSettings.DEFAULT_SETTINGS.getProfile() instanceof RTSJProfile){
-                    String outerScope = "\\outerScope(\\memoryArea(\\result),\\currentMemoryArea)";
-                    specCase.addEnsures(new PositionedString(
-                            outerScope, 
-                            fileName, 
-                            pm.getStartPosition()));            
-                }
             }
 
             //add implicit signals-only if omitted
