--- conflicted
+++ resolved
@@ -2,13 +2,6 @@
 // Copyright (C) 2001-2009 Universitaet Karlsruhe, Germany
 //                         Universitaet Koblenz-Landau, Germany
 //                         Chalmers University of Technology, Sweden
-<<<<<<< HEAD
-//
-// The KeY system is protected by the GNU General Public License. 
-// See LICENSE.TXT for details.
-//
-=======
->>>>>>> 032cf20a
 //
 // The KeY system is protected by the GNU General Public License. 
 // See LICENSE.TXT for details.
@@ -25,30 +18,12 @@
 
 public class TextualJMLLoopSpec extends TextualJMLConstruct {
 
-<<<<<<< HEAD
-    private ListOfPositionedString invariant          
-            = SLListOfPositionedString.EMPTY_LIST;
-    private ListOfPositionedString skolemDeclarations 
-            = SLListOfPositionedString.EMPTY_LIST;
-    private ListOfPositionedString predicates         
-            = SLListOfPositionedString.EMPTY_LIST;
-    private ListOfPositionedString assignable         
-            = SLListOfPositionedString.EMPTY_LIST;
-    private ListOfPositionedString parametrizedWS          
-        = SLListOfPositionedString.EMPTY_LIST;
+    private ImmutableList<PositionedString> parametrizedWS        
+            = ImmutableSLList.<PositionedString>nil();
     private PositionedString workingSpaceLocal = null;
     private PositionedString workingSpaceConstructed = null;
     private PositionedString workingSpaceReentrant = null;
-=======
-    private ImmutableList<PositionedString> invariant          
-            = ImmutableSLList.<PositionedString>nil();
-    private ImmutableList<PositionedString> skolemDeclarations 
-            = ImmutableSLList.<PositionedString>nil();
-    private ImmutableList<PositionedString> predicates         
-            = ImmutableSLList.<PositionedString>nil();
-    private ImmutableList<PositionedString> assignable         
-            = ImmutableSLList.<PositionedString>nil();
->>>>>>> 032cf20a
+
     private PositionedString variant                  
             = null;
     
