// This file is part of KeY - Integrated Deductive Software Design
// Copyright (C) 2001-2009 Universitaet Karlsruhe, Germany
//                         Universitaet Koblenz-Landau, Germany
//                         Chalmers University of Technology, Sweden
<<<<<<< HEAD
//
// The KeY system is protected by the GNU General Public License. 
// See LICENSE.TXT for details.
=======
>>>>>>> 032cf20a
//
// The KeY system is protected by the GNU General Public License. 
// See LICENSE.TXT for details.
//

package de.uka.ilkd.key.speclang.jml.pretranslation;

import java.util.Iterator;

import de.uka.ilkd.key.collection.ImmutableList;
import de.uka.ilkd.key.collection.ImmutableSLList;
import de.uka.ilkd.key.speclang.PositionedString;


public class TextualJMLSpecCase extends TextualJMLConstruct {

    private final Behavior behavior;
<<<<<<< HEAD
    private ListOfPositionedString requires     
            = SLListOfPositionedString.EMPTY_LIST;
    private ListOfPositionedString assignable   
            = SLListOfPositionedString.EMPTY_LIST;
    private ListOfPositionedString ensures      
            = SLListOfPositionedString.EMPTY_LIST;
    private ListOfPositionedString signals      
            = SLListOfPositionedString.EMPTY_LIST;
    private ListOfPositionedString signalsOnly 
            = SLListOfPositionedString.EMPTY_LIST;
    private ListOfPositionedString diverges     
            = SLListOfPositionedString.EMPTY_LIST;
    private PositionedString workingSpace = null;
    private PositionedString constructedWorkingSpace = null;
    private PositionedString reentrantWorkingSpace = null;
    private PositionedString callerWorkingSpace = null;


    
    public TextualJMLSpecCase(ListOfString mods, Behavior behavior) {
=======
    private ImmutableList<PositionedString> requires     
            = ImmutableSLList.<PositionedString>nil();
    private ImmutableList<PositionedString> assignable   
            = ImmutableSLList.<PositionedString>nil();
    private ImmutableList<PositionedString> ensures      
            = ImmutableSLList.<PositionedString>nil();
    private ImmutableList<PositionedString> signals      
            = ImmutableSLList.<PositionedString>nil();
    private ImmutableList<PositionedString> signalsOnly 
            = ImmutableSLList.<PositionedString>nil();
    private ImmutableList<PositionedString> diverges     
            = ImmutableSLList.<PositionedString>nil();
    private PositionedString name = new PositionedString("");

    
    public TextualJMLSpecCase(ImmutableList<String> mods, Behavior behavior) {
>>>>>>> 032cf20a
        super(mods);
        assert behavior != null;
        this.behavior = behavior;
    }
    
    public void addName(PositionedString name) {
	this.name = name;
    }

    public void addRequires(PositionedString ps) {
        requires = requires.append(ps);
    }
    

    public void addRequires(ImmutableList<PositionedString> l) {
        requires = requires.append(l);
    }
    

    public void addAssignable(PositionedString ps) {
        assignable = assignable.append(ps);
    }
    
    
    public void addEnsures(PositionedString ps) {
        ensures = ensures.append(ps);
    }

    
    public void addSignals(PositionedString ps) {
        signals = signals.append(ps);
    }
    

    public void addSignalsOnly(PositionedString ps) {
        signalsOnly = signalsOnly.append(ps);
    }
    
    public void setWorkingSpace(PositionedString ps){
        workingSpace = ps;
    }
    
    public void setLocalWorkingSpace(PositionedString ps){
        workingSpace = ps;
    }
    
    public void setConstructedWorkingSpace(PositionedString ps){
        constructedWorkingSpace = ps;
    }
    
    public void setCallerWorkingSpace(PositionedString ps){
        callerWorkingSpace = ps;
    }
    
    public void setReentrantWorkingSpace(PositionedString ps){
        reentrantWorkingSpace = ps;
    }

    public void addDiverges(PositionedString ps) {
        diverges = diverges.append(ps);
    }
    

    public Behavior getBehavior() {
        return behavior;
    }
    
    
    public ImmutableList<PositionedString> getRequires() {
        return requires;
    }

    
    public ImmutableList<PositionedString> getAssignable() {
        return assignable;
    }

    
    public ImmutableList<PositionedString> getEnsures() {
        return ensures;
    }

    public PositionedString getName() {
	return name;
    }

    public ImmutableList<PositionedString> getSignals() {
        return signals;
    }
    

    public ImmutableList<PositionedString> getSignalsOnly() {
        return signalsOnly;
    }
    
<<<<<<< HEAD
    public PositionedString getWorkingSpace(){
        return workingSpace;
    }
    
    public PositionedString getLocalWorkingSpace(){
        return workingSpace;
    }
    
    public PositionedString getConstructedWorkingSpace(){
        return constructedWorkingSpace;
    }
    
    public PositionedString getCallerWorkingSpace(){
        return callerWorkingSpace;
    }
    
    public PositionedString getReentrantWorkingSpace(){
        return reentrantWorkingSpace;
    }
    
    public ListOfPositionedString getDiverges() {
=======

    public ImmutableList<PositionedString> getDiverges() {
>>>>>>> 032cf20a
        return diverges;
    }
    
    
    public String toString() {
        StringBuffer sb = new StringBuffer();
        Iterator<PositionedString> it;

        sb.append(behavior).append("\n");
        it = requires.iterator();
        while(it.hasNext()) {
            sb.append("requires: ").append(it.next()).append("\n");
        }
        it = assignable.iterator();
        while(it.hasNext()) {
            sb.append("assignable: ").append(it.next()).append("\n");
        }
        it = ensures.iterator();
        while(it.hasNext()) {
            sb.append("ensures: ").append(it.next()).append("\n");
        }
        it = signals.iterator();
        while(it.hasNext()) {
            sb.append("signals: ").append(it.next()).append("\n");
        }
        it = signalsOnly.iterator();
        while(it.hasNext()) {
            sb.append("signals_only: ").append(it.next()).append("\n");
        }
        it = diverges.iterator();
        while(it.hasNext()) {
            sb.append("diverges: ").append(it.next()).append("\n");
        }
        
        return sb.toString();
    }
    
    
    public boolean equals(Object o) {
        if(!(o instanceof TextualJMLSpecCase)) {
            return false;
        }
        TextualJMLSpecCase sc = (TextualJMLSpecCase) o;
        return mods.equals(sc.mods)
               && behavior.equals(sc.behavior)
               && requires.equals(sc.requires)
               && assignable.equals(sc.assignable)
               && ensures.equals(sc.ensures)
               && signals.equals(sc.signals)
               && signalsOnly.equals(sc.signalsOnly)
               && diverges.equals(sc.diverges);
    }
    
    
    public int hashCode() {
        return mods.hashCode()
               + behavior.hashCode()
               + requires.hashCode()
               + assignable.hashCode()
               + ensures.hashCode()
               + signals.hashCode()
               + signalsOnly.hashCode()
               + diverges.hashCode();
    }
}<|MERGE_RESOLUTION|>--- conflicted
+++ resolved
@@ -2,12 +2,6 @@
 // Copyright (C) 2001-2009 Universitaet Karlsruhe, Germany
 //                         Universitaet Koblenz-Landau, Germany
 //                         Chalmers University of Technology, Sweden
-<<<<<<< HEAD
-//
-// The KeY system is protected by the GNU General Public License. 
-// See LICENSE.TXT for details.
-=======
->>>>>>> 032cf20a
 //
 // The KeY system is protected by the GNU General Public License. 
 // See LICENSE.TXT for details.
@@ -25,19 +19,6 @@
 public class TextualJMLSpecCase extends TextualJMLConstruct {
 
     private final Behavior behavior;
-<<<<<<< HEAD
-    private ListOfPositionedString requires     
-            = SLListOfPositionedString.EMPTY_LIST;
-    private ListOfPositionedString assignable   
-            = SLListOfPositionedString.EMPTY_LIST;
-    private ListOfPositionedString ensures      
-            = SLListOfPositionedString.EMPTY_LIST;
-    private ListOfPositionedString signals      
-            = SLListOfPositionedString.EMPTY_LIST;
-    private ListOfPositionedString signalsOnly 
-            = SLListOfPositionedString.EMPTY_LIST;
-    private ListOfPositionedString diverges     
-            = SLListOfPositionedString.EMPTY_LIST;
     private PositionedString workingSpace = null;
     private PositionedString constructedWorkingSpace = null;
     private PositionedString reentrantWorkingSpace = null;
@@ -45,8 +26,6 @@
 
 
     
-    public TextualJMLSpecCase(ListOfString mods, Behavior behavior) {
-=======
     private ImmutableList<PositionedString> requires     
             = ImmutableSLList.<PositionedString>nil();
     private ImmutableList<PositionedString> assignable   
@@ -63,7 +42,6 @@
 
     
     public TextualJMLSpecCase(ImmutableList<String> mods, Behavior behavior) {
->>>>>>> 032cf20a
         super(mods);
         assert behavior != null;
         this.behavior = behavior;
@@ -159,7 +137,6 @@
         return signalsOnly;
     }
     
-<<<<<<< HEAD
     public PositionedString getWorkingSpace(){
         return workingSpace;
     }
@@ -180,11 +157,7 @@
         return reentrantWorkingSpace;
     }
     
-    public ListOfPositionedString getDiverges() {
-=======
-
     public ImmutableList<PositionedString> getDiverges() {
->>>>>>> 032cf20a
         return diverges;
     }
     
