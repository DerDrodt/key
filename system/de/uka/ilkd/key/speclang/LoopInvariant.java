--- conflicted
+++ resolved
@@ -15,12 +15,7 @@
 import de.uka.ilkd.key.java.Services;
 import de.uka.ilkd.key.java.statement.LoopStatement;
 import de.uka.ilkd.key.java.visitor.Visitor;
-<<<<<<< HEAD
-import de.uka.ilkd.key.logic.SetOfTerm;
-=======
->>>>>>> 6f293224
 import de.uka.ilkd.key.logic.Term;
-import de.uka.ilkd.key.logic.op.SortedOperator;
 
 
 /**
@@ -44,29 +39,16 @@
     /**
      * Returns the set of loop predicates.
      */
-<<<<<<< HEAD
-    public SetOfTerm getPredicates(Term selfTerm, 
+    public LoopPredicateSet getPredicates(Term selfTerm, 
             			   Term heapAtPre,
             			   Services services);
-=======
-    public LoopPredicateSet getPredicates(Term selfTerm, 
-            /*inout*/ Map <Operator, Function/* (atPre)*/> atPreFunctions,
-            Services services);
->>>>>>> 6f293224
     
     /**
      * Returns the modifies clause.
      */
-<<<<<<< HEAD
     public Term getModifies(Term selfTerm, 
             		    Term heapAtPre,
             		    Services services);
-=======
-    public LocationDescriptorSet getModifies(
-            Term selfTerm, 
-            /*inout*/ Map <Operator, Function/* (atPre)*/> atPreFunctions,
-            Services services);
->>>>>>> 6f293224
     
     /**
      * Returns the variant term. 
