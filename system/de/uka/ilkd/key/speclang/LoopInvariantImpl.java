--- conflicted
+++ resolved
@@ -19,12 +19,7 @@
 import de.uka.ilkd.key.java.Services;
 import de.uka.ilkd.key.java.statement.LoopStatement;
 import de.uka.ilkd.key.java.visitor.Visitor;
-<<<<<<< HEAD
 import de.uka.ilkd.key.logic.*;
-=======
-import de.uka.ilkd.key.logic.LocationDescriptor;
-import de.uka.ilkd.key.logic.Term;
->>>>>>> 032cf20a
 import de.uka.ilkd.key.logic.op.Function;
 import de.uka.ilkd.key.logic.op.Operator;
 import de.uka.ilkd.key.proof.AtPreFactory;
@@ -38,17 +33,12 @@
     
     private final LoopStatement loop;
     private final Term originalInvariant;
-<<<<<<< HEAD
     private final Term originalWorkingSpaceLocal;
     private final Term originalWorkingSpaceReentrant;
     private final Term originalWorkingSpaceConstructed;
     private final Term originalParametrizedWorkingSpaceTerms;
-    private final SetOfTerm originalPredicates;
-    private final SetOfLocationDescriptor originalModifies;
-=======
     private final LoopPredicateSet originalPredicates;
     private final LocationDescriptorSet originalModifies;
->>>>>>> 032cf20a
     private final Term originalVariant;
     private final Term originalSelfTerm;
     private final Map<Operator, Function /*(atPre)*/> originalAtPreFunctions;
@@ -183,20 +173,11 @@
             /*inout*/ Map <Operator, Function/* atPre*/> atPreFunctions,
             Services services) {
        Map result = new LinkedHashMap();
-<<<<<<< HEAD
        Map replaceMap = getReplaceMap(selfTerm, null, atPreFunctions, services);
-       final Iterator<Map.Entry> it = replaceMap.entrySet().iterator();
-       while(it.hasNext()) {
-           Map.Entry entry = it.next();
-           result.put(entry.getValue(), entry.getKey());
-       }
-=======
-       Map replaceMap = getReplaceMap(selfTerm, atPreFunctions, services);
         for (Object o : replaceMap.entrySet()) {
             Map.Entry entry = (Map.Entry) o;
             result.put(entry.getValue(), entry.getKey());
         }
->>>>>>> 032cf20a
        return result;
     }
     
