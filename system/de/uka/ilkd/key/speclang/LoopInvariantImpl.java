// This file is part of KeY - Integrated Deductive Software Design
// Copyright (C) 2001-2009 Universitaet Karlsruhe, Germany
//                         Universitaet Koblenz-Landau, Germany
//                         Chalmers University of Technology, Sweden
//
// The KeY system is protected by the GNU General Public License. 
// See LICENSE.TXT for details.
//
//

package de.uka.ilkd.key.speclang;

import java.util.Iterator;
import java.util.LinkedHashMap;
import java.util.Map;

import de.uka.ilkd.key.collection.DefaultImmutableSet;
import de.uka.ilkd.key.collection.ImmutableSet;
import de.uka.ilkd.key.java.Services;
import de.uka.ilkd.key.java.statement.LoopStatement;
import de.uka.ilkd.key.java.visitor.Visitor;
<<<<<<< HEAD
import de.uka.ilkd.key.logic.*;
=======
import de.uka.ilkd.key.logic.LocationDescriptor;
import de.uka.ilkd.key.logic.Term;
>>>>>>> 6f293224
import de.uka.ilkd.key.logic.op.Function;
import de.uka.ilkd.key.logic.op.Operator;
import de.uka.ilkd.key.proof.AtPreFactory;
import de.uka.ilkd.key.proof.OpReplacer;


/**
 * Standard implementation of the LoopInvariant interface.
 */
public class LoopInvariantImpl implements LoopInvariant {
        
    private final LoopStatement loop;
    private final Term originalInvariant;
<<<<<<< HEAD
    private final SetOfTerm originalPredicates;
    private final Term originalModifies;
=======
    private final LoopPredicateSet originalPredicates;
    private final LocationDescriptorSet originalModifies;
>>>>>>> 6f293224
    private final Term originalVariant;
    private final Term originalSelfTerm;
    private final Term originalHeapAtPre;
    private final boolean predicateHeuristicsAllowed;
    
    
    //-------------------------------------------------------------------------
    //constructors
    //-------------------------------------------------------------------------
    
    /**
     * Creates a loop invariant.
     * @param loop the loop to which the invariant belongs
     * @param invariant the invariant formula
     * @param predicates the loop predicates
     * @param modifies the modifier set
     * @param variant the variant term
     * @param selfTerm the term used for the receiver object
     * @param heapAtPre the term used for the at pre heap
     * @param predicateHeuristicsAllowed whether heuristics for generating
     *        additional loop predicates are allowed
     */
    public LoopInvariantImpl(LoopStatement loop,
                             Term invariant,
<<<<<<< HEAD
                             SetOfTerm predicates,
                             Term modifies,  
=======
                             LoopPredicateSet predicates,
                             LocationDescriptorSet modifies,  
>>>>>>> 6f293224
                             Term variant, 
                             Term selfTerm,
                             Term heapAtPre,
                             boolean predicateHeuristicsAllowed) {
        assert loop != null;
        assert predicates != null;
        assert modifies != null;
        assert heapAtPre != null;
        this.loop                       = loop;
	this.originalInvariant          = invariant;
        this.originalPredicates         = predicates;
        this.originalVariant            = variant;
        this.originalModifies           = modifies;
        this.originalSelfTerm           = selfTerm;   
        this.predicateHeuristicsAllowed = predicateHeuristicsAllowed;
        this.originalHeapAtPre          = heapAtPre;
    }
    
    
    /**
     * Creates an empty, default loop invariant for the passed loop.
     */
    public LoopInvariantImpl(LoopStatement loop, 
	    		     Term selfTerm, 
	    		     Term heapAtPre) {
        this(loop, 
             null, 
<<<<<<< HEAD
             SetAsListOfTerm.EMPTY_SET, 
             null,
=======
             new LoopPredicateSet(DefaultImmutableSet.<Term>nil()), 
             new LocationDescriptorSet(DefaultImmutableSet.<LocationDescriptor>nil()), 
>>>>>>> 6f293224
             null, 
             selfTerm,
             null,
             true);
    }
    
    
    
    //-------------------------------------------------------------------------
    //internal methods
    //-------------------------------------------------------------------------
    
    private Map /*Operator, Operator, Term -> Term*/ getReplaceMap(
            Term selfTerm,
            Term heapAtPre,
            Services services) {
        Map result = new LinkedHashMap();
        
        //self
        if(selfTerm != null) {
            assert selfTerm.sort().extendsTrans(originalSelfTerm.sort());
            result.put(originalSelfTerm, selfTerm);
        }
        
        //-parameters and other local variables are always kept up to
        // date by the ProgVarReplaceVisitor

        //atPre heap
        if(heapAtPre != null) {
	    assert originalHeapAtPre.sort().equals(heapAtPre.sort());
	    result.put(originalHeapAtPre, heapAtPre);
        }
        
        return result;
    }
    
    
    private Map /*Term -> Term*/ getInverseReplaceMap(
            Term selfTerm,
            Term heapAtPre,
            Services services) {
       Map result = new LinkedHashMap();
       Map replaceMap = getReplaceMap(selfTerm, heapAtPre, services);
       final Iterator<Map.Entry> it = replaceMap.entrySet().iterator();
       while(it.hasNext()) {
           Map.Entry entry = it.next();
           result.put(entry.getValue(), entry.getKey());
       }
       return result;
    }
    
    
    
    //-------------------------------------------------------------------------
    //public interface
    //-------------------------------------------------------------------------

    @Override
    public LoopStatement getLoop() {
        return loop;
    }

    
    @Override    
    public Term getInvariant(Term selfTerm,
            		     Term heapAtPre,
            		     Services services) {
        assert (selfTerm == null) == (originalSelfTerm == null);
        Map replaceMap = getReplaceMap(selfTerm, heapAtPre, services);
        OpReplacer or = new OpReplacer(replaceMap);
        return or.replace(originalInvariant);
    }
    
    
<<<<<<< HEAD
    @Override
    public SetOfTerm getPredicates(Term selfTerm,
            		           Term heapAtPre,
            		           Services services) {
=======
    public LoopPredicateSet getPredicates(Term selfTerm,
            /*inout*/ Map<Operator, Function/* (atPre)*/> atPreFunctions,
            Services services) {
>>>>>>> 6f293224
        assert (selfTerm == null) == (originalSelfTerm == null);
        Map replaceMap = getReplaceMap(selfTerm, heapAtPre, services);
        OpReplacer or = new OpReplacer(replaceMap);
        return new LoopPredicateSet(or.replace(originalPredicates.asSet()));
    }

    
<<<<<<< HEAD
    @Override
    public Term getModifies(Term selfTerm,
            		    Term heapAtPre,
            		    Services services) {
=======
    public LocationDescriptorSet getModifies(
            Term selfTerm,
            /*inout*/ Map<Operator, Function/* (atPre)*/> atPreFunctions,
            Services services) {
>>>>>>> 6f293224
        assert (selfTerm == null) == (originalSelfTerm == null);
        Map replaceMap = 
            getReplaceMap(selfTerm, heapAtPre, services);
        OpReplacer or = new OpReplacer(replaceMap);
        return new LocationDescriptorSet(or.replaceLoc(originalModifies.asSet()));
    }
    

    @Override
    public Term getVariant(Term selfTerm, 
            		   Term heapAtPre,
            		   Services services) {
        assert (selfTerm == null) == (originalSelfTerm == null);
        Map replaceMap = 
            getReplaceMap(selfTerm, heapAtPre, services);
        OpReplacer or = new OpReplacer(replaceMap);
        return or.replace(originalVariant);
    }
    
    
    @Override
    public boolean getPredicateHeuristicsAllowed() {
        return predicateHeuristicsAllowed;
    }
    
    
    @Override
    public Term getInternalSelfTerm() {
        return originalSelfTerm;
    }
    
    
    @Override
    public Term getInternalHeapAtPre() {
        return originalHeapAtPre;
    }
    
    
    @Override
    public LoopInvariant setLoop(LoopStatement loop) {
        return new LoopInvariantImpl(loop,
                                     originalInvariant,
                                     originalPredicates,
                                     originalModifies,
                                     originalVariant,
                                     originalSelfTerm,
                                     originalHeapAtPre,
                                     predicateHeuristicsAllowed);
    }
    
    
    @Override
    public LoopInvariant setInvariant(Term invariant, 
            			      Term selfTerm,
            			      Term heapAtPre,
            			      Services services) {
        assert (selfTerm == null) == (originalSelfTerm == null);
        Map inverseReplaceMap 
            = getInverseReplaceMap(selfTerm, heapAtPre, services);
        OpReplacer or = new OpReplacer(inverseReplaceMap);
        return new LoopInvariantImpl(loop, 
                                     or.replace(invariant), 
                                     originalPredicates,  
                                     originalModifies, 
                                     originalVariant, 
                                     originalSelfTerm,
                                     originalHeapAtPre,
                                     predicateHeuristicsAllowed);
    }
    

<<<<<<< HEAD
    @Override
    public LoopInvariant setPredicates(SetOfTerm predicates, 
            			       Term selfTerm,
            			       Term heapAtPre,
            			       Services services) {
=======
    public LoopInvariant setPredicates(ImmutableSet<Term> predicates, 
            Term selfTerm,
            /*inout*/ Map <Operator, Function/* atPre */> atPreFunctions,
            Services services) {
>>>>>>> 6f293224
        assert (selfTerm == null) == (originalSelfTerm == null);
        Map inverseReplaceMap 
            = getInverseReplaceMap(selfTerm, heapAtPre, services);
        OpReplacer or = new OpReplacer(inverseReplaceMap);
        return new LoopInvariantImpl(loop,
                                     originalInvariant,
                                     new LoopPredicateSet(or.replace(predicates)),
                                     originalModifies,
                                     originalVariant,
                                     originalSelfTerm,
                                     originalHeapAtPre,
                                     predicateHeuristicsAllowed);
    }
    
    
    @Override
    public LoopInvariant setPredicateHeuristicsAllowed(
                                        boolean predicateHeuristicsAllowed) {
        return new LoopInvariantImpl(loop,
                                     originalInvariant,
                                     originalPredicates,
                                     originalModifies,
                                     originalVariant,
                                     originalSelfTerm,
                                     originalHeapAtPre,
                                     predicateHeuristicsAllowed);
    }
    
    
    @Override
    public void visit(Visitor v) {
        v.performActionOnLoopInvariant(this);
    }
    
    
    @Override
    public String toString() {
        return "invariant: " 
                + originalInvariant 
                + "; predicates: " 
                + originalPredicates 
                + "; modifies: " 
                + originalModifies
                + "; variant: "
                + originalVariant;
    }
}<|MERGE_RESOLUTION|>--- conflicted
+++ resolved
@@ -19,15 +19,7 @@
 import de.uka.ilkd.key.java.Services;
 import de.uka.ilkd.key.java.statement.LoopStatement;
 import de.uka.ilkd.key.java.visitor.Visitor;
-<<<<<<< HEAD
-import de.uka.ilkd.key.logic.*;
-=======
-import de.uka.ilkd.key.logic.LocationDescriptor;
 import de.uka.ilkd.key.logic.Term;
->>>>>>> 6f293224
-import de.uka.ilkd.key.logic.op.Function;
-import de.uka.ilkd.key.logic.op.Operator;
-import de.uka.ilkd.key.proof.AtPreFactory;
 import de.uka.ilkd.key.proof.OpReplacer;
 
 
@@ -38,13 +30,8 @@
         
     private final LoopStatement loop;
     private final Term originalInvariant;
-<<<<<<< HEAD
-    private final SetOfTerm originalPredicates;
+    private final LoopPredicateSet originalPredicates;
     private final Term originalModifies;
-=======
-    private final LoopPredicateSet originalPredicates;
-    private final LocationDescriptorSet originalModifies;
->>>>>>> 6f293224
     private final Term originalVariant;
     private final Term originalSelfTerm;
     private final Term originalHeapAtPre;
@@ -69,13 +56,8 @@
      */
     public LoopInvariantImpl(LoopStatement loop,
                              Term invariant,
-<<<<<<< HEAD
-                             SetOfTerm predicates,
+                             LoopPredicateSet predicates,
                              Term modifies,  
-=======
-                             LoopPredicateSet predicates,
-                             LocationDescriptorSet modifies,  
->>>>>>> 6f293224
                              Term variant, 
                              Term selfTerm,
                              Term heapAtPre,
@@ -103,13 +85,8 @@
 	    		     Term heapAtPre) {
         this(loop, 
              null, 
-<<<<<<< HEAD
-             SetAsListOfTerm.EMPTY_SET, 
-             null,
-=======
              new LoopPredicateSet(DefaultImmutableSet.<Term>nil()), 
-             new LocationDescriptorSet(DefaultImmutableSet.<LocationDescriptor>nil()), 
->>>>>>> 6f293224
+             null, 
              null, 
              selfTerm,
              null,
@@ -184,16 +161,9 @@
     }
     
     
-<<<<<<< HEAD
-    @Override
-    public SetOfTerm getPredicates(Term selfTerm,
-            		           Term heapAtPre,
-            		           Services services) {
-=======
     public LoopPredicateSet getPredicates(Term selfTerm,
-            /*inout*/ Map<Operator, Function/* (atPre)*/> atPreFunctions,
-            Services services) {
->>>>>>> 6f293224
+            Term heapAtPre,
+            Services services) {
         assert (selfTerm == null) == (originalSelfTerm == null);
         Map replaceMap = getReplaceMap(selfTerm, heapAtPre, services);
         OpReplacer or = new OpReplacer(replaceMap);
@@ -201,22 +171,15 @@
     }
 
     
-<<<<<<< HEAD
     @Override
     public Term getModifies(Term selfTerm,
             		    Term heapAtPre,
             		    Services services) {
-=======
-    public LocationDescriptorSet getModifies(
-            Term selfTerm,
-            /*inout*/ Map<Operator, Function/* (atPre)*/> atPreFunctions,
-            Services services) {
->>>>>>> 6f293224
         assert (selfTerm == null) == (originalSelfTerm == null);
         Map replaceMap = 
             getReplaceMap(selfTerm, heapAtPre, services);
         OpReplacer or = new OpReplacer(replaceMap);
-        return new LocationDescriptorSet(or.replaceLoc(originalModifies.asSet()));
+        return or.replace(originalModifies);
     }
     
 
@@ -283,18 +246,10 @@
     }
     
 
-<<<<<<< HEAD
-    @Override
-    public LoopInvariant setPredicates(SetOfTerm predicates, 
-            			       Term selfTerm,
-            			       Term heapAtPre,
-            			       Services services) {
-=======
     public LoopInvariant setPredicates(ImmutableSet<Term> predicates, 
             Term selfTerm,
-            /*inout*/ Map <Operator, Function/* atPre */> atPreFunctions,
-            Services services) {
->>>>>>> 6f293224
+            Term heapAtPre,
+            Services services) {
         assert (selfTerm == null) == (originalSelfTerm == null);
         Map inverseReplaceMap 
             = getInverseReplaceMap(selfTerm, heapAtPre, services);
