--- conflicted
+++ resolved
@@ -36,35 +36,31 @@
                                    throws SLTranslationException {
         try {
             KeYJavaType type = javaInfo.getTypeByClassName(name);
+            if(type == null) {
+        	throw new RuntimeException();
+            }
             return new SLExpression(type);
         } catch (RuntimeException e) {
             try{
-                if(receiver != null){ 
+                if(receiver != null) { 
                     KeYJavaType containingType = receiver.getType();
-                    while(true){
+                    while(true) {
                         String typeName = containingType.getSort().name().toString();
                         if(typeName.substring(typeName.lastIndexOf(".")+1).equals(name)){
                             return new SLExpression(containingType);
                         }
                         ProgramVariable et = javaInfo.getAttribute(
                                 ImplicitFieldAdder.IMPLICIT_ENCLOSING_THIS, containingType);
-                        if(et!=null){
+                        if(et != null) {
                             containingType = et.getKeYJavaType();
                         }else{
                             break;
                         }
                     }
                 }
-            }catch(RuntimeException ex){ }
+            } catch(RuntimeException ex){ }
             // Type not found
             return null;
         }
     }
-<<<<<<< HEAD
-=======
-
-    public boolean needVarDeclaration(String name) {
-        return false;
-    }
->>>>>>> d557ff59
 }