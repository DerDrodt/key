--- conflicted
+++ resolved
@@ -7,77 +7,39 @@
 // See LICENSE.TXT for details.
 package de.uka.ilkd.key.speclang.translation;
 
-import java.util.Iterator;
-
 import de.uka.ilkd.key.collection.ImmutableList;
 import de.uka.ilkd.key.collection.ImmutableSLList;
 import de.uka.ilkd.key.java.Services;
-<<<<<<< HEAD
-
-import de.uka.ilkd.key.java.abstraction.ListOfKeYJavaType;
-import de.uka.ilkd.key.java.abstraction.SLListOfKeYJavaType;
-=======
 import de.uka.ilkd.key.java.abstraction.KeYJavaType;
->>>>>>> 6f293224
 
 public final class SLParameters {
     
     private final ImmutableList<SLExpression> parameters;
 
-<<<<<<< HEAD
-    
-    public SLParameters(ListOfSLExpression parameters) {
-        this.parameters = parameters;
-    }
-    
-    
-    public ListOfSLExpression getParameters() {
-=======
     public SLParameters(ImmutableList<SLExpression> parameters) {
         this.parameters = parameters;
     }
     
     public ImmutableList<SLExpression> getParameters() {
->>>>>>> 6f293224
         return parameters;
     }
     
     
-    public boolean isListOfTerm() {
-<<<<<<< HEAD
+    public boolean isImmutableListOfTerm() {
 	for(SLExpression expr : parameters) {
             if(!expr.isTerm()) {
-=======
-        
-        Iterator<SLExpression> it = parameters.iterator();
-        
-        while(it.hasNext()) {
-            if (!it.next().isTerm())
->>>>>>> 6f293224
                 return false;
             }
         }
         return true;
     }
     
-<<<<<<< HEAD
     
-    public ListOfKeYJavaType getSignature(Services services) {           
-        ListOfKeYJavaType result = SLListOfKeYJavaType.EMPTY_LIST;
+    public ImmutableList<KeYJavaType> getSignature(Services services) {           
+        ImmutableList<KeYJavaType> result = ImmutableSLList.<KeYJavaType>nil();
         for(SLExpression expr : parameters) {
             result = result.append(expr.getType());
         }        
-=======
-    public ImmutableList<KeYJavaType> getSignature(Services services) {
-            
-        ImmutableList<KeYJavaType> result = ImmutableSLList.<KeYJavaType>nil();
-        Iterator<SLExpression> it = parameters.iterator();
-        
-        while(it.hasNext()) {
-            result = result.append( it.next().getKeYJavaType(services.getJavaInfo()) );
-        }
-        
->>>>>>> 6f293224
         return result;
     }
 }