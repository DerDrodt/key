// This file is part of KeY - Integrated Deductive Software Design
// Copyright (C) 2001-2010 Universitaet Karlsruhe, Germany
//                         Universitaet Koblenz-Landau, Germany
//                         Chalmers University of Technology, Sweden
//
// The KeY system is protected by the GNU General Public License. 
// See LICENSE.TXT for details.
<<<<<<< HEAD
//

package de.uka.ilkd.key.speclang.translation;
=======
>>>>>>> d557ff59

package de.uka.ilkd.key.speclang.translation;

import de.uka.ilkd.key.collection.ImmutableList;
import de.uka.ilkd.key.java.JavaInfo;
import de.uka.ilkd.key.java.abstraction.KeYJavaType;
import de.uka.ilkd.key.java.recoderext.ImplicitFieldAdder;
import de.uka.ilkd.key.logic.Term;
import de.uka.ilkd.key.logic.op.Function;
import de.uka.ilkd.key.logic.op.LocationVariable;
import de.uka.ilkd.key.logic.op.ProgramMethod;


<<<<<<< HEAD
public final class SLMethodResolver extends SLExpressionResolver {
  
    public SLMethodResolver(JavaInfo javaInfo, SLResolverManager manager) {
        super(javaInfo, manager);
=======
    private TermBuilder tb = TermBuilder.DF;
    
    public SLMethodResolver(JavaInfo javaInfo, 
	    		    SLResolverManager manager,
	    		    KeYJavaType specInClass) {
        super(javaInfo, manager, specInClass);
>>>>>>> d557ff59
    }
    

    @Override    
    protected boolean canHandleReceiver(SLExpression receiver) {
        return receiver != null 
               && !receiver.getType().getFullName().endsWith("[]");
    }
    
    
    @Override
    protected SLExpression doResolving(SLExpression receiver,
                                       String methodName,
                                       SLParameters parameters)
                                   throws SLTranslationException {

        if(parameters == null || !parameters.isListOfTerm()) {
            return null;
        }

        KeYJavaType containingType = receiver.getType();
        if(containingType == null) {
            return null;
        }
        
        ImmutableList<KeYJavaType> signature = parameters.getSignature(javaInfo.getServices());
        
        ProgramMethod pm = null;
        Term recTerm = receiver.getTerm(); 
        
        
        while(pm == null) {
            pm = javaInfo.getToplevelPM(containingType, methodName, signature);
            LocationVariable et = (LocationVariable) javaInfo.getAttribute(
                    ImplicitFieldAdder.IMPLICIT_ENCLOSING_THIS, containingType);
            if(et!=null && pm==null){
                containingType = et.getKeYJavaType();
                if(recTerm!=null){
                    final Function fieldSymbol 
                    	= services.getTypeConverter()
                    	          .getHeapLDT()
                    	          .getFieldSymbolForPV(et, services);
                    recTerm = TB.dot(services, et.sort(), recTerm, fieldSymbol);
                }
            }else{
                break;
            }
        }
        
        if(pm == null) {
            return null;
        }
        
        int i;
        Term[] subs;
        
        if(!pm.isStatic()) {
            if (!receiver.isTerm()) {
                throw manager.excManager.createException(
                        "non-static method (" + methodName + ") invocation" +
                        " on Type " + receiver.getType());
            }
            subs = new Term[parameters.getParameters().size() + 2];
            subs[0] = TB.heap(services);
            subs[1] = recTerm;
            i = 2;
        } else {
            subs = new Term[parameters.getParameters().size() + 1];
            subs[0] = TB.heap(services);
            i = 1;
        }

        for (SLExpression slExpression : parameters.getParameters()) {
            //Remember: parameters.isLisOfTerm() is true!
            subs[i++] = slExpression.getTerm();
        }
        
        if (pm.getKeYJavaType() == null) {
            // return type is void
            throw manager.excManager.createException("can not use void " +
            		"method \"" + methodName + "\" in specification expression.");
        }
        
        return new SLExpression(TB.tf().createTerm(pm, subs), 
        	                pm.getKeYJavaType());
    }

}<|MERGE_RESOLUTION|>--- conflicted
+++ resolved
@@ -5,12 +5,8 @@
 //
 // The KeY system is protected by the GNU General Public License. 
 // See LICENSE.TXT for details.
-<<<<<<< HEAD
 //
 
-package de.uka.ilkd.key.speclang.translation;
-=======
->>>>>>> d557ff59
 
 package de.uka.ilkd.key.speclang.translation;
 
@@ -24,19 +20,12 @@
 import de.uka.ilkd.key.logic.op.ProgramMethod;
 
 
-<<<<<<< HEAD
 public final class SLMethodResolver extends SLExpressionResolver {
   
-    public SLMethodResolver(JavaInfo javaInfo, SLResolverManager manager) {
-        super(javaInfo, manager);
-=======
-    private TermBuilder tb = TermBuilder.DF;
-    
     public SLMethodResolver(JavaInfo javaInfo, 
 	    		    SLResolverManager manager,
 	    		    KeYJavaType specInClass) {
         super(javaInfo, manager, specInClass);
->>>>>>> d557ff59
     }
     
 
