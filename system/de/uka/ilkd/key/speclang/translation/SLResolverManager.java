// This file is part of KeY - Integrated Deductive Software Design
// Copyright (C) 2001-2010 Universitaet Karlsruhe, Germany
//                         Universitaet Koblenz-Landau, Germany
//                         Chalmers University of Technology, Sweden
//
// The KeY system is protected by the GNU General Public License. 
// See LICENSE.TXT for details.
//

package de.uka.ilkd.key.speclang.translation;


<<<<<<< HEAD
import java.util.HashMap;
import java.util.Map;

=======
>>>>>>> d557ff59
import de.uka.ilkd.key.collection.ImmutableList;
import de.uka.ilkd.key.collection.ImmutableSLList;
import de.uka.ilkd.key.java.abstraction.KeYJavaType;
import de.uka.ilkd.key.java.declaration.MemberDeclaration;
import de.uka.ilkd.key.java.declaration.modifier.VisibilityModifier;
import de.uka.ilkd.key.logic.*;
import de.uka.ilkd.key.logic.op.LogicVariable;
import de.uka.ilkd.key.logic.op.ParsableVariable;
import de.uka.ilkd.key.logic.op.ProgramVariable;


/**
 * Resolves property calls of any kind. Keeps a list of resolvers doing the
 * actual work, and a stack of namespaces to deal with several levels of local 
 * variables (e.g. "self", or iterator variables in forall() or select() 
 * subtrees).
 */
public abstract class SLResolverManager {
    
    public final SLTranslationExceptionManager excManager;
    private static final TermBuilder TB = TermBuilder.DF;

    private ImmutableList<SLExpressionResolver> resolvers 
    	= ImmutableSLList.<SLExpressionResolver>nil();
    private final KeYJavaType specInClass;
    private final ParsableVariable selfVar;
    private final boolean useLocalVarsAsImplicitReceivers;
        
    private ImmutableList<Namespace> /*ParsableVariable*/
        localVariablesNamespaces = ImmutableSLList.<Namespace>nil();

    private Map<ParsableVariable,KeYJavaType> kjts 
	= new HashMap<ParsableVariable,KeYJavaType>();
    
    //-------------------------------------------------------------------------
    //constructors
    //------------------------------------------------------------------------- 
    
    protected SLResolverManager(SLTranslationExceptionManager excManager, 
                                KeYJavaType specInClass,
                                ParsableVariable selfVar,
                                boolean useLocalVarsAsImplicitReceivers) {
        assert excManager != null;
        this.excManager = excManager;
        this.specInClass = specInClass;
        this.selfVar = selfVar;
        this.useLocalVarsAsImplicitReceivers = useLocalVarsAsImplicitReceivers;
    }
    
    
    
    //-------------------------------------------------------------------------
    //internal methods
    //-------------------------------------------------------------------------
    
    protected void addResolver(SLExpressionResolver resolver) {
        assert resolver != null;
        resolvers = resolvers.append(resolver);
    }
    
    
    private String getShortName(String name) {
        return name.substring(name.lastIndexOf(".") + 1);
    }


    private boolean isFullyQualified(String name) {
        return name.indexOf(".") > -1;
    }

    
    /**
     * Tries to resolve a name as a local variable.
     */
    private SLExpression resolveLocal(String name) {
        Name n = new Name(name);
        for(Namespace ns : localVariablesNamespaces) {
            ParsableVariable localVar = (ParsableVariable) ns.lookup(n);
            if(localVar != null) {
                Term varTerm = TB.var(localVar);
                return new SLExpression(varTerm, kjts.get(localVar));
            }
        }
        
        return null;
    }

    
    /**
     * Tries to resolve a name as a property call on any available implicit 
     * receiver.
     */
    private SLExpression resolveImplicit(String name, SLParameters parameters) 
            throws SLTranslationException {
        if(useLocalVarsAsImplicitReceivers) {
            for(Namespace ns : localVariablesNamespaces) {
                for(Named n : ns.elements()) {
                    ParsableVariable localVar = (ParsableVariable) n;
                    SLExpression receiver 
                    	= new SLExpression(TB.var(localVar),
                    		           kjts.get(localVar));
                    
                    SLExpression result = resolveExplicit(receiver, 
                    		          	          name,
                    		          	          parameters);
                    if(result != null) {
                	return result;
                    }
                }
            }
        } else if(selfVar != null) {
            SLExpression receiver = new SLExpression(TB.var(selfVar), 
                	                             specInClass);
            SLExpression result = resolveExplicit(receiver, 
                                  		  name,
                                  		  parameters);
            if (result != null) {
                return result;
            }            
        }
        
        // the class where the specification is written can be an implicit type receiver
        // (e.g. for static attributes or static methods)
	if(specInClass != null) {
	    SLExpression receiver = new SLExpression(specInClass);
	    SLExpression result = resolveExplicit(receiver,
                                  		  name,
                                  		  parameters);
            if(result != null) {
            	return result;
            }
        }

        return null;
    }
    

    /**
     * Tries to resolve a name as a property call on an explicitly given 
     * receiver, by calling the registered resolvers.
     */
    private SLExpression resolveExplicit(SLExpression receiver, 
                                         String name, 
                                         SLParameters params) 
            throws SLTranslationException {
        for(SLExpressionResolver resolver : resolvers) {
            SLExpression result = resolver.resolve(receiver, name, params);
            if(result != null) {
                return result;
            }
        }
       
        return null;
    }
    
    
    /**
     * Helper for resolve().
     */
    private SLExpression resolveIt(SLExpression receiver,
                                   String name, 
                                   SLParameters parameters) 
            throws SLTranslationException {
        SLExpression result = null;
        
        if(receiver != null) {
            result = resolveExplicit(receiver, name, parameters);
        } else {
            result = resolveLocal(name);
            if(result == null) {
                result = resolveImplicit(name, parameters);
            }
            if(result == null) {
                result = resolveExplicit(null, name, parameters); 
            }
        }
        
        return result;
    }
    
    
    
    //-------------------------------------------------------------------------
    //public interface
    //------------------------------------------------------------------------- 
    
    /**
     * Resolves arbitrary property calls.
     * @param receiver the specified explicit receiver, or null
     * @param name name of the property
     * @param parameters actual parameters of the property call, or null
     * @return corresponding term, type or collection if successful, null 
     * otherwise
     * @throws SLTranslationException 
     */
    public SLExpression resolve(SLExpression receiver,
                                String name, 
                                SLParameters parameters) 
            throws SLTranslationException {
        String shortName = name;
        
        if(isFullyQualified(name)) {
            SLExpression result = resolveIt(receiver, name, parameters);
            if (result != null) {
                return result;
            }
            shortName = getShortName(name);
        }
        
        return resolveIt(receiver, shortName, parameters);
    }

   

    /**
     * Pushes a new, empty namespace onto the stack.
     */
    public void pushLocalVariablesNamespace() {
        Namespace ns = new Namespace();
        localVariablesNamespaces = localVariablesNamespaces.prepend(ns);
    }
    
    
    /**
     * Puts a local variable into the topmost namespace on the stack
     */
    public void putIntoTopLocalVariablesNamespace(ParsableVariable pv,
	    					  KeYJavaType kjt) {
        localVariablesNamespaces.head().addSafely(pv);
        kjts.put(pv, kjt);
    }
    
    
    /**
     * Puts a local variable into the topmost namespace on the stack
     */
    public void putIntoTopLocalVariablesNamespace(ProgramVariable pv) {
        putIntoTopLocalVariablesNamespace(pv, pv.getKeYJavaType());
    }    
    
    
    /**
     * Puts a list of local variables into the topmost namespace on the stack. 
     */
    public void putIntoTopLocalVariablesNamespace(ImmutableList<LogicVariable> pvs,
	    					  KeYJavaType kjt) {
        for(LogicVariable pv : pvs) {
            putIntoTopLocalVariablesNamespace(pv, kjt);
        }
    }
    
    
    /**
     * Puts a list of local variables into the topmost namespace on the stack. 
     */
<<<<<<< HEAD
    public void putIntoTopLocalVariablesNamespace(ImmutableList< ProgramVariable > pvs) {
        for(ProgramVariable pv : pvs) {
            putIntoTopLocalVariablesNamespace(pv, pv.getKeYJavaType());
=======
    public boolean needVarDeclaration(String name2BeResolved) {
        for (SLExpressionResolver resolver : resolvers) {
            if (resolver.needVarDeclaration(name2BeResolved)) {
                return true;
            }
>>>>>>> d557ff59
        }
    }    
       
    
    /**
     * Throws away the topmost namespace on the stack.
     */
    public void popLocalVariablesNamespace() {
        localVariablesNamespaces = localVariablesNamespaces.tail();
    }
<<<<<<< HEAD
=======

    
    public abstract SLExpression createSLExpression(Term t);
    public abstract SLExpression createSLExpression(KeYJavaType t);
    public abstract SLExpression createSLExpression(SLCollection t);
    
    /**  
     * Returns a specification-language based visibility level for the 
     * passed member that should  take precedence over Java's ordinary 
     * visibility, or null. 
     */
    public VisibilityModifier getSpecVisibility(MemberDeclaration md) {
	return null;
    }
>>>>>>> d557ff59
}<|MERGE_RESOLUTION|>--- conflicted
+++ resolved
@@ -1,5 +1,5 @@
 // This file is part of KeY - Integrated Deductive Software Design
-// Copyright (C) 2001-2010 Universitaet Karlsruhe, Germany
+// Copyright (C) 2001-2009 Universitaet Karlsruhe, Germany
 //                         Universitaet Koblenz-Landau, Germany
 //                         Chalmers University of Technology, Sweden
 //
@@ -10,12 +10,9 @@
 package de.uka.ilkd.key.speclang.translation;
 
 
-<<<<<<< HEAD
 import java.util.HashMap;
 import java.util.Map;
 
-=======
->>>>>>> d557ff59
 import de.uka.ilkd.key.collection.ImmutableList;
 import de.uka.ilkd.key.collection.ImmutableSLList;
 import de.uka.ilkd.key.java.abstraction.KeYJavaType;
@@ -271,17 +268,9 @@
     /**
      * Puts a list of local variables into the topmost namespace on the stack. 
      */
-<<<<<<< HEAD
     public void putIntoTopLocalVariablesNamespace(ImmutableList< ProgramVariable > pvs) {
         for(ProgramVariable pv : pvs) {
             putIntoTopLocalVariablesNamespace(pv, pv.getKeYJavaType());
-=======
-    public boolean needVarDeclaration(String name2BeResolved) {
-        for (SLExpressionResolver resolver : resolvers) {
-            if (resolver.needVarDeclaration(name2BeResolved)) {
-                return true;
-            }
->>>>>>> d557ff59
         }
     }    
        
@@ -292,13 +281,7 @@
     public void popLocalVariablesNamespace() {
         localVariablesNamespaces = localVariablesNamespaces.tail();
     }
-<<<<<<< HEAD
-=======
-
-    
-    public abstract SLExpression createSLExpression(Term t);
-    public abstract SLExpression createSLExpression(KeYJavaType t);
-    public abstract SLExpression createSLExpression(SLCollection t);
+    
     
     /**  
      * Returns a specification-language based visibility level for the 
@@ -307,6 +290,5 @@
      */
     public VisibilityModifier getSpecVisibility(MemberDeclaration md) {
 	return null;
-    }
->>>>>>> d557ff59
+    }    
 }