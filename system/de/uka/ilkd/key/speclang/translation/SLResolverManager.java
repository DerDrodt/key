--- conflicted
+++ resolved
@@ -10,15 +10,8 @@
 package de.uka.ilkd.key.speclang.translation;
 
 
-<<<<<<< HEAD
 import java.util.HashMap;
 import java.util.Map;
-
-import de.uka.ilkd.key.java.abstraction.KeYJavaType;
-import de.uka.ilkd.key.logic.*;
-import de.uka.ilkd.key.logic.op.*;
-=======
-import java.util.Iterator;
 
 import de.uka.ilkd.key.collection.ImmutableList;
 import de.uka.ilkd.key.collection.ImmutableSLList;
@@ -26,8 +19,7 @@
 import de.uka.ilkd.key.logic.*;
 import de.uka.ilkd.key.logic.op.LogicVariable;
 import de.uka.ilkd.key.logic.op.ParsableVariable;
-import de.uka.ilkd.key.logic.sort.ObjectSort;
->>>>>>> 6f293224
+import de.uka.ilkd.key.logic.op.ProgramVariable;
 
 
 /**
@@ -41,28 +33,16 @@
     public final SLTranslationExceptionManager excManager;
     private static final TermBuilder TB = TermBuilder.DF;
 
-<<<<<<< HEAD
-    private ListOfSLExpressionResolver resolvers 
-    	= SLListOfSLExpressionResolver.EMPTY_LIST;
-=======
     private ImmutableList<SLExpressionResolver> resolvers = ImmutableSLList.<SLExpressionResolver>nil();
->>>>>>> 6f293224
     private final KeYJavaType specInClass;
     private final ParsableVariable selfVar;
     private final boolean useLocalVarsAsImplicitReceivers;
         
-<<<<<<< HEAD
-    private ListOfNamespace /*ParsableVariable*/
-        localVariablesNamespaces = SLListOfNamespace.EMPTY_LIST;
-    
-    private Map<ParsableVariable,KeYJavaType> kjts 
-    	= new HashMap<ParsableVariable,KeYJavaType>();
-=======
     private ImmutableList<Namespace> /*ParsableVariable*/
         localVariablesNamespaces = ImmutableSLList.<Namespace>nil();
->>>>>>> 6f293224
-
-    
+
+    private Map<ParsableVariable,KeYJavaType> kjts 
+	= new HashMap<ParsableVariable,KeYJavaType>();
     
     //-------------------------------------------------------------------------
     //constructors
@@ -274,12 +254,8 @@
     /**
      * Puts a list of local variables into the topmost namespace on the stack. 
      */
-<<<<<<< HEAD
-    public void putIntoTopLocalVariablesNamespace(ListOfLogicVariable pvs,
+    public void putIntoTopLocalVariablesNamespace(ImmutableList<LogicVariable> pvs,
 	    					  KeYJavaType kjt) {
-=======
-    public void putIntoTopLocalVariablesNamespace(ImmutableList<LogicVariable> pvs) {
->>>>>>> 6f293224
         for(LogicVariable pv : pvs) {
             putIntoTopLocalVariablesNamespace(pv, kjt);
         }
@@ -289,18 +265,9 @@
     /**
      * Puts a list of local variables into the topmost namespace on the stack. 
      */
-<<<<<<< HEAD
-    public void putIntoTopLocalVariablesNamespace(ListOfProgramVariable pvs) {
+    public void putIntoTopLocalVariablesNamespace(ImmutableList< ProgramVariable > pvs) {
         for(ProgramVariable pv : pvs) {
             putIntoTopLocalVariablesNamespace(pv, pv.getKeYJavaType());
-=======
-    public boolean needVarDeclaration(String name2BeResolved) {
-        Iterator<SLExpressionResolver> it = resolvers.iterator();
-        while(it.hasNext()) {
-            if (it.next().needVarDeclaration(name2BeResolved)) {
-                return true;
-            }
->>>>>>> 6f293224
         }
     }    
        
