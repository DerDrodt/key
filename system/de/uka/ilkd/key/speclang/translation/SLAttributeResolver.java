--- conflicted
+++ resolved
@@ -1,14 +1,11 @@
 // This file is part of KeY - Integrated Deductive Software Design
-// Copyright (C) 2001-2010 Universitaet Karlsruhe, Germany
+// Copyright (C) 2001-2009 Universitaet Karlsruhe, Germany
 //                         Universitaet Koblenz-Landau, Germany
 //                         Chalmers University of Technology, Sweden
 //
 // The KeY system is protected by the GNU General Public License. 
 // See LICENSE.TXT for details.
-<<<<<<< HEAD
 //
-=======
->>>>>>> d557ff59
 
 package de.uka.ilkd.key.speclang.translation;
 
@@ -20,35 +17,53 @@
 import de.uka.ilkd.key.java.declaration.MemberDeclaration;
 import de.uka.ilkd.key.java.declaration.TypeDeclaration;
 import de.uka.ilkd.key.java.recoderext.ImplicitFieldAdder;
-<<<<<<< HEAD
 import de.uka.ilkd.key.ldt.HeapLDT;
 import de.uka.ilkd.key.logic.*;
 import de.uka.ilkd.key.logic.op.*;
 
 public final class SLAttributeResolver extends SLExpressionResolver {
-=======
-import de.uka.ilkd.key.logic.Name;
-import de.uka.ilkd.key.logic.Term;
-import de.uka.ilkd.key.logic.TermBuilder;
-import de.uka.ilkd.key.logic.TermCreationException;
-import de.uka.ilkd.key.logic.op.Function;
-import de.uka.ilkd.key.logic.op.NonRigidHeapDependentFunction;
-import de.uka.ilkd.key.logic.op.ProgramVariable;
-
-
-public class SLAttributeResolver extends SLExpressionResolver {
-
-    private static final TermBuilder tb = TermBuilder.DF;
->>>>>>> d557ff59
-
     
     public SLAttributeResolver(JavaInfo javaInfo, 
-	    		        SLResolverManager manager,
-	    		        KeYJavaType specInClass) {
+	    		       SLResolverManager manager,
+	    		       KeYJavaType specInClass) {
         super(javaInfo, manager, specInClass);
     }
     
-<<<<<<< HEAD
+    
+    private ProgramVariable lookupVisibleAttribute(String name,
+	    					   KeYJavaType containingType) {
+	final TypeDeclaration td
+		= (TypeDeclaration) containingType.getJavaType();
+	//lookup locally
+	for(MemberDeclaration md : td.getMembers()) {
+	    if(md instanceof FieldDeclaration
+		    && isVisible(md, containingType)) {
+		for(FieldSpecification fs
+			: ((FieldDeclaration)md).getFieldSpecifications()) {
+		    if(fs.getProgramName().equals(name)) {
+			return (ProgramVariable) fs.getProgramVariable();
+		    }
+		}
+	    }
+	}
+
+	//recursively lookup in supertypes
+	ImmutableList<KeYJavaType> sups = td.getSupertypes();
+	if(sups.isEmpty()
+		&& !containingType.equals(javaInfo.getJavaLangObject())) {
+	    sups = sups.prepend(javaInfo.getJavaLangObject());
+	}
+	for(KeYJavaType sup : sups) {
+	    final ProgramVariable res = lookupVisibleAttribute(name, sup);
+	    if(res != null) {
+		return res;
+	    }
+	}
+
+	//not found
+	return null;
+    }    
+    
 
     @Override
     protected boolean canHandleReceiver(SLExpression receiver) {
@@ -75,96 +90,31 @@
             return new SLExpression(TB.inv(services, receiver.getTerm()));
         }
         
-=======
-    
-    private ProgramVariable lookupVisibleAttribute(String name, 
-	    					   KeYJavaType containingType) {
-	final TypeDeclaration td 
-		= (TypeDeclaration) containingType.getJavaType();
-
-	//lookup locally
-	for(MemberDeclaration md : td.getMembers()) {
-	    if(md instanceof FieldDeclaration 
-	       && isVisible(md, containingType)) {
-		for(FieldSpecification fs 
-			 : ((FieldDeclaration)md).getFieldSpecifications()) {
-		    if(fs.getProgramName().equals(name)) {
-			return (ProgramVariable) fs.getProgramVariable();
-		    }
-		}
-	    }
-	}
-		
-	//recursively lookup in supertypes
-	ImmutableList<KeYJavaType> sups = td.getSupertypes();
-	if(sups.isEmpty() 
-           && !containingType.equals(javaInfo.getJavaLangObject())) {
-	    sups = sups.prepend(javaInfo.getJavaLangObject());
-	}
-	for(KeYJavaType sup : sups) {
-	    final ProgramVariable res = lookupVisibleAttribute(name, sup);
-	    if(res != null) {
-		return res;
-	    }
-	}
-	
-	//not found
-	return null;
-    }
-    
-    
-    protected SLExpression doResolving(SLExpression receiver, 
-	    			       String name,
-	    			       SLParameters parameters) 
-    						throws SLTranslationException {
-        if (parameters != null) {
-            return null;
-        }
-        
-        Term recTerm = receiver.getTerm();        
->>>>>>> d557ff59
         ProgramVariable attribute = null;
         try {
             //try as fully qualified name
             attribute = javaInfo.getAttribute(name);
         } catch(IllegalArgumentException e){
             //try as short name and in enclosing classes
-<<<<<<< HEAD
             KeYJavaType containingType = receiver.getType();
-            while(attribute == null){
-                attribute = javaInfo.lookupVisibleAttribute(name, 
-                	                                    containingType);
-                if(attribute == null){
+            while(attribute == null) {
+                attribute = lookupVisibleAttribute(name, containingType);
+                if(attribute == null) {
                     attribute 
-                    	= javaInfo.lookupVisibleAttribute(ImplicitFieldAdder.FINAL_VAR_PREFIX+name, containingType);
+                    	= lookupVisibleAttribute(
+                    		ImplicitFieldAdder.FINAL_VAR_PREFIX + name, 
+                    		containingType);
                 }
-                LocationVariable et 
-                	= (LocationVariable) javaInfo.getAttribute(ImplicitFieldAdder.IMPLICIT_ENCLOSING_THIS, 
-                					           containingType);
+                final LocationVariable et 
+                	= (LocationVariable) javaInfo.getAttribute(
+                		ImplicitFieldAdder.IMPLICIT_ENCLOSING_THIS, 
+                		containingType);
                 if(et != null && attribute == null){
                     containingType = et.getKeYJavaType();
                     if(recTerm != null){
                 	final Function thisFieldSymbol 
                 		= heapLDT.getFieldSymbolForPV(et, services);
                         recTerm = TB.dot(services, et.sort(), recTerm, thisFieldSymbol);
-=======
-            KeYJavaType containingType = receiver.getKeYJavaType(javaInfo);
-            while(attribute == null) {
-                attribute = lookupVisibleAttribute(name, containingType);
-                if(attribute == null) {
-                    attribute = lookupVisibleAttribute(
-                            ImplicitFieldAdder.FINAL_VAR_PREFIX + name, 
-                            containingType);
-                }
-                final ProgramVariable et 
-                	= javaInfo.getAttribute(
-                		ImplicitFieldAdder.IMPLICIT_ENCLOSING_THIS, 
-                		containingType);
-                if(et != null && attribute == null) {
-                    containingType = et.getKeYJavaType();
-                    if(recTerm != null) {
-                        recTerm = tb.dot(recTerm, et);
->>>>>>> d557ff59
                     }
                 } else {
                     break;
@@ -211,15 +161,4 @@
     
         return null;
     }
-<<<<<<< HEAD
-=======
-
-    public boolean canHandleReceiver(SLExpression receiver) {
-        return receiver != null && (receiver.isTerm() || receiver.isType());
-    }
-
-    public boolean needVarDeclaration(String name) {
-        return false;
-    }
->>>>>>> d557ff59
 }