--- conflicted
+++ resolved
@@ -10,29 +10,21 @@
 
 package de.uka.ilkd.key.speclang.dl.translation;
 
-import java.util.Iterator;
-import java.util.LinkedHashMap;
-import java.util.Map;
-
 import de.uka.ilkd.key.collection.ImmutableArray;
 import de.uka.ilkd.key.collection.ImmutableList;
 import de.uka.ilkd.key.collection.ImmutableSLList;
-import de.uka.ilkd.key.collection.ImmutableSet;
 import de.uka.ilkd.key.java.Expression;
 import de.uka.ilkd.key.java.Services;
 import de.uka.ilkd.key.java.SourceElement;
 import de.uka.ilkd.key.java.abstraction.KeYJavaType;
 import de.uka.ilkd.key.java.statement.CatchAllStatement;
 import de.uka.ilkd.key.java.statement.MethodBodyStatement;
-<<<<<<< HEAD
-import de.uka.ilkd.key.logic.Name;
-import de.uka.ilkd.key.logic.ProgramElementName;
 import de.uka.ilkd.key.logic.Term;
 import de.uka.ilkd.key.logic.TermBuilder;
-=======
-import de.uka.ilkd.key.logic.*;
->>>>>>> 6f293224
-import de.uka.ilkd.key.logic.op.*;
+import de.uka.ilkd.key.logic.op.Modality;
+import de.uka.ilkd.key.logic.op.ParsableVariable;
+import de.uka.ilkd.key.logic.op.ProgramMethod;
+import de.uka.ilkd.key.logic.op.ProgramVariable;
 import de.uka.ilkd.key.proof.init.ProofInputException;
 import de.uka.ilkd.key.speclang.*;
 
@@ -94,17 +86,10 @@
     }
     
     
-<<<<<<< HEAD
-    private ListOfProgramVariable extractParamVars(MethodBodyStatement mbs) {
-        ArrayOfExpression args = mbs.getArguments();
-        
-        ListOfProgramVariable result = SLListOfProgramVariable.EMPTY_LIST;
-=======
-    private ImmutableList<ParsableVariable> extractParamVars(MethodBodyStatement mbs) {
+    private ImmutableList<ProgramVariable> extractParamVars(MethodBodyStatement mbs) {
         ImmutableArray<Expression> args = mbs.getArguments();
         
-        ImmutableList<ParsableVariable> result = ImmutableSLList.<ParsableVariable>nil();
->>>>>>> 6f293224
+        ImmutableList<ProgramVariable> result = ImmutableSLList.<ProgramVariable>nil();
         for(int i = args.size() - 1; i >= 0; i--) {
             result = result.prepend((ProgramVariable) args.get(i));
         }
@@ -180,11 +165,7 @@
                                             String name, 
                                             String displayName, 
                                             Term fma, 
-<<<<<<< HEAD
                                             Term modifies) 
-=======
-                                            ImmutableSet<LocationDescriptor> modifies) 
->>>>>>> 6f293224
             throws ProofInputException {
         assert name != null;
         if(displayName == null) {
@@ -204,9 +185,8 @@
         Modality modality                = extractModality(fma);
         FormulaWithAxioms pre            = extractPre(fma);
         FormulaWithAxioms post           = extractPost(fma);
-<<<<<<< HEAD
         ProgramVariable selfVar          = extractSelfVar(mbs);
-        ListOfProgramVariable paramVars  = extractParamVars(mbs);
+        ImmutableList<ProgramVariable> paramVars  = extractParamVars(mbs);
         ProgramVariable resultVar        = extractResultVar(mbs);
         ProgramVariable excVar           = extractExcVar(fma);
         //Term heapAtPre                   = extractAtPreFunctions(post.getFormula());
@@ -261,73 +241,5 @@
 //                                         resultVar,
 //                                         excVar,
 //                                         heapAtPre); 
-=======
-        ParsableVariable selfVar         = extractSelfVar(mbs);
-        ImmutableList<ParsableVariable> paramVars = extractParamVars(mbs);
-        ParsableVariable resultVar       = extractResultVar(mbs);
-        ParsableVariable excVar          = extractExcVar(fma);
-        Map<Operator, Function> atPreFunctions = extractAtPreFunctions(post.getFormula());
-        
-        //atPre-functions may not occur in precondition
-        Map<Operator, Function> forbiddenAtPreFunctions = extractAtPreFunctions(pre.getFormula());
-        if(!forbiddenAtPreFunctions.isEmpty()) {
-            throw new ProofInputException(
-                "@pre-function not allowed in precondition: " 
-                + forbiddenAtPreFunctions.values().iterator().next());
-        }
-        
-        //atPre-functions may not occur in modifier set
-        Iterator<LocationDescriptor> it = modifies.iterator();
-        while(it.hasNext()) {
-            LocationDescriptor loc = it.next();
-            if(loc instanceof BasicLocationDescriptor) {
-                BasicLocationDescriptor bloc = (BasicLocationDescriptor) loc;
-                Term formula = bloc.getFormula();
-                Term locTerm = bloc.getLocTerm();
-                forbiddenAtPreFunctions = new LinkedHashMap<Operator, Function>(); 
-                forbiddenAtPreFunctions.putAll(extractAtPreFunctions(formula));
-                forbiddenAtPreFunctions.putAll(extractAtPreFunctions(locTerm));
-                if(!forbiddenAtPreFunctions.isEmpty()) {
-                    throw new ProofInputException(
-                       "@pre-function not allowed in modifier set: " 
-                       + forbiddenAtPreFunctions.values().iterator().next());
-                }
-            }
-        }
-        
-        //result variable may be omitted
-	if(resultVar == null && pm.getKeYJavaType() != null) {
-	    ProgramElementName resultPEN = new ProgramElementName("res");
-	    resultVar = new LocationVariable(resultPEN, pm.getKeYJavaType());
-	}
-
-        //exception variable may be omitted
-	if(excVar == null) {
-            excVar = SVF.createExcVar(services, pm, false);
-	    Term excNullTerm = TB.equals(TB.var(excVar), TB.NULL(services));
-            if(modality == Op.DIA) {
-                post = post.conjoin(new FormulaWithAxioms(excNullTerm));
-            } else if(modality == Op.BOX) {
-                post = post.disjoin(new FormulaWithAxioms(TB.not(excNullTerm)));
-            } else {
-                throw new ProofInputException(
-                            "unknown semantics for exceptional termination: " 
-                            + modality + "; please use #catchAll block");
-            }
-        }
-        
-        return new OperationContractImpl(name, 
-                                         displayName, 
-                                         pm,
-                                         modality,
-                                         pre,
-                                         post,
-                                         modifies,
-                                         selfVar,
-                                         paramVars,
-                                         resultVar,
-                                         excVar,
-                                         atPreFunctions); 
->>>>>>> 6f293224
     }
 }