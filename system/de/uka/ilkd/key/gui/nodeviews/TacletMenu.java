--- conflicted
+++ resolved
@@ -1,5 +1,5 @@
 // This file is part of KeY - Integrated Deductive Software Design
-// Copyright (C) 2001-2010 Universitaet Karlsruhe, Germany
+// Copyright (C) 2001-2009 Universitaet Karlsruhe, Germany
 //                         Universitaet Koblenz-Landau, Germany
 //                         Chalmers University of Technology, Sweden
 //
@@ -20,11 +20,7 @@
 import de.uka.ilkd.key.collection.ImmutableSLList;
 import de.uka.ilkd.key.gui.KeYMediator;
 import de.uka.ilkd.key.gui.Main;
-<<<<<<< HEAD
 import de.uka.ilkd.key.gui.smt.RuleLauncher;
-=======
-import de.uka.ilkd.key.gui.smt.SMTRuleLauncher;
->>>>>>> d557ff59
 import de.uka.ilkd.key.java.ProgramElement;
 import de.uka.ilkd.key.logic.*;
 import de.uka.ilkd.key.logic.op.FormulaSV;
@@ -33,16 +29,12 @@
 import de.uka.ilkd.key.pp.AbbrevException;
 import de.uka.ilkd.key.pp.AbbrevMap;
 import de.uka.ilkd.key.pp.PosInSequent;
-import de.uka.ilkd.key.proof.Goal;
 import de.uka.ilkd.key.rule.*;
 import de.uka.ilkd.key.smt.SMTRule;
-<<<<<<< HEAD
-
-=======
->>>>>>> d557ff59
+
 
 /**
- * This class creates a menu with Taclets as entries. The invoker has
+ *  This class creates a menu with Taclets as entries. The invoker has
  * to be of type SequentView because of the method call selectedTaclet
  * that hands over the selected Taclet. The class is used to get all
  * Taclet that are applicable at a selected position in a sequent.
@@ -54,15 +46,11 @@
     private KeYMediator mediator;
 
     private TacletAppComparator comp = new TacletAppComparator();
-    
-    private final Goal selectedGoal;
-    
+        
     /** 
      * creates empty menu 
      */
-    TacletMenu() {
-	selectedGoal = null;
-    }
+    TacletMenu() {}
 
 
     /** creates a new menu that displays all applicable rules at the given
@@ -75,7 +63,6 @@
      * @param pos the PosInSequent
      */ 
     TacletMenu(SequentView sequentView,
-	    	final Goal selectedGoal,
 	       ImmutableList<TacletApp> findList, ImmutableList<TacletApp> rewriteList,
 	       ImmutableList<TacletApp> noFindList, ImmutableList<BuiltInRule> builtInList,
 	       PosInSequent pos) {
@@ -83,7 +70,6 @@
 	this.sequentView = sequentView;
 	this.mediator = sequentView.mediator();
  	this.pos = pos;
- 	this.selectedGoal = selectedGoal;
 	// delete RewriteTaclet from findList because they will be in
 	// the rewrite list and concatenate both lists
 	createTacletMenu(removeRewrites(findList).prepend(rewriteList),
@@ -98,11 +84,14 @@
      */
     private ImmutableList<TacletApp> removeRewrites(ImmutableList<TacletApp> list) {
 	ImmutableList<TacletApp> result = ImmutableSLList.<TacletApp>nil();
-
-        for (final TacletApp tacletApp : list) {
-            result = (tacletApp.taclet() instanceof RewriteTaclet ? result :
-                    result.prepend(tacletApp));
-        }
+	Iterator<TacletApp> it = list.iterator();
+
+	while(it.hasNext()) {
+	    TacletApp tacletApp = it.next();
+	    Taclet taclet=tacletApp.taclet();
+	    result = (taclet instanceof RewriteTaclet ? result :
+		      result.prepend(tacletApp));
+	}
 	return result;
     }
 
@@ -150,10 +139,11 @@
 				       MenuControl            control) {
 
 	if (!builtInList.isEmpty()) {
-	    addSeparator();
-        for (BuiltInRule aBuiltInList : builtInList) {
-            addBuiltInRuleItem(aBuiltInList, control);
-        }
+	    addSeparator();	
+	    Iterator<BuiltInRule> it = builtInList.iterator();
+	    while (it.hasNext()) {
+		addBuiltInRuleItem(it.next(), control);
+	    }
 	}
     }
 				      
@@ -198,7 +188,7 @@
 
     private void createAbbrevSection(Term t, MenuControl control){
 	AbbrevMap scm = mediator.getNotationInfo().getAbbrevMap();
-	JMenuItem sc  ;
+	JMenuItem sc = null;
 	if(scm.containsTerm(t)){
 	    sc = new JMenuItem("Change abbreviation");
 	    sc.addActionListener(control);
@@ -260,7 +250,7 @@
     
     private void addClipboardItem(MenuControl control) {
 	addSeparator();
-	JMenuItem item = new JMenuItem("Copy to clipboard");
+	JMenuItem item = new JMenuItem("to clipboard");
 	item.addActionListener(control);
 	add(item);
     }
@@ -269,9 +259,9 @@
 
     /** adds array of TacletMenuItem to itself*/
     private void add(TacletMenuItem[] items) {
-        for (TacletMenuItem item : items) {
-            add((Component) item);
-        }
+	for (int i = 0; i < items.length; i++) {
+	    add((Component) items[i]);
+	}
     }
 
     /** creates new TacletMenuItems for each taclet in the list and set
@@ -353,17 +343,10 @@
 				    pos);
             } else if (e.getSource() instanceof BuiltInRuleMenuItem) {
         	if (((BuiltInRuleMenuItem) e.getSource()).connectedTo() instanceof SMTRule) {
-<<<<<<< HEAD
         	    SMTRule rule = (SMTRule) ((BuiltInRuleMenuItem) e.getSource()).connectedTo();
         	    RuleLauncher.INSTANCE.start(rule, Main.getInstance().mediator().getSelectedGoal(),
         		    Main.getInstance().mediator().getProof().getUserConstraint().getConstraint(),true);
       
-=======
-        	    
-        	    SMTRule rule = (SMTRule) ((BuiltInRuleMenuItem) e.getSource()).connectedTo();
-        	    SMTRuleLauncher.INSTANCE.start(rule, selectedGoal,
-        		    Main.getInstance().mediator().getProof().getUserConstraint().getConstraint(),true);
->>>>>>> d557ff59
         	} else {
                         mediator.selectedBuiltInRule
                     (((BuiltInRuleMenuItem) e.getSource()).connectedTo(), 
@@ -375,7 +358,7 @@
 	                                     mediator.getSelectedGoal () );
 	    } else {
 		if (((JMenuItem)e.getSource()).getText()
-		    .startsWith("Copy to clipboard")){
+		    .startsWith("to clipboard")){
                     Main.copyHighlightToClipboard(sequentView);
 		} else if(((JMenuItem)e.getSource()).getText().
 			  startsWith("Pop method frame")){
@@ -515,16 +498,18 @@
 	 */
 	private int measureGoalComplexity(ImmutableList<TacletGoalTemplate> l) {
 	    int result = 0;
-        for (final TacletGoalTemplate gt : l) {
-            if (gt instanceof RewriteTacletGoalTemplate) {
-                if (((RewriteTacletGoalTemplate) gt).replaceWith() != null) {
-                    result += ((RewriteTacletGoalTemplate) gt).replaceWith().depth();
-                }
-            }
-            if (!gt.sequent().isEmpty()) {
-                result += 10;
-            }
-        }
+	    Iterator<TacletGoalTemplate> it = l.iterator();
+	    while (it.hasNext()) {
+		TacletGoalTemplate gt = it.next();
+		if (gt instanceof RewriteTacletGoalTemplate) {
+		    if (((RewriteTacletGoalTemplate)gt).replaceWith() != null) {
+			result += ((RewriteTacletGoalTemplate)gt).replaceWith().depth();
+		    }
+		} 
+		if (!gt.sequent().isEmpty()) {
+		    result += 10;
+		}
+	    }
 	    return result;
 	}
 	
