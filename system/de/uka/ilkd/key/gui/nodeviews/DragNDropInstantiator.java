// This file is part of KeY - Integrated Deductive Software Design
// Copyright (C) 2001-2009 Universitaet Karlsruhe, Germany
//                         Universitaet Koblenz-Landau, Germany
//                         Chalmers University of Technology, Sweden
//
// The KeY system is protected by the GNU General Public License. 
// See LICENSE.TXT for details.
//
//

package de.uka.ilkd.key.gui.nodeviews;

import java.awt.Point;
import java.awt.datatransfer.Transferable;
import java.awt.datatransfer.UnsupportedFlavorException;
import java.awt.dnd.DropTargetAdapter;
import java.awt.dnd.DropTargetDragEvent;
import java.awt.dnd.DropTargetDropEvent;
import java.awt.event.ActionEvent;
import java.awt.event.ActionListener;
import java.io.IOException;
import java.util.Iterator;

import javax.swing.JPopupMenu;

import de.uka.ilkd.key.collection.ImmutableList;
import de.uka.ilkd.key.collection.ImmutableSLList;
import de.uka.ilkd.key.gui.KeYMediator;
import de.uka.ilkd.key.gui.configuration.ProofSettings;
import de.uka.ilkd.key.java.Services;
import de.uka.ilkd.key.logic.Constraint;
import de.uka.ilkd.key.logic.PosInOccurrence;
import de.uka.ilkd.key.logic.PosInTerm;
import de.uka.ilkd.key.logic.Sequent;
import de.uka.ilkd.key.logic.op.SchemaVariable;
import de.uka.ilkd.key.pp.PosInSequent;
import de.uka.ilkd.key.rule.*;
import de.uka.ilkd.key.rule.inst.IllegalInstantiationException;

/**
 * <p>
 * The DragNDropInstantiator interpretes drag'n drop actions as taclet
 * instantiations. The behaviour is described below (excluding some
 * "optimisation" details)
 * </p>
 * <p>
 * Let "source" denote the formula/term which is dragged and dropped on another
 * term called "target". The DragNDropInstantiation of a taclet "t" is now
 * defined as follows:
 * <ol>
 * <li>t must have exactly one formula/term in the <tt>find</tt> part and
 * <tt>assumes</tt> sequent (in particular it must have an <tt>assumes</tt> -part)
 * </li>
 * <li>and
 * <ol>
 * <li>if t's goal descriptions do not contain any <tt>replacewith</tt> then
 * "source" is matched against the <tt>find</tt> part of the taclet and
 * "target" has to match the "if" part.</li>
 * <li>if t's goal descriptions contain at least <em>one</em> replacewith
 * then "target" is matched against the <tt>find</tt> part and "source"
 * against the <tt>assumes</tt> part</li>*
 * </ol>
 * or
 * <li>t must have a <tt>find</tt> part, no <tt>assumes</tt> and at least one
 * addrule. In this case source is merged against <tt>find</tt> part and
 * target has to be the complete sequent. Dropping on the sequent arrow is
 * interpreted as applying an addrule(treats hide rules)</li>
 * </ol>
 * The DragNDropInstantiator now determines all taclets, which have a valid
 * drag'n drop instantiation for a given (source, target) position pair. If
 * there is only one taclet with a valid dnd-instantiation this one is executed
 * otherwise the user is presented a list of possible taclets from which she/he
 * can select one.
 * </p>
 */
public class DragNDropInstantiator extends DropTargetAdapter {

    /** the sequentview where dnd has been initiated */
    private SequentView seqView;
    
    
    DragNDropInstantiator(SequentView seqView) {
        this.seqView = seqView;
    }

    public void drop(DropTargetDropEvent event) {


        Point dropLocation = event.getLocation();

        try {
            Transferable transferable = event.getTransferable();
            if (transferable
                    .isDataFlavorSupported(PosInSequentTransferable.POS_IN_SEQUENT_TRANSFER)) {
                interpreteDragAndDropInstantiation(event, dropLocation,
                        transferable);
            } else {
                event.rejectDrop();
            }
        } catch (IOException exception) {
            // just reject drop do not bother the user
            event.rejectDrop();
        } catch (UnsupportedFlavorException ufException) {
            // just reject drop do not bother the user
            event.rejectDrop();
        }

        seqView.requestFocus();
    }

    public void dragOver(DropTargetDragEvent dtde) {       
        seqView.autoscroll(dtde.getLocation());                                          
        seqView.paintHighlights(dtde.getLocation());
    }

    /**
     * Interpretes the drag and drop gesture. Checks which taclets could be
     * meant by the drag'n drop and applies if the app can be uniquely
     * determined, otherwise a selection menu is presented to the user
     */
    private void interpreteDragAndDropInstantiation(DropTargetDropEvent event,
            Point dropLocation, Transferable transferable)
            throws UnsupportedFlavorException, IOException {

        final PosInSequent sourcePos = (PosInSequent) transferable
                .getTransferData(PosInSequentTransferable.POS_IN_SEQUENT_TRANSFER);

        final PosInSequent targetPos = seqView.getPosInSequent(dropLocation);

        if (targetPos == null
                || sourcePos == null
                || sourcePos.isSequent() ) {
            event.rejectDrop();
            return;
        }
             
        final Services services = seqView.mediator().getServices();

        ImmutableList<PosTacletApp> applicableApps = 
            getAllApplicableApps(sourcePos, targetPos, services);        
               
        
        if (applicableApps.isEmpty() && !targetPos.isSequent() &&
                targetPos.getPosInOccurrence().posInTerm() != PosInTerm.TOP_LEVEL) {
            // if no applicable taclet is found we relax the target position a bit
            applicableApps = 
                getAllApplicableApps(sourcePos, 
                        PosInSequent.createCfmaPos(targetPos.getPosInOccurrence().up()), 
                        services);
        } 

        // in case of an equal source and target position the selection list is shown 
        // even if only one rule is applicable in order to avoid an accidently 
        // rule appliciation of replace_knwon_* rules and entering
        // the hell of non-confluence..       
        final boolean equalTargetPosition = sourcePos.getPosInOccurrence().equals(
                targetPos.getPosInOccurrence());
        
        if (!equalTargetPosition && applicableApps.size() == 1) {
            execute(applicableApps.head());      
        } else if (applicableApps.size() >= 1) {
            // open a pop up menu for user selection
            SimpleTacletSelectionMenu menu = new SimpleTacletSelectionMenu(
                    applicableApps, seqView.mediator().getNotationInfo(),
                    new PopupListener());

            JPopupMenu pm = menu.getPopupMenu();
            pm.show(seqView, (int) dropLocation.getX(), (int) dropLocation
                    .getY());
        } else {
            // no rule applicable
            event.rejectDrop();
            return;
        }
        event.getDropTargetContext().dropComplete(true);
    }

    /**
     * retrieves all drag'n drop instantiable taclet applications
     * @param sourcePos the PosInSequent where the drag started
     * @param targetPos the PosInSequent where the drop occured     
     * @param services theServices providing access to the program model  
     * @return all drag'n drop instantiable taclet applications
     */
<<<<<<< HEAD
    private ListOfPosTacletApp getAllApplicableApps(final PosInSequent sourcePos, 
            					    final PosInSequent targetPos, 
            					    final Services services) {        
=======
    private ImmutableList<PosTacletApp> getAllApplicableApps(final PosInSequent sourcePos, 
            final PosInSequent targetPos, final Services services) {        
>>>>>>> 6f293224
        final Sequent sequent = 
            seqView.mediator().getSelectedGoal().sequent();
        
        final Constraint userConstraint = seqView.mediator()
                .getUserConstraint().getConstraint();
        ImmutableList<PosTacletApp> applicableApps = ImmutableSLList.<PosTacletApp>nil();
        if (targetPos.isSequent()) {
            // collects all applicable taclets at the source position
            // which have an addrule section
            applicableApps = applicableApps.prepend(completeIfInstantiations(
                    getApplicableTaclets(
                	    sourcePos,
                            TacletFilter.TACLET_WITH_NO_IF_FIND_AND_ADDRULE,
                            services),
                    sequent, targetPos.getPosInOccurrence(), userConstraint,
                    services));
        } else {
            if (ProofSettings.DEFAULT_SETTINGS.getGeneralSettings().isDndDirectionSensitive()) {
                applicableApps = applicableApps.prepend(getDirectionDependentApps(sourcePos, targetPos, services, 
                    sequent, userConstraint));
            } else {
                applicableApps = applicableApps.
                    prepend(getDirectionIndependentApps(sourcePos, targetPos, services, 
                        sequent, userConstraint));                
            }         
        }
        return applicableApps;
    }

    /**
     * returns all applicable apps respecting direction information in drag an drop 
     * @param sourcePos PosInSequent where the drag gesture started
     * @param targetPos PosInSequent where the drop action took place
     * @param services the Services
     * @param sequent the Sequent 
     * @param userConstraint the user Constraint 
     * @return  all applicable apps respecting direction information in drag an drop
     */
<<<<<<< HEAD
    private ListOfPosTacletApp getDirectionDependentApps(
	    final PosInSequent sourcePos, 
            final PosInSequent targetPos, 
            final Services services,
            final Sequent sequent, 
            final Constraint userConstraint) {
=======
    private ImmutableList<PosTacletApp> getDirectionDependentApps(final PosInSequent sourcePos, 
            final PosInSequent targetPos, final Services services,
            final Sequent sequent, final Constraint userConstraint) {
>>>>>>> 6f293224
        
        ImmutableList<PosTacletApp> applicableApps = ImmutableSLList.<PosTacletApp>nil();
        // all applicable taclets where the drag source has been interpreted
        // as
        // the find part and the drop position as the one of the
        // in this case only taclets with no replacewith part are considered
        applicableApps = applicableApps
                .prepend(completeIfInstantiations(
                        getApplicableTaclets(
                                sourcePos,
                                TacletFilter.TACLET_WITH_IF_FIND_AND_NO_REPLACEWITH,
                                services),
                        sequent, targetPos.getPosInOccurrence(),
                        userConstraint, services));

        // switch source and target interpretation
        // source is now the "If" instantiation and target the one of the
        // find part in this case only the taclets with at least one
        // replacewith part are considered
        applicableApps = applicableApps.prepend(completeIfInstantiations(
                getApplicableTaclets(
                	targetPos,
                        TacletFilter.TACLET_WITH_IF_FIND_AND_REPLACEWITH,
                        services),
                sequent, sourcePos.getPosInOccurrence(), userConstraint,
                services));
        
        // get those without an if sequent, in these we will try to apply this rule
        // if: * one sv instantiation is missing
        //     * the term dropped on is a legal instantiation for this sv
        applicableApps = applicableApps.prepend(completeInstantiations(
                getApplicableTaclets(sourcePos,
                        	     TacletFilter.TACLET_WITH_NO_IF,
                        	     services),
                targetPos.getPosInOccurrence(),
                services));
        
        return applicableApps;
    }
    
    /**
     * returns all applicable apps without 
     * respecting direction information in drag an drop 
     * @param sourcePos PosInSequent where the drag gesture started
     * @param targetPos PosInSequent where the drop action took place
     * @param services the Services
     * @param sequent the Sequent 
     * @param userConstraint the user Constraint 
     * @return  all applicable apps respecting direction information in drag an drop
     */
<<<<<<< HEAD
    private ListOfPosTacletApp getDirectionIndependentApps(
	    PosInSequent sourcePos, 
            PosInSequent targetPos, 
            final Services services,
            final Sequent sequent, 
            final Constraint userConstraint) {
=======
    private ImmutableList<PosTacletApp> getDirectionIndependentApps(PosInSequent sourcePos, 
            PosInSequent targetPos, final Services services,
            final Sequent sequent, final Constraint userConstraint) {
>>>>>>> 6f293224
        
        ImmutableList<PosTacletApp> applicableApps = ImmutableSLList.<PosTacletApp>nil();

        applicableApps = getDirectionDependentApps(sourcePos, targetPos, services, 
                sequent, userConstraint).
                prepend(getDirectionDependentApps(targetPos, sourcePos, services, 
                        sequent, userConstraint));
        
        return applicableApps;
    }


    /**
     * retrieves all taclets applicable on the given position and select those
     * that fulfill the given filter condition. The filter selects taclets
     * satisfying certain syntactic categories (for example, taclets with at
     * least one replacewith in their goal description or those without any
     * replacewith).
     * 
     * @param findPos
     *            the PosInSequent specifying the formula/term that has to be
     *            matched by the find part of a taclet
     * @param filter
     *            the TacletFilter specifying syntactic restrictions on the
     *            taclets to be returned
     * @return the list of taclets which match the term at the given position
     *         and satisfy the filter condition
     */
<<<<<<< HEAD
    private ListOfPosTacletApp getApplicableTaclets(PosInSequent findPos,
            				            TacletFilter filter,
            				            Services services) {
=======
    private ImmutableList<PosTacletApp> getApplicableTaclets(PosInSequent findPos,
            TacletFilter filter) {
>>>>>>> 6f293224

        if (findPos == null || findPos.isSequent()) {
            return ImmutableSLList.<PosTacletApp>nil();
        }

        ImmutableList<TacletApp> allTacletsAtFindPosition = ImmutableSLList.<TacletApp>nil();

        final Iterator<TacletApp> it = seqView.mediator()
                .getFindTaclet(findPos).iterator();
        // if in replaceWithMode only apps that contain at least one replacewith
        // are collected. Otherwise only those without a replacewith.
        while (it.hasNext()) {
            final TacletApp app = it.next();
            if (filter.satisfiesFilterCondition(app.taclet())) {
                allTacletsAtFindPosition = allTacletsAtFindPosition
                        .prepend(app);
            }
        }

        return addPositionInformation(allTacletsAtFindPosition, 
        			      findPos.getPosInOccurrence(),
        			      services);
    }

    /**
     * the taclet applications is given the correct position information where
     * their "find" has been matched
     * 
     * @param tacletApps
     *            the IList<TacletApp> with taclet applications to be enriched by
     *            position information
     * @param findPos
     *            the PosInOccurrence against which the find part has been
     *            matched
     * @return the taclet apps as given in <tt>tacletApps</tt> but with
     *         position information
     */
<<<<<<< HEAD
    private ListOfPosTacletApp addPositionInformation(
            ListOfTacletApp tacletApps, 
            PosInOccurrence findPos,
            Services services) {
=======
    private ImmutableList<PosTacletApp> addPositionInformation(
            ImmutableList<TacletApp> tacletApps, PosInOccurrence findPos) {
>>>>>>> 6f293224

        ImmutableList<PosTacletApp> applicableApps = ImmutableSLList.<PosTacletApp>nil();
        Iterator<TacletApp> it = tacletApps.iterator();
        while (it.hasNext()) {
            TacletApp app = it.next();
            if (app instanceof NoPosTacletApp) {
                app = PosTacletApp.createPosTacletApp(
                        (FindTaclet) app.taclet(), 
                        app.matchConditions(),
                        findPos,
                        services);
            }
            applicableApps = applicableApps.prepend((PosTacletApp) app);
        }
        return applicableApps;
    }

    /**
     * tries to complete the (partial) taclet instantantiation of the
     * applications given in <tt>apps</tt>. The resulting applications are
     * returned. The given apps must have either all an if part or none of them.
     * 
     * @param apps
     *            the IList<PosTacletApp> with all apps whose if sequent has to
     *            be matched against the formula specified by the pair
     *            <tt>seq</tt> and <tt>ifPIO</tt>
     * @param seq
     *            the Sequent to which the position information in <tt>ifPIO<tt>
     * is relative to
     * @param ifPIO the PosInOccurrence describing the position of the term to 
     * be matched against the if sequent of the taclets
     * @param userConstraint the Constraint describing user instantiations of
     * metavariables
     * @param services the Services 
     * @return the IList<PosTacletApp> that have been matched successfully
     */
    private ImmutableList<PosTacletApp> completeIfInstantiations(ImmutableList<PosTacletApp> apps,
            Sequent seq, PosInOccurrence ifPIO, Constraint userConstraint,
            Services services) {

        ImmutableList<PosTacletApp> result = ImmutableSLList.<PosTacletApp>nil();

        final ImmutableList<IfFormulaInstantiation> ifFmlInst;
              
        if (ifPIO == null || !ifPIO.isTopLevel()) {
            // if formula have to be top level formulas
            // TODO: should update prefix be allowed?
            ifFmlInst = null;
        } else {          
            final IfFormulaInstSeq ifInst = new IfFormulaInstSeq(seq,
	        ifPIO.isInAntec(), ifPIO.constrainedFormula());
            ifFmlInst = ImmutableSLList.<IfFormulaInstantiation>nil()
                    .prepend(ifInst);
        }

        final Iterator<PosTacletApp> it = apps.iterator();
        while (it.hasNext()) {
            PosTacletApp app = it.next();

            final Sequent ifSequent = app.taclet().ifSequent();
            if (ifSequent != null && !ifSequent.isEmpty()) {
                if (ifSequent.size() != 1) {
                  // currently dnd is only supported for taclets with exact one formula
                  // in the if sequent
                  app = null;  
                } else if (ifFmlInst == null) {
                    // as either all taclets have an if sequent or none
                    // we can exit here
                    return ImmutableSLList.<PosTacletApp>nil();
                } else {    
                    // the right side is not checked in tacletapp
                    // not sure where to incorporate the check...
                    if (((IfFormulaInstSeq)ifFmlInst.head()).inAntec() == 
                         (ifSequent.succedent().size() == 0)) {        	    
                        app = (PosTacletApp) app.setIfFormulaInstantiations(
                                ifFmlInst, services, userConstraint);
                    }
                }
            }
            if (app != null && app.complete()) {
                //allow use of sufficientlyComplete here?
                result = result.prepend(app);
            }
        }
        return result;
    }

    
    /**
     * tries to complete the (partial) taclet instantantiation of the
     * applications given in <tt>apps</tt>. The resulting applications are
     * returned. 
     * 
     * @param apps
     *            the IList<PosTacletApp> with all apps whose if sequent has to
     *            be matched against the formula specified by the pair
     *            <tt>seq</tt> and <tt>ifPIO</tt>
     * is relative to
     * @param missingSVPIO the PosInOccurrence describing the position of the term an 
     * uninstantiated SV will be matched against 
     * @param services the Services 
     * @return the IList<PosTacletApp> that have been matched successfully
     */
    private ImmutableList<PosTacletApp> completeInstantiations(ImmutableList<PosTacletApp> apps,
             PosInOccurrence missingSVPIO, Services services) {

        ImmutableList<PosTacletApp> result = ImmutableSLList.<PosTacletApp>nil();
        if (missingSVPIO == null) {        
            return ImmutableSLList.<PosTacletApp>nil(); 
        }
        
        final Iterator<PosTacletApp> it = apps.iterator();
        while (it.hasNext()) {
            PosTacletApp app = it.next();
            
            final SchemaVariable missingSV;
            final Sequent ifSequent = app.taclet().ifSequent();
            
            if ((ifSequent != null && !ifSequent.isEmpty()) ||
                    app.uninstantiatedVars().size() != 1) {
               continue;
            } else {
                missingSV = app.uninstantiatedVars().iterator().next();
            }            
	    try {
		app = (PosTacletApp)app.addCheckedInstantiation(missingSV, 
                      missingSVPIO.subTerm(), services, true);
	    } catch (IllegalInstantiationException ie) {
		app = null;
	    }
            
            if (app != null && app.sufficientlyComplete(services)) {
                result = result.prepend(app);
            }
        }
        return result;
    }

    
    /**
     * applies the given app
     * 
     * @param app
     *            the PosTacletApp to be applied
     */
    private void execute(PosTacletApp app) {
        if (app == null) {
            return;
        }
        final KeYMediator mediator = seqView.mediator();
        mediator.applyInteractive(app, mediator.getSelectedGoal());
    }

    /**
     * This popup listener listens to the taclet app selection listener and
     * executes the selected app if necessary
     */
    private class PopupListener implements ActionListener {

        /*
         * (non-Javadoc)
         * 
         * @see java.awt.event.ActionListener#actionPerformed(java.awt.event.ActionEvent)
         */
        public void actionPerformed(ActionEvent e) {
            if (e.getSource() instanceof DefaultTacletMenuItem) {
                final TacletMenuItem item = (TacletMenuItem) e
                        .getSource();
                DragNDropInstantiator.this.execute((PosTacletApp) item
                        .connectedTo());
            }
        }
    }

    /**
     * This interface is impemented by filters selecting certain kinds of
     * taclets depending on their syntactic structure
     */
    protected interface TacletFilter {

        /**
         * This filter selects all Taclet which have an <tt>assumes</tt>,
         * <tt>find</tt> and at least one <tt>replacewith</tt> part.
         */
        TacletFilter TACLET_WITH_IF_FIND_AND_REPLACEWITH = new TacletWithIfFindAndReplacewith();

        /**
         * This filter selects all Taclet which have an <tt>assumes</tt>,
         * <tt>find</tt> and <em>no</em> <tt>replacewith</tt> part.
         */
        TacletFilter TACLET_WITH_IF_FIND_AND_NO_REPLACEWITH = new TacletWithIfFindAndNoReplacewith();

        /**
         * This filter selects all Taclet which have an <tt>assumes</tt>,
         * <tt>find</tt> and <em>no</em> <tt>replacewith</tt> part.
         */
        TacletFilter TACLET_WITH_NO_IF_FIND_AND_ADDRULE = new TacletWithNoIfFindAndAddrule();
          
        /**
         * This filter selects all Taclets which have no <tt>assumes</tt>,
         * sequent but a <tt>find</tt>part.
         */
        TacletFilter TACLET_WITH_NO_IF = new TacletWithNoIf();

        /**
         * checks if the taclet satisfies certain syntactic criterias
         * 
         * @param taclet
         *            the Taclet to be tested
         * @return true if filter condition is fulfilled
         */
        boolean satisfiesFilterCondition(Taclet taclet);

      
        /**
         * This filter selects all Taclet which have an <tt>assumes</tt>,
         * <tt>find</tt> and at least one <tt>replacewith</tt> part.
         */
        class TacletWithIfFindAndReplacewith implements TacletFilter {

            private TacletWithIfFindAndReplacewith() {
            }

            /**
             * tests if the given taclet consists of an <tt>assumes</tt>,
             * <tt>find</tt> and <tt>replacewith</tt> part and returns true
             * if the test is positive
             */
            public boolean satisfiesFilterCondition(Taclet taclet) {
                return taclet.ifSequent() != null
                        && !taclet.ifSequent().isEmpty()
                        && taclet instanceof FindTaclet
                        && taclet.hasReplaceWith();
            }
        }

        /**
         * This filter selects all Taclet which have an <tt>assumes</tt>,
         * <tt>find</tt> and <em>no</em> <tt>replacewith</tt> part.
         */
        class TacletWithIfFindAndNoReplacewith implements TacletFilter {

            private TacletWithIfFindAndNoReplacewith() {
            }

            /**
             * tests if the given taclet consists of an <tt>assumes</tt>,
             * <tt>find</tt> and <em>no</em> <tt>replacewith</tt> part and
             * returns true if the test is positive
             */
            public boolean satisfiesFilterCondition(Taclet taclet) {
                return taclet.ifSequent() != null
                        && !taclet.ifSequent().isEmpty()
                        && taclet instanceof FindTaclet
                        && !taclet.hasReplaceWith();
            }
        }

        /**
         * This filter selects all Taclet which have no <tt>assumes</tt>, but a
         * <tt>find</tt> and at least one <tt>addrule</tt> section.
         */
        class TacletWithNoIfFindAndAddrule implements TacletFilter {

            private TacletWithNoIfFindAndAddrule() {
            }

            /**
             * tests if the goal templates contain at least one addrule section
             * 
             * @param goalDescriptions
             *            the IList<TacletGoalTemplate> to be looked through
             * @return true if an addrule section has been found
             */
            private boolean goalTemplatesContainAddrules(
                    ImmutableList<TacletGoalTemplate> goalDescriptions) {
                final Iterator<TacletGoalTemplate> it = goalDescriptions
                        .iterator();
                while (it.hasNext()) {
                    final TacletGoalTemplate tgt = it.next();
                    if (tgt.rules().size() >= 1) {
                        return true;
                    }
                }

                return false;
            }

            /**
             * tests if the given taclet consists of an <tt>assume</tt>,
             * <tt>find</tt> and <em>no</em> <tt>replacewith</tt> part and
             * returns true if the test is positive
             */
            public boolean satisfiesFilterCondition(Taclet taclet) {
                // TODO: the null checks should be unneccessary
                return (taclet.ifSequent() == null || taclet.ifSequent().isEmpty())
                        && taclet instanceof FindTaclet
                        && goalTemplatesContainAddrules(taclet.goalTemplates());
            }
        }
            
            
        /**
         * This filter selects all Taclet which have no <tt>assume</tt>, but a
         * <tt>find</tt>.
         */
        class TacletWithNoIf implements TacletFilter {
            
            private TacletWithNoIf() {
            }
                       
            /**
             * checks if the taclet has a find part and no assumes sequent 
             */
            public boolean satisfiesFilterCondition(Taclet taclet) {
                // TODO: the null checks should be unneccessary
                final Sequent ifSequent = taclet.ifSequent();             
                return ((ifSequent == null || ifSequent.isEmpty()) && 
                        taclet instanceof FindTaclet);
                
            }
        }
    }
}
<|MERGE_RESOLUTION|>--- conflicted
+++ resolved
@@ -182,14 +182,9 @@
      * @param services theServices providing access to the program model  
      * @return all drag'n drop instantiable taclet applications
      */
-<<<<<<< HEAD
-    private ListOfPosTacletApp getAllApplicableApps(final PosInSequent sourcePos, 
+    private ImmutableList<PosTacletApp>  getAllApplicableApps(final PosInSequent sourcePos, 
             					    final PosInSequent targetPos, 
             					    final Services services) {        
-=======
-    private ImmutableList<PosTacletApp> getAllApplicableApps(final PosInSequent sourcePos, 
-            final PosInSequent targetPos, final Services services) {        
->>>>>>> 6f293224
         final Sequent sequent = 
             seqView.mediator().getSelectedGoal().sequent();
         
@@ -228,18 +223,12 @@
      * @param userConstraint the user Constraint 
      * @return  all applicable apps respecting direction information in drag an drop
      */
-<<<<<<< HEAD
-    private ListOfPosTacletApp getDirectionDependentApps(
+    private ImmutableList<PosTacletApp>  getDirectionDependentApps(
 	    final PosInSequent sourcePos, 
             final PosInSequent targetPos, 
             final Services services,
             final Sequent sequent, 
             final Constraint userConstraint) {
-=======
-    private ImmutableList<PosTacletApp> getDirectionDependentApps(final PosInSequent sourcePos, 
-            final PosInSequent targetPos, final Services services,
-            final Sequent sequent, final Constraint userConstraint) {
->>>>>>> 6f293224
         
         ImmutableList<PosTacletApp> applicableApps = ImmutableSLList.<PosTacletApp>nil();
         // all applicable taclets where the drag source has been interpreted
@@ -290,18 +279,12 @@
      * @param userConstraint the user Constraint 
      * @return  all applicable apps respecting direction information in drag an drop
      */
-<<<<<<< HEAD
-    private ListOfPosTacletApp getDirectionIndependentApps(
+    private ImmutableList<PosTacletApp>  getDirectionIndependentApps(
 	    PosInSequent sourcePos, 
             PosInSequent targetPos, 
             final Services services,
             final Sequent sequent, 
             final Constraint userConstraint) {
-=======
-    private ImmutableList<PosTacletApp> getDirectionIndependentApps(PosInSequent sourcePos, 
-            PosInSequent targetPos, final Services services,
-            final Sequent sequent, final Constraint userConstraint) {
->>>>>>> 6f293224
         
         ImmutableList<PosTacletApp> applicableApps = ImmutableSLList.<PosTacletApp>nil();
 
@@ -330,14 +313,9 @@
      * @return the list of taclets which match the term at the given position
      *         and satisfy the filter condition
      */
-<<<<<<< HEAD
-    private ListOfPosTacletApp getApplicableTaclets(PosInSequent findPos,
+    private ImmutableList<PosTacletApp>  getApplicableTaclets(PosInSequent findPos,
             				            TacletFilter filter,
             				            Services services) {
-=======
-    private ImmutableList<PosTacletApp> getApplicableTaclets(PosInSequent findPos,
-            TacletFilter filter) {
->>>>>>> 6f293224
 
         if (findPos == null || findPos.isSequent()) {
             return ImmutableSLList.<PosTacletApp>nil();
@@ -375,15 +353,10 @@
      * @return the taclet apps as given in <tt>tacletApps</tt> but with
      *         position information
      */
-<<<<<<< HEAD
-    private ListOfPosTacletApp addPositionInformation(
-            ListOfTacletApp tacletApps, 
+    private ImmutableList<PosTacletApp>  addPositionInformation(
+            ImmutableList<TacletApp>  tacletApps, 
             PosInOccurrence findPos,
             Services services) {
-=======
-    private ImmutableList<PosTacletApp> addPositionInformation(
-            ImmutableList<TacletApp> tacletApps, PosInOccurrence findPos) {
->>>>>>> 6f293224
 
         ImmutableList<PosTacletApp> applicableApps = ImmutableSLList.<PosTacletApp>nil();
         Iterator<TacletApp> it = tacletApps.iterator();
