--- conflicted
+++ resolved
@@ -88,8 +88,6 @@
     }
 
     public void drop(DropTargetDropEvent event) {
-
-
         Point dropLocation = event.getLocation();
 
         try {
@@ -490,17 +488,6 @@
                 continue;
             } else {
                 missingSV = app.uninstantiatedVars().iterator().next();
-<<<<<<< HEAD
-            }            
-	    try {
-		app = (PosTacletApp)app.addCheckedInstantiation(missingSV, 
-                      missingSVPIO.subTerm(), services, true);
-	    } catch (IllegalInstantiationException ie) {
-		app = null;
-	    }
-            
-            if (app != null && app.sufficientlyComplete(services)) {
-=======
             }
             try {
                 app = (PosTacletApp) app.addCheckedInstantiation(missingSV,
@@ -509,8 +496,7 @@
                 app = null;
             }
 
-            if (app != null && app.sufficientlyComplete()) {
->>>>>>> d557ff59
+            if (app != null && app.sufficientlyComplete(services)) {
                 result = result.prepend(app);
             }
         }
