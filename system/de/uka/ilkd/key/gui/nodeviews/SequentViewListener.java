--- conflicted
+++ resolved
@@ -23,12 +23,7 @@
 import javax.swing.event.PopupMenuEvent;
 import javax.swing.event.PopupMenuListener;
 
-<<<<<<< HEAD
-import org.apache.log4j.Logger;
-
 import de.uka.ilkd.key.collection.ImmutableList;
-=======
->>>>>>> d557ff59
 import de.uka.ilkd.key.gui.IMain;
 import de.uka.ilkd.key.gui.KeYMediator;
 import de.uka.ilkd.key.logic.PosInOccurrence;
@@ -147,7 +142,6 @@
 				= mediator.getBuiltInRule(mousePos.getPosInOccurrence());
 			
 			menu = new TacletMenu(seqView,
-					      mediator.getSelectedGoal(),
 					      mediator.getFindTaclet(mousePos), 
 					      mediator.getRewriteTaclet(mousePos),
 					      mediator.getNoFindTaclet(),
