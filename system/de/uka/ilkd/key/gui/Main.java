// This file is part of KeY - Integrated Deductive Software Design
// Copyright (C) 2001-2007 Universitaet Karlsruhe, Germany
//                         Universitaet Koblenz-Landau, Germany
//                         Chalmers University of Technology, Sweden
//
// The KeY system is protected by the GNU General Public License. 
// See LICENSE.TXT for details.
// This file is part of KeY - Integrated Deductive Software Design
// Copyright (C) 2001-2005 Universitaet Karlsruhe, Germany
// Universitaet Koblenz-Landau, Germany
// Chalmers University of Technology, Sweden
//
// The KeY system is protected by the GNU General Public License.
// See LICENSE.TXT for details.
//
//

package de.uka.ilkd.key.gui;

import java.awt.*;
import java.awt.event.*;
import java.io.*;
import java.net.URL;
import java.util.HashMap;
import java.util.Iterator;
import java.util.Map;
import java.util.Vector;

import javax.swing.*;
import javax.swing.border.TitledBorder;
import javax.swing.event.*;
import javax.swing.text.JTextComponent;

import org.apache.log4j.Logger;

import de.uka.ilkd.key.gui.assistant.ProofAssistant;
import de.uka.ilkd.key.gui.assistant.ProofAssistantAI;
import de.uka.ilkd.key.gui.assistant.ProofAssistantController;
import de.uka.ilkd.key.gui.configuration.*;
import de.uka.ilkd.key.gui.nodeviews.NonGoalInfoView;
import de.uka.ilkd.key.gui.nodeviews.SequentView;
import de.uka.ilkd.key.gui.notification.NotificationManager;
import de.uka.ilkd.key.gui.notification.events.ExitKeYEvent;
import de.uka.ilkd.key.gui.notification.events.GeneralFailureEvent;
import de.uka.ilkd.key.gui.notification.events.GeneralInformationEvent;
import de.uka.ilkd.key.gui.notification.events.NotificationEvent;
import de.uka.ilkd.key.gui.prooftree.ProofTreeView;
import de.uka.ilkd.key.java.NonTerminalProgramElement;
import de.uka.ilkd.key.java.ProgramElement;
import de.uka.ilkd.key.java.Statement;
import de.uka.ilkd.key.java.StatementBlock;
import de.uka.ilkd.key.jmltest.JMLTestFileCreator;
import de.uka.ilkd.key.logic.Sequent;
import de.uka.ilkd.key.logic.Term;
import de.uka.ilkd.key.pp.*;
import de.uka.ilkd.key.proof.*;
import de.uka.ilkd.key.proof.decproc.DecProcRunner;
import de.uka.ilkd.key.proof.decproc.DecisionProcedureSmtAuflia;
import de.uka.ilkd.key.proof.init.*;
import de.uka.ilkd.key.proof.mgt.BasicTask;
import de.uka.ilkd.key.proof.mgt.NonInterferenceCheck;
import de.uka.ilkd.key.proof.mgt.TaskTreeNode;
import de.uka.ilkd.key.proof.reuse.ReusePoint;
import de.uka.ilkd.key.unittest.ModelGenerator;
import de.uka.ilkd.key.unittest.UnitTestBuilder;
import de.uka.ilkd.key.util.*;
import de.uka.ilkd.key.util.ProgressMonitor;


public class Main extends JFrame implements IMain {

    public static final String INTERNAL_VERSION = 
	KeYResourceManager.getManager().getSHA1();

    private static final String VERSION = 
	KeYResourceManager.getManager().getVersion() + 
<<<<<<< HEAD
	"-beta (internal: "+INTERNAL_VERSION+")";

    private static final String COPYRIGHT="(C) Copyright 2001-2008 "
=======
	"(internal: "+INTERNAL_VERSION+")";
    private static final String COPYRIGHT="(C) Copyright 2001-2007 "
>>>>>>> 615c60b0
        +"Universit\u00e4t Karlsruhe, Universit\u00e4t Koblenz-Landau, "
        +"and Chalmers University of Technology";
    
    /**
     * The maximum number of recent files displayed.
     */
    private static final int MAX_RECENT_FILES = 8;
    
    /** size of the tool bar icons */
    private static final int TOOLBAR_ICON_SIZE = 15;
    
    /** Name of the config file controlling logging with log4j */
    private static final String LOGGER_CONFIGURATION = PathConfig.KEY_CONFIG_DIR + File.separator + "logger.props";
    
    static {
        // @xxx preliminary: better store along with other settings.
        PresentationFeatures.ENABLED = true;
    }
    
    /** the tab bar at the left */
    private JTabbedPane tabbedPane;
    
    /** the toolbar */
    private JToolBar toolBar;
    
    /** the current goal view */
    private JScrollPane goalView;

    /** the current proof tree*/
    private JPanel proofView;

    /** the list of current open goals*/
    private JScrollPane openGoalsView;
    
    /** the view of a sequent */
    private SequentView sequentView;
    
    /** the KeY test generator GUI*/
    private UnitTestGeneratorGui unitKeY;
    
    /** the user constraint view */
    private UserConstraintView userConstraintView = null;
    
    /** the rule view */
    private RuleView ruleView = null;
    
    /** the strategy selection view */
    private StrategySelectionView strategySelectionView = null;
    
    /** the current user constraint */
    private ConstraintTableModel userConstraint = null;
    
    /** contains a list of all proofs */
    private JScrollPane proofListView;
    
    private TaskTree proofList;
    
    /** list of open goals of the current proof */
    private GoalList goalList;
    
    /** the mediator is stored here */
    protected KeYMediator mediator;
    
    /** the status line */
    MainStatusLine statusLine;
    
    /** the main progress monitor */
    protected ProgressMonitor progressMonitor = new MainProgressMonitor();
    
    /** listener to global proof events */
    private MainProofListener proofListener;
    
    /** listener to gui events */
    private MainGUIListener guiListener;
    private RecentFileMenu recentFiles;
    
    private boolean frozen = false;
    
    /** listener to changes of the user constraint */
    private MainConstraintTableListener constraintListener;
     
    private static KeYFileChooser fileChooser = null;
    
    private static final String PARA = 

       "<p style=\"font-family: lucida;font-size: 12pt;font-weight: bold\">";
       
    /** button for starting and stopping automatic mode */
    public static AutoModeAction autoModeAction;
    
    /** action for opening a KeY file */
    public static OpenFile openFileAction;
    
    /** action for saving a proof (attempt) */
    public static SaveFile saveFileAction;
    

    public static final String AUTO_MODE_TEXT = "Start/stop automated proof search";

    /** if true then automatically start startAutoMode after the key-file is loaded*/
    public static boolean batchMode = false;
    
    /** A push-button test generation view of KeY*/
    public static boolean testStandalone = false;
    
    /** Determines if the KeY prover is started in visible mode*/
    public static boolean visible = true;

    public static String statisticsFile = null;

    /** if true then the prover starts in 
     * a unit test generation optimized mode.
     * ATTENTION: to be deleted (Puse profiles to customize 
     * JML translation, TODO)
     * */ 

    public static boolean testMode = false;
    
    /** used to enable and initiate or to disable reuse */
    private ReuseAction reuseAction = new ReuseAction();
    private JPopupMenu reusePopup = new JPopupMenu();

    
    /** undo the last proof step on the currently selected branch */
    private UndoLastStep undoAction = new UndoLastStep();

    
    private JButton decisionProcedureButton;
    
    private JButton testButton;
    
    
    protected static String fileNameOnStartUp = null;
    
    /** are we in stand-alone mode? (or with TCC?) */
    public static boolean standalone = System.getProperty("key.together") == null;
    
    /** for locking of threads waiting for the prover to exit */
    public Object monitor = new Object();
    
    private static final String TACLET_OPTIONS_MENU_STRING = "ToolTip options ";
    
    private Action createUnitTestAction = null;
    
    
    protected static Main instance = null;
    
    /** menu for configuration of decision procedure */
    JMenu decisionProcedureOption = new JMenu("Decision Procedures");
    
    JRadioButtonMenuItem simplifyButton = new JRadioButtonMenuItem("Simplify", true);
    
    JRadioButtonMenuItem icsButton = new JRadioButtonMenuItem("ICS", false);
    
    JRadioButtonMenuItem cvcLiteButton = new JRadioButtonMenuItem("CVCLite", false);

    JRadioButtonMenuItem cvc3Button = new JRadioButtonMenuItem("CVC3", false);
    
    JRadioButtonMenuItem svcButton = new JRadioButtonMenuItem("SVC", false);

    JRadioButtonMenuItem yicesButton = new JRadioButtonMenuItem("Yices", false);
    
    JRadioButtonMenuItem smtButton = new JRadioButtonMenuItem("SMT Translation", false);
           
    JMenuItem smtUseQuantifiersOption;
    
    JMenuItem smtBenchmarkArchivingOption;
    
    JMenuItem smtZipProblemDirOption;
        
    private ProverTaskListener taskListener;
    
    private NotificationManager notificationManager;

    
    
    /**
     * creates prover -- private, use getInstance()
     * 
     * @param title
     *            the String containing the frame's title
     */
    protected Main(String title) {
        super(title);
        setIconImage(IconFactory.keyLogo());
        setDefaultCloseOperation(WindowConstants.DO_NOTHING_ON_CLOSE);
        configureLogger();
        proofListener = new MainProofListener();
        guiListener = new MainGUIListener();
        constraintListener = new MainConstraintTableListener();
        
        taskListener = (Main.batchMode ? (ProverTaskListener)
                new MainTaskListenerBatchMode() : 
            (ProverTaskListener) new MainTaskListener());
        
        setMediator(new KeYMediator(this));
        
        initNotification();
        initProofList();
        layoutMain();
        initGoalList();
        initGUIProofTree();
        
        SwingUtilities.updateComponentTreeUI(this);
        ToolTipManager.sharedInstance().setDismissDelay(30000);
        setSize(1000, 750);
        addWindowListener(new MainListener());
        
    }
    
    private void initNotification() {
        if (!batchMode) {
            notificationManager = new NotificationManager(mediator);
        }
    }
    
    
    /**
     * returns an instance of Main and creates one if necessary
     * <strong>Do not use</strong> this method to access the mediator as long as
     * you do not attempt create a GUI element. In particular be aware that the 
     * pattern <tt>getInstance().mediator().getProof()</tt> breaks GUI and prover 
     * separation and will not work if an alternative GUI is used (e.g. soon for 
     * the visual debugger). 
     * 
     * Further the above pattern is very fragile as the mediator may have changed 
     * the selected proof. Usually if you want to have access to a proof e.g. in
     * the strategy hand the proof object over at the creation time of the component.
     * 
     * @return the instance of Main
     */
    public static Main getInstance() {
        return getInstance(true);
    }
    
    /**
     * returns an instance of Main and creates one if necessary
     * <strong>Do not use</strong> this method to access the mediator as long as
     * you do not attempt create a GUI element. In particular be aware that the 
     * pattern <tt>getInstance(boolean).mediator().getProof()</tt> breaks GUI and prover 
     * separation and will not work if an alternative GUI is used (e.g. soon for 
     * the visual debugger). 
     * 
     * Further the above pattern is very fragile as the mediator may have changed 
     * the selected proof. Usually if you want to have access to a proof e.g. in
     * the strategy hand the proof object over at the creation time of the component.
     * 
     * @param visible a boolean indicating if Main shall be made visible
     * @return the instance of Main
     */
    public static Main getInstance(boolean visible) {
        if (instance == null) {
            instance = new Main("KeY -- Prover");
        }
        if (!instance.isVisible())
            instance.setVisible(visible); // XXX: enough?
        return instance;
    }
    
    
    public static void setStandalone(boolean b) {
        standalone = b;
    }
    
    
    public static void configureLogger() {
        if ((new File(LOGGER_CONFIGURATION)).exists())
            org.apache.log4j.PropertyConfigurator.configureAndWatch(LOGGER_CONFIGURATION, 1500);
        else {
            org.apache.log4j.BasicConfigurator.configure();
            Logger.getRootLogger().setLevel(org.apache.log4j.Level.ERROR);            
            DecisionProcedureSmtAuflia.configureLogger(org.apache.log4j.Level.DEBUG);  //Debugging of SMT Translation
        }
    }
    
    public String getInternalVersion() {
        return INTERNAL_VERSION;
    }
    
    public void updateUI() {
        if (goalView != null)
            goalView.updateUI();
        if (proofView != null)
            proofView.updateUI();
        if (openGoalsView != null)
            openGoalsView.updateUI();
        if (userConstraintView != null)
            userConstraintView.updateUI();
        if (ruleView != null)
            ruleView.updateUI();
        if (proofListView != null)
            proofListView.updateUI();
    }
    
    /**
     * sets the mediator to corresspond with other gui elements
     * 
     * @param m
     *            the KeYMediator
     */
    private void setMediator(KeYMediator m) {
        if (mediator != null)
            unregister();
        mediator = m;
        mediator.setSimplifier(ProofSettings.DEFAULT_SETTINGS
                .getSimultaneousUpdateSimplifierSettings().getSimplifier());
        
        // The following needs to be called before the SequentView
        // is created.
        Config.DEFAULT.setDefaultFonts();
        sequentView = new SequentView(mediator);
        register();
    }
    
    /** register several listeners */
    private void register() {
        mediator.addKeYSelectionListener(proofListener);
        mediator.addAutoModeListener(proofListener);
        mediator.addGUIListener(guiListener);
    }
    
    /** unregister several listeners */
    private void unregister() {
        mediator.removeKeYSelectionListener(proofListener);
        mediator.removeAutoModeListener(proofListener);
        mediator.removeGUIListener(guiListener);
    }
    
    /**
     * return the mediator
     * 
     * @return the mediator
     */
    public KeYMediator mediator() {
        return instance.mediator;
    }
    
    public void setVisible(boolean v){
        super.setVisible(v && visible);
    }
    
    /** paints empty view */
    private void paintEmptyViewComponent(JComponent pane, String name) { 	
	pane.setBorder(new TitledBorder(name));
	pane.setBackground(Color.white);
	if (pane instanceof JScrollPane) {
	    ((JScrollPane) pane).getViewport().setBackground(Color.white);
        }
	pane.setMinimumSize(new java.awt.Dimension(150,0));
    }
    
    /** adds a new tab */
    public void addTab(String tabname, JComponent view, String description) {
	tabbedPane.addTab(tabname, null, view, description);
    }
    
    /** sets the tool bar */
    private void setToolBar(JToolBar bar) {
        toolBar = bar;
        toolBar.setFloatable(true);
        toolBar.setRollover(true);
    }
    
    /** lays out the main frame */
    protected void layoutMain() {
        // set overall layout manager
        getContentPane().setLayout(new BorderLayout());
        
        // create empty components first
        setJMenuBar(new JMenuBar());
        setToolBar(new JToolBar("Proof Control"));
        
        autoModeAction = new AutoModeAction();
        openFileAction = new OpenFile();
        saveFileAction = new SaveFile();
        createUnitTestAction = new CreateUnitTestAction();

	// ============================================================
	// ==================  create empty views =====================
	// ============================================================
	
	goalView = new JScrollPane();	
	paintEmptyViewComponent(goalView, "Current Goal");	

	proofView = new JPanel();
        proofView.setLayout(new BorderLayout(0,0));
       
	paintEmptyViewComponent(proofView, "Proof");

	openGoalsView = new JScrollPane();
	paintEmptyViewComponent(openGoalsView, "Open Goals");

	userConstraintView = new UserConstraintView ();
	if ( mediator != null ) {
	    userConstraintView.setMediator(mediator);
	}

	strategySelectionView = new StrategySelectionView();
	if ( mediator != null ) {
	    strategySelectionView.setMediator(mediator);
	}

	ruleView = new RuleView ();
	if ( mediator != null ) {
	    ruleView.setMediator(mediator);
	}

	// MENU BAR
	// ============================================================
	// ==================  create menu bar entries ================
	// ============================================================
	createMenuBarEntries();

	// TOOL BAR SECTION 
	// ============================================================
	// ==================== create tool bar entries ===============
	// ============================================================

	toolBar.add(createAutoModeButton());
        toolBar.addSeparator();                        
        toolBar.addSeparator();
        toolBar.addSeparator();
        toolBar.add(createDecisionProcedureButton());
        toolBar.addSeparator();
        
        final JButton goalBackButton = new JButton();
        undoAction.init();
        goalBackButton.setAction(undoAction);
        
        toolBar.add(goalBackButton);
        toolBar.addSeparator();
               
        final JButton reuseButton = new JButton();
        reuseButton.setEnabled(false);
        reuseButton.setToolTipText("Start proof reuse (when template available)");
        JMenuItem singleStepReuse = new JCheckBoxMenuItem("Single step");
        singleStepReuse.setSelected(false);
        singleStepReuse.addActionListener(new ActionListener() {
            public void actionPerformed(ActionEvent e) {
                mediator.setContinuousReuse(
                        !((JCheckBoxMenuItem)e.getSource()).isSelected());
            }
        });
        reusePopup.add(singleStepReuse);
        reuseButton.addMouseListener(new MouseAdapter() {
            public void mousePressed(MouseEvent e) {
                if (e.isPopupTrigger()) {
                    reusePopup.show(e.getComponent(), e.getX(), e.getY());
                }
            }
        });
        reuseButton.setAction(reuseAction);

        toolBar.add(reuseButton);
        
        if (mediator.getProfile() instanceof JavaTestGenerationProfile) {
            toolBar.addSeparator();
            toolBar.add(createUnitTestButton());
        }

        toolBar.addSeparator();
        
        JToolBar fileOperations = new JToolBar("File Operations");
        fileOperations.add(createOpenFile());
        fileOperations.add(createOpenMostRecentFile());
        fileOperations.add(createSaveFile());
        
        goalView.getInputMap(JComponent.WHEN_IN_FOCUSED_WINDOW ).put(
                KeyStroke.getKeyStroke(KeyEvent.VK_R, ActionEvent.CTRL_MASK),
        "show_reuse_state");
        goalView.getActionMap().put("show_reuse_state", new AbstractAction() {
            public void actionPerformed(ActionEvent e) {
                mediator().showReuseState();
            }
        });

        goalView.getInputMap(JComponent.WHEN_IN_FOCUSED_WINDOW ).put(
                KeyStroke.getKeyStroke(KeyEvent.VK_SPACE, ActionEvent.ALT_MASK),
        "show_reuse_cntd");
        goalView.getActionMap().put("show_reuse_cntd", new AbstractAction() {
            public void actionPerformed(ActionEvent e) {
                mediator().showPreImage();
            }
        });
        
        goalView.getInputMap(JComponent.WHEN_IN_FOCUSED_WINDOW ).put(
                KeyStroke.getKeyStroke(KeyEvent.VK_C, ActionEvent.CTRL_MASK), 
        "copy");
        goalView.getActionMap().put("copy", new AbstractAction() {
            public void actionPerformed(ActionEvent e) {
                copyHighlightToClipboard(sequentView);
            }
        });
        
        JPanel toolBarPanel = new JPanel();
        toolBarPanel.setLayout(new FlowLayout(FlowLayout.LEADING));
        toolBarPanel.add(toolBar);
        toolBarPanel.add(fileOperations);
        
        getContentPane().add(clipBoardTextArea, BorderLayout.PAGE_START);
        getContentPane().add(toolBarPanel, BorderLayout.PAGE_START);
        
        // ============================================================
        // ==================== create tabbed pane ====================
        // ============================================================
        
        tabbedPane = new JTabbedPane();
        
        addTab("Proof", proofView, "The current state of the " + "proof as tree");
        
        addTab("Goals", openGoalsView, "The currently open goals");
        
        tabbedPane.addTab("User Constraint", null, userConstraintView,
        "Currently chosen metavariable instantiations");
        
        tabbedPane.addTab("Proof Search Strategy", null, strategySelectionView,
        "Select strategy for automated proof search");
        
        tabbedPane.addTab("Rules", null, new JScrollPane(ruleView), "All available rules");
        tabbedPane.setSelectedIndex(0);
        tabbedPane.setPreferredSize(new java.awt.Dimension(250, 440));
        tabbedPane.getInputMap(JComponent.WHEN_ANCESTOR_OF_FOCUSED_COMPONENT).getParent().remove(KeyStroke.getKeyStroke(KeyEvent.VK_UP, ActionEvent.CTRL_MASK));
        tabbedPane.getInputMap(JComponent.WHEN_FOCUSED).getParent().remove(KeyStroke.getKeyStroke(KeyEvent.VK_DOWN, ActionEvent.CTRL_MASK));
        
        proofListView.setPreferredSize(new java.awt.Dimension(250, 100));
        paintEmptyViewComponent(proofListView, "Tasks");
        
        JSplitPane leftPane = new JSplitPane(JSplitPane.VERTICAL_SPLIT, proofListView, tabbedPane) {
            public void setUI(javax.swing.plaf.SplitPaneUI ui) {
                try {
                    super.setUI(ui);
                } catch (NullPointerException e) {
                    Debug.out("Exception thrown by class Main at setUI");
                }
            }
        }; // work around bug in
        // com.togethersoft.util.ui.plaf.metal.OIMetalSplitPaneUI
        
        leftPane.setOneTouchExpandable(true);
        
        JSplitPane splitPane = new JSplitPane(JSplitPane.HORIZONTAL_SPLIT, leftPane, goalView) {
            public void setUI(javax.swing.plaf.SplitPaneUI ui) {
                try {
                    super.setUI(ui);
                } catch (NullPointerException e) {
                    Debug.out("Exception thrown by class Main at setUI");
                }
            }
        }; // work around bug in
        // com.togethersoft.util.ui.plaf.metal.OIMetalSplitPaneUI
        splitPane.setResizeWeight(0); // the right pane is more important
        splitPane.setOneTouchExpandable(true);
        getContentPane().add(splitPane, BorderLayout.CENTER);
        
        statusLine = new MainStatusLine("<html>" + PARA + COPYRIGHT + PARA
                + "KeY is free software and comes with ABSOLUTELY NO WARRANTY."
                + " See Help | License.", getFont());
        getContentPane().add(statusLine, BorderLayout.SOUTH);
        setupInternalInspection();
    }
    

    /**
     * *********************** UGLY INSPECTION CODE **********************
     */
    private void setupInternalInspection() {
 /*MULBRICH       goalView.getInputMap(JComponent.WHEN_IN_FOCUSED_WINDOW ).put(
                KeyStroke.getKeyStroke(KeyEvent.VK_U, ActionEvent.CTRL_MASK), 
        "show_inspector");
        goalView.getActionMap().put("show_inspector", new AbstractAction() {
            public void actionPerformed(ActionEvent e) {
                new ObjectInspector("Term", sequentView.getMousePosInSequent().getPosInOccurrence().subTerm()).setVisible(true);
            } });*/
        
        
        goalView.getInputMap(JComponent.WHEN_IN_FOCUSED_WINDOW ).put(
                KeyStroke.getKeyStroke(KeyEvent.VK_Z, ActionEvent.CTRL_MASK), 
        "show_tree");
        goalView.getActionMap().put("show_tree", new AbstractAction() {
            
            public void actionPerformed(ActionEvent e) {
                System.err.println(sequentView.getMousePosInSequent().
                        getPosInOccurrence().posInTerm());
                
                Term t = 
                    sequentView.getMousePosInSequent().getPosInOccurrence().subTerm();
                System.err.println("****************** "+t.op().getClass());
                System.err.println(t.hashCode());
                t.tree();
                
//              if (t instanceof ProgramTerm) {
                de.uka.ilkd.key.java.visitor.JavaASTWalker w = 
                    new de.uka.ilkd.key.java.visitor.JavaASTWalker(
                            t.javaBlock().program()) {
                    protected void walk(ProgramElement node) {
                        if (node != root()) doAction(node);
                        if (node instanceof NonTerminalProgramElement) {
                            NonTerminalProgramElement nonTerminalNode = 
                                (NonTerminalProgramElement) node;
                            for (int i = 0; 
                            i<nonTerminalNode.getChildCount(); 
                            i++) {
                                walk(nonTerminalNode.getChildAt(i));
                            }	    
                        }
                    }
                    
                    protected void doAction(ProgramElement node) {
                        if (node instanceof Statement &&
                                !(node instanceof StatementBlock))
                            System.err.println(node.getClass()+":- "+node);
                        if (node instanceof 
                                de.uka.ilkd.key.java.statement.MethodFrame)
                            System.err.println(
                                    ((de.uka.ilkd.key.java.statement.MethodFrame)node).
                                    getExecutionContext());
                    }
                };
                w.start();               
            }
        });
    }
    
    private JButton createAutoModeButton() {
        return new JButton(autoModeAction);
    }
    
    private JComponent createOpenMostRecentFile() {
        final JButton button = new JButton();
        button.setAction(new OpenMostRecentFile());
        return button;
    }
    
    private JComponent createOpenFile() {
        final JButton button = new JButton();
        button.setAction(openFileAction);
        button.setText(null);
        return button;
    }
    
    private JComponent createSaveFile() {
        final JButton button = new JButton();
        button.setAction(saveFileAction);
        button.setText(null);
        return button;
    }



    private JButton createUnitTestButton(){
        testButton = new JButton();
        testButton.setAction(new CreateUnitTestAction());

        return testButton;
    }
    
    /** creates the toolbar button invoking decision procedures like ICS, Simplify */
    private JButton createDecisionProcedureButton() {
        String toolTipText = "Run "
            + ProofSettings.DEFAULT_SETTINGS.getDecisionProcedureSettings()
            .getDecisionProcedure();
        if ( ProofSettings.DEFAULT_SETTINGS.getDecisionProcedureSettings().useSMT_Translation() ) {
            toolTipText = "Run SMT Translation";
        }
        
        decisionProcedureButton = new JButton();
        decisionProcedureButton.setToolTipText(toolTipText);
        decisionProcedureButton.setText(toolTipText);
        
        // select icon
        if (ProofSettings.DEFAULT_SETTINGS.getDecisionProcedureSettings().useSimplify()) {
            decisionProcedureButton.setIcon(IconFactory.simplifyLogo(TOOLBAR_ICON_SIZE));
        } else if (ProofSettings.DEFAULT_SETTINGS.getDecisionProcedureSettings().useICS()) {
            decisionProcedureButton.setIcon(IconFactory.icsLogo(TOOLBAR_ICON_SIZE));
        } else if (ProofSettings.DEFAULT_SETTINGS.getDecisionProcedureSettings().useCVCLite()
                || ProofSettings.DEFAULT_SETTINGS.getDecisionProcedureSettings().useCVC3()
                || ProofSettings.DEFAULT_SETTINGS.getDecisionProcedureSettings().useSVC()
                || ProofSettings.DEFAULT_SETTINGS.getDecisionProcedureSettings().useYices()
                || ProofSettings.DEFAULT_SETTINGS.getDecisionProcedureSettings().useSMT_Translation()) {
            // TODO: use different logos?!
            decisionProcedureButton.setIcon(IconFactory.icsLogo(TOOLBAR_ICON_SIZE));
        }
        
        decisionProcedureButton.addActionListener(new ActionListener() {
            public void actionPerformed(ActionEvent e) {
                if (!mediator.ensureProofLoaded()) return;
                final Proof proof = mediator.getProof();
                new DecProcRunner(Main.this, proof, 
                        proof.getUserConstraint().getConstraint()).run();
            }
        });
        
        return decisionProcedureButton;
    }
    
    
    public ProverTaskListener getProverTaskListener() {
        return taskListener;
    }
    
    /**
     * @return the status line object
     */
    public MainStatusLine getStatusLine () {
	return statusLine;
    }
    
    private void setStandardStatusLineImmediately() {
        statusLine.reset();
    }
    
    /**
     * Make the status line display a standard message, make progress bar and abort button invisible
     */
    public void setStandardStatusLine() {
        if (SwingUtilities.isEventDispatchThread())
            setStandardStatusLineImmediately();
        else {
            Runnable lineUpdater = new Runnable() {
                public void run() {
                    setStandardStatusLineImmediately();
                }
            };
            SwingUtilities.invokeLater(lineUpdater);
        }
    }
    
    private void setStatusLineImmediately(String s) {
        statusLine.reset();
        statusLine.setStatusText(s);
        statusLine.setProgressPanelVisible(false);
    }
    
    private void setStatusLineImmediately(String s, int totalChars) {
        statusLine.reset();
        statusLine.setStatusText(s);
        getProgressMonitor().setMaximum(totalChars);
        statusLine.setProgressPanelVisible(true);
        // statusLine.setAbortButtonEnabled(false);
    }
    
    /**
     * Display the given message in the status line, make progress bar and abort button visible, set
     * the progress bar range to the given value, set the current progress to zero
     */
    public void setStatusLine(String s, int totalChars) {
        if (SwingUtilities.isEventDispatchThread())
            setStatusLineImmediately(s, totalChars);
        else {
            final String str = s;
            final int max = totalChars;
            Runnable lineUpdater = new Runnable() {
                public void run() {
                    setStatusLineImmediately(str, max);
                }
            };
            SwingUtilities.invokeLater(lineUpdater);
        }
    }
    
    /**
     * Display the given message in the status line, make progress bar and abort button invisible
     */
    public void setStatusLine(String s) {
        if (SwingUtilities.isEventDispatchThread())
            setStatusLineImmediately(s);
        else {
            final String str = s;
            Runnable lineUpdater = new Runnable() {
                public void run() {
                    setStatusLineImmediately(str);
                }
            };
            SwingUtilities.invokeLater(lineUpdater);
        }
    }
    
    /**
     * Get the progress monitor that will update a progress bar in a corner of the main window.
     */
    public ProgressMonitor getProgressMonitor() {
        return progressMonitor;
    }
    
    /**
     * Freeze the main window by blocking all input events, except those for the status line (i.e.
     * the abort button within the status line)
     */
    public void freezeExceptAutoModeButton() {
        if (!frozen) {
            frozen = true;
            
            Component glassPane = new BlockingGlassPane(getContentPane());
            setGlassPane(glassPane);
            glassPane.setVisible(true);
        }
    }
    
    public void unfreezeExceptAutoModeButton() {
        if (frozen) {
            getGlassPane().setVisible(false);
            frozen = false;
        }
    }
    
    /** exit */
    protected void exitMain() {
        boolean quit = false;       
        final int option = JOptionPane.showConfirmDialog
        (Main.this, "Really Quit?", "Exit", 
                JOptionPane.YES_NO_OPTION);		   	    
        if (option == JOptionPane.YES_OPTION) {
            quit = true;
        } 


        recentFiles.store(PathConfig.RECENT_FILES_STORAGE);

        if (quit) {            
            mediator.fireShutDown(new GUIEvent(this));

            if (standalone) {
                // wait some seconds; give notification sound a bit time
                try {
                    Thread.sleep(1000);
                } catch(InterruptedException ie) {
                    Debug.out("Thread has been interrupted.");
                }
                System.out.println("Have a nice day.");
                System.exit(-1);
            }
        }
        // Release threads waiting for the prover to exit
        synchronized (this.monitor) {
            this.monitor.notifyAll();
        }
    }
    
 
    /** opens selection dialog for the maximum tooltip line number */
    protected void selectMaxTooltipLines() {
        ViewSelector vselector = new ViewSelector(this);
        vselector.setVisible(true);
    }
    
    /** opens selection dialog for choices */
    protected void selectChoices() {
	new ChoiceSelector
	    (ProofSettings.DEFAULT_SETTINGS.getChoiceSettings());
    }
    
    protected void showActivatedChoices() {
        Proof currentProof = mediator.getProof();
        if (currentProof == null) {
            mediator
            .notify(new GeneralInformationEvent("No Options available.",
                    "If you wish to see Taclet Options "
                    + "for a proof you have to load one first"));
        } else {
            String message = "Active Taclet Options:\n";
            for (final String choice : currentProof.getSettings().
                    getChoiceSettings().getDefaultChoices().values()) {
                message += choice + "\n";
            }
            final JTextComponent activeOptions = new JTextArea(message);
            activeOptions.setEditable(false);
            JOptionPane.showMessageDialog(Main.this, activeOptions, "Active Taclet Options",
                    JOptionPane.INFORMATION_MESSAGE);
        }
    }

    public void showPOBrowser(){
	if(mediator.getProof() == null){
	    mediator.notify
	    (new GeneralFailureEvent("Please load a proof first"));
	}else{
	    POBrowser poBrowser 
	    	= POBrowser.showInstance(mediator.getProof().env().getInitConfig());
	    if(poBrowser.getPO() != null) {
		ProblemInitializer pi = new ProblemInitializer(this);
		try {
		    pi.startProver(mediator.getProof().env(), 
			    	   poBrowser.getPO());
		} catch(ProofInputException e)  {
		    ExtList list = new ExtList();
		    list.add(e);
		    new ExceptionDialog(this, list);
		}
	    }
	}
    }

    /**
     * for debugging - opens a window with the settings from current Proof and the default settings
     */
    protected void showSettings() {
        String message;
        
        message = "Default Settings: \n" + ProofSettings.DEFAULT_SETTINGS.settingsToString()
        + "\n----------\n";
        message += "Settings[CurrentProof]:\n"
            + ((mediator.getProof() == null) ? "No proof loaded." : mediator.getProof()
                    .getSettings().settingsToString());
        
        final JTextArea settings = new JTextArea(message, 30, 80);
        settings.setEditable(false);
        settings.setLineWrap(true);
        
        JScrollPane settingsPane = new JScrollPane(settings);
        
        JOptionPane.showMessageDialog(Main.this, settingsPane, "Settings",
                JOptionPane.INFORMATION_MESSAGE);
    }
    
    /** opens configuration dialog for the simultaneous update simplifier */
    protected void configSimultaneousUpdateSimplifier() {
	SimultaneousUpdateSimplifierConfiguration config = 
	    new SimultaneousUpdateSimplifierConfiguration
	    (mediator(), 
	     ProofSettings.DEFAULT_SETTINGS.getSimultaneousUpdateSimplifierSettings());
	config.setVisible(true);
    }
    
    /**
     * opens a configuration dialog for the loaded libraries
     */
    protected void configLibraries() {
        LibrariesConfiguration config = 
            new LibrariesConfiguration
            (mediator(), 
             ProofSettings.DEFAULT_SETTINGS.getLibrariesSettings());
        config.setVisible(true);
    }
    
    protected void makePrettyView() {
        if (mediator().ensureProofLoadedSilent()) {
            if (!PresentationFeatures.ENABLED) {
                mediator().getNotationInfo().setBackToDefault();
            } else {
                PresentationFeatures.modifyNotationInfo(mediator.getNotationInfo(), mediator
                        .func_ns());
            }
            mediator().getSelectedProof().updateProof();
            userConstraintView.updateTableDisplay(); // %%% HACK
        }
        
    }
    
    public void showLicense() {
        
        URL lic = 
            KeYResourceManager.getManager().getResourceFile(Main.class,
            "LICENSE.TXT"); 
        StringBuffer sb=new StringBuffer();
        try {
            FileInputStream inp=new FileInputStream(lic.getFile());
            while (inp.available()>0) sb.append((char)inp.read());	   
        } catch (IOException ioe) {
            System.out.println("License file cannot be loaded or is missing: \n"+
                    COPYRIGHT+"\nKeY is protected by the "
                    +"GNU General Public License");
            sb=new StringBuffer(COPYRIGHT+"\nKeY is protected by the "
                    +"GNU General Public License");
        } 
        String s=sb.toString();
        JScrollPane scroll = new JScrollPane();
        JTextArea text = new JTextArea(s,20,40);
        text.setEditable(false);
        text.setCaretPosition(0);
        scroll.setViewportView(text);
        JFrame fr = new JFrame("KeY License");
        fr.getContentPane().setLayout(new BorderLayout());
        fr.getContentPane().add(scroll,BorderLayout.CENTER);
        JButton ok = new JButton("OK");
        ok.addActionListener(new ActionListener() {
            public void actionPerformed(ActionEvent e) {		   
                ((JFrame)((JButton)e.getSource())
                        .getTopLevelAncestor()).dispose();
            }});
        fr.getContentPane().add(ok, BorderLayout.SOUTH);
        fr.setSize(600,900);
        fr.getContentPane().add(scroll);
        fr.setVisible(true);
    }
    
    public void showAbout() {
        String aspects = compiledAspects();
        JOptionPane pane =new JOptionPane(
                COPYRIGHT+"\n\nWWW: http://key-project.org\n\nVersion "+
                VERSION
                + ((aspects.length()==0) ? "":
                    "\nCompiled with Aspects:\n"+aspects)
                    ,
                    JOptionPane.INFORMATION_MESSAGE, JOptionPane.DEFAULT_OPTION,
                    IconFactory.keyLogo(105,60));
        JDialog dialog = pane.createDialog(this, "The KeY Project");
        dialog.setVisible(true);
    }
    
    
    /**
     * Return a list of aspects compiled into the system, one by line. The idea is that the aspects
     * will advise this method to add themselves to the list.
     */
    public String compiledAspects() {
        return "";
    }
    
    /**
     * registers a new menuitem at the given menu
     * 
     * @param menu
     *            the JMenu where to register the new item
     * @param item
     *            the JMenuItem to register
     */
    public void registerAtMenu(JMenu menu, JMenuItem item) {
        menu.add(item);
    }
    
    /**
     * adds a separator to the given menu
     */
    public void addSeparator(JMenu menu) {
        menu.addSeparator();
    }
    
    /** the number of goals the goal list currently contains */
    public int displayedOpenGoalNumber() {
        return goalList.getModel().getSize();
    }
    
    /** starts the goal choice frame */
    protected void initGoalList() {
        goalList = new GoalList(mediator);
        goalList.setSize(goalList.getPreferredSize());
        openGoalsView.setViewportView(goalList);
    }
    
    protected void initProofList() {
        proofList = new TaskTree(mediator);
        proofListView = new JScrollPane();
    }
    
    protected void addToProofList(de.uka.ilkd.key.proof.ProofAggregate plist) {
        proofList.addProof(plist);
        // GUI
        proofList.setSize(proofList.getPreferredSize());
        proofListView.setViewportView(proofList);
    }
    
    /** starts the gui proof tree frame */
    protected void initGUIProofTree() {
	ProofTreeView guiProofTree = new ProofTreeView(mediator);
	guiProofTree.setSize(guiProofTree.getPreferredSize());
	guiProofTree.setVisible(true);
        proofView.removeAll();
	proofView.add(guiProofTree);
    }
    
    static java.awt.TextArea clipBoardTextArea = new java.awt.TextArea(
            "",10,10,java.awt.TextArea.SCROLLBARS_NONE) {
        public java.awt.Dimension getMaximumSize() {
            return new java.awt.Dimension(0,0);
        }
    };

 
    
    public static void copyHighlightToClipboard(SequentView view) {
        String s = view.getHighlightedText();
        // now CLIPBOARD
        java.awt.datatransfer.StringSelection ss = 
            new java.awt.datatransfer.StringSelection(s);
        clipBoardTextArea.getToolkit().getSystemClipboard().setContents(ss,ss);
        // now PRIMARY
        clipBoardTextArea.setText(s);
        clipBoardTextArea.selectAll();
    }
    
    protected JMenu createFileMenu() {
        JMenu fileMenu = new JMenu("File");
        fileMenu.setMnemonic(KeyEvent.VK_F);
        
        JMenuItem load = new JMenuItem();
        load.setAction(openFileAction);
        
        JMenuItem save = new JMenuItem();
        save.setAction(saveFileAction);
        
        registerAtMenu(fileMenu, load);
        registerAtMenu(fileMenu, save);
        
        JMenuItem tacletPOItem = new JMenuItem("Load Non-Axiom Lemma ...");
        tacletPOItem.addActionListener(new ActionListener() {
            public void actionPerformed(ActionEvent e) {
                if (mediator().ensureProofLoaded()) {
                    generateTacletPO();
                }
            }
        });
        registerAtMenu(fileMenu, tacletPOItem);
        
        JMenuItem exit = new JMenuItem("Exit");
        exit.setAccelerator(KeyStroke.getKeyStroke(KeyEvent.VK_Q, ActionEvent.CTRL_MASK));
        exit.addActionListener(new ActionListener() {
            public void actionPerformed(ActionEvent e) {
                exitMain();
            }
        });
        
        addSeparator(fileMenu);
        
        recentFiles = new RecentFileMenu(new ActionListener() {
            public void actionPerformed(ActionEvent e) {
                loadProblem(new File(recentFiles.getAbsolutePath((JMenuItem) e.getSource())));
            }
        }, MAX_RECENT_FILES, null);
        
        recentFiles.load(PathConfig.RECENT_FILES_STORAGE);
        
        registerAtMenu(fileMenu, recentFiles.getMenu());
        
        addSeparator(fileMenu);
        registerAtMenu(fileMenu, exit);
        return fileMenu;
    }
    
    protected JMenu createFontSizeMenuEntry() {
        final JMenu fontSize = new JMenu("Font Size");
        
        final JMenuItem smaller = new JMenuItem("Smaller");
        smaller.addActionListener(new ActionListener() {
            public void actionPerformed(ActionEvent e) {
                Config.DEFAULT.smaller();
            }
        });
        smaller.setAccelerator(KeyStroke.getKeyStroke(KeyEvent.VK_DOWN, InputEvent.CTRL_DOWN_MASK));
        
        final JMenuItem larger = new JMenuItem("Larger");
        larger.addActionListener(new ActionListener() {
            public void actionPerformed(ActionEvent e) {
                Config.DEFAULT.larger();
            }
        });
        larger.setAccelerator(KeyStroke.getKeyStroke(KeyEvent.VK_UP, InputEvent.CTRL_DOWN_MASK));
        
        Config.DEFAULT.addConfigChangeListener(new ConfigChangeListener() {
            public void configChanged(ConfigChangeEvent e) {
                smaller.setEnabled(!Config.DEFAULT.isMinimumSize());
                larger.setEnabled(!Config.DEFAULT.isMaximumSize());
            }
        });
        
        fontSize.add(smaller);
        fontSize.add(larger);
        return fontSize;
    }
    
    protected JMenu createViewMenu() {
        JMenu view = new JMenu("View");
        view.setMnemonic(KeyEvent.VK_V);
        
        JMenuItem pretty = new JCheckBoxMenuItem("Use pretty syntax");
        pretty.setToolTipText("If ticked, infix notations are used.");
        pretty.setSelected(PresentationFeatures.ENABLED);
	pretty.addActionListener(new ActionListener() {
		public void actionPerformed(ActionEvent e) {
		    PresentationFeatures.ENABLED=((JCheckBoxMenuItem)e.getSource()).
			isSelected();
		    makePrettyView();
		}});

	
	
	registerAtMenu(view, pretty);
	addSeparator(view);
		
	registerAtMenu(view, createFontSizeMenuEntry());
	
	final JMenuItem tacletOptionsView = new JMenuItem(TACLET_OPTIONS_MENU_STRING);

	tacletOptionsView.setAccelerator(KeyStroke.getKeyStroke
			    (KeyEvent.VK_M, ActionEvent.CTRL_MASK));
	tacletOptionsView.addActionListener(new ActionListener() {
		public void actionPerformed(ActionEvent e) {
		    selectMaxTooltipLines();
		    tacletOptionsView.setText(TACLET_OPTIONS_MENU_STRING);
		    //+ "(" +
			// ProofSettings.DEFAULT_SETTINGS.getViewSettings().getMaxTooltipLines()
			// + ")");
		}});
	registerAtMenu(view, tacletOptionsView);
        
        
        return view;
    }
    
    protected JMenu createProofMenu() {
        JMenu proof = new JMenu("Proof");
        proof.setMnemonic(KeyEvent.VK_P);
        JMenuItem close = new JMenuItem("Abandon Task");
        close.setAccelerator(KeyStroke.getKeyStroke
                (KeyEvent.VK_W, ActionEvent.CTRL_MASK));
        close.addActionListener(new ActionListener() {
            public void actionPerformed(ActionEvent e) {
                closeTask();
            }});
        registerAtMenu(proof, close);	
        
        JMenuItem choiceItem = new JMenuItem("Show Active Taclet Options");
        choiceItem.addActionListener(new ActionListener() {
            public void actionPerformed(ActionEvent e) {
                showActivatedChoices();
            }});
        registerAtMenu(proof, choiceItem);
        
        JMenuItem methodContractsItem = new JMenuItem("Show Used Specifications...");
        methodContractsItem.addActionListener(new ActionListener() {
            public void actionPerformed(ActionEvent e) {
                new UsedSpecificationsDialog(
                             mediator.getServices(), 
                             mediator.getSelectedProof()
                                     .getBasicTask()
                                     .getUsedSpecs());
            }});
        registerAtMenu(proof, methodContractsItem);

        final JMenuItem statisticsInfo = new JMenuItem("Show Proof Statistics");
        
        statisticsInfo.addActionListener(new ActionListener() {
            public void actionPerformed(ActionEvent e) {                                    
                final Proof proof = mediator.getSelectedProof();
                if (mediator() != null && proof != null) {
                    
                    String stats = proof.statistics();
                    
                    int interactiveSteps = computeInteractiveSteps(proof.root());                  
                    
                    
                    stats += "Interactive Steps: " +interactiveSteps;
                    
                    JOptionPane.showMessageDialog(Main.this, 
                            stats,
                            "Proof Statistics", JOptionPane.INFORMATION_MESSAGE);
                }
            }

            private int computeInteractiveSteps(Node node) {
                int steps = 0;
                final Iterator<Node> it = node.childrenIterator();
                while (it.hasNext()) {
                  steps += computeInteractiveSteps(it.next());
                }
                
                if (node.getNodeInfo().getInteractiveRuleApplication()) {
                    steps++;
                }
                return steps;
            }
        });
        registerAtMenu(proof, statisticsInfo);

        return proof;
    }

    protected JMenu createOptionsMenu() {
	JMenu options = new JMenu("Options");
	options.setMnemonic(KeyEvent.VK_O);
	
	// default taclet options
	JMenuItem choiceItem = new JMenuItem("Default Taclet Options...");
	choiceItem.setAccelerator(KeyStroke.getKeyStroke
			    (KeyEvent.VK_T, ActionEvent.CTRL_MASK));

	choiceItem.addActionListener(new ActionListener() {
		public void actionPerformed(ActionEvent e) {
		    selectChoices();
		}});
	registerAtMenu(options, choiceItem);	

	// update simplifier
	JMenuItem updateSimplifierItem = new JMenuItem("Update Simplifier...");
	updateSimplifierItem.setAccelerator(KeyStroke.getKeyStroke
			    (KeyEvent.VK_U, ActionEvent.CTRL_MASK));

	updateSimplifierItem.addActionListener(new ActionListener() {
		public void actionPerformed(ActionEvent e) {
		    configSimultaneousUpdateSimplifier();
		}});
	registerAtMenu(options, updateSimplifierItem);	
    
	// taclet libraries
        JMenuItem librariesItem = new JMenuItem("Taclet Libraries...");
        librariesItem.addActionListener(new ActionListener() {
            public void actionPerformed(ActionEvent e) {
                configLibraries();
            }
        });
        registerAtMenu(options, librariesItem);
        
        // decision procedures
        ButtonGroup decisionProcGroup = new ButtonGroup();
        setupDecisionProcedureGroup(decisionProcGroup);
        registerAtMenu(options, decisionProcedureOption);
                        
        // specification extraction
        JMenuItem computeSpecificationOptions = 
            ComputeSpecificationView.createOptionMenuItems();
        registerAtMenu(options, computeSpecificationOptions);
                
        // specification languages
        JMenuItem speclangItem = setupSpeclangMenu();
        registerAtMenu(options, speclangItem);
        
        addSeparator(options);
        
        // minimize interaction
        final boolean stupidMode = 
            ProofSettings.DEFAULT_SETTINGS.getGeneralSettings().stupidMode();
        final JMenuItem stupidModeOption = new
            JCheckBoxMenuItem("Minimize Interaction", stupidMode);
        mediator.setStupidMode(stupidMode);
        
        stupidModeOption.addActionListener(new ActionListener() {
            public void actionPerformed(ActionEvent e) {
                boolean b = ((JCheckBoxMenuItem) e.getSource()).isSelected();
                mediator().setStupidMode(b);
                ProofSettings.DEFAULT_SETTINGS.
                getGeneralSettings().setStupidMode(b);
            }});
        
        registerAtMenu(options, stupidModeOption);
        
	// dnd direction sensitive		
        final boolean dndDirectionSensitivity = 
            ProofSettings.DEFAULT_SETTINGS.getGeneralSettings().isDndDirectionSensitive();
        final JMenuItem dndDirectionSensitivityOption =
            new JCheckBoxMenuItem("DnD Direction Sensitive", dndDirectionSensitivity);
        dndDirectionSensitivityOption.addActionListener(new ActionListener() {
            public void actionPerformed(ActionEvent e) {
                boolean b = ((JCheckBoxMenuItem)e.getSource()).isSelected();           
                ProofSettings.DEFAULT_SETTINGS.
                getGeneralSettings().setDnDDirectionSensitivity(b);           
        }});
        
        registerAtMenu(options, dndDirectionSensitivityOption);        
        
	// sound settings
	final boolean soundNotification = 
	    ProofSettings.DEFAULT_SETTINGS.getGeneralSettings().soundNotification();
	final JMenuItem soundNotificationOption =
	    new JCheckBoxMenuItem("Sound", soundNotification);
	if (notificationManager!=null) {
            notificationManager.setDefaultNotification(soundNotification);
        }
	soundNotificationOption.addActionListener(new ActionListener() {
	    public void actionPerformed(ActionEvent e) {
	        boolean b = ((JCheckBoxMenuItem)e.getSource()).isSelected();	       
	        if (notificationManager!=null) {
                    notificationManager.setDefaultNotification(b);                
	        }
	        ProofSettings.DEFAULT_SETTINGS.
	        getGeneralSettings().setSoundNotification(b);	        
        }});
	
	registerAtMenu(options, soundNotificationOption);

	// proof assistant
	final JMenuItem assistantOption = new JCheckBoxMenuItem
	    ("Proof Assistant", 
	     ProofSettings.DEFAULT_SETTINGS.
	     getGeneralSettings().proofAssistantMode());

	final ProofAssistantController assistant = new ProofAssistantController
	    (mediator, 
	     ProofSettings.DEFAULT_SETTINGS.getGeneralSettings(),
	     new ProofAssistantAI(), new ProofAssistant());

 	// listen to the state of the assistant in order to hold the
 	// item and state consistent
	assistant.addChangeListener(new ChangeListener() {
	    public void stateChanged(ChangeEvent e) {
	        final boolean assistentEnabled = 
                    ((ProofAssistantController)e.getSource()).getState();
	        assistantOption.setSelected(assistentEnabled);
	        // setSelected does not trigger an action event so we have
	        // to make the change explicitly permanent
	        ProofSettings.DEFAULT_SETTINGS.getGeneralSettings().
	        setProofAssistantMode(assistentEnabled);
	    }
	});

	assistantOption.addActionListener(new ActionListener() {
	    public void actionPerformed(ActionEvent e) {
		ProofSettings.DEFAULT_SETTINGS.getGeneralSettings().
		    setProofAssistantMode
		    (((JCheckBoxMenuItem)e.getSource()).isSelected());
	    }});

	registerAtMenu(options, assistantOption);
	        
        return options;
    }


    private void setupDecisionProcedureGroup(ButtonGroup decisionProcGroup) {
        simplifyButton.setSelected(ProofSettings.DEFAULT_SETTINGS.getDecisionProcedureSettings()
                .useSimplify());
        simplifyButton.setIcon(IconFactory.simplifyLogo(15));
        decisionProcGroup.add(simplifyButton);
        decisionProcedureOption.add(simplifyButton);
        
        DecisionProcButtonListener decisionProcButtonListener = new DecisionProcButtonListener();
        simplifyButton.addActionListener(decisionProcButtonListener);
        
        icsButton.setIcon(IconFactory.icsLogo(15));
        icsButton.setSelected(ProofSettings.DEFAULT_SETTINGS.getDecisionProcedureSettings()
                .useICS());
        decisionProcGroup.add(icsButton);
        decisionProcedureOption.add(icsButton);
        icsButton.addActionListener(decisionProcButtonListener);
        
        cvc3Button.setIcon(IconFactory.icsLogo(15));
        cvc3Button.setSelected(ProofSettings.DEFAULT_SETTINGS.getDecisionProcedureSettings()
                .useCVC3());
        decisionProcGroup.add(cvc3Button);
        decisionProcedureOption.add(cvc3Button);
        cvc3Button.addActionListener(decisionProcButtonListener);
        
        
        cvcLiteButton.setIcon(IconFactory.icsLogo(15));
        cvcLiteButton.setSelected(ProofSettings.DEFAULT_SETTINGS.getDecisionProcedureSettings()
                .useCVCLite());
        decisionProcGroup.add(cvcLiteButton);
        decisionProcedureOption.add(cvcLiteButton);
        cvcLiteButton.addActionListener(decisionProcButtonListener);
        
        svcButton.setIcon(IconFactory.icsLogo(15));
        svcButton.setSelected(ProofSettings.DEFAULT_SETTINGS.getDecisionProcedureSettings()
                .useSVC());
        decisionProcGroup.add(svcButton);
        decisionProcedureOption.add(svcButton);
        svcButton.addActionListener(decisionProcButtonListener);
        
        yicesButton.setIcon(IconFactory.icsLogo(15));
        yicesButton.setSelected(ProofSettings.DEFAULT_SETTINGS.getDecisionProcedureSettings()
                .useYices());
        decisionProcGroup.add(yicesButton);
        decisionProcedureOption.add(yicesButton);
        yicesButton.addActionListener(decisionProcButtonListener);
        
        smtButton.setIcon(IconFactory.icsLogo(15));
        smtButton.setSelected(ProofSettings.DEFAULT_SETTINGS.getDecisionProcedureSettings()
                .useSMT_Translation());
        decisionProcGroup.add(smtButton);
        decisionProcedureOption.add(smtButton);
        smtButton.addActionListener(decisionProcButtonListener);
        
        // Add option for quantifier translation
        final boolean useQuantifiers = ProofSettings.DEFAULT_SETTINGS
                                       .getDecisionProcedureSettings().useQuantifiers();
        smtUseQuantifiersOption = new JCheckBoxMenuItem("Translate quantifiers (SMT)",
                                                        useQuantifiers);
        decisionProcedureOption.add(smtUseQuantifiersOption);
        smtUseQuantifiersOption.addActionListener(decisionProcButtonListener);
        
        // Add the options for SMT benchmark archiving
        decisionProcedureOption.addSeparator();
        final boolean benchmarkArchiving = ProofSettings.DEFAULT_SETTINGS
                                           .getDecisionProcedureSettings().doBenchmarkArchiving();
        smtBenchmarkArchivingOption = new JCheckBoxMenuItem("Archive SMT benchmarks",
                                                            benchmarkArchiving);
        decisionProcedureOption.add(smtBenchmarkArchivingOption);
        smtBenchmarkArchivingOption.addActionListener(decisionProcButtonListener);
                
        final boolean zipProblemDir = ProofSettings.DEFAULT_SETTINGS
                                      .getDecisionProcedureSettings().doZipProblemDir();
        smtZipProblemDirOption = new JCheckBoxMenuItem("Zip problem dir into archive", zipProblemDir);
        decisionProcedureOption.add(smtZipProblemDirOption);
        smtZipProblemDirOption.addActionListener(decisionProcButtonListener);
    }    
    
    
    private JMenuItem setupSpeclangMenu() {
        JMenu result = new JMenu("Specification Languages");       
        ButtonGroup group = new ButtonGroup();
        GeneralSettings gs 
            = ProofSettings.DEFAULT_SETTINGS.getGeneralSettings();
        
        JRadioButtonMenuItem noneButton 
            = new JRadioButtonMenuItem("None", !gs.useJML() && !gs.useOCL());
        result.add(noneButton);
        group.add(noneButton);
        noneButton.addActionListener(new ActionListener() {
            public void actionPerformed(ActionEvent e) {
                GeneralSettings gs 
                    = ProofSettings.DEFAULT_SETTINGS.getGeneralSettings();
                gs.setUseJML(false);
                gs.setUseOCL(false);
            }
        });
        
        JRadioButtonMenuItem jmlButton 
            = new JRadioButtonMenuItem("JML", gs.useJML());
        result.add(jmlButton);
        group.add(jmlButton);
        jmlButton.setIcon(IconFactory.jmlLogo(15));
        jmlButton.addActionListener(new ActionListener() {
            public void actionPerformed(ActionEvent e) {
                GeneralSettings gs 
                    = ProofSettings.DEFAULT_SETTINGS.getGeneralSettings();
                gs.setUseJML(true);
                gs.setUseOCL(false);
            }
        });
        
        JRadioButtonMenuItem oclButton 
            = new JRadioButtonMenuItem("OCL", gs.useOCL());
        result.add(oclButton);
        group.add(oclButton);
        oclButton.setIcon(IconFactory.umlLogo(15));
        oclButton.addActionListener(new ActionListener() {
            public void actionPerformed(ActionEvent e) {
                GeneralSettings gs 
                    = ProofSettings.DEFAULT_SETTINGS.getGeneralSettings();
                gs.setUseJML(false);
                gs.setUseOCL(true);
            }
        });
        
        return result;
    }
    
    
    public JMenu createHelpMenu() {
        JMenu help = new JMenu("About");
        help.setMnemonic(KeyEvent.VK_A);
        JMenuItem about = new JMenuItem("About KeY");
        about.addActionListener(new ActionListener() {
            public void actionPerformed(ActionEvent e) {
                showAbout();
            }});
        help.add(about);	
        
        JMenuItem license = new JMenuItem("License");
        license.addActionListener(new ActionListener() {
            public void actionPerformed(ActionEvent e) {
                showLicense();
            }});
        help.add(license);
        return help;
    }
    
    protected JMenu createToolsMenu() {
	JMenu tools = new JMenu("Tools");
	tools.setMnemonic(KeyEvent.VK_T);
	getJMenuBar().add(tools);

	JMenuItem extractSpecification = new JMenuItem("Extract Specification");
	extractSpecification.setAccelerator(KeyStroke.getKeyStroke
			    (KeyEvent.VK_E, ActionEvent.CTRL_MASK));

	extractSpecification.addActionListener(new ActionListener() {
		public void actionPerformed(ActionEvent e) {
		    if (mediator().ensureProofLoaded()) {
			//@internal we don't want to block UI just
			//because we are about to calculate a lot of
			//things, now. Also the interactive prover
			//might want to run during the execution of
			//ComputeSpecification
			new Thread(new Runnable() {
				public void run() {
				    ComputeSpecificationView.show(mediator());
				}
			    }).start();
		    }
		}
	    });
	tools.add(extractSpecification);

	JMenuItem specificationBrowser = 
	    new JMenuItem("Proof Obligation Browser...");
	specificationBrowser.setAccelerator(KeyStroke.getKeyStroke
					    (KeyEvent.VK_B, 
					     ActionEvent.CTRL_MASK));
	specificationBrowser.addActionListener(new ActionListener() {
	    public void actionPerformed(ActionEvent e) {
    	        showPOBrowser();
    	    }});
	registerAtMenu(tools, specificationBrowser);
        
        JMenuItem nonInterference = new JMenuItem("Check Non-Interference");
        nonInterference.addActionListener(new ActionListener() {
            public void actionPerformed(ActionEvent e) {
                BasicTask[] selProofs = proofList.getAllSelectedBasicTasks();
                if (selProofs.length==2) {
                    new NonInterferenceCheck(selProofs).run();
                } else {
                    mediator().popupWarning(
                            "Please select 2 proofs", "Non-Interference Check");
                }
            }
        });
        
        tools.add(nonInterference);
        
        JMenuItem testItem = new JMenuItem();
        testItem.setAction(createUnitTestAction);
        
        tools.add(testItem);
        
     // implemented by mbender for jmltest
        final JMenuItem createWrapper = new JMenuItem("Create JML-Wrapper");
        
        createWrapper.setAccelerator(KeyStroke.getKeyStroke
                (KeyEvent.VK_J, 
                 ActionEvent.CTRL_MASK));

        createWrapper.setEnabled(mediator.getProof() != null);

        mediator.addKeYSelectionListener(new KeYSelectionListener() {
            /** focused node has changed */
            public void selectedNodeChanged(KeYSelectionEvent e) {
            }

            /**
             * the selected proof has changed. Enable or disable action
             * depending whether a proof is available or not
             */
            public void selectedProofChanged(KeYSelectionEvent e) {
                createWrapper
                        .setEnabled(e.getSource().getSelectedProof() != null);
            }
        });

        createWrapper.addActionListener(new ActionListener() {

            public void actionPerformed(ActionEvent e) {
                JMLTestFileCreator jmltfc = new JMLTestFileCreator();
                jmltfc.createWrapper();
            }
        });
        tools.add(createWrapper);
        
        return tools;
    }
    
    protected JMenu createDebugMenu() {
        JMenu debug = new JMenu("Debug");
        debug.setMnemonic(KeyEvent.VK_D);
        JMenuItem showSettings = new JMenuItem("Show settings");
        showSettings.addActionListener(new ActionListener() {
            public void actionPerformed(ActionEvent e) {
                showSettings();
            }
        });
        debug.add(showSettings);
        return debug;
    }
    
    /** creates menubar entries and adds them to menu bar */
    private void createMenuBarEntries() {
        JMenuBar menuBar = getJMenuBar();
        menuBar.add(createFileMenu());
        menuBar.add(createViewMenu());
        menuBar.add(createProofMenu());
        menuBar.add(createOptionsMenu());
        menuBar.add(createToolsMenu());
        menuBar.add(Box.createHorizontalGlue());
        menuBar.add(createHelpMenu());
        if (Debug.ENABLE_DEBUG)
            menuBar.add(createDebugMenu());
    }
    
    /**
     * returns the toolbar
     */
    public JToolBar getToolBar() {
        return toolBar;
    }
    
    /**
     * Sets the content of the current goal view. Do not use this method from outside, take method
     * {@link #updateGoalView(String, JComponent)} instead (thread safe)
     */
    private void paintGoalView(String borderTitle, JComponent goalViewPane) {
        goalView.setViewportView(goalViewPane);
        goalView.setBorder(new TitledBorder(borderTitle));
        goalView.validate();
        validate();
    }
    
    /**
     * updates the view of the sequent being displayed in the main frame
     */
    private synchronized void updateGoalView(final String borderTitle, final JComponent goalViewPane) {
        if (SwingUtilities.isEventDispatchThread()) {
            paintGoalView(borderTitle, goalViewPane);
        } else {
            Runnable sequentUpdater = new Runnable() {
                public void run() {
                    paintGoalView(borderTitle, goalViewPane);
                }
            };
            SwingUtilities.invokeLater(sequentUpdater);
        }
    }
    
    
    /**
     * prints the content of the sequent view
     */
    public void printSequentView(Sequent sequent) {
        SequentPrintFilter filter =
            new ConstraintSequentPrintFilter ( sequent,
                    mediator ().getUserConstraint ()
                    .getConstraint () );
        final LogicPrinter printer = new LogicPrinter
        (new ProgramPrinter(null), 
                mediator().getNotationInfo(),
                mediator.getServices());
                
        sequentView.setPrinter(printer, filter, null);
        sequentView.printSequent();
        
        updateGoalView("Current Goal", sequentView);
    }
    
    
    public static KeYFileChooser getFileChooser(String title) {
        if (fileChooser == null) {
            fileChooser = new KeYFileChooser();
        }
        fileChooser.setDialogTitle(title);
        fileChooser.prepare();
        return fileChooser;
    }
    
    /** saves a proof */
    protected void saveProof() {
        KeYFileChooser jFC = getFileChooser("Choose filename to save proof");
        boolean saved = jFC.showSaveDialog(this);
        if (saved) {
            saveProof(jFC.getSelectedFile());
        }
    }
    
    protected void saveProof(String proofFile) {
        saveProof(new File(proofFile));
    }
    
    protected void saveProof(File proofFile) {
        String filename = proofFile.getAbsolutePath();    
        ProofSaver saver;
        if (filename.endsWith(".tex"))
            saver = new ProofSaverLatex(this, filename);
        else saver = new ProofSaver(this, filename);
        String errorMsg = saver.save();
        
        if (errorMsg != null) {
            notify(new GeneralFailureEvent
                    ("Saving Proof failed.\n Error: " + errorMsg));
        }
    }
    
    protected void loadProblem(File file) {
	recentFiles.addRecentFile(file.getAbsolutePath());
        if(unitKeY!=null){
            unitKeY.recent.addRecentFile(file.getAbsolutePath());
        }
        final ProblemLoader pl = 
            new ProblemLoader(file, this, mediator.getProfile(), false);
        pl.addTaskListener(getProverTaskListener());
        pl.run();
    }
    
    protected void closeTask() {
	final Proof proof = mediator.getProof();
	if (proof != null) {
	    final TaskTreeNode rootTask = 
		proof.getBasicTask().getRootTask();	
	    proofList.removeTask(rootTask);   
	    
            ((ProofTreeView)proofView.getComponent(0)).removeProofs(rootTask.allProofs());
	}
    }
    
    
    public void closeTaskWithoutInteraction() {
        final Proof proof = mediator.getProof();
        if (proof != null) {
            final TaskTreeNode rootTask = 
                proof.getBasicTask().getRootTask();     
            proofList.removeTaskWithoutInteraction(rootTask);   
            
            ((ProofTreeView)proofView.getComponent(0)).removeProofs(rootTask.allProofs());
        }
    }
    
    protected void generateTacletPO () {
        final KeYFileChooser localFileChooser = getFileChooser ("Choose file to "
                +"load taclets "
                +"from ...");
        boolean loaded = localFileChooser.showOpenDialog ( Main.this );
        if (!loaded)
            return;
        
        final File file = localFileChooser.getSelectedFile ();
        
        new TacletSoundnessPOLoader(file, this, Main.getInstance().mediator().getSelectedProof()
                .openGoals()).run();
    }
    
    /**
     * brings window in front and request focus
     */
    private void popup() {
        setState(Frame.NORMAL);
        setVisible(true);
        requestFocus();
    }
    
    public void addProblem(final de.uka.ilkd.key.proof.ProofAggregate plist) {
        Runnable guiUpdater = new Runnable() {
            public void run() {
                disableCurrentGoalView = true;
                addToProofList(plist);
                setUpNewProof(plist.getFirstProof());
                disableCurrentGoalView = false;
                setProofNodeDisplay();
                popup();
            }
        };
        if (SwingUtilities.isEventDispatchThread())
            guiUpdater.run();
        else
            KeYMediator.invokeAndWait(guiUpdater);
    }
    
    protected Proof setUpNewProof(Proof proof) {
        KeYMediator localMediator = mediator();
        localMediator.setProof(proof);
        return proof;
    }
    
    private java.util.Hashtable<Component, Component> doNotEnable;
    
    private void setToolBarDisabled() {
        doNotEnable = new java.util.Hashtable<Component, Component>(10);
        Component[] cs = toolBar.getComponents();
        int i = cs.length;
        while (i-- != 0) {
            if (!cs[i].isEnabled())
                doNotEnable.put(cs[i], cs[i]);
            cs[i].setEnabled(false);
        }
    }
    
    private void setToolBarEnabled() {
        Component[] cs = toolBar.getComponents();
        int i = cs.length;
        while (i-- != 0) {
            if (!doNotEnable.containsKey(cs[i]))
                cs[i].setEnabled(true);
        }
    }
    
    /**
     * Loads the last opened file
     */
    private final class OpenMostRecentFile extends AbstractAction {
        
        public OpenMostRecentFile() {
            putValue(SMALL_ICON, IconFactory.openMostRecent(TOOLBAR_ICON_SIZE));
            putValue(SHORT_DESCRIPTION, "Load last opened file.");
        }
        
        public void actionPerformed(ActionEvent e) {
            if (recentFiles != null && recentFiles.getMostRecent() != null) {
                final String recentFile = recentFiles.getMostRecent().getAbsolutePath();
                if (recentFile != null) {
                    loadProblem(new File(recentFile));
                }
            }
        }
    }
    
    /**
     * Opens a file dialog allowing to select the file to be loaded
     */
    private final class OpenFile extends AbstractAction {
        public OpenFile() {
            putValue(NAME, "Load ...");
            putValue(SMALL_ICON, IconFactory.openKeYFile(TOOLBAR_ICON_SIZE));
            putValue(SHORT_DESCRIPTION, "Browse and load problem or proof files.");
            putValue(ACCELERATOR_KEY, KeyStroke.getKeyStroke(KeyEvent.VK_O, ActionEvent.CTRL_MASK));
            
        }
        
        public void actionPerformed(ActionEvent e) {
            KeYFileChooser keYFileChooser = getFileChooser("Select file " + "to load proof "
                    + "or problem");
            boolean loaded = keYFileChooser.showOpenDialog(Main.this);
            if (loaded) {
                File file = keYFileChooser.getSelectedFile();
                loadProblem(file);
            }
            
        }
    }
    
    /**
     * Saves the current selected proof.
     */
    private final class SaveFile extends AbstractAction {
        
        public SaveFile() {
            putValue(NAME, "Save ...");
            putValue(SMALL_ICON, IconFactory.saveFile(TOOLBAR_ICON_SIZE));
            putValue(SHORT_DESCRIPTION, "Save current proof.");
            putValue(ACCELERATOR_KEY, KeyStroke.getKeyStroke(KeyEvent.VK_S, ActionEvent.CTRL_MASK));
            
            setEnabled(mediator.getProof() != null);
            
            mediator.addKeYSelectionListener(new KeYSelectionListener() {
                /** focused node has changed */
                public void selectedNodeChanged(KeYSelectionEvent e) {
                }
                
                /**
                 * the selected proof has changed. Enable or disable action depending whether a proof is
                 * available or not
                 */ 
                public void selectedProofChanged(KeYSelectionEvent e) {
                    setEnabled(e.getSource().getSelectedProof() != null);
                }
            });
        }
        
        public void actionPerformed(ActionEvent e) {
            if (mediator().ensureProofLoaded()) {
                saveProof();
            }
        }
    }
    
    /**
     * The progress monitor that displays a progress bar in a corner of the main window.
     */
    class MainProgressMonitor implements ProgressMonitor {
        public void setProgress(int progress) {
            if (SwingUtilities.isEventDispatchThread())
                statusLine.setProgress(progress);
            else {
                final int v = progress;
                Runnable lineUpdater = new Runnable() {
                    public void run() {
                        statusLine.setProgress(v);
                    }
                };
                SwingUtilities.invokeLater(lineUpdater);
            }
        }
        
        public void setMaximum(int maximum) {
            statusLine.setProgressBarMaximum(maximum);
        }
    }
    
    class MainListener extends WindowAdapter {
        public void windowClosing(WindowEvent e) {
            if(testStandalone){
                visible = false;
                setVisible(false);
            }else{
                exitMain();
            }
        }
    }    
    
    class MainGUIListener implements GUIListener {
        /** invoked if a frame that wants modal access is opened */
        
        private void enableMenuBar(JMenuBar m, boolean b) {
            for (int i = 0; i < m.getMenuCount(); i++) {
                if (m.getMenu(i) != null) { // otherwise it is a spacer
                    m.getMenu(i).setEnabled(b);
                }
            }
        }
        
        public void modalDialogOpened(GUIEvent e) {
            
            if (e.getSource() instanceof ApplyTacletDialog) {
                // disable all elements except the sequent window (drag'n'drop !) ...
                enableMenuBar(Main.this.getJMenuBar(), false);
                Main.this.goalView.setEnabled(false);
                Main.this.proofView.setEnabled(false);
                Main.this.openGoalsView.setEnabled(false);
                Main.this.userConstraintView.setEnabled(false);
                Main.this.strategySelectionView.setEnabled(false);
                Main.this.ruleView.setEnabled(false);
                setToolBarDisabled();
            } else {
                // disable the whole main window ...
                Main.this.setEnabled(false);
            }
        }
        
        /** invoked if a frame that wants modal access is closed */
        public void modalDialogClosed(GUIEvent e) {
            if (e.getSource() instanceof ApplyTacletDialog) {
                // enable all previously diabled elements ...
                enableMenuBar(Main.this.getJMenuBar(), true);
                Main.this.goalView.setEnabled(true);
                Main.this.proofView.setEnabled(true);
                Main.this.openGoalsView.setEnabled(true);
                Main.this.userConstraintView.setEnabled(true);
                Main.this.strategySelectionView.setEnabled(true);
                Main.this.ruleView.setEnabled(true);
                setToolBarEnabled();
            } else {
                // enable the whole main window ...
                Main.this.setEnabled(true);
            }
        }
        
        public void shutDown(GUIEvent e) {
            Main.this.notify(new ExitKeYEvent());
            Main.this.setVisible(false);
        }
        
    }
    
    /**
     * set to true if the view of the current goal should not be updated
     */
    private boolean disableCurrentGoalView = false;


    private synchronized void setProofNodeDisplay() {
        if (!disableCurrentGoalView) {
            Goal goal;
            try {
                goal = mediator().getSelectedGoal();
            } catch(IllegalStateException e) { // there is no proof (yet)
                return;
            }
            if ( goal != null &&
                    !mediator.getUserConstraint ().displayClosed ( goal.node () ) ){
                printSequentView(goal.sequent());
            } else {
                NonGoalInfoView innerNodeView = 
                    new NonGoalInfoView(mediator().getSelectedNode(), 
                            mediator());
                updateGoalView("Inner Node", innerNodeView);
            }
        }
    }
    
    class MainProofListener implements AutoModeListener, 
    KeYSelectionListener,
    SettingsListener {
        
        Logger logger = Logger.getLogger("key.threading");
        
        Proof proof = null;
        
        
        /** focused node has changed */
        public synchronized void selectedNodeChanged(KeYSelectionEvent e) {
            if (mediator().autoMode()) return;
            setProofNodeDisplay();	    
        }
        
        /**
         * the selected proof has changed (e.g. a new proof has been loaded)
         */ 
        public synchronized void selectedProofChanged(KeYSelectionEvent e) {
            Debug.out("Main: initialize with new proof");
            
            if ( proof != null ) {
                proof.getSettings().getStrategySettings().removeSettingsListener ( this );
            }
            proof = e.getSource().getSelectedProof();
            if ( proof != null ) {
                proof.getSettings().getStrategySettings().addSettingsListener( this );
            }
            
            disableCurrentGoalView = false;	    
            goalView.setViewportView(null);
            
            if ( userConstraint != null )
                userConstraint
                .removeConstraintTableListener ( constraintListener );
            
            userConstraint = (proof != null) ? proof.getUserConstraint() :
                null;
            
            if ( userConstraint != null )
                userConstraint
                .addConstraintTableListener ( constraintListener );
            setProofNodeDisplay();
            makePrettyView();
            // update label of autoModeButton and update decproc options list
            updateDecisionProcedureButton();
            DecisionProcedureSettings currentSetting = 
                ProofSettings.DEFAULT_SETTINGS.getDecisionProcedureSettings();
            if ( proof != null ) {
                currentSetting = proof.getSettings().getDecisionProcedureSettings();
            }    
            simplifyButton.setSelected( currentSetting.useSimplify() );
            icsButton.setSelected( currentSetting.useICS() );
            cvcLiteButton.setSelected( currentSetting.useCVCLite() );
            cvc3Button.setSelected( currentSetting.useCVC3() );
            svcButton.setSelected( currentSetting.useSVC() );
            yicesButton.setSelected( currentSetting.useYices() );
            smtButton.setSelected( currentSetting.useSMT_Translation() );
            smtUseQuantifiersOption.setSelected( currentSetting.useQuantifiers() );
            smtBenchmarkArchivingOption.setSelected( currentSetting.doBenchmarkArchiving() );
            smtZipProblemDirOption.setSelected( currentSetting.doZipProblemDir() );
                        
            // Inform the decproc classes that the selected proof has changed!
            DecisionProcedureSmtAuflia.fireSelectedProofChanged( proof );                       
        }
        
        /**
         * invoked if automatic execution has started
         */
        public synchronized void autoModeStarted(ProofEvent e) {
            logger.warn("Automode started");
            disableCurrentGoalView = true;
            mediator().removeKeYSelectionListener(proofListener);
            freezeExceptAutoModeButton();
        }
        
        /**
         * invoked if automatic execution has stopped
         */
        public synchronized void autoModeStopped(ProofEvent e) {
            logger.warn("Automode stopped");
            if (logger.isDebugEnabled()) {
                logger.debug("From " + Debug.stackTrace());
            }
            unfreezeExceptAutoModeButton();
            disableCurrentGoalView = false;
            setProofNodeDisplay();
            mediator().addKeYSelectionListener(proofListener);
        }
        
        /** invoked when the strategy of a proof has been changed */
        public synchronized void settingsChanged ( GUIEvent e ) {
            if ( proof.getSettings().getStrategySettings() == (StrategySettings) e.getSource() ) {
                // updateAutoModeConfigButton();
            }
        }
        
    }
    
    class DecisionProcButtonListener implements ActionListener {
        public void actionPerformed(ActionEvent e) {
            Proof currentProof = mediator.getProof();
            ProofSettings currentSettings = ProofSettings.DEFAULT_SETTINGS;
            if (currentProof != null)
                currentSettings = currentProof.getSettings();
            
            if (e.getSource() == simplifyButton) {
                currentSettings.getDecisionProcedureSettings().setDecisionProcedure(
                        DecisionProcedureSettings.SIMPLIFY);
            } else if (e.getSource() == icsButton) {
                currentSettings.getDecisionProcedureSettings().setDecisionProcedure(
                        DecisionProcedureSettings.ICS);
            } else if (e.getSource() == cvcLiteButton) {
                currentSettings.getDecisionProcedureSettings().setDecisionProcedure(
                        DecisionProcedureSettings.CVCLite);
            } else if (e.getSource() == cvc3Button) {
                currentSettings.getDecisionProcedureSettings().setDecisionProcedure(
                        DecisionProcedureSettings.CVC3);
            } else if (e.getSource() == svcButton) {
                currentSettings.getDecisionProcedureSettings().setDecisionProcedure(
                            DecisionProcedureSettings.SVC);
            } else if (e.getSource() == yicesButton) {
                currentSettings.getDecisionProcedureSettings().setDecisionProcedure(
                        DecisionProcedureSettings.YICES);
            } else if (e.getSource() == smtButton) {
                currentSettings.getDecisionProcedureSettings().setDecisionProcedure(
                            DecisionProcedureSettings.SMT);
            } else if ( e.getSource() == smtUseQuantifiersOption) {
                boolean b = ((JCheckBoxMenuItem) e.getSource()).isSelected();
                currentSettings.getDecisionProcedureSettings().setUseQuantifier(b);
                ProofSettings.DEFAULT_SETTINGS.getDecisionProcedureSettings().setUseQuantifier(b);
            } else if ( e.getSource() == smtBenchmarkArchivingOption) {
                boolean b = ((JCheckBoxMenuItem) e.getSource()).isSelected();
                currentSettings.getDecisionProcedureSettings().setDoBenchmarkArchiving(b);
                ProofSettings.DEFAULT_SETTINGS.getDecisionProcedureSettings()
                    .setDoBenchmarkArchiving(b);
            } else if ( e.getSource() == smtZipProblemDirOption) {
                boolean b = ((JCheckBoxMenuItem) e.getSource()).isSelected();
                currentSettings.getDecisionProcedureSettings().setDoZipProblemDir(b);
                ProofSettings.DEFAULT_SETTINGS.getDecisionProcedureSettings().setDoZipProblemDir(b);
            }
            updateDecisionProcedureButton();
	    if (currentProof != null){
		ProofSettings.DEFAULT_SETTINGS.getDecisionProcedureSettings().setDecisionProcedure(
                    currentSettings.getDecisionProcedureSettings().getDecisionProcedure());
	    }
        }
    }
    
    public void updateDecisionProcedureButton() {
        Proof currentProof = mediator.getProof();
        DecisionProcedureSettings decSettings = (currentProof == null) ? ProofSettings.DEFAULT_SETTINGS
                .getDecisionProcedureSettings()
                : currentProof.getSettings().getDecisionProcedureSettings();
                if (decSettings.useSimplify()) {
                    decisionProcedureButton.setIcon(IconFactory.simplifyLogo(TOOLBAR_ICON_SIZE));
                    decisionProcedureButton.setToolTipText("Run Simplify");
                    decisionProcedureButton.setText("Run Simplify");
                } else if (decSettings.useICS()) {
                    decisionProcedureButton.setIcon(IconFactory.icsLogo(TOOLBAR_ICON_SIZE));
                    decisionProcedureButton.setToolTipText("Run ICS");
                    decisionProcedureButton.setText("Run ICS");
                } else if (decSettings.useCVCLite()) {
                    decisionProcedureButton.setIcon(IconFactory.icsLogo(TOOLBAR_ICON_SIZE));
                    decisionProcedureButton.setToolTipText("Run CVCLite");
                    decisionProcedureButton.setText("Run CVCLite");
                } else if (decSettings.useCVC3()) {
                    decisionProcedureButton.setIcon(IconFactory.icsLogo(TOOLBAR_ICON_SIZE));
                    decisionProcedureButton.setToolTipText("Run CVC3");
                    decisionProcedureButton.setText("Run CVC3");
                } else if (decSettings.useSVC()) {
                    decisionProcedureButton.setIcon(IconFactory.icsLogo(TOOLBAR_ICON_SIZE));
                    decisionProcedureButton.setToolTipText("Run SVC");
                    decisionProcedureButton.setText("Run SVC");
                } else if (decSettings.useYices()) {
                    decisionProcedureButton.setIcon(IconFactory.icsLogo(TOOLBAR_ICON_SIZE));
                    decisionProcedureButton.setToolTipText("Run Yices");
                    decisionProcedureButton.setText("Run Yices");
                } else if (decSettings.useSMT_Translation()) {
                    decisionProcedureButton.setIcon(IconFactory.icsLogo(TOOLBAR_ICON_SIZE));
                    decisionProcedureButton.setToolTipText("Run SMT Translation");
                    decisionProcedureButton.setText("Run SMT Translation");
                }
    }
        
    /**
     * called when a ReusePoint has been found so that the GUI can offer reuse for
     * the current point to the user
     * @param p the ReusePoint found, precise the best found candidate for 
     * 
     */
    public void indicateReuse(ReusePoint p) {
        reuseAction.setReusePoint(p);
    }
    
    /**
     * invoked when currently no reuse is possible
     */
    public void indicateNoReuse() {
        reuseAction.setReusePoint(null);
    }

    /** displays some status information */
    private void displayResults ( long time, int appliedRules, int closedGoals ) {
        String message;       
        String timeString = "" + (time/1000)+"."+((time%1000)/100);        
        
        int closed = mediator().getNrGoalsClosedByAutoMode();
        
        // display message in the status bar
        
        if ( appliedRules != 0 ) {
            message = "Strategy: Applied " + appliedRules + " rule";
            if ( appliedRules != 1 ) message += "s";
            message += " (" + timeString + " sec), ";
            message += " closed " + closedGoals + " goal";
            if ( closed != 1 ) message += "s";             
            message += ", " + displayedOpenGoalNumber ();
            message += " remaining"; 
            setStatusLine ( message );
        }
                              
    }
    
    /** 
     * used when in batch mode to write out some statistic data
     * @param file the String with the filename where to write the statistic data
     * @param result the Object encapsulating informtation about the result, e.g.
     * String "Error" if an error has occurred. 
     * @param time the long giving the needed time in ms 
     * @param appliedRules the int giving the number of applied rules
     */
    private void printStatistics(String file, Object result, 
            long time, int appliedRules) {
        try {
            final FileWriter statistics = new FileWriter ( file, true );
            final PrintWriter statPrinter = new PrintWriter ( statistics );
            
            String fileName = Main.fileNameOnStartUp;
            final int slashIndex = fileName.lastIndexOf ( "examples/" );
            if ( slashIndex >= 0 )
                fileName = fileName.substring ( slashIndex );
            
            statPrinter.print ( fileName + ", " );
            if ("Error".equals ( result ) )
                statPrinter.println ( "-1, -1" );
            else
                statPrinter.println ( "" + appliedRules + ", " + time );                
            statPrinter.close();
        } catch ( IOException e ) {}
    }
    
    /**
     * called when the batch mode has been finished 
     * @param result the Object encapsulating informtation about the result, e.g.
     * String "Error" if an error has occurred. 
     * @param proof the Proof to which <tt>appliedRules</tt> rules have been 
     * applied requiring <tt>time</tt> ms
     * @param time the long giving the needed time in ms 
     * @param appliedRules the int giving the number of applied rules
     */
    private void finishedBatchMode (Object result, 
            Proof proof, long time, int appliedRules) {

        if ( Main.statisticsFile != null )
            printStatistics ( Main.statisticsFile, result, time, appliedRules );

        if ("Error".equals ( result ) ) {
            // Error in batchMode. Terminate with status -1.
            System.exit ( -1 );
        }

        // Save the proof before exit.

        String baseName = Main.fileNameOnStartUp;
        int idx = baseName.indexOf(".key");        
        if (idx == -1) {
            idx = baseName.indexOf(".proof");
        }        
        baseName = baseName.substring(0, idx==-1 ? baseName.length() : idx);

        File f; 
        int counter = 0;
        do {           

            f = new File(baseName + ".auto."+ counter +".proof");
            counter++;
        } while (f.exists());

        Main.getInstance ().saveProof ( f.getAbsolutePath() );
        if (proof.openGoals ().size () == 0) {
            // Says that all Proofs have succeeded
            if (proof.getBasicTask().getStatus().getProofClosedButLemmasLeft()) {
                // Says that the proof is closed by depends on (unproved) lemmas                
                System.exit ( 2 ); 
            }
            System.exit ( 0 ); 
        } else {
            // Says that there is at least one open Proof
            System.exit ( 1 );
        }
    }


    
    class MainConstraintTableListener implements ConstraintTableListener {
        public void constraintChanged(ConstraintTableEvent e) {
            setProofNodeDisplay();
        }
    }
    
    class MainTaskListenerBatchMode implements ProverTaskListener { // XXX
        public void taskStarted(String message, int size) {
            System.out.print(message+" ... ");
        }
        
        public void taskProgress(int position) {
        }
        
        public void taskFinished(TaskFinishedInfo info) {
            System.out.println("[ DONE ]");
            if (info.getSource() instanceof ApplyStrategy) {
                finishedBatchMode ( info.getResult(), 
                        info.getProof(), info.getTime(), 
                        info.getAppliedRules());
                Debug.fail ( "Control flow should not reach this point." );
            } else if (info.getSource() instanceof ProblemLoader) {
                if (!"".equals(info.getResult())) {
                        System.exit(-1);
                } 
                if(info.getProof().openGoals().size()==0) {
                    System.out.println("proof.openGoals.size=" + 
                            info.getProof().openGoals().size());              
                    System.exit(0);
                }
                mediator.startAutoMode();
            }
        }
    }
    
    class MainTaskListener implements ProverTaskListener { // XXX
        public void taskStarted(String message, int size) {
            final MainStatusLine sl = getStatusLine();
            sl.reset();
            if (size > 0) {
                sl.setProgressPanelVisible(true);
                getProgressMonitor().setMaximum(size);
            }
            sl.setStatusText(message);
        }
        
        public void taskProgress(int position) {
            getProgressMonitor().setProgress(position);
        }
        
        public void taskFinished(TaskFinishedInfo info) {
            final MainStatusLine sl = getStatusLine();
            sl.reset();
            if (info.getSource() instanceof ApplyStrategy) {
                displayResults(info.getTime(), info.getAppliedRules(), 
                        info.getClosedGoals());                
            } else if (info.getSource() instanceof ProblemLoader) {
                if (!"".equals(info.getResult())) {
                    final KeYExceptionHandler exceptionHandler = 
                        ((ProblemLoader)info.getSource()).getExceptionHandler();
                            new ExceptionDialog(Main.this,     
                                    exceptionHandler.getExceptions());
                            exceptionHandler.clear();
                } else {
                    PresentationFeatures.
                    initialize(mediator.func_ns(), 
                            mediator.getNotationInfo(),
                            mediator.getSelectedProof());
                }
            }
        }
    }
    
    public static void evaluateOptions(String[] opt) {
	int index = 0;
	while (opt.length > index) {	    
	    if ((new File(opt[index])).exists()) {
		fileNameOnStartUp=opt[index];
	    } else {
		opt[index] = opt[index].toUpperCase();		
		if (opt[index].equals("NO_DEBUG")) {
		    de.uka.ilkd.key.util.Debug.ENABLE_DEBUG = false;
		} else if (opt[index].equals("DEBUG")) {
		    de.uka.ilkd.key.util.Debug.ENABLE_DEBUG = true;
		} else if (opt[index].equals("NO_ASSERTION")) {
		    de.uka.ilkd.key.util.Debug.ENABLE_ASSERTION = false;
		} else if (opt[index].equals("ASSERTION")) {
		    de.uka.ilkd.key.util.Debug.ENABLE_ASSERTION = true;
		} else if (opt[index].equals("NO_JMLSPECS")) {
		    GeneralSettings.disableSpecs = true;
		} else if (opt[index].equals("AUTO")) {
		    batchMode = true;
                    visible = false;
		} else if (opt[index].equals("TESTING") || opt[index].equals("UNIT")) {
                    if(opt[index].equals("TESTING")){
                        testStandalone = true;
                        visible = false;
                    }
                    System.out.println("VBT optimizations enabled ...");                    
                    
                    final Profile p = new JavaTestGenerationProfile(null);
                    
                    if (index + 1 < opt.length && 
                            opt[index + 1].toUpperCase().equals("LOOP")) {
                        p.setSelectedGoalChooserBuilder(BalancedGoalChooserBuilder.NAME);
                        System.out.println("Balanced loop unwinding ...");
                        index ++;
                    }
                    ProofSettings.DEFAULT_SETTINGS.setProfile(p);
                    p.updateSettings(ProofSettings.DEFAULT_SETTINGS);
                    testMode = true;
		} else if (opt[index].equals("DEBUGGER")) {                                     
                    System.out.println("Symbolic Execution Debugger Mode enabled ...");                                        
                    final Profile p = new DebuggerProfile(null);                    
                    if (index + 1 < opt.length && 
                            opt[index + 1].equals("LOOP")) {
                        p.setSelectedGoalChooserBuilder(BalancedGoalChooserBuilder.NAME);
                        //System.out.println("Balanced loop unwinding ...");
                        index ++;
                    }
                    ProofSettings.DEFAULT_SETTINGS.setProfile(p);
                    p.updateSettings(ProofSettings.DEFAULT_SETTINGS);
                    testMode = true;
                } 
                
                
                
                else if (opt[index].equals("FOL")) {                     
                   ProofSettings.DEFAULT_SETTINGS.setProfile(new PureFOLProfile());
                } else if (opt[index].equals("TIMEOUT")) {
                    long timeout = -1;
                    try {
                        timeout = Long.parseLong(opt[index + 1]);
                    } catch (NumberFormatException nfe) {
                        System.out.println("Illegal timeout (must be a number >=-1).");
                        System.exit(-1);
                    }
                    if (timeout < -1) {
                        System.out.println("Illegal timeout (must be a number >=-1).");
                        System.exit(-1);                        
                    }
                    index++;                   
                    ProofSettings.DEFAULT_SETTINGS.getStrategySettings().setTimeout(timeout);
        } else if (opt[index].equals("PRINT_STATISTICS")) {                     
            if ( !( opt.length > index + 1 ) ) printUsageAndExit ();
            statisticsFile = opt[index + 1];
            ++index;
        } else {
		    printUsageAndExit ();
		}		
	    }
	    index++;
	}	
	if (Debug.ENABLE_DEBUG) {
	    System.out.println("Running in debug mode ...");
	} else {
	    System.out.println("Running in normal mode ...");
	}
	if (Debug.ENABLE_ASSERTION) {
	    System.out.println("Using assertions ...");	   
	} else {
	    System.out.println("Not using assertions ...");	   
	}       
    }

    private static void printUsageAndExit() {
        System.out.println("File not found or unrecognized option.\n");
        System.out.println("Possible parameters are (* = default): ");
        System.out.println("  no_debug        : disables debug mode (*)");
        System.out.println("  debug           : enables debug mode");
        System.out.println("  no_assertion    : disables assertions");
        System.out.println("  assertion       : enables assertions (*)");
        System.out.println("  no_jmlspecs     : disables parsing JML specifications");
        System.out.println("  unit [loop]     : unit test generation mode (optional argument loop to " +
                            "enable balanced loop unwinding)");
        System.out.println("  auto	          : start prove procedure after initialisation");
        System.out.println("  testing         : starts the prover with a simple test generation oriented user interface");
        System.out.println("  print_statistics <filename>" );
        System.out.println("                  : in auto mode, output nr. of rule applications and time spent");
        System.out.println("  fol             : use FOL profile (no program or update rules)");
        System.out.println("  timeout <time in ms>");
        System.out.println("                  : set maximal time for rule " +
                            "application in ms (-1 disables timeout)");
        System.out.println("  <filename>      : loads a .key file");
        System.exit(-1);
    }
    
    
    /** Glass pane that only delivers events for the status line (i.e. the abort button)
     * 
     * This has been partly taken from the GlassPaneDemo of the Java Tutorial 
     */
    class BlockingGlassPane extends JComponent {
        GlassPaneListener listener;
        
        public BlockingGlassPane(Container contentPane) {
            setCursor(new Cursor(Cursor.WAIT_CURSOR));
            
            listener = new GlassPaneListener(this, contentPane);
            addMouseListener(listener);
            addMouseMotionListener(listener);
        }
    }
    
    /**
     * Mouse listener for the glass pane that only delivers events for the status line (i.e. the
     * abort button)
     * 
     * This has been partly taken from the GlassPaneDemo of the Java Tutorial
     */
    class GlassPaneListener extends MouseInputAdapter {
        Component currentComponent = null;
        Component glassPane;
        Container contentPane;
        
        public GlassPaneListener ( Component glassPane,
                Container contentPane ) {
            this.glassPane     = glassPane;
            this.contentPane   = contentPane;
        }
        
        public void mouseMoved(MouseEvent e) {
            redispatchMouseEvent(e);
        }
        
        /*
         * We must forward at least the mouse drags that started with mouse presses over the check box.
         * Otherwise, when the user presses the check box then drags off, the check box isn't disarmed --
         * it keeps its dark gray background or whatever its L&F uses to indicate that the button is
         * currently being pressed.
         */
        public void mouseDragged(MouseEvent e) {
            redispatchMouseEvent(e);
        }
        
        public void mouseClicked(MouseEvent e) {
            redispatchMouseEvent(e);
        }
        
        public void mouseEntered(MouseEvent e) {
            redispatchMouseEvent(e);
        }
        
        public void mouseExited(MouseEvent e) {
            redispatchMouseEvent(e);
        }
        
        public void mousePressed(MouseEvent e) {
            redispatchMouseEvent(e);
        }
        
        public void mouseReleased(MouseEvent e) {
            redispatchMouseEvent(e);
            currentComponent = null;
        }
        
        private void redispatchMouseEvent(MouseEvent e) {
            if ( currentComponent != null ) {
                dispatchForCurrentComponent ( e );
            } else {
                int       eventID        = e.getID();
                Point     glassPanePoint = e.getPoint();
                
                Point     containerPoint =
                    SwingUtilities.convertPoint(glassPane,
                            glassPanePoint, 
                            contentPane);
                Component component      =
                    SwingUtilities.getDeepestComponentAt(contentPane,
                            containerPoint.x,
                            containerPoint.y);
                
                if ( eventID == MouseEvent.MOUSE_PRESSED &&
                        isLiveComponent ( component ) ) {
                    currentComponent = component;
                    dispatchForCurrentComponent ( e );		
                }
            }
        }
        
        private boolean isLiveComponent ( Component c ) {
            // this is not the most elegant way to identify the right
            // components, but it scales well ;-)
            while ( c != null ) {
                if ( (c instanceof JComponent) && 
                        AUTO_MODE_TEXT.equals(((JComponent)c).getToolTipText()) ) 
                    return true;
                c = c.getParent ();
            }
            return false;
        }
        
        private void dispatchForCurrentComponent ( MouseEvent e ) {
            Point glassPanePoint = e.getPoint();
            Point componentPoint =
                SwingUtilities.convertPoint( glassPane,
                        glassPanePoint, 
                        currentComponent );
            currentComponent.dispatchEvent(new MouseEvent(currentComponent,
                    e.getID(),
                    e.getWhen(),
                    e.getModifiers(),
                    componentPoint.x,
                    componentPoint.y,
                    e.getClickCount(),
                    e.isPopupTrigger()));
        }
    }
    
    private final class CreateUnitTestAction extends AbstractAction {
        final Icon icon = IconFactory.junitLogo(TOOLBAR_ICON_SIZE);
        
        public CreateUnitTestAction() {            
            putValue(NAME, "Create Unittests");          
            putValue(Action.SHORT_DESCRIPTION, "Create JUnit test cases from proof.");
            putValue(Action.SMALL_ICON, icon);            
            
            setEnabled(mediator.getSelectedProof() != null);
            
            mediator.addKeYSelectionListener(new KeYSelectionListener() {
                /** focused node has changed */
                public void selectedNodeChanged(KeYSelectionEvent e) {}
                
                /**
                 * the selected proof has changed. Enable or disable action depending whether a
                 * proof is available or not
                 */ 
                public void selectedProofChanged(KeYSelectionEvent e) {
                    setEnabled(e.getSource().getSelectedProof() != null);
                }
            });             
        }
        
        public void actionPerformed(ActionEvent e) {
            MethodSelectionDialog.getInstance(mediator);
        }
    }
    
    /**
     * This action undoes the last rule application on the currently selected
     * branch (if not closed).
     *
     * The action is enabled if a goal is selected. 
     */
    private final class UndoLastStep extends AbstractAction {

        public UndoLastStep() {            
            setBackMode();         
        }

        /** 
         * Registers the action at some listeners to update its status
         * in a correct fashion. This method has to be invoked after the
         * Main class has been initialised with the KeYMediator.
         */
        public void init() {
            final KeYSelectionListener selListener = new KeYSelectionListener() {

                public void selectedNodeChanged(KeYSelectionEvent e) {
                    final Proof proof = mediator.getSelectedProof();
                    if (proof == null) {
                        // no proof loaded
                        setEnabled(false);
                    } else {
                        final Goal selGoal = mediator.getSelectedGoal();
                        final Node selNode = mediator.getSelectedNode();

                        if (selGoal == null && selNode == null) {
                            setBackMode();
                            setEnabled(false);
                        } else if (selGoal != null) {
                            /* we undo the last rule application, if
                             * the goal refers not to the proof's root */
                            setBackMode();
                            setEnabled(selNode != proof.root());
                        } else {/* pruning instead of goal back */
                            // pruning a tree only if the selected node has children
                            // and sub tree is not closed
                            pruneMode();
                            setEnabled(!(selNode.leaf() || selNode.isClosed()));
                        }
                    }
                }
                
                public void selectedProofChanged(KeYSelectionEvent e) {
                    selectedNodeChanged(e);
                }                
            };
            
            mediator.addKeYSelectionListener(selListener);
            
            mediator.addAutoModeListener(new AutoModeListener() {
                public void autoModeStarted(ProofEvent e) {
                    mediator.removeKeYSelectionListener(selListener);
                    setEnabled(false);
                }

                public void autoModeStopped(ProofEvent e) {
                    mediator.addKeYSelectionListener(selListener);
                    selListener.selectedNodeChanged(null);
                }                
            });
            selListener.selectedNodeChanged(new KeYSelectionEvent(mediator.getSelectionModel()));
        }
        
        private void setBackMode() {
            putValue(NAME, "Goal Back");
            putValue(SMALL_ICON, 
                    IconFactory.goalBackLogo(TOOLBAR_ICON_SIZE));
            putValue(SHORT_DESCRIPTION, "Undo the last rule application.");
        }

        private void pruneMode() {
            putValue(NAME, "Prune Proof");
            putValue(SMALL_ICON, IconFactory.goalBackLogo(TOOLBAR_ICON_SIZE));
            putValue(SHORT_DESCRIPTION, 
                    "Prune the tree below the selected node.");
        }
        
        public void actionPerformed(ActionEvent e) {            
            final Goal selGoal = mediator.getSelectedGoal();
            if (selGoal != null) {
                mediator.setBack(selGoal);                
            } else {
                mediator.setBack(mediator.getSelectedNode());
            }
        }        
    }
    
    
    /**
     * This action is enabled if in the current proof situation reuse has
     * been requested and is possible, i.e. a reuse candidate has been found.
     * 
     * The actions {@link ReuseAction#actionPerformed(ActionEvent)} method
     * starts the reuse when invoked. 
     */
    private final class ReuseAction extends AbstractAction {        
        public ReusePoint rP;
        
        public ReuseAction() {
            setReusePoint(null);
            putValue(SMALL_ICON, IconFactory.reuseLogo());
            putValue(NAME, "Reuse");
        }
        
        public void setReusePoint(ReusePoint reusePoint) {
            this.rP = reusePoint;
            setEnabled(rP != null);
            if (rP == null) {
                putValue(SHORT_DESCRIPTION, "Start proof reuse (when template available)");
            } else {
                putValue(SHORT_DESCRIPTION, rP.toString());
            }
        }
                
        public boolean isEnabled() {
            return super.isEnabled() && rP != null;
        }
                
        public void actionPerformed(ActionEvent e) {
            final ReusePoint reusePoint = rP;
            setReusePoint(null);
            mediator.startReuse(reusePoint);                       
        }
    }
    
    private final class AutoModeAction extends AbstractAction {
        
        final Icon startLogo = 
            IconFactory.autoModeStartLogo ( TOOLBAR_ICON_SIZE );
        final Icon stopLogo = 
            IconFactory.autoModeStopLogo ( TOOLBAR_ICON_SIZE );
        
        private Proof associatedProof;
        
        private final ProofTreeListener ptl = new ProofTreeAdapter() {
            
            public void proofStructureChanged(ProofTreeEvent e) {
                if (e.getSource() == associatedProof) {
                    enable();
                }
                
            }
            
            public void proofClosed(ProofTreeEvent e) {
                if (e.getSource() == associatedProof) {
                    enable();
                }
            }
	    
	    public void proofGoalsAdded(ProofTreeEvent e) {
	        Proof p = e.getSource();
		ListOfGoal newGoals = e.getGoals();
		// Check for a closed goal ...
		if ((newGoals.size() == 0)&&(!p.closed())){
		    // No new goals have been generated ...
                    setStatusLine("1 goal closed, "+
		        p.openGoals().size()+" remaining");
		}
	    }
        };
        
        public void enable() {
            setEnabled(associatedProof != null && !associatedProof.closed());            
        }
        
        public AutoModeAction() {
            putValue("hideActionText", Boolean.TRUE);
            putValue(Action.SHORT_DESCRIPTION, AUTO_MODE_TEXT);
            putValue(Action.SMALL_ICON, startLogo);
            
            associatedProof = mediator.getProof();        
            
            enable();
            
            if (associatedProof != null && !associatedProof.containsProofTreeListener(ptl)) {
                associatedProof.addProofTreeListener(ptl);                
            }
            
            
            mediator.addKeYSelectionListener(new KeYSelectionListener() {
                /** focused node has changed */
                public void selectedNodeChanged(KeYSelectionEvent e) {}
                
                /**
                 * the selected proof has changed. Enable or disable action depending whether a proof is
                 * available or not
                 */ 
                public void selectedProofChanged(KeYSelectionEvent e) {
                    if (associatedProof != null) {
                        associatedProof.removeProofTreeListener(ptl);
                    }
                    
                    associatedProof = e.getSource().getSelectedProof();                     
                    enable();                       
                    
                    if (associatedProof != null) {
                        associatedProof.addProofTreeListener(ptl);
                    }
                }
            });
            
            mediator.addAutoModeListener(new AutoModeListener() {
                
                /** 
                 * invoked if automatic execution has started
                 */
                public void autoModeStarted(ProofEvent e) {                        
                    if (associatedProof != null) {
                        associatedProof.removeProofTreeListener(ptl);                        
                    }
                    putValue(Action.SMALL_ICON, stopLogo);
                }
                
                /**
                 * invoked if automatic execution has stopped
                 */
                public void autoModeStopped(ProofEvent e) {
                    if (associatedProof != null && 
                            associatedProof == e.getSource() && 
                            !associatedProof.containsProofTreeListener(ptl) ) {
                        associatedProof.addProofTreeListener(ptl);
                    }
                    putValue(Action.SMALL_ICON, startLogo);
                }
                
            });
            
        }
        
        public void actionPerformed(ActionEvent e) {
            // Unfortunately, when clicking the button twice
            // (very fast), the glasspane won't be quick
            // enough to catch the second event. Therefore
            // we make a second check (which is a %%%HACK)
            if (!frozen)
                mediator().startAutoMode();
            else
                mediator().stopAutoMode();
        }
        
    }
    
    public void loadCommandLineFile() {
        if (fileNameOnStartUp != null) {
            loadProblem(new File(fileNameOnStartUp));
        }
    }
    
    public static void main(String[] args) {
        System.out.println("\nKeY Version " + VERSION);
	System.out.println(COPYRIGHT+"\nKeY is protected by the " +
	      	           "GNU General Public License\n");
        
        // does no harm on non macs
        System.setProperty("apple.laf.useScreenMenuBar","true"); 
 	
        Main.evaluateOptions(args);        
 	Main key = getInstance(visible);   
 	key.loadCommandLineFile();
        if(testStandalone){
            key.unitKeY = new UnitTestGeneratorGui(key);
        }
    }
    
    /**
     * informs the NotificationManager about an event
     * 
     * @param event
     *            the NotificationEvent
     */
    public void notify(NotificationEvent event) {
        if (notificationManager != null) {
            notificationManager.notify(event);
        }
    }
    
    private final static class UnitTestGeneratorGui extends JFrame {
        
        protected final Main main;
        final protected KeYMediator mediator;
        private int toolbarIconSize = 15;
        private static UnitTestGeneratorGui testGui;
        private boolean openDialog=false;
        private RecentFileMenu recent=null;
        private JButton run;
        private JFrame proofList;
        private HashMap<StringBuffer, String> test2model;
        private boolean autoMode = false;
        
        public static final String AUTO_MODE_TEXT = "Create Tests";
        
        public UnitTestGeneratorGui(Main main){
            super("KeY Unit Test Generator");
            this.main = main;
            mediator = main.mediator();
            test2model = new HashMap<StringBuffer, String>();
            setIconImage(IconFactory.keyLogo());
            createProofList();
            layoutGui();
            setLocation(70, 70);
            addWindowListener(new UnitTestGeneratorGuiListener());
            pack();     
            Dimension d = getSize();
            d.setSize(400, (int) d.getHeight()+3);
            setSize(d);
            setVisible(true);
            testGui = this;
        }
        
       protected void createProofList(){
            proofList = new JFrame("Test Requirements");
            proofList.getContentPane().add(main.proofListView);
            proofList.setSize(400, 170);
            proofList.addWindowListener(new WindowAdapter(){
                public void windowClosing(WindowEvent e) {
                    proofList.setVisible(false);
                }
            });
            proofList.setVisible(true);            
        }
        
        protected void layoutGui(){
            setJMenuBar(new JMenuBar());
            getJMenuBar().add(createFileMenu());
            getJMenuBar().add(createToolsMenu());
            getJMenuBar().add(createOptionsMenu());
            getJMenuBar().add(Box.createHorizontalGlue());
            getJMenuBar().add(main.createHelpMenu());
            run = new JButton(new AutoModeAction());
            getContentPane().setLayout(new BoxLayout(getContentPane(), BoxLayout.Y_AXIS));
            JPanel buttonPanel = new JPanel();
            buttonPanel.add(run);
            JPanel sliderPanel = new JPanel();
            sliderPanel.setLayout(new BoxLayout(sliderPanel, BoxLayout.Y_AXIS));
            sliderPanel.add(new MaxRuleAppSlider (mediator));
            buttonPanel.add(sliderPanel);
            buttonPanel.setLayout(new BoxLayout(buttonPanel, BoxLayout.X_AXIS));
            getContentPane().add(buttonPanel);
            MainStatusLine msl = main.getStatusLine();
            getContentPane().add(msl);
        }
        
        class UnitTestGeneratorGuiListener extends WindowAdapter {
            public void windowClosing(WindowEvent e) {
                main.exitMain();             
            }
        }  
        
        private void runTest(String testPath, String modelDir) throws IOException{
            String testDir = testPath.substring(0, testPath.lastIndexOf(File.separator))+modelDir;
            String test = testPath.substring(testPath.lastIndexOf(File.separator)+1);
            Runtime.getRuntime().exec("cp "+testPath+" "+testDir);
            File testDirFile = new File(testDir);
            Runtime rt = Runtime.getRuntime();
            Process compile = rt.exec("javac "+test, null, testDirFile);
            String compileError = read(compile.getErrorStream()).trim();
            if(!"".equals(compileError)){
                throw new RuntimeException(compileError);
            }
            
            Process runJUnit = rt.exec("java junit.swingui.TestRunner "+
                    test.substring(0, test.lastIndexOf(".")), null, testDirFile);
            String junitError = read(runJUnit.getErrorStream());
            if(!"".equals(junitError)){
                throw new RuntimeException(junitError);
            }   
        }
        
        private void createTestSelectionWindow(){
            JDialog tsw = new JDialog(this, "Select Test Case");
            tsw.getContentPane().setLayout(new BoxLayout(tsw.getContentPane(), 
                 BoxLayout.Y_AXIS));
            final JList testList = new JList();
            testList.setListData(bubbleSortTests(createTestArray()));
            
            JScrollPane testListScroll = new
                JScrollPane(ScrollPaneConstants.VERTICAL_SCROLLBAR_AS_NEEDED, 
                        ScrollPaneConstants.HORIZONTAL_SCROLLBAR_AS_NEEDED);
            testListScroll.getViewport().setView(testList);
            testListScroll.setBorder(
                    new TitledBorder("Created Tests"));
            testListScroll.setMinimumSize(new java.awt.Dimension(150, 400));
            tsw.getContentPane().add(testListScroll);
            
            JButton test = new JButton("Run Test");
            test.addActionListener(new ActionListener() {
                public void actionPerformed(ActionEvent e) {
                    if(testList.getSelectedValue() == null){
                        JOptionPane.showMessageDialog(
                            null, "You must select a test first!",
                            "No Test Selected", 
                            JOptionPane.ERROR_MESSAGE);
                    }else{
                        TestAndModel tam = (TestAndModel) testList.getSelectedValue();
                        try{
                            runTest(tam.test, tam.model);
                        }catch(Exception exc){
                            ExtList l = new ExtList();
                            l.add(exc);
                            new ExceptionDialog(testGui, l);    
                        }
                    }
                }
            });
            tsw.getContentPane().add(test);
            tsw.pack();
            tsw.setVisible(true);
        }
        
        private Object[] bubbleSortTests(Object[] tams){
            boolean sorted = false;
            while(!sorted){
                sorted = true;
                for(int i=0; i<tams.length-1; i++){
                    if(tams[i].toString().compareTo(tams[i+1].toString())>0){
                        Object temp = tams[i];
                        tams[i] = tams[i+1];
                        tams[i+1] = temp;
                        sorted = false;
                    }
                }
            }
            return tams;
        }
        
        private Object[] createTestArray(){
            final Iterator<Map.Entry<StringBuffer, String>> it = 
                test2model.entrySet().iterator();
            Vector<TestAndModel> v = new Vector<TestAndModel>();
            while(it.hasNext()){
                final Map.Entry<StringBuffer, String> e = it.next();
                String test = e.getKey().toString();
                String model = e.getValue();
                while(!"".equals(test.trim())){
                    v.add(new TestAndModel(test.substring(0, test.indexOf(" ")), model));
                    test = test.substring(test.indexOf(" ")+1);
                }
            }
            return v.toArray();
        }
        
        class TestAndModel{
            public String test;
            public String model;
            
            public TestAndModel(String test, String model){
                this.test = test;
                this.model = model;
            }
            
            public String toString(){
                return test;
            }
        }
        
        /** Read the input until end of file and return contents in a
         * single string containing all line breaks. */
        protected String read ( InputStream in ) throws IOException {
            String lineSeparator = System.getProperty("line.separator");
            BufferedReader reader = new BufferedReader
                (new InputStreamReader(in));
            StringBuffer sb = new StringBuffer();
            String line;
            while ((line = reader.readLine()) != null) {
                sb.append(line).append(lineSeparator);
            }
            return sb.toString();
        }
        
        protected JMenu createFileMenu() {
            JMenu fileMenu = new JMenu("File");
            fileMenu.setMnemonic(KeyEvent.VK_F);
            
            JMenuItem load = new JMenuItem();
            load.setAction(openFileAction);
       
            fileMenu.add(load);
   
            JMenuItem exit = new JMenuItem("Exit");
            exit.setAccelerator(KeyStroke.getKeyStroke(KeyEvent.VK_Q, ActionEvent.CTRL_MASK));
            exit.addActionListener(new ActionListener() {
                public void actionPerformed(ActionEvent e) {
                    main.exitMain();
                }
            });
            
            fileMenu.addSeparator();
            
            recent = new RecentFileMenu(new ActionListener() {
                public void actionPerformed(ActionEvent e) {
                    main.loadProblem(new File(recent.getAbsolutePath((JMenuItem) e.getSource())));
                }
            }, MAX_RECENT_FILES, null);
            
            recent.load(PathConfig.RECENT_FILES_STORAGE);
            
            fileMenu.add(recent.getMenu());
            
            fileMenu.addSeparator();
            fileMenu.add(exit);
            return fileMenu;
        }
      
        protected JMenu createToolsMenu() {
            JMenu toolsMenu = new JMenu("Tools");
            
            JMenuItem specificationBrowser = 
                new JMenuItem("Proof Obligation Browser...");
            specificationBrowser.setAccelerator(KeyStroke.getKeyStroke
                                                (KeyEvent.VK_B, 
                                                ActionEvent.CTRL_MASK));
            specificationBrowser.addActionListener(new ActionListener() {
                public void actionPerformed(ActionEvent e) {
                    main.showPOBrowser();
                }});
            toolsMenu.add(specificationBrowser);
            
            final JMenuItem showProver = new JMenuItem("Show Prover",
                    IconFactory.keyLogo(toolbarIconSize, toolbarIconSize));
            showProver.setAccelerator(KeyStroke.getKeyStroke
                    (KeyEvent.VK_P, ActionEvent.CTRL_MASK));
            showProver.addActionListener(new ActionListener() {
                public void actionPerformed(ActionEvent e) {
                    Main.visible = !Main.visible;
                    main.setVisible(Main.visible);
                    showProver.setText(Main.visible ? "Hide Prover" : "Show Prover");
                }});
            toolsMenu.add(showProver);
            
            final JMenuItem runTest = new JMenuItem("Run Created Tests", 
                    IconFactory.junitLogo(toolbarIconSize));
            runTest.addActionListener(new ActionListener() {
                public void actionPerformed(ActionEvent e) {
                    createTestSelectionWindow();    
                }});
            toolsMenu.add(runTest);
            
            final JMenuItem showRequirements = new JMenuItem("Hide Test Requirements");
            showRequirements.addActionListener(new ActionListener() {
                public void actionPerformed(ActionEvent e) {
                    proofList.setVisible(!proofList.isVisible());
                    showRequirements.setText(proofList.isVisible() ? 
                            "Hide Test Requirements" : "Show Test Requirements"); 
                }});
            toolsMenu.add(showRequirements);
            
            toolsMenu.addMenuListener(new MenuListener() {
                public void menuCanceled(MenuEvent arg0) {}

                public void menuDeselected(MenuEvent arg0) {}

                public void menuSelected(MenuEvent arg0) {
                    showProver.setText(Main.visible ? "Hide Prover" : "Show Prover"); 
                    showRequirements.setText(proofList.isVisible() ? 
                            "Hide Test Requirements" : "Show Test Requirements"); 
                }});
            return toolsMenu;
        }
        
        protected JMenu createOptionsMenu() {
            JMenu options = new JMenu("Options");
            options.setMnemonic(KeyEvent.VK_O);
            JMenuItem choiceItem = new JMenuItem("Taclet options defaults");
            choiceItem.setAccelerator(KeyStroke.getKeyStroke
                    (KeyEvent.VK_T, ActionEvent.CTRL_MASK));

            choiceItem.addActionListener(new ActionListener() {
                public void actionPerformed(ActionEvent e) {
                    main.selectChoices();
                }});
            options.add(choiceItem);    

            ButtonGroup decisionProcGroup = new ButtonGroup();
     
            JMenu decisionProcedureOption = new JMenu("Decision Procedure Config");     
            setupDecisionProcedureGroup(decisionProcGroup, decisionProcedureOption);
            options.add(decisionProcedureOption);
            
            final JRadioButtonMenuItem completeEx = 
                new JRadioButtonMenuItem("Require Complete Execution", false);
            completeEx.setToolTipText("Use only completely executed traces for test" +
                        " generation.");
            completeEx.setSelected(UnitTestBuilder.requireCompleteExecution);
            completeEx.addActionListener(new ActionListener() {
                public void actionPerformed(ActionEvent e) {
                    UnitTestBuilder.requireCompleteExecution = completeEx.isSelected();
                }
            });
            options.add(completeEx);
                        
            final JRadioButtonMenuItem methodSelectionButton = 
                new JRadioButtonMenuItem("Method Selection Dialog", false);
            methodSelectionButton.addActionListener(new ActionListener() {
                public void actionPerformed(ActionEvent e) {
                    openDialog = methodSelectionButton.isSelected();
                }
            });
            methodSelectionButton.setToolTipText("<html><pre>"+
                    "If checked, a dialog for selecting"+
                    " method calls that the created test shall cover" +
                    "\nopens after "+
                    "termination of the symbolic execution.</pre>");
            options.add(methodSelectionButton);
            
            return options;
        }
        
        private void setupDecisionProcedureGroup(ButtonGroup decisionProcGroup, 
                JMenu decisionProcedureOption) {
            final JRadioButtonMenuItem simplifyButton = 
                new JRadioButtonMenuItem("Simplify", ProofSettings.DEFAULT_SETTINGS.
                        getDecisionProcedureSettings().useSimplifyForTest());
            decisionProcGroup.add(simplifyButton);
            decisionProcedureOption.add(simplifyButton);
            
            simplifyButton.addActionListener(new ActionListener() {
                public void actionPerformed(ActionEvent e) {
                    ModelGenerator.decProdForTestGen = ModelGenerator.SIMPLIFY;
                    ProofSettings.DEFAULT_SETTINGS.getDecisionProcedureSettings().
                    setDecisionProcedureForTest(DecisionProcedureSettings.SIMPLIFY);    
                }
            });
            
            final JRadioButtonMenuItem cogentButton = 
                new JRadioButtonMenuItem("Cogent", 
                        ProofSettings.DEFAULT_SETTINGS.
                        getDecisionProcedureSettings().useCogentForTest());
            decisionProcGroup.add(cogentButton);
            decisionProcedureOption.add(cogentButton);
            
            cogentButton.addActionListener(new ActionListener() {
                public void actionPerformed(ActionEvent e) {
                    ModelGenerator.decProdForTestGen = ModelGenerator.COGENT;
                    ProofSettings.DEFAULT_SETTINGS.getDecisionProcedureSettings().
                    setDecisionProcedureForTest(DecisionProcedureSettings.COGENT);  
                }
            });

            // In case no decision procedure settings exist yet (for instance if
            // the .key directory was deleted):
            if(!ProofSettings.DEFAULT_SETTINGS.getDecisionProcedureSettings().
                    useSimplifyForTest() &&
                    !ProofSettings.DEFAULT_SETTINGS.
                        getDecisionProcedureSettings().useCogentForTest()){
                simplifyButton.setSelected(
                        ModelGenerator.decProdForTestGen == ModelGenerator.SIMPLIFY);
                cogentButton.setSelected(
                        ModelGenerator.decProdForTestGen == ModelGenerator.COGENT);
            }
            // MethodSelectionDialog can change dec. proc. settings. Therefore
            // this is necessary:
            decisionProcedureOption.addMenuListener(new MenuListener(){
                public void menuCanceled(MenuEvent arg0) {}

                public void menuDeselected(MenuEvent arg0) {}

                public void menuSelected(MenuEvent arg0) {
                    simplifyButton.setSelected(
                            ModelGenerator.decProdForTestGen == ModelGenerator.SIMPLIFY);
                    cogentButton.setSelected(
                            ModelGenerator.decProdForTestGen == ModelGenerator.COGENT);
                }
            });
        }    
        
       
        private final class AutoModeAction extends AbstractAction {
            
            private boolean buttonPressed = false;
            private boolean creatingTests = false;
            
            final Icon startLogo = 
                IconFactory.autoModeStartLogo ( toolbarIconSize );
            final Icon stopLogo = 
                IconFactory.autoModeStopLogo ( toolbarIconSize );
                
            private Proof associatedProof;
                
            private final ProofTreeListener ptl = new ProofTreeAdapter() {
                    
                public void proofStructureChanged(ProofTreeEvent e) {
                    if (e.getSource() == associatedProof) {
                        enable();
                    }
                        
                }
                    
                public void proofClosed(ProofTreeEvent e) {
                    if (e.getSource() == associatedProof) {
                        enable();
                    }
                }
                
                public void proofGoalsAdded(ProofTreeEvent e) { }
            };
                
            public void enable() {
                setEnabled(associatedProof != null && !associatedProof.closed() &&
                        !creatingTests);            
            }
            public AutoModeAction() {
                putValue("hideActionText", Boolean.TRUE);
                putValue(Action.SHORT_DESCRIPTION, AUTO_MODE_TEXT);
                putValue(Action.SMALL_ICON, startLogo);
                
                associatedProof = mediator.getProof();        
                
                enable();
                
                if (associatedProof != null && !associatedProof.containsProofTreeListener(ptl)) {
                    associatedProof.addProofTreeListener(ptl);                
                }
                
                
                mediator.addKeYSelectionListener(new KeYSelectionListener() {
                    /** focused node has changed */
                    public void selectedNodeChanged(KeYSelectionEvent e) {}
                    
                    /**
                     * the selected proof has changed. Enable or disable action depending whether a proof is
                     * available or not
                     */ 
                    public void selectedProofChanged(KeYSelectionEvent e) {
                        if (associatedProof != null) {
                            associatedProof.removeProofTreeListener(ptl);
                        }
                        
                        associatedProof = e.getSource().getSelectedProof();                     
                        enable();            
                        
                        if (associatedProof != null) {
                            associatedProof.addProofTreeListener(ptl);
                        }
                    }
                });
                
                mediator.addAutoModeListener(new AutoModeListener() {
                    
                    /** 
                     * invoked if automatic execution has started
                     */
                    public void autoModeStarted(ProofEvent e) {  
                        autoMode = true;
                        if (associatedProof != null) {
                            associatedProof.removeProofTreeListener(ptl);                        
                        }
                        putValue(Action.SMALL_ICON, stopLogo);
                    }
                    
                    /**
                     * invoked if automatic execution has stopped
                     */
                    public void autoModeStopped(ProofEvent e) {
                        autoMode = false;
                        if(associatedProof!=null){
                            run.setToolTipText("<html><pre>Create Test for:\n"+associatedProof.name()+
                                    "</pre>");
                        }
                        if (associatedProof != null && 
                                associatedProof == e.getSource() && 
                                !associatedProof.containsProofTreeListener(ptl) ) {
                            associatedProof.addProofTreeListener(ptl);
                        }
                        if (associatedProof != null && 
                                buttonPressed &&
                                associatedProof == e.getSource() &&
                                associatedProof.countNodes()>1){ 
                            creatingTests = true;
                            new Thread(new Runnable() {
                                public void run() {
                                    try{
                                        setEnabled(false);
                                        main.setStatusLine("Generating Tests");
                                        StringBuffer testPath = new StringBuffer();
                                        String modelDir = associatedProof.getJavaModel().getModelDir();
                                        test2model.put(testPath, modelDir);
                                        buttonPressed = false;
                                        if(openDialog){
                                            MethodSelectionDialog msd = MethodSelectionDialog.getInstance(mediator);
                                            msd.setLatestTests(testPath);
                                        }else{
                                            UnitTestBuilder testBuilder = 
                                                new UnitTestBuilder(mediator.getServices(), 
                                                        mediator.getProof());
                                            testPath.append(testBuilder.createTestForProof(
                                                    associatedProof)+" ");
                                            
                                            main.setStatusLine("Test Generation Completed");
                                            mediator.testCaseConfirmation(testPath.toString());
                                        }
                                        main.setStatusLine("Test Generation Completed");
                                    }catch(Exception exc){
                                        ExtList l = new ExtList();
                                        l.add(exc);
                                        new ExceptionDialog(testGui, l);
                                    }
                                    creatingTests = false;
                                    enable();
                                }
                            }).start();
                        }
                        putValue(Action.SMALL_ICON, startLogo);     
                    }
                    
                });
                
            }
            
            public void actionPerformed(ActionEvent e) {
                // Unfortunately, when clicking the button twice
                // (very fast), the glasspane won't be quick
                // enough to catch the second event. Therefore
                // we make a second check (which is a %%%HACK)
                if (!autoMode){
     //               setEnabled(false);
                    buttonPressed = true;
                    mediator.startAutoMode();
                }else{
                    mediator.stopAutoMode();
                }
            }
            
        }
    }

    public static boolean hasInstance() {
        return instance != null;
    }

   
}<|MERGE_RESOLUTION|>--- conflicted
+++ resolved
@@ -74,14 +74,9 @@
 
     private static final String VERSION = 
 	KeYResourceManager.getManager().getVersion() + 
-<<<<<<< HEAD
-	"-beta (internal: "+INTERNAL_VERSION+")";
+	"(internal: "+INTERNAL_VERSION+")";
 
     private static final String COPYRIGHT="(C) Copyright 2001-2008 "
-=======
-	"(internal: "+INTERNAL_VERSION+")";
-    private static final String COPYRIGHT="(C) Copyright 2001-2007 "
->>>>>>> 615c60b0
         +"Universit\u00e4t Karlsruhe, Universit\u00e4t Koblenz-Landau, "
         +"and Chalmers University of Technology";
     
