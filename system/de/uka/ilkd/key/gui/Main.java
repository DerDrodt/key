--- conflicted
+++ resolved
@@ -43,18 +43,13 @@
 
 public class Main extends JFrame {
 
-<<<<<<< HEAD
-    //DO NOT CHANGE THE FOLLOWING 2 LINES, UNLESS YOU KNOW ABOUT PRCS-REPLACEMENT
-    /* $Format: "    private static final String PRCSVERSION = \"$ProjectVersion$\";"$ */
-    private static final String PRCSVERSION = "mulbrichRecoder08.19";
-=======
     public static final String INTERNAL_VERSION = 
 	KeYResourceManager.getManager().getSHA1();
->>>>>>> cd5160c8
 
     private static final String VERSION = 
 	KeYResourceManager.getManager().getVersion() + 
 	"-beta (internal: "+INTERNAL_VERSION+")";
+
     private static final String COPYRIGHT="(C) Copyright 2001-2007 "
         +"Universit\u00e4t Karlsruhe, Universit\u00e4t Koblenz-Landau, "
         +"and Chalmers University of Technology";
