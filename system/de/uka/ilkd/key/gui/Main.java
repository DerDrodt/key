--- conflicted
+++ resolved
@@ -67,11 +67,7 @@
 	KeYResourceManager.getManager().getVersion() + 
 	"-beta (internal: "+INTERNAL_VERSION+")";
 
-<<<<<<< HEAD
-    private static final String COPYRIGHT="(C) Copyright 2001-2007 "
-=======
     private static final String COPYRIGHT="(C) Copyright 2001-2008 "
->>>>>>> de426b69
         +"Universit\u00e4t Karlsruhe, Universit\u00e4t Koblenz-Landau, "
         +"and Chalmers University of Technology";
     
