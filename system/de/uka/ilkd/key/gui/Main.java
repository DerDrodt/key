// This file is part of KeY - Integrated Deductive Software Design
// Copyright (C) 2001-2009 Universitaet Karlsruhe, Germany
//                         Universitaet Koblenz-Landau, Germany
//                         Chalmers University of Technology, Sweden
//
// The KeY system is protected by the GNU General Public License. 
// See LICENSE.TXT for details.
//
//

package de.uka.ilkd.key.gui;

import java.awt.*;
import java.awt.Dialog.ModalExclusionType;
import java.awt.event.*;
import java.io.*;
import java.net.URL;
import java.util.ArrayList;
import java.util.Collection;
import java.util.Iterator;
import java.util.LinkedList;

import javax.swing.*;
import javax.swing.border.TitledBorder;
import javax.swing.event.ChangeEvent;
import javax.swing.event.ChangeListener;
import javax.swing.event.MouseInputAdapter;
import javax.swing.text.JTextComponent;

import de.uka.ilkd.key.collection.ImmutableList;
import de.uka.ilkd.key.gui.configuration.*;
import de.uka.ilkd.key.gui.nodeviews.NonGoalInfoView;
import de.uka.ilkd.key.gui.nodeviews.SequentView;
import de.uka.ilkd.key.gui.notification.NotificationManager;
import de.uka.ilkd.key.gui.notification.events.ExitKeYEvent;
import de.uka.ilkd.key.gui.notification.events.GeneralFailureEvent;
import de.uka.ilkd.key.gui.notification.events.GeneralInformationEvent;
import de.uka.ilkd.key.gui.notification.events.NotificationEvent;
import de.uka.ilkd.key.gui.prooftree.ProofTreeView;
import de.uka.ilkd.key.gui.smt.ComplexButton;
import de.uka.ilkd.key.gui.smt.ProgressDialog;
import de.uka.ilkd.key.gui.smt.ProgressPanel;
import de.uka.ilkd.key.gui.smt.SMTSettings;
import de.uka.ilkd.key.gui.smt.SettingsDialog;
import de.uka.ilkd.key.gui.smt.SolverListener;
import de.uka.ilkd.key.gui.smt.TemporarySettings;
import de.uka.ilkd.key.logic.Sequent;
import de.uka.ilkd.key.pp.*;
import de.uka.ilkd.key.proof.*;
import de.uka.ilkd.key.proof.init.JavaProfile;
import de.uka.ilkd.key.proof.mgt.TaskTreeNode;
<<<<<<< HEAD
import de.uka.ilkd.key.smt.SMTProblem;
import de.uka.ilkd.key.smt.SolverException;
import de.uka.ilkd.key.smt.SolverLauncher;
import de.uka.ilkd.key.smt.SolverTypeCollection;
=======
import de.uka.ilkd.key.rule.OneStepSimplifier;
import de.uka.ilkd.key.smt.SMTRule;
>>>>>>> b8d98c2e
import de.uka.ilkd.key.util.Debug;
import de.uka.ilkd.key.util.KeYExceptionHandler;
import de.uka.ilkd.key.util.KeYResourceManager;
import de.uka.ilkd.key.util.ProgressMonitor;


public final class Main extends JFrame implements IMain {

    public static final String INTERNAL_VERSION = 
	KeYResourceManager.getManager().getSHA1();

    private static final String VERSION = 
	KeYResourceManager.getManager().getVersion() + 
	" (internal: "+INTERNAL_VERSION+")";

    private static final String COPYRIGHT="(C) Copyright 2001-2011 "
        +"Universit\u00e4t Karlsruhe, Universit\u00e4t Koblenz-Landau, "
        +"and Chalmers University of Technology";
    
    /**
     * The maximum number of recent files displayed.
     */
    private static final int MAX_RECENT_FILES = 8;
    
    /** size of the tool bar icons */
    private static final int TOOLBAR_ICON_SIZE = 15;
    
    /** the tab bar at the left */
    private JTabbedPane tabbedPane;
    
    /** the toolbar */
    private JToolBar toolBar;
    
    /** the current goal view */
    private JScrollPane goalView;

    /** the current proof tree*/
    private JPanel proofView;

    /** the list of current open goals*/
    private JScrollPane openGoalsView;
    
    /** the view of a sequent */
    private SequentView sequentView;
    
    /** the rule view */
    private RuleView ruleView = null;
    
    /** the strategy selection view */
    private StrategySelectionView strategySelectionView = null;
    
    /** the current user constraint */
    private ConstraintTableModel userConstraint = null;
    
    /** contains a list of all proofs */
    private JScrollPane proofListView;
    
    private TaskTree proofList;
    
    /** list of open goals of the current proof */
    private GoalList goalList;
    
    /** the mediator is stored here */
    protected KeYMediator mediator;
    
    /** the status line */
    MainStatusLine statusLine;
    
    /** the main progress monitor */
    protected ProgressMonitor progressMonitor = new MainProgressMonitor();
    
    /** listener to global proof events */
    private MainProofListener proofListener;
    
    /** listener to gui events */
    private MainGUIListener guiListener;
    private RecentFileMenu recentFiles;
    
    private boolean frozen = false;
    
    /** listener to changes of the user constraint */
    private MainConstraintTableListener constraintListener;
     
    private static KeYFileChooser fileChooser = null;
    
    private static final String PARA = 

       "<p style=\"font-family: lucida;font-size: 12pt;font-weight: bold\">";
       
    /** button for starting and stopping automatic mode */
    public static AutoModeAction autoModeAction;
    
    /** action for opening a KeY file */
    public static OpenFile openFileAction;
    
    /** action for opening an example */
    public static OpenExample openExampleAction;    
    
    /** action for opening the most recent KeY file */
    public static OpenMostRecentFile openMostRecentFileAction;
    
    /** action for editing the most recent KeY file */
    public static EditMostRecentFile editMostRecentFileAction;    
    
    /** action for saving a proof (attempt) */
    public static SaveFile saveFileAction;
    
    /** action for opening the proof management dialog */
    public static ProofManagementAction proofManagementAction;
    

    public static final String AUTO_MODE_TEXT = "Start/stop automated proof search";

    /** if true then automatically start startAutoMode after the key-file is loaded*/
    public static boolean batchMode = false;
    
    /** Determines if the KeY prover is started in visible mode*/
    public static boolean visible = true;

    public static String statisticsFile = null;

    private static String examplesDir = null;
    
    
    /** external prover GUI elements */
    private SMTSettingsListener smtSettingsListener;
    private JSlider ruletimeout;
    private JLabel ruletimeoutlabel;
    private JButton decisionProcedureInvocationButton;

    
    protected static String fileNameOnStartUp = null;
    
    /** for locking of threads waiting for the prover to exit */
    public Object monitor = new Object();
    
    private static final String TACLET_OPTIONS_MENU_STRING = "ToolTip options ";
    
    public static Main instance = null;    
    
    private ProverTaskListener taskListener;
    
    private NotificationManager notificationManager;

    /** The radio items shown in the SMT menu for the different available solvers */
    private final ArrayList<JRadioButtonMenuItem> shownSMTRadioItems = new ArrayList<JRadioButtonMenuItem>();

    private ComplexButton smtComponent;
    
    /** The menu for the SMT solver options */
    public final JMenu smtOptions = new JMenu("SMT Solvers...");
    
    
    
    /**
     * creates prover -- private, use getInstance()
     * 
     * @param title
     *            the String containing the frame's title
     */
    protected Main(String title) {
        super(title);
        setIconImage(IconFactory.keyLogo());
        setDefaultCloseOperation(WindowConstants.DO_NOTHING_ON_CLOSE);
        proofListener = new MainProofListener();
        guiListener = new MainGUIListener();
        constraintListener = new MainConstraintTableListener();
        
        taskListener = (Main.batchMode ? (ProverTaskListener)
                new MainTaskListenerBatchMode() : 
            (ProverTaskListener) new MainTaskListener());
        
        setMediator(new KeYMediator(this));
        
        initNotification();
        initProofList();
        layoutMain();
        initGoalList();
        initGUIProofTree();
        
        SwingUtilities.updateComponentTreeUI(this);
        ToolTipManager.sharedInstance().setDismissDelay(30000);
        setSize(1000, 750);
        addWindowListener(new MainListener());
        
    }
    
    private void initNotification() {
        if (!batchMode) {
            notificationManager = new NotificationManager(mediator);
        }
    }
    
    
    /**
     * returns an instance of Main and creates one if necessary
     * <strong>Do not use</strong> this method to access the mediator as long as
     * you do not attempt create a GUI element. In particular be aware that the 
     * pattern <tt>getInstance().mediator().getProof()</tt> breaks GUI and prover 
     * separation and will not work if an alternative GUI is used (e.g. soon for 
     * the visual debugger). 
     * 
     * Further the above pattern is very fragile as the mediator may have changed 
     * the selected proof. Usually if you want to have access to a proof e.g. in
     * the strategy hand the proof object over at the creation time of the component.
     * 
     * @return the instance of Main
     */
    public static Main getInstance() {
        return getInstance(true);
    }
    
    /**
     * returns an instance of Main and creates one if necessary
     * <strong>Do not use</strong> this method to access the mediator as long as
     * you do not attempt create a GUI element. In particular be aware that the 
     * pattern <tt>getInstance(boolean).mediator().getProof()</tt> breaks GUI and prover 
     * separation and will not work if an alternative GUI is used (e.g. soon for 
     * the visual debugger). 
     * 
     * Further the above pattern is very fragile as the mediator may have changed 
     * the selected proof. Usually if you want to have access to a proof e.g. in
     * the strategy hand the proof object over at the creation time of the component.
     * 
     * @param visible a boolean indicating if Main shall be made visible
     * @return the instance of Main
     */
    public static Main getInstance(final boolean visible) {
        if (instance == null) {
            instance = new Main("KeYHeap");
        }
        if (!instance.isVisible()) {
            if (SwingUtilities.isEventDispatchThread()) {
                instance.setVisible(visible); // XXX: enough?
            } else {
                SwingUtilities.invokeLater(new Runnable() {
                    public void run() {                            
                        if (!instance.isVisible())
                            instance.setVisible(visible);
                    }
                });
            }
        }
        return instance;
    }
    
    
    public String getInternalVersion() {
        return INTERNAL_VERSION;
    }
    
    public void updateUI() {
        if (goalView != null)
            goalView.updateUI();
        if (proofView != null)
            proofView.updateUI();
        if (openGoalsView != null)
            openGoalsView.updateUI();
        if (ruleView != null)
            ruleView.updateUI();
        if (proofListView != null)
            proofListView.updateUI();
    }
    
    /**
     * sets the mediator to corresspond with other gui elements
     * 
     * @param m
     *            the KeYMediator
     */
    private void setMediator(KeYMediator m) {
        if (mediator != null)
            unregister();
        mediator = m;
        
        // The following needs to be called before the SequentView
        // is created.
        Config.DEFAULT.setDefaultFonts();
        sequentView = new SequentView(mediator);
        register();
    }
    
    /** register several listeners */
    private void register() {
        mediator.addKeYSelectionListener(proofListener);
        mediator.addAutoModeListener(proofListener);
        mediator.addGUIListener(guiListener);
    }
    
    /** unregister several listeners */
    private void unregister() {
        mediator.removeKeYSelectionListener(proofListener);
        mediator.removeAutoModeListener(proofListener);
        mediator.removeGUIListener(guiListener);
    }
    
    /**
     * return the mediator
     * 
     * @return the mediator
     */
    public KeYMediator mediator() {
        return instance.mediator;
    }
    
    public void setVisible(boolean v){
        super.setVisible(v && visible);
    }
    
    /** paints empty view */
    private void paintEmptyViewComponent(JComponent pane, String name) { 	
	pane.setBorder(new TitledBorder(name));
	pane.setBackground(Color.white);
	if (pane instanceof JScrollPane) {
	    ((JScrollPane) pane).getViewport().setBackground(Color.white);
        }
	pane.setMinimumSize(new java.awt.Dimension(150,0));
    }
    
    /** adds a new tab */
    public void addTab(String tabname, JComponent view, String description) {
	tabbedPane.addTab(tabname, null, view, description);
    }
    
    /** sets the tool bar */
    private void setToolBar(JToolBar bar) {
        toolBar = bar;
        toolBar.setFloatable(true);
        toolBar.setRollover(true);
    }
    
    /** lays out the main frame */
    protected void layoutMain() {
        // set overall layout manager
        getContentPane().setLayout(new BorderLayout());
        
        // create empty components first
        setJMenuBar(new JMenuBar());
        setToolBar(new JToolBar("Proof Control"));
        
        autoModeAction            = new AutoModeAction();
        openFileAction            = new OpenFile();
        openExampleAction         = new OpenExample();
        openMostRecentFileAction  = new OpenMostRecentFile();
        editMostRecentFileAction  = new EditMostRecentFile();
        saveFileAction            = new SaveFile();
        proofManagementAction     = new ProofManagementAction();

	// ============================================================
	// ==================  create empty views =====================
	// ============================================================
	
	goalView = new JScrollPane();	
	paintEmptyViewComponent(goalView, "Current Goal");	

	proofView = new JPanel();
        proofView.setLayout(new BorderLayout(0,0));
       
	paintEmptyViewComponent(proofView, "Proof");

	openGoalsView = new JScrollPane();
	paintEmptyViewComponent(openGoalsView, "Open Goals");

	strategySelectionView = new StrategySelectionView();
	if ( mediator != null ) {
	    strategySelectionView.setMediator(mediator);
	}

	ruleView = new RuleView ();
	if ( mediator != null ) {
	    ruleView.setMediator(mediator);
	}

	// MENU BAR
	// ============================================================
	// ==================  create menu bar entries ================
	// ============================================================
	createMenuBarEntries();

	// TOOL BAR SECTION 
	// ============================================================
	// ==================== create tool bar entries ===============
	// ============================================================

	toolBar.add(createAutoModeButton());
        toolBar.addSeparator();                        
        toolBar.addSeparator();
        toolBar.addSeparator();
        ComplexButton comp = createSMTComponent();
        toolBar.add(comp.getActionComponent());
        toolBar.add(comp.getSelectionComponent());

        

        toolBar.addSeparator();
        
        final JButton goalBackButton = new JButton();
        goalBackButton.setAction(new UndoLastStep(false));
        
        toolBar.add(goalBackButton);
        toolBar.addSeparator();
                       
        JToolBar fileOperations = new JToolBar("File Operations");        
        fileOperations.add(createOpenFile());
        fileOperations.add(createOpenMostRecentFile());
        fileOperations.add(createEditMostRecentFile());
        fileOperations.add(createSaveFile());        
        fileOperations.addSeparator();
        fileOperations.add(createProofManagementComponent());
        
        goalView.getInputMap(JComponent.WHEN_IN_FOCUSED_WINDOW ).put(
                KeyStroke.getKeyStroke(KeyEvent.VK_C, Toolkit.getDefaultToolkit().getMenuShortcutKeyMask()), 
        "copy");
        goalView.getActionMap().put("copy", new AbstractAction() {
            public void actionPerformed(ActionEvent e) {
                copyHighlightToClipboard(sequentView);
            }
        });
        
        JPanel toolBarPanel = new JPanel();
        toolBarPanel.setLayout(new FlowLayout(FlowLayout.LEADING));
        toolBarPanel.add(toolBar);
        toolBarPanel.add(fileOperations);
        
        getContentPane().add(getClipBoardArea(), BorderLayout.PAGE_START);
        getContentPane().add(toolBarPanel, BorderLayout.PAGE_START);
        
        // ============================================================
        // ==================== create tabbed pane ====================
        // ============================================================
        
        tabbedPane = new JTabbedPane();
        
        addTab("Proof", proofView, "The current state of the " + "proof as tree");
        
        addTab("Goals", openGoalsView, "The currently open goals");
        
        tabbedPane.addTab("Proof Search Strategy", null, strategySelectionView,
        "Select strategy for automated proof search");
        
        tabbedPane.addTab("Rules", null, new JScrollPane(ruleView), "All available rules");
        tabbedPane.setSelectedIndex(0);
        tabbedPane.setPreferredSize(new java.awt.Dimension(250, 440));
        tabbedPane.getInputMap(JComponent.WHEN_ANCESTOR_OF_FOCUSED_COMPONENT).getParent().remove(KeyStroke.getKeyStroke(KeyEvent.VK_UP, Toolkit.getDefaultToolkit().getMenuShortcutKeyMask()));
        tabbedPane.getInputMap(JComponent.WHEN_FOCUSED).getParent().remove(KeyStroke.getKeyStroke(KeyEvent.VK_DOWN, Toolkit.getDefaultToolkit().getMenuShortcutKeyMask()));
        
        proofListView.setPreferredSize(new java.awt.Dimension(250, 100));
        paintEmptyViewComponent(proofListView, "Proofs");
        
        JSplitPane leftPane = new JSplitPane(JSplitPane.VERTICAL_SPLIT, proofListView, tabbedPane) {
            public void setUI(javax.swing.plaf.SplitPaneUI ui) {
                try {
                    super.setUI(ui);
                } catch (NullPointerException e) {
                    Debug.out("Exception thrown by class Main at setUI");
                }
            }
        }; // work around bug in
        // com.togethersoft.util.ui.plaf.metal.OIMetalSplitPaneUI
        
        leftPane.setOneTouchExpandable(true);
        
        JSplitPane splitPane = new JSplitPane(JSplitPane.HORIZONTAL_SPLIT, leftPane, goalView) {
            public void setUI(javax.swing.plaf.SplitPaneUI ui) {
                try {
                    super.setUI(ui);
                } catch (NullPointerException e) {
                    Debug.out("Exception thrown by class Main at setUI");
                }
            }
        }; // work around bug in
        // com.togethersoft.util.ui.plaf.metal.OIMetalSplitPaneUI
        splitPane.setResizeWeight(0); // the right pane is more important
        splitPane.setOneTouchExpandable(true);
        getContentPane().add(splitPane, BorderLayout.CENTER);
        
        statusLine = new MainStatusLine("<html>" + PARA + COPYRIGHT + PARA
                + "KeY is free software and comes with ABSOLUTELY NO WARRANTY."
                + " See About | License.", getFont());
        getContentPane().add(statusLine, BorderLayout.SOUTH);
    }
    


    
    
    private ComplexButton createSMTComponent() {
	smtComponent= new ComplexButton(TOOLBAR_ICON_SIZE);
	smtComponent.setEmptyItem("No solver available","<html>No SMT solver is applicable for KeY.<br><br>If a solver is installed on your system," +
		"<br>please configure the KeY-System accordingly:\n" +
		"<br>Options|SMT Solvers</html>");

	smtComponent.setPrefix("Run ");
	
	smtComponent.addListener(new ChangeListener() {
	    
	    public void stateChanged(ChangeEvent e) {
		ComplexButton but = (ComplexButton) e.getSource();
		if(but.getSelectedItem() instanceof SMTInvokeAction){
		    SMTInvokeAction action = (SMTInvokeAction) but.getSelectedItem(); 
		    SMTSettings.getInstance().setActiveSolverUnion(action.solverUnion);
		}
	
	    }
	});

	updateSMTSelectMenu();
	mediator.addKeYSelectionListener(new DPEnableControl());
	return smtComponent;
    }
    
    private JComponent createAutoModeButton() {
        JButton b = new JButton(autoModeAction);
        b.putClientProperty("hideActionText", Boolean.TRUE);
        //the following rigmarole is to make the button slightly wider
        JPanel p = new JPanel();
        p.setLayout(new GridBagLayout());
        p.add(b);
        return p;    
    }
    
    private JComponent createOpenFile() {
        final JButton button = new JButton();
        button.setAction(openFileAction);
        button.setText(null);
        return button;
    }
    
    private JComponent createOpenExample() {
        final JButton button = new JButton();
        button.setAction(openExampleAction);
        button.setText(null);
        return button;
    }    
    
    private JComponent createOpenMostRecentFile() {
        final JButton button = new JButton();
        button.setAction(openMostRecentFileAction);
        button.setText(null);        
        return button;
    }
    
    private JComponent createEditMostRecentFile() {
        final JButton button = new JButton();
        button.setAction(editMostRecentFileAction);
        button.setText(null);        
        return button;	
    }    
    
    private JComponent createSaveFile() {
        final JButton button = new JButton();
        button.setAction(saveFileAction);
        button.setText(null);
        return button;
    }

    private JComponent createProofManagementComponent() {
        final JButton button = new JButton();
        button.setAction(proofManagementAction);
        button.setText("Proof Management");
        return button;
    }

    public ProverTaskListener getProverTaskListener() {
        return taskListener;
    }
    
    /**
     * @return the status line object
     */
    public MainStatusLine getStatusLine () {
	return statusLine;
    }
    
    private void setStandardStatusLineImmediately() {
        statusLine.reset();
    }
    
    /**
     * Make the status line display a standard message, make progress bar and abort button invisible
     */
    public void setStandardStatusLine() {
        if (SwingUtilities.isEventDispatchThread())
            setStandardStatusLineImmediately();
        else {
            Runnable lineUpdater = new Runnable() {
                public void run() {
                    setStandardStatusLineImmediately();
                }
            };
            SwingUtilities.invokeLater(lineUpdater);
        }
    }
    
    private void setStatusLineImmediately(String s) {
        statusLine.reset();
        statusLine.setStatusText(s);
        statusLine.setProgressPanelVisible(false);
        statusLine.validate();
        statusLine.paintImmediately(0, 0, statusLine.getWidth(), statusLine.getHeight());
    }
    
    private void setStatusLineImmediately(String s, int totalChars) {
        statusLine.reset();
        statusLine.setStatusText(s);
        getProgressMonitor().setMaximum(totalChars);
        statusLine.setProgressPanelVisible(true);
        // statusLine.setAbortButtonEnabled(false);
        statusLine.validate();
        statusLine.paintImmediately(0, 0, statusLine.getWidth(), statusLine.getHeight());
    }
    
    /**
     * Display the given message in the status line, make progress bar and abort button visible, set
     * the progress bar range to the given value, set the current progress to zero
     */
    public void setStatusLine(String s, int totalChars) {
        if (SwingUtilities.isEventDispatchThread())
            setStatusLineImmediately(s, totalChars);
        else {
            final String str = s;
            final int max = totalChars;
            Runnable lineUpdater = new Runnable() {
                public void run() {
                    setStatusLineImmediately(str, max);
                }
            };
            SwingUtilities.invokeLater(lineUpdater);
        }
    }
    
    /**
     * Display the given message in the status line, make progress bar and abort button invisible
     */
    public void setStatusLine(String s) {
        if (SwingUtilities.isEventDispatchThread())
            setStatusLineImmediately(s);
        else {
            final String str = s;
            Runnable lineUpdater = new Runnable() {
                public void run() {
                    setStatusLineImmediately(str);
                }
            };
            SwingUtilities.invokeLater(lineUpdater);
        }
    }
    
    /**
     * Get the progress monitor that will update a progress bar in a corner of the main window.
     */
    public ProgressMonitor getProgressMonitor() {
        return progressMonitor;
    }
    
    /**
     * Freeze the main window by blocking all input events, except those for the status line (i.e.
     * the abort button within the status line)
     */
    public void freezeExceptAutoModeButton() {
        if (!frozen) {
            frozen = true;
            
            Component glassPane = new BlockingGlassPane(getContentPane());
            setGlassPane(glassPane);
            glassPane.setVisible(true);
        }
    }
    
    public void unfreezeExceptAutoModeButton() {
        if (frozen) {
            getGlassPane().setVisible(false);
            frozen = false;
        }
    }
    
    /** exit */
    protected void exitMain() {
        boolean quit = false;       
        final int option = JOptionPane.showConfirmDialog
        (Main.this, "Really Quit?", "Exit", 
                JOptionPane.YES_NO_OPTION);		   	    
        if (option == JOptionPane.YES_OPTION) {
            quit = true;
        } 


        recentFiles.store(PathConfig.RECENT_FILES_STORAGE);

        if (quit) {            
            mediator.fireShutDown(new GUIEvent(this));

            System.out.println("Have a nice day.");
            System.exit(-1);
        }
        // Release threads waiting for the prover to exit
        synchronized (this.monitor) {
            this.monitor.notifyAll();
        }
    }
    
 
    /** opens selection dialog for the maximum tooltip line number */
    protected void selectMaxTooltipLines() {
        ViewSelector vselector = new ViewSelector(this);
        vselector.setVisible(true);
    }
    
    /** opens selection dialog for choices */
    protected void selectChoices() {
	new ChoiceSelector
	    (ProofSettings.DEFAULT_SETTINGS.getChoiceSettings());
    }
    
    protected void showActivatedChoices() {
        Proof currentProof = mediator.getProof();
        if (currentProof == null) {
            mediator
            .notify(new GeneralInformationEvent("No Options available.",
                    "If you wish to see Taclet Options "
                    + "for a proof you have to load one first"));
        } else {
            String message = "Active Taclet Options:\n";
            for (final String choice : currentProof.getSettings().
                    getChoiceSettings().getDefaultChoices().values()) {
                message += choice + "\n";
            }
            final JTextComponent activeOptions = new JTextArea(message);
            activeOptions.setEditable(false);
            JOptionPane.showMessageDialog(Main.this, activeOptions, "Active Taclet Options",
                    JOptionPane.INFORMATION_MESSAGE);
        }
    }
    
    private void showUsedContracts() {
	Proof currentProof = mediator.getProof();
        if(currentProof == null) {
            mediator.notify(new GeneralInformationEvent("No contracts available.",
                    "If you wish to see the used contracts "
                    + "for a proof you have to load one first"));
        } else {
            ProofManagementDialog.showInstance(mediator.getProof()
                    				       .env()
                    				       .getInitConfig(),
                    			       mediator.getProof());        
        }
    }
        
    
    protected void showTypeHierarchy() {
        Proof currentProof = mediator.getProof();
        if(currentProof == null) {
            mediator.notify(new GeneralInformationEvent("No Type Hierarchy available.",
                    "If you wish to see the types "
                    + "for a proof you have to load one first"));
        } else {
            final JDialog dialog = new JDialog(this, "Known types for this proof", true);
            dialog.setDefaultCloseOperation(WindowConstants.DISPOSE_ON_CLOSE);
            Container pane = dialog.getContentPane();
            pane.setLayout(new BorderLayout());
            {   
                JScrollPane scrollpane = new JScrollPane();
                ClassTree classTree = new ClassTree(false, false, currentProof.getServices());
                classTree.setBorder(BorderFactory.createEmptyBorder(5, 5, 5, 5));
                scrollpane.setViewportView(classTree);
                pane.add(scrollpane, BorderLayout.CENTER);
            }
            {
                final JButton button = new JButton("OK");
                button.addActionListener(new ActionListener() {
                    public void actionPerformed(ActionEvent e) {
                        dialog.setVisible(false);
                        dialog.dispose();
                    }
                });
                {
                    JPanel panel = new JPanel();
                    panel.add(button);
                    pane.add(panel, BorderLayout.SOUTH);
                    dialog.getRootPane().setDefaultButton(button);
                    ActionListener escapeListener = new ActionListener() {
                	public void actionPerformed(ActionEvent event) {
                	    if(event.getActionCommand().equals("ESC")) {
                		button.doClick();
                	    }
                	}
                    };
                    button.registerKeyboardAction(
                	    escapeListener,
                	    "ESC",
                	    KeyStroke.getKeyStroke(KeyEvent.VK_ESCAPE, 0),
                	    JComponent.WHEN_IN_FOCUSED_WINDOW);

                }
            }
            dialog.setSize(300, 400);
            dialog.setLocationRelativeTo(this);
            dialog.setVisible(true);
        }
    }

    public void showProofManagement(){
	if(mediator.getProof() == null){
	    mediator.notify
	    (new GeneralFailureEvent("Please load a proof first"));
	}else{
	    ProofManagementDialog.showInstance(mediator.getProof().env().getInitConfig());
	}
    }

    /**
     * for debugging - opens a window with the settings from current Proof and the default settings
     */
    protected void showSettings() {
        String message;
        
        message = "Default Settings: \n" + ProofSettings.DEFAULT_SETTINGS.settingsToString()
        + "\n----------\n";
        message += "Settings[CurrentProof]:\n"
            + ((mediator.getProof() == null) ? "No proof loaded." : mediator.getProof()
                    .getSettings().settingsToString());
        
        final JTextArea settings = new JTextArea(message, 30, 80);
        settings.setEditable(false);
        settings.setLineWrap(true);
        
        JScrollPane settingsPane = new JScrollPane(settings);
        
        JOptionPane.showMessageDialog(Main.this, settingsPane, "Settings",
                JOptionPane.INFORMATION_MESSAGE);
    }
    
    private int computeInteractiveSteps(Node node) {
        int steps = 0;
        final Iterator<Node> it = node.childrenIterator();
        while (it.hasNext()) {
          steps += computeInteractiveSteps(it.next());
        }
        
        if (node.getNodeInfo().getInteractiveRuleApplication()) {
            steps++;
        }
        return steps;
    }
    
    
    protected void showStatistics() {
	final Proof proof = mediator.getSelectedProof();
        if(proof == null) {
            mediator.notify(new GeneralInformationEvent("No statistics available.",
                    "If you wish to see the statistics "
                    + "for a proof you have to load one first"));
        } else {
	    String stats = proof.statistics();

	    int interactiveSteps = computeInteractiveSteps(proof.root());                  
	    stats += "Interactive Steps: " +interactiveSteps;

	    JOptionPane.showMessageDialog(Main.this, 
		    stats,
		    "Proof Statistics", JOptionPane.INFORMATION_MESSAGE);
	}
    }

    
    protected void makePrettyView() {
        if (mediator().ensureProofLoadedSilent()) {
            mediator().getNotationInfo().refresh(mediator.getServices());
            mediator().getProof().fireProofGoalsChanged();
        }        
    }
    
    public void showLicense() {
        
        URL lic = 
            KeYResourceManager.getManager().getResourceFile(Main.class,
            "LICENSE.TXT"); 
        StringBuffer sb=new StringBuffer();
        try {
            FileInputStream inp=new FileInputStream(lic.getFile());
            while (inp.available()>0) sb.append((char)inp.read());	   
        } catch (IOException ioe) {
            System.out.println("License file cannot be loaded or is missing: \n"+
                    COPYRIGHT+"\nKeY is protected by the "
                    +"GNU General Public License");
            sb=new StringBuffer(COPYRIGHT+"\nKeY is protected by the "
                    +"GNU General Public License");
        } 
        String s=sb.toString();
        JScrollPane scroll = new JScrollPane();
        JTextArea text = new JTextArea(s,20,40);
        text.setEditable(false);
        text.setCaretPosition(0);
        scroll.setViewportView(text);
        JFrame fr = new JFrame("KeY License");
        fr.getContentPane().setLayout(new BorderLayout());
        fr.getContentPane().add(scroll,BorderLayout.CENTER);
        JButton ok = new JButton("OK");
        ok.addActionListener(new ActionListener() {
            public void actionPerformed(ActionEvent e) {		   
                ((JFrame)((JButton)e.getSource())
                        .getTopLevelAncestor()).dispose();
            }});
        fr.getContentPane().add(ok, BorderLayout.SOUTH);
        fr.setSize(600,900);
        fr.getContentPane().add(scroll);
        fr.setVisible(true);
    }
    
    public void showAbout() {
        String aspects = compiledAspects();
        JOptionPane pane =new JOptionPane(
                COPYRIGHT+"\n\nWWW: http://key-project.org\n\nVersion "+
                VERSION
                + ((aspects.length()==0) ? "":
                    "\nCompiled with Aspects:\n"+aspects)
                    ,
                    JOptionPane.INFORMATION_MESSAGE, JOptionPane.DEFAULT_OPTION,
                    IconFactory.keyLogo(105,60));
        JDialog dialog = pane.createDialog(this, "The KeY Project");
        dialog.setVisible(true);
    }
    
    
    /**
     * Return a list of aspects compiled into the system, one by line. The idea is that the aspects
     * will advise this method to add themselves to the list.
     */
    public String compiledAspects() {
        return "";
    }
    
    /**
     * registers a new menuitem at the given menu
     * 
     * @param menu
     *            the JMenu where to register the new item
     * @param item
     *            the JMenuItem to register
     */
    public void registerAtMenu(JMenu menu, JMenuItem item) {
        menu.add(item);
    }
    
    /**
     * adds a separator to the given menu
     */
    public void addSeparator(JMenu menu) {
        menu.addSeparator();
    }
    
    /** the number of goals the goal list currently contains */
    public int displayedOpenGoalNumber() {
        return goalList.getModel().getSize();
    }
    
    /** starts the goal choice frame */
    protected void initGoalList() {
        goalList = new GoalList(mediator);
        goalList.setSize(goalList.getPreferredSize());
        openGoalsView.setViewportView(goalList);
    }
    
    protected void initProofList() {
        proofList = new TaskTree(mediator);
        proofListView = new JScrollPane();
    }
    
    protected void addToProofList(de.uka.ilkd.key.proof.ProofAggregate plist) {
        proofList.addProof(plist);
        // GUI
        proofList.setSize(proofList.getPreferredSize());
        proofListView.setViewportView(proofList);
    }
    
    /** starts the gui proof tree frame */
    protected void initGUIProofTree() {
	ProofTreeView guiProofTree = new ProofTreeView(mediator);
	guiProofTree.setSize(guiProofTree.getPreferredSize());
	guiProofTree.setVisible(true);
        proofView.removeAll();
	proofView.add(guiProofTree);
    }
    
    
    
    private static java.awt.TextArea clipBoardTextArea;

    private static TextArea getClipBoardArea() {
	if (clipBoardTextArea == null) {
	    clipBoardTextArea = new java.awt.TextArea(
		    "",10,10,java.awt.TextArea.SCROLLBARS_NONE) {
		public java.awt.Dimension getMaximumSize() {
		    return new java.awt.Dimension(0,0);
		}
	    };
	}
	return clipBoardTextArea;
    }

 
    
    public static void copyHighlightToClipboard(SequentView view) {
        String s = view.getHighlightedText();
        // now CLIPBOARD
        java.awt.datatransfer.StringSelection ss = 
            new java.awt.datatransfer.StringSelection(s);
        final TextArea clipBoard = getClipBoardArea();
        clipBoard.getToolkit().getSystemClipboard().setContents(ss,ss);
        // now PRIMARY
        clipBoard.setText(s);
        clipBoard.selectAll();
    }
    
    protected JMenu createFileMenu() {
        JMenu fileMenu = new JMenu("File");
        fileMenu.setMnemonic(KeyEvent.VK_F);
        
        JMenuItem loadExample = new JMenuItem();
        loadExample.setAction(openExampleAction);          
        
        JMenuItem load = new JMenuItem();
        load.setAction(openFileAction);
        
        JMenuItem loadRecent = new JMenuItem();
        loadRecent.setAction(openMostRecentFileAction);
        
        JMenuItem edit = new JMenuItem();
        edit.setAction(editMostRecentFileAction);        
        
        JMenuItem save = new JMenuItem();
        save.setAction(saveFileAction);
        
        JMenuItem proofManagement = new JMenuItem();
        proofManagement.setAction(proofManagementAction);        
                                       
        JMenuItem exit = new JMenuItem("Exit");
        exit.setAccelerator(KeyStroke.getKeyStroke(KeyEvent.VK_Q, Toolkit.getDefaultToolkit().getMenuShortcutKeyMask()));
        exit.addActionListener(new ActionListener() {
            public void actionPerformed(ActionEvent e) {
                exitMain();
            }
        });
        
        registerAtMenu(fileMenu, loadExample);        
        registerAtMenu(fileMenu, load);
        registerAtMenu(fileMenu, loadRecent);
        registerAtMenu(fileMenu, edit);
        registerAtMenu(fileMenu, save);        
        
        addSeparator(fileMenu);
        
        registerAtMenu(fileMenu, proofManagement);
        
        addSeparator(fileMenu);
        
        recentFiles = new RecentFileMenu(new ActionListener() {
            public void actionPerformed(ActionEvent e) {
                loadProblem(new File(recentFiles.getAbsolutePath((JMenuItem) e.getSource())));
            }
        }, MAX_RECENT_FILES, null);
        
        recentFiles.load(PathConfig.RECENT_FILES_STORAGE);
        
        registerAtMenu(fileMenu, recentFiles.getMenu());
        
        addSeparator(fileMenu);
        registerAtMenu(fileMenu, exit);
        return fileMenu;
    }
    
    protected JMenu createFontSizeMenuEntry() {
        final JMenu fontSize = new JMenu("Font Size");
        
        final JMenuItem smaller = new JMenuItem("Smaller");
        smaller.addActionListener(new ActionListener() {
            public void actionPerformed(ActionEvent e) {
                Config.DEFAULT.smaller();
            }
        });
        
        int downMask = Toolkit.getDefaultToolkit().getMenuShortcutKeyMask();
        switch (downMask) {
        case InputEvent.META_MASK : 
            downMask = InputEvent.META_DOWN_MASK; 
            break;        	
        default:
            // we default to Linux/Win
            downMask = InputEvent.CTRL_DOWN_MASK;
            break;
        }

        smaller.setAccelerator(KeyStroke.getKeyStroke(KeyEvent.VK_DOWN, downMask));
        
        final JMenuItem larger = new JMenuItem("Larger");
        larger.addActionListener(new ActionListener() {
            public void actionPerformed(ActionEvent e) {
                Config.DEFAULT.larger();
            }
        });
        larger.setAccelerator(KeyStroke.getKeyStroke(KeyEvent.VK_UP, downMask));
        
        Config.DEFAULT.addConfigChangeListener(new ConfigChangeListener() {
            public void configChanged(ConfigChangeEvent e) {
                smaller.setEnabled(!Config.DEFAULT.isMinimumSize());
                larger.setEnabled(!Config.DEFAULT.isMaximumSize());
            }            
        });
        
        fontSize.add(smaller);
        fontSize.add(larger);
        return fontSize;
    }
    
    protected JMenu createViewMenu() {
        JMenu view = new JMenu("View");
        view.setMnemonic(KeyEvent.VK_V);
        
        JMenuItem pretty = new JCheckBoxMenuItem("Use pretty syntax");
        pretty.setAccelerator(KeyStroke.getKeyStroke
                            (KeyEvent.VK_P, Toolkit.getDefaultToolkit().getMenuShortcutKeyMask()));        
        pretty.setToolTipText("If ticked, infix notations are used.");
        pretty.setSelected(NotationInfo.PRETTY_SYNTAX);
	pretty.addActionListener(new ActionListener() {
		public void actionPerformed(ActionEvent e) {
		    NotationInfo.PRETTY_SYNTAX=((JCheckBoxMenuItem)e.getSource()).
			isSelected();
		    makePrettyView();
		}});

	
	
	registerAtMenu(view, pretty);
	addSeparator(view);
		
	registerAtMenu(view, createFontSizeMenuEntry());
	
	final JMenuItem tacletOptionsView = new JMenuItem(TACLET_OPTIONS_MENU_STRING);

	tacletOptionsView.addActionListener(new ActionListener() {
		public void actionPerformed(ActionEvent e) {
		    selectMaxTooltipLines();
		    tacletOptionsView.setText(TACLET_OPTIONS_MENU_STRING);
		    //+ "(" +
			// ProofSettings.DEFAULT_SETTINGS.getViewSettings().getMaxTooltipLines()
			// + ")");
		}});
	registerAtMenu(view, tacletOptionsView);
        
        
        return view;
    }
    
    protected JMenu createProofMenu() {
        JMenu proof = new JMenu("Proof");
        proof.setMnemonic(KeyEvent.VK_P);
        
	JMenuItem runStrategy = new JMenuItem(autoModeAction);
	registerAtMenu(proof, runStrategy);

	JMenuItem undo = new JMenuItem(new UndoLastStep(true));
	registerAtMenu(proof, undo);        
        
	JMenuItem close = new JMenuItem(new AbandonTask());
	registerAtMenu(proof, close);
	
	addSeparator(proof);        
	
        JMenuItem methodContractsItem = new JMenuItem("Show Used Contracts...");
        methodContractsItem.addActionListener(new ActionListener() {
            public void actionPerformed(ActionEvent e) {
        	showUsedContracts();
            }});
        registerAtMenu(proof, methodContractsItem);	
        
        JMenuItem choiceItem = new JMenuItem("Show Active Taclet Options...");
        choiceItem.addActionListener(new ActionListener() {
            public void actionPerformed(ActionEvent e) {
                showActivatedChoices();
            }});
        registerAtMenu(proof, choiceItem);
        
        
        JMenuItem showSettings = new JMenuItem("Show Active Settings...");
        showSettings.addActionListener(new ActionListener() {
            public void actionPerformed(ActionEvent e) {
                showSettings();
            }
        });
        registerAtMenu(proof, showSettings);
        
        final JMenuItem statisticsInfo = new JMenuItem("Show Proof Statistics...");
        
        statisticsInfo.addActionListener(new ActionListener() {
            public void actionPerformed(ActionEvent e) {
        	showStatistics();
            }
        });
        registerAtMenu(proof, statisticsInfo);
        
        final JMenuItem typeHierInfo = new JMenuItem("Show Known Types...");
        typeHierInfo.addActionListener(new ActionListener() {
            public void actionPerformed(ActionEvent e) {
                showTypeHierarchy();
            }});
        registerAtMenu(proof, typeHierInfo);
        
        return proof;
    }

    protected JMenu createOptionsMenu() {
	JMenu options = new JMenu("Options");
	options.setMnemonic(KeyEvent.VK_O);
	
	// default taclet options
	JMenuItem choiceItem = new JMenuItem("Taclet Options...");
	choiceItem.setAccelerator(KeyStroke.getKeyStroke
			    (KeyEvent.VK_T, Toolkit.getDefaultToolkit().getMenuShortcutKeyMask()));

	choiceItem.addActionListener(new ActionListener() {
		public void actionPerformed(ActionEvent e) {
		    selectChoices();
		}});
	registerAtMenu(options, choiceItem);	
    
        // SMT solvers
	createSMTMenu(options);

	smtSettingsListener = 
	    new SMTSettingsListener(ProofSettings.DEFAULT_SETTINGS.getSMTSettings());
               
        // specification languages
        JMenuItem speclangItem = setupSpeclangMenu();
        registerAtMenu(options, speclangItem);
        
        addSeparator(options);
        
        // minimize interaction
        final boolean stupidMode = 
            ProofSettings.DEFAULT_SETTINGS.getGeneralSettings().tacletFilter();
        final JMenuItem stupidModeOption = new
            JCheckBoxMenuItem("Minimize Interaction", stupidMode);
        mediator.setStupidMode(stupidMode);
        
        stupidModeOption.addActionListener(new ActionListener() {
            public void actionPerformed(ActionEvent e) {
                boolean b = ((JCheckBoxMenuItem) e.getSource()).isSelected();
                mediator().setStupidMode(b);
                ProofSettings.DEFAULT_SETTINGS.
                getGeneralSettings().setTacletFilter(b);
            }});
        registerAtMenu(options, stupidModeOption);
        
//	// dnd direction sensitive		
//        final boolean dndDirectionSensitivity = 
//            ProofSettings.DEFAULT_SETTINGS.getGeneralSettings().isDndDirectionSensitive();
//        final JMenuItem dndDirectionSensitivityOption =
//            new JCheckBoxMenuItem("DnD Direction Sensitive", dndDirectionSensitivity);
//        dndDirectionSensitivityOption.addActionListener(new ActionListener() {
//            public void actionPerformed(ActionEvent e) {
//                boolean b = ((JCheckBoxMenuItem)e.getSource()).isSelected();           
//                ProofSettings.DEFAULT_SETTINGS.
//                getGeneralSettings().setDnDDirectionSensitivity(b);           
//        }});
//        registerAtMenu(options, dndDirectionSensitivityOption);
        
        
        // one step simplification
        final boolean oneStepSimplificationOn = 
            ProofSettings.DEFAULT_SETTINGS.getGeneralSettings().oneStepSimplification();
        final JMenuItem oneStepSimplificationOption =
            new JCheckBoxMenuItem("One Step Simplification", oneStepSimplificationOn);
        oneStepSimplificationOption.addActionListener(new ActionListener() {
            public void actionPerformed(ActionEvent e) {
                boolean b = ((JCheckBoxMenuItem)e.getSource()).isSelected();           
                ProofSettings.DEFAULT_SETTINGS.
                getGeneralSettings().setOneStepSimplification(b);
                OneStepSimplifier.INSTANCE.refresh(mediator.getSelectedProof());
        }});
        registerAtMenu(options, oneStepSimplificationOption);
        mediator.addKeYSelectionListener(OneStepSimplifier.INSTANCE);
        
        return options;
    }
    
    /**
     * update the selection menu for Decisionprocedures.
     * Remove those, that are not installed anymore, add those, that got installed.
     */
    public void updateSMTSelectMenu() {
	
	//Collection<SMTRule> rules = ProofSettings.DEFAULT_SETTINGS.
	  //                             getSMTSettings().getInstalledRules();
	
	// TODO: Change this: only solver unions should be returned 
	// that are installed.
	Collection<SolverTypeCollection> solverUnions = ProofSettings.DEFAULT_SETTINGS.
	                                  getSMTSettings().getUsableSolverUnions();
	if(solverUnions == null || solverUnions.isEmpty()){
	    updateDPSelectionMenu();
	}else{
	    updateDPSelectionMenu(solverUnions);
	}
	


    }
    
    private void updateDPSelectionMenu(){
	       smtComponent.setItems(null);
	   }
	   
	   private SMTInvokeAction findAction(SMTInvokeAction [] actions, SolverTypeCollection union){
	       for(SMTInvokeAction action : actions){
		   if(action.solverUnion.equals(union)){
		       return action;
		   }
	       }
	       return null;
	   }
	   
	   private void updateDPSelectionMenu(Collection<SolverTypeCollection> unions){
		SMTInvokeAction actions[] = new SMTInvokeAction[unions.size()];
	        
		int i=0; 
		for(SolverTypeCollection union : unions){
		    
		    actions[i] = new SMTInvokeAction(union);
		    i++;
		}
		
		smtComponent.setItems(actions);
	            	
		SolverTypeCollection active = ProofSettings.DEFAULT_SETTINGS.getSMTSettings().computeActiveSolverUnion();
		 
		SMTInvokeAction activeAction = findAction(actions, active);
		
		boolean found = activeAction != null;
		if(!found){
		    Object item = smtComponent.getTopItem();
		    if(item instanceof SMTInvokeAction){
			active = ((SMTInvokeAction)item).solverUnion;
			ProofSettings.DEFAULT_SETTINGS.getSMTSettings().setActiveSolverUnion(active);
		    }else{
			activeAction = null;
		    }

		}
		smtComponent.setSelectedItem(activeAction); 
	   }
    
    JCheckBoxMenuItem saveSMTFile;
    private JCheckBoxMenuItem waitForAllProvers;
    
    /**
     * creates a menu allowing to choose the external prover to be used
     * @return the menu with a list of all available provers that can be used
     */
    private void createSMTMenu(JMenu parent) {
	/** menu for configuration of SMT solvers */
        
        final SMTSettings smts = ProofSettings.DEFAULT_SETTINGS.getSMTSettings();

	JMenuItem item = new JMenuItem("SMT Solvers...");
	item.addActionListener(new ActionListener() {
		   public void actionPerformed(ActionEvent e) {
		  
		       SettingsDialog.INSTANCE.showDialog(TemporarySettings.getInstance(
			       ProofSettings.DEFAULT_SETTINGS.getSMTSettings()));
		       
		       
		   }
		});
	registerAtMenu(parent, item);
    }    
    
    
    private JMenuItem setupSpeclangMenu() {
        JMenu result = new JMenu("Specification Parser");       
        ButtonGroup group = new ButtonGroup();
        GeneralSettings gs 
            = ProofSettings.DEFAULT_SETTINGS.getGeneralSettings();
                
        JRadioButtonMenuItem jmlButton 
            = new JRadioButtonMenuItem("Source File Comments Are JML", gs.useJML());
        result.add(jmlButton);
        group.add(jmlButton);
        jmlButton.setIcon(IconFactory.jmlLogo(15));
        jmlButton.addActionListener(new ActionListener() {
            public void actionPerformed(ActionEvent e) {
                GeneralSettings gs 
                    = ProofSettings.DEFAULT_SETTINGS.getGeneralSettings();
                gs.setUseJML(true);
                gs.setUseOCL(false);
            }
        });
        
        JRadioButtonMenuItem noneButton 
        	= new JRadioButtonMenuItem("Source File Comments Are Ignored", !gs.useJML() && !gs.useOCL());
        result.add(noneButton);
        group.add(noneButton);
        noneButton.addActionListener(new ActionListener() {
            public void actionPerformed(ActionEvent e) {
        	GeneralSettings gs 
        	= ProofSettings.DEFAULT_SETTINGS.getGeneralSettings();
        	gs.setUseJML(false);
        	gs.setUseOCL(false);
            }
    });
        
        
        return result;
    }
    
    public JPanel getProofView(){
        return proofView;
    }
    
    public JMenu createHelpMenu() {
        JMenu help = new JMenu("About");
        help.setMnemonic(KeyEvent.VK_A);
        JMenuItem about = new JMenuItem("About KeY");
        about.addActionListener(new ActionListener() {
            public void actionPerformed(ActionEvent e) {
                showAbout();
            }});
        help.add(about);	
        
        JMenuItem license = new JMenuItem("License");
        license.addActionListener(new ActionListener() {
            public void actionPerformed(ActionEvent e) {
                showLicense();
            }});
        help.add(license);
        return help;
    }
    
    
    protected JMenu createDebugMenu() {
        JMenu debug = new JMenu("Debug");
        debug.setMnemonic(KeyEvent.VK_D);
        JMenuItem showSettings = new JMenuItem("Show settings");
        showSettings.addActionListener(new ActionListener() {
            public void actionPerformed(ActionEvent e) {
                showSettings();
            }
        });
        debug.add(showSettings);
        return debug;
    }
    
    /** creates menubar entries and adds them to menu bar */
    private void createMenuBarEntries() {
        JMenuBar menuBar = getJMenuBar();
        menuBar.add(createFileMenu());
        menuBar.add(createViewMenu());
        menuBar.add(createProofMenu());
        menuBar.add(createOptionsMenu());
        menuBar.add(Box.createHorizontalGlue());
        menuBar.add(createHelpMenu());
        if (Debug.ENABLE_DEBUG)
            menuBar.add(createDebugMenu());
    }
    
    /**
     * returns the toolbar
     */
    public JToolBar getToolBar() {
        return toolBar;
    }
    
    /**
     * Sets the content of the current goal view. Do not use this method from outside, take method
     * {@link #updateGoalView(String, JComponent)} instead (thread safe)
     */
    private void paintGoalView(String borderTitle, JComponent goalViewPane) {
        JViewport vp = goalView.getViewport();
        if(vp!=null){
            vp.removeAll();
        }
        goalView.setViewportView(goalViewPane);
        goalView.setBorder(new TitledBorder(borderTitle));
        goalView.validate();
        validate();
    }
    
    /**
     * updates the view of the sequent being displayed in the main frame
     */
    private synchronized void updateGoalView(final String borderTitle, final JComponent goalViewPane) {
        if (SwingUtilities.isEventDispatchThread()) {
            paintGoalView(borderTitle, goalViewPane);
        } else {
            Runnable sequentUpdater = new Runnable() {
                public void run() {
                    paintGoalView(borderTitle, goalViewPane);
                }
            };
            SwingUtilities.invokeLater(sequentUpdater);
        }
    }
    
    
    /**
     * prints the content of the sequent view
     */
    public void printSequentView(Sequent sequent) {
        SequentPrintFilter filter =
            new ConstraintSequentPrintFilter ( sequent,
                    mediator ().getUserConstraint ()
                    .getConstraint () );
        final LogicPrinter printer = new LogicPrinter
        (new ProgramPrinter(null), 
                mediator().getNotationInfo(),
                mediator.getServices());
                
        sequentView.setPrinter(printer, filter, null);
        sequentView.printSequent();
        
        updateGoalView("Current Goal", sequentView);
    }
    
    
    public static KeYFileChooser getFileChooser(String title) {
        if (fileChooser == null) {
            String initDir = fileNameOnStartUp == null 
                             ? System.getProperty("user.dir")
                             : fileNameOnStartUp;
            fileChooser = new KeYFileChooser(initDir);
        }
        fileChooser.setDialogTitle(title);
        fileChooser.prepare();
        return fileChooser;
    }
    
    /** saves a proof */
    protected void saveProof() {
        KeYFileChooser jFC = getFileChooser("Choose filename to save proof");
        boolean saved = jFC.showSaveDialog(this);
        if (saved) {
            saveProof(jFC.getSelectedFile());
        }
    }
    
    protected void saveProof(String proofFile) {
        saveProof(new File(proofFile));
    }
    
    protected void saveProof(File proofFile) {
        String filename = proofFile.getAbsolutePath();    
        ProofSaver saver = new ProofSaver(this, filename);
        String errorMsg = saver.save();
        
        if (errorMsg != null) {
            notify(new GeneralFailureEvent
                    ("Saving Proof failed.\n Error: " + errorMsg));
        }
    }
    
    public void loadProblem(File file) {
	recentFiles.addRecentFile(file.getAbsolutePath());
        final ProblemLoader pl = 
            new ProblemLoader(file, this);
        pl.addTaskListener(getProverTaskListener());
        pl.run();
    }
    
    protected void closeTask() {
	final Proof proof = mediator.getProof();
	if (proof != null) {
	    final TaskTreeNode rootTask = proof.getBasicTask().getRootTask();
	    closeTask(rootTask); 
	}
    }

    protected void closeTask(TaskTreeNode rootTask) {
       if(proofList.removeTask(rootTask)){
            for(Proof proof:rootTask.allProofs()){
                //In a previous revision the following statement was performed only
                //on one proof object, namely on: mediator.getProof()
                proof.getServices().getSpecificationRepository().removeProof(proof);
                proof.mgt().removeProofListener();
            }
            ((ProofTreeView)proofView.getComponent(0)).removeProofs(rootTask.allProofs());
       }
    }

    
    public void closeTaskWithoutInteraction() {
        final Proof proof = mediator.getProof();
        if (proof != null) {
            final TaskTreeNode rootTask = 
                proof.getBasicTask().getRootTask();     
            proofList.removeTaskWithoutInteraction(rootTask);   
            proof.getServices().getSpecificationRepository().removeProof(proof);
            proof.mgt().removeProofListener();
            ((ProofTreeView)proofView.getComponent(0)).removeProofs(rootTask.allProofs());
        }
    }
    
    /**
     * brings window in front and request focus
     */
    private void popup() {
        setState(Frame.NORMAL);
        setVisible(true);
        requestFocus();
    }
    
    public void addProblem(final de.uka.ilkd.key.proof.ProofAggregate plist) {
        Runnable guiUpdater = new Runnable() {
            public void run() {
                disableCurrentGoalView = true;
                addToProofList(plist);
                setUpNewProof(plist.getFirstProof());
                disableCurrentGoalView = false;
                setProofNodeDisplay();
                popup();
            }
        };
        if (SwingUtilities.isEventDispatchThread())
            guiUpdater.run();
        else
            KeYMediator.invokeAndWait(guiUpdater);
    }
    
    protected Proof setUpNewProof(Proof proof) {
        mediator().setProof(proof);
        return proof;
    }
    
    private java.util.Hashtable<Component, Component> doNotEnable;
    
    private void setToolBarDisabled() {
        doNotEnable = new java.util.Hashtable<Component, Component>(10);
        Component[] cs = toolBar.getComponents();
        int i = cs.length;
        while (i-- != 0) {
            if (!cs[i].isEnabled())
                doNotEnable.put(cs[i], cs[i]);
            cs[i].setEnabled(false);
        }
    }
    
    private void setToolBarEnabled() {
        Component[] cs = toolBar.getComponents();
        int i = cs.length;
        while (i-- != 0) {
            if (!doNotEnable.containsKey(cs[i]))
                cs[i].setEnabled(true);
        }
    }
    
    private final class SMTSettingsListener implements SettingsListener {	
	private SMTSettings settings;

	public SMTSettingsListener(SMTSettings dps) {
	    this.settings = dps;
	    register();
	}

	private void register() {
	    if (settings != null) {
		settings.addSettingsListener(this);
	    }
	}

	private void unregister() {
	    if (settings != null) {
		settings.removeSettingsListener(this);
	    }
	}
	
	public void update() {	   
	    
	    if (settings != null) {
		updateSMTSelectMenu();

	    } else {
		assert false;
	    }
	}

	public void settingsChanged(GUIEvent e) {
	    if (e.getSource() instanceof SMTSettings) {
		if (e.getSource() != settings) {
		    unregister();
		    settings = (SMTSettings) e.getSource();		    
		    register();
		}
		update();
	    }
	}
    }
    
    
    
    /**
     * Opens a file dialog allowing to select the file to be loaded
     */
    private final class OpenFile extends AbstractAction {
        public OpenFile() {
            putValue(NAME, "Load...");
            putValue(SMALL_ICON, IconFactory.openKeYFile(TOOLBAR_ICON_SIZE));
            putValue(SHORT_DESCRIPTION, "Browse and load problem or proof files.");
            putValue(ACCELERATOR_KEY, KeyStroke.getKeyStroke(KeyEvent.VK_O, 
        	    Toolkit.getDefaultToolkit().getMenuShortcutKeyMask()));
        }
        
        public void actionPerformed(ActionEvent e) {
            KeYFileChooser keYFileChooser = getFileChooser("Select file " + "to load proof "
                    + "or problem");
            boolean loaded = keYFileChooser.showOpenDialog(Main.this);
            if (loaded) {
                File file = keYFileChooser.getSelectedFile();
                loadProblem(file);
            }
            
        }
    }
    

    /**
     * Opens a file dialog allowing to select the example to be loaded
     */
    private final class OpenExample extends AbstractAction {
        public OpenExample() {
            putValue(NAME, "Load Example...");
            putValue(SHORT_DESCRIPTION, "Browse and load included examples.");
        }
        
        public void actionPerformed(ActionEvent e) {
            File file = ExampleChooser.showInstance(examplesDir);
            if(file != null) {
        	loadProblem(file);
            }
        }
    }    
    

    /**
     * Loads the last opened file
     */
    private final class OpenMostRecentFile extends AbstractAction {
        
        public OpenMostRecentFile() {
            putValue(NAME, "Reload ");
            putValue(SMALL_ICON, IconFactory.openMostRecent(TOOLBAR_ICON_SIZE));
            putValue(SHORT_DESCRIPTION, "Reload last opened file.");
            putValue(ACCELERATOR_KEY, KeyStroke.getKeyStroke(KeyEvent.VK_R,  
        	    Toolkit.getDefaultToolkit().getMenuShortcutKeyMask()));
        }
        
        public void actionPerformed(ActionEvent e) {
            if (recentFiles != null && recentFiles.getMostRecent() != null) {
                final String recentFile = recentFiles.getMostRecent().getAbsolutePath();
                if (recentFile != null) {
                    loadProblem(new File(recentFile));
                }
            }
        }
    }    
    

    
    /**
     * Opens the last opened file in an editor (well, it tries)
     */
    private final class EditMostRecentFile extends AbstractAction {        
        public EditMostRecentFile() {
            putValue(NAME, "Edit");            
            putValue(SMALL_ICON, IconFactory.editFile(TOOLBAR_ICON_SIZE));
            putValue(SHORT_DESCRIPTION, "Edit last opened file.");     
            if(!Desktop.isDesktopSupported()
               || (!Desktop.getDesktop().isSupported(Desktop.Action.EDIT) 
                   && !Desktop.getDesktop().isSupported(Desktop.Action.OPEN))) {
        	setEnabled(false);
            }
        }
        
        public void actionPerformed(ActionEvent e) {
            if(recentFiles != null && recentFiles.getMostRecent() != null) {
        	Desktop d = Desktop.getDesktop();
                final String recentFile = recentFiles.getMostRecent()
                                                     .getAbsolutePath();
                if(recentFile != null) {
                    File f = new File(recentFile);
                    try {
                	if(d.isSupported(Desktop.Action.EDIT) && f.isFile()) {
                	    d.edit(f);
                	} else {
                	    d.open(f);
                	}
                    } catch(Exception exc) {
                	setEnabled(false);
                    }
                }
            }
        }
    }            
    
    
    /**
     * Saves the current selected proof.
     */
    private final class SaveFile extends AbstractAction {
        
        public SaveFile() {
            putValue(NAME, "Save ...");
            putValue(SMALL_ICON, IconFactory.saveFile(TOOLBAR_ICON_SIZE));
            putValue(SHORT_DESCRIPTION, "Save current proof.");
            putValue(ACCELERATOR_KEY, KeyStroke.getKeyStroke(KeyEvent.VK_S,  
        	    Toolkit.getDefaultToolkit().getMenuShortcutKeyMask()));
            
            mediator.enableWhenProof(this);
        }
        
        public void actionPerformed(ActionEvent e) {
            if (mediator().ensureProofLoaded()) {
                saveProof();
            }
        }
    }
    
    
    
    /**
     * Shows the proof management dialog
     */
    private final class ProofManagementAction extends AbstractAction {
        
        public ProofManagementAction() {
            putValue(NAME, "Proof Management...");
            putValue(SHORT_DESCRIPTION, "Proof Management.");
            putValue(ACCELERATOR_KEY, KeyStroke.getKeyStroke(KeyEvent.VK_M, Toolkit.getDefaultToolkit().getMenuShortcutKeyMask()));
            
            setEnabled(enabled());
            
            mediator.addKeYSelectionListener(new KeYSelectionListener() {
                /** focused node has changed */
                public void selectedNodeChanged(KeYSelectionEvent e) {
                }
                
                /**
                 * the selected proof has changed. Enable or disable action depending whether a proof is
                 * available or not
                 */ 
                public void selectedProofChanged(KeYSelectionEvent e) {
                    setEnabled(enabled());
                }
            });
        }
        
        private boolean enabled() {
            return mediator.getProof() != null 
                   && mediator.getProof().getJavaModel() != null
                   && !mediator.getProof().getJavaModel().isEmpty();
        }
        
        
        public void actionPerformed(ActionEvent e) {
            showProofManagement();
        }
    }
    
    
    /**
     * The progress monitor that displays a progress bar in a corner of the main window.
     */
    class MainProgressMonitor implements ProgressMonitor {
        public void setProgress(int progress) {
            if (SwingUtilities.isEventDispatchThread())
                statusLine.setProgress(progress);
            else {
                final int v = progress;
                Runnable lineUpdater = new Runnable() {
                    public void run() {
                        statusLine.setProgress(v);
                    }
                };
                SwingUtilities.invokeLater(lineUpdater);
            }
        }
        
        public void setMaximum(int maximum) {
            statusLine.setProgressBarMaximum(maximum);
        }
    }
    
    class MainListener extends WindowAdapter {
        public void windowClosing(WindowEvent e) {
            exitMain();
        }
    }    
    
    class MainGUIListener implements GUIListener {
        /** invoked if a frame that wants modal access is opened */
        
        private void enableMenuBar(JMenuBar m, boolean b) {
            for (int i = 0; i < m.getMenuCount(); i++) {
                if (m.getMenu(i) != null) { // otherwise it is a spacer
                    m.getMenu(i).setEnabled(b);
                }
            }
        }
        
        public void modalDialogOpened(GUIEvent e) {
            
            if (e.getSource() instanceof ApplyTacletDialog) {
                // disable all elements except the sequent window (drag'n'drop !) ...
                enableMenuBar(Main.this.getJMenuBar(), false);
                Main.this.goalView.setEnabled(false);
                Main.this.proofView.setEnabled(false);
                Main.this.openGoalsView.setEnabled(false);
                Main.this.strategySelectionView.setEnabled(false);
                Main.this.ruleView.setEnabled(false);
                setToolBarDisabled();
            } else {
                // disable the whole main window ...
                Main.this.setEnabled(false);
            }
        }
        
        /** invoked if a frame that wants modal access is closed */
        public void modalDialogClosed(GUIEvent e) {
            if (e.getSource() instanceof ApplyTacletDialog) {
                // enable all previously diabled elements ...
                enableMenuBar(Main.this.getJMenuBar(), true);
                Main.this.goalView.setEnabled(true);
                Main.this.proofView.setEnabled(true);
                Main.this.openGoalsView.setEnabled(true);
                Main.this.strategySelectionView.setEnabled(true);
                Main.this.ruleView.setEnabled(true);
                setToolBarEnabled();
            } else {
                // enable the whole main window ...
                Main.this.setEnabled(true);
            }
        }
        
        public void shutDown(GUIEvent e) {
            Main.this.notify(new ExitKeYEvent());
            Main.this.setVisible(false);
        }
        
    }
    
    /**
     * set to true if the view of the current goal should not be updated
     */
    private boolean disableCurrentGoalView = false;

   

    private synchronized void setProofNodeDisplay() {
        if (!disableCurrentGoalView) {
            Goal goal;
            if(mediator()!=null && mediator().getSelectedProof()!=null){
                goal = mediator().getSelectedGoal();
            } else{//There is no proof. Either not loaded yet or it is abandoned 
                final LogicPrinter printer = new LogicPrinter
                (new ProgramPrinter(null), null,null);
                sequentView.setPrinter(printer, null);
                return;
            }
            if ( goal != null &&
                    !mediator.getUserConstraint ().displayClosed ( goal.node () ) ){
                printSequentView(goal.sequent());
            } else {
                NonGoalInfoView innerNodeView = 
                    new NonGoalInfoView(mediator().getSelectedNode(), 
                            mediator());
                updateGoalView("Inner Node", innerNodeView);
            }
        }
    }
    
    class MainProofListener implements AutoModeListener, KeYSelectionListener,
    	SettingsListener {	
        
        Proof proof = null;
        
        
        /** focused node has changed */
        public synchronized void selectedNodeChanged(KeYSelectionEvent e) {
            if (mediator().autoMode()) return;
            setProofNodeDisplay();	    
        }
        
        /**
         * the selected proof has changed (e.g. a new proof has been loaded)
         */ 
        public synchronized void selectedProofChanged(KeYSelectionEvent e) {
            Debug.out("Main: initialize with new proof");
            
            if ( proof != null ) {
                proof.getSettings().getStrategySettings().removeSettingsListener ( this );
            }
            proof = e.getSource().getSelectedProof();
            if ( proof != null ) {
                proof.getSettings().getStrategySettings().addSettingsListener( this );
            }
            
            disableCurrentGoalView = false;	    
            goalView.setViewportView(null);
            
            if ( userConstraint != null )
                userConstraint
                .removeConstraintTableListener ( constraintListener );
            
            userConstraint = (proof != null) ? proof.getUserConstraint() :
                null;
            
            if ( userConstraint != null )
                userConstraint
                .addConstraintTableListener ( constraintListener );
            setProofNodeDisplay();
            smtSettingsListener.settingsChanged(new GUIEvent((proof != null ? 
        	    proof.getSettings() : ProofSettings.DEFAULT_SETTINGS).getSMTSettings()));
            makePrettyView();
        }
        
        /**
         * invoked if automatic execution has started
         */
        public synchronized void autoModeStarted(ProofEvent e) {
            Debug.log4jWarn("Automode started", Main.class.getName());
            disableCurrentGoalView = true;
            mediator().removeKeYSelectionListener(proofListener);
            freezeExceptAutoModeButton();
        }
        
        /**
         * invoked if automatic execution has stopped
         */
        public synchronized void autoModeStopped(ProofEvent e) {
            Debug.log4jWarn("Automode stopped", Main.class.getName());
            Debug.log4jDebug("From " + Debug.stackTrace(), Main.class.getName());
            unfreezeExceptAutoModeButton();
            disableCurrentGoalView = false;
            setProofNodeDisplay();
            mediator().addKeYSelectionListener(proofListener);
        }
        
        /** invoked when the strategy of a proof has been changed */
        public synchronized void settingsChanged ( GUIEvent e ) {
            if ( proof.getSettings().getStrategySettings() == (StrategySettings) e.getSource() ) {
                // updateAutoModeConfigButton();
            }         
        }
        
    }
        

    /** displays some status information */
    private void displayResults ( long time, int appliedRules, int closedGoals ) {
        String message;       
        String timeString = "" + (time/1000)+"."+((time%1000)/100);        
        
        int closed = mediator().getNrGoalsClosedByAutoMode();
        
        // display message in the status bar
        
        if ( appliedRules != 0 ) {
            message = "Strategy: Applied " + appliedRules + " rule";
            if ( appliedRules != 1 ) message += "s";
            message += " (" + timeString + " sec), ";
            message += " closed " + closedGoals + " goal";
            if ( closed != 1 ) message += "s";             
            message += ", " + displayedOpenGoalNumber ();
            message += " remaining"; 
            setStatusLine ( message );
        }
                              
    }
    
    /** 
     * used when in batch mode to write out some statistic data
     * @param file the String with the filename where to write the statistic data
     * @param result the Object encapsulating informtation about the result, e.g.
     * String "Error" if an error has occurred. 
     * @param time the long giving the needed time in ms 
     * @param appliedRules the int giving the number of applied rules
     */
    private void printStatistics(String file, Object result, 
            long time, int appliedRules) {
        try {
            final FileWriter statistics = new FileWriter ( file, true );
            final PrintWriter statPrinter = new PrintWriter ( statistics );
            
            String fileName = fileNameOnStartUp;
            final int slashIndex = fileName.lastIndexOf ( "examples/" );
            if ( slashIndex >= 0 )
                fileName = fileName.substring ( slashIndex );
            
            statPrinter.print ( fileName + ", " );
            if ("Error".equals ( result ) )
                statPrinter.println ( "-1, -1" );
            else
                statPrinter.println ( "" + appliedRules + ", " + time );                
            statPrinter.close();
        } catch ( IOException e ) {}
    }
    
    /**
     * called when the batch mode has been finished 
     * @param result the Object encapsulating informtation about the result, e.g.
     * String "Error" if an error has occurred. 
     * @param proof the Proof to which <tt>appliedRules</tt> rules have been 
     * applied requiring <tt>time</tt> ms
     * @param time the long giving the needed time in ms 
     * @param appliedRules the int giving the number of applied rules
     */
    private void finishedBatchMode (Object result, 
            Proof proof, long time, int appliedRules) {

        if ( Main.statisticsFile != null )
            printStatistics ( Main.statisticsFile, result, time, appliedRules );

        if ("Error".equals ( result ) ) {
            // Error in batchMode. Terminate with status -1.
            System.exit ( -1 );
        }

        // Save the proof before exit.

        String baseName = Main.fileNameOnStartUp;
        int idx = baseName.indexOf(".key");        
        if (idx == -1) {
            idx = baseName.indexOf(".proof");
        }        
        baseName = baseName.substring(0, idx==-1 ? baseName.length() : idx);

        File f; 
        int counter = 0;
        do {           

            f = new File(baseName + ".auto."+ counter +".proof");
            counter++;
        } while (f.exists());

        Main.getInstance ().saveProof ( f.getAbsolutePath() );
        if (proof.openGoals ().size () == 0) {
            // Says that all Proofs have succeeded
            if (proof.getBasicTask().getStatus().getProofClosedButLemmasLeft()) {
                // Says that the proof is closed by depends on (unproved) lemmas                
                System.exit ( 0 ); //XXX, was: 2 
            }
            System.exit ( 0 ); 
        } else {
            // Says that there is at least one open Proof
            System.exit ( 1 );
        }
    }


    
    class MainConstraintTableListener implements ConstraintTableListener {
        public void constraintChanged(ConstraintTableEvent e) {
            setProofNodeDisplay();
        }
    }
    
    class MainTaskListenerBatchMode implements ProverTaskListener { // XXX
        public void taskStarted(String message, int size) {
            System.out.print(message+" ... ");
        }
        
        public void taskProgress(int position) {
        }
        
        public void taskFinished(TaskFinishedInfo info) {
            System.out.println("[ DONE ]");
            if (info.getSource() instanceof ApplyStrategy) {
                finishedBatchMode ( info.getResult(), 
                        info.getProof(), info.getTime(), 
                        info.getAppliedRules());
                Debug.fail ( "Control flow should not reach this point." );
            } else if (info.getSource() instanceof ProblemLoader) {
                if (!"".equals(info.getResult())) {
                        System.exit(-1);
                } 
                if(info.getProof().openGoals().size()==0) {
                    System.out.println("proof.openGoals.size=" + 
                            info.getProof().openGoals().size());              
                    System.exit(0);
                }
                mediator.startAutoMode();
            }
        }
    }
    
    class MainTaskListener implements ProverTaskListener { // XXX
        public void taskStarted(String message, int size) {
            final MainStatusLine sl = getStatusLine();
            sl.reset();
            if (size > 0) {
                sl.setProgressPanelVisible(true);
                getProgressMonitor().setMaximum(size);
            }
            sl.setStatusText(message);
        }
        
        public void taskProgress(int position) {
            getProgressMonitor().setProgress(position);
        }
        
        public void taskFinished(TaskFinishedInfo info) {
            final MainStatusLine sl = getStatusLine();
            if (info.getSource() instanceof ApplyStrategy) {
        	sl.reset();
                displayResults(info.getTime(), 
                	       info.getAppliedRules(), 
                	       info.getClosedGoals());                
            } else if (info.getSource() instanceof ProblemLoader) {
                if (!"".equals(info.getResult())) {
                    final KeYExceptionHandler exceptionHandler = 
                        ((ProblemLoader)info.getSource()).getExceptionHandler();
                            new ExceptionDialog(Main.this,     
                                    exceptionHandler.getExceptions());
                            exceptionHandler.clear();
                } else {
                    sl.reset();                    
                    mediator.getNotationInfo().refresh(mediator.getServices());
                }
            } else {
        	sl.reset();
            }
        }
    }
    
    public static void evaluateOptions(String[] opt) {
	int index = 0;
	ProofSettings.DEFAULT_SETTINGS.setProfile(new JavaProfile());
	while (opt.length > index) {	    
	    if ((new File(opt[index])).exists()) {
		fileNameOnStartUp=opt[index];
	    } else {
		opt[index] = opt[index].toUpperCase();		
		if (opt[index].equals("NO_DEBUG")) {
		    de.uka.ilkd.key.util.Debug.ENABLE_DEBUG = false;
		} else if (opt[index].equals("DEBUG")) {
		    de.uka.ilkd.key.util.Debug.ENABLE_DEBUG = true;
		} else if (opt[index].equals("NO_ASSERTION")) {
		    de.uka.ilkd.key.util.Debug.ENABLE_ASSERTION = false;
		} else if (opt[index].equals("ASSERTION")) {
		    de.uka.ilkd.key.util.Debug.ENABLE_ASSERTION = true;
		} else if (opt[index].equals("NO_JMLSPECS")) {
		    GeneralSettings.disableSpecs = true;
		} else if (opt[index].equals("AUTO")) {
		    batchMode = true;
                    visible = false;
		} else if (opt[index].equals("TIMEOUT")) {
                    long timeout = -1;
                    try {
                        timeout = Long.parseLong(opt[index + 1]);
                    } catch (NumberFormatException nfe) {
                        System.out.println("Illegal timeout (must be a number >=-1).");
                        System.exit(-1);
                    }
                    if (timeout < -1) {
                        System.out.println("Illegal timeout (must be a number >=-1).");
                        System.exit(-1);                        
                    }
                    index++;                   
                    ProofSettings.DEFAULT_SETTINGS.getStrategySettings().setTimeout(timeout);
		} else if (opt[index].equals("PRINT_STATISTICS")) {                     
		    if ( !( opt.length > index + 1 ) ) printUsageAndExit ();
		    statisticsFile = opt[++index];
		} else if(opt[index].equals("EXAMPLES")) {
		    if ( !( opt.length > index + 1 ) ) printUsageAndExit ();
		    examplesDir = opt[++index];
		} else {
		    printUsageAndExit ();
		}		
	    }
	    index++;
	}	
	if (Debug.ENABLE_DEBUG) {
	    System.out.println("Running in debug mode ...");
	} else {
	    System.out.println("Running in normal mode ...");
	}
	if (Debug.ENABLE_ASSERTION) {
	    System.out.println("Using assertions ...");	   
	} else {
	    System.out.println("Not using assertions ...");	   
	}
    }

    private static void printUsageAndExit() {
        System.out.println("File not found or unrecognized option.\n");
        System.out.println("Possible parameters are (* = default): ");
        System.out.println("  no_debug        : disables debug mode (*)");
        System.out.println("  debug           : enables debug mode");
        System.out.println("  no_assertion    : disables assertions");
        System.out.println("  assertion       : enables assertions (*)");
        System.out.println("  no_jmlspecs     : disables parsing JML specifications");
        System.out.println("  auto	      : start prove procedure after initialisation");
        System.out.println("  print_statistics <filename>" );
        System.out.println("                  : in auto mode, output nr. of rule applications and time spent");
        System.out.println("  timeout <time in ms>");
        System.out.println("                  : set maximal time for rule " +
                            "application in ms (-1 disables timeout)");
        System.out.println("  <filename>      : loads a .key file");
        System.exit(-1);
    }
    
    
    /** Glass pane that only delivers events for the status line (i.e. the abort button)
     * 
     * This has been partly taken from the GlassPaneDemo of the Java Tutorial 
     */
    private static class BlockingGlassPane extends JComponent {
        GlassPaneListener listener;
        
        public BlockingGlassPane(Container contentPane) {
            setCursor(new Cursor(Cursor.WAIT_CURSOR));
            
            listener = new GlassPaneListener(this, contentPane);
            addMouseListener(listener);
            addMouseMotionListener(listener);
        }
    }
    
    /**
     * Mouse listener for the glass pane that only delivers events for the status line (i.e. the
     * abort button)
     * 
     * This has been partly taken from the GlassPaneDemo of the Java Tutorial
     */
    private static class GlassPaneListener extends MouseInputAdapter {
        Component currentComponent = null;
        Component glassPane;
        Container contentPane;
        
        public GlassPaneListener ( Component glassPane,
                Container contentPane ) {
            this.glassPane     = glassPane;
            this.contentPane   = contentPane;
        }
        
        public void mouseMoved(MouseEvent e) {
            redispatchMouseEvent(e);
        }
        
        /*
         * We must forward at least the mouse drags that started with mouse presses over the check box.
         * Otherwise, when the user presses the check box then drags off, the check box isn't disarmed --
         * it keeps its dark gray background or whatever its L&F uses to indicate that the button is
         * currently being pressed.
         */
        public void mouseDragged(MouseEvent e) {
            redispatchMouseEvent(e);
        }
        
        public void mouseClicked(MouseEvent e) {
            redispatchMouseEvent(e);
        }
        
        public void mouseEntered(MouseEvent e) {
            redispatchMouseEvent(e);
        }
        
        public void mouseExited(MouseEvent e) {
            redispatchMouseEvent(e);
        }
        
        public void mousePressed(MouseEvent e) {
            redispatchMouseEvent(e);
        }
        
        public void mouseReleased(MouseEvent e) {
            redispatchMouseEvent(e);
            currentComponent = null;
        }
        
        private void redispatchMouseEvent(MouseEvent e) {
            if ( currentComponent != null ) {
                dispatchForCurrentComponent ( e );
            } else {
                int       eventID        = e.getID();
                Point     glassPanePoint = e.getPoint();
                
                Point     containerPoint =
                    SwingUtilities.convertPoint(glassPane,
                            glassPanePoint, 
                            contentPane);
                Component component      =
                    SwingUtilities.getDeepestComponentAt(contentPane,
                            containerPoint.x,
                            containerPoint.y);
                
                if ( eventID == MouseEvent.MOUSE_PRESSED &&
                        isLiveComponent ( component ) ) {
                    currentComponent = component;
                    dispatchForCurrentComponent ( e );		
                }
            }
        }
        
        private boolean isLiveComponent ( Component c ) {
            // this is not the most elegant way to identify the right
            // components, but it scales well ;-)
            while ( c != null ) {
                if ( (c instanceof JComponent) && 
                        AUTO_MODE_TEXT.equals(((JComponent)c).getToolTipText()) ) 
                    return true;
                c = c.getParent ();
            }
            return false;
        }
        
        private void dispatchForCurrentComponent ( MouseEvent e ) {
            Point glassPanePoint = e.getPoint();
            Point componentPoint =
                SwingUtilities.convertPoint( glassPane,
                        glassPanePoint, 
                        currentComponent );
            currentComponent.dispatchEvent(new MouseEvent(currentComponent,
                    e.getID(),
                    e.getWhen(),
                    e.getModifiers(),
                    componentPoint.x,
                    componentPoint.y,
                    e.getClickCount(),
                    e.isPopupTrigger()));
        }
    }
    
    
    /**
     * This action undoes the last rule application on the currently selected
     * branch (if not closed).
     *
     * The action is enabled if a goal is selected. 
     */
    private final class UndoLastStep extends AbstractAction {

	private boolean longName = false;
	
	/**
	 * creates an undo action
	 * @param longName a boolean true iff the long name should be shown (e.g. in MenuItems)
	 */
        public UndoLastStep(boolean longName) {            
            this.longName = longName;
            init();
            setBackMode();
        }

        /** 
         * Registers the action at some listeners to update its status
         * in a correct fashion. This method has to be invoked after the
         * Main class has been initialised with the KeYMediator.
         */
        public void init() {
            final KeYSelectionListener selListener = new KeYSelectionListener() {

                public void selectedNodeChanged(KeYSelectionEvent e) {
                    final Proof proof = mediator.getSelectedProof();
                    if (proof == null) {
                        // no proof loaded
                        setEnabled(false);
                    } else {
                        final Goal selGoal = mediator.getSelectedGoal();
                        final Node selNode = mediator.getSelectedNode();

                        if (selGoal == null && selNode == null) {
                            setBackMode();
                            setEnabled(false);
                        } else if (selGoal != null) {
                            /* we undo the last rule application, if
                             * the goal refers not to the proof's root */
                            setBackMode();
                            setEnabled(selNode != proof.root());
                        } else {/* pruning instead of goal back */
                            // pruning a tree only if the selected node has children
                            // and sub tree is not closed
                            pruneMode();
                            setEnabled(!(selNode.leaf() || selNode.isClosed()));
                        }
                    }
                }
                
                public void selectedProofChanged(KeYSelectionEvent e) {
                    selectedNodeChanged(e);
                }                
            };
            
            mediator.addKeYSelectionListener(selListener);
            
            mediator.addAutoModeListener(new AutoModeListener() {
                public void autoModeStarted(ProofEvent e) {
                    mediator.removeKeYSelectionListener(selListener);
                    setEnabled(false);
                }

                public void autoModeStopped(ProofEvent e) {
                    mediator.addKeYSelectionListener(selListener);
                    selListener.selectedNodeChanged(null);
                }                
            });
            selListener.selectedNodeChanged(new KeYSelectionEvent(mediator.getSelectionModel()));
        }
        
        private void setBackMode() {
            String appliedRule = "";

            if (longName && mediator != null) {
        	final Node nd = mediator.getSelectedNode();
            
        	if (nd != null && nd.parent() != null 
        		&&  nd.parent().getAppliedRuleApp() != null) {
        	    appliedRule = 
        		" (" + nd.parent().getAppliedRuleApp().rule().displayName() + ")";
        	}
            }
            putValue(NAME, "Goal Back" + appliedRule );
            
            putValue(SMALL_ICON, 
                    IconFactory.goalBackLogo(TOOLBAR_ICON_SIZE));
            putValue(SHORT_DESCRIPTION, "Undo the last rule application.");
            putValue(ACCELERATOR_KEY, KeyStroke.getKeyStroke(KeyEvent.VK_Z,
        	    Toolkit.getDefaultToolkit().getMenuShortcutKeyMask()));
        }

        private void pruneMode() {
            putValue(NAME, "Prune Proof");
            putValue(SMALL_ICON, IconFactory.goalBackLogo(TOOLBAR_ICON_SIZE));
            putValue(SHORT_DESCRIPTION, 
                    "Prune the tree below the selected node.");
            putValue(ACCELERATOR_KEY, KeyStroke.getKeyStroke(KeyEvent.VK_Z,
        	    Toolkit.getDefaultToolkit().getMenuShortcutKeyMask()));

        }
        
        public void actionPerformed(ActionEvent e) {            
            final Goal selGoal = mediator.getSelectedGoal();
            if (selGoal != null) {
                mediator.setBack(selGoal);                
            } else {
                mediator.setBack(mediator.getSelectedNode());
            }
        }        
    }
    
    
    private final class DPEnableControl implements KeYSelectionListener{

	private void enable(boolean b){
	    smtComponent.setEnabled(b);
	}

        public void selectedProofChanged(KeYSelectionEvent e) {
            
	    if(e.getSource().getSelectedProof() != null){
              	  enable(!e.getSource().getSelectedProof().closed());
	       }else{
		   enable(false);
	       }
    	
        }
        
        public void selectedNodeChanged(KeYSelectionEvent e) {
            selectedProofChanged(e);
    	
        }
	
    }
    
    
    /**
     * This action is responsible for the invocation of an SMT solver
     * For example the toolbar button is paramtrized with an instance of this action
     */
    private final class SMTInvokeAction extends AbstractAction {
	SolverTypeCollection solverUnion;
	
	public SMTInvokeAction(SolverTypeCollection solverUnion) {
	    this.solverUnion = solverUnion;
	    if (solverUnion != SolverTypeCollection.EMPTY_COLLECTION) {
		putValue(SHORT_DESCRIPTION, "Invokes " + solverUnion.toString());
	    } 
	}
	
	public boolean isEnabled() {
	    boolean b = super.isEnabled() && solverUnion != SolverTypeCollection.EMPTY_COLLECTION && 
 	      mediator != null && mediator.getSelectedProof() != null && !mediator.getSelectedProof().closed();
	    return b;
	}
	  
	public void actionPerformed(ActionEvent e) {
	    if (!mediator.ensureProofLoaded() || solverUnion ==SolverTypeCollection.EMPTY_COLLECTION){
		return;
	    }
	    final Proof proof = mediator.getProof();
	  
	    Thread thread = new Thread(new Runnable() {	        
	        @Override
	        public void run() {
	        
	            SMTSettings settings = ProofSettings.DEFAULT_SETTINGS.getSMTSettings();
	            SolverLauncher launcher = new SolverLauncher(settings);
	            launcher.addListener(new SolverListener());
	            launcher.launch(solverUnion.getTypes(),
			            SMTProblem.createSMTProblems(proof),
			            proof.getServices());
	  
	        }
	    });
	    thread.start();
	    
	
	    

	}
	
	public String toString(){
	    return solverUnion.toString();
	}

	@Override
	public boolean equals(Object obj) {
	    if(!(obj instanceof SMTInvokeAction)){
		return false;
	    }
	    
	    return this.solverUnion.equals(((SMTInvokeAction)obj).solverUnion);
	}
    }
    
    
    private final class AbandonTask extends AbstractAction  {
	public AbandonTask() {
	    putValue(NAME, "Abandon");
	    putValue(ACCELERATOR_KEY, KeyStroke.
		    getKeyStroke(KeyEvent.VK_W, 
			    Toolkit.getDefaultToolkit().getMenuShortcutKeyMask()));
	    
            mediator.enableWhenProof(this);
	}
			      
	public void actionPerformed(ActionEvent e) {
	    closeTask();
	}

    }    
    
  
    private final class AutoModeAction extends AbstractAction {
        final Icon startLogo = 
            IconFactory.autoModeStartLogo ( TOOLBAR_ICON_SIZE );
        final Icon stopLogo = 
            IconFactory.autoModeStopLogo ( TOOLBAR_ICON_SIZE );
        
        private Proof associatedProof;
        
        private final ProofTreeListener ptl = new ProofTreeAdapter() {
            
            public void proofStructureChanged(ProofTreeEvent e) {
                if (e.getSource() == associatedProof) {
                    enable();
                }
            }
            
            public void proofClosed(ProofTreeEvent e) {
                if (e.getSource() == associatedProof) {
                    enable();
                }
            }
	    
	    public void proofGoalsAdded(ProofTreeEvent e) {
	        Proof p = e.getSource();
		ImmutableList<Goal> newGoals = e.getGoals();
		// Check for a closed goal ...
		if ((newGoals.size() == 0)&&(!p.closed())){
		    // No new goals have been generated ...
                    setStatusLine("1 goal closed, "+
		        p.openGoals().size()+" remaining");
		}
	    }
        };
        
        public void enable() {
            setEnabled(associatedProof != null && !associatedProof.closed());            
        }
        
        private String getStartCommand() {
            if (associatedProof != null && !associatedProof.root().leaf()) {
        	return "Continue";
            } else {
        	return "Start";
            }
        }
        
        public AutoModeAction() {            
            associatedProof = mediator.getProof();        
            putValue("hideActionText", Boolean.TRUE);
            putValue(Action.NAME, getStartCommand());
            putValue(Action.SHORT_DESCRIPTION, AUTO_MODE_TEXT);
            putValue(Action.SMALL_ICON, startLogo);
            putValue(Action.ACCELERATOR_KEY, KeyStroke.getKeyStroke(KeyEvent.VK_A,
        	    Toolkit.getDefaultToolkit().getMenuShortcutKeyMask()));
            
            enable();
            
            if (associatedProof != null && !associatedProof.containsProofTreeListener(ptl)) {
                associatedProof.addProofTreeListener(ptl);                
            }
            
            
            mediator.addKeYSelectionListener(new KeYSelectionListener() {
                /** focused node has changed */
                public void selectedNodeChanged(KeYSelectionEvent e) {}
                
                /**
                 * the selected proof has changed. Enable or disable action depending whether a proof is
                 * available or not
                 */ 
                public void selectedProofChanged(KeYSelectionEvent e) {
                    if (associatedProof != null) {
                        associatedProof.removeProofTreeListener(ptl);
                    }
                    
                    associatedProof = e.getSource().getSelectedProof();                     
                    enable();                       
                    
                    if (associatedProof != null) {
                        associatedProof.addProofTreeListener(ptl);
                    }
                }
            });
            
            mediator.addAutoModeListener(new AutoModeListener() {
                
                /** 
                 * invoked if automatic execution has started
                 */
                public void autoModeStarted(ProofEvent e) {                        
                    if (associatedProof != null) {
                        associatedProof.removeProofTreeListener(ptl);                        
                    }
                    putValue(Action.NAME, "Stop");
                    putValue(Action.SMALL_ICON, stopLogo);
                }
                
                /**
                 * invoked if automatic execution has stopped
                 */
                public void autoModeStopped(ProofEvent e) {
                    if (associatedProof != null && 
                            associatedProof == e.getSource() && 
                            !associatedProof.containsProofTreeListener(ptl) ) {
                        associatedProof.addProofTreeListener(ptl);
                    }
                    putValue(Action.NAME, getStartCommand());
                    putValue(Action.SMALL_ICON, startLogo);
                }
                
            });
            
        }
        
        public void actionPerformed(ActionEvent e) {
            // Unfortunately, when clicking the button twice
            // (very fast), the glasspane won't be quick
            // enough to catch the second event. Therefore
            // we make a second check (which is a %%%HACK)
            if (!frozen)
                mediator().startAutoMode();
            else {
        	mediator().interrupted(e);
                mediator().stopAutoMode();
            }
        }
        
    }
    
    public void loadCommandLineFile() {
        if (fileNameOnStartUp != null) {
            loadProblem(new File(fileNameOnStartUp));
        } else if(examplesDir != null) {
            openExampleAction.actionPerformed(null);
        }
    }
    
    public static void main(String[] args) {
        System.out.println("\nKeY Version " + VERSION);
	System.out.println(COPYRIGHT+"\nKeY is protected by the " +
	      	           "GNU General Public License\n");
        
        // does no harm on non macs
        System.setProperty("apple.laf.useScreenMenuBar","true"); 
 	
        Main.evaluateOptions(args);        
 	Main key = getInstance(visible);   
 	key.loadCommandLineFile();
    }
    
    /**
     * informs the NotificationManager about an event
     * 
     * @param event
     *            the NotificationEvent
     */
    public void notify(NotificationEvent event) {
        if (notificationManager != null) {
            notificationManager.notify(event);
        }
    }
    

    public static boolean hasInstance() {
        return instance != null;
    }   
    
    
    public static void setVisibleMode(boolean visible) {
	Main.visible = visible;
    }    
}<|MERGE_RESOLUTION|>--- conflicted
+++ resolved
@@ -49,15 +49,15 @@
 import de.uka.ilkd.key.proof.*;
 import de.uka.ilkd.key.proof.init.JavaProfile;
 import de.uka.ilkd.key.proof.mgt.TaskTreeNode;
-<<<<<<< HEAD
+
 import de.uka.ilkd.key.smt.SMTProblem;
 import de.uka.ilkd.key.smt.SolverException;
 import de.uka.ilkd.key.smt.SolverLauncher;
 import de.uka.ilkd.key.smt.SolverTypeCollection;
-=======
+
 import de.uka.ilkd.key.rule.OneStepSimplifier;
-import de.uka.ilkd.key.smt.SMTRule;
->>>>>>> b8d98c2e
+
+
 import de.uka.ilkd.key.util.Debug;
 import de.uka.ilkd.key.util.KeYExceptionHandler;
 import de.uka.ilkd.key.util.KeYResourceManager;
@@ -1041,6 +1041,7 @@
         proofView.removeAll();
 	proofView.add(guiProofTree);
     }
+    
     
     
     
