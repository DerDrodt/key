// This file is part of KeY - Integrated Deductive Software Design
// Copyright (C) 2001-2009 Universitaet Karlsruhe, Germany
//                         Universitaet Koblenz-Landau, Germany
//                         Chalmers University of Technology, Sweden
//
// The KeY system is protected by the GNU General Public License. 
// See LICENSE.TXT for details.
// This file is part of KeY - Integrated Deductive Software Design
// Copyright (C) 2001-2005 Universitaet Karlsruhe, Germany
// Universitaet Koblenz-Landau, Germany
// Chalmers University of Technology, Sweden
//
// The KeY system is protected by the GNU General Public License.
// See LICENSE.TXT for details.
//
//

package de.uka.ilkd.key.gui;

import java.awt.*;
import java.awt.event.*;
import java.io.*;
import java.net.URL;
import java.util.ArrayList;
import java.util.HashMap;
import java.util.Iterator;
import java.util.Map;
import java.util.Vector;

import javax.swing.*;
import javax.swing.border.TitledBorder;
import javax.swing.event.*;
import javax.swing.text.JTextComponent;

import org.apache.log4j.Logger;

import de.uka.ilkd.key.gui.assistant.ProofAssistant;
import de.uka.ilkd.key.gui.assistant.ProofAssistantAI;
import de.uka.ilkd.key.gui.assistant.ProofAssistantController;
import de.uka.ilkd.key.gui.configuration.*;
import de.uka.ilkd.key.gui.nodeviews.NonGoalInfoView;
import de.uka.ilkd.key.gui.nodeviews.SequentView;
import de.uka.ilkd.key.gui.notification.NotificationManager;
import de.uka.ilkd.key.gui.notification.events.ExitKeYEvent;
import de.uka.ilkd.key.gui.notification.events.GeneralFailureEvent;
import de.uka.ilkd.key.gui.notification.events.GeneralInformationEvent;
import de.uka.ilkd.key.gui.notification.events.NotificationEvent;
import de.uka.ilkd.key.gui.prooftree.ProofTreeView;
import de.uka.ilkd.key.java.NonTerminalProgramElement;
import de.uka.ilkd.key.java.ProgramElement;
import de.uka.ilkd.key.java.Statement;
import de.uka.ilkd.key.java.StatementBlock;
import de.uka.ilkd.key.jmltest.JMLTestFileCreator;
import de.uka.ilkd.key.logic.Sequent;
import de.uka.ilkd.key.logic.Term;
import de.uka.ilkd.key.pp.*;
import de.uka.ilkd.key.proof.*;
//import de.uka.ilkd.key.proof.decproc.DecisionProcedureSmtAuflia;
import de.uka.ilkd.key.proof.init.*;
import de.uka.ilkd.key.proof.mgt.BasicTask;
import de.uka.ilkd.key.proof.mgt.NonInterferenceCheck;
import de.uka.ilkd.key.proof.mgt.TaskTreeNode;
import de.uka.ilkd.key.proof.reuse.ReusePoint;
import de.uka.ilkd.key.smt.DecProcRunner;
import de.uka.ilkd.key.smt.SMTRule;
import de.uka.ilkd.key.unittest.ModelGenerator;
import de.uka.ilkd.key.unittest.UnitTestBuilder;
import de.uka.ilkd.key.util.Debug;
import de.uka.ilkd.key.util.KeYExceptionHandler;
import de.uka.ilkd.key.util.KeYResourceManager;
import de.uka.ilkd.key.util.ProgressMonitor;


public class Main extends JFrame implements IMain {

    public static final String INTERNAL_VERSION = 
	KeYResourceManager.getManager().getSHA1();

    private static final String VERSION = 
	KeYResourceManager.getManager().getVersion() + 
	" (internal: "+INTERNAL_VERSION+")";

    private static final String COPYRIGHT="(C) Copyright 2001-2009 "
        +"Universit\u00e4t Karlsruhe, Universit\u00e4t Koblenz-Landau, "
        +"and Chalmers University of Technology";
    
    /**
     * The maximum number of recent files displayed.
     */
    private static final int MAX_RECENT_FILES = 8;
    
    /** size of the tool bar icons */
    private static final int TOOLBAR_ICON_SIZE = 15;
    
    /** Name of the config file controlling logging with log4j */
    private static final String LOGGER_CONFIGURATION = PathConfig.KEY_CONFIG_DIR + File.separator + "logger.props";
    
    static {
        // @xxx preliminary: better store along with other settings.
        PresentationFeatures.ENABLED = true;
    }
    
    /** the tab bar at the left */
    private JTabbedPane tabbedPane;
    
    /** the toolbar */
    private JToolBar toolBar;
    
    /** the current goal view */
    private JScrollPane goalView;

    /** the current proof tree*/
    private JPanel proofView;

    /** the list of current open goals*/
    private JScrollPane openGoalsView;
    
    /** the view of a sequent */
    private SequentView sequentView;
    
    /** the KeY test generator GUI*/
    private UnitTestGeneratorGui unitKeY;
    
    /** the user constraint view */
    private UserConstraintView userConstraintView = null;
    
    /** the rule view */
    private RuleView ruleView = null;
    
    /** the strategy selection view */
    private StrategySelectionView strategySelectionView = null;
    
    /** the current user constraint */
    private ConstraintTableModel userConstraint = null;
    
    /** contains a list of all proofs */
    private JScrollPane proofListView;
    
    private TaskTree proofList;
    
    /** list of open goals of the current proof */
    private GoalList goalList;
    
    /** the mediator is stored here */
    protected KeYMediator mediator;
    
    /** the status line */
    MainStatusLine statusLine;
    
    /** the main progress monitor */
    protected ProgressMonitor progressMonitor = new MainProgressMonitor();
    
    /** listener to global proof events */
    private MainProofListener proofListener;
    
    /** listener to gui events */
    private MainGUIListener guiListener;
    private RecentFileMenu recentFiles;
    
    private boolean frozen = false;
    
    /** listener to changes of the user constraint */
    private MainConstraintTableListener constraintListener;
     
    private static KeYFileChooser fileChooser = null;
    
    private static final String PARA = 

       "<p style=\"font-family: lucida;font-size: 12pt;font-weight: bold\">";
       
    /** button for starting and stopping automatic mode */
    public static AutoModeAction autoModeAction;
    
    /** action for opening a KeY file */
    public static OpenFile openFileAction;
    
    /** action for saving a proof (attempt) */
    public static SaveFile saveFileAction;
    

    public static final String AUTO_MODE_TEXT = "Start/stop automated proof search";

    /** if true then automatically start startAutoMode after the key-file is loaded*/
    public static boolean batchMode = false;
    
    /** A push-button test generation view of KeY*/
    public static boolean testStandalone = false;
    
    /** Determines if the KeY prover is started in visible mode*/
    public static boolean visible = true;

    public static String statisticsFile = null;

    /** if true then the prover starts in 
     * a unit test generation optimized mode.
     * ATTENTION: to be deleted (Puse profiles to customize 
     * JML translation, TODO)
     * */ 

    public static boolean testMode = false;
    
    /** used to enable and initiate or to disable reuse */
    private ReuseAction reuseAction = new ReuseAction();
    private JPopupMenu reusePopup = new JPopupMenu();

    
    /** undo the last proof step on the currently selected branch */
    private UndoLastStep undoAction = new UndoLastStep();

    
    private JButton decisionProcedureButton;
    
    private JButton testButton;
    
    
    protected static String fileNameOnStartUp = null;
    
    /** are we in stand-alone mode? (or with TCC?) */
    public static boolean standalone = System.getProperty("key.together") == null;
    
    /** for locking of threads waiting for the prover to exit */
    public Object monitor = new Object();
    
    private static final String TACLET_OPTIONS_MENU_STRING = "ToolTip options ";
    
    private Action createUnitTestAction = null;
    
    
    protected static Main instance = null;
    
    /** menu for configuration of decision procedure */
    JMenu decisionProcedureOption = new JMenu("Decision Procedures");
    
    ArrayList<JRadioButtonMenuItem> ruleButton = new ArrayList<JRadioButtonMenuItem>();
    
    JSlider ruletimeout = new JSlider(1, 5*60);
    
    JLabel ruletimeoutlabel = new JLabel();
    
    private ProverTaskListener taskListener;
    
    private NotificationManager notificationManager;

    
    
    /**
     * creates prover -- private, use getInstance()
     * 
     * @param title
     *            the String containing the frame's title
     */
    protected Main(String title) {
        super(title);
        setIconImage(IconFactory.keyLogo());
        setDefaultCloseOperation(WindowConstants.DO_NOTHING_ON_CLOSE);
        configureLogger();
        proofListener = new MainProofListener();
        guiListener = new MainGUIListener();
        constraintListener = new MainConstraintTableListener();
        
        taskListener = (Main.batchMode ? (ProverTaskListener)
                new MainTaskListenerBatchMode() : 
            (ProverTaskListener) new MainTaskListener());
        
        setMediator(new KeYMediator(this));
        
        initNotification();
        initProofList();
        layoutMain();
        initGoalList();
        initGUIProofTree();
        
        SwingUtilities.updateComponentTreeUI(this);
        ToolTipManager.sharedInstance().setDismissDelay(30000);
        setSize(1000, 750);
        addWindowListener(new MainListener());
        
    }
    
    private void initNotification() {
        if (!batchMode) {
            notificationManager = new NotificationManager(mediator);
        }
    }
    
    
    /**
     * returns an instance of Main and creates one if necessary
     * <strong>Do not use</strong> this method to access the mediator as long as
     * you do not attempt create a GUI element. In particular be aware that the 
     * pattern <tt>getInstance().mediator().getProof()</tt> breaks GUI and prover 
     * separation and will not work if an alternative GUI is used (e.g. soon for 
     * the visual debugger). 
     * 
     * Further the above pattern is very fragile as the mediator may have changed 
     * the selected proof. Usually if you want to have access to a proof e.g. in
     * the strategy hand the proof object over at the creation time of the component.
     * 
     * @return the instance of Main
     */
    public static Main getInstance() {
        return getInstance(true);
    }
    
    /**
     * returns an instance of Main and creates one if necessary
     * <strong>Do not use</strong> this method to access the mediator as long as
     * you do not attempt create a GUI element. In particular be aware that the 
     * pattern <tt>getInstance(boolean).mediator().getProof()</tt> breaks GUI and prover 
     * separation and will not work if an alternative GUI is used (e.g. soon for 
     * the visual debugger). 
     * 
     * Further the above pattern is very fragile as the mediator may have changed 
     * the selected proof. Usually if you want to have access to a proof e.g. in
     * the strategy hand the proof object over at the creation time of the component.
     * 
     * @param visible a boolean indicating if Main shall be made visible
     * @return the instance of Main
     */
    public static Main getInstance(final boolean visible) {
        if (instance == null) {
            instance = new Main("KeY -- Prover");
        }
        if (!instance.isVisible()) {
            if (SwingUtilities.isEventDispatchThread()) {
                instance.setVisible(visible); // XXX: enough?
            } else {
                SwingUtilities.invokeLater(new Runnable() {
                    public void run() {                            
                        if (!instance.isVisible())
                            instance.setVisible(visible);
                    }
                });
            }
        }
        return instance;
    }
    
    
    public static void setStandalone(boolean b) {
        standalone = b;
    }
    
    
    public static void configureLogger() {
        if ((new File(LOGGER_CONFIGURATION)).exists())
            org.apache.log4j.PropertyConfigurator.configureAndWatch(LOGGER_CONFIGURATION, 1500);
        else {
            org.apache.log4j.BasicConfigurator.configure();
            Logger.getRootLogger().setLevel(org.apache.log4j.Level.ERROR);            
        }
    }
    
    public String getInternalVersion() {
        return INTERNAL_VERSION;
    }
    
    public void updateUI() {
        if (goalView != null)
            goalView.updateUI();
        if (proofView != null)
            proofView.updateUI();
        if (openGoalsView != null)
            openGoalsView.updateUI();
        if (userConstraintView != null)
            userConstraintView.updateUI();
        if (ruleView != null)
            ruleView.updateUI();
        if (proofListView != null)
            proofListView.updateUI();
    }
    
    /**
     * sets the mediator to corresspond with other gui elements
     * 
     * @param m
     *            the KeYMediator
     */
    private void setMediator(KeYMediator m) {
        if (mediator != null)
            unregister();
        mediator = m;
        mediator.setSimplifier(ProofSettings.DEFAULT_SETTINGS
                .getSimultaneousUpdateSimplifierSettings().getSimplifier());
        
        // The following needs to be called before the SequentView
        // is created.
        Config.DEFAULT.setDefaultFonts();
        sequentView = new SequentView(mediator);
        register();
    }
    
    /** register several listeners */
    private void register() {
        mediator.addKeYSelectionListener(proofListener);
        mediator.addAutoModeListener(proofListener);
        mediator.addGUIListener(guiListener);
    }
    
    /** unregister several listeners */
    private void unregister() {
        mediator.removeKeYSelectionListener(proofListener);
        mediator.removeAutoModeListener(proofListener);
        mediator.removeGUIListener(guiListener);
    }
    
    /**
     * return the mediator
     * 
     * @return the mediator
     */
    public KeYMediator mediator() {
        return instance.mediator;
    }
    
    public void setVisible(boolean v){
        super.setVisible(v && visible);
    }
    
    /** paints empty view */
    private void paintEmptyViewComponent(JComponent pane, String name) { 	
	pane.setBorder(new TitledBorder(name));
	pane.setBackground(Color.white);
	if (pane instanceof JScrollPane) {
	    ((JScrollPane) pane).getViewport().setBackground(Color.white);
        }
	pane.setMinimumSize(new java.awt.Dimension(150,0));
    }
    
    /** adds a new tab */
    public void addTab(String tabname, JComponent view, String description) {
	tabbedPane.addTab(tabname, null, view, description);
    }
    
    /** sets the tool bar */
    private void setToolBar(JToolBar bar) {
        toolBar = bar;
        toolBar.setFloatable(true);
        toolBar.setRollover(true);
    }
    
    /** lays out the main frame */
    protected void layoutMain() {
        // set overall layout manager
        getContentPane().setLayout(new BorderLayout());
        
        // create empty components first
        setJMenuBar(new JMenuBar());
        setToolBar(new JToolBar("Proof Control"));
        
        autoModeAction = new AutoModeAction();
        openFileAction = new OpenFile();
        saveFileAction = new SaveFile();
        createUnitTestAction = new CreateUnitTestAction();

	// ============================================================
	// ==================  create empty views =====================
	// ============================================================
	
	goalView = new JScrollPane();	
	paintEmptyViewComponent(goalView, "Current Goal");	

	proofView = new JPanel();
        proofView.setLayout(new BorderLayout(0,0));
       
	paintEmptyViewComponent(proofView, "Proof");

	openGoalsView = new JScrollPane();
	paintEmptyViewComponent(openGoalsView, "Open Goals");

	userConstraintView = new UserConstraintView ();
	if ( mediator != null ) {
	    userConstraintView.setMediator(mediator);
	}

	strategySelectionView = new StrategySelectionView();
	if ( mediator != null ) {
	    strategySelectionView.setMediator(mediator);
	}

	ruleView = new RuleView ();
	if ( mediator != null ) {
	    ruleView.setMediator(mediator);
	}

	// MENU BAR
	// ============================================================
	// ==================  create menu bar entries ================
	// ============================================================
	createMenuBarEntries();

	// TOOL BAR SECTION 
	// ============================================================
	// ==================== create tool bar entries ===============
	// ============================================================

	toolBar.add(createAutoModeButton());
        toolBar.addSeparator();                        
        toolBar.addSeparator();
        toolBar.addSeparator();
        toolBar.add(createDecisionProcedureButton());
        toolBar.addSeparator();
        
        final JButton goalBackButton = new JButton();
        undoAction.init();
        goalBackButton.setAction(undoAction);
        
        toolBar.add(goalBackButton);
        toolBar.addSeparator();
               
        final JButton reuseButton = new JButton();
        reuseButton.setEnabled(false);
        reuseButton.setToolTipText("Start proof reuse (when template available)");
        JMenuItem singleStepReuse = new JCheckBoxMenuItem("Single step");
        singleStepReuse.setSelected(false);
        singleStepReuse.addActionListener(new ActionListener() {
            public void actionPerformed(ActionEvent e) {
                mediator.setContinuousReuse(
                        !((JCheckBoxMenuItem)e.getSource()).isSelected());
            }
        });
        reusePopup.add(singleStepReuse);
        reuseButton.addMouseListener(new MouseAdapter() {
            public void mousePressed(MouseEvent e) {
                if (e.isPopupTrigger()) {
                    reusePopup.show(e.getComponent(), e.getX(), e.getY());
                }
            }
        });
        reuseButton.setAction(reuseAction);

        toolBar.add(reuseButton);
        
        if (mediator.getProfile() instanceof JavaTestGenerationProfile) {
            toolBar.addSeparator();
            toolBar.add(createUnitTestButton());
        }

        toolBar.addSeparator();
        
        JToolBar fileOperations = new JToolBar("File Operations");
        fileOperations.add(createOpenFile());
        fileOperations.add(createOpenMostRecentFile());
        fileOperations.add(createSaveFile());
        
        goalView.getInputMap(JComponent.WHEN_IN_FOCUSED_WINDOW ).put(
                KeyStroke.getKeyStroke(KeyEvent.VK_R, ActionEvent.CTRL_MASK),
        "show_reuse_state");
        goalView.getActionMap().put("show_reuse_state", new AbstractAction() {
            public void actionPerformed(ActionEvent e) {
                mediator().showReuseState();
            }
        });

        goalView.getInputMap(JComponent.WHEN_IN_FOCUSED_WINDOW ).put(
                KeyStroke.getKeyStroke(KeyEvent.VK_SPACE, ActionEvent.ALT_MASK),
        "show_reuse_cntd");
        goalView.getActionMap().put("show_reuse_cntd", new AbstractAction() {
            public void actionPerformed(ActionEvent e) {
                mediator().showPreImage();
            }
        });
        
        goalView.getInputMap(JComponent.WHEN_IN_FOCUSED_WINDOW ).put(
                KeyStroke.getKeyStroke(KeyEvent.VK_C, ActionEvent.CTRL_MASK), 
        "copy");
        goalView.getActionMap().put("copy", new AbstractAction() {
            public void actionPerformed(ActionEvent e) {
                copyHighlightToClipboard(sequentView);
            }
        });
        
        JPanel toolBarPanel = new JPanel();
        toolBarPanel.setLayout(new FlowLayout(FlowLayout.LEADING));
        toolBarPanel.add(toolBar);
        toolBarPanel.add(fileOperations);
        
        getContentPane().add(clipBoardTextArea, BorderLayout.PAGE_START);
        getContentPane().add(toolBarPanel, BorderLayout.PAGE_START);
        
        // ============================================================
        // ==================== create tabbed pane ====================
        // ============================================================
        
        tabbedPane = new JTabbedPane();
        
        addTab("Proof", proofView, "The current state of the " + "proof as tree");
        
        addTab("Goals", openGoalsView, "The currently open goals");
        
        tabbedPane.addTab("User Constraint", null, userConstraintView,
        "Currently chosen metavariable instantiations");
        
        tabbedPane.addTab("Proof Search Strategy", null, strategySelectionView,
        "Select strategy for automated proof search");
        
        tabbedPane.addTab("Rules", null, new JScrollPane(ruleView), "All available rules");
        tabbedPane.setSelectedIndex(0);
        tabbedPane.setPreferredSize(new java.awt.Dimension(250, 440));
        tabbedPane.getInputMap(JComponent.WHEN_ANCESTOR_OF_FOCUSED_COMPONENT).getParent().remove(KeyStroke.getKeyStroke(KeyEvent.VK_UP, ActionEvent.CTRL_MASK));
        tabbedPane.getInputMap(JComponent.WHEN_FOCUSED).getParent().remove(KeyStroke.getKeyStroke(KeyEvent.VK_DOWN, ActionEvent.CTRL_MASK));
        
        proofListView.setPreferredSize(new java.awt.Dimension(250, 100));
        paintEmptyViewComponent(proofListView, "Tasks");
        
        JSplitPane leftPane = new JSplitPane(JSplitPane.VERTICAL_SPLIT, proofListView, tabbedPane) {
            public void setUI(javax.swing.plaf.SplitPaneUI ui) {
                try {
                    super.setUI(ui);
                } catch (NullPointerException e) {
                    Debug.out("Exception thrown by class Main at setUI");
                }
            }
        }; // work around bug in
        // com.togethersoft.util.ui.plaf.metal.OIMetalSplitPaneUI
        
        leftPane.setOneTouchExpandable(true);
        
        JSplitPane splitPane = new JSplitPane(JSplitPane.HORIZONTAL_SPLIT, leftPane, goalView) {
            public void setUI(javax.swing.plaf.SplitPaneUI ui) {
                try {
                    super.setUI(ui);
                } catch (NullPointerException e) {
                    Debug.out("Exception thrown by class Main at setUI");
                }
            }
        }; // work around bug in
        // com.togethersoft.util.ui.plaf.metal.OIMetalSplitPaneUI
        splitPane.setResizeWeight(0); // the right pane is more important
        splitPane.setOneTouchExpandable(true);
        getContentPane().add(splitPane, BorderLayout.CENTER);
        
        statusLine = new MainStatusLine("<html>" + PARA + COPYRIGHT + PARA
                + "KeY is free software and comes with ABSOLUTELY NO WARRANTY."
                + " See About | License.", getFont());
        getContentPane().add(statusLine, BorderLayout.SOUTH);
        setupInternalInspection();
    }
    

    /**
     * *********************** UGLY INSPECTION CODE **********************
     */
    private void setupInternalInspection() {
 /*MULBRICH       goalView.getInputMap(JComponent.WHEN_IN_FOCUSED_WINDOW ).put(
                KeyStroke.getKeyStroke(KeyEvent.VK_U, ActionEvent.CTRL_MASK), 
        "show_inspector");
        goalView.getActionMap().put("show_inspector", new AbstractAction() {
            public void actionPerformed(ActionEvent e) {
                new ObjectInspector("Term", sequentView.getMousePosInSequent().getPosInOccurrence().subTerm()).setVisible(true);
            } });*/
        
        
        goalView.getInputMap(JComponent.WHEN_IN_FOCUSED_WINDOW ).put(
                KeyStroke.getKeyStroke(KeyEvent.VK_Z, ActionEvent.CTRL_MASK), 
        "show_tree");
        goalView.getActionMap().put("show_tree", new AbstractAction() {
            
            public void actionPerformed(ActionEvent e) {
                System.err.println(sequentView.getMousePosInSequent().
                        getPosInOccurrence().posInTerm());
                
                Term t = 
                    sequentView.getMousePosInSequent().getPosInOccurrence().subTerm();
                System.err.println("****************** "+t.op().getClass());
                System.err.println(t.hashCode());
                t.tree();
                
//              if (t instanceof ProgramTerm) {
                de.uka.ilkd.key.java.visitor.JavaASTWalker w = 
                    new de.uka.ilkd.key.java.visitor.JavaASTWalker(
                            t.javaBlock().program()) {
                    protected void walk(ProgramElement node) {
                        if (node != root()) doAction(node);
                        if (node instanceof NonTerminalProgramElement) {
                            NonTerminalProgramElement nonTerminalNode = 
                                (NonTerminalProgramElement) node;
                            for (int i = 0; 
                            i<nonTerminalNode.getChildCount(); 
                            i++) {
                                walk(nonTerminalNode.getChildAt(i));
                            }	    
                        }
                    }
                    
                    protected void doAction(ProgramElement node) {
                        if (node instanceof Statement &&
                                !(node instanceof StatementBlock))
                            System.err.println(node.getClass()+":- "+node);
                        if (node instanceof 
                                de.uka.ilkd.key.java.statement.MethodFrame)
                            System.err.println(
                                    ((de.uka.ilkd.key.java.statement.MethodFrame)node).
                                    getExecutionContext());
                    }
                };
                w.start();               
            }
        });
    }
    
    private JButton createAutoModeButton() {
        return new JButton(autoModeAction);
    }
    
    private JComponent createOpenMostRecentFile() {
        final JButton button = new JButton();
        button.setAction(new OpenMostRecentFile());
        return button;
    }
    
    private JComponent createOpenFile() {
        final JButton button = new JButton();
        button.setAction(openFileAction);
        button.setText(null);
        return button;
    }
    
    private JComponent createSaveFile() {
        final JButton button = new JButton();
        button.setAction(saveFileAction);
        button.setText(null);
        return button;
    }



    private JButton createUnitTestButton(){
        testButton = new JButton();
        testButton.setAction(new CreateUnitTestAction());

        return testButton;
    }
    
    /** creates the toolbar button invoking decision procedures like ICS, Simplify */
    private JButton createDecisionProcedureButton() {
	SMTRule r = ProofSettings.DEFAULT_SETTINGS.getDecisionProcedureSettings().getActiveRule();
	
	if (r != null) {
            String toolTipText = "Run " + r.displayName();
        
            decisionProcedureButton = new JButton();
            decisionProcedureButton.setToolTipText(toolTipText);
            decisionProcedureButton.setText(toolTipText);
        
            // select icon
            decisionProcedureButton.setIcon(IconFactory.simplifyLogo(TOOLBAR_ICON_SIZE));            
            
            decisionProcedureButton.addActionListener(new ActionListener() {
        	public void actionPerformed(ActionEvent e) {
        	    if (!mediator.ensureProofLoaded()) return;
        	    final Proof proof = mediator.getProof();
        	    new DecProcRunner(Main.this, proof, 
        		    proof.getUserConstraint().getConstraint()).run();
        	}
            });
	} else {
	    decisionProcedureButton = new JButton();
	    decisionProcedureButton.setText("no solver selected");
	    decisionProcedureButton.setToolTipText("no solver selected");
	}
        
        return decisionProcedureButton;
    }
    
    
    public ProverTaskListener getProverTaskListener() {
        return taskListener;
    }
    
    /**
     * @return the status line object
     */
    public MainStatusLine getStatusLine () {
	return statusLine;
    }
    
    private void setStandardStatusLineImmediately() {
        statusLine.reset();
    }
    
    /**
     * Make the status line display a standard message, make progress bar and abort button invisible
     */
    public void setStandardStatusLine() {
        if (SwingUtilities.isEventDispatchThread())
            setStandardStatusLineImmediately();
        else {
            Runnable lineUpdater = new Runnable() {
                public void run() {
                    setStandardStatusLineImmediately();
                }
            };
            SwingUtilities.invokeLater(lineUpdater);
        }
    }
    
    private void setStatusLineImmediately(String s) {
        statusLine.reset();
        statusLine.setStatusText(s);
        statusLine.setProgressPanelVisible(false);
<<<<<<< HEAD
        statusLine.validate();
        statusLine.paintImmediately(0, 0, statusLine.getWidth(), statusLine.getHeight());
=======
        statusLine.repaint(5);
>>>>>>> 6dc2e257
    }
    
    private void setStatusLineImmediately(String s, int totalChars) {
        statusLine.reset();
        statusLine.setStatusText(s);
        getProgressMonitor().setMaximum(totalChars);
        statusLine.setProgressPanelVisible(true);
        // statusLine.setAbortButtonEnabled(false);
<<<<<<< HEAD
        statusLine.validate();
        statusLine.paintImmediately(0, 0, statusLine.getWidth(), statusLine.getHeight());
=======
        statusLine.repaint(5);
>>>>>>> 6dc2e257
    }
    
    /**
     * Display the given message in the status line, make progress bar and abort button visible, set
     * the progress bar range to the given value, set the current progress to zero
     */
    public void setStatusLine(String s, int totalChars) {
        if (SwingUtilities.isEventDispatchThread())
            setStatusLineImmediately(s, totalChars);
        else {
            final String str = s;
            final int max = totalChars;
            Runnable lineUpdater = new Runnable() {
                public void run() {
                    setStatusLineImmediately(str, max);
                }
            };
            SwingUtilities.invokeLater(lineUpdater);
        }
    }
    
    /**
     * Display the given message in the status line, make progress bar and abort button invisible
     */
    public void setStatusLine(String s) {
        if (SwingUtilities.isEventDispatchThread())
            setStatusLineImmediately(s);
        else {
            final String str = s;
            Runnable lineUpdater = new Runnable() {
                public void run() {
                    setStatusLineImmediately(str);
                }
            };
            SwingUtilities.invokeLater(lineUpdater);
        }
    }
    
    /**
     * Get the progress monitor that will update a progress bar in a corner of the main window.
     */
    public ProgressMonitor getProgressMonitor() {
        return progressMonitor;
    }
    
    /**
     * Freeze the main window by blocking all input events, except those for the status line (i.e.
     * the abort button within the status line)
     */
    public void freezeExceptAutoModeButton() {
        if (!frozen) {
            frozen = true;
            
            Component glassPane = new BlockingGlassPane(getContentPane());
            setGlassPane(glassPane);
            glassPane.setVisible(true);
        }
    }
    
    public void unfreezeExceptAutoModeButton() {
        if (frozen) {
            getGlassPane().setVisible(false);
            frozen = false;
        }
    }
    
    /** exit */
    protected void exitMain() {
        boolean quit = false;       
        final int option = JOptionPane.showConfirmDialog
        (Main.this, "Really Quit?", "Exit", 
                JOptionPane.YES_NO_OPTION);		   	    
        if (option == JOptionPane.YES_OPTION) {
            quit = true;
        } 


        recentFiles.store(PathConfig.RECENT_FILES_STORAGE);

        if (quit) {            
            mediator.fireShutDown(new GUIEvent(this));

            if (standalone) {
                // wait some seconds; give notification sound a bit time
                try {
                    Thread.sleep(1000);
                } catch(InterruptedException ie) {
                    Debug.out("Thread has been interrupted.");
                }
                System.out.println("Have a nice day.");
                System.exit(-1);
            }
        }
        // Release threads waiting for the prover to exit
        synchronized (this.monitor) {
            this.monitor.notifyAll();
        }
    }
    
 
    /** opens selection dialog for the maximum tooltip line number */
    protected void selectMaxTooltipLines() {
        ViewSelector vselector = new ViewSelector(this);
        vselector.setVisible(true);
    }
    
    /** opens selection dialog for choices */
    protected void selectChoices() {
	new ChoiceSelector
	    (ProofSettings.DEFAULT_SETTINGS.getChoiceSettings());
    }
    
    protected void showActivatedChoices() {
        Proof currentProof = mediator.getProof();
        if (currentProof == null) {
            mediator
            .notify(new GeneralInformationEvent("No Options available.",
                    "If you wish to see Taclet Options "
                    + "for a proof you have to load one first"));
        } else {
            String message = "Active Taclet Options:\n";
            for (final String choice : currentProof.getSettings().
                    getChoiceSettings().getDefaultChoices().values()) {
                message += choice + "\n";
            }
            final JTextComponent activeOptions = new JTextArea(message);
            activeOptions.setEditable(false);
            JOptionPane.showMessageDialog(Main.this, activeOptions, "Active Taclet Options",
                    JOptionPane.INFORMATION_MESSAGE);
        }
    }
    
    protected void showTypeHierarchy() {
        Proof currentProof = mediator.getProof();
        if(currentProof == null) {
            mediator.notify(new GeneralInformationEvent("No Type Hierarchy available.",
                    "If you wish to see the types "
                    + "for a proof you have to load one first"));
        } else {
            final JDialog dialog = new JDialog(this, "Known types for this proof", true);
            dialog.setDefaultCloseOperation(WindowConstants.DISPOSE_ON_CLOSE);
            Container pane = dialog.getContentPane();
            pane.setLayout(new BorderLayout());
            {   
                JScrollPane scrollpane = new JScrollPane();
                ClassTree classTree = new ClassTree(false, false, null, null, currentProof.getServices());
                classTree.setBorder(BorderFactory.createEmptyBorder(5, 5, 5, 5));
                scrollpane.setViewportView(classTree);
                pane.add(scrollpane, BorderLayout.CENTER);
            }
            {
                JButton button = new JButton("OK");
                button.addActionListener(new ActionListener() {
                    public void actionPerformed(ActionEvent e) {
                        dialog.setVisible(false);
                        dialog.dispose();
                    }
                });
                {
                    JPanel panel = new JPanel();
                    panel.add(button);
                    pane.add(panel, BorderLayout.SOUTH);
                }
            }
            dialog.setSize(300, 400);
            dialog.setLocationRelativeTo(this);
            dialog.setVisible(true);
        }
    }

    public void showPOBrowser(){
	if(mediator.getProof() == null){
	    mediator.notify
	    (new GeneralFailureEvent("Please load a proof first"));
	}else{
	    POBrowser poBrowser 
	    	= POBrowser.showInstance(mediator.getProof().env().getInitConfig());
	    ProofOblInput po = poBrowser.getAndClearPO();
	    if(po != null) {
		ProblemInitializer pi = new ProblemInitializer(this);
		try {
		    pi.startProver(mediator.getProof().env(), po);
		} catch(ProofInputException e)  {
		    new ExceptionDialog(this, e);
		}
	    }
	}
    }

    /**
     * for debugging - opens a window with the settings from current Proof and the default settings
     */
    protected void showSettings() {
        String message;
        
        message = "Default Settings: \n" + ProofSettings.DEFAULT_SETTINGS.settingsToString()
        + "\n----------\n";
        message += "Settings[CurrentProof]:\n"
            + ((mediator.getProof() == null) ? "No proof loaded." : mediator.getProof()
                    .getSettings().settingsToString());
        
        final JTextArea settings = new JTextArea(message, 30, 80);
        settings.setEditable(false);
        settings.setLineWrap(true);
        
        JScrollPane settingsPane = new JScrollPane(settings);
        
        JOptionPane.showMessageDialog(Main.this, settingsPane, "Settings",
                JOptionPane.INFORMATION_MESSAGE);
    }
    
    /** opens configuration dialog for the simultaneous update simplifier */
    protected void configSimultaneousUpdateSimplifier() {
	SimultaneousUpdateSimplifierConfiguration config = 
	    new SimultaneousUpdateSimplifierConfiguration
	    (mediator(), 
	     ProofSettings.DEFAULT_SETTINGS.getSimultaneousUpdateSimplifierSettings());
	config.setVisible(true);
    }
    
    /**
     * opens a configuration dialog for the loaded libraries
     */
    protected void configLibraries() {
        LibrariesConfiguration config = 
            new LibrariesConfiguration
            (mediator(), 
             ProofSettings.DEFAULT_SETTINGS.getLibrariesSettings());
        config.setVisible(true);
    }
    
    protected void makePrettyView() {
        if (mediator().ensureProofLoadedSilent()) {
            if (!PresentationFeatures.ENABLED) {
                mediator().getNotationInfo().setBackToDefault();
            } else {
                PresentationFeatures.modifyNotationInfo(mediator.getNotationInfo(), mediator
                        .func_ns());
            }
            mediator().getSelectedProof().updateProof();
            userConstraintView.updateTableDisplay(); // %%% HACK
        }
        
    }
    
    public void showLicense() {
        
        URL lic = 
            KeYResourceManager.getManager().getResourceFile(Main.class,
            "LICENSE.TXT"); 
        StringBuffer sb=new StringBuffer();
        try {
            FileInputStream inp=new FileInputStream(lic.getFile());
            while (inp.available()>0) sb.append((char)inp.read());	   
        } catch (IOException ioe) {
            System.out.println("License file cannot be loaded or is missing: \n"+
                    COPYRIGHT+"\nKeY is protected by the "
                    +"GNU General Public License");
            sb=new StringBuffer(COPYRIGHT+"\nKeY is protected by the "
                    +"GNU General Public License");
        } 
        String s=sb.toString();
        JScrollPane scroll = new JScrollPane();
        JTextArea text = new JTextArea(s,20,40);
        text.setEditable(false);
        text.setCaretPosition(0);
        scroll.setViewportView(text);
        JFrame fr = new JFrame("KeY License");
        fr.getContentPane().setLayout(new BorderLayout());
        fr.getContentPane().add(scroll,BorderLayout.CENTER);
        JButton ok = new JButton("OK");
        ok.addActionListener(new ActionListener() {
            public void actionPerformed(ActionEvent e) {		   
                ((JFrame)((JButton)e.getSource())
                        .getTopLevelAncestor()).dispose();
            }});
        fr.getContentPane().add(ok, BorderLayout.SOUTH);
        fr.setSize(600,900);
        fr.getContentPane().add(scroll);
        fr.setVisible(true);
    }
    
    public void showAbout() {
        String aspects = compiledAspects();
        JOptionPane pane =new JOptionPane(
                COPYRIGHT+"\n\nWWW: http://key-project.org\n\nVersion "+
                VERSION
                + ((aspects.length()==0) ? "":
                    "\nCompiled with Aspects:\n"+aspects)
                    ,
                    JOptionPane.INFORMATION_MESSAGE, JOptionPane.DEFAULT_OPTION,
                    IconFactory.keyLogo(105,60));
        JDialog dialog = pane.createDialog(this, "The KeY Project");
        dialog.setVisible(true);
    }
    
    
    /**
     * Return a list of aspects compiled into the system, one by line. The idea is that the aspects
     * will advise this method to add themselves to the list.
     */
    public String compiledAspects() {
        return "";
    }
    
    /**
     * registers a new menuitem at the given menu
     * 
     * @param menu
     *            the JMenu where to register the new item
     * @param item
     *            the JMenuItem to register
     */
    public void registerAtMenu(JMenu menu, JMenuItem item) {
        menu.add(item);
    }
    
    /**
     * adds a separator to the given menu
     */
    public void addSeparator(JMenu menu) {
        menu.addSeparator();
    }
    
    /** the number of goals the goal list currently contains */
    public int displayedOpenGoalNumber() {
        return goalList.getModel().getSize();
    }
    
    /** starts the goal choice frame */
    protected void initGoalList() {
        goalList = new GoalList(mediator);
        goalList.setSize(goalList.getPreferredSize());
        openGoalsView.setViewportView(goalList);
    }
    
    protected void initProofList() {
        proofList = new TaskTree(mediator);
        proofListView = new JScrollPane();
    }
    
    protected void addToProofList(de.uka.ilkd.key.proof.ProofAggregate plist) {
        proofList.addProof(plist);
        // GUI
        proofList.setSize(proofList.getPreferredSize());
        proofListView.setViewportView(proofList);
    }
    
    /** starts the gui proof tree frame */
    protected void initGUIProofTree() {
	ProofTreeView guiProofTree = new ProofTreeView(mediator);
	guiProofTree.setSize(guiProofTree.getPreferredSize());
	guiProofTree.setVisible(true);
        proofView.removeAll();
	proofView.add(guiProofTree);
    }
    
    static java.awt.TextArea clipBoardTextArea = new java.awt.TextArea(
            "",10,10,java.awt.TextArea.SCROLLBARS_NONE) {
        public java.awt.Dimension getMaximumSize() {
            return new java.awt.Dimension(0,0);
        }
    };

 
    
    public static void copyHighlightToClipboard(SequentView view) {
        String s = view.getHighlightedText();
        // now CLIPBOARD
        java.awt.datatransfer.StringSelection ss = 
            new java.awt.datatransfer.StringSelection(s);
        clipBoardTextArea.getToolkit().getSystemClipboard().setContents(ss,ss);
        // now PRIMARY
        clipBoardTextArea.setText(s);
        clipBoardTextArea.selectAll();
    }
    
    protected JMenu createFileMenu() {
        JMenu fileMenu = new JMenu("File");
        fileMenu.setMnemonic(KeyEvent.VK_F);
        
        JMenuItem load = new JMenuItem();
        load.setAction(openFileAction);
        
        JMenuItem save = new JMenuItem();
        save.setAction(saveFileAction);
        
        registerAtMenu(fileMenu, load);
        registerAtMenu(fileMenu, save);
        
        JMenuItem tacletPOItem = new JMenuItem("Load Non-Axiom Lemma ...");
        tacletPOItem.addActionListener(new ActionListener() {
            public void actionPerformed(ActionEvent e) {
                if (mediator().ensureProofLoaded()) {
                    generateTacletPO();
                }
            }
        });
        registerAtMenu(fileMenu, tacletPOItem);
        
        JMenuItem exit = new JMenuItem("Exit");
        exit.setAccelerator(KeyStroke.getKeyStroke(KeyEvent.VK_Q, ActionEvent.CTRL_MASK));
        exit.addActionListener(new ActionListener() {
            public void actionPerformed(ActionEvent e) {
                exitMain();
            }
        });
        
        addSeparator(fileMenu);
        
        recentFiles = new RecentFileMenu(new ActionListener() {
            public void actionPerformed(ActionEvent e) {
                loadProblem(new File(recentFiles.getAbsolutePath((JMenuItem) e.getSource())));
            }
        }, MAX_RECENT_FILES, null);
        
        recentFiles.load(PathConfig.RECENT_FILES_STORAGE);
        
        registerAtMenu(fileMenu, recentFiles.getMenu());
        
        addSeparator(fileMenu);
        registerAtMenu(fileMenu, exit);
        return fileMenu;
    }
    
    protected JMenu createFontSizeMenuEntry() {
        final JMenu fontSize = new JMenu("Font Size");
        
        final JMenuItem smaller = new JMenuItem("Smaller");
        smaller.addActionListener(new ActionListener() {
            public void actionPerformed(ActionEvent e) {
                Config.DEFAULT.smaller();
            }
        });
        smaller.setAccelerator(KeyStroke.getKeyStroke(KeyEvent.VK_DOWN, InputEvent.CTRL_DOWN_MASK));
        
        final JMenuItem larger = new JMenuItem("Larger");
        larger.addActionListener(new ActionListener() {
            public void actionPerformed(ActionEvent e) {
                Config.DEFAULT.larger();
            }
        });
        larger.setAccelerator(KeyStroke.getKeyStroke(KeyEvent.VK_UP, InputEvent.CTRL_DOWN_MASK));
        
        Config.DEFAULT.addConfigChangeListener(new ConfigChangeListener() {
            public void configChanged(ConfigChangeEvent e) {
                smaller.setEnabled(!Config.DEFAULT.isMinimumSize());
                larger.setEnabled(!Config.DEFAULT.isMaximumSize());
            }            
        });
        
        fontSize.add(smaller);
        fontSize.add(larger);
        return fontSize;
    }
    
    protected JMenu createViewMenu() {
        JMenu view = new JMenu("View");
        view.setMnemonic(KeyEvent.VK_V);
        
        JMenuItem pretty = new JCheckBoxMenuItem("Use pretty syntax");
        pretty.setToolTipText("If ticked, infix notations are used.");
        pretty.setSelected(PresentationFeatures.ENABLED);
	pretty.addActionListener(new ActionListener() {
		public void actionPerformed(ActionEvent e) {
		    PresentationFeatures.ENABLED=((JCheckBoxMenuItem)e.getSource()).
			isSelected();
		    makePrettyView();
		}});

	
	
	registerAtMenu(view, pretty);
	addSeparator(view);
		
	registerAtMenu(view, createFontSizeMenuEntry());
	
	final JMenuItem tacletOptionsView = new JMenuItem(TACLET_OPTIONS_MENU_STRING);

	tacletOptionsView.setAccelerator(KeyStroke.getKeyStroke
			    (KeyEvent.VK_M, ActionEvent.CTRL_MASK));
	tacletOptionsView.addActionListener(new ActionListener() {
		public void actionPerformed(ActionEvent e) {
		    selectMaxTooltipLines();
		    tacletOptionsView.setText(TACLET_OPTIONS_MENU_STRING);
		    //+ "(" +
			// ProofSettings.DEFAULT_SETTINGS.getViewSettings().getMaxTooltipLines()
			// + ")");
		}});
	registerAtMenu(view, tacletOptionsView);
        
        
        return view;
    }
    
    protected JMenu createProofMenu() {
        JMenu proof = new JMenu("Proof");
        proof.setMnemonic(KeyEvent.VK_P);
        JMenuItem close = new JMenuItem("Abandon Task");
        close.setAccelerator(KeyStroke.getKeyStroke
                (KeyEvent.VK_W, ActionEvent.CTRL_MASK));
        close.addActionListener(new ActionListener() {
            public void actionPerformed(ActionEvent e) {
                closeTask();
            }});
        registerAtMenu(proof, close);	
        
        JMenuItem choiceItem = new JMenuItem("Show Active Taclet Options");
        choiceItem.addActionListener(new ActionListener() {
            public void actionPerformed(ActionEvent e) {
                showActivatedChoices();
            }});
        registerAtMenu(proof, choiceItem);
        
        JMenuItem methodContractsItem = new JMenuItem("Show Used Specifications...");
        methodContractsItem.addActionListener(new ActionListener() {
            public void actionPerformed(ActionEvent e) {
                new UsedSpecificationsDialog(
                             mediator.getServices(), 
                             mediator.getSelectedProof()
                                     .getBasicTask()
                                     .getUsedSpecs());
            }});
        registerAtMenu(proof, methodContractsItem);

        final JMenuItem statisticsInfo = new JMenuItem("Show Proof Statistics");
        
        statisticsInfo.addActionListener(new ActionListener() {
            public void actionPerformed(ActionEvent e) {                                    
                final Proof proof = mediator.getSelectedProof();
                if (mediator() != null && proof != null) {
                    
                    String stats = proof.statistics();
                    
                    int interactiveSteps = computeInteractiveSteps(proof.root());                  
                    
                    
                    stats += "Interactive Steps: " +interactiveSteps;
                    
                    JOptionPane.showMessageDialog(Main.this, 
                            stats,
                            "Proof Statistics", JOptionPane.INFORMATION_MESSAGE);
                }
            }

            private int computeInteractiveSteps(Node node) {
                int steps = 0;
                final Iterator<Node> it = node.childrenIterator();
                while (it.hasNext()) {
                  steps += computeInteractiveSteps(it.next());
                }
                
                if (node.getNodeInfo().getInteractiveRuleApplication()) {
                    steps++;
                }
                return steps;
            }
        });
        registerAtMenu(proof, statisticsInfo);
        
        final JMenuItem typeHierInfo = new JMenuItem("Show Known Types");
        typeHierInfo.addActionListener(new ActionListener() {
            public void actionPerformed(ActionEvent e) {
                showTypeHierarchy();
            }});
        registerAtMenu(proof, typeHierInfo);
        
        return proof;
    }

    protected JMenu createOptionsMenu() {
	JMenu options = new JMenu("Options");
	options.setMnemonic(KeyEvent.VK_O);
	
	// default taclet options
	JMenuItem choiceItem = new JMenuItem("Default Taclet Options...");
	choiceItem.setAccelerator(KeyStroke.getKeyStroke
			    (KeyEvent.VK_T, ActionEvent.CTRL_MASK));

	choiceItem.addActionListener(new ActionListener() {
		public void actionPerformed(ActionEvent e) {
		    selectChoices();
		}});
	registerAtMenu(options, choiceItem);	

	// update simplifier
	JMenuItem updateSimplifierItem = new JMenuItem("Update Simplifier...");
	updateSimplifierItem.setAccelerator(KeyStroke.getKeyStroke
			    (KeyEvent.VK_U, ActionEvent.CTRL_MASK));

	updateSimplifierItem.addActionListener(new ActionListener() {
		public void actionPerformed(ActionEvent e) {
		    configSimultaneousUpdateSimplifier();
		}});
	registerAtMenu(options, updateSimplifierItem);	
    
	// taclet libraries
        JMenuItem librariesItem = new JMenuItem("Taclet Libraries...");
        librariesItem.addActionListener(new ActionListener() {
            public void actionPerformed(ActionEvent e) {
                configLibraries();
            }
        });
        registerAtMenu(options, librariesItem);
        
        // decision procedures
        ButtonGroup decisionProcGroup = new ButtonGroup();
        setupDecisionProcedureGroup(decisionProcGroup);
        registerAtMenu(options, decisionProcedureOption);
                        
        // specification extraction
        JMenuItem computeSpecificationOptions = 
            ComputeSpecificationView.createOptionMenuItems();
        registerAtMenu(options, computeSpecificationOptions);
                
        // specification languages
        JMenuItem speclangItem = setupSpeclangMenu();
        registerAtMenu(options, speclangItem);
        
        addSeparator(options);
        
        // minimize interaction
        final boolean stupidMode = 
            ProofSettings.DEFAULT_SETTINGS.getGeneralSettings().stupidMode();
        final JMenuItem stupidModeOption = new
            JCheckBoxMenuItem("Minimize Interaction", stupidMode);
        mediator.setStupidMode(stupidMode);
        
        stupidModeOption.addActionListener(new ActionListener() {
            public void actionPerformed(ActionEvent e) {
                boolean b = ((JCheckBoxMenuItem) e.getSource()).isSelected();
                mediator().setStupidMode(b);
                ProofSettings.DEFAULT_SETTINGS.
                getGeneralSettings().setStupidMode(b);
            }});
        
        registerAtMenu(options, stupidModeOption);
        
	// dnd direction sensitive		
        final boolean dndDirectionSensitivity = 
            ProofSettings.DEFAULT_SETTINGS.getGeneralSettings().isDndDirectionSensitive();
        final JMenuItem dndDirectionSensitivityOption =
            new JCheckBoxMenuItem("DnD Direction Sensitive", dndDirectionSensitivity);
        dndDirectionSensitivityOption.addActionListener(new ActionListener() {
            public void actionPerformed(ActionEvent e) {
                boolean b = ((JCheckBoxMenuItem)e.getSource()).isSelected();           
                ProofSettings.DEFAULT_SETTINGS.
                getGeneralSettings().setDnDDirectionSensitivity(b);           
        }});
        
        registerAtMenu(options, dndDirectionSensitivityOption);        
        
	// sound settings
	final boolean soundNotification = 
	    ProofSettings.DEFAULT_SETTINGS.getGeneralSettings().soundNotification();
	final JMenuItem soundNotificationOption =
	    new JCheckBoxMenuItem("Sound", soundNotification);
	if (notificationManager!=null) {
            notificationManager.setDefaultNotification(soundNotification);
        }
	soundNotificationOption.addActionListener(new ActionListener() {
	    public void actionPerformed(ActionEvent e) {
	        boolean b = ((JCheckBoxMenuItem)e.getSource()).isSelected();	       
	        if (notificationManager!=null) {
                    notificationManager.setDefaultNotification(b);                
	        }
	        ProofSettings.DEFAULT_SETTINGS.
	        getGeneralSettings().setSoundNotification(b);	        
        }});
	
	registerAtMenu(options, soundNotificationOption);

	// proof assistant
	final JMenuItem assistantOption = new JCheckBoxMenuItem
	    ("Proof Assistant", 
	     ProofSettings.DEFAULT_SETTINGS.
	     getGeneralSettings().proofAssistantMode());

	final ProofAssistantController assistant = new ProofAssistantController
	    (mediator, 
	     ProofSettings.DEFAULT_SETTINGS.getGeneralSettings(),
	     new ProofAssistantAI(), new ProofAssistant());

 	// listen to the state of the assistant in order to hold the
 	// item and state consistent
	assistant.addChangeListener(new ChangeListener() {
	    public void stateChanged(ChangeEvent e) {
	        final boolean assistentEnabled = 
                    ((ProofAssistantController)e.getSource()).getState();
	        assistantOption.setSelected(assistentEnabled);
	        // setSelected does not trigger an action event so we have
	        // to make the change explicitly permanent
	        ProofSettings.DEFAULT_SETTINGS.getGeneralSettings().
	        setProofAssistantMode(assistentEnabled);
	    }
	});

	assistantOption.addActionListener(new ActionListener() {
	    public void actionPerformed(ActionEvent e) {
		ProofSettings.DEFAULT_SETTINGS.getGeneralSettings().
		    setProofAssistantMode
		    (((JCheckBoxMenuItem)e.getSource()).isSelected());
	    }});

	registerAtMenu(options, assistantOption);
	        
        return options;
    }


    private void setupDecisionProcedureGroup(ButtonGroup decisionProcGroup) {
        //add all available Rules to the ButtonGroup
	this.ruleButton = new ArrayList<JRadioButtonMenuItem>();
	DecisionProcButtonListener decisionProcButtonListener = new DecisionProcButtonListener();
	for (String s : ProofSettings.DEFAULT_SETTINGS.getDecisionProcedureSettings().getAvailableRules()) {
	    JRadioButtonMenuItem b = new JRadioButtonMenuItem();
	    b.setText(s);
	    b.setIcon(IconFactory.simplifyLogo(15));
	    b.addActionListener(decisionProcButtonListener);
	    ruleButton.add(b);
	    decisionProcedureOption.add(b);
	}
	//check only the active radio box
	for (int i = 0; i < ruleButton.size(); i++) {
	    if (i == ProofSettings.DEFAULT_SETTINGS.getDecisionProcedureSettings().getActiveRuleIndex()) {
		ruleButton.get(i).setSelected(true);
	    } else {
		ruleButton.get(i).setSelected(false);
	    }
	}
	
	decisionProcedureOption.add(new JSeparator());
	
	//add possibility for timeout setting
	this.ruletimeoutlabel.setText(
		"timeout: " + ProofSettings.DEFAULT_SETTINGS
					   .getDecisionProcedureSettings()
					   .getTimeout() + " s");
	decisionProcedureOption.add(this.ruletimeoutlabel);
	this.ruletimeout.setValue(ProofSettings.DEFAULT_SETTINGS.getDecisionProcedureSettings().getTimeout());
	this.ruletimeout.addChangeListener(decisionProcButtonListener);
	decisionProcedureOption.add(this.ruletimeout);
    }    
    
    
    private JMenuItem setupSpeclangMenu() {
        JMenu result = new JMenu("Specification Languages");       
        ButtonGroup group = new ButtonGroup();
        GeneralSettings gs 
            = ProofSettings.DEFAULT_SETTINGS.getGeneralSettings();
        
        JRadioButtonMenuItem noneButton 
            = new JRadioButtonMenuItem("None", !gs.useJML() && !gs.useOCL());
        result.add(noneButton);
        group.add(noneButton);
        noneButton.addActionListener(new ActionListener() {
            public void actionPerformed(ActionEvent e) {
                GeneralSettings gs 
                    = ProofSettings.DEFAULT_SETTINGS.getGeneralSettings();
                gs.setUseJML(false);
                gs.setUseOCL(false);
            }
        });
        
        JRadioButtonMenuItem jmlButton 
            = new JRadioButtonMenuItem("JML", gs.useJML());
        result.add(jmlButton);
        group.add(jmlButton);
        jmlButton.setIcon(IconFactory.jmlLogo(15));
        jmlButton.addActionListener(new ActionListener() {
            public void actionPerformed(ActionEvent e) {
                GeneralSettings gs 
                    = ProofSettings.DEFAULT_SETTINGS.getGeneralSettings();
                gs.setUseJML(true);
                gs.setUseOCL(false);
            }
        });
        
        JRadioButtonMenuItem oclButton 
            = new JRadioButtonMenuItem("OCL", gs.useOCL());
        result.add(oclButton);
        group.add(oclButton);
        oclButton.setIcon(IconFactory.umlLogo(15));
        oclButton.addActionListener(new ActionListener() {
            public void actionPerformed(ActionEvent e) {
                GeneralSettings gs 
                    = ProofSettings.DEFAULT_SETTINGS.getGeneralSettings();
                gs.setUseJML(false);
                gs.setUseOCL(true);
            }
        });
        
        return result;
    }
    
    public JPanel getProofView(){
        return proofView;
    }
    
    public JMenu createHelpMenu() {
        JMenu help = new JMenu("About");
        help.setMnemonic(KeyEvent.VK_A);
        JMenuItem about = new JMenuItem("About KeY");
        about.addActionListener(new ActionListener() {
            public void actionPerformed(ActionEvent e) {
                showAbout();
            }});
        help.add(about);	
        
        JMenuItem license = new JMenuItem("License");
        license.addActionListener(new ActionListener() {
            public void actionPerformed(ActionEvent e) {
                showLicense();
            }});
        help.add(license);
        return help;
    }
    
    protected JMenu createToolsMenu() {
	JMenu tools = new JMenu("Tools");
	tools.setMnemonic(KeyEvent.VK_T);
	getJMenuBar().add(tools);

	JMenuItem extractSpecification = new JMenuItem("Extract Specification");
	extractSpecification.setAccelerator(KeyStroke.getKeyStroke
			    (KeyEvent.VK_E, ActionEvent.CTRL_MASK));

	extractSpecification.addActionListener(new ActionListener() {
		public void actionPerformed(ActionEvent e) {
		    if (mediator().ensureProofLoaded()) {
			//@internal we don't want to block UI just
			//because we are about to calculate a lot of
			//things, now. Also the interactive prover
			//might want to run during the execution of
			//ComputeSpecification
			new Thread(new Runnable() {
				public void run() {
				    ComputeSpecificationView.show(mediator());
				}
			    }).start();
		    }
		}
	    });
	tools.add(extractSpecification);

	JMenuItem specificationBrowser = 
	    new JMenuItem("Proof Obligation Browser...");
	specificationBrowser.setAccelerator(KeyStroke.getKeyStroke
					    (KeyEvent.VK_B, 
					     ActionEvent.CTRL_MASK));
	specificationBrowser.addActionListener(new ActionListener() {
	    public void actionPerformed(ActionEvent e) {
    	        showPOBrowser();
    	    }});
	registerAtMenu(tools, specificationBrowser);
        
        JMenuItem nonInterference = new JMenuItem("Check Non-Interference");
        nonInterference.addActionListener(new ActionListener() {
            public void actionPerformed(ActionEvent e) {
                BasicTask[] selProofs = proofList.getAllSelectedBasicTasks();
                if (selProofs.length==2) {
                    new NonInterferenceCheck(selProofs).run();
                } else {
                    mediator().popupWarning(
                            "Please select 2 proofs", "Non-Interference Check");
                }
            }
        });
        
        tools.add(nonInterference);
        
        JMenuItem testItem = new JMenuItem();
        testItem.setAction(createUnitTestAction);
        
        tools.add(testItem);
        
     // implemented by mbender for jmltest
        final JMenuItem createWrapper = new JMenuItem("Create JML-Wrapper");
        
        createWrapper.setAccelerator(KeyStroke.getKeyStroke
                (KeyEvent.VK_J, 
                 ActionEvent.CTRL_MASK));

        createWrapper.setEnabled(mediator.getProof() != null);

        mediator.addKeYSelectionListener(new KeYSelectionListener() {
            /** focused node has changed */
            public void selectedNodeChanged(KeYSelectionEvent e) {
            }

            /**
             * the selected proof has changed. Enable or disable action
             * depending whether a proof is available or not
             */
            public void selectedProofChanged(KeYSelectionEvent e) {
                createWrapper
                        .setEnabled(e.getSource().getSelectedProof() != null);
            }
        });

        createWrapper.addActionListener(new ActionListener() {

            public void actionPerformed(ActionEvent e) {
                JMLTestFileCreator jmltfc = new JMLTestFileCreator();
                jmltfc.createWrapper();
            }
        });
        tools.add(createWrapper);
        
        return tools;
    }
    
    protected JMenu createDebugMenu() {
        JMenu debug = new JMenu("Debug");
        debug.setMnemonic(KeyEvent.VK_D);
        JMenuItem showSettings = new JMenuItem("Show settings");
        showSettings.addActionListener(new ActionListener() {
            public void actionPerformed(ActionEvent e) {
                showSettings();
            }
        });
        debug.add(showSettings);
        return debug;
    }
    
    /** creates menubar entries and adds them to menu bar */
    private void createMenuBarEntries() {
        JMenuBar menuBar = getJMenuBar();
        menuBar.add(createFileMenu());
        menuBar.add(createViewMenu());
        menuBar.add(createProofMenu());
        menuBar.add(createOptionsMenu());
        menuBar.add(createToolsMenu());
        menuBar.add(Box.createHorizontalGlue());
        menuBar.add(createHelpMenu());
        if (Debug.ENABLE_DEBUG)
            menuBar.add(createDebugMenu());
    }
    
    /**
     * returns the toolbar
     */
    public JToolBar getToolBar() {
        return toolBar;
    }
    
    /**
     * Sets the content of the current goal view. Do not use this method from outside, take method
     * {@link #updateGoalView(String, JComponent)} instead (thread safe)
     */
    private void paintGoalView(String borderTitle, JComponent goalViewPane) {
        JViewport vp = goalView.getViewport();
        if(vp!=null){
            vp.removeAll();
        }
        goalView.setViewportView(goalViewPane);
        goalView.setBorder(new TitledBorder(borderTitle));
        goalView.validate();
        validate();
    }
    
    /**
     * updates the view of the sequent being displayed in the main frame
     */
    private synchronized void updateGoalView(final String borderTitle, final JComponent goalViewPane) {
        if (SwingUtilities.isEventDispatchThread()) {
            paintGoalView(borderTitle, goalViewPane);
        } else {
            Runnable sequentUpdater = new Runnable() {
                public void run() {
                    paintGoalView(borderTitle, goalViewPane);
                }
            };
            SwingUtilities.invokeLater(sequentUpdater);
        }
    }
    
    
    /**
     * prints the content of the sequent view
     */
    public void printSequentView(Sequent sequent) {
        SequentPrintFilter filter =
            new ConstraintSequentPrintFilter ( sequent,
                    mediator ().getUserConstraint ()
                    .getConstraint () );
        final LogicPrinter printer = new LogicPrinter
        (new ProgramPrinter(null), 
                mediator().getNotationInfo(),
                mediator.getServices());
                
        sequentView.setPrinter(printer, filter, null);
        sequentView.printSequent();
        
        updateGoalView("Current Goal", sequentView);
    }
    
    
    public static KeYFileChooser getFileChooser(String title) {
        if (fileChooser == null) {
            fileChooser = new KeYFileChooser();
        }
        fileChooser.setDialogTitle(title);
        fileChooser.prepare();
        return fileChooser;
    }
    
    /** saves a proof */
    protected void saveProof() {
        KeYFileChooser jFC = getFileChooser("Choose filename to save proof");
        boolean saved = jFC.showSaveDialog(this);
        if (saved) {
            saveProof(jFC.getSelectedFile());
        }
    }
    
    protected void saveProof(String proofFile) {
        saveProof(new File(proofFile));
    }
    
    protected void saveProof(File proofFile) {
        String filename = proofFile.getAbsolutePath();    
        ProofSaver saver;
        if (filename.endsWith(".tex"))
            saver = new ProofSaverLatex(this, filename);
        else saver = new ProofSaver(this, filename);
        String errorMsg = saver.save();
        
        if (errorMsg != null) {
            notify(new GeneralFailureEvent
                    ("Saving Proof failed.\n Error: " + errorMsg));
        }
    }
    
    protected void loadProblem(File file) {
	recentFiles.addRecentFile(file.getAbsolutePath());
        if(unitKeY!=null){
            unitKeY.recent.addRecentFile(file.getAbsolutePath());
        }
        final ProblemLoader pl = 
            new ProblemLoader(file, this, mediator.getProfile(), false);
        pl.addTaskListener(getProverTaskListener());
        pl.run();
    }
    
    protected void closeTask() {
	final Proof proof = mediator.getProof();
	if (proof != null) {
	    final TaskTreeNode rootTask = proof.getBasicTask().getRootTask();
	    closeTask(rootTask); 
	}
    }

    protected void closeTask(TaskTreeNode rootTask) {
       if(proofList.removeTask(rootTask)){
            for(Proof proof:rootTask.allProofs()){
                //In a previous revision the following statement was performed only
                //on one proof object, namely on: mediator.getProof()
                proof.getServices().getSpecificationRepository().removeProof(proof);
                proof.mgt().removeProofListener();
            }
            ((ProofTreeView)proofView.getComponent(0)).removeProofs(rootTask.allProofs());
       }
    }

    
    public void closeTaskWithoutInteraction() {
        final Proof proof = mediator.getProof();
        if (proof != null) {
            final TaskTreeNode rootTask = 
                proof.getBasicTask().getRootTask();     
            proofList.removeTaskWithoutInteraction(rootTask);   
            proof.getServices().getSpecificationRepository().removeProof(proof);
            proof.mgt().removeProofListener();
            ((ProofTreeView)proofView.getComponent(0)).removeProofs(rootTask.allProofs());
        }
    }
    
    protected void generateTacletPO () {
        final KeYFileChooser localFileChooser = getFileChooser ("Choose file to "
                +"load taclets "
                +"from ...");
        boolean loaded = localFileChooser.showOpenDialog ( Main.this );
        if (!loaded)
            return;
        
        final File file = localFileChooser.getSelectedFile ();
        
        new TacletSoundnessPOLoader(file, this, Main.getInstance().mediator().getSelectedProof()
                .openGoals()).run();
    }
    
    /**
     * brings window in front and request focus
     */
    private void popup() {
        setState(Frame.NORMAL);
        setVisible(true);
        requestFocus();
    }
    
    public void addProblem(final de.uka.ilkd.key.proof.ProofAggregate plist) {
        Runnable guiUpdater = new Runnable() {
            public void run() {
                disableCurrentGoalView = true;
                addToProofList(plist);
                setUpNewProof(plist.getFirstProof());
                disableCurrentGoalView = false;
                setProofNodeDisplay();
                popup();
            }
        };
        if (SwingUtilities.isEventDispatchThread())
            guiUpdater.run();
        else
            KeYMediator.invokeAndWait(guiUpdater);
    }
    
    protected Proof setUpNewProof(Proof proof) {
        mediator().setProof(proof);
        return proof;
    }
    
    private java.util.Hashtable<Component, Component> doNotEnable;
    
    private void setToolBarDisabled() {
        doNotEnable = new java.util.Hashtable<Component, Component>(10);
        Component[] cs = toolBar.getComponents();
        int i = cs.length;
        while (i-- != 0) {
            if (!cs[i].isEnabled())
                doNotEnable.put(cs[i], cs[i]);
            cs[i].setEnabled(false);
        }
    }
    
    private void setToolBarEnabled() {
        Component[] cs = toolBar.getComponents();
        int i = cs.length;
        while (i-- != 0) {
            if (!doNotEnable.containsKey(cs[i]))
                cs[i].setEnabled(true);
        }
    }
    
    /**
     * Loads the last opened file
     */
    private final class OpenMostRecentFile extends AbstractAction {
        
        public OpenMostRecentFile() {
            putValue(SMALL_ICON, IconFactory.openMostRecent(TOOLBAR_ICON_SIZE));
            putValue(SHORT_DESCRIPTION, "Load last opened file.");
        }
        
        public void actionPerformed(ActionEvent e) {
            if (recentFiles != null && recentFiles.getMostRecent() != null) {
                final String recentFile = recentFiles.getMostRecent().getAbsolutePath();
                if (recentFile != null) {
                    loadProblem(new File(recentFile));
                }
            }
        }
    }
    
    /**
     * Opens a file dialog allowing to select the file to be loaded
     */
    private final class OpenFile extends AbstractAction {
        public OpenFile() {
            putValue(NAME, "Load ...");
            putValue(SMALL_ICON, IconFactory.openKeYFile(TOOLBAR_ICON_SIZE));
            putValue(SHORT_DESCRIPTION, "Browse and load problem or proof files.");
            putValue(ACCELERATOR_KEY, KeyStroke.getKeyStroke(KeyEvent.VK_O, ActionEvent.CTRL_MASK));
            
        }
        
        public void actionPerformed(ActionEvent e) {
            KeYFileChooser keYFileChooser = getFileChooser("Select file " + "to load proof "
                    + "or problem");
            boolean loaded = keYFileChooser.showOpenDialog(Main.this);
            if (loaded) {
                File file = keYFileChooser.getSelectedFile();
                loadProblem(file);
            }
            
        }
    }
    
    /**
     * Saves the current selected proof.
     */
    private final class SaveFile extends AbstractAction {
        
        public SaveFile() {
            putValue(NAME, "Save ...");
            putValue(SMALL_ICON, IconFactory.saveFile(TOOLBAR_ICON_SIZE));
            putValue(SHORT_DESCRIPTION, "Save current proof.");
            putValue(ACCELERATOR_KEY, KeyStroke.getKeyStroke(KeyEvent.VK_S, ActionEvent.CTRL_MASK));
            
            setEnabled(mediator.getProof() != null);
            
            mediator.addKeYSelectionListener(new KeYSelectionListener() {
                /** focused node has changed */
                public void selectedNodeChanged(KeYSelectionEvent e) {
                }
                
                /**
                 * the selected proof has changed. Enable or disable action depending whether a proof is
                 * available or not
                 */ 
                public void selectedProofChanged(KeYSelectionEvent e) {
                    setEnabled(e.getSource().getSelectedProof() != null);
                }
            });
        }
        
        public void actionPerformed(ActionEvent e) {
            if (mediator().ensureProofLoaded()) {
                saveProof();
            }
        }
    }
    
    /**
     * The progress monitor that displays a progress bar in a corner of the main window.
     */
    class MainProgressMonitor implements ProgressMonitor {
        public void setProgress(int progress) {
            if (SwingUtilities.isEventDispatchThread())
                statusLine.setProgress(progress);
            else {
                final int v = progress;
                Runnable lineUpdater = new Runnable() {
                    public void run() {
                        statusLine.setProgress(v);
                    }
                };
                SwingUtilities.invokeLater(lineUpdater);
            }
        }
        
        public void setMaximum(int maximum) {
            statusLine.setProgressBarMaximum(maximum);
        }
    }
    
    class MainListener extends WindowAdapter {
        public void windowClosing(WindowEvent e) {
            if(testStandalone){
                visible = false;
                setVisible(false);
            }else{
                exitMain();
            }
        }
    }    
    
    class MainGUIListener implements GUIListener {
        /** invoked if a frame that wants modal access is opened */
        
        private void enableMenuBar(JMenuBar m, boolean b) {
            for (int i = 0; i < m.getMenuCount(); i++) {
                if (m.getMenu(i) != null) { // otherwise it is a spacer
                    m.getMenu(i).setEnabled(b);
                }
            }
        }
        
        public void modalDialogOpened(GUIEvent e) {
            
            if (e.getSource() instanceof ApplyTacletDialog) {
                // disable all elements except the sequent window (drag'n'drop !) ...
                enableMenuBar(Main.this.getJMenuBar(), false);
                Main.this.goalView.setEnabled(false);
                Main.this.proofView.setEnabled(false);
                Main.this.openGoalsView.setEnabled(false);
                Main.this.userConstraintView.setEnabled(false);
                Main.this.strategySelectionView.setEnabled(false);
                Main.this.ruleView.setEnabled(false);
                setToolBarDisabled();
            } else {
                // disable the whole main window ...
                Main.this.setEnabled(false);
            }
        }
        
        /** invoked if a frame that wants modal access is closed */
        public void modalDialogClosed(GUIEvent e) {
            if (e.getSource() instanceof ApplyTacletDialog) {
                // enable all previously diabled elements ...
                enableMenuBar(Main.this.getJMenuBar(), true);
                Main.this.goalView.setEnabled(true);
                Main.this.proofView.setEnabled(true);
                Main.this.openGoalsView.setEnabled(true);
                Main.this.userConstraintView.setEnabled(true);
                Main.this.strategySelectionView.setEnabled(true);
                Main.this.ruleView.setEnabled(true);
                setToolBarEnabled();
            } else {
                // enable the whole main window ...
                Main.this.setEnabled(true);
            }
        }
        
        public void shutDown(GUIEvent e) {
            Main.this.notify(new ExitKeYEvent());
            Main.this.setVisible(false);
        }
        
    }
    
    /**
     * set to true if the view of the current goal should not be updated
     */
    private boolean disableCurrentGoalView = false;


    private synchronized void setProofNodeDisplay() {
        if (!disableCurrentGoalView) {
            Goal goal;
            if(mediator()!=null && mediator().getSelectedProof()!=null){
                goal = mediator().getSelectedGoal();
            } else{//There is no proof. Either not loaded yet or it is abandoned 
                final LogicPrinter printer = new LogicPrinter
                (new ProgramPrinter(null), null,null);
                sequentView.setPrinter(printer, null);
                return;
            }
            if ( goal != null &&
                    !mediator.getUserConstraint ().displayClosed ( goal.node () ) ){
                printSequentView(goal.sequent());
            } else {
                NonGoalInfoView innerNodeView = 
                    new NonGoalInfoView(mediator().getSelectedNode(), 
                            mediator());
                updateGoalView("Inner Node", innerNodeView);
            }
        }
    }
    
    class MainProofListener implements AutoModeListener, 
    KeYSelectionListener,
    SettingsListener {
        
        Logger logger = Logger.getLogger("key.threading");
        
        Proof proof = null;
        
        
        /** focused node has changed */
        public synchronized void selectedNodeChanged(KeYSelectionEvent e) {
            if (mediator().autoMode()) return;
            setProofNodeDisplay();	    
        }
        
        /**
         * the selected proof has changed (e.g. a new proof has been loaded)
         */ 
        public synchronized void selectedProofChanged(KeYSelectionEvent e) {
            Debug.out("Main: initialize with new proof");
            
            if ( proof != null ) {
                proof.getSettings().getStrategySettings().removeSettingsListener ( this );
            }
            proof = e.getSource().getSelectedProof();
            if ( proof != null ) {
                proof.getSettings().getStrategySettings().addSettingsListener( this );
            }
            
            disableCurrentGoalView = false;	    
            goalView.setViewportView(null);
            
            if ( userConstraint != null )
                userConstraint
                .removeConstraintTableListener ( constraintListener );
            
            userConstraint = (proof != null) ? proof.getUserConstraint() :
                null;
            
            if ( userConstraint != null )
                userConstraint
                .addConstraintTableListener ( constraintListener );
            setProofNodeDisplay();
            makePrettyView();
            // update label of autoModeButton and update decproc options list
            updateDecisionProcedureButton();
            DecisionProcedureSettings currentSetting = 
                ProofSettings.DEFAULT_SETTINGS.getDecisionProcedureSettings();
            if ( proof != null ) {
                currentSetting = proof.getSettings().getDecisionProcedureSettings();
            }    
            int currentActive = currentSetting.getActiveRuleIndex();
            for (int i = 0; i < ruleButton.size(); i++) {
        	if (currentActive == i) {
        	    ruleButton.get(i).setSelected(true);
        	} else {
        	    ruleButton.get(i).setSelected(false);
        	}
            }
        }
        
        /**
         * invoked if automatic execution has started
         */
        public synchronized void autoModeStarted(ProofEvent e) {
            logger.warn("Automode started");
            disableCurrentGoalView = true;
            mediator().removeKeYSelectionListener(proofListener);
            freezeExceptAutoModeButton();
        }
        
        /**
         * invoked if automatic execution has stopped
         */
        public synchronized void autoModeStopped(ProofEvent e) {
            logger.warn("Automode stopped");
            if (logger.isDebugEnabled()) {
                logger.debug("From " + Debug.stackTrace());
            }
            unfreezeExceptAutoModeButton();
            disableCurrentGoalView = false;
            setProofNodeDisplay();
            mediator().addKeYSelectionListener(proofListener);
        }
        
        /** invoked when the strategy of a proof has been changed */
        public synchronized void settingsChanged ( GUIEvent e ) {
            if ( proof.getSettings().getStrategySettings() == (StrategySettings) e.getSource() ) {
                // updateAutoModeConfigButton();
            }
        }
        
    }
    
    class DecisionProcButtonListener implements ActionListener, ChangeListener {
        public void actionPerformed(ActionEvent e) {
            Proof currentProof = mediator.getProof();
            ProofSettings currentSettings = ProofSettings.DEFAULT_SETTINGS;
            if (currentProof != null)
                currentSettings = currentProof.getSettings();
            
            for (int i = 0; i < ruleButton.size(); i++) {
        	if (e.getSource() == ruleButton.get(i)) {
        	    currentSettings.getDecisionProcedureSettings().setActiveRule(i);
        	    ruleButton.get(i).setSelected(true);
        	} else {
        	    ruleButton.get(i).setSelected(false);
        	}
            }
            //update the radion group
            
            //update the button for invoking the rule
            updateDecisionProcedureButton();
        }
        
        public void stateChanged(ChangeEvent arg0) {
            if (arg0.getSource() == ruletimeout) {
        	ProofSettings.DEFAULT_SETTINGS.getDecisionProcedureSettings().setTimeout(ruletimeout.getValue());
        	ruletimeoutlabel.setText("timeout: " + ruletimeout.getValue() + " s");
            }
        }
    }
    
    public void updateDecisionProcedureButton() {
        Proof currentProof = mediator.getProof();
        DecisionProcedureSettings decSettings = (currentProof == null) ? ProofSettings.DEFAULT_SETTINGS
                .getDecisionProcedureSettings()
                : currentProof.getSettings().getDecisionProcedureSettings();
                decisionProcedureButton.setIcon(IconFactory.simplifyLogo(TOOLBAR_ICON_SIZE));
                decisionProcedureButton.setToolTipText("Run " + decSettings.getActiveRule().displayName());
                decisionProcedureButton.setText("Run " + decSettings.getActiveRule().displayName());
    }
        
    /**
     * called when a ReusePoint has been found so that the GUI can offer reuse for
     * the current point to the user
     * @param p the ReusePoint found, precise the best found candidate for 
     * 
     */
    public void indicateReuse(ReusePoint p) {
        reuseAction.setReusePoint(p);
    }
    
    /**
     * invoked when currently no reuse is possible
     */
    public void indicateNoReuse() {
        reuseAction.setReusePoint(null);
    }

    /** displays some status information */
    private void displayResults ( long time, int appliedRules, int closedGoals ) {
        String message;       
        String timeString = "" + (time/1000)+"."+((time%1000)/100);        
        
        int closed = mediator().getNrGoalsClosedByAutoMode();
        
        // display message in the status bar
        
        if ( appliedRules != 0 ) {
            message = "Strategy: Applied " + appliedRules + " rule";
            if ( appliedRules != 1 ) message += "s";
            message += " (" + timeString + " sec), ";
            message += " closed " + closedGoals + " goal";
            if ( closed != 1 ) message += "s";             
            message += ", " + displayedOpenGoalNumber ();
            message += " remaining"; 
            setStatusLine ( message );
        }
                              
    }
    
    /** 
     * used when in batch mode to write out some statistic data
     * @param file the String with the filename where to write the statistic data
     * @param result the Object encapsulating informtation about the result, e.g.
     * String "Error" if an error has occurred. 
     * @param time the long giving the needed time in ms 
     * @param appliedRules the int giving the number of applied rules
     */
    private void printStatistics(String file, Object result, 
            long time, int appliedRules) {
        try {
            final FileWriter statistics = new FileWriter ( file, true );
            final PrintWriter statPrinter = new PrintWriter ( statistics );
            
            String fileName = Main.fileNameOnStartUp;
            final int slashIndex = fileName.lastIndexOf ( "examples/" );
            if ( slashIndex >= 0 )
                fileName = fileName.substring ( slashIndex );
            
            statPrinter.print ( fileName + ", " );
            if ("Error".equals ( result ) )
                statPrinter.println ( "-1, -1" );
            else
                statPrinter.println ( "" + appliedRules + ", " + time );                
            statPrinter.close();
        } catch ( IOException e ) {}
    }
    
    /**
     * called when the batch mode has been finished 
     * @param result the Object encapsulating informtation about the result, e.g.
     * String "Error" if an error has occurred. 
     * @param proof the Proof to which <tt>appliedRules</tt> rules have been 
     * applied requiring <tt>time</tt> ms
     * @param time the long giving the needed time in ms 
     * @param appliedRules the int giving the number of applied rules
     */
    private void finishedBatchMode (Object result, 
            Proof proof, long time, int appliedRules) {

        if ( Main.statisticsFile != null )
            printStatistics ( Main.statisticsFile, result, time, appliedRules );

        if ("Error".equals ( result ) ) {
            // Error in batchMode. Terminate with status -1.
            System.exit ( -1 );
        }

        // Save the proof before exit.

        String baseName = Main.fileNameOnStartUp;
        int idx = baseName.indexOf(".key");        
        if (idx == -1) {
            idx = baseName.indexOf(".proof");
        }        
        baseName = baseName.substring(0, idx==-1 ? baseName.length() : idx);

        File f; 
        int counter = 0;
        do {           

            f = new File(baseName + ".auto."+ counter +".proof");
            counter++;
        } while (f.exists());

        Main.getInstance ().saveProof ( f.getAbsolutePath() );
        if (proof.openGoals ().size () == 0) {
            // Says that all Proofs have succeeded
            if (proof.getBasicTask().getStatus().getProofClosedButLemmasLeft()) {
                // Says that the proof is closed by depends on (unproved) lemmas                
                System.exit ( 2 ); 
            }
            System.exit ( 0 ); 
        } else {
            // Says that there is at least one open Proof
            System.exit ( 1 );
        }
    }


    
    class MainConstraintTableListener implements ConstraintTableListener {
        public void constraintChanged(ConstraintTableEvent e) {
            setProofNodeDisplay();
        }
    }
    
    class MainTaskListenerBatchMode implements ProverTaskListener { // XXX
        public void taskStarted(String message, int size) {
            System.out.print(message+" ... ");
        }
        
        public void taskProgress(int position) {
        }
        
        public void taskFinished(TaskFinishedInfo info) {
            System.out.println("[ DONE ]");
            if (info.getSource() instanceof ApplyStrategy) {
                finishedBatchMode ( info.getResult(), 
                        info.getProof(), info.getTime(), 
                        info.getAppliedRules());
                Debug.fail ( "Control flow should not reach this point." );
            } else if (info.getSource() instanceof ProblemLoader) {
                if (!"".equals(info.getResult())) {
                        System.exit(-1);
                } 
                if(info.getProof().openGoals().size()==0) {
                    System.out.println("proof.openGoals.size=" + 
                            info.getProof().openGoals().size());              
                    System.exit(0);
                }
                mediator.startAutoMode();
            }
        }
    }
    
    class MainTaskListener implements ProverTaskListener { // XXX
        public void taskStarted(String message, int size) {
            final MainStatusLine sl = getStatusLine();
            sl.reset();
            if (size > 0) {
                sl.setProgressPanelVisible(true);
                getProgressMonitor().setMaximum(size);
            }
            sl.setStatusText(message);
        }
        
        public void taskProgress(int position) {
            getProgressMonitor().setProgress(position);
        }
        
        public void taskFinished(TaskFinishedInfo info) {
            final MainStatusLine sl = getStatusLine();
            sl.reset();
            if (info.getSource() instanceof ApplyStrategy) {
                displayResults(info.getTime(), info.getAppliedRules(), 
                        info.getClosedGoals());                
            } else if (info.getSource() instanceof ProblemLoader) {
                if (!"".equals(info.getResult())) {
                    final KeYExceptionHandler exceptionHandler = 
                        ((ProblemLoader)info.getSource()).getExceptionHandler();
                            new ExceptionDialog(Main.this,     
                                    exceptionHandler.getExceptions());
                            exceptionHandler.clear();
                } else {
                    PresentationFeatures.
                    initialize(mediator.func_ns(), 
                            mediator.getNotationInfo(),
                            mediator.getSelectedProof());
                }
            }
        }
    }
    
    public static void evaluateOptions(String[] opt) {
	int index = 0;
	while (opt.length > index) {	    
	    if ((new File(opt[index])).exists()) {
		fileNameOnStartUp=opt[index];
	    } else {
		opt[index] = opt[index].toUpperCase();		
		if (opt[index].equals("NO_DEBUG")) {
		    de.uka.ilkd.key.util.Debug.ENABLE_DEBUG = false;
		} else if (opt[index].equals("DEBUG")) {
		    de.uka.ilkd.key.util.Debug.ENABLE_DEBUG = true;
		} else if (opt[index].equals("NO_ASSERTION")) {
		    de.uka.ilkd.key.util.Debug.ENABLE_ASSERTION = false;
		} else if (opt[index].equals("ASSERTION")) {
		    de.uka.ilkd.key.util.Debug.ENABLE_ASSERTION = true;
		} else if (opt[index].equals("NO_JMLSPECS")) {
		    GeneralSettings.disableSpecs = true;
		} else if (opt[index].equals("AUTO")) {
		    batchMode = true;
                    visible = false;
		} else if (opt[index].equals("DEPTHFIRST")) {		
            System.out.println("DepthFirst GoalChooser ...");
			Profile p = ProofSettings.DEFAULT_SETTINGS.getProfile();
			p.setSelectedGoalChooserBuilder(DepthFirstGoalChooserBuilder.NAME);           
            
		} else if (opt[index].equals("TESTING") || opt[index].equals("UNIT")) {
                    if(opt[index].equals("TESTING")){
                        testStandalone = true;
                        visible = false;
                    }
                    System.out.println("VBT optimizations enabled ...");                    
                    
                    final Profile p = new JavaTestGenerationProfile(null);
                    
                    if (index + 1 < opt.length && 
                            opt[index + 1].toUpperCase().equals("LOOP")) {
                        p.setSelectedGoalChooserBuilder(BalancedGoalChooserBuilder.NAME);
                        System.out.println("Balanced loop unwinding ...");
                        index ++;
                    }
                    
                    ProofSettings.DEFAULT_SETTINGS.setProfile(p);
                    p.updateSettings(ProofSettings.DEFAULT_SETTINGS);
                    testMode = true;
		} else if (opt[index].equals("DEBUGGER")) {                                     
                    System.out.println("Symbolic Execution Debugger Mode enabled ...");                                        
                    final Profile p = new DebuggerProfile(null);                    
                    if (index + 1 < opt.length && 
                            opt[index + 1].equals("LOOP")) {
                        p.setSelectedGoalChooserBuilder(BalancedGoalChooserBuilder.NAME);
                        //System.out.println("Balanced loop unwinding ...");
                        index ++;
                    }
                    ProofSettings.DEFAULT_SETTINGS.setProfile(p);
                    p.updateSettings(ProofSettings.DEFAULT_SETTINGS);
                    testMode = true;
                } 
                
                
                
                else if (opt[index].equals("FOL")) {                     
                   ProofSettings.DEFAULT_SETTINGS.setProfile(new PureFOLProfile());
                } else if (opt[index].equals("TIMEOUT")) {
                    long timeout = -1;
                    try {
                        timeout = Long.parseLong(opt[index + 1]);
                    } catch (NumberFormatException nfe) {
                        System.out.println("Illegal timeout (must be a number >=-1).");
                        System.exit(-1);
                    }
                    if (timeout < -1) {
                        System.out.println("Illegal timeout (must be a number >=-1).");
                        System.exit(-1);                        
                    }
                    index++;                   
                    ProofSettings.DEFAULT_SETTINGS.getStrategySettings().setTimeout(timeout);
        } else if (opt[index].equals("PRINT_STATISTICS")) {                     
            if ( !( opt.length > index + 1 ) ) printUsageAndExit ();
            statisticsFile = opt[index + 1];
            ++index;
        } else {
		    printUsageAndExit ();
		}		
	    }
	    index++;
	}	
	if (Debug.ENABLE_DEBUG) {
	    System.out.println("Running in debug mode ...");
	} else {
	    System.out.println("Running in normal mode ...");
	}
	if (Debug.ENABLE_ASSERTION) {
	    System.out.println("Using assertions ...");	   
	} else {
	    System.out.println("Not using assertions ...");	   
	}       
    }

    private static void printUsageAndExit() {
        System.out.println("File not found or unrecognized option.\n");
        System.out.println("Possible parameters are (* = default): ");
        System.out.println("  no_debug        : disables debug mode (*)");
        System.out.println("  debug           : enables debug mode");
        System.out.println("  no_assertion    : disables assertions");
        System.out.println("  assertion       : enables assertions (*)");
        System.out.println("  no_jmlspecs     : disables parsing JML specifications");
        System.out.println("  unit [loop]     : unit test generation mode (optional argument loop to " +
                            "enable balanced loop unwinding)");
	System.out.println("  depthfirst      : constructs the proof tree in a depth first manner. Recommended for large proofs");
        System.out.println("  auto	          : start prove procedure after initialisation");
        System.out.println("  testing         : starts the prover with a simple test generation oriented user interface");
        System.out.println("  print_statistics <filename>" );
        System.out.println("                  : in auto mode, output nr. of rule applications and time spent");
        System.out.println("  fol             : use FOL profile (no program or update rules)");
        System.out.println("  timeout <time in ms>");
        System.out.println("                  : set maximal time for rule " +
                            "application in ms (-1 disables timeout)");
        System.out.println("  <filename>      : loads a .key file");
        System.exit(-1);
    }
    
    
    /** Glass pane that only delivers events for the status line (i.e. the abort button)
     * 
     * This has been partly taken from the GlassPaneDemo of the Java Tutorial 
     */
    class BlockingGlassPane extends JComponent {
        GlassPaneListener listener;
        
        public BlockingGlassPane(Container contentPane) {
            setCursor(new Cursor(Cursor.WAIT_CURSOR));
            
            listener = new GlassPaneListener(this, contentPane);
            addMouseListener(listener);
            addMouseMotionListener(listener);
        }
    }
    
    /**
     * Mouse listener for the glass pane that only delivers events for the status line (i.e. the
     * abort button)
     * 
     * This has been partly taken from the GlassPaneDemo of the Java Tutorial
     */
    class GlassPaneListener extends MouseInputAdapter {
        Component currentComponent = null;
        Component glassPane;
        Container contentPane;
        
        public GlassPaneListener ( Component glassPane,
                Container contentPane ) {
            this.glassPane     = glassPane;
            this.contentPane   = contentPane;
        }
        
        public void mouseMoved(MouseEvent e) {
            redispatchMouseEvent(e);
        }
        
        /*
         * We must forward at least the mouse drags that started with mouse presses over the check box.
         * Otherwise, when the user presses the check box then drags off, the check box isn't disarmed --
         * it keeps its dark gray background or whatever its L&F uses to indicate that the button is
         * currently being pressed.
         */
        public void mouseDragged(MouseEvent e) {
            redispatchMouseEvent(e);
        }
        
        public void mouseClicked(MouseEvent e) {
            redispatchMouseEvent(e);
        }
        
        public void mouseEntered(MouseEvent e) {
            redispatchMouseEvent(e);
        }
        
        public void mouseExited(MouseEvent e) {
            redispatchMouseEvent(e);
        }
        
        public void mousePressed(MouseEvent e) {
            redispatchMouseEvent(e);
        }
        
        public void mouseReleased(MouseEvent e) {
            redispatchMouseEvent(e);
            currentComponent = null;
        }
        
        private void redispatchMouseEvent(MouseEvent e) {
            if ( currentComponent != null ) {
                dispatchForCurrentComponent ( e );
            } else {
                int       eventID        = e.getID();
                Point     glassPanePoint = e.getPoint();
                
                Point     containerPoint =
                    SwingUtilities.convertPoint(glassPane,
                            glassPanePoint, 
                            contentPane);
                Component component      =
                    SwingUtilities.getDeepestComponentAt(contentPane,
                            containerPoint.x,
                            containerPoint.y);
                
                if ( eventID == MouseEvent.MOUSE_PRESSED &&
                        isLiveComponent ( component ) ) {
                    currentComponent = component;
                    dispatchForCurrentComponent ( e );		
                }
            }
        }
        
        private boolean isLiveComponent ( Component c ) {
            // this is not the most elegant way to identify the right
            // components, but it scales well ;-)
            while ( c != null ) {
                if ( (c instanceof JComponent) && 
                        AUTO_MODE_TEXT.equals(((JComponent)c).getToolTipText()) ) 
                    return true;
                c = c.getParent ();
            }
            return false;
        }
        
        private void dispatchForCurrentComponent ( MouseEvent e ) {
            Point glassPanePoint = e.getPoint();
            Point componentPoint =
                SwingUtilities.convertPoint( glassPane,
                        glassPanePoint, 
                        currentComponent );
            currentComponent.dispatchEvent(new MouseEvent(currentComponent,
                    e.getID(),
                    e.getWhen(),
                    e.getModifiers(),
                    componentPoint.x,
                    componentPoint.y,
                    e.getClickCount(),
                    e.isPopupTrigger()));
        }
    }
    
    private final class CreateUnitTestAction extends AbstractAction {
        final Icon icon = IconFactory.junitLogo(TOOLBAR_ICON_SIZE);
        
        public CreateUnitTestAction() {            
            putValue(NAME, "Create Unittests");          
            putValue(Action.SHORT_DESCRIPTION, "Create JUnit test cases from proof.");
            putValue(Action.SMALL_ICON, icon);            
            
            setEnabled(mediator.getSelectedProof() != null);
            
            mediator.addKeYSelectionListener(new KeYSelectionListener() {
                /** focused node has changed */
                public void selectedNodeChanged(KeYSelectionEvent e) {}
                
                /**
                 * the selected proof has changed. Enable or disable action depending whether a
                 * proof is available or not
                 */ 
                public void selectedProofChanged(KeYSelectionEvent e) {
                    setEnabled(e.getSource().getSelectedProof() != null);
                }
            });             
        }
        
        public void actionPerformed(ActionEvent e) {
            MethodSelectionDialog.getInstance(mediator);
        }
    }
    
    /**
     * This action undoes the last rule application on the currently selected
     * branch (if not closed).
     *
     * The action is enabled if a goal is selected. 
     */
    private final class UndoLastStep extends AbstractAction {

        public UndoLastStep() {            
            setBackMode();         
        }

        /** 
         * Registers the action at some listeners to update its status
         * in a correct fashion. This method has to be invoked after the
         * Main class has been initialised with the KeYMediator.
         */
        public void init() {
            final KeYSelectionListener selListener = new KeYSelectionListener() {

                public void selectedNodeChanged(KeYSelectionEvent e) {
                    final Proof proof = mediator.getSelectedProof();
                    if (proof == null) {
                        // no proof loaded
                        setEnabled(false);
                    } else {
                        final Goal selGoal = mediator.getSelectedGoal();
                        final Node selNode = mediator.getSelectedNode();

                        if (selGoal == null && selNode == null) {
                            setBackMode();
                            setEnabled(false);
                        } else if (selGoal != null) {
                            /* we undo the last rule application, if
                             * the goal refers not to the proof's root */
                            setBackMode();
                            setEnabled(selNode != proof.root());
                        } else {/* pruning instead of goal back */
                            // pruning a tree only if the selected node has children
                            // and sub tree is not closed
                            pruneMode();
                            setEnabled(!(selNode.leaf() || selNode.isClosed()));
                        }
                    }
                }
                
                public void selectedProofChanged(KeYSelectionEvent e) {
                    selectedNodeChanged(e);
                }                
            };
            
            mediator.addKeYSelectionListener(selListener);
            
            mediator.addAutoModeListener(new AutoModeListener() {
                public void autoModeStarted(ProofEvent e) {
                    mediator.removeKeYSelectionListener(selListener);
                    setEnabled(false);
                }

                public void autoModeStopped(ProofEvent e) {
                    mediator.addKeYSelectionListener(selListener);
                    selListener.selectedNodeChanged(null);
                }                
            });
            selListener.selectedNodeChanged(new KeYSelectionEvent(mediator.getSelectionModel()));
        }
        
        private void setBackMode() {
            putValue(NAME, "Goal Back");
            putValue(SMALL_ICON, 
                    IconFactory.goalBackLogo(TOOLBAR_ICON_SIZE));
            putValue(SHORT_DESCRIPTION, "Undo the last rule application.");
        }

        private void pruneMode() {
            putValue(NAME, "Prune Proof");
            putValue(SMALL_ICON, IconFactory.goalBackLogo(TOOLBAR_ICON_SIZE));
            putValue(SHORT_DESCRIPTION, 
                    "Prune the tree below the selected node.");
        }
        
        public void actionPerformed(ActionEvent e) {            
            final Goal selGoal = mediator.getSelectedGoal();
            if (selGoal != null) {
                mediator.setBack(selGoal);                
            } else {
                mediator.setBack(mediator.getSelectedNode());
            }
        }        
    }
    
    
    /**
     * This action is enabled if in the current proof situation reuse has
     * been requested and is possible, i.e. a reuse candidate has been found.
     * 
     * The actions {@link ReuseAction#actionPerformed(ActionEvent)} method
     * starts the reuse when invoked. 
     */
    private final class ReuseAction extends AbstractAction {        
        public ReusePoint rP;
        
        public ReuseAction() {
            setReusePoint(null);
            putValue(SMALL_ICON, IconFactory.reuseLogo());
            putValue(NAME, "Reuse");
        }
        
        public void setReusePoint(ReusePoint reusePoint) {
            this.rP = reusePoint;
            setEnabled(rP != null);
            if (rP == null) {
                putValue(SHORT_DESCRIPTION, "Start proof reuse (when template available)");
            } else {
                putValue(SHORT_DESCRIPTION, rP.toString());
            }
        }
                
        public boolean isEnabled() {
            return super.isEnabled() && rP != null;
        }
                
        public void actionPerformed(ActionEvent e) {
            final ReusePoint reusePoint = rP;
            setReusePoint(null);
            mediator.startReuse(reusePoint);                       
        }
    }
    
    private final class AutoModeAction extends AbstractAction {
        
        final Icon startLogo = 
            IconFactory.autoModeStartLogo ( TOOLBAR_ICON_SIZE );
        final Icon stopLogo = 
            IconFactory.autoModeStopLogo ( TOOLBAR_ICON_SIZE );
        
        private Proof associatedProof;
        
        private final ProofTreeListener ptl = new ProofTreeAdapter() {
            
            public void proofStructureChanged(ProofTreeEvent e) {
                if (e.getSource() == associatedProof) {
                    enable();
                }
                
            }
            
            public void proofClosed(ProofTreeEvent e) {
                if (e.getSource() == associatedProof) {
                    enable();
                }
            }
	    
	    public void proofGoalsAdded(ProofTreeEvent e) {
	        Proof p = e.getSource();
		ListOfGoal newGoals = e.getGoals();
		// Check for a closed goal ...
		if ((newGoals.size() == 0)&&(!p.closed())){
		    // No new goals have been generated ...
                    setStatusLine("1 goal closed, "+
		        p.openGoals().size()+" remaining");
		}
	    }
        };
        
        public void enable() {
            setEnabled(associatedProof != null && !associatedProof.closed());            
        }
        
        public AutoModeAction() {
            putValue("hideActionText", Boolean.TRUE);
            putValue(Action.SHORT_DESCRIPTION, AUTO_MODE_TEXT);
            putValue(Action.SMALL_ICON, startLogo);
            
            associatedProof = mediator.getProof();        
            
            enable();
            
            if (associatedProof != null && !associatedProof.containsProofTreeListener(ptl)) {
                associatedProof.addProofTreeListener(ptl);                
            }
            
            
            mediator.addKeYSelectionListener(new KeYSelectionListener() {
                /** focused node has changed */
                public void selectedNodeChanged(KeYSelectionEvent e) {}
                
                /**
                 * the selected proof has changed. Enable or disable action depending whether a proof is
                 * available or not
                 */ 
                public void selectedProofChanged(KeYSelectionEvent e) {
                    if (associatedProof != null) {
                        associatedProof.removeProofTreeListener(ptl);
                    }
                    
                    associatedProof = e.getSource().getSelectedProof();                     
                    enable();                       
                    
                    if (associatedProof != null) {
                        associatedProof.addProofTreeListener(ptl);
                    }
                }
            });
            
            mediator.addAutoModeListener(new AutoModeListener() {
                
                /** 
                 * invoked if automatic execution has started
                 */
                public void autoModeStarted(ProofEvent e) {                        
                    if (associatedProof != null) {
                        associatedProof.removeProofTreeListener(ptl);                        
                    }
                    putValue(Action.SMALL_ICON, stopLogo);
                }
                
                /**
                 * invoked if automatic execution has stopped
                 */
                public void autoModeStopped(ProofEvent e) {
                    if (associatedProof != null && 
                            associatedProof == e.getSource() && 
                            !associatedProof.containsProofTreeListener(ptl) ) {
                        associatedProof.addProofTreeListener(ptl);
                    }
                    putValue(Action.SMALL_ICON, startLogo);
                }
                
            });
            
        }
        
        public void actionPerformed(ActionEvent e) {
            // Unfortunately, when clicking the button twice
            // (very fast), the glasspane won't be quick
            // enough to catch the second event. Therefore
            // we make a second check (which is a %%%HACK)
            if (!frozen)
                mediator().startAutoMode();
            else
                mediator().stopAutoMode();
        }
        
    }
    
    public void loadCommandLineFile() {
        if (fileNameOnStartUp != null) {
            loadProblem(new File(fileNameOnStartUp));
        }
    }
    
    public static void main(String[] args) {
        System.out.println("\nKeY Version " + VERSION);
	System.out.println(COPYRIGHT+"\nKeY is protected by the " +
	      	           "GNU General Public License\n");
        
        // does no harm on non macs
        System.setProperty("apple.laf.useScreenMenuBar","true"); 
 	
        Main.evaluateOptions(args);        
 	Main key = getInstance(visible);   
 	key.loadCommandLineFile();
        if(testStandalone){
            key.unitKeY = new UnitTestGeneratorGui(key);
        }
    }
    
    /**
     * informs the NotificationManager about an event
     * 
     * @param event
     *            the NotificationEvent
     */
    public void notify(NotificationEvent event) {
        if (notificationManager != null) {
            notificationManager.notify(event);
        }
    }
    
    private final static class UnitTestGeneratorGui extends JFrame {
        
        protected final Main main;
        final protected KeYMediator mediator;
        private int toolbarIconSize = 15;
        private static UnitTestGeneratorGui testGui;
        private boolean openDialog=false;
        private RecentFileMenu recent=null;
        private JButton run;
        private JFrame proofList;
        private HashMap<StringBuffer, String> test2model;
        private boolean autoMode = false;
		private JList testList;
        
        public static final String AUTO_MODE_TEXT = "Create Tests";
        
        public UnitTestGeneratorGui(Main main){
            super("KeY Unit Test Generator");
            this.main = main;
            mediator = main.mediator();
            test2model = new HashMap<StringBuffer, String>();
            setIconImage(IconFactory.keyLogo());
            createProofList();
            layoutGui();
            setLocation(70, 70);
            addWindowListener(new UnitTestGeneratorGuiListener());
            pack();     
            Dimension d = getSize();
            d.setSize(400, (int) d.getHeight()+3);
            setSize(d);
            setVisible(true);
            testGui = this;
        }
        
       protected void createProofList(){
            proofList = new JFrame("Test Requirements");
            proofList.getContentPane().add(main.proofListView);
            proofList.setSize(400, 170);
            proofList.addWindowListener(new WindowAdapter(){
                public void windowClosing(WindowEvent e) {
                    proofList.setVisible(false);
                }
            });
            proofList.setVisible(true);            
        }
        
        protected void layoutGui(){
            setJMenuBar(new JMenuBar());
            getJMenuBar().add(createFileMenu());
            getJMenuBar().add(createToolsMenu());
            getJMenuBar().add(createOptionsMenu());
            getJMenuBar().add(Box.createHorizontalGlue());
            getJMenuBar().add(main.createHelpMenu());
            run = new JButton(new AutoModeAction());
            getContentPane().setLayout(new BoxLayout(getContentPane(), BoxLayout.Y_AXIS));
            JPanel buttonPanel = new JPanel();
            buttonPanel.add(run);
            JPanel sliderPanel = new JPanel();
            sliderPanel.setLayout(new BoxLayout(sliderPanel, BoxLayout.Y_AXIS));
            sliderPanel.add(new MaxRuleAppSlider (mediator));
            buttonPanel.add(sliderPanel);
            buttonPanel.setLayout(new BoxLayout(buttonPanel, BoxLayout.X_AXIS));
            getContentPane().add(buttonPanel);
            MainStatusLine msl = main.getStatusLine();
            getContentPane().add(msl);
        }
        
        class UnitTestGeneratorGuiListener extends WindowAdapter {
            public void windowClosing(WindowEvent e) {
                main.exitMain();             
            }
        }  
        
        private void runTest(String testPath, String modelDir) throws IOException{
            String testDir = testPath.substring(0, testPath.lastIndexOf(File.separator))+modelDir;
            String test = testPath.substring(testPath.lastIndexOf(File.separator)+1);
            Runtime.getRuntime().exec("cp "+testPath+" "+testDir);
            File testDirFile = new File(testDir);
            Runtime rt = Runtime.getRuntime();
            Process compile = rt.exec("javac "+test, null, testDirFile);
            String compileError = read(compile.getErrorStream()).trim();
            if(!"".equals(compileError)){
                throw new RuntimeException(compileError);
            }
            
            Process runJUnit = rt.exec("java junit.swingui.TestRunner "+
                    test.substring(0, test.lastIndexOf(".")), null, testDirFile);
            String junitError = read(runJUnit.getErrorStream());
            if(!"".equals(junitError)){
                throw new RuntimeException(junitError);
            }   
        }
        
        private void createTestSelectionWindow(){
            JDialog tsw = new JDialog(this, "Select Test Case");
            tsw.getContentPane().setLayout(new BoxLayout(tsw.getContentPane(), 
                 BoxLayout.Y_AXIS));
            testList = new JList();
            testList.setListData(bubbleSortTests(createTestArray()));
            
            JScrollPane testListScroll = new
                JScrollPane(ScrollPaneConstants.VERTICAL_SCROLLBAR_AS_NEEDED, 
                        ScrollPaneConstants.HORIZONTAL_SCROLLBAR_AS_NEEDED);
            testListScroll.getViewport().setView(testList);
            testListScroll.setBorder(
                    new TitledBorder("Created Tests"));
            testListScroll.setMinimumSize(new java.awt.Dimension(150, 400));
            tsw.getContentPane().add(testListScroll);
            
            JButton test = new JButton("Run Test");
            test.addActionListener(new ActionListener() {
                public void actionPerformed(ActionEvent e) {
                    if(testList.getSelectedValue() == null){
                        JOptionPane.showMessageDialog(
                            null, "You must select a test first!",
                            "No Test Selected", 
                            JOptionPane.ERROR_MESSAGE);
                    }else{
                        TestAndModel tam = (TestAndModel) testList.getSelectedValue();
                        try{
                            runTest(tam.test, tam.model);
                        }catch(Exception exc){
                            new ExceptionDialog(testGui, exc);    
                        }
                    }
                }
            });
            tsw.getContentPane().add(test);
            tsw.pack();
            tsw.setVisible(true);
        }

        public void updateTestSelection(){
        	if(testList!=null){
        		testList.setListData(bubbleSortTests(createTestArray()));
        		testList.repaint();
        	}        			
        }
        
        private Object[] bubbleSortTests(Object[] tams){
            boolean sorted = false;
            while(!sorted){
                sorted = true;
                for(int i=0; i<tams.length-1; i++){
                    if(tams[i].toString().compareTo(tams[i+1].toString())>0){
                        Object temp = tams[i];
                        tams[i] = tams[i+1];
                        tams[i+1] = temp;
                        sorted = false;
                    }
                }
            }
            return tams;
        }
        
        private Object[] createTestArray(){
            final Iterator<Map.Entry<StringBuffer, String>> it = 
                test2model.entrySet().iterator();
            Vector<TestAndModel> v = new Vector<TestAndModel>();
            while(it.hasNext()){
                final Map.Entry<StringBuffer, String> e = it.next();
                String test = e.getKey().toString();
                String model = e.getValue();
                while(!"".equals(test.trim())){
                    v.add(new TestAndModel(test.substring(0, test.indexOf(" ")), model));
                    test = test.substring(test.indexOf(" ")+1);
                }
            }
            return v.toArray();
        }
        
        class TestAndModel{
            public String test;
            public String model;
            
            public TestAndModel(String test, String model){
                this.test = test;
                this.model = model;
            }
            
            public String toString(){
                return test;
            }
        }
        
        /** Read the input until end of file and return contents in a
         * single string containing all line breaks. */
        protected String read ( InputStream in ) throws IOException {
            String lineSeparator = System.getProperty("line.separator");
            BufferedReader reader = new BufferedReader
                (new InputStreamReader(in));
            StringBuffer sb = new StringBuffer();
            String line;
            while ((line = reader.readLine()) != null) {
                sb.append(line).append(lineSeparator);
            }
            return sb.toString();
        }
        
        protected JMenu createFileMenu() {
            JMenu fileMenu = new JMenu("File");
            fileMenu.setMnemonic(KeyEvent.VK_F);
            
            JMenuItem load = new JMenuItem();
            load.setAction(openFileAction);
       
            fileMenu.add(load);
   
            JMenuItem exit = new JMenuItem("Exit");
            exit.setAccelerator(KeyStroke.getKeyStroke(KeyEvent.VK_Q, ActionEvent.CTRL_MASK));
            exit.addActionListener(new ActionListener() {
                public void actionPerformed(ActionEvent e) {
                    main.exitMain();
                }
            });
            
            fileMenu.addSeparator();
            
            recent = new RecentFileMenu(new ActionListener() {
                public void actionPerformed(ActionEvent e) {
                    main.loadProblem(new File(recent.getAbsolutePath((JMenuItem) e.getSource())));
                }
            }, MAX_RECENT_FILES, null);
            
            recent.load(PathConfig.RECENT_FILES_STORAGE);
            
            fileMenu.add(recent.getMenu());
            
            fileMenu.addSeparator();
            fileMenu.add(exit);
            return fileMenu;
        }
      
        protected JMenu createToolsMenu() {
            JMenu toolsMenu = new JMenu("Tools");
            
            JMenuItem specificationBrowser = 
                new JMenuItem("Proof Obligation Browser...");
            specificationBrowser.setAccelerator(KeyStroke.getKeyStroke
                                                (KeyEvent.VK_B, 
                                                ActionEvent.CTRL_MASK));
            specificationBrowser.addActionListener(new ActionListener() {
                public void actionPerformed(ActionEvent e) {
                    main.showPOBrowser();
                }});
            toolsMenu.add(specificationBrowser);
            
            final JMenuItem showProver = new JMenuItem("Show Prover",
                    IconFactory.keyLogo(toolbarIconSize, toolbarIconSize));
            showProver.setAccelerator(KeyStroke.getKeyStroke
                    (KeyEvent.VK_P, ActionEvent.CTRL_MASK));
            showProver.addActionListener(new ActionListener() {
                public void actionPerformed(ActionEvent e) {
                    Main.visible = !Main.visible;
                    main.setVisible(Main.visible);
                    showProver.setText(Main.visible ? "Hide Prover" : "Show Prover");
                }});
            toolsMenu.add(showProver);
            
            final JMenuItem runTest = new JMenuItem("Run Created Tests", 
                    IconFactory.junitLogo(toolbarIconSize));
            runTest.addActionListener(new ActionListener() {
                public void actionPerformed(ActionEvent e) {
                    createTestSelectionWindow();    
                }});
            toolsMenu.add(runTest);
            
            final JMenuItem showRequirements = new JMenuItem("Hide Test Requirements");
            showRequirements.addActionListener(new ActionListener() {
                public void actionPerformed(ActionEvent e) {
                    proofList.setVisible(!proofList.isVisible());
                    showRequirements.setText(proofList.isVisible() ? 
                            "Hide Test Requirements" : "Show Test Requirements"); 
                }});
            toolsMenu.add(showRequirements);
            
            toolsMenu.addMenuListener(new MenuListener() {
                public void menuCanceled(MenuEvent arg0) {}

                public void menuDeselected(MenuEvent arg0) {}

                public void menuSelected(MenuEvent arg0) {
                    showProver.setText(Main.visible ? "Hide Prover" : "Show Prover"); 
                    showRequirements.setText(proofList.isVisible() ? 
                            "Hide Test Requirements" : "Show Test Requirements"); 
                }});
            return toolsMenu;
        }
        
        protected JMenu createOptionsMenu() {
            JMenu options = new JMenu("Options");
            options.setMnemonic(KeyEvent.VK_O);
            JMenuItem choiceItem = new JMenuItem("Taclet options defaults");
            choiceItem.setAccelerator(KeyStroke.getKeyStroke
                    (KeyEvent.VK_T, ActionEvent.CTRL_MASK));

            choiceItem.addActionListener(new ActionListener() {
                public void actionPerformed(ActionEvent e) {
                    main.selectChoices();
                }});
            options.add(choiceItem);    

            ButtonGroup decisionProcGroup = new ButtonGroup();
     
            JMenu decisionProcedureOption = new JMenu("Decision Procedure Config");     
            setupDecisionProcedureGroup(decisionProcGroup, decisionProcedureOption);
            options.add(decisionProcedureOption);
            
            final JRadioButtonMenuItem completeEx = 
                new JRadioButtonMenuItem("Require Complete Execution", false);
            completeEx.setToolTipText("Use only completely executed traces for test" +
                        " generation.");
            completeEx.setSelected(UnitTestBuilder.requireCompleteExecution);
            completeEx.addActionListener(new ActionListener() {
                public void actionPerformed(ActionEvent e) {
                    UnitTestBuilder.requireCompleteExecution = completeEx.isSelected();
                }
            });
            options.add(completeEx);
                        
            final JRadioButtonMenuItem methodSelectionButton = 
                new JRadioButtonMenuItem("Method Selection Dialog", false);
            methodSelectionButton.addActionListener(new ActionListener() {
                public void actionPerformed(ActionEvent e) {
                    openDialog = methodSelectionButton.isSelected();
                }
            });
            methodSelectionButton.setToolTipText("<html><pre>"+
                    "If checked, a dialog for selecting"+
                    " method calls that the created test shall cover" +
                    "\nopens after "+
                    "termination of the symbolic execution.</pre>");
            options.add(methodSelectionButton);
            
            return options;
        }
        
        /**
         * TODO: implement??
         * @param decisionProcGroup
         * @param decisionProcedureOption
         */
        private void setupDecisionProcedureGroup(ButtonGroup decisionProcGroup, 
                JMenu decisionProcedureOption) {
            
            System.out.println("just test");
        }    
        
       
        private final class AutoModeAction extends AbstractAction {
            
            private boolean buttonPressed = false;
            private boolean creatingTests = false;
            
            final Icon startLogo = 
                IconFactory.autoModeStartLogo ( toolbarIconSize );
            final Icon stopLogo = 
                IconFactory.autoModeStopLogo ( toolbarIconSize );
                
            private Proof associatedProof;
                
            private final ProofTreeListener ptl = new ProofTreeAdapter() {
                    
                public void proofStructureChanged(ProofTreeEvent e) {
                    if (e.getSource() == associatedProof) {
                        enable();
                    }
                        
                }
                    
                public void proofClosed(ProofTreeEvent e) {
                    if (e.getSource() == associatedProof) {
                        enable();
                    }
                }
                
                public void proofGoalsAdded(ProofTreeEvent e) { }
            };
                
            public void enable() {
                setEnabled(associatedProof != null && !associatedProof.closed() &&
                        !creatingTests);            
            }
            public AutoModeAction() {
                putValue("hideActionText", Boolean.TRUE);
                putValue(Action.SHORT_DESCRIPTION, AUTO_MODE_TEXT);
                putValue(Action.SMALL_ICON, startLogo);
                
                associatedProof = mediator.getProof();        
                
                enable();
                
                if (associatedProof != null && !associatedProof.containsProofTreeListener(ptl)) {
                    associatedProof.addProofTreeListener(ptl);                
                }
                
                
                mediator.addKeYSelectionListener(new KeYSelectionListener() {
                    /** focused node has changed */
                    public void selectedNodeChanged(KeYSelectionEvent e) {}
                    
                    /**
                     * the selected proof has changed. Enable or disable action depending whether a proof is
                     * available or not
                     */ 
                    public void selectedProofChanged(KeYSelectionEvent e) {
                        if (associatedProof != null) {
                            associatedProof.removeProofTreeListener(ptl);
                        }
                        
                        associatedProof = e.getSource().getSelectedProof();                     
                        enable();            
                        
                        if (associatedProof != null) {
                            associatedProof.addProofTreeListener(ptl);
                        }
                    }
                });
                
                mediator.addAutoModeListener(new AutoModeListener() {
                    
                    /** 
                     * invoked if automatic execution has started
                     */
                    public void autoModeStarted(ProofEvent e) {  
                        autoMode = true;
                        if (associatedProof != null) {
                            associatedProof.removeProofTreeListener(ptl);                        
                        }
                        putValue(Action.SMALL_ICON, stopLogo);
                    }
                    
                    /**
                     * invoked if automatic execution has stopped
                     */
                    public void autoModeStopped(ProofEvent e) {
                        autoMode = false;
                        if(associatedProof!=null){
                            run.setToolTipText("<html><pre>Create Test for:\n"+associatedProof.name()+
                                    "</pre>");
                        }
                        if (associatedProof != null && 
                                associatedProof == e.getSource() && 
                                !associatedProof.containsProofTreeListener(ptl) ) {
                            associatedProof.addProofTreeListener(ptl);
                        }
                        if (associatedProof != null && 
                                buttonPressed &&
                                associatedProof == e.getSource() &&
                                associatedProof.countNodes()>1){ 
                            creatingTests = true;
                            new Thread(new Runnable() {
                                public void run() {
                                    try{
                                        setEnabled(false);
                                        main.setStatusLine("Generating Tests");
                                        StringBuffer testPath = new StringBuffer();
                                        String modelDir = associatedProof.getJavaModel().getModelDir();
                                        test2model.put(testPath, modelDir);                                        
                                        buttonPressed = false;
                                        if(openDialog){
                                            MethodSelectionDialog msd = MethodSelectionDialog.getInstance(mediator);
                                            msd.setLatestTests(testPath);
                                        }else{
                                            UnitTestBuilder testBuilder = 
                                                new UnitTestBuilder(mediator.getServices(), 
                                                        mediator.getProof());
                                            testPath.append(testBuilder.createTestForProof(
                                                    associatedProof)+" ");
                                            
                                            main.setStatusLine("Test Generation Completed");
                                            mediator.testCaseConfirmation(testPath.toString());
                                        }
                                        main.setStatusLine("Test Generation Completed");
                                        updateTestSelection();
                                    }catch(Exception exc){
                                        new ExceptionDialog(testGui, exc);
                                    }
                                    creatingTests = false;
                                    enable();
                                }
                            }).start();
                        }
                        putValue(Action.SMALL_ICON, startLogo);     
                    }
                    
                });
                
            }
            
            public void actionPerformed(ActionEvent e) {
                // Unfortunately, when clicking the button twice
                // (very fast), the glasspane won't be quick
                // enough to catch the second event. Therefore
                // we make a second check (which is a %%%HACK)
                if (!autoMode){
     //               setEnabled(false);
                    buttonPressed = true;
                    mediator.startAutoMode();
                }else{
                    mediator.stopAutoMode();
                }
            }
            
        }
    }

    public static boolean hasInstance() {
        return instance != null;
    }

   
}<|MERGE_RESOLUTION|>--- conflicted
+++ resolved
@@ -799,12 +799,8 @@
         statusLine.reset();
         statusLine.setStatusText(s);
         statusLine.setProgressPanelVisible(false);
-<<<<<<< HEAD
         statusLine.validate();
         statusLine.paintImmediately(0, 0, statusLine.getWidth(), statusLine.getHeight());
-=======
-        statusLine.repaint(5);
->>>>>>> 6dc2e257
     }
     
     private void setStatusLineImmediately(String s, int totalChars) {
@@ -813,12 +809,8 @@
         getProgressMonitor().setMaximum(totalChars);
         statusLine.setProgressPanelVisible(true);
         // statusLine.setAbortButtonEnabled(false);
-<<<<<<< HEAD
         statusLine.validate();
         statusLine.paintImmediately(0, 0, statusLine.getWidth(), statusLine.getHeight());
-=======
-        statusLine.repaint(5);
->>>>>>> 6dc2e257
     }
     
     /**
