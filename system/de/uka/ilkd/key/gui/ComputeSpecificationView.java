// This file is part of KeY - Integrated Deductive Software Design
// Copyright (C) 2001-2009 Universitaet Karlsruhe, Germany
//                         Universitaet Koblenz-Landau, Germany
//                         Chalmers University of Technology, Sweden
//
// The KeY system is protected by the GNU General Public License. 
// See LICENSE.TXT for details.
//
//

package de.uka.ilkd.key.gui;

import java.awt.Dimension;
import java.awt.event.ActionEvent;
import java.awt.event.ActionListener;

import javax.swing.*;

import de.uka.ilkd.key.cspec.ComputeSpecification;
import de.uka.ilkd.key.gui.nodeviews.SequentView;
import de.uka.ilkd.key.logic.ConstrainedFormula;
import de.uka.ilkd.key.logic.Semisequent;
import de.uka.ilkd.key.logic.Sequent;
import de.uka.ilkd.key.logic.Term;
import de.uka.ilkd.key.pp.LogicPrinter;
import de.uka.ilkd.key.pp.ProgramPrinter;
import de.uka.ilkd.key.util.Debug;

/**
 * This class is a facade for computing the specification of a program,
 * and displaying a corresponding view.
 *
 * @author Andr&eacute; Platzer
 * @version 1.1, 2003-02-01
 * @version-revision $Revision: 1.14.1.1.2.1.2.4.1.2 $, $Date: Fri, 20 Jul 2007 10:11:30 +0200 $
 * @see de.uka.ilkd.key.cspec.ComputeSpecification
 */
public class ComputeSpecificationView {

    private ComputeSpecificationView() {}

    private static final JRadioButtonMenuItem createRadioButton_Prestate(ButtonGroup group,
							      String label,
							      final int value) {
	JRadioButtonMenuItem menuItem =
	    new JRadioButtonMenuItem(label,
				     ComputeSpecification.getPrestateRemember() == value
				     );
	group.add(menuItem);
	menuItem.addActionListener(new ActionListener() {
		public void actionPerformed(ActionEvent e) {
		    ComputeSpecification.setPrestateRemember(value);
		}});
	return menuItem;
    }
    private static final JRadioButtonMenuItem createRadioButton_Poststate(ButtonGroup group,
							      String label,
							      final int value) {
	JRadioButtonMenuItem menuItem =
	    new JRadioButtonMenuItem(label,
				     ComputeSpecification.getPoststateRemember() == value
				     );
	group.add(menuItem);
	menuItem.addActionListener(new ActionListener() {
		public void actionPerformed(ActionEvent e) {
		    ComputeSpecification.setPoststateRemember(value);
		}});
	return menuItem;
    }

    public static JMenuItem createOptionMenuItems() {
	ButtonGroup prestateRememberGroup = new ButtonGroup();
	JMenu rememberMenu = new JMenu("Specification Extraction");

	rememberMenu.add(createRadioButton_Prestate(prestateRememberGroup,
						    "Prestate Remember Equations",
						    ComputeSpecification.PRESTATE_REMEMBER_EQUATIONS));

	rememberMenu.add(createRadioButton_Prestate(prestateRememberGroup,
						    "Prestate Remember Updates",
						    ComputeSpecification.PRESTATE_REMEMBER_UPDATES));

	rememberMenu.add(createRadioButton_Prestate(prestateRememberGroup,
						    "Prestate Remember Implicit",
						    ComputeSpecification.PRESTATE_REMEMBER_IMPLICIT));


	rememberMenu.addSeparator();
	ButtonGroup poststateRememberGroup = new ButtonGroup();

	rememberMenu.add(createRadioButton_Poststate(poststateRememberGroup,
						    "Poststate Remember Equations",
						    ComputeSpecification.POSTSTATE_REMEMBER_EQUATIONS));
	rememberMenu.add(createRadioButton_Poststate(poststateRememberGroup,
						    "Poststate Remember Accumulator",
						    ComputeSpecification.POSTSTATE_REMEMBER_STATE_CHANGE_ACCUMULATION));

	return rememberMenu;
    }
    
    /**
     * A facade for the user-interface, displaying the computed
     * specification of a program.
     * @param mediator the KeY-mediator containing the specification construction proof.
<<<<<<< HEAD
     * @see de.uka.ilkd.key.casetool.FunctionalityOnModel#computeSpecification(de.uka.ilkd.key.casetool.ModelMethod)
=======
>>>>>>> 68b8149d
     */
    public static final void show(KeYMediator mediator) {
	try{
	    final Term spec = new ComputeSpecification().computeSpecification(mediator);
	    final Sequent spec2 =
		Sequent.createSuccSequent(Semisequent.EMPTY_SEMISEQUENT
					  .insertLast(new ConstrainedFormula(spec))
					  .semisequent());
	    Debug.out("\nOverall specification is:\n", spec);
	    Debug.out("\nalias:\n", spec2);
	    final SequentView view = new SequentView(mediator);
	    view.setPreferredSize(new Dimension(800, 600));
	    view.setPrinter(new LogicPrinter(new ProgramPrinter(null), 
                                             mediator.getNotationInfo(),
                                             mediator.getServices()), spec2);
	    view.printSequent();
	    view.setCaretPosition(0); // at least until a better solution
	    final JScrollPane pane =
		new JScrollPane(view,
				ScrollPaneConstants.VERTICAL_SCROLLBAR_ALWAYS,
				ScrollPaneConstants.HORIZONTAL_SCROLLBAR_AS_NEEDED
		    );
	    
	    pane.setPreferredSize(new Dimension(600, 400));
	    mediator.popupInformationMessage(pane, "Computed Specification", false);
	} catch(Exception e) {
	   mediator.getExceptionHandler().reportException(e);
	   new ExceptionDialog(mediator.mainFrame(), 
                  mediator.getExceptionHandler().getExceptions());
	   mediator.getExceptionHandler().clear();
	}
    }

}// ComputeSpecificationView<|MERGE_RESOLUTION|>--- conflicted
+++ resolved
@@ -102,10 +102,6 @@
      * A facade for the user-interface, displaying the computed
      * specification of a program.
      * @param mediator the KeY-mediator containing the specification construction proof.
-<<<<<<< HEAD
-     * @see de.uka.ilkd.key.casetool.FunctionalityOnModel#computeSpecification(de.uka.ilkd.key.casetool.ModelMethod)
-=======
->>>>>>> 68b8149d
      */
     public static final void show(KeYMediator mediator) {
 	try{
