--- conflicted
+++ resolved
@@ -122,7 +122,6 @@
             } else {
         	break;
             }
-<<<<<<< HEAD
         }
         if (app == null) {
             return false;      
@@ -130,11 +129,6 @@
             assert g != null;
             g.apply(app);
             return true;
-=======
-            if (app == null) return false;      
-            rl.removeRPConsumedGoal(g);                
-            rl.addRPOldMarkersNewGoals(g.apply(app));
->>>>>>> d557ff59
         }
     }
 
