--- conflicted
+++ resolved
@@ -82,26 +82,4 @@
      * @param event the NotificationEvent
      */
     public abstract void notify(NotificationEvent event);
-
-<<<<<<< HEAD
-=======
-    /**
-     * called when a ReusePoint has been found so that the GUI can offer reuse for
-     * the current point to the user
-     * @param bestReusePoint the ReusePoint found, precise the best found candidate for 
-     * 
-     */
-    public abstract void indicateReuse(ReusePoint bestReusePoint);
-
-    /**
-     * invoked when currently no reuse is possible
-     */
-    public abstract void indicateNoReuse();
-    
-    /**
-     * @return the settings of the currently active proof
-     */
-    public abstract ProofSettings getSettings();
-    
->>>>>>> d557ff59
 }