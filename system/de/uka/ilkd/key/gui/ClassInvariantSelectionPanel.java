--- conflicted
+++ resolved
@@ -1,15 +1,5 @@
 // This file is part of KeY - Integrated Deductive Software Design
 // Copyright (C) 2001-2009 Universitaet Karlsruhe, Germany
-<<<<<<< HEAD
-=======
-//                         Universitaet Koblenz-Landau, Germany
-//                         Chalmers University of Technology, Sweden
-//
-// The KeY system is protected by the GNU General Public License. 
-// See LICENSE.TXT for details.
-// This file is part of KeY - Integrated Deductive Software Design
-// Copyright (C) 2001-2005 Universitaet Karlsruhe, Germany
->>>>>>> 032cf20a
 //                         Universitaet Koblenz-Landau, Germany
 //                         Chalmers University of Technology, Sweden
 //
@@ -33,21 +23,14 @@
 import javax.swing.tree.DefaultMutableTreeNode;
 import javax.swing.tree.DefaultTreeCellRenderer;
 
-<<<<<<< HEAD
 import de.uka.ilkd.key.gui.configuration.ProofSettings;
-=======
 import de.uka.ilkd.key.collection.DefaultImmutableSet;
 import de.uka.ilkd.key.collection.ImmutableSet;
->>>>>>> 032cf20a
 import de.uka.ilkd.key.java.Services;
 import de.uka.ilkd.key.java.abstraction.KeYJavaType;
 import de.uka.ilkd.key.proof.init.*;
 import de.uka.ilkd.key.proof.mgt.SpecificationRepository;
-<<<<<<< HEAD
 import de.uka.ilkd.key.speclang.*;
-=======
-import de.uka.ilkd.key.speclang.ClassInvariant;
->>>>>>> 032cf20a
 
 
 /**
