// This file is part of KeY - Integrated Deductive Software Design
// Copyright (C) 2001-2010 Universitaet Karlsruhe, Germany
//                         Universitaet Koblenz-Landau, Germany
//                         Chalmers University of Technology, Sweden
//
// The KeY system is protected by the GNU General Public License. 
// See LICENSE.TXT for details.
//
<<<<<<< HEAD
=======
//
// This file is part of KeY - Integrated Deductive Software Design
// Copyright (C) 2001-2004 Universitaet Karlsruhe, Germany
//                         Universitaet Koblenz-Landau, Germany
//                         Chalmers University of Technology, Sweden
//
// The KeY system is protected by the GNU General Public License. 
// See LICENSE.TXT for details.
>>>>>>> d557ff59


package de.uka.ilkd.key.gui;

import java.awt.*;
import java.awt.image.BufferedImage;

import javax.swing.Icon;
import javax.swing.plaf.metal.MetalLookAndFeel;
import javax.swing.plaf.metal.MetalIconFactory.FolderIcon16;

class KeYFolderIcon extends FolderIcon16 {

    private static final Icon closedIcon   = new KeYFolderIcon(Color.green.darker());
    private static final Icon closableIcon = new KeYFolderIcon(Color.blue.darker());
    private static final Dimension folderIcon16Size = new Dimension( 16, 16 );

    private final Color frontColor;

    public static Icon getKeYFolderIconClosed() {
	return closedIcon;
    }

    public static Icon getKeYFolderIconClosable() {
	return closableIcon;
    }

    public KeYFolderIcon ( Color p_frontColor ) {
	frontColor = p_frontColor;
    }

    public void paintIcon(Component c, Graphics g, int x, int y) {
	GraphicsConfiguration gc = c.getGraphicsConfiguration();
	Image image;
	if (gc != null) {
	    image = gc.createCompatibleImage(getIconWidth(), 
					     getIconHeight(),
					     Transparency.BITMASK);
	} else {
	    image = new BufferedImage(getIconWidth(),
				      getIconHeight(),
				      BufferedImage.TYPE_INT_ARGB);
	}
	Graphics imageG = image.getGraphics();		
	paintMe(c,imageG);
	imageG.dispose();
	
	g.drawImage(image, x, y+getShift(), null);
    }

    private void paintMe(Component c, Graphics g) {

	int right = folderIcon16Size.width - 1;
	int bottom = folderIcon16Size.height - 1;
      
	// Draw tab top
	g.setColor( MetalLookAndFeel.getPrimaryControlDarkShadow() );
	g.setColor(Color.green.darker().darker());
	g.drawLine( right - 5, 3, right, 3 );
	g.drawLine( right - 6, 4, right, 4 );

	// Draw folder front

	//g.setColor( MetalLookAndFeel.getPrimaryControl() );
	g.setColor(frontColor);
	g.fillRect( 2, 7, 13, 8 );

	// Draw tab bottom
	g.setColor( MetalLookAndFeel.getPrimaryControlShadow() );
	g.drawLine( right - 6, 5, right - 1, 5 );

	// Draw outline
	g.setColor( MetalLookAndFeel.getPrimaryControlInfo() );
	g.drawLine( 0, 6, 0, bottom );            // left side
	g.drawLine( 1, 5, right - 7, 5 );         // first part of top
	g.drawLine( right - 6, 6, right - 1, 6 ); // second part of top
	g.drawLine( right, 5, right, bottom );    // right side
	g.drawLine( 0, bottom, right, bottom );   // bottom

	// Draw highlight
	g.setColor( MetalLookAndFeel.getPrimaryControlHighlight() );
	g.drawLine( 1, 6, 1, bottom - 1 );
	g.drawLine( 1, 6, right - 7, 6 );
	g.drawLine( right - 6, 7, right - 1, 7 );

    }

    public int getShift() { return -1; }
    public int getAdditionalHeight() { return 2; }

    public int getIconWidth() { return folderIcon16Size.width; }
    public int getIconHeight() { return folderIcon16Size.height + getAdditionalHeight(); }
}<|MERGE_RESOLUTION|>--- conflicted
+++ resolved
@@ -6,17 +6,7 @@
 // The KeY system is protected by the GNU General Public License. 
 // See LICENSE.TXT for details.
 //
-<<<<<<< HEAD
-=======
 //
-// This file is part of KeY - Integrated Deductive Software Design
-// Copyright (C) 2001-2004 Universitaet Karlsruhe, Germany
-//                         Universitaet Koblenz-Landau, Germany
-//                         Chalmers University of Technology, Sweden
-//
-// The KeY system is protected by the GNU General Public License. 
-// See LICENSE.TXT for details.
->>>>>>> d557ff59
 
 
 package de.uka.ilkd.key.gui;
