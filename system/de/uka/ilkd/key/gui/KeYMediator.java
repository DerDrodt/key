--- conflicted
+++ resolved
@@ -481,37 +481,6 @@
 	}
     }
      
-<<<<<<< HEAD
-=======
-    /** selected rule to apply
-     * @param rule the selected built-in rule
-     * @param pos the PosInSequent describes the position where to apply the
-     * rule 
-     */
-    public boolean selectedUseMethodContractRule(MethodContractRuleApp app) {
-        Goal goal = keySelectionModel.getSelectedGoal();
-        Debug.assertTrue(goal != null);        
-        if (!getProof().mgt().ruleApplicable(app, goal)) {
-            barfRuleNotApplicable(app);
-            return false;
-        }
-        applyInteractive(app, goal); 
-        return true;
-    }
-    
-    public boolean selectedUseWorkingSpaceContractRule(
-            WorkingSpaceContractRuleApp app) {
-        Goal goal = keySelectionModel.getSelectedGoal();
-        Debug.assertTrue(goal != null);        
-        if (!getProof().mgt().ruleApplicable(app, goal)) {
-            barfRuleNotApplicable(app);
-            return false;
-        }
-        applyInteractive(app, goal); 
-        return true;
-    }
->>>>>>> 615c60b0
-      
     /**
      * Apply a RuleApp and continue with update simplification or strategy
      * application according to current settings.
