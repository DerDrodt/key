--- conflicted
+++ resolved
@@ -860,13 +860,7 @@
 	}
 
 	public void proofStructureChanged(ProofTreeEvent e) {
-<<<<<<< HEAD
-	    if(autoMode) {
-		return;
-	    }
-=======
 	    if (autoMode()) return;
->>>>>>> 5262e680
 	    Proof p = e.getSource();
 	    if (p == getSelectedProof()) {
 		Node sel_node = getSelectedNode();
@@ -887,12 +881,8 @@
 
 	/** invoked when a rule has been applied */
 	public void ruleApplied(ProofEvent e) {
-<<<<<<< HEAD
-	    if(!autoMode && e.getSource() == getProof()) {
-=======
 	    if (autoMode()) return;
 	    if (e.getSource() == getProof()) {
->>>>>>> 5262e680
 	        keySelectionModel.defaultSelection();
 	    }
 	}
@@ -979,5 +969,4 @@
     public ProverTaskListener getProverTaskListener() {
         return mainFrame.getProverTaskListener();
     }
-
 }