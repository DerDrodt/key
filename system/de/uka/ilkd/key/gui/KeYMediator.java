// This file is part of KeY - Integrated Deductive Software Design
// Copyright (C) 2001-2005 Universitaet Karlsruhe, Germany
//                         Universitaet Koblenz-Landau, Germany
//                         Chalmers University of Technology, Sweden
//
// The KeY system is protected by the GNU General Public License. 
// See LICENSE.TXT for details.
//
//

package de.uka.ilkd.key.gui;

import java.awt.Component;
import java.awt.Dimension;
import java.awt.Point;

import javax.swing.JFrame;
import javax.swing.JOptionPane;
import javax.swing.SwingUtilities;
import javax.swing.WindowConstants;
import javax.swing.event.EventListenerList;

import de.uka.ilkd.key.gui.configuration.ProofSettings;
import de.uka.ilkd.key.gui.notification.events.NotificationEvent;
import de.uka.ilkd.key.gui.notification.events.ProofClosedNotificationEvent;
import de.uka.ilkd.key.java.JavaInfo;
import de.uka.ilkd.key.java.Services;
import de.uka.ilkd.key.logic.*;
import de.uka.ilkd.key.pp.NotationInfo;
import de.uka.ilkd.key.pp.PosInSequent;
import de.uka.ilkd.key.proof.*;
import de.uka.ilkd.key.proof.init.JavaProfile;
import de.uka.ilkd.key.proof.init.Profile;
import de.uka.ilkd.key.proof.mgt.GlobalProofMgt;
import de.uka.ilkd.key.proof.reuse.ReusePoint;
import de.uka.ilkd.key.rule.*;
import de.uka.ilkd.key.unittest.UnitTestBuilder;
import de.uka.ilkd.key.util.Debug;
import de.uka.ilkd.key.util.KeYExceptionHandler;
import de.uka.ilkd.key.util.KeYRecoderExcHandler;
import de.uka.ilkd.key.visualization.ProofVisualization;


public class KeYMediator {

    private IMain mainFrame;


    private InteractiveProver interactiveProver;

    /** the update simplifier (may be moved to nodes)*/
    private UpdateSimplifier upd_simplifier;

    /** the notation info used to print sequents */
    private final NotationInfo notationInfo;

    /** listenerList with to gui listeners */
    private EventListenerList listenerList = new EventListenerList();

    /** listens to the proof */
    private KeYMediatorProofListener proofListener;

    /** listens to the ProofTree */
    private KeYMediatorProofTreeListener proofTreeListener;

    /** current proof and node the user works with. All user
     * interaction is relative to this model
     */
    private KeYSelectionModel keySelectionModel;

    private KeYExceptionHandler defaultExceptionHandler;

    private boolean stupidMode; // minimize user interaction

    private boolean autoMode; // autoModeStarted has been fired
    
    /** creates the KeYMediator with a reference to the application's
     * main frame and the current proof settings
    */
    public KeYMediator(IMain mainFrame) {
	this.mainFrame = mainFrame;
	notationInfo = NotationInfo.createInstance();
	proofListener       = new KeYMediatorProofListener();
	proofTreeListener   = new KeYMediatorProofTreeListener();
	keySelectionModel   = new KeYSelectionModel();
	interactiveProver   = new InteractiveProver(this);
	new SkolemAbbreviator(this); // SkolemAbbreviator registers itself
	addRuleAppListener(proofListener);
	addAutoModeListener(proofListener);
	GlobalProofMgt.getInstance().setMediator(this);
	defaultExceptionHandler = new KeYRecoderExcHandler();
    }

    /** returns the used NotationInfo
     * @return the used NotationInfo
     */
    public NotationInfo getNotationInfo() {
	return notationInfo;
    }

    public KeYExceptionHandler getExceptionHandler(){
	if(getProof() != null){
	    return getServices().getExceptionHandler();
	}else{
	    return defaultExceptionHandler;
	}
    }

    /** returns the variable namespace 
     * @return the variable namespace 
     */
    public Namespace var_ns() {
	return getProof().getNamespaces().variables();
    }
    
    /** returns the program variable namespace 
     * @return the program variable namespace 
     */
    public Namespace progVar_ns() {
	return getProof().getNamespaces().programVariables();
    }

    /** returns the function namespace 
     * @return the function namespace 
     */
    public Namespace func_ns() {
	return getProof().getNamespaces().functions();
    }

    /** returns the sort namespace 
     * @return the sort namespace 
     */
    public Namespace sort_ns() {
	return getProof().getNamespaces().sorts();
    }

    /** returns the heuristics namespace 
     * @return the heuristics namespace 
     */
    public Namespace heur_ns() {
	return getProof().getNamespaces().ruleSets();
    }

    /** returns the choice namespace
     * @return the choice namespace 
     */
    public Namespace choice_ns() {
	return getProof().getNamespaces().choices();
    }

    /** returns the prog var namespace 
     * @return the prog var namespace 
     */
    public Namespace pv_ns() {
	return getProof().getNamespaces().programVariables();
    }

    /** returns the namespace set
     * @return the  namespace set
     */
    public NamespaceSet namespaces() {
	return getProof().getNamespaces();
    }

    /** returns the JavaInfo with the java type information */
    public JavaInfo getJavaInfo() {
       return getProof().getJavaInfo();
    }

    /** returns the Services with the java service classes */
    public Services getServices() {
       return getProof().getServices();
    }

    /** returns the user constraint (table model)
     * @return the user constraint
     */
    public ConstraintTableModel getUserConstraint() {
	if ( getProof () == null )
	    return null;
	else
	    return getProof ().getUserConstraint ();
    }

    /** @return Deliverer of new metavariables (with unique names)*/
    public MetavariableDeliverer getMetavariableDeliverer () {
	if ( getProof () == null )
	    return null;
	else
	    return getProof ().getMetavariableDeliverer ();
    }

//     /** returns the proof settings
//      * @return  the proof settings
//      */
//     public ProofSettings proofSettings() {
// 	return proofSettings;
//     }
   

    /** simplified user interface? */
    public boolean stupidMode() {
       return stupidMode;
    }

    public void setStupidMode(boolean b) {
       stupidMode = b;
    }

    public boolean ensureProofLoadedSilent() {
	return getProof() != null;
    }

    public boolean ensureProofLoaded() {
	final boolean loaded = ensureProofLoadedSilent();
	if (!loaded) {
	    popupWarning("No proof.", "Oops...");
	}
	return loaded;
    }
    
    /** Undo.
     * @author VK
     */
    public void setBack() {
	if (ensureProofLoaded()) {
	    setBack(getSelectedGoal());
	}
    }

    public void setBack(Node node) {
	if (ensureProofLoaded()) {
	    if (!getProof().setBack(node)) {
		popupWarning("Setting back at the chosen node is not possible.",
			     "Oops...");	    
	    }
	}
    }    
    
    public void setBack(Goal goal) {
	if (ensureProofLoaded()) {
	    if (getProof() == null || !getProof().setBack(goal))
		popupWarning("Setting back the current goal is not possible.", 
			     "Oops...");
	}
    }

    
    public ProofVisualization visualizeProof(){
	if (ensureProofLoaded()) {
	    return new ProofVisualization(getSelectedNode(),getServices());
	}
	return null;
    }

    public void testCaseConfirmation(String path){
	JOptionPane.showMessageDialog(
	    null, "A unittest was generated and written to "+path,
	    "Unittest generated", JOptionPane.INFORMATION_MESSAGE);
    }
    
    public void testCaseConfirmation(String path, int coverage){
        JOptionPane.showMessageDialog(
            null, "A unittest was generated and written to "+path+
                "\nTop-Level Statement Coverage: "+coverage,
            "Unittest generated", JOptionPane.INFORMATION_MESSAGE);
    }

    public void generateTestCaseForSelectedNode(){
	if (ensureProofLoaded()) {
	    UnitTestBuilder testBuilder = new UnitTestBuilder(getServices(), 
							      getProof());
	    try {
		testCaseConfirmation(
		    testBuilder.createTestForNode(getSelectedNode()));
	    } catch(Exception e){
		new ExceptionDialog(mainFrame(), e);
	    }
	}
    }

    /** 
     * initializes proof (this is Swing thread-safe) 
     */
    public void setProof(Proof p) {
        final Proof pp = p;    
        if (SwingUtilities.isEventDispatchThread()) {
	    setProofHelper(pp);
        } else {
            Runnable swingProzac = new Runnable() {
               public void run() { setProofHelper(pp); }
            };
	    invokeAndWait(swingProzac);
        }        
    }


    private void setProofHelper(Proof p) {
	if (getProof() != null) {
	    getProof().removeProofTreeListener(proofTreeListener);
	}
	if (p!=null) notationInfo.setAbbrevMap(p.abbreviations());
	Proof proof = p;
	if (proof != null) {
	    proof.addProofTreeListener(proofTreeListener);
	    proof.mgt().setMediator(this);
	    proof.setSimplifier(upd_simplifier);
	}
        keySelectionModel.setSelectedProof(proof);
    }
    

    /**
     * Get the interactive prover.
     */
    public InteractiveProver getInteractiveProver() {
	return interactiveProver;
    }


    /** the proof the mediator handles with */
    public Proof getProof() {
	return keySelectionModel.getSelectedProof();
    }
    

    /** sets the maximum number of rule applications allowed in
     * automatic mode
     * @param steps an int setting the limit
     */
    public void setMaxAutomaticSteps(int steps) {
       if (getProof() != null) {
           getProof().getSettings().getStrategySettings().setMaxSteps(steps);
       }
       ProofSettings.DEFAULT_SETTINGS.getStrategySettings().setMaxSteps(steps);
    }

    /** returns the maximum number of rule applications allowed in
     * automatic mode
     * @return the maximum number of rule applications allowed in
     * automatic mode
     */
    public int getMaxAutomaticSteps() {
        if (getProof() != null) {
            return getProof().getSettings().getStrategySettings().getMaxSteps();
        } else {
            return ProofSettings.DEFAULT_SETTINGS.getStrategySettings().getMaxSteps();
        }
    }

    public SetOfTacletApp getTacletApplications(Goal g, String name,
                                                PosInOccurrence p) {
       return interactiveProver.getAppsForName(g, name, p);
    }


    public SetOfTacletApp getTacletApplications(Goal            goal, 
						String          name,
                                                PosInOccurrence pos,
                                                TacletFilter    filter) {
       return interactiveProver.getAppsForName(goal, name, pos, 
					       filter);
    }
    
    /**
     * collects all applications of a rule given by its name at a give position in the sequent
     * @param name
     * 				the name of the BuiltInRule for which applications are collected.
     * @param pos
     * 				the position in the sequent where the BuiltInRule should be applied
     * @return
     * 				a SetOfRuleApp with all possible applications of the rule
     */
    public SetOfRuleApp getBuiltInRuleApplications(String name, PosInOccurrence pos)
    {
    	return interactiveProver.getBuiltInRuleAppsForName(name, pos);
    }

    /**
     * selected rule to apply; opens a dialog 
     * @param tacletApp the TacletApp which has been selected  
     * @param pos the PosInSequent describes the position where to apply the 
     * rule 
     */
    public void selectedTaclet(TacletApp tacletApp, PosInSequent pos) {
	Goal goal = keySelectionModel.getSelectedGoal();
        Debug.assertTrue(goal != null);
        selectedTaclet(tacletApp.taclet(), goal, pos.getPosInOccurrence());
    }


    public boolean selectedTaclet(Taclet taclet, Goal goal, 
				  PosInOccurrence pos) {
	SetOfTacletApp applics = 
           getTacletApplications(goal, taclet.name().toString(), pos);
        if (applics.size() == 0) {
	   JOptionPane.showMessageDialog(mainFrame(), "Taclet application failed." 
					 + "\n" + taclet.name(), "Bummer!",
					 JOptionPane.ERROR_MESSAGE);
           return false;
        }
	IteratorOfTacletApp it = applics.iterator();	
	if (applics.size() == 1) {
	    TacletApp firstApp = it.next();
            boolean ifSeqInteraction = 
               firstApp.taclet().ifSequent() != Sequent.EMPTY_SEQUENT ;
            if (stupidMode && !firstApp.complete()) {                
                ListOfTacletApp ifSeqCandidates =
                    firstApp.findIfFormulaInstantiations(goal.sequent(),
		        getServices(),
                        getUserConstraint().getConstraint());
                
                if (ifSeqCandidates.size() == 1) {
                    ifSeqInteraction = false;
                    firstApp = ifSeqCandidates.head();
                }               
                TacletApp tmpApp = 
                    firstApp.tryToInstantiate(goal, getServices());                
                if (tmpApp != null) firstApp = tmpApp;
                
               
            }            
	    if (ifSeqInteraction || !firstApp.complete()) {             
                TacletMatchCompletionDialog.completeAndApplyApp(
                    firstApp, goal, this);
	    } else {
		applyInteractive(firstApp, goal);
	    }
	} else if (applics.size() > 1) {
            java.util.List<TacletApp> appList = new java.util.LinkedList<TacletApp>();
            
	    for (int i = 0; i < applics.size(); i++) {
	        TacletApp rapp = it.next();
                appList.add(rapp);
            }
            
            if (appList.size()==0) {
                 assert false;
                 return false;
            }

            TacletMatchCompletionDialog.completeAndApplyApp(
                appList, goal, this);
            
        }
        return true;
    }
    

    /** selected rule to apply
     * @param rule the selected built-in rule
     * @param pos the PosInSequent describes the position where to apply the
     * rule 
     */
    public void selectedBuiltInRule(BuiltInRule rule, PosInOccurrence pos) {
	Goal goal = keySelectionModel.getSelectedGoal();
	assert goal != null;

	SetOfRuleApp set = interactiveProver.
	    getBuiltInRuleApp(rule, pos, getUserConstraint().getConstraint());
	if (set.size() > 1) {
	    System.err.println("keymediator:: Expected a single app. If " +
		      "it is OK that there are more than one " +
		      "built-in rule apps. You have to add a " +
		      "selection dialog here");
	    System.err.println("keymediator:: Ambigous applications, " +
		      "taking the first in list.");
	}

	RuleApp app = set.iterator().next();
	if (app != null && app.rule() == rule) {
	    goal.apply(app);
	    return;
	}
    }
     
      
    /**
     * Apply a RuleApp and continue with update simplification or strategy
     * application according to current settings.
     * @param app
     * @param goal
     */
    public void applyInteractive(RuleApp app, Goal goal) {
        interactiveProver.applyInteractive(app, goal);
    }

// ****************** Re-Use Stuff *********************************

    private ReuseListener hook = new ReuseListenerDummy();
   
    private boolean continuousReuse = true;
    private boolean reuseStarted = false;

    private Node changeWish;

    public void changeNode(Node n) {
        Proof old = n.proof();
        Proof p = new Proof(old);
        mark(old.root());

        p.setProofEnv(old.env());
        mainFrame.addProblem(new SingleProof(p, "XXX"));
        changeWish = n;
    }

    public void setContinuousReuse(boolean b) {
        continuousReuse = b;
    }

    public boolean reuseInProgress() {
        return continuousReuse && reuseStarted;
    }
    
    public void indicateReuse(ReusePoint rp) {
        mainFrame.indicateReuse(rp);
    }

    public void indicateNoReuse() {
        mainFrame.indicateNoReuse();
    }
    
    public void startReuse(ReusePoint reusePoint) {
        reuseStarted = true;
        getInteractiveProver().fireAutoModeStarted(
                new ProofEvent(getProof()));
        try {           
            do {
                final Goal currGoal = reusePoint.target(); // check proof!!!
                assert currGoal != null : 
                    "Cannot apply this here. Forgot to unregister listener?";
                final ReuseListener hook = getReuseListener();
                hook.removeRPConsumedMarker(reusePoint.source());
                RuleApp app = reusePoint.getReuseApp();
                if (reusePoint.source() != changeWish) {
                    currGoal.node().setReuseSource(reusePoint);
                    hook.removeRPConsumedGoal(currGoal);
                    ListOfGoal goalList = currGoal.apply(app);
                    hook.addRPOldMarkersNewGoals(goalList);
                    hook.addRPNewMarkersAllGoals(reusePoint.source());
                    reuseStarted = hook.reusePossible();
                } else {
                    // InteractiveProver will do the other 2 bookkeeping
                    reuseStarted=false;
                    changeWish=null;
                    hook.addRPNewMarkersAllGoals(reusePoint.source());
                }
                hook.showState();
                if (reuseStarted) {
                    reusePoint = getReuseListener().getBestReusePoint();
                    if (!continuousReuse) {
                        indicateReuse(reusePoint);
                    }
                } else  {
                    reuseStarted = false;
                    indicateNoReuse();                    
                }
            } while (reuseInProgress());

        } catch(RuntimeException re) {
            getInteractiveProver().fireAutoModeStopped(new ProofEvent(getProof()));
            throw re;
        }
        getInteractiveProver().fireAutoModeStopped(new ProofEvent(getProof()));
    }    
    
    public void showReuseState() {
       hook.startShowingState();
    }

    public void showPreImage() {
       hook.showPreImage();
    }

    public void mark(Node n) {
       if (hook instanceof ReuseListenerDummy) {
          hook = new ReuseListenerImpl(this);
          addKeYSelectionListener(hook);
       }
       if (n.isReuseCandidate()) {
           n.unmarkReuseCandidate();
           hook.recomputeReuseTotal();
       } else {
           n.markReuseCandidate();
       }
    }
    
    public ReuseListener getReuseListener() {
       return hook;
    }
    
    public void markPersistent(Node n) {
       mark(n);
       n.markPersistentCandidate();
    }
    
 
    
 
    
 
    
// **********************************************************************
    

    /** collects all applicable FindTaclets of the current goal
     * (called by the SequentViewer)
     * @return a list of Taclets with all applicable FindTaclets
     */

    public ListOfTacletApp getFindTaclet(PosInSequent pos) {
    	return interactiveProver.getFindTaclet(pos);
    }

    /** collects all applicable RewriteTaclets of the current goal
     * (called by the SequentViewer)
     * @return a list of Taclets with all applicable RewriteTaclets
     */
    public ListOfTacletApp getRewriteTaclet(PosInSequent pos) {
    	return interactiveProver.getRewriteTaclet(pos);    
    }

    /** collects all applicable NoFindTaclets of the current goal
     * (called by the SequentViewer)
     * @return a list of Taclets with all applicable NoFindTaclets
     */
    public ListOfTacletApp getNoFindTaclet() {	
    	return interactiveProver.getNoFindTaclet();
    }

    /** collects all built-in rules 
     * @return a list of all applicable built-in rules 
     */
    public ListOfBuiltInRule getBuiltInRule(PosInOccurrence pos) {
	return interactiveProver.getBuiltInRule
	    (pos, getUserConstraint().getConstraint());
    }

    /** adds a listener to the KeYSelectionModel, so that the listener
     * will be informed if the proof or node the user has selected
     * changed 
     * @param listener the KeYSelectionListener to add
     */
    public synchronized void addKeYSelectionListener(KeYSelectionListener listener) {
	keySelectionModel.addKeYSelectionListener(listener);
    }

    /** removes a listener from the KeYSelectionModel
     * @param listener the KeYSelectionListener to be removed
     */
    public synchronized void removeKeYSelectionListener(KeYSelectionListener listener) {
	keySelectionModel.removeKeYSelectionListener(listener);
    }

    /** adds a listener to GUI events 
     * @param listener the GUIListener to be added
     */
    public void addGUIListener(GUIListener listener) {
	listenerList.add(GUIListener.class, listener);
    }

    /** adds a listener to GUI events 
     * @param listener the GUIListener to be added
     */
    public void removeGUIListener(GUIListener listener) {
	listenerList.remove(GUIListener.class, listener);
    }

    public void addRuleAppListener(RuleAppListener listener) {
	Goal.addRuleAppListener(listener);
    }

    public void removeRuleAppListener(RuleAppListener listener) {  
	Goal.removeRuleAppListener(listener);
    }

    public void addAutoModeListener(AutoModeListener listener) {
	interactiveProver.addAutoModeListener(listener);
    }

    public void removeAutoModeListener(AutoModeListener listener) {  
	interactiveProver.addAutoModeListener(listener);
    }

    /** sets the current goal 
     * @param goal the Goal being displayed in the view of the sequent
     */
    public void goalChosen(Goal goal) {
	keySelectionModel.setSelectedGoal(goal);
    }

    /** returns the main frame
     * @return the main frame 
     */
    public JFrame mainFrame() {
	return mainFrame instanceof JFrame ? (JFrame) mainFrame : null;
    }

    /** notifies that a node that is not a goal has been chosen
     * @param node the node being displayed in the view of the sequent
     */
    public void nonGoalNodeChosen(Node node) {
	keySelectionModel.setSelectedNode(node);
    }

    /** called to ask for modal access 
     * @param src Object that is the asking component 
     */
    public synchronized void requestModalAccess(Object src) {
	fireModalDialogOpened(new GUIEvent(src));	
    }

    /** called if no more modal access is needed
    * @param src Object that is the asking component 
     */
    public synchronized void freeModalAccess(Object src) {
	fireModalDialogClosed(new GUIEvent(src));	
    }
    
    /** fires the request of a GUI component for modal access
     * this can be used to disable all views even if the GUI component
     * has no built in modal support 
     */
    public synchronized void fireModalDialogOpened(GUIEvent e) {
	Object[] listeners = listenerList.getListenerList();
	for (int i = listeners.length-2; i>=0; i-=2) {
	    if (listeners[i] == GUIListener.class) {
		((GUIListener)listeners[i+1]).modalDialogOpened(e);
	    }
	}
    }

    /** fires that a GUI component that has asked for modal access
     * has been closed, so views can be enabled again
     */
    public synchronized void fireModalDialogClosed(GUIEvent e) {
	Object[] listeners = listenerList.getListenerList();
	for (int i = listeners.length-2; i>=0; i-=2) {
	    if (listeners[i] == GUIListener.class) {
		((GUIListener)listeners[i+1]).modalDialogClosed(e);
	    }
	}
    }

    /** Fires the shut down event.
     */
    public synchronized void fireShutDown(GUIEvent e) {
	Object[] listeners = listenerList.getListenerList();
	for (int i = listeners.length-2; i>=0; i-=2) {
	    if (listeners[i] == GUIListener.class) {
		((GUIListener)listeners[i+1]).shutDown(e);
	    }
	}
    }

    
    /** sets the simultaneous update simplifier */
    public void setSimplifier(UpdateSimplifier s) {
	upd_simplifier = s;
	if (getProof() != null) getProof().setSimplifier(s);
    }
   
  
    /** returns the current selected proof 
     * @return the current selected proof 
     */
    public Proof getSelectedProof() {
 	return keySelectionModel.getSelectedProof();
    }

    /** returns the current selected goal 
     * @return the current selected goal 
     */
    public Goal getSelectedGoal() {
 	return keySelectionModel.getSelectedGoal();
    }

   /** returns the current selected goal 
     * @return the current selected goal 
     */
    public KeYSelectionModel  getSelectionModel() {
 	return keySelectionModel;
    }

    /** returns the current selected node
     * @return the current selected node 
     */
    public Node getSelectedNode() {
 	return keySelectionModel.getSelectedNode();
    }
        
    /**
     * Start automatic application of rules on open goals.
     */
    public void startAutoMode() {
	if (ensureProofLoaded()) {
	    startAutoMode(getProof().openGoals());
	}
    }

    /**
     * Start automatic application of rules on specified goals.
     * @param goals
     */
    public void startAutoMode(ListOfGoal goals) {
       interactiveProver.startAutoMode(goals);
    }

    /**
     * Stop automatic application of rules.
     */
    public void stopAutoMode() {
        interactiveProver.stopAutoMode();
    }
    
    public void setResumeAutoMode(boolean b) {
       interactiveProver.setResumeAutoMode(b);
    }
    
    /**
     * Switches interactive mode on or off.
     * @param b true iff interactive mode is to be turned on
     */
    public void setInteractive ( boolean b ) {
        interactiveProver.setInteractive ( b );
        if (getProof() != null) {
            if ( b  ) {
                getProof().setRuleAppIndexToInteractiveMode ();
            } else {
                getProof().setRuleAppIndexToAutoMode ();
            }
        }
    }

    public void popupInformationMessage(Object message, String title) {
        JOptionPane.showMessageDialog
	    (mainFrame(), message,
	     title, JOptionPane.INFORMATION_MESSAGE);
    }

    public void popupWarning(Object message, String title) {
        JOptionPane.showMessageDialog(mainFrame(), message, title, 
                JOptionPane.WARNING_MESSAGE);
    }

    /**
     * Brings up a dialog displaying a message.
     * @param modal whether or not the message should be displayed in a modal dialog.
     */
    public void popupInformationMessage(Object message, String title, boolean modal) {
        if (modal) {
	    popupInformationMessage(message, title);
	} else {
	    if (!(message instanceof Component))
		throw new InternalError("only messages of type " + Component.class + " supported, yet");
	    // JFrame dlg = new JDialog(mainFrame(),title, modal);
	    JFrame dlg = new JFrame(title);
	    dlg.setDefaultCloseOperation(WindowConstants.DISPOSE_ON_CLOSE);
	    dlg.getContentPane().add((Component)message);
	    dlg.pack();
	    setCenter(dlg, mainFrame());
	    dlg.setVisible(true);
	}
    }

    /**
     * Center a component within a parental component.
     * @param comp the component to be centered.
     * @param parent center relative to what. <code>null</code> to center relative to screen.
     * @see #setCenter(Component)
     */
    public static void setCenter(Component comp, Component parent) {
	if (parent == null) {
	    setCenter(comp);
	    return;
	} 
	Dimension dlgSize = comp.getPreferredSize();
	Dimension frmSize = parent.getSize();
	Point	  loc = parent.getLocation();
	if (dlgSize.width < frmSize.width && dlgSize.height < frmSize.height)
	    comp.setLocation((frmSize.width - dlgSize.width) / 2 + loc.x, (frmSize.height - dlgSize.height) / 2 + loc.y);
	else
	    setCenter(comp);
    } 

    /**
     * Center a component on the screen.
     * @param comp the component to be centered relative to the screen.
     *  It must already have its final size set.
     * @preconditions comp.getSize() as on screen.
     */
    public static void setCenter(Component comp) {
	Dimension screenSize = comp.getToolkit().getScreenSize();
	Dimension frameSize = comp.getSize();
	if (frameSize.height > screenSize.height)
	    frameSize.height = screenSize.height;
	if (frameSize.width > screenSize.width)
	    frameSize.width = screenSize.width;
	comp.setLocation((screenSize.width - frameSize.width) / 2, (screenSize.height - frameSize.height) / 2);
    } 

    private int goalsClosedByAutoMode=0;


    private Profile profile;

    public void closedAGoal() { 
	    goalsClosedByAutoMode++;
    }

    public int getNrGoalsClosedByAutoMode() {
	return goalsClosedByAutoMode;
    }

    public void resetNrGoalsClosedByHeuristics() {
	goalsClosedByAutoMode=0;
    }


   public void stopInterface(boolean fullStop) {
      final boolean b = fullStop;
      Runnable interfaceSignaller = new Runnable() {
         public void run() {
	     if (mainFrame() instanceof JFrame) mainFrame().setCursor
		 (new java.awt.Cursor(java.awt.Cursor.WAIT_CURSOR));
            if (b) {
               interactiveProver.fireAutoModeStarted(
                  new ProofEvent(getProof()));
            }
         }
      };
      invokeAndWait(interfaceSignaller);
   }

   public void startInterface(boolean fullStop) {
      final boolean b = fullStop;
      Runnable interfaceSignaller = new Runnable() {
         public void run() {
            if ( b )
               interactiveProver.fireAutoModeStopped (new ProofEvent(getProof()));
            if (mainFrame() instanceof JFrame) mainFrame().setCursor
		(new java.awt.Cursor(java.awt.Cursor.DEFAULT_CURSOR));
            if (getProof() != null)
                keySelectionModel.fireSelectedProofChanged();
         }
      };
      invokeAndWait(interfaceSignaller);
   }
   

   public static void invokeAndWait(Runnable runner) {
        if (SwingUtilities.isEventDispatchThread()) runner.run();
        else {
            try{
               SwingUtilities.invokeAndWait(runner);
            } catch(InterruptedException e) {
	        System.err.println(e);
	        e.printStackTrace();
            } catch(java.lang.reflect.InvocationTargetException ite) {
	       Throwable targetExc = ite.getTargetException();
               System.err.println(targetExc);
	       targetExc.printStackTrace();
               ite.printStackTrace();
            }
        }
    }
    
    
    public boolean autoMode() {
        return autoMode;
    }


    class KeYMediatorProofTreeListener extends ProofTreeAdapter {
	public void proofClosed(ProofTreeEvent e) {
	    closedAGoal();        
	    KeYMediator.this.notify
	        (new ProofClosedNotificationEvent(e.getSource()));
	}

	public void proofPruned(ProofTreeEvent e) {
	    final ProofTreeRemovedNodeEvent ev = (ProofTreeRemovedNodeEvent) e;
	    if (ev.getRemovedNode() == getSelectedNode()) {
		SwingUtilities.invokeLater(new Runnable() {
		    public void run() {
			keySelectionModel.setSelectedNode(ev.getNode());
		    }
		});
	    }
	}
    
	public void proofGoalsAdded(ProofTreeEvent e) {
	    ListOfGoal newGoals = e.getGoals();
	    // Check for a closed goal ...
	    if (newGoals.size() == 0){
		// No new goals have been generated ...
		closedAGoal();
	    }
	}

	public void proofStructureChanged(ProofTreeEvent e) {
	    Proof p = e.getSource();
	    if (p == getSelectedProof()) {
		Node sel_node = getSelectedNode();
		if (!(p.find(sel_node))) {
		    keySelectionModel.defaultSelection();
		} else {
		    // %%% hack does need to be done proper
		    // needed top update that the selected node nay have
		    // changed its status 
		    keySelectionModel.setSelectedNode(sel_node);
		}
	    }
	}
    }

    //INNER CLASS
    class KeYMediatorProofListener implements RuleAppListener, 
                                              AutoModeListener {

        private Node selectedBeforeAutoMode;
        
	/** invoked when a rule has been applied */
	public void ruleApplied(ProofEvent e) {
	    if (e.getSource() == getProof()) {
	        keySelectionModel.defaultSelection();
	    }
	}


	/** invoked if automatic execution has started
	 */
	public void autoModeStarted(ProofEvent e) {
              autoMode = true;
              selectedBeforeAutoMode = getSelectedNode(); 
//            if (proof == null) return; // there is no selection or anything
	}
	
	/** invoked if automatic execution has stopped
	 */
	public void autoModeStopped(ProofEvent e) {
            autoMode = false;
<<<<<<< HEAD
            if (getProof() == null){
                selectedBeforeAutoMode = null; //Important to prevent memory leaking
                return; // there is no selection or anything
            }
	    if (selectedBeforeAutoMode!=null) {
=======
            if (proof != null) {
                if (selectedBeforeAutoMode!=null) {
>>>>>>> 914c574b
//XXX%%%%% This is way too slow for big proofs! 
                // XXX Could you please check if it is still to slow?
                    keySelectionModel.nearestOpenGoalSelection(selectedBeforeAutoMode);
                } else {
                    keySelectionModel.defaultSelection();
                }
            }
            selectedBeforeAutoMode = null; //Important to prevent memory leaking	    
	}
    }

    class KeYMediatorSelectionListener implements KeYSelectionListener {
	/** focused node has changed */
	public void selectedNodeChanged(KeYSelectionEvent e) {
	    // empty
	}

	/** the selected proof has changed (e.g. a new proof has been
	 * loaded) 
	 */ 
	public void selectedProofChanged(KeYSelectionEvent e) {
	    setProof(e.getSource().getSelectedProof());
	    //should be obsolete...
	    //ProofSettings.DEFAULT_SETTINGS.setLDTSettings(proof.getLDTSettings());
	}
	
    }

    /**
     * takes a notification event and informs the notification
     * manager 
     * @param event the NotificationEvent
     */
    public void notify(NotificationEvent event) {        
        if (mainFrame != null) {
            mainFrame.notify(event);
        }
    }

    /** return the chosen profile */
    public Profile getProfile() {  
        if (profile == null) {               
            profile = ProofSettings.DEFAULT_SETTINGS.getProfile();   
            if (profile == null) {
                profile = new JavaProfile((IMain) this.mainFrame());
            }
        }
        return profile;
    }

    /** 
     * besides the number of rule applications it is possible to define a timeout after which rule application
     * shall be terminated
     * @return the time in ms after which automatic rule application stops
     */
    public long getAutomaticApplicationTimeout() {      
        if (getProof() != null) {
            return getProof().getSettings().getStrategySettings().getTimeout();
        } else {
            return ProofSettings.DEFAULT_SETTINGS.getStrategySettings().getTimeout();
        }
    }        
    
    /** 
     * sets the time out after which automatic rule application stops
     * @param timeout a long specifying the timeout time in ms
     */
    public void setAutomaticApplicationTimeout(long timeout) {
       if (getProof() != null) {
           getProof().getSettings().getStrategySettings().setTimeout(timeout);
       }
       ProofSettings.DEFAULT_SETTINGS.getStrategySettings().setTimeout(timeout);
    }

    /** 
     * returns the prover task listener of the main frame
     */
    public ProverTaskListener getProverTaskListener() {
        return mainFrame.getProverTaskListener();
    }

}<|MERGE_RESOLUTION|>--- conflicted
+++ resolved
@@ -1040,16 +1040,8 @@
 	 */
 	public void autoModeStopped(ProofEvent e) {
             autoMode = false;
-<<<<<<< HEAD
-            if (getProof() == null){
-                selectedBeforeAutoMode = null; //Important to prevent memory leaking
-                return; // there is no selection or anything
-            }
-	    if (selectedBeforeAutoMode!=null) {
-=======
-            if (proof != null) {
+            if (getProof() != null) {
                 if (selectedBeforeAutoMode!=null) {
->>>>>>> 914c574b
 //XXX%%%%% This is way too slow for big proofs! 
                 // XXX Could you please check if it is still to slow?
                     keySelectionModel.nearestOpenGoalSelection(selectedBeforeAutoMode);
