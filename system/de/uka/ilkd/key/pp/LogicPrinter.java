--- conflicted
+++ resolved
@@ -1,5 +1,5 @@
 // This file is part of KeY - Integrated Deductive Software Design
-// Copyright (C) 2001-2010 Universitaet Karlsruhe, Germany
+// Copyright (C) 2001-2009 Universitaet Karlsruhe, Germany
 //                         Universitaet Koblenz-Landau, Germany
 //                         Chalmers University of Technology, Sweden
 //
@@ -27,6 +27,7 @@
 import de.uka.ilkd.key.logic.sort.Sort;
 import de.uka.ilkd.key.rule.*;
 import de.uka.ilkd.key.rule.inst.SVInstantiations;
+import de.uka.ilkd.key.util.Debug;
 import de.uka.ilkd.key.util.pp.Backend;
 import de.uka.ilkd.key.util.pp.Layouter;
 import de.uka.ilkd.key.util.pp.StringBackend;
@@ -85,31 +86,6 @@
 
     private SVInstantiations instantiations
     	= SVInstantiations.EMPTY_SVINSTANTIATIONS;
-
-<<<<<<< HEAD
-    private static Logger logger = Logger.getLogger(LogicPrinter.class.getName());
-=======
-
-    public static String quickPrintLocationDescriptors(
-                                        ImmutableSet<LocationDescriptor> locations,
-                                        Services services) {
-        
-        final NotationInfo ni = NotationInfo.createInstance();
-        if (services != null) {
-            PresentationFeatures.modifyNotationInfo(ni,
-                    services.getNamespaces().functions());
-        }
-        LogicPrinter p = new LogicPrinter(null, 
-        				  ni, 
-        				  services);
-        try {
-            p.printLocationDescriptors(locations);
-        } catch (IOException ioe) {
-            return locations.toString();
-        }
-        return p.result().toString();
-    }
->>>>>>> d557ff59
     
     
     public static String quickPrintTerm(Term t, Services services) {
@@ -238,20 +214,14 @@
      * PresentationFeatures or abbreviations have changed.
      * @param seq The Sequent to be reprinted
      * @param filter The SequentPrintFilter for seq
-     * @param newLineWidth the max. number of character to put on one line
+     * @param lineWidth the max. number of character to put on one line
      *   (the actual taken linewidth is the max of
      *   {@link LogicPrinter#DEFAULT_LINE_WIDTH} and the given value
      */
-<<<<<<< HEAD
     public void update(Sequent seq, 
 	    	       SequentPrintFilter filter,
 	    	       int lineWidth) {
         setLineWidth(lineWidth);
-=======
-    public void update(Sequent seq, SequentPrintFilter filter,
-            int newLineWidth) {
-        setLineWidth(newLineWidth);
->>>>>>> d557ff59
         reset();
         printSequent(seq, filter);
     }
@@ -527,9 +497,9 @@
     protected void printRules (ImmutableList<Taclet> rules) throws IOException{
         layouter.brk().beginC(2).print("\\addrules (");
         SVInstantiations svi = instantiations;
-        for (Taclet rule : rules) {
+        for (Iterator<Taclet> it = rules.iterator(); it.hasNext();) {
             layouter.brk();
-            Taclet t = rule;
+            Taclet t = it.next();
             printTaclet(t, instantiations, true);
             instantiations = svi;
         }
@@ -564,8 +534,8 @@
 		printProgramElement((ProgramElement)o);
 	    } else {		
 		Debug.log4jWarn("Unknown instantiation type of " + o + 
-			    	  "; class is " + o.getClass().getName(),
-			         LogicPrinter.class.getName());
+			        "; class is " + o.getClass().getName(),
+			        LogicPrinter.class.getName());
 		printConstant(sv.name().toString());
 	    }
 	}
@@ -1562,14 +1532,6 @@
                     for (int i = 0; i < phi.arity(); i++) {
                         ta[i] = phi.sub(i);
                     }
-<<<<<<< HEAD
-=======
-                    @SuppressWarnings("unchecked")
-                    ImmutableArray<QuantifiableVariable>[] aa = new ImmutableArray[phi.arity()];
-                    for (int i = 0; i < phi.arity(); i++) {
-                        aa[i] = phi.varsBoundHere(i);
-                    }
->>>>>>> d557ff59
                     Term term = TermFactory.DEFAULT.
 			createTerm((Modality)o, ta, phi.boundVars(), phi.javaBlock());
                     notationInfo.getNotation((Modality)o, services).print(term, this);
