// This file is part of KeY - Integrated Deductive Software Design
// Copyright (C) 2001-2010 Universitaet Karlsruhe, Germany
//                         Universitaet Koblenz-Landau, Germany
//                         Chalmers University of Technology, Sweden
//
// The KeY system is protected by the GNU General Public License. 
// See LICENSE.TXT for details.
//
//

package de.uka.ilkd.key.pp;

import java.io.IOException;
import java.util.Iterator;

import de.uka.ilkd.key.collection.ImmutableList;
import de.uka.ilkd.key.java.ProgramElement;
import de.uka.ilkd.key.ldt.IntegerLDT;
import de.uka.ilkd.key.logic.ProgramElementName;
import de.uka.ilkd.key.logic.Term;
import de.uka.ilkd.key.logic.op.*;
import de.uka.ilkd.key.logic.sort.Sort;
import de.uka.ilkd.key.util.Debug;

/**
 * Encapsulate the concrete syntax used to print a term. The {@link
 * NotationInfo} class associates a Notation with every {@link
 * de.uka.ilkd.key.logic.op.Operator}. The various inner classes of this class
 * represent different kinds of concrete syntax, like prefix, infix, postfix,
 * function style, attribute style, etc.
 */
public abstract class Notation {

    /**
     * The priority of this operator in the given concrete syntax. This is
     * used to determine whether parentheses are required around a subterm.
     */
    private final int priority;

    /** Create a Notation with a given priority. */
    protected Notation(int priority) {
	this.priority = priority;
    }

    /** get the priority of the term */
    public final int getPriority() {
	return priority;
    }

    /**
     * Print a term to a {@link LogicPrinter}. Concrete subclasses override
     * this to call one of the <code>printXYZTerm</code> of
     * {@link LogicPrinter}, which do the layout.
     */
    public abstract void print(Term t, LogicPrinter sp) throws IOException;

    /**
     * Print a term without beginning a new block. See
     * {@link LogicPrinter#printTermContinuingBlock(Term)}for the idea
     * behind this. The standard implementation just delegates to
     * {@link #print(Term,LogicPrinter)}
     */
    public void printContinuingBlock(Term t, LogicPrinter sp)
	    throws IOException {
	print(t, sp);
    }

    
    
    /**
     * The standard concrete syntax for constants like true and false.
     */
    public static final class Constant extends Notation {
	private final String name;

	public Constant(String name, int prio) {
	    super(prio);
	    this.name = name;
	}

	public void print(Term t, LogicPrinter sp) throws IOException {
	    sp.printConstant(name);
	}
    }

    /**
     * The standard concrete syntax for prefix operators.
     */
    public static final class Prefix extends Notation {
	private final String name;
	private final int ass;

	public Prefix(String name, int prio, int ass) {
	    super(prio);
	    this.name = name;
	    this.ass = ass;
	}

	public void print(Term t, LogicPrinter sp) throws IOException {
	    sp.printPrefixTerm(name, t.sub(0), ass);
	}

    }

    /**
     * The standard concrete syntax for infix operators.
     */
    public static final class Infix extends Notation {
	private final String name;
	private final int assLeft, assRight;

	public Infix(String name, int prio, int assLeft, int assRight) {
	    super(prio);
	    this.name = name;
	    this.assLeft = assLeft;
	    this.assRight = assRight;
	}

	public void print(Term t, LogicPrinter sp) throws IOException {
	    sp.printInfixTerm(t.sub(0), assLeft, name, t.sub(1), assRight);
	}

	/**
         * Print a term without beginning a new block. This calls the
         * {@link LogicPrinter#printTermContinuingBlock(Term)} method.
         */
	public void printContinuingBlock(Term t, LogicPrinter sp)
		throws IOException {
	    sp.printInfixTermContinuingBlock(t.sub(0), assLeft, name, t.sub(1), assRight);
	}

    }
    

    
    /**
     * The standard concrete syntax for quantifiers.
     */
    public static final class Quantifier extends Notation {
	private final String name;
	private final int ass;

	public Quantifier(String name, int prio, int ass) {
	    super(prio);
	    this.name = name;
	    this.ass = ass;
	}

	public void print(Term t, LogicPrinter sp) throws IOException {
	    sp.printQuantifierTerm(name, t.varsBoundHere(0), t.sub(0), ass);
	}

    }
    

    /**
     * The standard concrete syntax for DL modalities box and diamond.
     */
    public static final class ModalityNotation extends Notation {
	private final String left, right;

	private final int ass;

	public ModalityNotation(String left, String right, int prio, int ass) {
	    super(prio);
	    this.left = left;
	    this.right = right;
	    this.ass = ass;
	}

	public void print(Term t, LogicPrinter sp) throws IOException {
	    assert t.op() instanceof Modality;
	    assert t.javaBlock() != null;
	    sp.printModalityTerm(left, t.javaBlock(), right, t, ass);
	}
    }
    

    /**
     * The concrete syntax for DL modalities represented with a
     * SchemaVariable.
     */
    public static final class ModalSVNotation extends Notation {
	private final int ass;

	public ModalSVNotation(int prio, int ass) {
	    super(prio);
	    this.ass = ass;
	}

	public void print(Term t, LogicPrinter sp) throws IOException {
	    sp.printModalityTerm("\\modality{" + t.op().name().toString()
			+ "}", t.javaBlock(), "\\endmodality", t, ass);
	}
    }

    
    /**
     * The standard concrete syntax for update application.
     */
    public static final class UpdateApplicationNotation extends Notation {

	public UpdateApplicationNotation() {
	    super(115);
	}

	public void print(Term t, LogicPrinter sp) throws IOException {
	    assert t.op() == UpdateApplication.UPDATE_APPLICATION;
	    final Operator targetOp = UpdateApplication.getTarget(t).op();
	    final int assTarget 
	    = (t.sort() == Sort.FORMULA 
		    ? (targetOp.arity() == 1 ? 60 : 85) 
			    : 110);

	    sp.printUpdateApplicationTerm("{", "}", t, assTarget);
	}
    }
    
    
    /**
     * The standard concrete syntax for elementary updates.
     */
    public static final class ElementaryUpdateNotation extends Notation {

	public ElementaryUpdateNotation() {
	    super(150);
	}

	public void print(Term t, LogicPrinter sp) throws IOException {
	    sp.printElementaryUpdate(":=", t, 0);
	}
    }    
    
    
    /**
     * The standard concrete syntax for parallel updates 
     */
    public static final class ParallelUpdateNotation extends Notation {

	public ParallelUpdateNotation() {
	    super(100);
	}

	public void print(Term t, LogicPrinter sp) throws IOException {
	    assert t.op() == UpdateJunctor.PARALLEL_UPDATE;
	    
	    sp.printParallelUpdate("||", t, 10);
	}
    }    
    
    
    /**
      * The standard concrete syntax for substitution terms.
      */
    public static final class Subst extends Notation {
	public Subst() {
	    super(120);
	}

	public void print(Term t, LogicPrinter sp) throws IOException {
	    QuantifiableVariable v = instQV(t, sp, 1);
	    final int assTarget = (t.sort() == Sort.FORMULA ? (t.sub(1)
		    .op() == Equality.EQUALS ? 75 : 60) : 110);
	    sp.printSubstTerm("{\\subst ", v, t.sub(0), 0, "}", t.sub(1),
		    assTarget);
	}
	
	private QuantifiableVariable instQV(Term t, LogicPrinter sp, int subTerm) {
	    QuantifiableVariable v = t.varsBoundHere(subTerm).get(0);

	    if (v instanceof SchemaVariable) {
		Object object = (sp.getInstantiations()
			.getInstantiation((SchemaVariable) v));
		if (object != null) {
		    Debug.assertTrue(object instanceof Term);
		    Debug
		    .assertTrue(((Term) object).op() instanceof QuantifiableVariable);
		    v = (QuantifiableVariable) (((Term) object).op());
		}
	    }
	    return v;
	}
    }

    
    /**
     * The standard concrete syntax for function and predicate terms.
     */
    public static final class FunctionNotation extends Notation {

	public FunctionNotation() {
	    super(130);
	}

	public void print(Term t, LogicPrinter sp) throws IOException {
	    sp.printFunctionTerm(t.op().name().toString(), t);
	}
    }

    
    /**
     * The standard concrete syntax for casts.
     */
    public static final class CastFunction extends Notation {

	final String pre, post;

	final int ass;

	public CastFunction(String pre, String post, int prio, int ass) {
	    super(prio);
	    this.pre = pre;
	    this.post = post;
	    this.ass = ass;
	}

	public void print(Term t, LogicPrinter sp) throws IOException {
	    sp.printCast(pre, post, t, ass);
	}
    }
    
    
    /**
     * The standard concrete syntax for select.
     */
    public static final class SelectNotation extends Notation {
	public SelectNotation() {
	    super(140);
	}

	public void print(Term t, LogicPrinter sp) throws IOException {
	    sp.printSelect(t);
	}
    }
    
    
    /**
     * The standard concrete syntax for length.
     */
    public static final class LengthNotation extends Notation {
	public LengthNotation() {
	    super(130);
	}

	public void print(Term t, LogicPrinter sp) throws IOException {
	    sp.printLength(t);
	}
    }       
    
    
    /**
     * The standard concrete syntax for observer function terms.
     */
    static final class ObserverNotation extends Notation {

	public ObserverNotation() {
	    super(130);
	}

	public void print(Term t, LogicPrinter sp) throws IOException {
	    sp.printObserver(t);
	}
    }
    
<<<<<<< HEAD
    
    
=======
    static class WorkingSpaceOp extends Notation {
        
        protected WorkingSpaceOp(int priority) {
            super(priority);
        }
        
        public void print(Term t, LogicPrinter sp) throws IOException {
            if (sp.getNotationInfo().getAbbrevMap().isEnabled(t)) {
                sp.printTerm(t);
            }else{
                sp.printFunctionTerm(t.op().name().toString(), t);
            }
        }
    }

>>>>>>> d557ff59
    /**
     * The standard concrete syntax for singleton sets.
     */
    public static final class SingletonNotation extends Notation {

	public SingletonNotation() {
	    super(130);
	}

	public void print(Term t, LogicPrinter sp) throws IOException {
	    sp.printSingleton(t);
	}
    }
    
    /**
     * The standard concrete syntax for the element of operator.
     */
    public static final class ElementOfNotation extends Notation {

	public ElementOfNotation() {
	    super(130);
	}

	public void print(Term t, LogicPrinter sp) throws IOException {
	    sp.printElementOf(t);
	}
    }      
    
    
    
    /**
     * The standard concrete syntax for set comprehension.
     */
    
    
    /**
     * The standard concrete syntax for conditional terms
     * <code>if (phi) (t1) (t2)</code>.
     */
    public static final class IfThenElse extends Notation {

	private final String keyword;

	public IfThenElse(int priority, String keyw) {
	    super(priority);
	    keyword = keyw;
	}

	public void print(Term t, LogicPrinter sp) throws IOException {
	    sp.printIfThenElseTerm(t, keyword);
	}
    }

    
    /**
     * The standard concrete syntax for all kinds of variables.
     */
    public static class VariableNotation extends Notation {
	public VariableNotation() {
	    super(1000);
	}

	public void print(Term t, LogicPrinter sp) throws IOException {
	    if (t.op() instanceof ProgramVariable) {
		sp
			.printConstant(t.op().name().toString().replaceAll(
				"::", "."));
	    } else {
		Debug.out("Unknown variable type");
		sp.printConstant(t.op().name().toString());
	    }
	}
    }

<<<<<<< HEAD
    
    public static final class SchemaVariableNotation extends VariableNotation {
	static Logger logger = Logger.getLogger(Notation.class.getName());

=======
    public static class SortedSchemaVariableNotation extends VariableNotation {
>>>>>>> d557ff59
	public void print(Term t, LogicPrinter sp) throws IOException {
	    // logger.debug("SSV: " + t+ " [" + t.op() + "]");
	    Debug.assertTrue(t.op() instanceof SchemaVariable);
	    Object o = sp.getInstantiations().getInstantiation(
		    (SchemaVariable) (t.op()));
	    if (o == null) {
		// logger.debug("Instantiation of " + t+ " [" + t.op() + "]" + "
                // not known.");
		sp.printConstant(t.op().name().toString());
	    } else {
		if (o instanceof ProgramElement) {
		    // logger.debug(t.toString() + " [" + t.op() + "]" + "
                        // is a ProgramElement.");
		    sp.printProgramElement((ProgramElement) o);
		} else {
		    // logger.debug("Instantiation of " + t+ " [" + t.op() +
                        // "]" + " known.");
		    if (o instanceof ImmutableList) {
			final Iterator<Object> it = ((ImmutableList<Object>) o)
				.iterator();
			sp.getLayouter().print("{");
			while (it.hasNext()) {
			    final Object next = it.next();
			    if (next instanceof Term) {
				sp.printTerm((Term) o);
			    } else {
				sp.printConstant(o.toString());
			    }
			    if (it.hasNext()) {
				sp.getLayouter().print(",");
			    }
			}
			sp.getLayouter().print("}");
		    } else {
			Debug.assertTrue(o instanceof Term);
			sp.printTerm((Term) o);
		    }
		}
	    }
	}
    }

    
    /**
     * The standard concrete syntax for the number literal indicator `Z'.
     * This is only used in the `Pretty&amp;Untrue' syntax.
     */
    static final class NumLiteral extends Notation {
	public NumLiteral() {
	    super(120);
	}

	public static String printNumberTerm(Term numberTerm) {
	    Term t = numberTerm;

	    // skip number symbol /as this method may be called
	    // e.g. by char literal we do not fail if the first is
	    // not the number symbol
	    if (t.op().name().equals(IntegerLDT.NUMBERS_NAME)) {
		t = t.sub(0);
	    }

	    final StringBuffer number = new StringBuffer();
	    int offset = 0;

	    if (t.op().name().toString().equals(
		    IntegerLDT.NEGATIVE_LITERAL_STRING)) {
		number.append("-");
		t = t.sub(0);
		offset = 1;
	    }

	    do {
		final String opName = t.op().name() + "";

		if (t.arity() != 1
			|| (opName.length() != 1 || !Character.isDigit(opName
				.charAt(0)))) {
		    return null; // not a number
		} else {
		    number.insert(offset, opName);
		}
		t = t.sub(0);
	    } while (t.arity() != 0);

	    return number.toString();
	}

	public void print(Term t, LogicPrinter sp) throws IOException {
	    final String number = printNumberTerm(t);
	    if (number != null) {
		sp.printConstant(number);
	    } else {
		sp.printFunctionTerm(t.op().name().toString(), t);
	    }
	}
    }
    

    /**
     * The standard concrete syntax for the character literal indicator `C'.
     */
    static final class CharLiteral extends Notation {
	public CharLiteral() {
	    super(1000);
	}

	private static String printCharTerm(Term t) {

	    char charVal = 0;
	    int intVal = 0;

	    String result = NumLiteral.printNumberTerm(t.sub(0));

	    if (result == null) {
		return null;
	    }

	    try {
		intVal = Integer.parseInt(result);
		charVal = (char) intVal;
		if (intVal - charVal != 0)
		    throw new NumberFormatException(); // overflow!

	    } catch (NumberFormatException ex) {
		System.out.println("Oops. " + result + " is not of type char");
		return null;
	    }

<<<<<<< HEAD
	    return ("'" + Character.valueOf(charVal)).toString() + "'";
=======
	    return ("'" + new Character(charVal)) + "'";
>>>>>>> d557ff59
	}

	public void print(Term t, LogicPrinter sp) throws IOException {
	    final String charString = printCharTerm(t);
	    if (charString != null) {
		sp.printConstant(charString);
	    } else {
		sp.printFunctionTerm(t.op().name().toString(), t);
	    }
	}
    }
    

    /**
<<<<<<< HEAD
     * The standard concrete syntax for the string literal indicator `cat'
     * or `epsilon'.
     */
    static final class StringLiteral extends Notation {
=======
         * The standard concrete syntax for the string literal indicator `cat'
         * or `epsilon'.
         */
    public static class StringLiteral extends Notation {
>>>>>>> d557ff59

	public StringLiteral() {
	    super(1000);
	}

	public static String printStringTerm(Term t) {
	    String result = "\"";
	    Term term = t;
	    while (term.op().arity() != 0) {
		result = result
			+ CharLiteral.printCharTerm(term.sub(0)).charAt(1);
		term = term.sub(1);
	    }
	    return (result + "\"");
	}

	public void print(Term t, LogicPrinter sp) throws IOException {
	    sp.printConstant(printStringTerm(t));
	}
    }
}<|MERGE_RESOLUTION|>--- conflicted
+++ resolved
@@ -1,5 +1,5 @@
 // This file is part of KeY - Integrated Deductive Software Design
-// Copyright (C) 2001-2010 Universitaet Karlsruhe, Germany
+// Copyright (C) 2001-2009 Universitaet Karlsruhe, Germany
 //                         Universitaet Koblenz-Landau, Germany
 //                         Chalmers University of Technology, Sweden
 //
@@ -16,7 +16,6 @@
 import de.uka.ilkd.key.collection.ImmutableList;
 import de.uka.ilkd.key.java.ProgramElement;
 import de.uka.ilkd.key.ldt.IntegerLDT;
-import de.uka.ilkd.key.logic.ProgramElementName;
 import de.uka.ilkd.key.logic.Term;
 import de.uka.ilkd.key.logic.op.*;
 import de.uka.ilkd.key.logic.sort.Sort;
@@ -362,26 +361,8 @@
 	}
     }
     
-<<<<<<< HEAD
-    
-    
-=======
-    static class WorkingSpaceOp extends Notation {
-        
-        protected WorkingSpaceOp(int priority) {
-            super(priority);
-        }
-        
-        public void print(Term t, LogicPrinter sp) throws IOException {
-            if (sp.getNotationInfo().getAbbrevMap().isEnabled(t)) {
-                sp.printTerm(t);
-            }else{
-                sp.printFunctionTerm(t.op().name().toString(), t);
-            }
-        }
-    }
-
->>>>>>> d557ff59
+    
+    
     /**
      * The standard concrete syntax for singleton sets.
      */
@@ -456,14 +437,9 @@
 	}
     }
 
-<<<<<<< HEAD
     
     public static final class SchemaVariableNotation extends VariableNotation {
-	static Logger logger = Logger.getLogger(Notation.class.getName());
-
-=======
-    public static class SortedSchemaVariableNotation extends VariableNotation {
->>>>>>> d557ff59
+
 	public void print(Term t, LogicPrinter sp) throws IOException {
 	    // logger.debug("SSV: " + t+ " [" + t.op() + "]");
 	    Debug.assertTrue(t.op() instanceof SchemaVariable);
@@ -593,11 +569,7 @@
 		return null;
 	    }
 
-<<<<<<< HEAD
 	    return ("'" + Character.valueOf(charVal)).toString() + "'";
-=======
-	    return ("'" + new Character(charVal)) + "'";
->>>>>>> d557ff59
 	}
 
 	public void print(Term t, LogicPrinter sp) throws IOException {
@@ -612,17 +584,10 @@
     
 
     /**
-<<<<<<< HEAD
      * The standard concrete syntax for the string literal indicator `cat'
      * or `epsilon'.
      */
     static final class StringLiteral extends Notation {
-=======
-         * The standard concrete syntax for the string literal indicator `cat'
-         * or `epsilon'.
-         */
-    public static class StringLiteral extends Notation {
->>>>>>> d557ff59
 
 	public StringLiteral() {
 	    super(1000);
