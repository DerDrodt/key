--- conflicted
+++ resolved
@@ -1,5 +1,5 @@
 // This file is part of KeY - Integrated Deductive Software Design
-// Copyright (C) 2001-2010 Universitaet Karlsruhe, Germany
+// Copyright (C) 2001-2009 Universitaet Karlsruhe, Germany
 //                         Universitaet Koblenz-Landau, Germany
 //                         Chalmers University of Technology, Sweden
 //
@@ -13,39 +13,12 @@
 import java.util.HashMap;
 
 import de.uka.ilkd.key.java.Services;
-<<<<<<< HEAD
 import de.uka.ilkd.key.java.TypeConverter;
 import de.uka.ilkd.key.ldt.HeapLDT;
 import de.uka.ilkd.key.ldt.IntegerLDT;
 import de.uka.ilkd.key.ldt.LocSetLDT;
 import de.uka.ilkd.key.logic.op.*;
 import de.uka.ilkd.key.logic.sort.Sort;
-=======
-import de.uka.ilkd.key.logic.ldt.IntegerLDT;
-import de.uka.ilkd.key.logic.op.AnonymousUpdate;
-import de.uka.ilkd.key.logic.op.ArrayOp;
-import de.uka.ilkd.key.logic.op.AttributeOp;
-import de.uka.ilkd.key.logic.op.CastFunctionSymbol;
-import de.uka.ilkd.key.logic.op.Equality;
-import de.uka.ilkd.key.logic.op.Function;
-import de.uka.ilkd.key.logic.op.LocationVariable;
-import de.uka.ilkd.key.logic.op.LogicVariable;
-import de.uka.ilkd.key.logic.op.Metavariable;
-import de.uka.ilkd.key.logic.op.ModalOperatorSV;
-import de.uka.ilkd.key.logic.op.Modality;
-import de.uka.ilkd.key.logic.op.NRFunctionWithExplicitDependencies;
-import de.uka.ilkd.key.logic.op.Op;
-import de.uka.ilkd.key.logic.op.Operator;
-import de.uka.ilkd.key.logic.op.ProgramConstant;
-import de.uka.ilkd.key.logic.op.ProgramMethod;
-import de.uka.ilkd.key.logic.op.QuanUpdateOperator;
-import de.uka.ilkd.key.logic.op.ShadowArrayOp;
-import de.uka.ilkd.key.logic.op.ShadowAttributeOp;
-import de.uka.ilkd.key.logic.op.SortedSchemaVariable;
-import de.uka.ilkd.key.util.Service;
-import de.uka.ilkd.key.pp.CharListNotation;
-import de.uka.ilkd.key.rtsj.logic.op.WorkingSpaceRigidOp;
->>>>>>> d557ff59
 
 
 /** 
@@ -159,7 +132,6 @@
      * abbreviations, and a set of Notations for the built-in operators
      * which corresponds to the parser syntax. 
      */
-<<<<<<< HEAD
     private void createDefaultNotationTable() {
 	scm = new AbbrevMap();
 	tbl = new HashMap<Object,Notation>();
@@ -181,91 +153,15 @@
 	tbl.put(UpdateJunctor.PARALLEL_UPDATE, new Notation.ParallelUpdateNotation());	
 	
 	tbl.put(Function.class, new Notation.FunctionNotation());               
-=======
-    protected void createDefaultNotationTable() {
-		tbl=new HashMap();
-		createDefaultOpNotation();
-		createDefaultTermSymbolNotation();
-		scm = new AbbrevMap();
-    }
-
-    /**
-     * Registers notations for the built-in operators.  The priorities
-     * and associativities correspond to the parser syntax.  
-     */
-   protected void createDefaultOpNotation() {
-	tbl.put(Op.TRUE ,new Notation.Constant("true", 130));
-	tbl.put(Op.FALSE,new Notation.Constant("false", 130));
-	tbl.put(Op.NOT,new Notation.Prefix("!" ,60,60));
-	tbl.put(Op.AND,new Notation.Infix("&"  ,50,50,60));
-	tbl.put(Op.OR, new Notation.Infix("|"  ,40,40,50));
-	tbl.put(Op.IMP,new Notation.Infix("->" ,30,40,30));
-	tbl.put(Op.EQV,new Notation.Infix("<->",20,20,30));
-
-    	tbl.put(Op.ALL,new Notation.Quantifier("\\forall", 60, 60));
-	tbl.put(Op.EX, new Notation.Quantifier("\\exists", 60, 60));
-	tbl.put(Op.SUM, new Notation.NumericalQuantifier("\\sum", 60, 60, 70));
-	tbl.put(Op.BSUM, new Notation.BoundedNumericalQuantifier("\\bSum", 60, 60, 70));
-	tbl.put(Op.PRODUCT, new Notation.NumericalQuantifier("\\product", 60, 60, 70));
-	tbl.put(Op.DIA,new Notation.Modality("\\<","\\>", 60, 60));
-	tbl.put(Op.BOX,new Notation.Modality("\\[","\\]", 60, 60));
-	tbl.put(Op.TOUT,new Notation.Modality("\\[[","\\]]", 60, 60));
-	Modality modalities[] = {Op.DIATRC, Op.BOXTRC, Op.TOUTTRC,
-	                         Op.DIATRA, Op.BOXTRA, Op.TOUTTRA,
-				 Op.DIASUSP, Op.BOXSUSP, Op.TOUTSUSP};
-        for (Modality modality : modalities)
-            tbl.put(modality,
-                    new Notation.Modality("\\" + modality.name().toString(),
-                            "\\endmodality", 60, 60));
-	tbl.put(Op.IF_THEN_ELSE, new Notation.IfThenElse(130, "\\if"));
-	tbl.put(Op.IF_EX_THEN_ELSE, new Notation.IfThenElse(130, "\\ifEx"));
-
-	//createNumLitNotation(IntegerLDT.getStaticNumberSymbol());
-
-	tbl.put(Op.SUBST,new Notation.Subst());
-    }    
-
-    /** 
-     * Register notations for standard classes of operators.  This
-     * includes Function operators, all kinds of variables, etc.
-     */
-    /** 
-     * Register notations for standard classes of operators.  This
-     * includes Function operators, all kinds of variables, etc.
-     */
-   protected void createDefaultTermSymbolNotation() {
-	tbl.put(Function.class, new Notation.Function());               
->>>>>>> d557ff59
 	tbl.put(LogicVariable.class, new Notation.VariableNotation());
 	tbl.put(LocationVariable.class, new Notation.VariableNotation());
         tbl.put(ProgramConstant.class, new Notation.VariableNotation());
 	tbl.put(Equality.class, new Notation.Infix("=", 70, 80, 80)); 
-<<<<<<< HEAD
 	tbl.put(ElementaryUpdate.class, new Notation.ElementaryUpdateNotation());
 	tbl.put(ModalOperatorSV.class, new Notation.ModalSVNotation(60, 60));
 	tbl.put(SchemaVariable.class, new Notation.SchemaVariableNotation());
 	
 	tbl.put(Sort.CAST_NAME, new Notation.CastFunction("(",")",120, 140));
-=======
-        tbl.put(WorkingSpaceRigidOp.class, new Notation.WorkingSpaceOp(121));
-	tbl.put(QuanUpdateOperator.class, new Notation.QuanUpdate());
-	tbl.put(AnonymousUpdate.class, new Notation.AnonymousUpdate());
-	tbl.put(ShadowAttributeOp.class, new Notation.ShadowAttribute(121,121));
-	tbl.put(AttributeOp.class, new Notation.Attribute(121,121));
-	tbl.put(ShadowArrayOp.class, new Notation.ArrayNot
-		(new String[]{"[", "]", ""}, 130, new int[]{121, 0, 0}));
-	tbl.put(ArrayOp.class, new Notation.ArrayNot(new String[]{ "[","]" } ,130, new int[]{121, 0}));
-	tbl.put(CastFunctionSymbol.class, new Notation.CastFunction("(",")",120, 140));
-	tbl.put(NRFunctionWithExplicitDependencies.class, 
-		new Notation.NRFunctionWithDependenciesNotation());               
-	tbl.put(ModalOperatorSV.class, new Notation.ModalSVNotation(60, 60));
-	tbl.put(SortedSchemaVariable.class, new Notation.SortedSchemaVariableNotation());
-
-	//FIXME quick and dirty to print concat applications as infix "+". Better add Function instances to map...
-	tbl.put("concat", new Notation.Infix("+",120,130,130));
-	tbl.put("cons", new CharListNotation());
-	tbl.put("empty", new Notation.Constant("\"\"",140));
->>>>>>> d557ff59
     }
         
     
@@ -287,10 +183,7 @@
 	    tbl.put(integerLDT.getNeg(),new Notation.Prefix("-", 140, 130));
 	    tbl.put(integerLDT.getNegativeNumberSign(), new Notation.Prefix("-", 140, 130));
 	}
-        
-        //string operators
-	tbl.put(TypeConverter.stringConverter.getStringSymbol(), new Notation.StringLiteral());
-	
+        	
 	//heap operators
 	HeapLDT heapLDT = services.getTypeConverter().getHeapLDT();
 	tbl.put(HeapLDT.SELECT_NAME, new Notation.SelectNotation());
@@ -339,17 +232,10 @@
 	if(result != null) {
 	    return result;
 	}
-<<<<<<< HEAD
 	
 	result = tbl.get(op.getClass());
 	if(result != null) {
 	    return result;
-=======
-
-	//For OCL Simplification
-	if (tbl.containsKey(op.name().toString())) {
-	    return (Notation) tbl.get(op.name().toString());
->>>>>>> d557ff59
 	}
 	
 	if(op instanceof SchemaVariable) {
@@ -358,7 +244,6 @@
 		return result;
 	    }
 	}
-<<<<<<< HEAD
 	
 	if(op instanceof SortDependingFunction) {
 	    result = tbl.get(((SortDependingFunction)op).getKind());
@@ -368,146 +253,5 @@
 	}
 	
 	return new Notation.FunctionNotation();
-=======
-    }
-
-    /** Registers an infix notation for a given operator
-     * @param op    the operator
-     * @param token the string representing the operator
-     */
-    public void createInfixNotation(Operator op, String token) {
-	tbl.put(op, new Notation.Infix(token,120,130,130));
-    }
-
-    /** Registers an infix notation for a given operator
-     * with given priority and associativity
-     * @param op    the operator
-     * @param token the string representing the operator
-     */
-    public void createInfixNotation(Operator op, String token, int prio, int lass, int rass) {
-	tbl.put(op, new Notation.Infix(token,prio,lass,rass));
-    }
-
-    /** Registers a prefix notation for a given operator 
-     * @param op    the operator
-     * @param token the string representing the operator
-     */
-    public void createPrefixNotation(Operator op, String token) {
-	tbl.put(op, new Notation.Prefix(token, 140, 130));
-    }
-
-    /** Registers a number literal notation for a given operator.
-     * This is done for the `Z' operator which marks number literals.
-     * A term <code>Z(3(2(#)))</code> gets printed simply as
-     * <code>23</code>.
-     * @param op the operator */
-    public void createNumLitNotation(Operator op) {
-	tbl.put(op, new Notation.NumLiteral());
-    }
-
-
-    /** Registers a character literal notation for a given operator.
-     * This is done for the `C' operator which marks character literals.
-     * A term <code>C(3(2(#)))</code> gets printed simply as
-     * the character corresponding to the unicode value 23 (really 23
-     * and not 32, see integer literals)
-     * @param op the operator */
-    public void createCharLitNotation(Operator op) {
-	tbl.put(op, new Notation.CharLiteral());
-    }
-
-    /** 
-     * Used for OCL Simplification.
-     * Syntax for iterate().
-     */
-    public void createOCLIterateNotation(String token) {
-	tbl.put("$"+token, new Notation.OCLIterate());
-    }
-
-    /** 
-     * Used for OCL Simplification.
-     * Syntax for forAll(), exists(), etc.
-     */
-    public void createOCLCollOpBoundVarNotation(String token) {
-	tbl.put("$"+token, new Notation.OCLCollOpBoundVar(token));
-    }
-
-    /** 
-     * Used for OCL Simplification.
-     * Syntax for size(), includes(), etc.
-     */
-    public void createOCLCollOpNotation(String token) {
-	tbl.put("$"+token, new Notation.OCLCollOp(token));
-    }
-
-    /** 
-     * Used for OCL Simplification.
-     * Syntax for supertypes(), oclIsNew(), etc.
-     */
-    public void createOCLDotOpNotation(String token) {
-	tbl.put("$"+token, new Notation.OCLDotOp(token, 121));
-    }
-
-    /** 
-     * Used for OCL Simplification.
-     */
-    public void createOCLWrapperNotation(String token) {
-	tbl.put("$"+token, new Notation.OCLWrapper());
-    }
-
-    /** 
-     * Used for OCL Simplification.
-     * Syntax for Set{...}, Bag{...}, and Sequence{...}.
-     */
-    public void createOCLCollectionNotation(String internalName, String token) {
-	tbl.put("$"+internalName, new Notation.OCLCollection(token));
-    }
-
-    /** 
-     * Used for OCL Simplification.
-     * Syntax for self, true, false, Set{}, etc.
-     */
-    public void createConstantNotation(String internalName, String token) {
-	tbl.put("$"+internalName, new Notation.Constant(token, 100));
-    }
-
-    /** 
-     * Used for OCL Simplification.
-     * Syntax for if-then-else-endif.
-     */
-    public void createOCLIfNotation(String token) {
-	tbl.put("$"+token, new Notation.OCLIf());
-    }
-
-    /** 
-     * Used for OCL Simplification.
-     * Syntax for "not" and "-".
-     */
-    public void createOCLPrefixNotation(String internalName, String token, int prio, int ass) {
-	tbl.put("$"+internalName, new Notation.Prefix(token, prio, ass));
-    }
-
-    /** 
-     * Used for OCL Simplification.
-     * Syntax for "and", "or", "+", "<", etc.
-     */
-    public void createOCLInfixNotation(String internalName, String token, int prio, 
-				       int assLeft, int assRight) {
-	tbl.put("$"+internalName, new Notation.Infix(token, prio, assLeft, assRight));
-    }
-
-    /** 
-     * Used for OCL Simplification.
-     */
-    public void createOCLInvariantNotation(String token) {
-	tbl.put("$"+token, new Notation.OCLInvariant());
-    }
-
-    /** 
-     * Used for OCL Simplification.
-     */
-    public void createOCLListOfInvariantsNotation(String token) {
-	tbl.put("$"+token, new Notation.OCLListOfInvariants());
->>>>>>> d557ff59
     }
 }