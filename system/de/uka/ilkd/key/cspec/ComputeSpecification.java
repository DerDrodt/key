--- conflicted
+++ resolved
@@ -28,14 +28,7 @@
  * This class is the <em>central</em> facade for computing the specification of a
  * program. It contains algorithms for and controls the computation of specifications.
  * <h3>Internals</h3>
-<<<<<<< HEAD
- * Usually, the method {@link
- * de.uka.ilkd.key.casetool.FunctionalityOnModel#computeSpecification(de.uka.ilkd.key.casetool.ModelMethod)}
- * is triggered by the user interface, and will start the
- * specification construction process and thereby invoke {@link
-=======
  * Usually, specification construction process is started by invoking {@link
->>>>>>> 68b8149d
  * de.uka.ilkd.key.proof.init.SpecExtPO} to construct the
  * specification computation proof obligation. Finally, the whole
  * system relies on the functionality of this class to
@@ -48,10 +41,6 @@
  * @version 0.1, 2003-01-28
  * @version-revision $Revision: 1.16.3.1.2.1.3.1.1.3.2.2 $, $Date: Mon, 22 Jan 2007 15:50:58 +0100 $
  * @see de.uka.ilkd.key.gui.ComputeSpecificationView
-<<<<<<< HEAD
- * @see de.uka.ilkd.key.casetool.FunctionalityOnModel#computeSpecification(de.uka.ilkd.key.casetool.ModelMethod)
-=======
->>>>>>> 68b8149d
  */
 public class ComputeSpecification {
     /**
