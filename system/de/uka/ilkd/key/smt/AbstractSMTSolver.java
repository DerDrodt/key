// This file is part of KeY - Integrated Deductive Software Design
// Copyright (C) 2001-2010 Universitaet Karlsruhe, Germany
//                         Universitaet Koblenz-Landau, Germany
//                         Chalmers University of Technology, Sweden
//
// The KeY system is protected by the GNU General Public License. 
// See LICENSE.TXT for details.

package de.uka.ilkd.key.smt;

<<<<<<< HEAD

import java.io.BufferedReader;
import java.io.BufferedWriter;
import java.io.File;
import java.io.FileWriter;
import java.io.IOException;
import java.io.InputStream;
import java.io.InputStreamReader;
import java.util.Calendar;
import java.util.Collection;
import java.util.LinkedList;
=======
>>>>>>> d557ff59

import java.io.*;
import java.util.Calendar;
import java.util.Collection;
import java.util.LinkedList;

import de.uka.ilkd.key.gui.Main;
import de.uka.ilkd.key.gui.configuration.PathConfig;
import de.uka.ilkd.key.gui.configuration.ProofSettings;
<<<<<<< HEAD
=======
import de.uka.ilkd.key.gui.smt.SMTSettings;
>>>>>>> d557ff59
import de.uka.ilkd.key.java.Services;
import de.uka.ilkd.key.logic.Term;
import de.uka.ilkd.key.rule.Taclet;
import de.uka.ilkd.key.smt.SMTSolverResult.ThreeValuedTruth;
import de.uka.ilkd.key.smt.SolverSession.InternResult;
import de.uka.ilkd.key.smt.launcher.AbstractProcess;
import de.uka.ilkd.key.smt.taclettranslation.DefaultTacletSetTranslation;
<<<<<<< HEAD
=======
import de.uka.ilkd.key.util.Debug;
>>>>>>> d557ff59


public abstract class AbstractSMTSolver extends AbstractProcess implements SMTSolver {

    
    private static int fileCounter = 0;
    
    private static synchronized int getNextFileID(){
	fileCounter++;
	return fileCounter;
    }

<<<<<<< HEAD
    private static final Logger logger = Logger
	    .getLogger(AbstractSMTSolver.class.getName());
=======
>>>>>>> d557ff59

    /**
     * The path for the file
     */
    private static final String fileDir = PathConfig.KEY_CONFIG_DIR
	    + File.separator + "smt_formula";

    /**
     * the file base name to be used to store the SMT translation
     */
    private static final String FILE_BASE_NAME = "smt_formula";
    
    /** true, if this solver was checked if installed */
    private boolean installwaschecked = false;
    /** true, if last check showed solver is installed */
    private boolean isinstalled = false;
    /** true, if the current run is for test uss only (for example checking, if the Solver is installed) */
    private boolean inTestMode = false;

    /** determines whether taclets are used for this solver.*/
    private boolean useTaclets = true;
    /** Only for testing*/
    private Collection<Taclet> tacletsForTest = null;
    
    private SolverSession session = null;
    
    public SolverSession getSession(){return session;}
<<<<<<< HEAD
    
    private boolean useForMultipleRule = true;
    
=======
    
    private boolean useForMultipleRule = true;
    
>>>>>>> d557ff59
    private String   executionCommand = getDefaultExecutionCommand();
    
    
    
    public AbstractSMTSolver(){
	//isInstalled(true);
    }


    /**
     * Get the command for executing the external prover.
     * This is a hardcoded default value. It might be overridden by user settings
     * @param filename the location, where the file is stored.
     * @param formula the formula, that was created by the translator
     * @return Array of Strings, that can be used for executing an external decider.
     */
    protected abstract String getExecutionCommand(String filename,
	    				            String formula);
  
    public SMTTranslator getTranslator(Services services) {
	try{
<<<<<<< HEAD
 	    return new SmtLibTranslator(services);
	
=======
	    final SMTSettings dps = ProofSettings.DEFAULT_SETTINGS.getSMTSettings();
	    if(dps.weakenSMTTranslation){
		return new SmtLibTranslatorWeaker(services);
	    }else{
		return new SmtLibTranslator(services);
	    }
>>>>>>> d557ff59
	}catch(Exception e){
	    System.err.println("Error: An error occurred while obtaining an SmtLibTranslator: Trying to use the default translator...");
	    e.printStackTrace();
	    return new SmtLibTranslator(services);
	}
    }

    
    private String getFinalExecutionCommand(String filename, String formula) {
	//get the Command from user settings
	String toReturn = ProofSettings.DEFAULT_SETTINGS.getSMTSettings().getExecutionCommand(this);
	if (toReturn == null || toReturn.length() == 0) {
	    toReturn = this.getExecutionCommand(filename, formula);
	} else {
	    //replace the placeholder with filename and fomula
	    toReturn = toReturn.replaceAll("%f", filename);
	    toReturn = toReturn.replaceAll("%p", formula);
	}
	return toReturn;
    }
    
   

    private static String toStringLeadingZeros(int n, int width) {
	String rv = "" + n;
	while (rv.length() < width) {
	    rv = "0" + rv;
	}
	return rv;
    }

    /**
     * Constructs a date for use in log filenames.
     */
    private static String getCurrentDateString() {
	Calendar c = Calendar.getInstance();
	StringBuffer sb = new StringBuffer();
	String dateSeparator = "-";
	String dateTimeSeparator = "_";
        sb.append(toStringLeadingZeros(c.get(Calendar.YEAR), 4)).append(
                dateSeparator).append(
                toStringLeadingZeros(c.get(Calendar.MONTH) + 1, 2)).append(
                dateSeparator).append(
                toStringLeadingZeros(c.get(Calendar.DATE), 2)).append(
                dateTimeSeparator).append(toStringLeadingZeros(c.get(Calendar.HOUR_OF_DAY), 2)).
                append("h").append(toStringLeadingZeros(c.get(Calendar.MINUTE), 2)).append("m").
                append(toStringLeadingZeros(c.get(Calendar.SECOND), 2)).append("s")
		        .append('.').append(
			toStringLeadingZeros(c.get(Calendar.MILLISECOND), 2));
	return sb.toString();
    }

    /**
     * store the text to a file.
     * @param text the text to be stored.
     * @return the path where the file was stored to.
     */
    private final File storeToFile(String text) throws IOException {
	// create directory where to put the files marked as delete on exit
	final File smtFileDir = new File(fileDir);
	smtFileDir.mkdirs();
	smtFileDir.deleteOnExit();
	
	// create the actual file marked as delete on exit
	final File smtFile = new File(smtFileDir, FILE_BASE_NAME +"_"+name()+"_"+"_"+getNextFileID()+"_"+ getCurrentDateString());
	
	
	smtFile.deleteOnExit();
	
	// write the content out to the created file
	//final BufferedWriter out = new BufferedWriter(new FileWriter(smtFile));
<<<<<<< HEAD
	final FileWriter out = new FileWriter(smtFile);
=======
	final Writer out = new BufferedWriter(new FileWriter(smtFile));
>>>>>>> d557ff59
	out.write(text);
	out.close();

	//store the text permanent to a file 
	if (!this.inTestMode && ProofSettings.DEFAULT_SETTINGS.getSMTSettings().getSaveFile() &&
		Main.getInstance() != null) {
	    String path = ProofSettings.DEFAULT_SETTINGS.getSMTSettings().getSaveToFile();
	    	path = finalizePath(path);
		try {
		    final BufferedWriter out2 = new BufferedWriter(new FileWriter(path));
		    out2.write(text);
		    out2.close();
		} catch (IOException e) {
		    throw new RuntimeException("Could not store to file " + path + ".");
		}
	   
	}
	
	return smtFile;
    }
    
    private String finalizePath(String path){
	Calendar c = Calendar.getInstance();
	String date = c.get(Calendar.YEAR)+"-"+c.get(Calendar.MONTH)+"-"+c.get(Calendar.DATE);
	String time = c.get(Calendar.HOUR_OF_DAY)+"-"+c.get(Calendar.MINUTE)+"-"+c.get(Calendar.SECOND);
	
        path = path.replaceAll("%d", date);
        path = path.replaceAll("%s", this.getTitle());
        path = path.replaceAll("%t", time);
<<<<<<< HEAD
        path = path.replaceAll("%i", Integer.toString(getNextFileID()));
=======
        path = path.replaceAll("%i", Integer.toString(AbstractSMTSolver.getNextFileID()));
>>>>>>> d557ff59
        return path;
    }


    /** Read the input until end of file and return contents in a
     * single string containing all line breaks. */
    static String read(InputStream in) throws IOException {
	BufferedReader reader = new BufferedReader(new InputStreamReader(in));
	StringBuffer sb = new StringBuffer();

	int x = reader.read();
	while (x > -1) {
	    sb.append((char) x);
	    x = reader.read();
	}
	return sb.toString();
    }


    
    private String translateToCommand(String formula, Services services) throws IOException{
	final File loc;
	try {
	    //store the translation to a file                                
	    loc = this.storeToFile(formula);
	} catch (IOException e) {
	    Debug.log4jError("The file with the formula could not be written." + e, AbstractSMTSolver.class.getName());
	    final IOException io = new IOException("Could not create or write the input file " +
		    "for the external prover. Received error message:\n" + e.getMessage());
	    io.initCause(e);
	    throw io;
	} 

	//get the commands for execution
	return this.getFinalExecutionCommand(loc.getAbsolutePath(), formula);
    }
    

    private String translateToCommand(Term term, Services services) throws IllegalFormulaException, IOException {
	
	SMTTranslator trans = this.getTranslator(services);
	instantiateTaclets(trans);
<<<<<<< HEAD
	
 
	String formula = trans.translateProblem(term, services).toString();

	saveTacletTranslation(trans);
	
	return translateToCommand(formula, services);
	

	
    	
=======
	
 
	String formula = trans.translateProblem(term, services).toString();

	saveTacletTranslation(trans);
	
	return translateToCommand(formula, services);
>>>>>>> d557ff59
    }
    

    

    
    private static boolean checkEnvVariable(String cmd){
	String filesep = System.getProperty("file.separator");
	String path =  System.getenv("PATH");
	String [] res = path.split(System.getProperty("path.separator"));
	for(String s : res){
	    File file = new File(s+ filesep + cmd);
	    if(file.exists()){
		return true;
	    }
	}
	
	return false;

    }
    
    
    public static boolean isInstalled(String cmd){
	    
	    int first = cmd.indexOf(" ");
	    if(first >= 0){
		cmd = cmd.substring(0, first);
	    }
	    
	    if(checkEnvVariable(cmd)){
		return true;
	    } else{
		File file = new File(cmd);
		return file.exists();
		
	    }
    }
    
    /**
     * check, if this solver is installed and can be used.
     * @param recheck if false, the solver is not checked again, if a cached value for this exists.
     * @return true, if it is installed.
     */
    public boolean isInstalled(boolean recheck) {
	if (recheck | !installwaschecked) {
	    String cmd = getExecutionCommand();
	    isinstalled = isInstalled(cmd); 
	    if(isinstalled){
		 installwaschecked = true;		      
	    }

	}
	return isinstalled;
    }
    
    protected String getTestFile() {
	return System.getProperty("key.home")
	    + File.separator + "examples"
	    + File.separator + "_testcase"
	    + File.separator + "smt"
	    + File.separator + "ornot.key";
    }
    
    /**
     * get the hard coded execution command from this solver.
     * The filename od a problem is indicated by %f, the problem itsself with %p
     */
    public String getDefaultExecutionCommand() {
	return this.getExecutionCommand("%f", "%p");
    }
    
    
    
  
    
    public void useTaclets(boolean b){
	this.useTaclets = b;
    }
   

    
    
    private Collection<Taclet> getTaclets(){
	 
	 if(tacletsForTest != null){
	     return tacletsForTest;
	 }
	 return session.getTaclets();
    }
    
   
    private void saveTacletTranslation(SMTTranslator trans) {
	if (!this.inTestMode
	        && ProofSettings.DEFAULT_SETTINGS
	                .getTacletTranslationSettings().isSaveToFile()
	        && ProofSettings.DEFAULT_SETTINGS
	                .getTacletTranslationSettings().isUsingTaclets()) {

	    DefaultTacletSetTranslation translation = (DefaultTacletSetTranslation) ((AbstractSMTTranslator) trans)
		    .getTacletSetTranslation();

	    if (translation != null) {
		String path = ProofSettings.DEFAULT_SETTINGS
	        .getTacletTranslationSettings().getFilename();
		path = finalizePath(path);
		translation.storeToFile(path);
	    }
<<<<<<< HEAD

=======
>>>>>>> d557ff59
	}
    }
    
    private void instantiateTaclets(SMTTranslator trans) throws IllegalFormulaException{
<<<<<<< HEAD
	if(!ProofSettings.DEFAULT_SETTINGS.getTacletTranslationSettings().isUsingTaclets() || !useTaclets ){
	    trans.setTacletsForAssumptions(new LinkedList<Taclet>());
	   
	}else{
	    trans.setTacletsForAssumptions(getTaclets());
	}
	
	
	 
	
	
=======
	if (!ProofSettings.DEFAULT_SETTINGS.getTacletTranslationSettings().isUsingTaclets() || !useTaclets ){
	    trans.setTacletsForAssumptions(new LinkedList<Taclet>());	   
	} else {
	    trans.setTacletsForAssumptions(getTaclets());
	}
>>>>>>> d557ff59
    }
    
    public void setTacletsForTest(Collection<Taclet> set){
	tacletsForTest = set;
    }
    
    public void prepareSolver(LinkedList<InternResult> terms, Services services, Collection<Taclet> taclets) {
	init();
<<<<<<< HEAD
	
	session = new SolverSession(terms, services, taclets);

        
=======
	session = new SolverSession(terms, services, taclets);
>>>>>>> d557ff59
    }
    
    
    @Override
    public String[] atStart() throws Exception{

	LinkedList<String> list = new LinkedList<String>();
	InternResult term = session.nextTerm();
	//session.addResult(SMTSolverResult.createUnknownResult("",name()),session.currentTerm());
	if(term != null){
	    String s;
	    if(term.getFormula() != null){
		s = translateToCommand(term.getFormula(), session.getServices());
	    }else{
		s = translateToCommand(term.getRealTerm(), session.getServices()); 
	    }
	     
	    
	    while(s.indexOf(' ')!=-1){
		int index = s.indexOf(' ');

		list.add(s.substring(0,s.indexOf(' ')));
		s = s.substring(index+1,s.length());
	    }
	    list.add(s);

	    
	}

	return list.toArray(new String[list.size()]);
    }
    
    @Override
    public boolean atEnd(InputStream result, InputStream error, int exitStatus) throws Exception{
	
	String text = read(result);
	result.close();

	
	String err = read(error);
	error.close();
	SMTSolverResult res = interpretAnswer(text, err, exitStatus);
	
	if(session.currentTerm()!= null){
	     
	   session.currentTerm().setResult(res);
	   if(res.isValid() == ThreeValuedTruth.TRUE){
	       session.incrementSolved();
	   }
	   
	
	}
	listener.eventCycleFinished(this,res);
	
	
	return !session.hasNextTerm();
    }
    
    public String getInfo() {
        return "";
    }
    
    public boolean wasSuccessful() {
 
        return session.getTermSize() == session.getSolved();
    }
    

    public int getMaxCycle() {

        return session.getTermSize();
    }
    
    public String toString(){
	return name();
    }
    
    public String getTitle(){
	return name();
    }

    public boolean useForMultipleRule() {
        return useForMultipleRule;
    }
    

    public void useForMultipleRule(boolean b) {
	useForMultipleRule = b;
        
    }


    public void setExecutionCommand(String s) {
        
        executionCommand = s;
    }
    
    public String getExecutionCommand(){
	return executionCommand;
    }
    


    
    
}<|MERGE_RESOLUTION|>--- conflicted
+++ resolved
@@ -1,14 +1,15 @@
-// This file is part of KeY - Integrated Deductive Software Design
-// Copyright (C) 2001-2010 Universitaet Karlsruhe, Germany
-//                         Universitaet Koblenz-Landau, Germany
-//                         Chalmers University of Technology, Sweden
+//This file is part of KeY - Integrated Deductive Software Design
+//Copyright (C) 2001-2009 Universitaet Karlsruhe, Germany
+//                    Universitaet Koblenz-Landau, Germany
+//                    Chalmers University of Technology, Sweden
 //
-// The KeY system is protected by the GNU General Public License. 
-// See LICENSE.TXT for details.
+//The KeY system is protected by the GNU General Public License. 
+//See LICENSE.TXT for details.
+//
+//
 
 package de.uka.ilkd.key.smt;
 
-<<<<<<< HEAD
 
 import java.io.BufferedReader;
 import java.io.BufferedWriter;
@@ -20,21 +21,10 @@
 import java.util.Calendar;
 import java.util.Collection;
 import java.util.LinkedList;
-=======
->>>>>>> d557ff59
-
-import java.io.*;
-import java.util.Calendar;
-import java.util.Collection;
-import java.util.LinkedList;
 
 import de.uka.ilkd.key.gui.Main;
 import de.uka.ilkd.key.gui.configuration.PathConfig;
 import de.uka.ilkd.key.gui.configuration.ProofSettings;
-<<<<<<< HEAD
-=======
-import de.uka.ilkd.key.gui.smt.SMTSettings;
->>>>>>> d557ff59
 import de.uka.ilkd.key.java.Services;
 import de.uka.ilkd.key.logic.Term;
 import de.uka.ilkd.key.rule.Taclet;
@@ -42,10 +32,7 @@
 import de.uka.ilkd.key.smt.SolverSession.InternResult;
 import de.uka.ilkd.key.smt.launcher.AbstractProcess;
 import de.uka.ilkd.key.smt.taclettranslation.DefaultTacletSetTranslation;
-<<<<<<< HEAD
-=======
 import de.uka.ilkd.key.util.Debug;
->>>>>>> d557ff59
 
 
 public abstract class AbstractSMTSolver extends AbstractProcess implements SMTSolver {
@@ -58,11 +45,6 @@
 	return fileCounter;
     }
 
-<<<<<<< HEAD
-    private static final Logger logger = Logger
-	    .getLogger(AbstractSMTSolver.class.getName());
-=======
->>>>>>> d557ff59
 
     /**
      * The path for the file
@@ -90,15 +72,9 @@
     private SolverSession session = null;
     
     public SolverSession getSession(){return session;}
-<<<<<<< HEAD
     
     private boolean useForMultipleRule = true;
     
-=======
-    
-    private boolean useForMultipleRule = true;
-    
->>>>>>> d557ff59
     private String   executionCommand = getDefaultExecutionCommand();
     
     
@@ -120,17 +96,8 @@
   
     public SMTTranslator getTranslator(Services services) {
 	try{
-<<<<<<< HEAD
  	    return new SmtLibTranslator(services);
 	
-=======
-	    final SMTSettings dps = ProofSettings.DEFAULT_SETTINGS.getSMTSettings();
-	    if(dps.weakenSMTTranslation){
-		return new SmtLibTranslatorWeaker(services);
-	    }else{
-		return new SmtLibTranslator(services);
-	    }
->>>>>>> d557ff59
 	}catch(Exception e){
 	    System.err.println("Error: An error occurred while obtaining an SmtLibTranslator: Trying to use the default translator...");
 	    e.printStackTrace();
@@ -202,11 +169,7 @@
 	
 	// write the content out to the created file
 	//final BufferedWriter out = new BufferedWriter(new FileWriter(smtFile));
-<<<<<<< HEAD
 	final FileWriter out = new FileWriter(smtFile);
-=======
-	final Writer out = new BufferedWriter(new FileWriter(smtFile));
->>>>>>> d557ff59
 	out.write(text);
 	out.close();
 
@@ -236,11 +199,7 @@
         path = path.replaceAll("%d", date);
         path = path.replaceAll("%s", this.getTitle());
         path = path.replaceAll("%t", time);
-<<<<<<< HEAD
         path = path.replaceAll("%i", Integer.toString(getNextFileID()));
-=======
-        path = path.replaceAll("%i", Integer.toString(AbstractSMTSolver.getNextFileID()));
->>>>>>> d557ff59
         return path;
     }
 
@@ -283,7 +242,6 @@
 	
 	SMTTranslator trans = this.getTranslator(services);
 	instantiateTaclets(trans);
-<<<<<<< HEAD
 	
  
 	String formula = trans.translateProblem(term, services).toString();
@@ -291,19 +249,6 @@
 	saveTacletTranslation(trans);
 	
 	return translateToCommand(formula, services);
-	
-
-	
-    	
-=======
-	
- 
-	String formula = trans.translateProblem(term, services).toString();
-
-	saveTacletTranslation(trans);
-	
-	return translateToCommand(formula, services);
->>>>>>> d557ff59
     }
     
 
@@ -411,15 +356,11 @@
 		path = finalizePath(path);
 		translation.storeToFile(path);
 	    }
-<<<<<<< HEAD
-
-=======
->>>>>>> d557ff59
+
 	}
     }
     
     private void instantiateTaclets(SMTTranslator trans) throws IllegalFormulaException{
-<<<<<<< HEAD
 	if(!ProofSettings.DEFAULT_SETTINGS.getTacletTranslationSettings().isUsingTaclets() || !useTaclets ){
 	    trans.setTacletsForAssumptions(new LinkedList<Taclet>());
 	   
@@ -431,13 +372,6 @@
 	 
 	
 	
-=======
-	if (!ProofSettings.DEFAULT_SETTINGS.getTacletTranslationSettings().isUsingTaclets() || !useTaclets ){
-	    trans.setTacletsForAssumptions(new LinkedList<Taclet>());	   
-	} else {
-	    trans.setTacletsForAssumptions(getTaclets());
-	}
->>>>>>> d557ff59
     }
     
     public void setTacletsForTest(Collection<Taclet> set){
@@ -446,14 +380,10 @@
     
     public void prepareSolver(LinkedList<InternResult> terms, Services services, Collection<Taclet> taclets) {
 	init();
-<<<<<<< HEAD
 	
 	session = new SolverSession(terms, services, taclets);
 
         
-=======
-	session = new SolverSession(terms, services, taclets);
->>>>>>> d557ff59
     }
     
     
