//This file is part of KeY - Integrated Deductive Software Design
//Copyright (C) 2001-2009 Universitaet Karlsruhe, Germany
//                    Universitaet Koblenz-Landau, Germany
//                    Chalmers University of Technology, Sweden
//
//The KeY system is protected by the GNU General Public License. 
//See LICENSE.TXT for details.
//
//

package de.uka.ilkd.key.smt;

import java.awt.event.ActionEvent;
import java.awt.event.ActionListener;
import java.io.*;
import java.util.*;

import javax.swing.JFileChooser;

import org.apache.log4j.Logger;

import de.uka.ilkd.key.gui.DecisionProcedureSettings;
import de.uka.ilkd.key.gui.Main;
import de.uka.ilkd.key.gui.configuration.PathConfig;
import de.uka.ilkd.key.gui.configuration.ProofSettings;
import de.uka.ilkd.key.gui.configuration.Settings;
import de.uka.ilkd.key.java.Services;
import de.uka.ilkd.key.logic.Term;
import de.uka.ilkd.key.logic.sort.Sort;
import de.uka.ilkd.key.proof.Goal;
import de.uka.ilkd.key.proof.Proof;
import de.uka.ilkd.key.proof.ProofAggregate;
import de.uka.ilkd.key.util.HelperClassForTests;
import de.uka.ilkd.key.util.ProgressMonitor;


public abstract class AbstractSMTSolver implements SMTSolver {

    
    private static final Logger logger = Logger
	    .getLogger(AbstractSMTSolver.class.getName());

    /**
     * The path for the file
     */
    private static final String fileDir = PathConfig.KEY_CONFIG_DIR
	    + File.separator + "smt_formula";

    /**
     * the file base name to be used to store the SMT translation
     */
    private static final String FILE_BASE_NAME = "smt_formula";
    
    /** true, if this solver was checked if installed */
    private boolean installwaschecked = false;
    /** true, if last check showed solver is installed */
    private boolean isinstalled = false;
    /** true, if the current run is for test uss only (for example checking, if the Solver is installed) */
    private boolean inTestMode = false;
    
    /**
     * Get the command for executing the external prover.
     * This is a hardcoded default value. It might be overridden by user settings
     * @param filename the location, where the file is stored.
     * @param formula the formula, that was created by the translator
     * @return Array of Strings, that can be used for executing an external decider.
     */
    protected abstract String getExecutionCommand(String filename,
	    				            String formula);
  
    
    private String getFinalExecutionCommand(String filename, String formula) {
	//get the Command from user settings
	String toReturn = ProofSettings.DEFAULT_SETTINGS.getDecisionProcedureSettings().getExecutionCommand(this);
	if (toReturn == null || toReturn.length() == 0) {
	    toReturn = this.getExecutionCommand(filename, formula);
	} else {
	    //replace the placeholder with filename and fomula
	    toReturn = toReturn.replaceAll("%f", filename);
	    toReturn = toReturn.replaceAll("%p", formula);
	}
	return toReturn;
    }
    
  /*  /**
     * Interpret the answer of the program.
     * This is very solverdepending. Usually, an exitcode of 0 inicates no error.
     * But not every solver returns 0 if successfull termination was reached.
     * @param output the String answered by the external programm.
     * @param error the String answered as error
     * @param exitstatus the status of the exit
     * @return A SMTSolverResult containing all information of the interpretation.
     * @throws IllegalArgumentException If the solver caused an error.
     */
   // public abstract SMTSolverResult interpretAnswer(String output, String error, int exitstatus) throws IllegalArgumentException;

    private static String toStringLeadingZeros(int n, int width) {
	String rv = "" + n;
	while (rv.length() < width) {
	    rv = "0" + rv;
	}
	return rv;
    }

    /**
     * Constructs a date for use in log filenames.
     */
    private static String getCurrentDateString() {
	Calendar c = Calendar.getInstance();
	StringBuffer sb = new StringBuffer();
	String dateSeparator = "-";
	String dateTimeSeparator = "_";
	sb.append(toStringLeadingZeros(c.get(Calendar.YEAR), 4)).append(
		dateSeparator).append(
		toStringLeadingZeros(c.get(Calendar.MONTH) + 1, 2)).append(
		dateSeparator).append(
		toStringLeadingZeros(c.get(Calendar.DATE), 2)).append(
		dateTimeSeparator).append(
		toStringLeadingZeros(c.get(Calendar.HOUR_OF_DAY), 2) + "h")
		.append(toStringLeadingZeros(c.get(Calendar.MINUTE), 2) + "m")
		.append(toStringLeadingZeros(c.get(Calendar.SECOND), 2) + "s")
		.append('.').append(
			toStringLeadingZeros(c.get(Calendar.MILLISECOND), 2));
	return sb.toString();
    }

    /**
     * store the text to a file.
     * @param text the text to be stored.
     * @return the path where the file was stored to.
     */
    private final File storeToFile(String text) throws IOException {
	// create directory where to put the files marked as delete on exit
	final File smtFileDir = new File(fileDir);
	smtFileDir.mkdirs();
	smtFileDir.deleteOnExit();
	
	// create the actual file marked as delete on exit
	final File smtFile = new File(smtFileDir, FILE_BASE_NAME + getCurrentDateString());
	smtFile.deleteOnExit();
	
	// write the content out to the created file
	final BufferedWriter out = new BufferedWriter(new FileWriter(smtFile));
	out.write(text);
	out.close();

	//store the text permanent to a file 
	if (!this.inTestMode && ProofSettings.DEFAULT_SETTINGS.getDecisionProcedureSettings().getSaveFile() &&
		Main.getInstance() != null) {
	    JFileChooser fc = new JFileChooser();
	    fc.setDialogTitle("Select a file to save the created problem");
	    fc.setMultiSelectionEnabled(false);
	    int returnVal = fc.showOpenDialog(Main.getInstance());
	    File target = fc.getSelectedFile();
	    if (returnVal == JFileChooser.APPROVE_OPTION) {
		try {
		    final BufferedWriter out2 = new BufferedWriter(new FileWriter(target));
		    out2.write(text);
		    out2.close();
		} catch (IOException e) {
		    throw new RuntimeException("Could not store to file " + target.getAbsolutePath() + ".");
		}
	    }
	}
	
	return smtFile;
    }


    /** Read the input until end of file and return contents in a
     * single string containing all line breaks. */
    static String read(InputStream in) throws IOException {
	BufferedReader reader = new BufferedReader(new InputStreamReader(in));
	StringBuffer sb = new StringBuffer();
	int x = reader.read();
	while (x > -1) {
	    sb.append((char) x);
	    x = reader.read();
	}
	return sb.toString();
    }

    /**
     * Run this solver on a goal.
     * @param goal The goal that should be proven.
     * @param timeout The maximum time, that should be used for proving.
     * 		If it takes longer, UNKNOWN is returned.
     * @param services the service object belonging to this goal.
     * @throws IOException if the external prover could not be found, executed or if the SMT translation
     * could not be written to a file
     */
    public final SMTSolverResult run(Goal goal, int timeout, Services services) throws IOException {
	SMTSolverResult toReturn;
		
	SMTTranslator trans = this.getTranslator(services);
	
	try {
	    String s = trans.translate(goal.sequent(), services).toString();
	    toReturn = this.run(s, timeout, services);
    	} catch (IllegalFormulaException e) {
	    toReturn = SMTSolverResult.NO_IDEA;
	    logger.debug("The formula could not be translated.", e);
	    //throw new RuntimeException("The formula could not be translated.\n" + e.getMessage());
	}
    	
    	return toReturn;
    }
    
    
    
    public Process run(Goal goal, Services services) throws IOException,IllegalFormulaException{
	Process toReturn;
	
	SMTTranslator trans = this.getTranslator(services);
	
	String formula = trans.translate(goal.sequent(), services).toString();
	
	

	
	final File loc;
	try {
	    //store the translation to a file                                
	    loc = this.storeToFile(formula);
	} catch (IOException e) {
	    logger.error("The file with the formula could not be written.", e);
	    final IOException io = new IOException("Could not create or write the input file " +
		    "for the external prover. Received error message:\n" + e.getMessage());
	    io.initCause(e);
	    throw io;
	} 
	
	

	//get the commands for execution
	String execCommand = this.getFinalExecutionCommand(loc.getAbsolutePath(), formula);

	
	try {
	    //execute the external solver
	    toReturn = Runtime.getRuntime().exec(execCommand);
	    } catch (IOException e) {
		    String cmdStr = execCommand;

		    IOException ioe = new IOException("Invocation of decision procedure\n\t\t" +
			    this.name() + "\n with command \n\t\t" + cmdStr + "\n" +  
			    "failed. The most common (but not all) reasons for this error are:\n" +
			    "\n 1. the directory where you put the executable of the decision procedure is not in your PATH.\n " +
			    "\t    Solution: Add the directory to your PATH environment variable." +
			    "\n 2. we expect a different name than your executable " +
			    "(prior to KeY 1.5 and later we expected 'Simplify' instead of 'simplify')" +
			    "\n\t Solution: Change the name to " + (execCommand != null ? 
			        	execCommand : "expected name") +
			    "\n 3. you have not the permission to execute the decision procedure." +
			    "\n\t Solution: *nix-like systems: try 'chmod u+x <path_to_executable>/<executable_filename>" +
			    "\n 4. you use a too new or too old version of the decision procedure and the command " +
			        "line parameters changed." +
			    "\n\t Solution: Install a supported version (see http://www.key-project.org)\n" +
			    "\n Original Error-Message: " + e.getMessage());
		    ioe.initCause(e);
		    throw ioe;
		}
	
	
	
	 return toReturn;
    }


    /**
     * Run the solver on a term.
     * @param t the term to be proven.
     * @param timeout the maximum time to be used for proving.
     * 		If the time elapses, UNKNOWN is returned.
     * @throws IOException if the external prover could not be found, executed or if the SMT translation
     * could not be written to a file
     */
    public final SMTSolverResult run(Term t, int timeout, Services services) throws IOException {
	assert t.sort() == Sort.FORMULA;
	SMTSolverResult toReturn;
		
	SMTTranslator trans = this.getTranslator(services);
	
	try {
	    String s = trans.translate(t, services).toString();
	    toReturn = this.run(s, timeout, services);
    	} catch (IllegalFormulaException e) {
	    throw new RuntimeException("The formula could not be translated.\n" + e.getMessage());
	}    	
    	return toReturn;
    }

    /**
     * 
     * @return the progress made on the current task.
     */
    public int getProgress() {
	if (this.execWatch == null) {
	    return 0;
	} else {
	    return this.execWatch.getProgress();
	}
    }
    
    private ExecutionWatchDog execWatch;
    
    private ArrayList<ProgressMonitor> progressMonitors = new ArrayList<ProgressMonitor>();
    
    public void addProgressMonitor(ProgressMonitor p) {
	progressMonitors.add(p);
    }
    
    public boolean removeProgressMonitor(ProgressMonitor p) {
	return progressMonitors.remove(p);
    }
    
    public void removeAllProgressMonitors() {
	while (progressMonitors.size() > 0) {
	    progressMonitors.remove(0);
	}
    }
    
    /**
     * run the solver on a formula.
     * @param formula The formula to be proven in syntax, this solver supports.
     * 		Ususally it is not recommended to call this directly!
     * @param timeout
     * 		The maximum time, that should be used for the proof.
     * @param services The services object to use.
     * @throws IOException if the external prover could not be found, executed or if the SMT translation
     * could not be written to a file
     */
    public final SMTSolverResult run(String formula, 
	    	                     int timeout, 
	    			     Services services) throws IOException {
	SMTSolverResult toReturn;
	
	final File loc;
	try {
	    //store the translation to a file                                
	    loc = this.storeToFile(formula);
	} catch (IOException e) {
	    logger.error("The file with the formula could not be written.", e);
	    final IOException io = new IOException("Could not create or write the input file " +
		    "for the external prover. Received error message:\n" + e.getMessage());
	    io.initCause(e);
	    throw io;
	} 

	//get the commands for execution
	String execCommand = this.getFinalExecutionCommand(loc.getAbsolutePath(), formula);

	try {
	    //execute the external solver
	    Process p = Runtime.getRuntime().exec(execCommand);
	    final int temptimeout = timeout;
	    execWatch = new ExecutionWatchDog(timeout, p);
	    Timer t = new Timer();
	    t.schedule(execWatch, new Date(System.currentTimeMillis()), 300);

	    
	    boolean interruptedByWatchdog = false;
	    try {
		//wait for the SMTSolver Thread and make popagate progress
		boolean finished = false;
		synchronized (p) {
		while (!finished) {
		    if (this.toBeInterrupted) {
			this.toBeInterrupted = false;
			execWatch.interrupt();
		    }
		    try {
			p.wait(300);
			p.exitValue();
			//if the program comes here, p has been finished.
			finished = true;
		    } catch (IllegalThreadStateException e) {
			//if program comes here, p has not been finished yet.
			//update the progress.
			for (ProgressMonitor pm : this.progressMonitors) {
			    pm.setProgress(execWatch.getProgress());
			}
		    }
		}
		}
		if (execWatch.wasInterruptedByTimeout()) {
		    interruptedByWatchdog = true;
		    logger.debug(
		    "Process for smt formula proving interrupted because of timeout.");
		} else if (execWatch.wasInterruptedByUser()) {
		    interruptedByWatchdog = true;
		    logger.debug(
		    "Process for smt formula proving interrupted because of user interaction.");
		}
	    } catch (InterruptedException f) {
		logger.debug(
			"Process for smt formula proving interrupted.",
			f);
	    } finally {
		t.cancel();
		this.execWatch = null;
	    }
	    
	    if (interruptedByWatchdog) {
		//the solving was interrupted. So return unknown
		return SMTSolverResult.NO_IDEA;
	    } else {
		//solver terminated without watchdog.
		//collect information
		InputStream in = p.getInputStream();
		String text = read(in);
		in.close();
		
		in = p.getErrorStream();
		String error = read(in);
		in.close();
		try {
		    toReturn = this.interpretAnswer(text, error, p.exitValue());
		} catch (IllegalArgumentException e) {
		    //the interpretation found an error.
		    throw new RuntimeException("Error while executing solver:\n" + e.getMessage());
		}
	    }
	} catch (IOException e) {
	    String cmdStr = execCommand;

	    IOException ioe = new IOException("Invocation of decision procedure\n\t\t" +
		    this.name() + "\n with command \n\t\t" + cmdStr + "\n" +  
		    "failed. The most common (but not all) reasons for this error are:\n" +
		    "\n 1. the directory where you put the executable of the decision procedure is not in your PATH.\n " +
		    "\t    Solution: Add the directory to your PATH environment variable." +
		    "\n 2. we expect a different name than your executable " +
		    "(prior to KeY 1.5 and later we expected 'Simplify' instead of 'simplify')" +
<<<<<<< HEAD
		    "\n\t Solution: Change the name to " + (execCommand.length > 0 ? 
		        	execCommand[0] : "expected name") +
=======
		    "\n\t Solution: Change the name to " + (execCommand != null ? 
		        	execCommand : "expected name") +
>>>>>>> 6f293224
		    "\n 3. you have not the permission to execute the decision procedure." +
		    "\n\t Solution: *nix-like systems: try 'chmod u+x <path_to_executable>/<executable_filename>" +
		    "\n 4. you use a too new or too old version of the decision procedure and the command " +
		        "line parameters changed." +
		    "\n\t Solution: Install a supported version (see http://www.key-project.org)\n" +
		    "\n Original Error-Message: " + e.getMessage());
	    ioe.initCause(e);
	    throw ioe;
	} 

	return toReturn;
    }
    
    private boolean toBeInterrupted = false;
    
    public void interrupt() {
	this.toBeInterrupted = true;
    }
    
    /**
     * check, if this solver is installed and can be used.
     * @param recheck if false, the solver is not checked again, if a cached value for this exists.
     * @return true, if it is installed.
     */
    public boolean isInstalled(boolean recheck) {
	if (recheck | !installwaschecked) {
	    this.inTestMode = true;
	    try {
		//This will cause an error, but no IOException, if installed.
		//avoid to call the translator. A fakeds service element will
		//cause trouble this way.
		this.run("test", 1, new Services());
		isinstalled = true;
	    } catch (IOException e2) {
//		if exception: not installed
		isinstalled = false;
	    } catch (RuntimeException e) {
		//if this exception: some problem, but not with insatllation
		isinstalled = true;
	    }
	    this.inTestMode = false;
	    installwaschecked = true;
	}
	return isinstalled;
    }
    
    protected String getTestFile() {
	return System.getProperty("key.home")
	    + File.separator + "examples"
	    + File.separator + "_testcase"
	    + File.separator + "smt"
	    + File.separator + "ornot.key";
    }
    
    /**
     * get the hard coded execution command from this solver.
     * The filename od a problem is indicated by %f, the problem itsself with %p
     */
    public String getDefaultExecutionCommand() {
	return this.getExecutionCommand("%f", "%p");
    }
    
    
}<|MERGE_RESOLUTION|>--- conflicted
+++ resolved
@@ -431,13 +431,8 @@
 		    "\t    Solution: Add the directory to your PATH environment variable." +
 		    "\n 2. we expect a different name than your executable " +
 		    "(prior to KeY 1.5 and later we expected 'Simplify' instead of 'simplify')" +
-<<<<<<< HEAD
-		    "\n\t Solution: Change the name to " + (execCommand.length > 0 ? 
-		        	execCommand[0] : "expected name") +
-=======
 		    "\n\t Solution: Change the name to " + (execCommand != null ? 
 		        	execCommand : "expected name") +
->>>>>>> 6f293224
 		    "\n 3. you have not the permission to execute the decision procedure." +
 		    "\n\t Solution: *nix-like systems: try 'chmod u+x <path_to_executable>/<executable_filename>" +
 		    "\n 4. you use a too new or too old version of the decision procedure and the command " +
