--- conflicted
+++ resolved
@@ -226,14 +226,9 @@
 	    logger.debug("The formula could not be translated.", e);
 	    //throw new RuntimeException("The formula could not be translated.\n" + e.getMessage());
 	}
-<<<<<<< HEAD
-       	return toReturn;
-=======
-    	
     	goal.node().addSMTData(toReturn);
     	
-    	return toReturn;
->>>>>>> 36d1076a
+       	return toReturn;
     }
     
     
