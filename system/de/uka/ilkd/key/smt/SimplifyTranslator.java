//This file is part of KeY - Integrated Deductive Software Design
//Copyright (C) 2001-2009 Universitaet Karlsruhe, Germany
//                    Universitaet Koblenz-Landau, Germany
//                    Chalmers University of Technology, Sweden
//
//The KeY system is protected by the GNU General Public License. 
//See LICENSE.TXT for details.
//
//

package de.uka.ilkd.key.smt;

import java.util.ArrayList;

import de.uka.ilkd.key.java.Services;
import de.uka.ilkd.key.logic.Sequent;

public class SimplifyTranslator extends AbstractSMTTranslator {
    
//  counter used for making names unique
    private int counter = 0;

    private static StringBuffer INTSTRING = new StringBuffer("int");

    private static StringBuffer FALSESTRING = new StringBuffer("FALSE");

    private static StringBuffer TRUESTRING = new StringBuffer("TRUE");

    private static StringBuffer ALLSTRING = new StringBuffer("FORALL");

    private static StringBuffer EXISTSTRING = new StringBuffer("EXISTS");

    private static StringBuffer ANDSTRING = new StringBuffer("AND");

    private static StringBuffer ORSTRING = new StringBuffer("OR");

    private static StringBuffer NOTSTRING = new StringBuffer("NOT");

    private static StringBuffer EQSTRING = new StringBuffer("EQ");

    private static StringBuffer IMPLYSTRING = new StringBuffer("IMPLIES");

    private static StringBuffer PLUSSTRING = new StringBuffer("+");

    private static StringBuffer MINUSSTRING = new StringBuffer("-");

    private static StringBuffer MULTSTRING = new StringBuffer("*");

    private static StringBuffer LTSTRING = new StringBuffer("<");

    private static StringBuffer GTSTRING = new StringBuffer(">");

    private static StringBuffer LEQSTRING = new StringBuffer("<=");

    private static StringBuffer GEQSTRING = new StringBuffer(">=");

    private static StringBuffer NULLSTRING = new StringBuffer("null");

    private static StringBuffer NULLSORTSTRING = new StringBuffer("NULLSORT");
    
    
    /**
     * Just a constructor which starts the conversion to Simplify syntax.
     * The result can be fetched with
     * 
     * @param sequent
     *                The sequent which shall be translated.
     *                
     * @param services
     * 		      The services Object belonging to the sequent.
     */
    public SimplifyTranslator(Sequent sequent, Services services) {
	super(sequent, services);
    }
    
    public SimplifyTranslator(Services services) {
	super(services);
    }
    
    @Override
    protected StringBuffer buildCompleteText(StringBuffer formula,
	    ArrayList<StringBuffer> assumptions,
	    ArrayList<ContextualBlock> assumptionBlocks,
	    ArrayList<ArrayList<StringBuffer>> functions,
	    ArrayList<ArrayList<StringBuffer>> predicates,
	    ArrayList<ContextualBlock> predicateBlocks,
	    ArrayList<StringBuffer> types, SortHierarchy sortHierarchy) {
	
	StringBuffer toReturn = new StringBuffer();
	
	String [] commentPredicate = new String[2];
	commentPredicate[ContextualBlock.PREDICATE_FORMULA] = "\n;Predicates used in formula:\n";
	commentPredicate[ContextualBlock.PREDICATE_TYPE]    = "\n;Types expressed by predicates:\n";
	String [] commentAssumption = new String[5];
<<<<<<< HEAD
	commentAssumption[ContextualBlock.ASSUMPTION_DUMMY_IMPLEMENTATION] = "\n\n;Assumptions for dummy variables (%i):\n";
	commentAssumption[ContextualBlock.ASSUMPTION_FUNCTION_DEFINTION] = "\n\n;Assumptions for function definitions (%i):\n"; 
	commentAssumption[ContextualBlock.ASSUMPTION_SORT_PREDICATES] = "\n\n;Assumptions for sort predicates (%i):\n";
	commentAssumption[ContextualBlock.ASSUMPTION_TYPE_HIERARCHY] = "\n\n;Assumptions for type hierarchy (%i):\n";
	commentAssumption[ContextualBlock.ASSUMPTION_TACLET_TRANSLATION] = "\n\n;Assumptions made of taclets (%i):\n";
=======
	commentAssumption[ContextualBlock.ASSUMPTION_DUMMY_IMPLEMENTATION] = "\n\n;Assumptions for dummy variables:\n";
	commentAssumption[ContextualBlock.ASSUMPTION_FUNCTION_DEFINTION] = "\n\n;Assumptions for function definitions:\n"; 
	commentAssumption[ContextualBlock.ASSUMPTION_SORT_PREDICATES] = "\n\n;Assumptions for sort predicates:\n";
	commentAssumption[ContextualBlock.ASSUMPTION_TYPE_HIERARCHY] = "\n\n;Assumptions for type hierarchy:\n";
	commentAssumption[ContextualBlock.ASSUMPTION_TACLET_TRANSLATION]= "\n\n;Assumptions for taclets:";
>>>>>>> 33a51f4b
	
	StringBuffer comment = new StringBuffer("\n\n;The formula:\n");
	formula = comment.append(formula);
	
	ArrayList<ArrayList<StringBuffer>> PredicatesToRemove = new ArrayList<ArrayList<StringBuffer>>();

	StringBuffer preds = new StringBuffer();
	
	for(int k=0; k < commentPredicate.length; k++)
	{    
	    ContextualBlock block = predicateBlocks.get(k);

	    if (block.getStart() <= block.getEnd()) {
		preds.append(commentPredicate[block.getType()]);
		for(int j = block.getStart(); j <= block.getEnd(); j++){
		    PredicatesToRemove.add(predicates.get(j));
		    preds.append("(DEFPRED (" + predicates.get(j).get(0));
		    for (int i = 1; i < predicates.get(j).size(); i++) {
			StringBuffer var = new StringBuffer("x");
			var = this.makeUnique(var);
			preds.append(" " + var);
		    	}
		    preds.append("))\n");
		}
	    }
	}
	

	predicates.removeAll(PredicatesToRemove);
	if(predicates.size() >0)
	{
	    preds.append("\n;Other predicates:\n");
	    for (ArrayList<StringBuffer> s : predicates) {
		preds.append("(DEFPRED (" + s.get(0));
		for (int i = 1; i < s.size(); i++) {
		    StringBuffer var = new StringBuffer("x");
		    var = this.makeUnique(var);
		    preds.append(" " + var);
		}
		preds.append("))\n");
	    }
	} 
	
	toReturn.append(preds);
	toReturn.append("\n");
	
	ArrayList<StringBuffer> AssumptionsToRemove = new ArrayList<StringBuffer>();
        StringBuffer assump = new StringBuffer();
	
        if(assumptions.size() > 0){
           for(int k=0; k < commentAssumption.length; k++){
                ContextualBlock block = assumptionBlocks.get(k);
                if (block.getStart() <= block.getEnd()) {
                    
                    // necessary for appending 'ANDs' correctly
                    // Without if-clause the left side of the first logical and could be empty
                    StringBuffer temp = new StringBuffer();
                    int start = block.getStart();
                    if(assump.length() ==0){
                	temp.append(assumptions.get(start));
                	AssumptionsToRemove.add(assumptions.get(start));
                	start++;
                    }
                    String commentAssump = commentAssumption[block.getType()].replaceAll("%i", Integer.toString(block.getEnd()-start+1));
                   
                    assump.append(commentAssump);
                    assump.append(temp);
                    
        	    for (int i = start; i <= block.getEnd(); i++) {
        		assump = this.translateLogicalAnd(assump, assumptions.get(i));
        		assump.append("\n");
        		AssumptionsToRemove.add(assumptions.get(i));
        	    }
            	
                }
    	
    	
            }
          
           assumptions.removeAll(AssumptionsToRemove);
         
           if (assumptions.size() > 0) {
               int start =0;
               StringBuffer temp = new StringBuffer();
               if(assump.length() ==0){
           	temp.append(assumptions.get(start));
           	start++;
               }
               assump.append("\n\n;Other assumptions:\n");
   	       
   	       for (int i = start; i < assumptions.size(); i++) {
   		   assump = this.translateLogicalAnd(assump, assumptions.get(i));
   		   assump.append("\n");
   	       }
   	  
   	    }
     
           
           formula = this.translateLogicalImply(assump, formula);
           formula.append("\n");
        }
     
	
	
	
	
	/* CAUTION!! For some reason, the solver gives the correct result,
	 * if this part is added. The reason, why this is, is not clear to me yet!
	 */
	StringBuffer temp = new StringBuffer ();
	temp.append("(").append(ALLSTRING).append(" () (").append(EXISTSTRING)
		.append(" () ").append(formula).append("))");
	formula = temp;
	/* End of adding part */
	
	toReturn.append(formula);
	
	return toReturn;
    }

    @Override
    protected StringBuffer getIntegerSort() {
	return INTSTRING;
    }

    @Override
    protected boolean isMultiSorted() {
	return false;
    }

    @Override
    protected StringBuffer translateFunction(StringBuffer name,
	    ArrayList<StringBuffer> args) {
	return this.buildFunction(name, args);
    }

    @Override
    protected StringBuffer translateFunctionName(StringBuffer name) {
	return makeUnique(name);
    }

    @Override
    protected StringBuffer translateIntegerDiv(StringBuffer arg1,
	    StringBuffer arg2) {
	return new StringBuffer("unknownOp");
    }

    @Override
    protected StringBuffer translateIntegerGeq(StringBuffer arg1,
	    StringBuffer arg2) {
	ArrayList<StringBuffer> args = new ArrayList<StringBuffer>();
	args.add(arg1);
	args.add(arg2);
	return this.buildFunction(GEQSTRING, args);
    }

    @Override
    protected StringBuffer translateIntegerGt(StringBuffer arg1,
	    StringBuffer arg2) {
	ArrayList<StringBuffer> args = new ArrayList<StringBuffer>();
	args.add(arg1);
	args.add(arg2);
	return this.buildFunction(GTSTRING, args);
    }

    @Override
    protected StringBuffer translateIntegerLeq(StringBuffer arg1,
	    StringBuffer arg2) {
	ArrayList<StringBuffer> args = new ArrayList<StringBuffer>();
	args.add(arg1);
	args.add(arg2);
	return this.buildFunction(LEQSTRING, args);
    }

    @Override
    protected StringBuffer translateIntegerLt(StringBuffer arg1,
	    StringBuffer arg2) {
	ArrayList<StringBuffer> args = new ArrayList<StringBuffer>();
	args.add(arg1);
	args.add(arg2);
	return this.buildFunction(LTSTRING, args);
    }

    @Override
    protected StringBuffer translateIntegerMinus(StringBuffer arg1,
	    StringBuffer arg2) {
	ArrayList<StringBuffer> args = new ArrayList<StringBuffer>();
	args.add(arg1);
	args.add(arg2);
	return this.buildFunction(MINUSSTRING, args);
    }

    @Override
    protected StringBuffer translateIntegerMod(StringBuffer arg1,
	    StringBuffer arg2) {
	return new StringBuffer("unknownOp");
    }

    @Override
    protected StringBuffer translateIntegerMult(StringBuffer arg1,
	    StringBuffer arg2) {
	ArrayList<StringBuffer> args = new ArrayList<StringBuffer>();
	args.add(arg1);
	args.add(arg2);
	return this.buildFunction(MULTSTRING, args);
    }

    @Override
    protected StringBuffer translateIntegerPlus(StringBuffer arg1,
	    StringBuffer arg2) {
	ArrayList<StringBuffer> args = new ArrayList<StringBuffer>();
	args.add(arg1);
	args.add(arg2);
	return this.buildFunction(PLUSSTRING, args);
    }

    @Override
    protected StringBuffer translateIntegerUnaryMinus(StringBuffer arg) {
	ArrayList<StringBuffer> args = new ArrayList<StringBuffer>();
	StringBuffer n = new StringBuffer("0");
	args.add(n);
	args.add(arg);
	return buildFunction(MINUSSTRING, args);
    }

    @Override
    protected StringBuffer translateIntegerValue(long val) {
	return new StringBuffer(""+val);
    }

    @Override
    protected StringBuffer translateLogicalAll(StringBuffer var,
	    StringBuffer type, StringBuffer form) {
	StringBuffer toReturn = new StringBuffer("(" + ALLSTRING + " ");
	toReturn.append("(" + var + ") " + form + ")");
	return toReturn;
    }

    @Override
    protected StringBuffer translateLogicalAnd(StringBuffer arg1,
	    StringBuffer arg2) {
	ArrayList<StringBuffer> args = new ArrayList<StringBuffer>();
	args.add(arg1);
	args.add(arg2);
	return this.buildFunction(ANDSTRING, args);
    }

    @Override
    protected StringBuffer translateLogicalConstant(StringBuffer name) {
	return makeUnique(name);
    }

    @Override
    protected StringBuffer translateLogicalEquivalence(StringBuffer arg1,
	    StringBuffer arg2) {
	ArrayList<StringBuffer> args = new ArrayList<StringBuffer>();
	args.add(arg1);
	args.add(arg2);

	ArrayList<StringBuffer> argsrev = new ArrayList<StringBuffer>();
	argsrev.add(arg2);
	argsrev.add(arg1);

	ArrayList<StringBuffer> forms = new ArrayList<StringBuffer>();
	forms.add(buildFunction(IMPLYSTRING, args));
	forms.add(buildFunction(IMPLYSTRING, argsrev));
	return buildFunction(ANDSTRING, forms);
    }

    @Override
    protected StringBuffer translateLogicalExist(StringBuffer var,
	    StringBuffer type, StringBuffer form) {
	StringBuffer toReturn = new StringBuffer("(" + EXISTSTRING + " ");
	toReturn.append("(" + var + ") " + form + ")");
	return toReturn;
    }

    @Override
    protected StringBuffer translateLogicalFalse() {
	return FALSESTRING;
    }

    @Override
    protected StringBuffer translateLogicalImply(StringBuffer arg1,
	    StringBuffer arg2) {
	ArrayList<StringBuffer> args = new ArrayList<StringBuffer>();
	args.add(arg1);
	args.add(arg2);
	return this.buildFunction(IMPLYSTRING, args);
    }

    @Override
    protected StringBuffer translateLogicalNot(StringBuffer arg) {
	ArrayList<StringBuffer> args = new ArrayList<StringBuffer>();
	args.add(arg);
	return this.buildFunction(NOTSTRING, args);
    }

    @Override
    protected StringBuffer translateLogicalOr(StringBuffer arg1,
	    StringBuffer arg2) {
	ArrayList<StringBuffer> args = new ArrayList<StringBuffer>();
	args.add(arg1);
	args.add(arg2);
	return this.buildFunction(ORSTRING, args);
    }

    @Override
    protected StringBuffer translateLogicalTrue() {
	return TRUESTRING;
    }

    @Override
    protected StringBuffer translateLogicalVar(StringBuffer name) {
	return makeUnique(name);
    }

    @Override
    protected StringBuffer translateNull() {
	return NULLSTRING;
    }

    @Override
    protected StringBuffer translateNullSort() {
	return NULLSORTSTRING;
    }

    @Override
    protected StringBuffer translateLogicalIfThenElse(StringBuffer cond, StringBuffer ifterm, StringBuffer elseterm) {
        StringBuffer toReturn = this.translateLogicalImply(cond, ifterm);
        StringBuffer temp = this.translateLogicalNot(cond);
        temp = this.translateLogicalImply(temp, elseterm);
        toReturn = this.translateLogicalAnd(toReturn, temp);
        return toReturn;
    }
    
    @Override
    protected StringBuffer translateObjectEqual(StringBuffer arg1,
	    StringBuffer arg2) {
	ArrayList<StringBuffer> args = new ArrayList<StringBuffer>();
	args.add(arg1);
	args.add(arg2);
	return this.buildFunction(EQSTRING, args);
    }

    @Override
    protected StringBuffer translatePredicate(StringBuffer name,
	    ArrayList<StringBuffer> args) {
	return this.buildFunction(name, args);
    }

    @Override
    protected StringBuffer translatePredicateName(StringBuffer name) {
	return makeUnique(name);
    }

    @Override
    protected StringBuffer translateSort(String name, boolean isIntVal) {
	return makeUnique(new StringBuffer(name));
    }

    private StringBuffer buildFunction(StringBuffer name,
	    ArrayList<StringBuffer> args) {
	StringBuffer toReturn = new StringBuffer();
	    toReturn.append("(");
	    toReturn.append(name);
	    for (int i = 0; i < args.size(); i++) {
		toReturn.append(" ");
		toReturn.append(args.get(i));
	    }
	    toReturn.append(")");
	return toReturn;
    }
    
    private StringBuffer removeIllegalChars(StringBuffer template, ArrayList<String> toReplace, ArrayList<String> replacement) {
	//replace one String
	for (int i = 0; i < toReplace.size(); i++) {
	    String toRep = toReplace.get(i);
	    String replace = replacement.get(i);
	    int index = template.indexOf(toRep);
	    while (index >= 0) {
		template.replace(index, index + toRep.length(), replace);
		index = template.indexOf(toRep);
	    }
	}
	
	return template;
    }
    
    private StringBuffer makeUnique(StringBuffer name) {
	StringBuffer toReturn = new StringBuffer(name);
	
	//build the replacement pairs
	ArrayList<String> toReplace = new ArrayList<String>();
	ArrayList<String> replacement = new ArrayList<String>();
	
	toReplace.add("[]");
	replacement.add("_Array");
	
	toReplace.add("<");
	replacement.add("_abo_");
	
	toReplace.add(">");
	replacement.add("_abc_");
	
	toReplace.add("{");
	replacement.add("_cbo_");
	
	toReplace.add("}");
	replacement.add("_cbc_");
	
	toReplace.add(".");
	replacement.add("_dot_");
	
	toReplace.add(":");
	replacement.add("_col_");
	
	toReplace.add("\\");
	replacement.add("_");
	
	toReturn = this.removeIllegalChars(toReturn, toReplace, replacement);
	
	toReturn.append("_").append(counter);
	counter++;
	return toReturn;
    }
}<|MERGE_RESOLUTION|>--- conflicted
+++ resolved
@@ -92,19 +92,11 @@
 	commentPredicate[ContextualBlock.PREDICATE_FORMULA] = "\n;Predicates used in formula:\n";
 	commentPredicate[ContextualBlock.PREDICATE_TYPE]    = "\n;Types expressed by predicates:\n";
 	String [] commentAssumption = new String[5];
-<<<<<<< HEAD
-	commentAssumption[ContextualBlock.ASSUMPTION_DUMMY_IMPLEMENTATION] = "\n\n;Assumptions for dummy variables (%i):\n";
-	commentAssumption[ContextualBlock.ASSUMPTION_FUNCTION_DEFINTION] = "\n\n;Assumptions for function definitions (%i):\n"; 
-	commentAssumption[ContextualBlock.ASSUMPTION_SORT_PREDICATES] = "\n\n;Assumptions for sort predicates (%i):\n";
-	commentAssumption[ContextualBlock.ASSUMPTION_TYPE_HIERARCHY] = "\n\n;Assumptions for type hierarchy (%i):\n";
-	commentAssumption[ContextualBlock.ASSUMPTION_TACLET_TRANSLATION] = "\n\n;Assumptions made of taclets (%i):\n";
-=======
 	commentAssumption[ContextualBlock.ASSUMPTION_DUMMY_IMPLEMENTATION] = "\n\n;Assumptions for dummy variables:\n";
 	commentAssumption[ContextualBlock.ASSUMPTION_FUNCTION_DEFINTION] = "\n\n;Assumptions for function definitions:\n"; 
 	commentAssumption[ContextualBlock.ASSUMPTION_SORT_PREDICATES] = "\n\n;Assumptions for sort predicates:\n";
 	commentAssumption[ContextualBlock.ASSUMPTION_TYPE_HIERARCHY] = "\n\n;Assumptions for type hierarchy:\n";
 	commentAssumption[ContextualBlock.ASSUMPTION_TACLET_TRANSLATION]= "\n\n;Assumptions for taclets:";
->>>>>>> 33a51f4b
 	
 	StringBuffer comment = new StringBuffer("\n\n;The formula:\n");
 	formula = comment.append(formula);
@@ -157,6 +149,7 @@
         if(assumptions.size() > 0){
            for(int k=0; k < commentAssumption.length; k++){
                 ContextualBlock block = assumptionBlocks.get(k);
+                
                 if (block.getStart() <= block.getEnd()) {
                     
                     // necessary for appending 'ANDs' correctly
@@ -168,14 +161,11 @@
                 	AssumptionsToRemove.add(assumptions.get(start));
                 	start++;
                     }
-                    String commentAssump = commentAssumption[block.getType()].replaceAll("%i", Integer.toString(block.getEnd()-start+1));
-                   
-                    assump.append(commentAssump);
+                    assump.append(commentAssumption[block.getType()]);
                     assump.append(temp);
                     
         	    for (int i = start; i <= block.getEnd(); i++) {
         		assump = this.translateLogicalAnd(assump, assumptions.get(i));
-        		assump.append("\n");
         		AssumptionsToRemove.add(assumptions.get(i));
         	    }
             	
@@ -183,7 +173,7 @@
     	
     	
             }
-          
+           
            assumptions.removeAll(AssumptionsToRemove);
          
            if (assumptions.size() > 0) {
@@ -197,7 +187,6 @@
    	       
    	       for (int i = start; i < assumptions.size(); i++) {
    		   assump = this.translateLogicalAnd(assump, assumptions.get(i));
-   		   assump.append("\n");
    	       }
    	  
    	    }
