--- conflicted
+++ resolved
@@ -107,20 +107,12 @@
 	commentPredicate[ContextualBlock.PREDICATE_FORMULA] = "\n\n:notes \"Predicates used in formula:\"";
 	commentPredicate[ContextualBlock.PREDICATE_TYPE]    = "\n\n:notes \"Types expressed by predicates:\"";
 	String [] commentAssumption = new String[5];
-<<<<<<< HEAD
-	commentAssumption[ContextualBlock.ASSUMPTION_DUMMY_IMPLEMENTATION] = "\n\n:notes \"Assumptions for dummy variables (%i):\"";
-	commentAssumption[ContextualBlock.ASSUMPTION_FUNCTION_DEFINTION] = "\n\n:notes \"Assumptions for function definitions (%i):\""; 
-	commentAssumption[ContextualBlock.ASSUMPTION_SORT_PREDICATES] = "\n\n:notes \"Assumptions for sort predicates (%i):\"";
-	commentAssumption[ContextualBlock.ASSUMPTION_TYPE_HIERARCHY] = "\n\n:notes \"Assumptions for type hierarchy (%i):\"";
-	commentAssumption[ContextualBlock.ASSUMPTION_TACLET_TRANSLATION] = "\n\n:notes \"Assumptions made of taclets (%i):\"\n\n";
-=======
 	commentAssumption[ContextualBlock.ASSUMPTION_DUMMY_IMPLEMENTATION] = "\n\n:notes \"Assumptions for dummy variables:\"";
 	commentAssumption[ContextualBlock.ASSUMPTION_FUNCTION_DEFINTION] = "\n\n:notes \"Assumptions for function definitions:\""; 
 	commentAssumption[ContextualBlock.ASSUMPTION_SORT_PREDICATES] = "\n\n:notes \"Assumptions for sort predicates:\"";
 	commentAssumption[ContextualBlock.ASSUMPTION_TYPE_HIERARCHY] = "\n\n:notes \"Assumptions for type hierarchy:\"";
 	commentAssumption[ContextualBlock.ASSUMPTION_TACLET_TRANSLATION]= "\n\n:notes \"Assumptions for taclets:\"";
 	
->>>>>>> 33a51f4b
 	//add the logic definition
 	toReturn.append("\n:logic AUFLIA");
 	
@@ -206,25 +198,15 @@
 	
 	for(int k=0; k < commentAssumption.length; k++){
 	    ContextualBlock block = assumptionBlocks.get(k);
-<<<<<<< HEAD
-=======
-	
->>>>>>> 33a51f4b
+	
 	    if (block.getStart() <= block.getEnd()) {
-	        String commentAssump = commentAssumption[block.getType()].replaceAll("%i", Integer.toString(block.getEnd()-block.getStart()+1));
-                
-                assump.append(commentAssump);
-		
+		assump.append(commentAssumption[block.getType()]);
 	    	    for(int i=block.getStart(); i <= block.getEnd(); i++){
 	    		AssumptionsToRemove.add(assumptions.get(i));   
-	    		
-	    		assump.append("\n:assumption ").append(assumptions.get(i));
-	    		
+	    		assump.append("\n:assumption ").append(assumptions.get(i)); 
 	    	    }
 		}  
 	}
-	    
-	
 	    
 	
 
