//This file is part of KeY - Integrated Deductive Software Design
//Copyright (C) 2001-2009 Universitaet Karlsruhe, Germany
//                    Universitaet Koblenz-Landau, Germany
//                    Chalmers University of Technology, Sweden
//
//The KeY system is protected by the GNU General Public License. 
//See LICENSE.TXT for details.
//
//

package de.uka.ilkd.key.smt;

import java.util.*;

import org.apache.log4j.Logger;

import de.uka.ilkd.key.collection.ImmutableArray;
import de.uka.ilkd.key.collection.ImmutableSet;
import de.uka.ilkd.key.java.Services;
import de.uka.ilkd.key.logic.*;
import de.uka.ilkd.key.logic.op.*;
import de.uka.ilkd.key.logic.sort.Sort;
import de.uka.ilkd.key.util.Debug;


/**
 * This abstract class provides a stubb for translation of KeY-Formulas to other standards.
 * Formulas are  translated in a correct, but not always complete representation
 * of the target standard.
 * Non-first-order elements in a formula are translated as uninterpreted predicates.
 * 
 * The translation for standards supporting multiple sorts is oriented on the paper 
 * "The Boogie 2 Type System: Design and Verification Condition Generation" 
 * by Leino and Ruemmer.
 * 
 * @author Simon Greiner
 *
 */
public abstract class AbstractSMTTranslator implements SMTTranslator {
    static Logger logger = Logger.getLogger(AbstractSMTTranslator.class
	    .getName());
    
    private static final TermBuilder TB = TermBuilder.DF;

    private Sort integerSort;
    
    /** The string used as standard sort for translations */
    private final StringBuffer standardSort = new StringBuffer("u");

    // private static long counter = 0;   
    protected static final int YESNOT = 2;

    /** The translation result is stored in this variable. */
    protected String text;

    /** StringBuffer contains all declared predicate symbols. */
    protected final StringBuffer predicate = new StringBuffer();

    /** StringBuffer to store text which could be usefull for the user */
    protected final StringBuffer notes = new StringBuffer();

    /** remember all printed predicates */
    protected final Set<Operator> predicateSet = new HashSet<Operator>();

    /** remember all printed functions */
    protected final Set<Operator> functionSet = new HashSet<Operator>();

    protected final Set<Sort> sortSet = new HashSet<Sort>();

    /** remember all function declarations */

    protected final HashSet usedGlobalMv = new HashSet();

    protected final HashSet usedLocalMv = new HashSet();

    private HashMap<Operator, ArrayList<Sort>> functionDecls = new HashMap<Operator, ArrayList<Sort>>();

    private HashSet<Function> specialFunctions = new HashSet<Function>();
    
    private HashMap<Operator, ArrayList<Sort>> predicateDecls = new HashMap<Operator, ArrayList<Sort>>();

    private HashMap<Operator, StringBuffer> usedVariableNames = new HashMap<Operator, StringBuffer>();

    private HashMap<Operator, StringBuffer> usedFunctionNames = new HashMap<Operator, StringBuffer>();

    private HashMap<Operator, StringBuffer> usedPredicateNames = new HashMap<Operator, StringBuffer>();

    private HashMap<Sort, StringBuffer> usedDisplaySort = new HashMap<Sort, StringBuffer>();

    private HashMap<Sort, StringBuffer> usedRealSort = new HashMap<Sort, StringBuffer>();

    private HashMap<Sort, StringBuffer> typePredicates = new HashMap<Sort, StringBuffer>();

    // used type predicates for constant values, e.g. 1, 2, ...
    private HashMap<Term, StringBuffer> constantTypePreds = new HashMap<Term, StringBuffer>();


    /** map used for storing predicates representing modalities or updates */
    private HashMap<Term, StringBuffer> modalityPredicates = new HashMap<Term, StringBuffer>();
    
    private StringBuffer nullString = new StringBuffer();

    private boolean nullUsed = false;

    //assumptions. they have to be added to the formula!
    private ArrayList<StringBuffer> assumptions = new ArrayList<StringBuffer>();
    
    /**
     * Just a constructor which starts the conversion to Simplify syntax.
     * The result can be fetched with
     * 
     * @param sequent
     *                The sequent which shall be translated.
     * @param services
     * 		      The services object belonging to sequent.
     */
    public AbstractSMTTranslator(Sequent sequent, Services services) {
	integerSort = services.getTypeConverter().getIntegerLDT().targetSort();
    }


    /**
     * For translating only terms and not complete sequents.
     * 		     The service object to be used.
     * @param s
     *  		 
     */
    public AbstractSMTTranslator(Services s) {
	this(null, s);
    }

    /**
     * Translate a sequent into a given syntax.
     * @param sequent the sequent to translate.
     * @param services wrapper object for service attributes.
     * @return A StringBuffer representing the sequent in the given syntax.
     * @throws IllegalFormulaException if the sequent could not be translated.
     */
    public final StringBuffer translate(Sequent sequent, Services services)
	    throws IllegalFormulaException {

	// translate
	StringBuffer hb = new StringBuffer();
	StringBuffer ante;
	ante = translate(sequent.antecedent(), SMTTranslator.TERMPOSITION.ANTECEDENT, services);
	StringBuffer succ;
	succ = translate(sequent.succedent(), SMTTranslator.TERMPOSITION.SUCCEDENT, services);

	//add one variable for each sort
	for (Sort s : this.usedRealSort.keySet()) {
	    LogicVariable l = new LogicVariable(new Name("dummy_" + s.name().toString()), s);
	    this.addFunction(l, new ArrayList<Sort>(), s);
	    this.translateFunc(l, new ArrayList<StringBuffer>());
	}
	
	//ArrayList<StringBuffer> assumptions = this.getAssumptions(services);
	
	hb = this.translateLogicalImply(ante, succ);

	StringBuffer s = buildComplText(services, hb);
	/*StringBuffer s = buildCompleteText(hb, assumptions, this.buildTranslatedFuncDecls(), this
		.buildTranslatedPredDecls(), this.buildTranslatedSorts(), this.buildSortHierarchy());*/
	
	return s;

    }


    
    
    
    /**
     * get the assumptions made by the logic.
     * @param services the services object to be used.
     * @param assumptionTypes  
     * @return ArrayList of Formulas, that are assumed to be true.
     */
    private ArrayList<StringBuffer> getAssumptions(Services services, ArrayList<ContextualBlock> assumptionTypes) throws IllegalFormulaException {
	ArrayList<StringBuffer> toReturn = new ArrayList<StringBuffer>();
	     
	// add the type definitions
	//this means all predicates that are needed for functions to define
	//their result type, all predicates for constants (like number symbols)

	int start = toReturn.size();
	toReturn.addAll(this.getTypeDefinitions());
	assumptionTypes.add(new ContextualBlock(start,toReturn.size()-1,ContextualBlock.ASSUMPTION_FUNCTION_DEFINTION));
	    
	// add the type hierarchy
	//this means, add the typepredicates, that are needed to define
	//for every type, what type they are (direct) subtype of
	start = toReturn.size();
	toReturn.addAll(this.getSortHierarchyPredicates());
	assumptionTypes.add(new ContextualBlock(start,toReturn.size()-1,ContextualBlock.ASSUMPTION_TYPE_HIERARCHY));
	//add the formulas, that make sure, type correctness is kept, also
	//for interpreted functions
	//leave this away. This is not needed, if interpreted int functions are typed by the second type u
	if (!this.isMultiSorted()) {
	    start = toReturn.size();
	    toReturn.addAll(this.getSpecialSortPredicates(services));
	}
	assumptionTypes.add(new ContextualBlock(start,toReturn.size()-1,ContextualBlock.ASSUMPTION_SORT_PREDICATES));
	    
	//add the assumptions created during translation
	//for example while translating term if then else
	start = toReturn.size();
	toReturn.addAll(this.assumptions);
	assumptionTypes.add(new ContextualBlock(start,toReturn.size()-1,ContextualBlock.ASSUMPTION_DUMMY_IMPLEMENTATION));
	
	return toReturn;
    }
    
    /**
     * build the formulas, that make sure, special functions keep
     * typing
     * @return ArrayList of formulas, assuring the assumption.
     */
    private ArrayList<StringBuffer> getSpecialSortPredicates(Services services) throws IllegalFormulaException{
	ArrayList<StringBuffer> toReturn = new ArrayList<StringBuffer>();
	
	for (Function o : this.specialFunctions) {
	    
	    ArrayList<StringBuffer> varList = new ArrayList<StringBuffer>();
	    ArrayList<StringBuffer> predList = new ArrayList<StringBuffer>();
	    //build the variables and typepredicates for quantification
	    for (int i = 0; i < o.arity(); i++) {
		StringBuffer var = this.translateLogicalVar(new StringBuffer("tvar" + i));
		varList.add(var);
		ArrayList<StringBuffer> templist = new ArrayList<StringBuffer>();
		templist.add(var);
		StringBuffer temppred = this.typePredicates.get(o.argSort(i));
		predList.add(this.translatePredicate(temppred, templist));
	    }
	    
	    //build the left side of the implication
	    StringBuffer leftForm = predList.get(0);
	    for (int i = 1; i < predList.size(); i++) {
		leftForm = this.translateLogicalAnd(leftForm, predList.get(i));
	    }
	    
	    //build the right side of the implication
	    StringBuffer rightForm = new StringBuffer();
	    
	    //use the interpreted function here!!
	    if (o == services.getTypeConverter().getIntegerLDT().getAdd()) {
		rightForm = this.translateIntegerPlus(varList.get(0), varList.get(1));
	    } else if (o == services.getTypeConverter().getIntegerLDT().getSub()) {
		rightForm = this.translateIntegerMinus(varList.get(0), varList.get(1));
	    } else if (o == services.getTypeConverter().getIntegerLDT().getMul()) {
		rightForm = this.translateIntegerMult(varList.get(0), varList.get(1));
	    } else if (o == services.getTypeConverter().getIntegerLDT().getDiv()) {
		rightForm = this.translateIntegerDiv(varList.get(0), varList.get(1));
	    }
	    
	    StringBuffer rightPred = this.typePredicates.get(o.sort());
	    ArrayList<StringBuffer> tempList = new ArrayList<StringBuffer>();
	    tempList.add(rightForm);
	    rightForm = this.translatePredicate(rightPred, tempList);
	    
	    StringBuffer form = this.translateLogicalImply(leftForm, rightForm);
	    
	    for (int i = 0; i < varList.size(); i++) {
		form = this.translateLogicalAll(varList.get(i), this.getIntegerSort(), form);
	    }
	    
	    toReturn.add(form);
	}
	
	return toReturn;
    }
    
    /**
     * Translate a term into the given syntax.
     * @param t The term to translate.
     * @param services a service wrapper object.
     * @return A StringBuffer, representing the term in the given syntax.
     * @throws IllegalArgumentException if the term is not of type FORMULA or could not be translated.
     */
    public final StringBuffer translate(Term t, Services services) 
    		throws IllegalArgumentException {
	//check, if the term is of type formula. Otherwise a translation does not make sense
	if (t.sort() != Sort.FORMULA) {
	    throw new IllegalArgumentException("The given Term is not Type of Formula");
	}
	 //translate
	try {
	    StringBuffer form;
	    form = translateTerm(t, new Vector<QuantifiableVariable>(), services);
	    return buildComplText(services, form);
	} catch (IllegalFormulaException e) {
	    throw new IllegalArgumentException("Illegal formula. Can not be translated");
	}
    }
    
    private StringBuffer buildComplText(Services serv, StringBuffer formula) throws IllegalFormulaException {
	ArrayList<ContextualBlock> assumptionTypes = new ArrayList<ContextualBlock>();
	ArrayList<ContextualBlock> predicateTypes = new ArrayList<ContextualBlock>();
	return buildCompleteText(formula, this.getAssumptions(serv, assumptionTypes),assumptionTypes, this.buildTranslatedFuncDecls(), this
		    .buildTranslatedPredDecls(predicateTypes),predicateTypes, this.buildTranslatedSorts(), this
		    .buildSortHierarchy());
    }
    
    /**
     * Build the sorthierarchy for the sorts
     * If null was used, add typepredicates for all types.
     * 
     * @return a sort hierarchy for the sorts
     */
    private SortHierarchy buildSortHierarchy() {
	return new SortHierarchy(this.usedDisplaySort, this.typePredicates);
    }

    /**
     * Get the expression for that defines the typepredicates for sort hierarchy.
     * Also the null type is added to the formula if used before.
     * @return The well defined formula.
     */
    private ArrayList<StringBuffer> getSortHierarchyPredicates() {
	SortHierarchy sh = this.buildSortHierarchy();
	ArrayList<StringBuffer> toReturn = new ArrayList<StringBuffer>();
	
	// add the typepredicates for functions.
	HashMap<StringBuffer, ArrayList<StringBuffer>> predMap = sh
		.getDirectSuperSortPredicate();
	for (StringBuffer leftPred : predMap.keySet()) {
	    StringBuffer form = new StringBuffer();
	    for (StringBuffer rightPred : predMap.get(leftPred)) {
		StringBuffer var = this.translateLogicalVar(new StringBuffer(
			"tvar"));
		ArrayList<StringBuffer> varlist = new ArrayList<StringBuffer>();
		varlist.add(var);
		StringBuffer leftForm = this.translatePredicate(leftPred,
			varlist);

		StringBuffer rightForm = this.translatePredicate(rightPred,
			varlist);

		form = this.translateLogicalImply(leftForm, rightForm);
		if (this.isMultiSorted()) {
		    form = this.translateLogicalAll(var, this.standardSort,
			form);
		} else {
		    form = this.translateLogicalAll(var, this.getIntegerSort(),
				form);
		}
	    }
	    if (form.length() > 0) {
		toReturn.add(form);
	    }
	}

	// add the typepredicates for null
	if (this.nullUsed) {
	    for (StringBuffer s : this.typePredicates.values()) {
		ArrayList<StringBuffer> argList = new ArrayList<StringBuffer>();
		argList.add(this.nullString);
		StringBuffer toAdd = this.translatePredicate(s, argList);
		toReturn.add(toAdd);
	    }
	}

	return toReturn;
    }

    /**
     * Returns a set of formula s, that defines the resulttypes of functions,
     * all constants and other elements (i.e. constant number symbols).
     * @return see above
     */
    private ArrayList<StringBuffer> getTypeDefinitions() {
	ArrayList<StringBuffer> toReturn = new ArrayList<StringBuffer>();

	// add the type definitions for functions
	for (Operator op : functionDecls.keySet()) {
	    StringBuffer currentForm = this.getSingleFunctionDef(
		    this.usedFunctionNames.get(op), functionDecls.get(op));
	    if (currentForm.length() > 0) {
		//Do not add it, if an empty result was returned.
		//might lead to confusions.
		toReturn.add(currentForm);
	    }
	}

	//add the type predicates for constant values like number symbols
	if (!this.isMultiSorted()) {
	    for (StringBuffer s : this.constantTypePreds.values()) {
		toReturn.add(s);
	    }
	}
	
	return toReturn;
    }

    /**
     * Get the type predicate definition for a given function.
     * If the result type is of some int type, empty StringBuffer is returned.
     * 
     * @param funName the name of the function.
     * @param sorts the sorts, the function is defined for. 
     * 		Last element is the return type.
     * @return well formed expression that defines the type of the function.
     */
    private StringBuffer getSingleFunctionDef(StringBuffer funName,
	    ArrayList<Sort> sorts) {
	StringBuffer toReturn = new StringBuffer();

	/*
	 * given: the name of a function and its sorts.
	 * 
	 * in case of MultiSort-mode:
	 * if the functions result is of some non-integer type
	 * returned: for all tvar1:displaysort1,...,tvarn:displaysortn : 
	 * 	[type_of_sort1(tvar1) AND ... type_of_sortn(tvarn)] implies
	 * 	type_of_n+1(funcName(tvar1, ..., tvarn))
	 * 
	 * if one of the arguments are of sort int, skip their type atrribute.
	 * if all of them are, skip lefthandside of the implication
	 * 
	 */
	int firstIndex = -1;
	if (!this.isMultiSorted() || !isSomeIntegerSort(sorts.get(sorts.size()-1))) {
	    // collect the quantify vars
	    ArrayList<StringBuffer> qVar = new ArrayList<StringBuffer>();
	    for (int i = 0; i < sorts.size() - 1; i++) {
		qVar.add(this.translateLogicalVar(new StringBuffer("tvar")));
	    }

	    // left hand side of the type implication
	    if (!this.isMultiSorted()) {
		if (qVar.size() > 0) {
		     toReturn = this.getTypePredicate(sorts.get(0), qVar.get(0));
		}
		for (int i = 1; i < qVar.size(); i++) {
		     StringBuffer temp = getTypePredicate(sorts.get(i), qVar.get(i));
		     toReturn = this.translateLogicalAnd(toReturn, temp);
		}
	    } else {
		//find the first non-int sort
		
		for (int i = 0; i < qVar.size() && firstIndex == -1 ; i++) {
		    if (!isSomeIntegerSort(sorts.get(i))) {
			firstIndex = i;
			toReturn = this.getTypePredicate(sorts.get(i), qVar.get(i));
		    }
		}
	    
		for (int i = firstIndex+1; i < qVar.size() && firstIndex > -1; i++) {
		    if (isSomeIntegerSort(sorts.get(i))){
			StringBuffer temp = getTypePredicate(sorts.get(i), qVar.get(i));
			toReturn = this.translateLogicalAnd(toReturn, temp);
		    }
		}
	    }
	    // build the right side
	    StringBuffer rightSide;
	    rightSide = this.translateFunction(funName, qVar);
	    rightSide = getTypePredicate(sorts.get(sorts.size() - 1), rightSide);

	    if (!this.isMultiSorted()) {
		if (qVar.size() > 0) {
		    toReturn = this.translateLogicalImply(toReturn, rightSide);
		} else {
		    toReturn = rightSide;
		}
	    } else {
		if (firstIndex > -1) {
		    toReturn = this.translateLogicalImply(toReturn, rightSide);
		} else {
		    toReturn = rightSide;
		}
	    }

	    // built the forall around it
	    for (int i = qVar.size() - 1; i >= 0; i--) {
		toReturn = this.translateLogicalAll(qVar.get(i),
			this.usedDisplaySort.get(sorts.get(i)), toReturn);
	    }

	    return toReturn;
	} else {
	    /*
	     * the function is of some int type. Welldefinedness is not needed to be axiomated.
	     * The returntype is defined via the int type, the welldefinedness of the arguments 
	     * is defined by construction (also used above).
	     */
	    return toReturn;
	}
	
    }

    /**
     * Build the translated function declarations. Each element in the
     * ArrayList represents (functionname | argType1 | ... | argTypen|
     * resultType)
     * 
     * @return structured List of declaration.
     */
    private ArrayList<ArrayList<StringBuffer>> buildTranslatedFuncDecls() {
	ArrayList<ArrayList<StringBuffer>> toReturn = new ArrayList<ArrayList<StringBuffer>>();
	//add the function declarations for each used function
	for (Operator op : this.functionDecls.keySet()) {
	    ArrayList<StringBuffer> element = new ArrayList<StringBuffer>();
	    element.add(usedFunctionNames.get(op));
	    for (Sort s : functionDecls.get(op)) {
		element.add(usedDisplaySort.get(s));
	    }
	    toReturn.add(element);
	}

	if (this.nullUsed) {
	    //add the null constant to the declarations
	    ArrayList<StringBuffer> a = new ArrayList<StringBuffer>();
	    a.add(this.nullString);
	    if (this.isMultiSorted()) {
		a.add(this.standardSort);
	    } else {
		a.add(this.getIntegerSort());
	    }
	    toReturn.add(a);
	}

	//add the definition of the cast function
	if (this.isMultiSorted() && this.castPredicate != null) {
	    //it was used at least once
	    ArrayList<StringBuffer> temp = new ArrayList<StringBuffer>();
	    temp.add(this.castPredicate);
	    temp.add(this.getIntegerSort());
	    temp.add(this.standardSort);
	    toReturn.add(temp);
	}
	
	
	return toReturn;
    }
    
    /**
     * Build the translated predicate declarations. Each element in the
     * ArrayList represents (predicatename | argType1 | ... | argTypen)
     * 
     * @return structured List of declaration.
     */
    private ArrayList<ArrayList<StringBuffer>> buildTranslatedPredDecls(ArrayList<ContextualBlock> predicateTypes) {
	ArrayList<ArrayList<StringBuffer>> toReturn = new ArrayList<ArrayList<StringBuffer>>();
	
	int start = toReturn.size();
	// add the predicates
	
	for (Operator op : this.predicateDecls.keySet()) {
	    ArrayList<StringBuffer> element = new ArrayList<StringBuffer>();
	    element.add(usedPredicateNames.get(op));
	    for (Sort s : predicateDecls.get(op)) {
		element.add(usedDisplaySort.get(s));
	    }
	    toReturn.add(element);
	}
	
        predicateTypes.add(new ContextualBlock(start,toReturn.size()-1,ContextualBlock.PREDICATE_FORMULA));
	
	// add the typePredicates
        
        start = toReturn.size();
	    
        for (Sort s : this.typePredicates.keySet()) {
            ArrayList<StringBuffer> element = new ArrayList<StringBuffer>();
            element.add(typePredicates.get(s));
            if (!this.isMultiSorted()) {
        	element.add(this.usedDisplaySort.get(s));
            } else {
        	//type predicates can only be used for standardSort, never for integer sorts.
        	//always tape cast needed for this.
        	element.add(this.standardSort);
            }
            toReturn.add(element);
	}

        predicateTypes.add(new ContextualBlock(start,toReturn.size()-1,ContextualBlock.PREDICATE_TYPE));	
	return toReturn;
    }

    /**
     * ArrayList of all sorts, that were used as sorts. Including the
     * integer sort.
     * 
     * @return ArrayList of the names of sorts.
     */
    private ArrayList<StringBuffer> buildTranslatedSorts() {
	ArrayList<StringBuffer> toReturn = new ArrayList<StringBuffer>();
	
	if (!this.isMultiSorted()) {
	    for (Sort s : this.usedDisplaySort.keySet()) {
		StringBuffer newSort = this.usedDisplaySort.get(s);
		// make sure, no sort is added twice!!
		boolean alreadyIn = false;
		for (int i = 0; !alreadyIn && i < toReturn.size(); i++) {
		    if (toReturn.get(i).equals(newSort)) {
			alreadyIn = true;
		    }
		}
		if (!alreadyIn) {
		    toReturn.add(newSort);
		}
	    }
	} else {
	    //add the two sorts needed as maximum
	    toReturn.add(this.standardSort);
	    toReturn.add(this.getIntegerSort());
	}
	return toReturn;
    }

    /**
     * Build the text, that can be read by the final decider.
     * If the assumptions should be added to the formula, add them like
     * assumtions impliy formula.
     * 
     * @param formula
     *                The formula, that was built out of the internal
     *                representation. It is built by ante implies succ.
     * @param assumptions
     * 		      Assumptions made in this logic. Set of formulas, that
     * 		      are assumed to be true.      
     * @param assumptionBlocks
     * 		      List of ContextualBlocks, which refer to the position of different
     * 		      types of assumptions in the container <code>assumptions</code>.
     *                Use these objects to make detailed 
     * 		      comments in the translations. For more information see the class <code>ContextualBlock</code>.  
     * @param functions
     *                List of functions. Each Listelement is built up like
     *                (name | sort1 | ... | sortn | resultsort)
     * @param predicates
     *                List of predicates. Each Listelement is built up like
     *                (name | sort1 | ... | sortn)
     * @param predicateBlocks
     * 		      List of ContextualBlocks, which refer to the position of different
     * 		      types of predicate in the container <code>predicates</code>.
     *                Use these objects to make detailed 
     * 		      comments in the translations. For more information see the class <code>ContextualBlock</code>.  
     * @param types
     *                List of the used types.
     * @return The Stringbuffer that can be read by the decider
     */
    protected abstract StringBuffer buildCompleteText(StringBuffer formula,
	    ArrayList<StringBuffer> assumptions,
	    ArrayList<ContextualBlock> assumptionBlocks,
	    ArrayList<ArrayList<StringBuffer>> functions,
	    ArrayList<ArrayList<StringBuffer>> predicates,
	    ArrayList<ContextualBlock> predicateBlocks,
	    ArrayList<StringBuffer> types, SortHierarchy sortHierarchy);

    /**
     * Translates the given Semisequent into "Simplify" input syntax and
     * adds the resulting string to the StringBuffer sb.
     * 
     * @param semi
     *                the SemiSequent which should be written in Simplify
     *                syntax
     */
    private final StringBuffer translate(Semisequent semi, SMTTranslator.TERMPOSITION skolemization, Services services)
	    throws IllegalFormulaException {
	StringBuffer hb = new StringBuffer();

	// if the sequent is empty, return true/false as formula
	if (semi.size() == 0) {
	    if (skolemization == SMTTranslator.TERMPOSITION.ANTECEDENT) {
		hb.append(translateLogicalTrue());
	    } else {
		hb.append(translateLogicalFalse());
	    }
	    return hb;
	}

	// translate the first semisequence
	hb = translate(semi.get(0), services);

	// translate the other semisequences, juncted with AND or OR
	for (int i = 1; i < semi.size(); ++i) {
	    if (skolemization == SMTTranslator.TERMPOSITION.ANTECEDENT) {
		hb = translateLogicalAnd(hb, translate(semi.get(i), services));
	    } else {
		hb = translateLogicalOr(hb, translate(semi.get(i), services));
	    }
	}

	return hb;
    }
    
    /**
     * Translates the given ConstrainedFormula into "Simplify" input syntax
     * and adds the resulting string to the StringBuffer sb.
     * 
     * @param cf
     *                the ConstrainedFormula which should be written in
     *                given syntax
     */
    private final StringBuffer translate(ConstrainedFormula cf, Services services)
	    throws IllegalFormulaException {
	StringBuffer hb = new StringBuffer();
	Term t;
	t = cf.formula();
	Operator op = t.op();
	hb.append(translateTerm(t, new Vector<QuantifiableVariable>(), services));
	return hb;
    }
    
    /**
     * Returns, whether the Structure, this translator creates should be a
     * Structure, that is multi sorted. If false, a single sorted structure 
     * is created. Then all sorts are translated as integers.
     * 
     * @return true, if multi sorted logic is supported.
     */
    protected abstract boolean isMultiSorted();

    /**
     * The String used for integer values. This sort is also used in single
     * sorted logics.
     * 
     * @return The String used for integers.
     */
    protected abstract StringBuffer getIntegerSort();

    /**
     * Build the Stringbuffer for a logical NOT.
     * 
     * @param arg
     *                The Formula to be negated.
     * @return The StringBuffer representing the resulting Formular
     */
    protected abstract StringBuffer translateLogicalNot(StringBuffer arg);

    /**
     * Build the logical konjunction.
     * 
     * @param arg1
     *                The first formula.
     * @param arg2
     *                The second formula.
     * @return The StringBuffer representing the resulting formular.
     */
    protected abstract StringBuffer translateLogicalAnd(StringBuffer arg1,
	    StringBuffer arg2);

    /**
     * Build the logical disjunction.
     * 
     * @param arg1
     *                The first formula.
     * @param arg2
     *                The second formula.
     * @return The StringBuffer representing the resulting formular.
     */
    protected abstract StringBuffer translateLogicalOr(StringBuffer arg1,
	    StringBuffer arg2);

    /**
     * Build the logical implication.
     * 
     * @param arg1
     *                The first formula.
     * @param arg2
     *                The second formula.
     * @return The StringBuffer representing the resulting formular
     */
    protected abstract StringBuffer translateLogicalImply(StringBuffer arg1,
	    StringBuffer arg2);

    /**
     * Build the logical equivalence.
     * 
     * @param arg1
     *                The first formula.
     * @param arg2
     *                The second formula.
     * @return The StringBuffer representing the resulting formular
     */
    protected abstract StringBuffer translateLogicalEquivalence(
	    StringBuffer arg1, StringBuffer arg2);

    /**
     * Build the logical forall formula.
     * 
     * @param var
     *                the bounded variable.
     * @param type
     *                the type of the bounded variable.
     * @param form
     *                The formula containing the bounded variable.
     * @return The resulting formula.
     */
    protected abstract StringBuffer translateLogicalAll(StringBuffer var,
	    StringBuffer type, StringBuffer form);

    /**
     * Build the logical exists formula.
     * 
     * @param var
     *                the bounded variable.
     * @param type
     *                the type of the bounded variable.
     * @param form
     *                The formula containing the bounded variable.
     * @return The resulting formula.
     */
    protected abstract StringBuffer translateLogicalExist(StringBuffer var,
	    StringBuffer type, StringBuffer form);

    /**
     * Translate the logical true.
     * 
     * @return The StringBuffer the logical true value.
     */
    protected abstract StringBuffer translateLogicalTrue();

    /**
     * Translate the logical false.
     * 
     * @return The StringBuffer the logical false value.
     */
    protected abstract StringBuffer translateLogicalFalse();

    /**
     * Build the Stringbuffer for an object equivalence.
     * 
     * @param arg1
     *                The first formula of the equivalence.
     * @param arg2
     *                The second formula of the equivalence.
     * @return The StringBuffer representing teh resulting Formular
     */
    protected abstract StringBuffer translateObjectEqual(StringBuffer arg1,
	    StringBuffer arg2);

    /**
     * Build the Stringbuffer for an variable.
     * 
     * @return The StringBuffer representing the resulting Formular
     */
    protected abstract StringBuffer translateLogicalVar(StringBuffer name);

    /**
     * Build the Stringbuffer for an constant.
     * 
     * @return The StringBuffer representing the resulting Formular
     */
    protected abstract StringBuffer translateLogicalConstant(StringBuffer name);

    /**
     * Translate a predicate.
     * 
     * @param name
     *                The Symbol of the predicate.
     * @param args
     *                The arguments of the predicate.
     * @return the formula representing the predicate.
     */
    protected abstract StringBuffer translatePredicate(StringBuffer name,
	    ArrayList<StringBuffer> args);

    /**
     * Get the name for a predicate symbol.
     * 
     * @param name
     *                The name that can be used to create the symbol.
     * @return The unique predicate symbol.
     */
    protected abstract StringBuffer translatePredicateName(StringBuffer name);

    /**
     * Translate a function.
     * 
     * @param name
     *                The Symbol of the function.
     * @param args
     *                The arguments of the function.
     * @return the formula representing the function.
     */
    protected abstract StringBuffer translateFunction(StringBuffer name,
	    ArrayList<StringBuffer> args);

    /**
     * Get the name for a function symbol.
     * 
     * @param name
     *                The name that can be used to create the symbol.
     * @return The unique function symbol.
     */
    protected abstract StringBuffer translateFunctionName(StringBuffer name);

    /**
     * Translate the integer plus.
     * 
     * @param arg1
     *                first val of the sum.
     * @param arg2
     *                second val of the sum.
     * @return The formula representing the integer plus.
     */
    protected StringBuffer translateIntegerPlus(StringBuffer arg1,
	    StringBuffer arg2) throws IllegalFormulaException {

	throw new IllegalFormulaException("Integer addition is not supported by this translator.");

    }

    /**
     * Translate the integer minus.
     * 
     * @param arg1
     *                The first val of the substraction.
     * @param arg2
     *                second val of the substraction.
     * @return The formula representing the integer substraction.
     */
    protected StringBuffer translateIntegerMinus(StringBuffer arg1,
	    StringBuffer arg2) throws IllegalFormulaException {
	
	throw new IllegalFormulaException("Integer subtraction is not supported by this translator.");

    }

    /**
     * Translate a unary minus.
     * 
     * @param arg
     *                the argument of the unary minus.
     * @return the formula representing tha unary minus function.
     */
    protected StringBuffer translateIntegerUnaryMinus(StringBuffer arg) 
    	throws IllegalFormulaException {
	
	throw new IllegalFormulaException("negative numbers are not supported by this translator.");

    }

    /**
     * Translate the integer multiplication.
     * 
     * @param arg1
     *                The first val of the multiplication.
     * @param arg2
     *                second val of the multiplication.
     * @return The formula representing the integer multiplication.
     */
    protected StringBuffer translateIntegerMult(StringBuffer arg1,
	    StringBuffer arg2) throws IllegalFormulaException {

	throw new IllegalFormulaException("Integer multiplication is not supported by this translator.");

    }

    /**
     * Translate the integer division.
     * Override this, if integer division is supported.
     * 
     * @param arg1
     *                The first val of the division.
     * @param arg2
     *                second val of the division.
     * @return The formula representing the integer division.
     */
    protected StringBuffer translateIntegerDiv(StringBuffer arg1,
	    StringBuffer arg2) throws IllegalFormulaException {

	throw new IllegalFormulaException("Integer division is not supported by this translator.");

    }

    /**
     * Translate the integer modulo.
     * Override this, if integer modulo is supported.
     * 
     * @param arg1
     *                The first val of the modulo.
     * @param arg2
     *                second val of the modulo.
     * @return The formula representing the integer modulo.
     */
    protected StringBuffer translateIntegerMod(StringBuffer arg1,
	    StringBuffer arg2) throws IllegalFormulaException {

	throw new IllegalFormulaException("Integer modulo is not supported by this translator.");

    }

    /**
     * Translate the greater than.
     * Override this, if integer greater is supported.
     * 
     * @param arg1
     *                The first val of the greater than.
     * @param arg2
     *                second val of the greater than.
     * @return The formula representing the greater than.
     */
    protected StringBuffer translateIntegerGt(StringBuffer arg1,
	    StringBuffer arg2) throws IllegalFormulaException {
	    
	throw new IllegalFormulaException("Integer greater is not supported by this translator.");

    }

    /**
     * Translate the less than.
     * Override this, if integer less is supported.
     * 
     * @param arg1
     *                The first val of the less than.
     * @param arg2
     *                second val of the less than.
     * @return The formula representing the less than.
     */
    protected StringBuffer translateIntegerLt(StringBuffer arg1,
	    StringBuffer arg2) throws IllegalFormulaException {

	throw new IllegalFormulaException("Integer less is not supported by this translator.");

    }

    /**
     * Translate the greater or equal.
     * Override this, if integer greater or equal is supported.
     * 
     * @param arg1
     *                The first val of the greater or equal.
     * @param arg2
     *                second val of the greater or equal.
     * @return The formula representing the greater or equal.
     */
    protected StringBuffer translateIntegerGeq(StringBuffer arg1,
	    StringBuffer arg2) throws IllegalFormulaException {

	throw new IllegalFormulaException("Integer greater or equal is not supported by this translator.");

    }

    /**
     * Translate the less or equal.
     * Override this, if integer less or equal is supported.
     * 
     * @param arg1
     *                The first val of the less or equal.
     * @param arg2
     *                second val of the less or equal.
     * @return The formula representing the less or equal.
     */
    protected StringBuffer translateIntegerLeq(StringBuffer arg1,
	    StringBuffer arg2) throws IllegalFormulaException {
	    
	throw new IllegalFormulaException("Integer less or equal is not supported by this translator.");

    }

    /**
     * Translate the NULL element
     * 
     * @return the Stringbuffer used for nullelement
     */
    protected abstract StringBuffer translateNull();

    /**
     * Translate the NULL element's Sort.
     * 
     * @return the StringBuffer used for Null.
     */
    protected abstract StringBuffer translateNullSort();

    /**
     * Translate a sort.
     * 
     * @param name
     *                the sorts name
     * @param isIntVal
     *                true, if the sort should represent some kind of
     *                integer
     * 
     * @return The String used for this sort. If Multisorted, used in
     *         declarations, else for the typepredicates.
     */
    protected abstract StringBuffer translateSort(String name, boolean isIntVal);

    /**
     * Translate a sort. Return the StringBuffer, that should be displayed
     * at definitionpart. i.e. the name used for typepredicates an similair.
     * Override this, if integers are supported.
     * 
     * @return the sorts name
     */
    protected StringBuffer translateIntegerValue(long val) throws IllegalFormulaException {

	throw new IllegalFormulaException("Integer numbers are not supported by this translator.");

    }

    /**
     * Translate the logical if_then_else construct. 
     * All attributes are logical formulas.
     * If the underlying language does not support this contruct, it is equivalent with
     * (cond IMPLIES ifterm) AND (NOT(cond) IMPLIES thenterm) and can be reduced to this.
     * @param cond the condition term.
     * @param ifterm the formula used, if cond=true
     * @param elseterm the term used, if cond=false
     * @return ther StringBuffer representing the if then else construct
     */
    protected abstract StringBuffer translateLogicalIfThenElse(StringBuffer cond, StringBuffer ifterm, StringBuffer elseterm);
        
    /**
     * Translate the if_then_else construct for terms (i.e. ifterm and condterm are not of Sort FORMULA)
     * If this method is nor overriden, a default implementation is used. This might me less effective than
     * a language supported translation. So, if allowed by the target language, override this.
     * @param cond the condition formula
     * @param ifterm the term used if cond = true.
     * @param elseterm the term used if cond = false.
     * @return the StringBuffer representing the if then else construct.
     * @throws IllegalFormulaException if this construct is not supported.
     */
    protected StringBuffer translateTermIfThenElse (StringBuffer cond, StringBuffer ifterm, StringBuffer elseterm) 
    	throws IllegalFormulaException {

	throw new IllegalFormulaException("The if then else construct for terms is not supported");

    }
    
    private final StringBuffer translateTermIte (Term iteTerm, Vector<QuantifiableVariable> quantifiedVars,
	    Services services) throws IllegalFormulaException {
	
	//make typecasts, if this is neccesary. Subterms might contain integer values,
	//but object values are needed
	StringBuffer cond = translateTerm(iteTerm.sub(0), quantifiedVars, services);
	StringBuffer ifterm = translateTerm(iteTerm.sub(1), quantifiedVars, services);
	if (this.isMultiSorted()) {
	    ifterm = this.castIfNeccessary(ifterm, iteTerm.sub(1).sort(), iteTerm.sort());
	}
	StringBuffer elseterm = translateTerm(iteTerm.sub(2), quantifiedVars, services);
	if (this.isMultiSorted()) {
	    elseterm = this.castIfNeccessary(elseterm, iteTerm.sub(2).sort(), iteTerm.sort());
	}
	try {
	    return this.translateTermIfThenElse(cond, ifterm, elseterm);
	} catch (IllegalFormulaException e) {
	    //the translation of if then else for terms is not supported, so use default implementation
	    //invent a new constant
	    LogicVariable c = new LogicVariable(new Name("iteConst"), iteTerm.sort());
	    //translate the constant
	    Term t = TermBuilder.DF.var(c);
	    StringBuffer cstr = this.translateTerm(t, quantifiedVars, services);
	    //build an assumption used to specify how c can be used
	    StringBuffer assump = this.translateObjectEqual(cstr, ifterm);
	    assump = this.translateLogicalImply(cond, assump);
	    StringBuffer temp = this.translateObjectEqual(cstr, elseterm);
	    temp = this.translateLogicalImply(
		    this.translateLogicalNot(cond), temp);
	    assump = this.translateLogicalAnd(assump, temp);
	    this.assumptions.add(assump);
	    
	    return cstr;
	}
    }
    
    /**
     * CAUTION: Do not use this method from outside this class!!
     * It is public just for test reasons! It will be private very soon!
     * 
     * Translates the given term into input syntax and adds the resulting
     * string to the StringBuffer sb.
     * 
     * @param term
     *                the Term which should be written in Simplify syntax
     * @param quantifiedVars
     *                a Vector containing all variables that have been bound
     *                in super-terms. It is only used for the translation of
     *                modulo terms, but must be looped through until we get
     *                there.
     */
//  TODO make private again after testing!!
    public final StringBuffer translateTerm (Term term, Vector<QuantifiableVariable> quantifiedVars,
	    Services services) throws IllegalFormulaException {
	
	//added, because meatavariables should not be translated.
	if (term.op() instanceof Metavariable) {
	    throw new IllegalFormulaException("The Formula contains a metavariable:\n" +
	    		term.op().toString() + "\n" +
	    		"Metavariables can not be translated.");
	}
	
	Operator op = term.op();
	if (op == Junctor.NOT) {
	    StringBuffer arg = translateTerm(term.sub(0), quantifiedVars, services);
	    return this.translateLogicalNot(arg);
	} else if (op == Junctor.AND) {
	    StringBuffer arg1 = translateTerm(term.sub(0), quantifiedVars, services);
	    StringBuffer arg2 = translateTerm(term.sub(1), quantifiedVars, services);
	    return this.translateLogicalAnd(arg1, arg2);
	} else if (op == Junctor.OR) {
	    StringBuffer arg1 = translateTerm(term.sub(0), quantifiedVars, services);
	    StringBuffer arg2 = translateTerm(term.sub(1), quantifiedVars, services);
	    return this.translateLogicalOr(arg1, arg2);
	} else if (op == Junctor.IMP) {
	    StringBuffer arg1 = translateTerm(term.sub(0), quantifiedVars, services);
	    StringBuffer arg2 = translateTerm(term.sub(1), quantifiedVars, services);
	    return this.translateLogicalImply(arg1, arg2);
	} else if (op == Equality.EQV) {
	    StringBuffer arg1 = translateTerm(term.sub(0), quantifiedVars, services);
	    StringBuffer arg2 = translateTerm(term.sub(1), quantifiedVars, services);
	    return this.translateLogicalEquivalence(arg1, arg2);
<<<<<<< HEAD
	} else if (op == Equality.EQUALS) {
=======
	} else if (op == Op.EQUALS) {
	    /*
	     * Make a cast on the subterms, if one is of int type, the other is not
	     */
>>>>>>> 5262e680
	    StringBuffer arg1 = translateTerm(term.sub(0), quantifiedVars, services);
	    StringBuffer arg2 = translateTerm(term.sub(1), quantifiedVars, services);
	    if (this.isMultiSorted() && isSomeIntegerSort(term.sub(0).sort()) 
		    && !isSomeIntegerSort(term.sub(1).sort())) {
		arg1 = cast(arg1);
	    }
	    if (this.isMultiSorted() && !isSomeIntegerSort(term.sub(0).sort()) 
		    && isSomeIntegerSort(term.sub(1).sort())) {
		arg2 = cast(arg2);
	    }
	    return this.translateObjectEqual(arg1, arg2);
	} else if (op instanceof Modality) {
	    //op is a modality. So translate it as an uninterpreted predicate.
	    //equal modalities are translated with the same predicate
	    return this.getModalityPredicate(term, quantifiedVars, services);
	} else if (op instanceof UpdateApplication) {
	    //op is an update. So translate it as an uninterpreted predicate.
	    //equal updates are translated with the same predicate.
	    return this.getModalityPredicate(term, quantifiedVars, services);
	} else if (op == IfThenElse.IF_THEN_ELSE) {
	    if (term.sub(1).sort() == Sort.FORMULA) {
		//a logical if then else was used
		StringBuffer cond = translateTerm(term.sub(0), quantifiedVars, services);
		StringBuffer ifterm = translateTerm(term.sub(1), quantifiedVars, services);
		StringBuffer elseterm = translateTerm(term.sub(2), quantifiedVars, services);
		return translateLogicalIfThenElse(cond, ifterm, elseterm);
	    } else {
		//a term if then else was used
		return this.translateTermIte(term, quantifiedVars, services);
	    }
	} else if (op == Quantifier.ALL) {
	    ImmutableArray<QuantifiableVariable> vars = term.varsBoundHere(0);
	    Debug.assertTrue(vars.size() == 1);

	    quantifiedVars.add(vars.get(0));

	    StringBuffer qv = this.translateVariable(vars
		    .get(0));
	    StringBuffer sort = this.translateSort(vars
		    .get(0).sort());
	    StringBuffer form = this.translateTerm(term.sub(0), quantifiedVars,
		    services);

	    if (!this.isMultiSorted() || !isSomeIntegerSort(vars.get(0).sort())) {
		// add the typepredicate
		// this is not needed, if the variable, that is quantified over is of
		// some integer type and in Multisort mode
		form = this.translateLogicalImply(this.getTypePredicate(vars
			.get(0).sort(), qv), form);
	    }

	    quantifiedVars.remove(vars.get(0));

	    return this.translateLogicalAll(qv, sort, form);

	} else if (op == Quantifier.EX) {
	    ImmutableArray<QuantifiableVariable> vars = term.varsBoundHere(0);
	    Debug.assertTrue(vars.size() == 1);

	    quantifiedVars.add(vars.get(0));

	    StringBuffer qv = this.translateVariable(vars
		    .get(0));
	    StringBuffer sort = this.translateSort(vars
		    .get(0).sort());
	    StringBuffer form = this.translateTerm(term.sub(0), quantifiedVars,
		    services);

	    if (!this.isMultiSorted() || !isSomeIntegerSort(vars.get(0).sort())) {
		// add the typepredicate
		// a and is needed!!
		//This is not the case, if the variable, that is quantified ofer is of some
		// integer type
		form = this.translateLogicalAnd(this.getTypePredicate(vars
			.get(0).sort(), qv), form);
	    }
	    quantifiedVars.remove(vars.get(0));

	    return this.translateLogicalExist(qv, sort, form);
	} else if (op == Junctor.TRUE) {
	    return this.translateLogicalTrue();
	} else if (op == Junctor.FALSE) {
	    return this.translateLogicalFalse();
	} else if (op == services.getTypeConverter().getHeapLDT().getNull()) {
	    this.nullString = this.translateNull();
	    this.nullUsed = true;
	    return this.nullString;
	} else if (op instanceof LogicVariable || op instanceof ProgramVariable) {
	    // translate as variable or constant
	    if (quantifiedVars.contains(op)) {
		// This variable is used in the scope of a
		// quantifier
		// so translate it as a variable
		return (translateVariable(op));
	    } else {
		// this Variable is a free Variable.
		// translate it as a constant.
		ArrayList<StringBuffer> subterms = new ArrayList<StringBuffer>();
		for (int i = 0; i < op.arity(); i++) {
		    subterms.add(translateTerm(term.sub(i), quantifiedVars,
			    services));
		}

		addFunction(op, new ArrayList<Sort>(), term.sort());

		return translateFunc(op, subterms);
	    }
	} else if (op instanceof Function) {
	    Function fun = (Function) op;
	    if (fun.sort() == Sort.FORMULA) {
		// This Function is a predicate, so translate it
		// as such
		if (fun == services.getTypeConverter().getIntegerLDT()
			.getLessThan()) {
		    StringBuffer arg1 = translateTerm(term.sub(0), quantifiedVars,
			    services);
		    StringBuffer arg2 = translateTerm(term.sub(1), quantifiedVars,
			    services);
		    return this.translateIntegerLt(arg1, arg2);
		} else if (fun == services.getTypeConverter().getIntegerLDT()
			.getGreaterThan()) {
		    StringBuffer arg1 = translateTerm(term.sub(0), quantifiedVars,
			    services);
		    StringBuffer arg2 = translateTerm(term.sub(1), quantifiedVars,
			    services);
		    return this.translateIntegerGt(arg1, arg2);
		} else if (fun == services.getTypeConverter().getIntegerLDT()
			.getLessOrEquals()) {
		    StringBuffer arg1 = translateTerm(term.sub(0), quantifiedVars,
			    services);
		    StringBuffer arg2 = translateTerm(term.sub(1), quantifiedVars,
			    services);
		    return this.translateIntegerLeq(arg1, arg2);
		} else if (fun == services.getTypeConverter().getIntegerLDT()
			.getGreaterOrEquals()) {
		    StringBuffer arg1 = translateTerm(term.sub(0), quantifiedVars,
			    services);
		    StringBuffer arg2 = translateTerm(term.sub(1), quantifiedVars,
			    services);
		    return this.translateIntegerGeq(arg1, arg2);
		} else {
		    //op is non rigid, so it can be treated as uniterpreted predicate
		    ArrayList<StringBuffer> subterms = new ArrayList<StringBuffer>();
		    for (int i = 0; i < op.arity(); i++) {
			StringBuffer subterm = translateTerm(term.sub(i), quantifiedVars,
				services);
			//add the typecast, if needed
			if (this.isMultiSorted()) {
			    subterm = this.castIfNeccessary(subterm, term.sub(i).sort(), fun.argSort(i));
			}
			subterms.add(subterm);
		    }
		    ArrayList<Sort> sorts = new ArrayList<Sort>();
		    for (int i = 0; i < fun.arity(); i++) {
			sorts.add(fun.argSort(i));
		    }
		    this.addPredicate(fun, sorts);

		    return translatePred(op, subterms);
		}
	    } else {
		// this Function is a function, so translate it
		// as such
		if (fun == services.getTypeConverter().getIntegerLDT().getAdd()) {
		    StringBuffer arg1 = translateTerm(term.sub(0), quantifiedVars,
			    services);
		    StringBuffer arg2 = translateTerm(term.sub(1), quantifiedVars,
			    services);
		    //add the function to the used ones
		    this.addSpecialFunction(fun);
		    //return the final translation
		    return this.translateIntegerPlus(arg1, arg2);
		} else if (fun == services.getTypeConverter().getIntegerLDT()
			.getSub()) {
		    StringBuffer arg1 = translateTerm(term.sub(0), quantifiedVars,
			    services);
		    StringBuffer arg2 = translateTerm(term.sub(1), quantifiedVars,
			    services);
		    //add the function to the used ones
		    this.addSpecialFunction(fun);
		    //return the final translation
		    return this.translateIntegerMinus(arg1, arg2);
		} else if (fun == services.getTypeConverter().getIntegerLDT()
			.getNeg()) {
		    StringBuffer arg1 = translateTerm(term.sub(0), quantifiedVars,
			    services);
		    return this.translateIntegerUnaryMinus(arg1);
		} else if (fun == services.getTypeConverter().getIntegerLDT()
			.getMul()) {
		    StringBuffer arg1 = translateTerm(term.sub(0), quantifiedVars,
			    services);
		    StringBuffer arg2 = translateTerm(term.sub(1), quantifiedVars,
			    services);
		  //add the function to the used ones
		    this.addSpecialFunction(fun);
		    //return the final translation
		    return this.translateIntegerMult(arg1, arg2);
		} else if (fun == services.getTypeConverter().getIntegerLDT()
			.getDiv()) {
		    StringBuffer arg1 = translateTerm(term.sub(0), quantifiedVars,
			    services);
		    StringBuffer arg2 = translateTerm(term.sub(1), quantifiedVars,
			    services);
		  //add the function to the used ones
		    this.addSpecialFunction(fun);
		    //return the final translation
		    return this.translateIntegerDiv(arg1, arg2);
		} else if (fun == services.getTypeConverter().getIntegerLDT()
			.getNumberSymbol()) {
		    Debug.assertTrue(term.arity() == 1);
		    long num = NumberTranslation.translate(term.sub(0))
			    .longValue();
		    StringBuffer numVal = translateIntegerValue(num);
		    
		    // add the type predicate for this
		    // constant
		    if (!this.constantTypePreds.containsKey(term)) {
			this.translateSort(term.sort());
			StringBuffer typePred = this.getTypePredicate(term
				.sort(), numVal);
			this.constantTypePreds.put(term, typePred);
		    }

		    return numVal;
		} else {
		    // an uninterpreted function. just
		    // translate it as such
		    ArrayList<StringBuffer> subterms = new ArrayList<StringBuffer>();
		    for (int i = 0; i < fun.arity(); i++) {
			//make type casts, if neccessary
			StringBuffer subterm = translateTerm(term.sub(i), quantifiedVars,
				services);
			if (this.isMultiSorted()) {
			    subterm = this.castIfNeccessary(subterm, term.sub(i).sort(), fun.argSort(i));
			}
			subterms.add(subterm);
		    }
		    ArrayList<Sort> sorts = new ArrayList<Sort>();
		    for (int i = 0; i < fun.arity(); i++) {
			sorts.add(fun.argSort(i));
		    }
		    this.addFunction(fun, sorts, fun.sort());

		    return translateFunc(fun, subterms);
		}
	    }

<<<<<<< HEAD
=======
	} else if (op instanceof ArrayOp) {
	    ArrayOp operation = (ArrayOp) op;
	    StringBuffer refPrefix = this.translateTerm(operation
		    .referencePrefix(term), quantifiedVars, services);
	    StringBuffer loc = this.translateTerm(operation.index(term),
		    quantifiedVars, services);
	    ArrayList<StringBuffer> subterms = new ArrayList<StringBuffer>();
	    subterms.add(refPrefix);
	    subterms.add(loc);

	    //no typecast is needed, as the functions sorts are defined
	    //over its arguments sorts.
	    ArrayList<Sort> sorts = new ArrayList<Sort>();
	    sorts.add(operation.referencePrefix(term).sort());
	    sorts.add(operation.index(term).sort());

	    this.addFunction(operation, sorts, operation.sort());

	    return translateFunc(operation, subterms);
	} else if (op instanceof AttributeOp) {
	    AttributeOp atop = (AttributeOp) op;
	    ArrayList<StringBuffer> subterms = new ArrayList<StringBuffer>();
	    for (int i = 0; i < atop.arity(); i++) {
		//a type cast here is never needed, as the function's sorts 
		//are defined over its arguments sorts.
		StringBuffer subTerm = translateTerm(term.sub(i), quantifiedVars, services);
		subterms.add(subTerm);
	    }
	    ArrayList<Sort> sorts = new ArrayList<Sort>();
	    for (int i = 0; i < op.arity(); i++) {
		sorts.add(term.sub(i).sort());
	    }
	    this.addFunction(atop, sorts, atop.sort());

	    return translateFunc(atop, subterms);
>>>>>>> 5262e680
	} else {
	    //if none of the above works, the symbol can be translated as uninterpreted function
	    //or predicate. The idea is, tht if a formula is valid with a interpreted function,
	    //it has to be valid with an uninterpreted.
	    //Caution: Counterexamples might be affected by this.
	    return translateUnknown(term, quantifiedVars, services);
	}
    }
    
    /** This stringbuffer is used as predicate name for casts from int-valued to u-valued obects */
    private StringBuffer castPredicate;
    
    /**
     * This method adds a type cast to a translated formula, if neccessary.
     * It is neccesary, if the formula is of some int sort, but some not-int sort
     * is expected. In this case add the type cast.
     * 
     * In general, it is also neccesary to add a type cast, if the formula has some 
     * non-int sort and some int sort is expected. But this should never happen, as
     * ever possible translation is made with int-sort.
     * 
     * A type-cast is never neccessary, if the translation can make use of multisort.
     * 
     * @param formula The formula, that was translated.
     * @param formulaSort The sort, the translatet formula has.
     * @param targetSort The sort, the translated formula is expected to have.
     * @return A stringBuffer containing a type cast, if neccessary.
     */
    private StringBuffer castIfNeccessary(StringBuffer formula, Sort formulaSort, Sort targetSort) {
	if (!this.isMultiSorted()) {
	    return formula;
	}
	if (isSomeIntegerSort(formulaSort) && !isSomeIntegerSort(targetSort)) {
	    return this.cast(formula);
	} else if (!isSomeIntegerSort(formulaSort) && isSomeIntegerSort(targetSort)) {
	    throw new RuntimeException("Error while translation.\n" +
				"Not possible to perform a typecast\n" +
				"for the formula " + formula + "\n" +
				"from type " + formulaSort.toString() + "\n" +
				"to type " + targetSort.toString() + "\n" +
				"Heavy internal error. Notify the administrator of the KeY tool.");
	} else {
	    return formula;
	}
    }
    
    /**
     * Cast a formula of type int to type u.
     * This cast is only performed, if multisort is not suppoerted
     * @param formula the formula to cast.
     * @return the casted formula.
     */
    private StringBuffer cast(StringBuffer formula) {
	if (this.castPredicate == null) {
	    this.castPredicate = this.translateFunctionName(
		    new StringBuffer("castInt2U"));
	}
	ArrayList<StringBuffer> args = new ArrayList<StringBuffer>();
	args.add(formula);
	return this.translatePredicate(this.castPredicate, args);
    }
    
    /**
     * Get a predicate representing a modality. Make sure that equal modalities 
     * return the same predicate.
     * @param t The term representing the modality.
     * @param quantifiedVars quantified variables.
     * @param services the services object to use.
     * @return a unique predicate representing a modality.
     */
    private StringBuffer getModalityPredicate(Term t, Vector<QuantifiableVariable> quantifiedVars,
	    Services services) throws IllegalFormulaException{
	//check, if the modality was already translated.
	for (Term toMatch : modalityPredicates.keySet()) {
	    if (toMatch.equalsModRenaming(t)) {		
		return modalityPredicates.get(toMatch);
	    }
	}

	//if the program comes here, term has to be translated.
	
	//Collect all free Variable in the term
	final ImmutableSet<QuantifiableVariable> freeVars = t.freeVars();
	QuantifiableVariable[] args = freeVars.toArray(new QuantifiableVariable[freeVars.size()]);
	Term[] subs = new Term[args.length];
	Sort[] argsorts = new Sort[args.length];
	for (int i = 0; i < args.length; i++) {
	    QuantifiableVariable qv = args[i];
	    if (qv instanceof LogicVariable) {
		LogicVariable lv = (LogicVariable)qv;
		subs[i] = TB.var(lv);
		argsorts[i] = lv.sort();
	    } else {
		logger.error("Schema variable found in formula.");
	    }
	}
	//invent a new predicate
	Function fun = new Function(new Name("modConst"), t.sort(), argsorts);
	
	//Build the final predicate
	Term temp = TB.func(fun, subs);
	
	//translate the predicate
	StringBuffer cstr = this.translateTerm(temp, quantifiedVars, services);
	    
	modalityPredicates.put(t, cstr);
	    
	return cstr;
	
    }
    
    
    /**
     * Add an interpreted function to the set of special functions.
     * Caution: If added here, make sure to handle the function in 
     * getSpecialSortPredicates()
     * @param fun the interpreted function to be added.
     */
    private void addSpecialFunction(Function fun) {
	if (!specialFunctions.contains(fun)) {
		specialFunctions.add(fun);
	    }
    }
    
    /**
     * Get the type predicate for the given sort and the given expression.
     * @param s The sort, the type predicate is wanted for.
     * @param arg The expression, whose type should be defined.
     * @return The well formed type predicate expression.
     */
    private StringBuffer getTypePredicate(Sort s, StringBuffer arg) {
	ArrayList<StringBuffer> arguments = new ArrayList<StringBuffer>();
	arguments.add(arg);
	StringBuffer toReturn = this.translatePredicate(typePredicates.get(s),
		arguments);

	return toReturn;
    }

    /**
     * Takes care of sequent tree parts that were not matched in
     * translate(term, skolemization). In this class it just produces a
     * warning, nothing more. It is provided as a hook for subclasses.
     * 
     * @param term
     *                The Term given to translate
     * @throws IllegalFormulaException
     */
    protected final StringBuffer translateUnknown(Term term, Vector<QuantifiableVariable> quantifiedVars,
	    Services services)
	    throws IllegalFormulaException {
	
	//translate the term as uninterpreted function/predicate
	    Operator op = term.op();
	    if (term.sort() == Sort.FORMULA) {
		//predicate
		logger.debug("Translated as uninterpreted predicate:\n" + term.toString());
		ArrayList<StringBuffer> subterms = new ArrayList<StringBuffer>();
		for (int i = 0; i < op.arity(); i++) {
		    subterms.add(translateTerm(term.sub(i), quantifiedVars,
				services));
		}
		ArrayList<Sort> sorts = new ArrayList<Sort>();
		for (int i = 0; i < op.arity(); i++) {
		    sorts.add(term.sub(i).sort());
		}
		this.addPredicate(op, sorts);

		return translatePred(op, subterms);
	    } else {
		//function
		logger.debug("Translated as uninterpreted function:\n" + term.toString());
		ArrayList<StringBuffer> subterms = new ArrayList<StringBuffer>();
		for (int i = 0; i < op.arity(); i++) {
		    subterms.add(translateTerm(term.sub(i), quantifiedVars,
			services));
		}
		ArrayList<Sort> sorts = new ArrayList<Sort>();
		for (int i = 0; i < op.arity(); i++) {
		    sorts.add(term.sub(i).sort());
		}
		this.addFunction(op, sorts, term.sort());

		return translateFunc(op, subterms);
	    }
    }

    protected final StringBuffer translateVariable(Operator op) {
	if (usedVariableNames.containsKey(op)) {
	    return usedVariableNames.get(op);
	} else {
	    StringBuffer var = this.translateLogicalVar(new StringBuffer(op
		    .name().toString()));
	    usedVariableNames.put(op, var);
	    return var;
	}
    }

    /**
     * translate a function.
     * 
     * @param o
     *                the Operator used for this function.
     * @param sub
     *                The StringBuffers representing the arguments of this
     *                Function.
     * @return a StringBuffer representing the complete Function.
     */
    protected final StringBuffer translateFunc(Operator o,
	    ArrayList<StringBuffer> sub) {
	StringBuffer name;
	if (usedFunctionNames.containsKey(o)) {
	    name = usedFunctionNames.get(o);
	} else {
	    name = translateFunctionName(new StringBuffer(o.name().toString()));
	    usedFunctionNames.put(o, name);
	}
	return translateFunction(name, sub);
    }
    
    /**
     * 
     * @param op the operator used for this function.
     * @param sorts the list of sort parameter of this function
     * @result the function's result sort
     */
    private void addFunction(Operator op, ArrayList<Sort> sorts, Sort result) {
	if (!this.functionDecls.containsKey(op)) {
	    sorts.add(result);
	    this.functionDecls.put(op, sorts);
	    // add all sorts
	    for (Sort s : sorts) {
		this.translateSort(s);
	    }
	}
    }

    private void addPredicate(Operator op, ArrayList<Sort> sorts) {
	if (!this.predicateDecls.containsKey(op)) {
	    this.predicateDecls.put(op, sorts);
	    //add all sorts
	    for (Sort s : sorts) {
		this.translateSort(s);
	    }
	}
    }

    /**
     * Translate a predicate.
     * @param o the operator used for this predicate.
     * @param sub The terms representing the arguments.
     * @return a StringBuffer representing the complete predicate.
     */
    private final StringBuffer translatePred(Operator o,
	    ArrayList<StringBuffer> sub) {
	StringBuffer name;
	if (usedPredicateNames.containsKey(o)) {
	    name = usedPredicateNames.get(o);
	} else {
	    name = translatePredicateName(new StringBuffer(o.name().toString()));
	    usedPredicateNames.put(o, name);
	}
	return translatePredicate(name, sub);
    }

    private final StringBuffer translateSort(Sort s) {
	if (usedDisplaySort.containsKey(s)) {
	    return usedDisplaySort.get(s);
	} else {
	    StringBuffer sortname = this.translateSort(s.name().toString(),
		    isSomeIntegerSort(s));
	    StringBuffer displaysort;

	    if (!this.isMultiSorted()) {
		displaysort = this.getIntegerSort();
	    } else {
		if (isSomeIntegerSort(s)) {
		    displaysort = this.getIntegerSort();
		} else {
		    displaysort = this.standardSort;
		}
	    }
		
	    StringBuffer realsort = sortname;

	    usedDisplaySort.put(s, displaysort);
	    usedRealSort.put(s, realsort);
	    addTypePredicate(realsort, s);

	    return displaysort;
	}
    }

    /**
     * Create a type predicate for a given sort.
     * @param sortname the name, that should be used for the sort.
     * @param s the sort, this predicate belongs to.
     */
    private void addTypePredicate(StringBuffer sortname, Sort s) {
	if (!this.typePredicates.containsKey(s)) {
	    StringBuffer predName = new StringBuffer("type_of_");
	    predName.append(sortname);
	    predName = this.translatePredicateName(predName);
	    this.typePredicates.put(s, predName);
	}
    }


    /** 
     * Used just to be called from DecProcTranslation
     */
    private final StringBuffer translate(Term term, int skolemization,
	    Vector<QuantifiableVariable> quantifiedVars, Services services)
	    throws IllegalFormulaException {
	return translateTerm(term, quantifiedVars, services);
    }

    private boolean isSomeIntegerSort(Sort s) {
	return s == integerSort;
    }

}<|MERGE_RESOLUTION|>--- conflicted
+++ resolved
@@ -1202,14 +1202,10 @@
 	    StringBuffer arg1 = translateTerm(term.sub(0), quantifiedVars, services);
 	    StringBuffer arg2 = translateTerm(term.sub(1), quantifiedVars, services);
 	    return this.translateLogicalEquivalence(arg1, arg2);
-<<<<<<< HEAD
 	} else if (op == Equality.EQUALS) {
-=======
-	} else if (op == Op.EQUALS) {
 	    /*
 	     * Make a cast on the subterms, if one is of int type, the other is not
 	     */
->>>>>>> 5262e680
 	    StringBuffer arg1 = translateTerm(term.sub(0), quantifiedVars, services);
 	    StringBuffer arg2 = translateTerm(term.sub(1), quantifiedVars, services);
 	    if (this.isMultiSorted() && isSomeIntegerSort(term.sub(0).sort()) 
@@ -1456,45 +1452,6 @@
 		    return translateFunc(fun, subterms);
 		}
 	    }
-
-<<<<<<< HEAD
-=======
-	} else if (op instanceof ArrayOp) {
-	    ArrayOp operation = (ArrayOp) op;
-	    StringBuffer refPrefix = this.translateTerm(operation
-		    .referencePrefix(term), quantifiedVars, services);
-	    StringBuffer loc = this.translateTerm(operation.index(term),
-		    quantifiedVars, services);
-	    ArrayList<StringBuffer> subterms = new ArrayList<StringBuffer>();
-	    subterms.add(refPrefix);
-	    subterms.add(loc);
-
-	    //no typecast is needed, as the functions sorts are defined
-	    //over its arguments sorts.
-	    ArrayList<Sort> sorts = new ArrayList<Sort>();
-	    sorts.add(operation.referencePrefix(term).sort());
-	    sorts.add(operation.index(term).sort());
-
-	    this.addFunction(operation, sorts, operation.sort());
-
-	    return translateFunc(operation, subterms);
-	} else if (op instanceof AttributeOp) {
-	    AttributeOp atop = (AttributeOp) op;
-	    ArrayList<StringBuffer> subterms = new ArrayList<StringBuffer>();
-	    for (int i = 0; i < atop.arity(); i++) {
-		//a type cast here is never needed, as the function's sorts 
-		//are defined over its arguments sorts.
-		StringBuffer subTerm = translateTerm(term.sub(i), quantifiedVars, services);
-		subterms.add(subTerm);
-	    }
-	    ArrayList<Sort> sorts = new ArrayList<Sort>();
-	    for (int i = 0; i < op.arity(); i++) {
-		sorts.add(term.sub(i).sort());
-	    }
-	    this.addFunction(atop, sorts, atop.sort());
-
-	    return translateFunc(atop, subterms);
->>>>>>> 5262e680
 	} else {
 	    //if none of the above works, the symbol can be translated as uninterpreted function
 	    //or predicate. The idea is, tht if a formula is valid with a interpreted function,
