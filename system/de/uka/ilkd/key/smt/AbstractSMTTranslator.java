--- conflicted
+++ resolved
@@ -1,55 +1,27 @@
-// This file is part of KeY - Integrated Deductive Software Design
-// Copyright (C) 2001-2010 Universitaet Karlsruhe, Germany
-//                         Universitaet Koblenz-Landau, Germany
-//                         Chalmers University of Technology, Sweden
+//This file is part of KeY - Integrated Deductive Software Design
+//Copyright (C) 2001-2009 Universitaet Karlsruhe, Germany
+//                    Universitaet Koblenz-Landau, Germany
+//                    Chalmers University of Technology, Sweden
 //
-// The KeY system is protected by the GNU General Public License. 
-// See LICENSE.TXT for details.
+//The KeY system is protected by the GNU General Public License. 
+//See LICENSE.TXT for details.
+//
+//
 
 package de.uka.ilkd.key.smt;
 
-import java.util.ArrayList;
-import java.util.Collection;
-import java.util.HashMap;
-import java.util.HashSet;
-import java.util.LinkedList;
-import java.util.Set;
-import java.util.Vector;
+import java.util.*;
 
 import de.uka.ilkd.key.collection.DefaultImmutableSet;
 import de.uka.ilkd.key.collection.ImmutableArray;
 import de.uka.ilkd.key.collection.ImmutableSet;
 import de.uka.ilkd.key.gui.configuration.ProofSettings;
 import de.uka.ilkd.key.java.Services;
-<<<<<<< HEAD
 import de.uka.ilkd.key.ldt.HeapLDT;
 import de.uka.ilkd.key.logic.*;
 import de.uka.ilkd.key.logic.op.*;
 import de.uka.ilkd.key.logic.sort.Sort;
 import de.uka.ilkd.key.rule.Taclet;
-=======
-import de.uka.ilkd.key.logic.Name;
-import de.uka.ilkd.key.logic.Sequent;
-import de.uka.ilkd.key.logic.Term;
-import de.uka.ilkd.key.logic.TermFactory;
-import de.uka.ilkd.key.logic.op.ArrayOp;
-import de.uka.ilkd.key.logic.op.AttributeOp;
-import de.uka.ilkd.key.logic.op.Function;
-import de.uka.ilkd.key.logic.op.IUpdateOperator;
-import de.uka.ilkd.key.logic.op.LocationVariable;
-import de.uka.ilkd.key.logic.op.LogicVariable;
-import de.uka.ilkd.key.logic.op.Metavariable;
-import de.uka.ilkd.key.logic.op.Modality;
-import de.uka.ilkd.key.logic.op.NonRigidFunction;
-import de.uka.ilkd.key.logic.op.Op;
-import de.uka.ilkd.key.logic.op.Operator;
-import de.uka.ilkd.key.logic.op.ProgramVariable;
-import de.uka.ilkd.key.logic.op.QuantifiableVariable;
-import de.uka.ilkd.key.logic.op.SortDependingSymbol;
-import de.uka.ilkd.key.logic.sort.Sort;
-import de.uka.ilkd.key.rule.Taclet;
-import de.uka.ilkd.key.smt.taclettranslation.AbstractTacletTranslator;
->>>>>>> d557ff59
 import de.uka.ilkd.key.smt.taclettranslation.DefaultTacletSetTranslation;
 import de.uka.ilkd.key.smt.taclettranslation.TacletFormula;
 import de.uka.ilkd.key.smt.taclettranslation.TacletSetTranslation;
@@ -70,27 +42,13 @@
  *
  */
 public abstract class AbstractSMTTranslator implements SMTTranslator {
-<<<<<<< HEAD
-    static Logger logger = Logger.getLogger(AbstractSMTTranslator.class
-	    .getName());
-    
+
     private static final TermBuilder TB = TermBuilder.DF;
-=======
-    private Sort jbyteSort;
-
-    private Sort jshortSort;
-
-    private Sort jintSort;
-
-    private Sort jlongSort;
-
-    private Sort jcharSort;
->>>>>>> d557ff59
 
     private Sort integerSort;
     
     /** The string used as standard sort for translations */
-    protected final StringBuffer standardSort = new StringBuffer("u");
+    private final StringBuffer standardSort = new StringBuffer("u");
 
     // private static long counter = 0;   
     protected static final int YESNOT = 2;
@@ -114,7 +72,6 @@
 
     /** remember all function declarations */
 
-<<<<<<< HEAD
     
     protected class FunctionWrapper{
 	private StringBuffer name;
@@ -151,8 +108,6 @@
         }
 	
     }
-=======
->>>>>>> d557ff59
 
     private HashMap<Operator, ArrayList<Sort>> functionDecls = new HashMap<Operator, ArrayList<Sort>>();
 
@@ -172,18 +127,18 @@
 
     protected HashMap<Sort, StringBuffer> usedRealSort = new HashMap<Sort, StringBuffer>();
 
-    protected HashMap<Sort, StringBuffer> typePredicates = new HashMap<Sort, StringBuffer>();
+    private HashMap<Sort, StringBuffer> typePredicates = new HashMap<Sort, StringBuffer>();
 
     // used type predicates for constant values, e.g. 1, 2, ...
     private HashMap<Term, StringBuffer> constantTypePreds = new HashMap<Term, StringBuffer>();
-    
-    
+
+
     /** map used for storing predicates representing modalities or updates */
     private HashMap<Term, StringBuffer> modalityPredicates = new HashMap<Term, StringBuffer>();
     
-    protected StringBuffer nullString = new StringBuffer();
-
-    protected boolean nullUsed = false;
+    private StringBuffer nullString = new StringBuffer();
+
+    private boolean nullUsed = false;
 
     //assumptions. they have to be added to the formula!
     private ArrayList<StringBuffer> assumptions = new ArrayList<StringBuffer>();
@@ -247,37 +202,45 @@
 	return buildComplText(services, hb);
     }
 
-    
-
-    
-    public final StringBuffer translateProblem(Term problem, Services services) throws IllegalFormulaException{
-
-	StringBuffer hb = translateTerm(problem,new Vector<QuantifiableVariable>(),services);
+    /**
+     * Translate a sequent into a given syntax.
+     * @param sequent the sequent to translate.
+     * @param services wrapper object for service attributes.
+     * @return A StringBuffer representing the sequent in the given syntax.
+     * @throws IllegalFormulaException if the sequent could not be translated.
+     */
+    public final StringBuffer translate(Sequent sequent, Services services)
+	    throws IllegalFormulaException {
+
+	// translate
+	StringBuffer hb = new StringBuffer();
+	StringBuffer ante;
+	ante = translate(sequent.antecedent(), SMTTranslator.TERMPOSITION.ANTECEDENT, services);
+	StringBuffer succ;
+	succ = translate(sequent.succedent(), SMTTranslator.TERMPOSITION.SUCCEDENT, services);
 
 	//add one variable for each sort
 	for (Sort s : this.usedRealSort.keySet()) {
-	  //  System.out.println("Sort: " + s.toString()+ " " + s.name());
-	    //if(!s.equals(Sort.FORMULA)){
-		LogicVariable l = new LogicVariable(new Name("dummy_" + s.name().toString()), s);
-		this.addFunction(l, new ArrayList<Sort>(), s);
-		this.translateFunc(l, new ArrayList<StringBuffer>());
-	    //}
-	}
-
-	
-
-	tacletAssumptions = translateTaclets(services);
-
-	
-	return buildComplText(services, hb);
+	    LogicVariable l = new LogicVariable(new Name("dummy_" + s.name().toString()), s);
+	    this.addFunction(l, new ArrayList<Sort>(), s);
+	    this.translateFunc(l, new ArrayList<StringBuffer>());
+	}
+	
+	//ArrayList<StringBuffer> assumptions = this.getAssumptions(services);
+	
+	hb = this.translateLogicalImply(ante, succ);
+
+	StringBuffer s = buildComplText(services, hb);
+	/*StringBuffer s = buildCompleteText(hb, assumptions, this.buildTranslatedFuncDecls(), this
+		.buildTranslatedPredDecls(), this.buildTranslatedSorts(), this.buildSortHierarchy());*/
+	
+	return s;
+
     }
 
     
    
 
-   
-    
-    
     
     
     
@@ -325,15 +288,10 @@
 	//for(int i=0; i < tacletAssumptions.size(); i++){
 	    assumptionTypes.add(new ContextualBlock(start,toReturn.size()-1,ContextualBlock.ASSUMPTION_TACLET_TRANSLATION));    
 	//}
-<<<<<<< HEAD
 	    
 	start = toReturn.size();
 	toReturn.addAll(buildUniqueAssumptions());
 	assumptionTypes.add(new ContextualBlock(start,toReturn.size()-1,ContextualBlock.ASSUMPTION_DISTINCT));
-=======
-	
-	
->>>>>>> d557ff59
 	
 	return toReturn;
     }
@@ -343,7 +301,7 @@
      * typing
      * @return ArrayList of formulas, assuring the assumption.
      */
-    protected ArrayList<StringBuffer> getSpecialSortPredicates(Services services) throws IllegalFormulaException{
+    private ArrayList<StringBuffer> getSpecialSortPredicates(Services services) throws IllegalFormulaException{
 	ArrayList<StringBuffer> toReturn = new ArrayList<StringBuffer>();
 	
 	for (Function o : this.specialFunctions) {
@@ -352,7 +310,7 @@
 	    ArrayList<StringBuffer> predList = new ArrayList<StringBuffer>();
 	    //build the variables and typepredicates for quantification
 	    for (int i = 0; i < o.arity(); i++) {
-		StringBuffer var = this.translateLogicalVar(new StringBuffer("tvar1" + i));
+		StringBuffer var = this.translateLogicalVar(new StringBuffer("tvar" + i));
 		varList.add(var);
 		ArrayList<StringBuffer> templist = new ArrayList<StringBuffer>();
 		templist.add(var);
@@ -386,10 +344,10 @@
 	    rightForm = this.translatePredicate(rightPred, tempList);
 	    
 	    StringBuffer form = this.translateLogicalImply(leftForm, rightForm);
-
-        for (StringBuffer aVarList : varList) {
-            form = this.translateLogicalAll(aVarList, this.getIntegerSort(), form);
-        }
+	    
+	    for (int i = 0; i < varList.size(); i++) {
+		form = this.translateLogicalAll(varList.get(i), this.getIntegerSort(), form);
+	    }
 	    
 	    toReturn.add(form);
 	}
@@ -434,7 +392,7 @@
      * 
      * @return a sort hierarchy for the sorts
      */
-    protected SortHierarchy buildSortHierarchy() {
+    private SortHierarchy buildSortHierarchy() {
 	return new SortHierarchy(this.usedDisplaySort, this.typePredicates);
     }
 
@@ -443,7 +401,7 @@
      * Also the null type is added to the formula if used before.
      * @return The well defined formula.
      */
-    protected ArrayList<StringBuffer> getSortHierarchyPredicates() {
+    private ArrayList<StringBuffer> getSortHierarchyPredicates() {
 	SortHierarchy sh = this.buildSortHierarchy();
 	ArrayList<StringBuffer> toReturn = new ArrayList<StringBuffer>();
 	
@@ -454,7 +412,7 @@
 	    StringBuffer form = new StringBuffer();
 	    for (StringBuffer rightPred : predMap.get(leftPred)) {
 		StringBuffer var = this.translateLogicalVar(new StringBuffer(
-			"tvar2"));
+			"tvar"));
 		ArrayList<StringBuffer> varlist = new ArrayList<StringBuffer>();
 		varlist.add(var);
 		StringBuffer leftForm = this.translatePredicate(leftPred,
@@ -528,7 +486,7 @@
      * 		Last element is the return type.
      * @return well formed expression that defines the type of the function.
      */
-    protected StringBuffer getSingleFunctionDef(StringBuffer funName,
+    private StringBuffer getSingleFunctionDef(StringBuffer funName,
 	    ArrayList<Sort> sorts) {
 	StringBuffer toReturn = new StringBuffer();
 
@@ -551,7 +509,7 @@
 	    // collect the quantify vars
 	    ArrayList<StringBuffer> qVar = new ArrayList<StringBuffer>();
 	    for (int i = 0; i < sorts.size() - 1; i++) {
-		qVar.add(this.translateLogicalVar(new StringBuffer("tvar3")));
+		qVar.add(this.translateLogicalVar(new StringBuffer("tvar")));
 	    }
 
 	    // left hand side of the type implication
@@ -767,11 +725,7 @@
      * @param formula
      *                The formula, that was built out of the internal
      *                representation. It is built by ante implies succ.
-<<<<<<< HEAD
      * @param assum
-=======
-     * @param assumption
->>>>>>> d557ff59
      * 		      Assumptions made in this logic. Set of formulas, that
      * 		      are assumed to be true.      
      * @param assumptionBlocks
@@ -795,21 +749,50 @@
      * @return The Stringbuffer that can be read by the decider
      */
     protected abstract StringBuffer buildCompleteText(StringBuffer formula,
-<<<<<<< HEAD
 	    ArrayList<StringBuffer> assum,
-=======
-	    ArrayList<StringBuffer> assumption,
->>>>>>> d557ff59
 	    ArrayList<ContextualBlock> assumptionBlocks,
 	    ArrayList<ArrayList<StringBuffer>> functions,
 	    ArrayList<ArrayList<StringBuffer>> predicates,
 	    ArrayList<ContextualBlock> predicateBlocks,
 	    ArrayList<StringBuffer> types, SortHierarchy sortHierarchy);
 
-
-
-    
-<<<<<<< HEAD
+    /**
+     * Translates the given Semisequent into "Simplify" input syntax and
+     * adds the resulting string to the StringBuffer sb.
+     * 
+     * @param semi
+     *                the SemiSequent which should be written in Simplify
+     *                syntax
+     */
+    private final StringBuffer translate(Semisequent semi, SMTTranslator.TERMPOSITION skolemization, Services services)
+	    throws IllegalFormulaException {
+	StringBuffer hb = new StringBuffer();
+
+	// if the sequent is empty, return true/false as formula
+	if (semi.size() == 0) {
+	    if (skolemization == SMTTranslator.TERMPOSITION.ANTECEDENT) {
+		hb.append(translateLogicalTrue());
+	    } else {
+		hb.append(translateLogicalFalse());
+	    }
+	    return hb;
+	}
+
+	// translate the first semisequence
+	hb = translate(semi.get(0), services);
+
+	// translate the other semisequences, juncted with AND or OR
+	for (int i = 1; i < semi.size(); ++i) {
+	    if (skolemization == SMTTranslator.TERMPOSITION.ANTECEDENT) {
+		hb = translateLogicalAnd(hb, translate(semi.get(i), services));
+	    } else {
+		hb = translateLogicalOr(hb, translate(semi.get(i), services));
+	    }
+	}
+
+	return hb;
+    }
+    
     /**
      * Translates the given ConstrainedFormula into "Simplify" input syntax
      * and adds the resulting string to the StringBuffer sb.
@@ -826,9 +809,6 @@
 	hb.append(translateTerm(t, new Vector<QuantifiableVariable>(), services));
 	return hb;
     }
-=======
-
->>>>>>> d557ff59
     
     /**
      * Returns, whether the Structure, this translator creates should be a
@@ -1251,7 +1231,6 @@
     }
     
     /**
-<<<<<<< HEAD
      * Translates the unique-property of a function.
      * @param function the function itself
      * @param distinct the set of functions, that should be distinct. 
@@ -1263,14 +1242,6 @@
 			" does not support the uniquness of functions.");
     }
 
-=======
-     * @param number number to be checked.
-     * @return <code>true</code> if the given number is supported by the translator.
-     */
-    protected boolean numberIsSupported(long number){
-	return true;
-    }
->>>>>>> d557ff59
     
     private final StringBuffer translateTermIte (Term iteTerm, Vector<QuantifiableVariable> quantifiedVars,
 	    Services services) throws IllegalFormulaException {
@@ -1324,9 +1295,7 @@
      *                there.
      */
 //  TODO make private again after testing!!
-// gladisch: This method doesn't seem to be just for test reasons. It is used to generate output. 
-//    	      I need to modify the behavior of this method in SmtLibTranslatorWeaker. Let me know if you change the visibility of it.
-    public StringBuffer translateTerm (Term term, Vector<QuantifiableVariable> quantifiedVars,
+    public final StringBuffer translateTerm (Term term, Vector<QuantifiableVariable> quantifiedVars,
 	    Services services) throws IllegalFormulaException {
 	
 	//added, because meatavariables should not be translated.
@@ -1375,13 +1344,8 @@
 	    //op is a modality. So translate it as an uninterpreted predicate.
 	    //equal modalities are translated with the same predicate
 	    return this.getModalityPredicate(term, quantifiedVars, services);
-<<<<<<< HEAD
 	} else if (op instanceof UpdateApplication) {
 	    //op is an update. So translate it as an uninterpreted predicate.
-=======
-	} else if (op instanceof IUpdateOperator) {
-	    //op is a update. So translate it as an uninterpreted predicate.
->>>>>>> d557ff59
 	    //equal updates are translated with the same predicate.
 	    return this.getModalityPredicate(term, quantifiedVars, services);
 	} else if (op == IfThenElse.IF_THEN_ELSE) {
@@ -1398,6 +1362,7 @@
 	} else if (op == Quantifier.ALL) {
 	    ImmutableArray<QuantifiableVariable> vars = term.varsBoundHere(0);
 	    Debug.assertTrue(vars.size() == 1);
+
 	    quantifiedVars.add(vars.get(0));
 
 	    StringBuffer qv = this.translateVariable(vars
@@ -1466,8 +1431,9 @@
 		    subterms.add(translateTerm(term.sub(i), quantifiedVars,
 			    services));
 		}
+
 		addFunction(op, new ArrayList<Sort>(), term.sort());
-	
+
 		return translateFunc(op, subterms);
 	    }
 	} else if (op instanceof Function) {
@@ -1519,7 +1485,7 @@
 		    for (int i = 0; i < fun.arity(); i++) {
 			sorts.add(fun.argSort(i));
 		    }
-		    this.addPredicate(fun, sorts,term);
+		    this.addPredicate(fun, sorts);
 
 		    return translatePred(op, subterms);
 		}
@@ -1575,9 +1541,6 @@
 		    Debug.assertTrue(term.arity() == 1);
 		    long num = NumberTranslation.translate(term.sub(0))
 			    .longValue();
-		    if(!numberIsSupported(num)){
-			throw new IllegalNumberException("The number " + num + "is not supported");
-		    }
 		    StringBuffer numVal = translateIntegerValue(num);
 		    
 		    // add the type predicate for this
@@ -1608,56 +1571,10 @@
 			sorts.add(fun.argSort(i));
 		    }
 		    this.addFunction(fun, sorts, fun.sort());
-	
+
 		    return translateFunc(fun, subterms);
 		}
 	    }
-<<<<<<< HEAD
-=======
-
-	} else if (op instanceof ArrayOp) {
-	    ArrayOp operation = (ArrayOp) op;
-	    StringBuffer refPrefix = this.translateTerm(operation
-		    .referencePrefix(term), quantifiedVars, services);
-	    StringBuffer loc = this.translateTerm(operation.index(term),
-		    quantifiedVars, services);
-	    ArrayList<StringBuffer> subterms = new ArrayList<StringBuffer>();
-	    subterms.add(refPrefix);
-	    subterms.add(loc);
-
-	    //no typecast is needed, as the functions sorts are defined
-	    //over its arguments sorts.
-	    ArrayList<Sort> sorts = new ArrayList<Sort>();
-	    sorts.add(operation.referencePrefix(term).sort());
-	    sorts.add(operation.index(term).sort());
-
-	    this.addFunction(operation, sorts, operation.sort());
-
-	    return translateFunc(operation, subterms);
-	} else if (op instanceof AttributeOp) {
-	    AttributeOp atop = (AttributeOp) op;
-	    ArrayList<StringBuffer> subterms = new ArrayList<StringBuffer>();
-	    for (int i = 0; i < atop.arity(); i++) {
-		//a type cast here is never needed, as the function's sorts 
-		//are defined over its arguments sorts.
-		StringBuffer subTerm = translateTerm(term.sub(i), quantifiedVars, services);
-		subterms.add(subTerm);
-	    }
-	    ArrayList<Sort> sorts = new ArrayList<Sort>();
-	    for (int i = 0; i < op.arity(); i++) {
-		sorts.add(term.sub(i).sort());
-	    }
-	    
-	    this.addFunction(atop, sorts, atop.sort());
-	    
-	    
-	    Term object = AbstractTacletTranslator.getObject(term);
-	    if(!(object.op() instanceof LogicVariable) ){
-		usedAttributeTerms.add(term);
-	    }
-	    
-	    return translateFunc(atop, subterms);
->>>>>>> d557ff59
 	} else {
 	    //if none of the above works, the symbol can be translated as uninterpreted function
 	    //or predicate. The idea is, tht if a formula is valid with a interpreted function,
@@ -1751,8 +1668,7 @@
 		subs[i] = TB.var(lv);
 		argsorts[i] = lv.sort();
 	    } else {
-		Debug.log4jError("Schema variable found in formula.",
-				 AbstractSMTTranslator.class.getName());
+		Debug.log4jError("Schema variable found in formula.", AbstractSMTTranslator.class.getName());
 	    }
 	}
 	//invent a new predicate
@@ -1815,8 +1731,7 @@
 	    Operator op = term.op();
 	    if (term.sort() == Sort.FORMULA) {
 		//predicate
-		Debug.log4jDebug("Translated as uninterpreted predicate:\n" + term.toString(),
-				 AbstractSMTTranslator.class.getName());
+		Debug.log4jDebug("Translated as uninterpreted predicate:\n" + term.toString(), AbstractSMTTranslator.class.getName());
 		ArrayList<StringBuffer> subterms = new ArrayList<StringBuffer>();
 		for (int i = 0; i < op.arity(); i++) {
 		    subterms.add(translateTerm(term.sub(i), quantifiedVars,
@@ -1826,13 +1741,12 @@
 		for (int i = 0; i < op.arity(); i++) {
 		    sorts.add(term.sub(i).sort());
 		}
-		this.addPredicate(op, sorts,term);
+		this.addPredicate(op, sorts);
 
 		return translatePred(op, subterms);
 	    } else {
 		//function
-		Debug.log4jDebug("Translated as uninterpreted function:\n" + term.toString(),
-				 AbstractSMTTranslator.class.getName());
+		Debug.log4jDebug("Translated as uninterpreted function:\n" + term.toString(), AbstractSMTTranslator.class.getName());
 		ArrayList<StringBuffer> subterms = new ArrayList<StringBuffer>();
 		for (int i = 0; i < op.arity(); i++) {
 		    subterms.add(translateTerm(term.sub(i), quantifiedVars,
@@ -1843,6 +1757,7 @@
 		    sorts.add(term.sub(i).sort());
 		}
 		this.addFunction(op, sorts, term.sort());
+
 		return translateFunc(op, subterms);
 	    }
     }
@@ -1856,7 +1771,6 @@
 	    usedVariableNames.put(op, var);
 	    return var;
 	}
-
     }
 
     /**
@@ -1901,10 +1815,9 @@
 	}
     }
 
-    private void addPredicate(Operator op, ArrayList<Sort> sorts,Term term) {
+    private void addPredicate(Operator op, ArrayList<Sort> sorts) {
 	if (!this.predicateDecls.containsKey(op)) {
 	    this.predicateDecls.put(op, sorts);
-	    
 	    //add all sorts
 	    for (Sort s : sorts) {
 		this.translateSort(s);
@@ -1930,7 +1843,7 @@
 	return translatePredicate(name, sub);
     }
 
-    protected final StringBuffer translateSort(Sort s) {
+    private final StringBuffer translateSort(Sort s) {
 	if (usedDisplaySort.containsKey(s)) {
 	    return usedDisplaySort.get(s);
 	} else {
@@ -1958,7 +1871,6 @@
 	}
     }
 
-  
     /**
      * Create a type predicate for a given sort.
      * @param sortname the name, that should be used for the sort.
@@ -1975,7 +1887,6 @@
 
 
 
-<<<<<<< HEAD
 
     protected boolean isSomeIntegerSort(Sort s) {
 	return s == integerSort;
@@ -2075,104 +1986,5 @@
 	
 	return result;	
 	}
-=======
-
-    private boolean isSomeIntegerSort(Sort s) {
-        return s == jbyteSort || s == jshortSort || s == jintSort
-                || s == jlongSort || s == jcharSort || s == integerSort;
-    }
-    
-    /*
-     * Part for taclet translation. It is not possibile to separate the translation of taclets from the SMT translation absolutely.
-     */
-    
-    /**
-     * Sets the taclets which should be used for translation.
-     * @param tacletSet set of taclets.
-     */
-    public void setTacletsForAssumptions(Collection<Taclet> tacletSet){
-	
-	if(tacletSet == null) {
-	    taclets = new LinkedList<Taclet>();
-	}else{
-	taclets = tacletSet;
-	}
-    }
->>>>>>> d557ff59
-
-    /**
-     * Translates the list <code>tacletFormulae</code> to the given syntax.
-     *
-     * @param services used for <code>translateTerm</code>
-     */
-    private ArrayList<StringBuffer> translateTaclets(Services services)
-    	throws IllegalFormulaException{
-	ArrayList<StringBuffer> result = new ArrayList<StringBuffer>();
-	if(taclets.isEmpty() || taclets == null){
-	    return result;
-	}
-
-	tacletSetTranslation = new DefaultTacletSetTranslation(services);
-	
-	tacletSetTranslation.setTacletSet(taclets);
-	
-	
-	
-	Vector<QuantifiableVariable> vector = new Vector<QuantifiableVariable>();
-	ImmutableSet<Sort> sorts = DefaultImmutableSet.nil();
-	HashSet<Sort> tempSorts = new HashSet<Sort>();
-	tempSorts.addAll(usedRealSort.keySet());
-	
-	for(Operator op : usedFunctionNames.keySet()){
-	    if(op instanceof SortDependingSymbol){
-		Sort s =((SortDependingSymbol)op).getSortDependingOn();
-		tempSorts.add(s);
-	    }
-	    if(op instanceof LocationVariable){
-		LocationVariable lv = (LocationVariable)op;
-		if(lv.getContainerType() != null){
-		    tempSorts.add(lv.getContainerType().getSort()); 
-		}
-		
-	    }
-	}
-	
-	for(Sort sort : tempSorts){
-	    sorts = sorts.add(sort);
-	}
-	
-
-	
-	ImmutableSet<Term> terms = DefaultImmutableSet.nil();
-	for(Term term : usedAttributeTerms){
-	    terms = terms.add(term);
-	}
-	
-	for(TacletFormula tf :  tacletSetTranslation.getTranslation(sorts,terms,
-		ProofSettings.DEFAULT_SETTINGS.getTacletTranslationSettings().getMaxGeneric())){
-	    for(Term subterm : tf.getInstantiations()){
-		 try{
-		     StringBuffer term = translateTerm(subterm,vector,services);    
-		     result.add(term);
-		     
-		 }
-		 catch(IllegalNumberException e){
-		     // don't interrupt the translation, because only one taclet
-		     // cannot be translated. This exception can occur if the translator
-		     // tries to translate numbers that are not supported.		     
-		 }
-		 
-		 
-	    }
-	   
-	}
-	
-
-	
-	
-	return result;	
-	}
-    
-    
- 
+
 }