//This file is part of KeY - Integrated Deductive Software Design
//Copyright (C) 2001-2009 Universitaet Karlsruhe, Germany
//                    Universitaet Koblenz-Landau, Germany
//                    Chalmers University of Technology, Sweden
//
//The KeY system is protected by the GNU General Public License. 
//See LICENSE.TXT for details.
//
//

package de.uka.ilkd.key.smt;

<<<<<<< HEAD
import java.util.ArrayList;
import java.util.Collection;
import java.util.HashMap;
import java.util.HashSet;
import java.util.LinkedList;
import java.util.Set;
import java.util.Vector;
import java.util.Map.Entry;
=======
import java.util.*;
>>>>>>> 33a51f4b

import de.uka.ilkd.key.collection.DefaultImmutableSet;
import de.uka.ilkd.key.collection.ImmutableArray;
import de.uka.ilkd.key.collection.ImmutableSet;
import de.uka.ilkd.key.gui.configuration.ProofSettings;
import de.uka.ilkd.key.java.Services;
<<<<<<< HEAD
import de.uka.ilkd.key.logic.Name;
import de.uka.ilkd.key.logic.Sequent;
import de.uka.ilkd.key.logic.Term;
import de.uka.ilkd.key.logic.TermFactory;
import de.uka.ilkd.key.logic.op.ArrayOp;
import de.uka.ilkd.key.logic.op.AttributeOp;
import de.uka.ilkd.key.logic.op.Function;
import de.uka.ilkd.key.logic.op.IUpdateOperator;
import de.uka.ilkd.key.logic.op.LocationVariable;
import de.uka.ilkd.key.logic.op.LogicVariable;
import de.uka.ilkd.key.logic.op.Metavariable;
import de.uka.ilkd.key.logic.op.Modality;
import de.uka.ilkd.key.logic.op.NonRigidFunction;
import de.uka.ilkd.key.logic.op.Op;
import de.uka.ilkd.key.logic.op.Operator;
import de.uka.ilkd.key.logic.op.ProgramVariable;
import de.uka.ilkd.key.logic.op.QuantifiableVariable;
import de.uka.ilkd.key.logic.op.SortDependingSymbol;
import de.uka.ilkd.key.logic.sort.PrimitiveSort;
=======
import de.uka.ilkd.key.ldt.HeapLDT;
import de.uka.ilkd.key.logic.*;
import de.uka.ilkd.key.logic.op.*;
>>>>>>> 33a51f4b
import de.uka.ilkd.key.logic.sort.Sort;
import de.uka.ilkd.key.rule.Taclet;
import de.uka.ilkd.key.smt.taclettranslation.DefaultTacletSetTranslation;
import de.uka.ilkd.key.smt.taclettranslation.TacletFormula;
import de.uka.ilkd.key.smt.taclettranslation.TacletSetTranslation;
import de.uka.ilkd.key.util.Debug;


/**
 * This abstract class provides a stubb for translation of KeY-Formulas to other standards.
 * Formulas are  translated in a correct, but not always complete representation
 * of the target standard.
 * Non-first-order elements in a formula are translated as uninterpreted predicates.
 * 
 * The translation for standards supporting multiple sorts is oriented on the paper 
 * "The Boogie 2 Type System: Design and Verification Condition Generation" 
 * by Leino and Ruemmer.
 * 
 * @author Simon Greiner
 *
 */
public abstract class AbstractSMTTranslator implements SMTTranslator {

    private static final TermBuilder TB = TermBuilder.DF;

    private Sort integerSort;
    
    /** The string used as standard sort for translations */
    private final StringBuffer standardSort = new StringBuffer("u");

    // private static long counter = 0;   
    protected static final int YESNOT = 2;

    /** The translation result is stored in this variable. */
    protected String text;

    /** StringBuffer contains all declared predicate symbols. */
    protected final StringBuffer predicate = new StringBuffer();

    /** StringBuffer to store text which could be usefull for the user */
    protected final StringBuffer notes = new StringBuffer();

    /** remember all printed predicates */
    protected final Set<Operator> predicateSet = new HashSet<Operator>();

    /** remember all printed functions */
    protected final Set<Operator> functionSet = new HashSet<Operator>();

    protected final Set<Sort> sortSet = new HashSet<Sort>();

    /** remember all function declarations */

    
    protected class FunctionWrapper{
	private StringBuffer name;
	private Function     function;
	private boolean      usedForUnique;
	/**
         * @param name
         * @param function
         */
        public FunctionWrapper(StringBuffer name, Function function) {
	    super();
	    this.name = name;
	    this.function = function;
        }
	/**
         * @return the name
         */
        public StringBuffer getName() {
            return name;
        }
	/**
         * @return the function
         */
        public Function getFunction() {
            return function;
        }
        
        public boolean isUsedForUnique(){
            return usedForUnique;
        }
        
        public void setUsedForUnique(boolean b){
            usedForUnique = b;
        }
	
    }

    private HashMap<Operator, ArrayList<Sort>> functionDecls = new HashMap<Operator, ArrayList<Sort>>();

    private HashSet<Function> specialFunctions = new HashSet<Function>();
    
    private HashMap<Operator, ArrayList<Sort>> predicateDecls = new HashMap<Operator, ArrayList<Sort>>();

    private HashMap<Operator, StringBuffer> usedVariableNames = new HashMap<Operator, StringBuffer>();

    private HashMap<Operator, StringBuffer> usedFunctionNames = new HashMap<Operator, StringBuffer>();
    
    private Collection<FunctionWrapper> usedFunctions = new LinkedList<FunctionWrapper>();

    private HashMap<Operator, StringBuffer> usedPredicateNames = new HashMap<Operator, StringBuffer>();

    protected HashMap<Sort, StringBuffer> usedDisplaySort = new HashMap<Sort, StringBuffer>();

    protected HashMap<Sort, StringBuffer> usedRealSort = new HashMap<Sort, StringBuffer>();

<<<<<<< HEAD
    protected HashMap<Sort, StringBuffer> typePredicates = new HashMap<Sort, StringBuffer>();
    
=======
    private HashMap<Sort, StringBuffer> typePredicates = new HashMap<Sort, StringBuffer>();

>>>>>>> 33a51f4b
    // used type predicates for constant values, e.g. 1, 2, ...
    private HashMap<Term, StringBuffer> constantTypePreds = new HashMap<Term, StringBuffer>();


    /** map used for storing predicates representing modalities or updates */
    private HashMap<Term, StringBuffer> modalityPredicates = new HashMap<Term, StringBuffer>();
    
    private StringBuffer nullString = new StringBuffer();

    private boolean nullUsed = false;

    //assumptions. they have to be added to the formula!
    private ArrayList<StringBuffer> assumptions = new ArrayList<StringBuffer>();
    
    /**Formulae made of taclets, used for assumptions.*/
    private TacletSetTranslation tacletSetTranslation = null;
    
    private Collection<Taclet> taclets= new LinkedList<Taclet>();
    
    private HashSet<Term> usedAttributeTerms = new HashSet<Term>();
    
    
    /**Assumptions made of taclets - the translation of <code>tacletFormulae</code>*/
    private ArrayList<StringBuffer> tacletAssumptions = new ArrayList<StringBuffer>();
    
    public TacletSetTranslation  getTacletSetTranslation() {return tacletSetTranslation;}
    
    /**
     * Just a constructor which starts the conversion to Simplify syntax.
     * The result can be fetched with
     * 
     * @param sequent
     *                The sequent which shall be translated.
     * @param services
     * 		      The services object belonging to sequent.
     */
    public AbstractSMTTranslator(Sequent sequent, Services services) {
	integerSort = services.getTypeConverter().getIntegerLDT().targetSort();
    }


    /**
     * For translating only terms and not complete sequents.
     * 		     The service object to be used.
     * @param s
     *  		 
     */
    public AbstractSMTTranslator(Services s) {
	this(null, s);
    }
    
    
    public final StringBuffer translateProblem(Term problem, Services services) throws IllegalFormulaException{

	StringBuffer hb = translateTerm(problem,new Vector<QuantifiableVariable>(),services);

	//add one variable for each sort
	for (Sort s : this.usedRealSort.keySet()) {
	    //if(!s.equals(Sort.FORMULA)){
		LogicVariable l = new LogicVariable(new Name("dummy_" + s.name().toString()), s);
		this.addFunction(l, new ArrayList<Sort>(), s);
		this.translateFunc(l, new ArrayList<StringBuffer>());
	    //}
	}

	

	tacletAssumptions = translateTaclets(services);

	
	return buildComplText(services, hb);
    }

    /**
     * Translate a sequent into a given syntax.
     * @param sequent the sequent to translate.
     * @param services wrapper object for service attributes.
     * @return A StringBuffer representing the sequent in the given syntax.
     * @throws IllegalFormulaException if the sequent could not be translated.
     */
    public final StringBuffer translate(Sequent sequent, Services services)
	    throws IllegalFormulaException {

	// translate
	StringBuffer hb = new StringBuffer();
	StringBuffer ante;
	ante = translate(sequent.antecedent(), SMTTranslator.TERMPOSITION.ANTECEDENT, services);
	StringBuffer succ;
	succ = translate(sequent.succedent(), SMTTranslator.TERMPOSITION.SUCCEDENT, services);

	//add one variable for each sort
	for (Sort s : this.usedRealSort.keySet()) {
	    LogicVariable l = new LogicVariable(new Name("dummy_" + s.name().toString()), s);
	    this.addFunction(l, new ArrayList<Sort>(), s);
	    this.translateFunc(l, new ArrayList<StringBuffer>());
	}
	
	//ArrayList<StringBuffer> assumptions = this.getAssumptions(services);
	
	hb = this.translateLogicalImply(ante, succ);

	StringBuffer s = buildComplText(services, hb);
	/*StringBuffer s = buildCompleteText(hb, assumptions, this.buildTranslatedFuncDecls(), this
		.buildTranslatedPredDecls(), this.buildTranslatedSorts(), this.buildSortHierarchy());*/
	
	return s;

    }

    
   

    
    
    
    /**
     * get the assumptions made by the logic.
     * @param services the services object to be used.
     * @param assumptionTypes  
     * @return ArrayList of Formulas, that are assumed to be true.
     */
    private ArrayList<StringBuffer> getAssumptions(Services services, ArrayList<ContextualBlock> assumptionTypes) throws IllegalFormulaException {
	ArrayList<StringBuffer> toReturn = new ArrayList<StringBuffer>();
	     
	// add the type definitions
	//this means all predicates that are needed for functions to define
	//their result type, all predicates for constants (like number symbols)

	int start = toReturn.size();
	toReturn.addAll(this.getTypeDefinitions());
	assumptionTypes.add(new ContextualBlock(start,toReturn.size()-1,ContextualBlock.ASSUMPTION_FUNCTION_DEFINTION));
	    
	// add the type hierarchy
	//this means, add the typepredicates, that are needed to define
	//for every type, what type they are (direct) subtype of
	start = toReturn.size();
	toReturn.addAll(this.getSortHierarchyPredicates());
	assumptionTypes.add(new ContextualBlock(start,toReturn.size()-1,ContextualBlock.ASSUMPTION_TYPE_HIERARCHY));
	//add the formulas, that make sure, type correctness is kept, also
	//for interpreted functions
	//leave this away. This is not needed, if interpreted int functions are typed by the second type u
	start = toReturn.size();
	if (!this.isMultiSorted()) {
	     toReturn.addAll(this.getSpecialSortPredicates(services));
	}
	assumptionTypes.add(new ContextualBlock(start,toReturn.size()-1,ContextualBlock.ASSUMPTION_SORT_PREDICATES));
	    
	//add the assumptions created during translation
	//for example while translating term if then else
	start = toReturn.size();
	toReturn.addAll(this.assumptions);
	assumptionTypes.add(new ContextualBlock(start,toReturn.size()-1,ContextualBlock.ASSUMPTION_DUMMY_IMPLEMENTATION));
	
	// add the assumptions that that are made of taclets
	start = toReturn.size();
	toReturn.addAll(this.tacletAssumptions);
	//for(int i=0; i < tacletAssumptions.size(); i++){
	    assumptionTypes.add(new ContextualBlock(start,toReturn.size()-1,ContextualBlock.ASSUMPTION_TACLET_TRANSLATION));    
	//}
	    
	start = toReturn.size();
	toReturn.addAll(buildUniqueAssumptions());
	assumptionTypes.add(new ContextualBlock(start,toReturn.size()-1,ContextualBlock.ASSUMPTION_DISTINCT));
	
	return toReturn;
    }
    
    /**
     * build the formulas, that make sure, special functions keep
     * typing
     * @return ArrayList of formulas, assuring the assumption.
     */
    private ArrayList<StringBuffer> getSpecialSortPredicates(Services services) throws IllegalFormulaException{
	ArrayList<StringBuffer> toReturn = new ArrayList<StringBuffer>();
	
	for (Function o : this.specialFunctions) {
	    
	    ArrayList<StringBuffer> varList = new ArrayList<StringBuffer>();
	    ArrayList<StringBuffer> predList = new ArrayList<StringBuffer>();
	    //build the variables and typepredicates for quantification
	    for (int i = 0; i < o.arity(); i++) {
		StringBuffer var = this.translateLogicalVar(new StringBuffer("tvar" + i));
		varList.add(var);
		ArrayList<StringBuffer> templist = new ArrayList<StringBuffer>();
		templist.add(var);
		StringBuffer temppred = this.typePredicates.get(o.argSort(i));
		predList.add(this.translatePredicate(temppred, templist));
	    }
	    
	    //build the left side of the implication
	    StringBuffer leftForm = predList.get(0);
	    for (int i = 1; i < predList.size(); i++) {
		leftForm = this.translateLogicalAnd(leftForm, predList.get(i));
	    }
	    
	    //build the right side of the implication
	    StringBuffer rightForm = new StringBuffer();
	    
	    //use the interpreted function here!!
	    if (o == services.getTypeConverter().getIntegerLDT().getAdd()) {
		rightForm = this.translateIntegerPlus(varList.get(0), varList.get(1));
	    } else if (o == services.getTypeConverter().getIntegerLDT().getSub()) {
		rightForm = this.translateIntegerMinus(varList.get(0), varList.get(1));
	    } else if (o == services.getTypeConverter().getIntegerLDT().getMul()) {
		rightForm = this.translateIntegerMult(varList.get(0), varList.get(1));
	    } else if (o == services.getTypeConverter().getIntegerLDT().getDiv()) {
		rightForm = this.translateIntegerDiv(varList.get(0), varList.get(1));
	    }
	    
	    StringBuffer rightPred = this.typePredicates.get(o.sort());
	    ArrayList<StringBuffer> tempList = new ArrayList<StringBuffer>();
	    tempList.add(rightForm);
	    rightForm = this.translatePredicate(rightPred, tempList);
	    
	    StringBuffer form = this.translateLogicalImply(leftForm, rightForm);
	    
	    for (int i = 0; i < varList.size(); i++) {
		form = this.translateLogicalAll(varList.get(i), this.getIntegerSort(), form);
	    }
	    
	    toReturn.add(form);
	}
	
	return toReturn;
    }
    
    /**
     * Translate a term into the given syntax.
     * @param t The term to translate.
     * @param services a service wrapper object.
     * @return A StringBuffer, representing the term in the given syntax.
     * @throws IllegalArgumentException if the term is not of type FORMULA or could not be translated.
     */
    public final StringBuffer translate(Term t, Services services) 
    		throws IllegalArgumentException {
	//check, if the term is of type formula. Otherwise a translation does not make sense
	if (t.sort() != Sort.FORMULA) {
	    throw new IllegalArgumentException("The given Term is not Type of Formula");
	}
	 //translate
	try {
	    StringBuffer form;
	    form = translateTerm(t, new Vector<QuantifiableVariable>(), services);
	    return buildComplText(services, form);
	} catch (IllegalFormulaException e) {
	    throw new IllegalArgumentException("Illegal formula. Can not be translated");
	}
    }
    
    private StringBuffer buildComplText(Services serv, StringBuffer formula) throws IllegalFormulaException {
	ArrayList<ContextualBlock> assumptionTypes = new ArrayList<ContextualBlock>();
	ArrayList<ContextualBlock> predicateTypes = new ArrayList<ContextualBlock>();
	return buildCompleteText(formula, this.getAssumptions(serv, assumptionTypes),assumptionTypes, this.buildTranslatedFuncDecls(), this
		    .buildTranslatedPredDecls(predicateTypes),predicateTypes, this.buildTranslatedSorts(), this
		    .buildSortHierarchy());
    }
    
    /**
     * Build the sorthierarchy for the sorts
     * If null was used, add typepredicates for all types.
     * 
     * @return a sort hierarchy for the sorts
     */
    private SortHierarchy buildSortHierarchy() {
	return new SortHierarchy(this.usedDisplaySort, this.typePredicates);
    }

    /**
     * Get the expression for that defines the typepredicates for sort hierarchy.
     * Also the null type is added to the formula if used before.
     * @return The well defined formula.
     */
    private ArrayList<StringBuffer> getSortHierarchyPredicates() {
	SortHierarchy sh = this.buildSortHierarchy();
	ArrayList<StringBuffer> toReturn = new ArrayList<StringBuffer>();
	
	// add the typepredicates for functions.
	HashMap<StringBuffer, ArrayList<StringBuffer>> predMap = sh
		.getDirectSuperSortPredicate();
	for (StringBuffer leftPred : predMap.keySet()) {
	    StringBuffer form = new StringBuffer();
	    for (StringBuffer rightPred : predMap.get(leftPred)) {
		StringBuffer var = this.translateLogicalVar(new StringBuffer(
			"tvar"));
		ArrayList<StringBuffer> varlist = new ArrayList<StringBuffer>();
		varlist.add(var);
		StringBuffer leftForm = this.translatePredicate(leftPred,
			varlist);

		StringBuffer rightForm = this.translatePredicate(rightPred,
			varlist);

		form = this.translateLogicalImply(leftForm, rightForm);
		if (this.isMultiSorted()) {
		    form = this.translateLogicalAll(var, this.standardSort,
			form);
		} else {
		    form = this.translateLogicalAll(var, this.getIntegerSort(),
				form);
		}
	    }
	    if (form.length() > 0) {
		toReturn.add(form);
	    }
	}

	// add the typepredicates for null
	if (this.nullUsed) {
	    Set<Entry<Sort,StringBuffer>> set = this.typePredicates.entrySet();
	    for (Entry<Sort,StringBuffer> entry : set) {
	
	        if(!(entry.getKey() instanceof PrimitiveSort)){
	            ArrayList<StringBuffer> argList = new ArrayList<StringBuffer>();
	            argList.add(this.nullString);
	            StringBuffer toAdd = this.translatePredicate(entry.getValue(), argList);
	            toReturn.add(toAdd);
	        }
	    }
	}

	return toReturn;
    }
    
  

    /**
     * Returns a set of formula s, that defines the resulttypes of functions,
     * all constants and other elements (i.e. constant number symbols).
     * @return see above
     */
    private ArrayList<StringBuffer> getTypeDefinitions() {
	ArrayList<StringBuffer> toReturn = new ArrayList<StringBuffer>();

	// add the type definitions for functions
	for (Operator op : functionDecls.keySet()) {
	    StringBuffer currentForm = this.getSingleFunctionDef(
		    this.usedFunctionNames.get(op), functionDecls.get(op));
	    if (currentForm.length() > 0) {
		//Do not add it, if an empty result was returned.
		//might lead to confusions.
		toReturn.add(currentForm);
	    }
	}

	//add the type predicates for constant values like number symbols
	if (!this.isMultiSorted()) {
	    for (StringBuffer s : this.constantTypePreds.values()) {
		toReturn.add(s);
	    }
	}
	
	return toReturn;
    }

    /**
     * Get the type predicate definition for a given function.
     * If the result type is of some int type, empty StringBuffer is returned.
     * 
     * @param funName the name of the function.
     * @param sorts the sorts, the function is defined for. 
     * 		Last element is the return type.
     * @return well formed expression that defines the type of the function.
     */
    private StringBuffer getSingleFunctionDef(StringBuffer funName,
	    ArrayList<Sort> sorts) {
	StringBuffer toReturn = new StringBuffer();


	/*
	 * given: the name of a function and its sorts.
	 * 
	 * in case of MultiSort-mode:
	 * if the functions result is of some non-integer type
	 * returned: for all tvar1:displaysort1,...,tvarn:displaysortn : 
	 * 	[type_of_sort1(tvar1) AND ... type_of_sortn(tvarn)] implies
	 * 	type_of_n+1(funcName(tvar1, ..., tvarn))
	 * 
	 * if one of the arguments are of sort int, skip their type atrribute.
	 * if all of them are, skip lefthandside of the implication
	 * 
	 */
	int firstIndex = -1;
	if (!this.isMultiSorted() || !isSomeIntegerSort(sorts.get(sorts.size()-1))) {
	    // collect the quantify vars
	    ArrayList<StringBuffer> qVar = new ArrayList<StringBuffer>();
	    for (int i = 0; i < sorts.size() - 1; i++) {
		qVar.add(this.translateLogicalVar(new StringBuffer("tvar")));
	    }

	    // left hand side of the type implication
	    if (!this.isMultiSorted()) {
		if (qVar.size() > 0) {
		     toReturn = this.getTypePredicate(sorts.get(0), qVar.get(0));
		}
		for (int i = 1; i < qVar.size(); i++) {
		     StringBuffer temp = getTypePredicate(sorts.get(i), qVar.get(i));
		     toReturn = this.translateLogicalAnd(toReturn, temp);
		}
	    } else {
		//find the first non-int sort
		
		for (int i = 0; i < qVar.size() && firstIndex == -1 ; i++) {
		    if (!isSomeIntegerSort(sorts.get(i))) {
			firstIndex = i;
			toReturn = this.getTypePredicate(sorts.get(i), qVar.get(i));
		    }
		}
	    
		for (int i = firstIndex+1; i < qVar.size() && firstIndex > -1; i++) {
		    if (!isSomeIntegerSort(sorts.get(i))){
			StringBuffer temp = getTypePredicate(sorts.get(i), qVar.get(i));
			toReturn = this.translateLogicalAnd(toReturn, temp);
		    }
		}
	    }
	    // build the right side
	    StringBuffer rightSide;
	    rightSide = this.translateFunction(funName, qVar);
	    rightSide = getTypePredicate(sorts.get(sorts.size() - 1), rightSide);

	    if (!this.isMultiSorted()) {
		if (qVar.size() > 0) {
		    toReturn = this.translateLogicalImply(toReturn, rightSide);
		} else {
		    toReturn = rightSide;
		}
	    } else {
		if (firstIndex > -1) {
		    toReturn = this.translateLogicalImply(toReturn, rightSide);
		} else {
		    toReturn = rightSide;
		}
	    }

	    // built the forall around it
	    for (int i = qVar.size() - 1; i >= 0; i--) {
		toReturn = this.translateLogicalAll(qVar.get(i),
			this.usedDisplaySort.get(sorts.get(i)), toReturn);
	    }

	    return toReturn;
	} else {
	    /*
	     * the function is of some int type. Welldefinedness is not needed to be axiomated.
	     * The returntype is defined via the int type, the welldefinedness of the arguments 
	     * is defined by construction (also used above).
	     */
	    return toReturn;
	}
	
    }

    /**
     * Build the translated function declarations. Each element in the
     * ArrayList represents (functionname | argType1 | ... | argTypen|
     * resultType)
     * 
     * @return structured List of declaration.
     */
    private ArrayList<ArrayList<StringBuffer>> buildTranslatedFuncDecls() {
	ArrayList<ArrayList<StringBuffer>> toReturn = new ArrayList<ArrayList<StringBuffer>>();
	//add the function declarations for each used function
	for (Operator op : this.functionDecls.keySet()) {
	    ArrayList<StringBuffer> element = new ArrayList<StringBuffer>();
	    element.add(usedFunctionNames.get(op));
	    for (Sort s : functionDecls.get(op)) {
		element.add(usedDisplaySort.get(s));
	    }
	    toReturn.add(element);
	}

	if (this.nullUsed) {
	    //add the null constant to the declarations
	    ArrayList<StringBuffer> a = new ArrayList<StringBuffer>();
	    a.add(this.nullString);
	    if (this.isMultiSorted()) {
		a.add(this.standardSort);
	    } else {
		a.add(this.getIntegerSort());
	    }
	    toReturn.add(a);
	}

	//add the definition of the cast function
	if (this.isMultiSorted() && this.castPredicate != null) {
	    //it was used at least once
	    ArrayList<StringBuffer> temp = new ArrayList<StringBuffer>();
	    temp.add(this.castPredicate);
	    temp.add(this.getIntegerSort());
	    temp.add(this.standardSort);
	    toReturn.add(temp);
	}
	
	
	return toReturn;
    }
    
    /**
     * Build the translated predicate declarations. Each element in the
     * ArrayList represents (predicatename | argType1 | ... | argTypen)
     * 
     * @return structured List of declaration.
     */
    private ArrayList<ArrayList<StringBuffer>> buildTranslatedPredDecls(ArrayList<ContextualBlock> predicateTypes) {
	ArrayList<ArrayList<StringBuffer>> toReturn = new ArrayList<ArrayList<StringBuffer>>();
	
	int start = toReturn.size();
	// add the predicates
	
	for (Operator op : this.predicateDecls.keySet()) {
	    ArrayList<StringBuffer> element = new ArrayList<StringBuffer>();
	    element.add(usedPredicateNames.get(op));
	    for (Sort s : predicateDecls.get(op)) {
		element.add(usedDisplaySort.get(s));
	    }
	    toReturn.add(element);
	}
	
        predicateTypes.add(new ContextualBlock(start,toReturn.size()-1,ContextualBlock.PREDICATE_FORMULA));
	
	// add the typePredicates
        
        start = toReturn.size();
	    
        for (Sort s : this.typePredicates.keySet()) {
            ArrayList<StringBuffer> element = new ArrayList<StringBuffer>();
            element.add(typePredicates.get(s));
            if (!this.isMultiSorted()) {
        	element.add(this.usedDisplaySort.get(s));
            } else {
        	//type predicates can only be used for standardSort, never for integer sorts.
        	//always tape cast needed for this.
        	element.add(this.standardSort);
            }
            toReturn.add(element);
	}

        predicateTypes.add(new ContextualBlock(start,toReturn.size()-1,ContextualBlock.PREDICATE_TYPE));	
	return toReturn;
    }

    /**
     * ArrayList of all sorts, that were used as sorts. Including the
     * integer sort.
     * 
     * @return ArrayList of the names of sorts.
     */
    private ArrayList<StringBuffer> buildTranslatedSorts() {
	ArrayList<StringBuffer> toReturn = new ArrayList<StringBuffer>();
	
	if (!this.isMultiSorted()) {
	    for (Sort s : this.usedDisplaySort.keySet()) {
		StringBuffer newSort = this.usedDisplaySort.get(s);
		// make sure, no sort is added twice!!
		boolean alreadyIn = false;
		for (int i = 0; !alreadyIn && i < toReturn.size(); i++) {
		    if (toReturn.get(i).equals(newSort)) {
			alreadyIn = true;
		    }
		}
		if (!alreadyIn) {
		    toReturn.add(newSort);
		}
	    }
	} else {
	    //add the two sorts needed as maximum
	    toReturn.add(this.standardSort);
	    toReturn.add(this.getIntegerSort());
	}
	return toReturn;
    }

    
    private ArrayList<StringBuffer> buildUniqueAssumptions() throws 
    IllegalFormulaException{
	
	
	ArrayList<StringBuffer> distinct = new ArrayList<StringBuffer>();
	
	
	for(FunctionWrapper function : usedFunctions){
	    if(function.getFunction().isUnique()){
		  StringBuffer buffer = translateUniqueness(function,usedFunctions);
		  if(buffer != null){
		      distinct.add(buffer);    
		  }
		  
		}
	}
	
	return distinct; 

    }

    /**
     * Build the text, that can be read by the final decider.
     * If the assumptions should be added to the formula, add them like
     * assumtions impliy formula.
     * 
     * @param formula
     *                The formula, that was built out of the internal
     *                representation. It is built by ante implies succ.
     * @param assum
     * 		      Assumptions made in this logic. Set of formulas, that
     * 		      are assumed to be true.      
     * @param assumptionBlocks
     * 		      List of ContextualBlocks, which refer to the position of different
     * 		      types of assumptions in the container <code>assumptions</code>.
     *                Use these objects to make detailed 
     * 		      comments in the translations. For more information see the class <code>ContextualBlock</code>.  
     * @param functions
     *                List of functions. Each Listelement is built up like
     *                (name | sort1 | ... | sortn | resultsort)
     * @param predicates
     *                List of predicates. Each Listelement is built up like
     *                (name | sort1 | ... | sortn)
     * @param predicateBlocks
     * 		      List of ContextualBlocks, which refer to the position of different
     * 		      types of predicate in the container <code>predicates</code>.
     *                Use these objects to make detailed 
     * 		      comments in the translations. For more information see the class <code>ContextualBlock</code>.  
     * @param types
     *                List of the used types.
     * @return The Stringbuffer that can be read by the decider
     */
    protected abstract StringBuffer buildCompleteText(StringBuffer formula,
	    ArrayList<StringBuffer> assum,
	    ArrayList<ContextualBlock> assumptionBlocks,
	    ArrayList<ArrayList<StringBuffer>> functions,
	    ArrayList<ArrayList<StringBuffer>> predicates,
	    ArrayList<ContextualBlock> predicateBlocks,
	    ArrayList<StringBuffer> types, SortHierarchy sortHierarchy);

    /**
     * Translates the given Semisequent into "Simplify" input syntax and
     * adds the resulting string to the StringBuffer sb.
     * 
     * @param semi
     *                the SemiSequent which should be written in Simplify
     *                syntax
     */
    private final StringBuffer translate(Semisequent semi, SMTTranslator.TERMPOSITION skolemization, Services services)
	    throws IllegalFormulaException {
	StringBuffer hb = new StringBuffer();

	// if the sequent is empty, return true/false as formula
	if (semi.size() == 0) {
	    if (skolemization == SMTTranslator.TERMPOSITION.ANTECEDENT) {
		hb.append(translateLogicalTrue());
	    } else {
		hb.append(translateLogicalFalse());
	    }
	    return hb;
	}

	// translate the first semisequence
	hb = translate(semi.get(0), services);

	// translate the other semisequences, juncted with AND or OR
	for (int i = 1; i < semi.size(); ++i) {
	    if (skolemization == SMTTranslator.TERMPOSITION.ANTECEDENT) {
		hb = translateLogicalAnd(hb, translate(semi.get(i), services));
	    } else {
		hb = translateLogicalOr(hb, translate(semi.get(i), services));
	    }
	}

	return hb;
    }
    
    /**
     * Translates the given ConstrainedFormula into "Simplify" input syntax
     * and adds the resulting string to the StringBuffer sb.
     * 
     * @param cf
     *                the ConstrainedFormula which should be written in
     *                given syntax
     */
    private final StringBuffer translate(ConstrainedFormula cf, Services services)
	    throws IllegalFormulaException {
	StringBuffer hb = new StringBuffer();
	Term t;
	t = cf.formula();
	hb.append(translateTerm(t, new Vector<QuantifiableVariable>(), services));
	return hb;
    }
    
    /**
     * Returns, whether the Structure, this translator creates should be a
     * Structure, that is multi sorted. If false, a single sorted structure 
     * is created. Then all sorts are translated as integers.
     * 
     * @return true, if multi sorted logic is supported.
     */
    protected abstract boolean isMultiSorted();

    /**
     * The String used for integer values. This sort is also used in single
     * sorted logics.
     * 
     * @return The String used for integers.
     */
    protected abstract StringBuffer getIntegerSort();

    /**
     * Build the Stringbuffer for a logical NOT.
     * 
     * @param arg
     *                The Formula to be negated.
     * @return The StringBuffer representing the resulting Formular
     */
    protected abstract StringBuffer translateLogicalNot(StringBuffer arg);

    /**
     * Build the logical konjunction.
     * 
     * @param arg1
     *                The first formula.
     * @param arg2
     *                The second formula.
     * @return The StringBuffer representing the resulting formular.
     */
    protected abstract StringBuffer translateLogicalAnd(StringBuffer arg1,
	    StringBuffer arg2);

    /**
     * Build the logical disjunction.
     * 
     * @param arg1
     *                The first formula.
     * @param arg2
     *                The second formula.
     * @return The StringBuffer representing the resulting formular.
     */
    protected abstract StringBuffer translateLogicalOr(StringBuffer arg1,
	    StringBuffer arg2);

    /**
     * Build the logical implication.
     * 
     * @param arg1
     *                The first formula.
     * @param arg2
     *                The second formula.
     * @return The StringBuffer representing the resulting formular
     */
    protected abstract StringBuffer translateLogicalImply(StringBuffer arg1,
	    StringBuffer arg2);
    
    

    /**
     * Build the logical equivalence.
     * 
     * @param arg1
     *                The first formula.
     * @param arg2
     *                The second formula.
     * @return The StringBuffer representing the resulting formular
     */
    protected abstract StringBuffer translateLogicalEquivalence(
	    StringBuffer arg1, StringBuffer arg2);

    /**
     * Build the logical forall formula.
     * 
     * @param var
     *                the bounded variable.
     * @param type
     *                the type of the bounded variable.
     * @param form
     *                The formula containing the bounded variable.
     * @return The resulting formula.
     */
    protected abstract StringBuffer translateLogicalAll(StringBuffer var,
	    StringBuffer type, StringBuffer form);

    /**
     * Build the logical exists formula.
     * 
     * @param var
     *                the bounded variable.
     * @param type
     *                the type of the bounded variable.
     * @param form
     *                The formula containing the bounded variable.
     * @return The resulting formula.
     */
    protected abstract StringBuffer translateLogicalExist(StringBuffer var,
	    StringBuffer type, StringBuffer form);

    /**
     * Translate the logical true.
     * 
     * @return The StringBuffer the logical true value.
     */
    protected abstract StringBuffer translateLogicalTrue();

    /**
     * Translate the logical false.
     * 
     * @return The StringBuffer the logical false value.
     */
    protected abstract StringBuffer translateLogicalFalse();

    /**
     * Build the Stringbuffer for an object equivalence.
     * 
     * @param arg1
     *                The first formula of the equivalence.
     * @param arg2
     *                The second formula of the equivalence.
     * @return The StringBuffer representing teh resulting Formular
     */
    protected abstract StringBuffer translateObjectEqual(StringBuffer arg1,
	    StringBuffer arg2);

    /**
     * Build the Stringbuffer for an variable.
     * 
     * @return The StringBuffer representing the resulting Formular
     */
    protected abstract StringBuffer translateLogicalVar(StringBuffer name);

    /**
     * Build the Stringbuffer for an constant.
     * 
     * @return The StringBuffer representing the resulting Formular
     */
    protected abstract StringBuffer translateLogicalConstant(StringBuffer name);

    /**
     * Translate a predicate.
     * 
     * @param name
     *                The Symbol of the predicate.
     * @param args
     *                The arguments of the predicate.
     * @return the formula representing the predicate.
     */
    protected abstract StringBuffer translatePredicate(StringBuffer name,
	    ArrayList<StringBuffer> args);

    /**
     * Get the name for a predicate symbol.
     * 
     * @param name
     *                The name that can be used to create the symbol.
     * @return The unique predicate symbol.
     */
    protected abstract StringBuffer translatePredicateName(StringBuffer name);

    /**
     * Translate a function.
     * 
     * @param name
     *                The Symbol of the function.
     * @param args
     *                The arguments of the function.
     * @return the formula representing the function.
     */
    protected abstract StringBuffer translateFunction(StringBuffer name,
	    ArrayList<StringBuffer> args);

    /**
     * Get the name for a function symbol.
     * 
     * @param name
     *                The name that can be used to create the symbol.
     * @return The unique function symbol.
     */
    protected abstract StringBuffer translateFunctionName(StringBuffer name);

    /**
     * Translate the integer plus.
     * 
     * @param arg1
     *                first val of the sum.
     * @param arg2
     *                second val of the sum.
     * @return The formula representing the integer plus.
     */
    protected StringBuffer translateIntegerPlus(StringBuffer arg1,
	    StringBuffer arg2) throws IllegalFormulaException {

	throw new IllegalFormulaException("Integer addition is not supported by this translator.");

    }

    /**
     * Translate the integer minus.
     * 
     * @param arg1
     *                The first val of the substraction.
     * @param arg2
     *                second val of the substraction.
     * @return The formula representing the integer substraction.
     */
    protected StringBuffer translateIntegerMinus(StringBuffer arg1,
	    StringBuffer arg2) throws IllegalFormulaException {
	
	throw new IllegalFormulaException("Integer subtraction is not supported by this translator.");

    }

    /**
     * Translate a unary minus.
     * 
     * @param arg
     *                the argument of the unary minus.
     * @return the formula representing tha unary minus function.
     */
    protected StringBuffer translateIntegerUnaryMinus(StringBuffer arg) 
    	throws IllegalFormulaException {
	
	throw new IllegalFormulaException("negative numbers are not supported by this translator.");

    }

    /**
     * Translate the integer multiplication.
     * 
     * @param arg1
     *                The first val of the multiplication.
     * @param arg2
     *                second val of the multiplication.
     * @return The formula representing the integer multiplication.
     */
    protected StringBuffer translateIntegerMult(StringBuffer arg1,
	    StringBuffer arg2) throws IllegalFormulaException {

	throw new IllegalFormulaException("Integer multiplication is not supported by this translator.");

    }

    /**
     * Translate the integer division.
     * Override this, if integer division is supported.
     * 
     * @param arg1
     *                The first val of the division.
     * @param arg2
     *                second val of the division.
     * @return The formula representing the integer division.
     */
    protected StringBuffer translateIntegerDiv(StringBuffer arg1,
	    StringBuffer arg2) throws IllegalFormulaException {

	throw new IllegalFormulaException("Integer division is not supported by this translator.");

    }

    /**
     * Translate the integer modulo.
     * Override this, if integer modulo is supported.
     * 
     * @param arg1
     *                The first val of the modulo.
     * @param arg2
     *                second val of the modulo.
     * @return The formula representing the integer modulo.
     */
    protected StringBuffer translateIntegerMod(StringBuffer arg1,
	    StringBuffer arg2) throws IllegalFormulaException {

	throw new IllegalFormulaException("Integer modulo is not supported by this translator.");

    }

    /**
     * Translate the greater than.
     * Override this, if integer greater is supported.
     * 
     * @param arg1
     *                The first val of the greater than.
     * @param arg2
     *                second val of the greater than.
     * @return The formula representing the greater than.
     */
    protected StringBuffer translateIntegerGt(StringBuffer arg1,
	    StringBuffer arg2) throws IllegalFormulaException {
	    
	throw new IllegalFormulaException("Integer greater is not supported by this translator.");

    }

    /**
     * Translate the less than.
     * Override this, if integer less is supported.
     * 
     * @param arg1
     *                The first val of the less than.
     * @param arg2
     *                second val of the less than.
     * @return The formula representing the less than.
     */
    protected StringBuffer translateIntegerLt(StringBuffer arg1,
	    StringBuffer arg2) throws IllegalFormulaException {

	throw new IllegalFormulaException("Integer less is not supported by this translator.");

    }

    /**
     * Translate the greater or equal.
     * Override this, if integer greater or equal is supported.
     * 
     * @param arg1
     *                The first val of the greater or equal.
     * @param arg2
     *                second val of the greater or equal.
     * @return The formula representing the greater or equal.
     */
    protected StringBuffer translateIntegerGeq(StringBuffer arg1,
	    StringBuffer arg2) throws IllegalFormulaException {

	throw new IllegalFormulaException("Integer greater or equal is not supported by this translator.");

    }

    /**
     * Translate the less or equal.
     * Override this, if integer less or equal is supported.
     * 
     * @param arg1
     *                The first val of the less or equal.
     * @param arg2
     *                second val of the less or equal.
     * @return The formula representing the less or equal.
     */
    protected StringBuffer translateIntegerLeq(StringBuffer arg1,
	    StringBuffer arg2) throws IllegalFormulaException {
	    
	throw new IllegalFormulaException("Integer less or equal is not supported by this translator.");

    }

    /**
     * Translate the NULL element
     * 
     * @return the Stringbuffer used for nullelement
     */
    protected abstract StringBuffer translateNull();

    /**
     * Translate the NULL element's Sort.
     * 
     * @return the StringBuffer used for Null.
     */
    protected abstract StringBuffer translateNullSort();

    /**
     * Translate a sort.
     * 
     * @param name
     *                the sorts name
     * @param isIntVal
     *                true, if the sort should represent some kind of
     *                integer
     * 
     * @return The String used for this sort. If Multisorted, used in
     *         declarations, else for the typepredicates.
     */
    protected abstract StringBuffer translateSort(String name, boolean isIntVal);

    /**
     * Translate a sort. Return the StringBuffer, that should be displayed
     * at definitionpart. i.e. the name used for typepredicates an similair.
     * Override this, if integers are supported.
     * 
     * @return the sorts name
     */
    protected StringBuffer translateIntegerValue(long val) throws IllegalFormulaException {

	throw new IllegalFormulaException("Integer numbers are not supported by this translator.");

    }

    /**
     * Translate the logical if_then_else construct. 
     * All attributes are logical formulas.
     * If the underlying language does not support this contruct, it is equivalent with
     * (cond IMPLIES ifterm) AND (NOT(cond) IMPLIES thenterm) and can be reduced to this.
     * @param cond the condition term.
     * @param ifterm the formula used, if cond=true
     * @param elseterm the term used, if cond=false
     * @return ther StringBuffer representing the if then else construct
     */
    protected abstract StringBuffer translateLogicalIfThenElse(StringBuffer cond, StringBuffer ifterm, StringBuffer elseterm);
        
    /**
     * Translate the if_then_else construct for terms (i.e. ifterm and condterm are not of Sort FORMULA)
     * If this method is nor overriden, a default implementation is used. This might me less effective than
     * a language supported translation. So, if allowed by the target language, override this.
     * @param cond the condition formula
     * @param ifterm the term used if cond = true.
     * @param elseterm the term used if cond = false.
     * @return the StringBuffer representing the if then else construct.
     * @throws IllegalFormulaException if this construct is not supported.
     */
    protected StringBuffer translateTermIfThenElse (StringBuffer cond, StringBuffer ifterm, StringBuffer elseterm) 
    	throws IllegalFormulaException {

	throw new IllegalFormulaException("The if then else construct for terms is not supported");

    }
    
    /**
     * Translates the unique-property of a function.
     * @param function the function itself
     * @param distinct the set of functions, that should be distinct. 
     * @return the translation of the unique function
     */
    protected  StringBuffer translateUniqueness(FunctionWrapper function, Collection<FunctionWrapper> distinct)
    throws IllegalFormulaException {
	throw new IllegalFormulaException("The function "+ function.getName() + " is unique, " + "but the solver your are using" +
			" does not support the uniquness of functions.");
    }

    
    private final StringBuffer translateTermIte (Term iteTerm, Vector<QuantifiableVariable> quantifiedVars,
	    Services services) throws IllegalFormulaException {
	
	//make typecasts, if this is neccesary. Subterms might contain integer values,
	//but object values are needed
	StringBuffer cond = translateTerm(iteTerm.sub(0), quantifiedVars, services);
	StringBuffer ifterm = translateTerm(iteTerm.sub(1), quantifiedVars, services);
	if (this.isMultiSorted()) {
	    ifterm = this.castIfNeccessary(ifterm, iteTerm.sub(1).sort(), iteTerm.sort());
	}
	StringBuffer elseterm = translateTerm(iteTerm.sub(2), quantifiedVars, services);
	if (this.isMultiSorted()) {
	    elseterm = this.castIfNeccessary(elseterm, iteTerm.sub(2).sort(), iteTerm.sort());
	}
	try {
	    return this.translateTermIfThenElse(cond, ifterm, elseterm);
	} catch (IllegalFormulaException e) {
	    //the translation of if then else for terms is not supported, so use default implementation
	    //invent a new constant
	    LogicVariable c = new LogicVariable(new Name("iteConst"), iteTerm.sort());
	    //translate the constant
	    Term t = TermBuilder.DF.var(c);
	    StringBuffer cstr = this.translateTerm(t, quantifiedVars, services);
	    //build an assumption used to specify how c can be used
	    StringBuffer assump = this.translateObjectEqual(cstr, ifterm);
	    assump = this.translateLogicalImply(cond, assump);
	    StringBuffer temp = this.translateObjectEqual(cstr, elseterm);
	    temp = this.translateLogicalImply(
		    this.translateLogicalNot(cond), temp);
	    assump = this.translateLogicalAnd(assump, temp);
	    this.assumptions.add(assump);
	    
	    return cstr;
	}
    }
    
    /**
     * CAUTION: Do not use this method from outside this class!!
     * It is public just for test reasons! It will be private very soon!
     * 
     * Translates the given term into input syntax and adds the resulting
     * string to the StringBuffer sb.
     * 
     * @param term
     *                the Term which should be written in Simplify syntax
     * @param quantifiedVars
     *                a Vector containing all variables that have been bound
     *                in super-terms. It is only used for the translation of
     *                modulo terms, but must be looped through until we get
     *                there.
     */
//  TODO make private again after testing!!
    public final StringBuffer translateTerm (Term term, Vector<QuantifiableVariable> quantifiedVars,
	    Services services) throws IllegalFormulaException {
	
	//added, because meatavariables should not be translated.
	if (term.op() instanceof Metavariable) {
	    throw new IllegalFormulaException("The Formula contains a metavariable:\n" +
	    		term.op().toString() + "\n" +
	    		"Metavariables can not be translated.");
	}
	
	Operator op = term.op();
	if (op == Junctor.NOT) {
	    StringBuffer arg = translateTerm(term.sub(0), quantifiedVars, services);
	    return this.translateLogicalNot(arg);
	} else if (op == Junctor.AND) {
	    StringBuffer arg1 = translateTerm(term.sub(0), quantifiedVars, services);
	    StringBuffer arg2 = translateTerm(term.sub(1), quantifiedVars, services);
	    return this.translateLogicalAnd(arg1, arg2);
	} else if (op == Junctor.OR) {
	    StringBuffer arg1 = translateTerm(term.sub(0), quantifiedVars, services);
	    StringBuffer arg2 = translateTerm(term.sub(1), quantifiedVars, services);
	    return this.translateLogicalOr(arg1, arg2);
	} else if (op == Junctor.IMP) {
	    StringBuffer arg1 = translateTerm(term.sub(0), quantifiedVars, services);
	    StringBuffer arg2 = translateTerm(term.sub(1), quantifiedVars, services);
	    return this.translateLogicalImply(arg1, arg2);
	} else if (op == Equality.EQV) {
	    StringBuffer arg1 = translateTerm(term.sub(0), quantifiedVars, services);
	    StringBuffer arg2 = translateTerm(term.sub(1), quantifiedVars, services);
	    return this.translateLogicalEquivalence(arg1, arg2);
	} else if (op == Equality.EQUALS) {
	    /*
	     * Make a cast on the subterms, if one is of int type, the other is not
	     */
	    StringBuffer arg1 = translateTerm(term.sub(0), quantifiedVars, services);
	    StringBuffer arg2 = translateTerm(term.sub(1), quantifiedVars, services);
	    if (this.isMultiSorted() && isSomeIntegerSort(term.sub(0).sort()) 
		    && !isSomeIntegerSort(term.sub(1).sort())) {
		arg1 = cast(arg1);
	    }
	    if (this.isMultiSorted() && !isSomeIntegerSort(term.sub(0).sort()) 
		    && isSomeIntegerSort(term.sub(1).sort())) {
		arg2 = cast(arg2);
	    }
	    return this.translateObjectEqual(arg1, arg2);
	} else if (op instanceof Modality) {
	    //op is a modality. So translate it as an uninterpreted predicate.
	    //equal modalities are translated with the same predicate
	    return this.getModalityPredicate(term, quantifiedVars, services);
	} else if (op instanceof UpdateApplication) {
	    //op is an update. So translate it as an uninterpreted predicate.
	    //equal updates are translated with the same predicate.
	    return this.getModalityPredicate(term, quantifiedVars, services);
	} else if (op == IfThenElse.IF_THEN_ELSE) {
	    if (term.sub(1).sort() == Sort.FORMULA) {
		//a logical if then else was used
		StringBuffer cond = translateTerm(term.sub(0), quantifiedVars, services);
		StringBuffer ifterm = translateTerm(term.sub(1), quantifiedVars, services);
		StringBuffer elseterm = translateTerm(term.sub(2), quantifiedVars, services);
		return translateLogicalIfThenElse(cond, ifterm, elseterm);
	    } else {
		//a term if then else was used
		return this.translateTermIte(term, quantifiedVars, services);
	    }
	} else if (op == Quantifier.ALL) {
	    ImmutableArray<QuantifiableVariable> vars = term.varsBoundHere(0);
	    Debug.assertTrue(vars.size() == 1);

	    quantifiedVars.add(vars.get(0));

	    StringBuffer qv = this.translateVariable(vars
		    .get(0));
	    StringBuffer sort = this.translateSort(vars
		    .get(0).sort());
	    StringBuffer form = this.translateTerm(term.sub(0), quantifiedVars,
		    services);

	    if (!this.isMultiSorted() || !isSomeIntegerSort(vars.get(0).sort())) {
		// add the typepredicate
		// this is not needed, if the variable, that is quantified over is of
		// some integer type and in Multisort mode
		form = this.translateLogicalImply(this.getTypePredicate(vars
			.get(0).sort(), qv), form);
	    }

	    quantifiedVars.remove(vars.get(0));

	    return this.translateLogicalAll(qv, sort, form);

	} else if (op == Quantifier.EX) {
	    ImmutableArray<QuantifiableVariable> vars = term.varsBoundHere(0);
	    Debug.assertTrue(vars.size() == 1);

	    quantifiedVars.add(vars.get(0));

	    StringBuffer qv = this.translateVariable(vars
		    .get(0));
	    StringBuffer sort = this.translateSort(vars
		    .get(0).sort());
	    StringBuffer form = this.translateTerm(term.sub(0), quantifiedVars,
		    services);

	    if (!this.isMultiSorted() || !isSomeIntegerSort(vars.get(0).sort())) {
		// add the typepredicate
		// a and is needed!!
		//This is not the case, if the variable, that is quantified ofer is of some
		// integer type
		form = this.translateLogicalAnd(this.getTypePredicate(vars
			.get(0).sort(), qv), form);
	    }
	    quantifiedVars.remove(vars.get(0));

	    return this.translateLogicalExist(qv, sort, form);
	} else if (op == Junctor.TRUE) {
	    return this.translateLogicalTrue();
	} else if (op == Junctor.FALSE) {
	    return this.translateLogicalFalse();
	} else if (op == services.getTypeConverter().getHeapLDT().getNull()) {
	    this.nullString = this.translateNull();
	    this.nullUsed = true;
	    return this.nullString;
	} else if (op instanceof LogicVariable || op instanceof ProgramVariable) {
	    // translate as variable or constant
	    if (quantifiedVars.contains(op)) {
		// This variable is used in the scope of a
		// quantifier
		// so translate it as a variable
		return (translateVariable(op));
	    } else {
		// this Variable is a free Variable.
		// translate it as a constant.
		ArrayList<StringBuffer> subterms = new ArrayList<StringBuffer>();
		for (int i = 0; i < op.arity(); i++) {
		    subterms.add(translateTerm(term.sub(i), quantifiedVars,
			    services));
		}

		addFunction(op, new ArrayList<Sort>(), term.sort());

		return translateFunc(op, subterms);
	    }
	} else if (op instanceof Function) {
	    Function fun = (Function) op;
	    if (fun.sort() == Sort.FORMULA) {
		// This Function is a predicate, so translate it
		// as such
		if (fun == services.getTypeConverter().getIntegerLDT()
			.getLessThan()) {
		    StringBuffer arg1 = translateTerm(term.sub(0), quantifiedVars,
			    services);
		    StringBuffer arg2 = translateTerm(term.sub(1), quantifiedVars,
			    services);
		    return this.translateIntegerLt(arg1, arg2);
		} else if (fun == services.getTypeConverter().getIntegerLDT()
			.getGreaterThan()) {
		    StringBuffer arg1 = translateTerm(term.sub(0), quantifiedVars,
			    services);
		    StringBuffer arg2 = translateTerm(term.sub(1), quantifiedVars,
			    services);
		    return this.translateIntegerGt(arg1, arg2);
		} else if (fun == services.getTypeConverter().getIntegerLDT()
			.getLessOrEquals()) {
		    StringBuffer arg1 = translateTerm(term.sub(0), quantifiedVars,
			    services);
		    StringBuffer arg2 = translateTerm(term.sub(1), quantifiedVars,
			    services);
		    return this.translateIntegerLeq(arg1, arg2);
		} else if (fun == services.getTypeConverter().getIntegerLDT()
			.getGreaterOrEquals()) {
		    StringBuffer arg1 = translateTerm(term.sub(0), quantifiedVars,
			    services);
		    StringBuffer arg2 = translateTerm(term.sub(1), quantifiedVars,
			    services);
		    return this.translateIntegerGeq(arg1, arg2);
		} else {
		    //op is non rigid, so it can be treated as uniterpreted predicate
		    ArrayList<StringBuffer> subterms = new ArrayList<StringBuffer>();
		    for (int i = 0; i < op.arity(); i++) {
			StringBuffer subterm = translateTerm(term.sub(i), quantifiedVars,
				services);
			//add the typecast, if needed
			if (this.isMultiSorted()) {
			    subterm = this.castIfNeccessary(subterm, term.sub(i).sort(), fun.argSort(i));
			}
			subterms.add(subterm);
		    }
		    ArrayList<Sort> sorts = new ArrayList<Sort>();
		    for (int i = 0; i < fun.arity(); i++) {
			sorts.add(fun.argSort(i));
		    }
		    this.addPredicate(fun, sorts);

		    return translatePred(op, subterms);
		}
	    } else {
		// this Function is a function, so translate it
		// as such
		if (fun == services.getTypeConverter().getIntegerLDT().getAdd()) {
		    StringBuffer arg1 = translateTerm(term.sub(0), quantifiedVars,
			    services);
		    StringBuffer arg2 = translateTerm(term.sub(1), quantifiedVars,
			    services);
		    //add the function to the used ones
		    this.addSpecialFunction(fun);
		    //return the final translation
		    return this.translateIntegerPlus(arg1, arg2);
		} else if (fun == services.getTypeConverter().getIntegerLDT()
			.getSub()) {
		    StringBuffer arg1 = translateTerm(term.sub(0), quantifiedVars,
			    services);
		    StringBuffer arg2 = translateTerm(term.sub(1), quantifiedVars,
			    services);
		    //add the function to the used ones
		    this.addSpecialFunction(fun);
		    //return the final translation
		    return this.translateIntegerMinus(arg1, arg2);
		} else if (fun == services.getTypeConverter().getIntegerLDT()
			.getNeg()) {
		    StringBuffer arg1 = translateTerm(term.sub(0), quantifiedVars,
			    services);
		    return this.translateIntegerUnaryMinus(arg1);
		} else if (fun == services.getTypeConverter().getIntegerLDT()
			.getMul()) {
		    StringBuffer arg1 = translateTerm(term.sub(0), quantifiedVars,
			    services);
		    StringBuffer arg2 = translateTerm(term.sub(1), quantifiedVars,
			    services);
		  //add the function to the used ones
		    this.addSpecialFunction(fun);
		    //return the final translation
		    return this.translateIntegerMult(arg1, arg2);
		} else if (fun == services.getTypeConverter().getIntegerLDT()
			.getDiv()) {
		    StringBuffer arg1 = translateTerm(term.sub(0), quantifiedVars,
			    services);
		    StringBuffer arg2 = translateTerm(term.sub(1), quantifiedVars,
			    services);
		  //add the function to the used ones
		    this.addSpecialFunction(fun);
		    //return the final translation
		    return this.translateIntegerDiv(arg1, arg2);
		} else if (fun == services.getTypeConverter().getIntegerLDT()
			.getNumberSymbol()) {
		    Debug.assertTrue(term.arity() == 1);
		    long num = NumberTranslation.translate(term.sub(0))
			    .longValue();
		    StringBuffer numVal = translateIntegerValue(num);
		    
		    // add the type predicate for this
		    // constant
		    if (!this.constantTypePreds.containsKey(term)) {
			this.translateSort(term.sort());
			StringBuffer typePred = this.getTypePredicate(term
				.sort(), numVal);
			this.constantTypePreds.put(term, typePred);
		    }

		    return numVal;
		} else {
		    // an uninterpreted function. just
		    // translate it as such
		    ArrayList<StringBuffer> subterms = new ArrayList<StringBuffer>();
		    for (int i = 0; i < fun.arity(); i++) {
			//make type casts, if neccessary
			StringBuffer subterm = translateTerm(term.sub(i), quantifiedVars,
				services);
			if (this.isMultiSorted()) {
			    subterm = this.castIfNeccessary(subterm, term.sub(i).sort(), fun.argSort(i));
			}
			subterms.add(subterm);
		    }
		    ArrayList<Sort> sorts = new ArrayList<Sort>();
		    for (int i = 0; i < fun.arity(); i++) {
			sorts.add(fun.argSort(i));
		    }
		    this.addFunction(fun, sorts, fun.sort());

		    return translateFunc(fun, subterms);
		}
	    }
	} else {
	    //if none of the above works, the symbol can be translated as uninterpreted function
	    //or predicate. The idea is, tht if a formula is valid with a interpreted function,
	    //it has to be valid with an uninterpreted.
	    //Caution: Counterexamples might be affected by this.
	    return translateUnknown(term, quantifiedVars, services);
	}
    }
    
    /** This stringbuffer is used as predicate name for casts from int-valued to u-valued obects */
    private StringBuffer castPredicate;
    
    /**
     * This method adds a type cast to a translated formula, if neccessary.
     * It is neccesary, if the formula is of some int sort, but some not-int sort
     * is expected. In this case add the type cast.
     * 
     * In general, it is also neccesary to add a type cast, if the formula has some 
     * non-int sort and some int sort is expected. But this should never happen, as
     * ever possible translation is made with int-sort.
     * 
     * A type-cast is never neccessary, if the translation can make use of multisort.
     * 
     * @param formula The formula, that was translated.
     * @param formulaSort The sort, the translatet formula has.
     * @param targetSort The sort, the translated formula is expected to have.
     * @return A stringBuffer containing a type cast, if neccessary.
     */
    private StringBuffer castIfNeccessary(StringBuffer formula, Sort formulaSort, Sort targetSort) {
	if (!this.isMultiSorted()) {
	    return formula;
	}
	if (isSomeIntegerSort(formulaSort) && !isSomeIntegerSort(targetSort)) {
	    return this.cast(formula);
	} else if (!isSomeIntegerSort(formulaSort) && isSomeIntegerSort(targetSort)) {
	    throw new RuntimeException("Error while translation.\n" +
				"Not possible to perform a typecast\n" +
				"for the formula " + formula + "\n" +
				"from type " + formulaSort.toString() + "\n" +
				"to type " + targetSort.toString() + "\n" +
				"Heavy internal error. Notify the administrator of the KeY tool.");
	} else {
	    return formula;
	}
    }
    
    /**
     * Cast a formula of type int to type u.
     * This cast is only performed, if multisort is not suppoerted
     * @param formula the formula to cast.
     * @return the casted formula.
     */
    private StringBuffer cast(StringBuffer formula) {
	if (this.castPredicate == null) {
	    this.castPredicate = this.translateFunctionName(
		    new StringBuffer("castInt2U"));
	}
	ArrayList<StringBuffer> args = new ArrayList<StringBuffer>();
	args.add(formula);
	return this.translatePredicate(this.castPredicate, args);
    }
    
    /**
     * Get a predicate representing a modality. Make sure that equal modalities 
     * return the same predicate.
     * @param t The term representing the modality.
     * @param quantifiedVars quantified variables.
     * @param services the services object to use.
     * @return a unique predicate representing a modality.
     */
    private StringBuffer getModalityPredicate(Term t, Vector<QuantifiableVariable> quantifiedVars,
	    Services services) throws IllegalFormulaException{
	//check, if the modality was already translated.
	for (Term toMatch : modalityPredicates.keySet()) {
	    if (toMatch.equalsModRenaming(t)) {		
		return modalityPredicates.get(toMatch);
	    }
	}

	//if the program comes here, term has to be translated.
	
	//Collect all free Variable in the term
	final ImmutableSet<QuantifiableVariable> freeVars = t.freeVars();
	QuantifiableVariable[] args = freeVars.toArray(new QuantifiableVariable[freeVars.size()]);
	Term[] subs = new Term[args.length];
	Sort[] argsorts = new Sort[args.length];
	for (int i = 0; i < args.length; i++) {
	    QuantifiableVariable qv = args[i];
	    if (qv instanceof LogicVariable) {
		LogicVariable lv = (LogicVariable)qv;
		subs[i] = TB.var(lv);
		argsorts[i] = lv.sort();
	    } else {
		Debug.log4jError("Schema variable found in formula.", AbstractSMTTranslator.class.getName());
	    }
	}
	//invent a new predicate
	Function fun = new Function(new Name("modConst"), t.sort(), argsorts);
	
	//Build the final predicate
	Term temp = TB.func(fun, subs);
	
	//translate the predicate
	StringBuffer cstr = this.translateTerm(temp, quantifiedVars, services);
	    
	modalityPredicates.put(t, cstr);
	    
	return cstr;
	
    }
    
    
    /**
     * Add an interpreted function to the set of special functions.
     * Caution: If added here, make sure to handle the function in 
     * getSpecialSortPredicates()
     * @param fun the interpreted function to be added.
     */
    private void addSpecialFunction(Function fun) {
	if (!specialFunctions.contains(fun)) {
		specialFunctions.add(fun);
	    }
    }
    
    /**
     * Get the type predicate for the given sort and the given expression.
     * @param s The sort, the type predicate is wanted for.
     * @param arg The expression, whose type should be defined.
     * @return The well formed type predicate expression.
     */
    protected StringBuffer getTypePredicate(Sort s, StringBuffer arg) {
	ArrayList<StringBuffer> arguments = new ArrayList<StringBuffer>();
	arguments.add(arg);
	StringBuffer toReturn = this.translatePredicate(typePredicates.get(s),
		arguments);

	return toReturn;
    }

    /**
     * Takes care of sequent tree parts that were not matched in
     * translate(term, skolemization). In this class it just produces a
     * warning, nothing more. It is provided as a hook for subclasses.
     * 
     * @param term
     *                The Term given to translate
     * @throws IllegalFormulaException
     */
    protected final StringBuffer translateUnknown(Term term, Vector<QuantifiableVariable> quantifiedVars,
	    Services services)
	    throws IllegalFormulaException {
	
	//translate the term as uninterpreted function/predicate
	    Operator op = term.op();
	    if (term.sort() == Sort.FORMULA) {
		//predicate
		Debug.log4jDebug("Translated as uninterpreted predicate:\n" + term.toString(), AbstractSMTTranslator.class.getName());
		ArrayList<StringBuffer> subterms = new ArrayList<StringBuffer>();
		for (int i = 0; i < op.arity(); i++) {
		    subterms.add(translateTerm(term.sub(i), quantifiedVars,
				services));
		}
		ArrayList<Sort> sorts = new ArrayList<Sort>();
		for (int i = 0; i < op.arity(); i++) {
		    sorts.add(term.sub(i).sort());
		}
		this.addPredicate(op, sorts);

		return translatePred(op, subterms);
	    } else {
		//function
		Debug.log4jDebug("Translated as uninterpreted function:\n" + term.toString(), AbstractSMTTranslator.class.getName());
		ArrayList<StringBuffer> subterms = new ArrayList<StringBuffer>();
		for (int i = 0; i < op.arity(); i++) {
		    subterms.add(translateTerm(term.sub(i), quantifiedVars,
			services));
		}
		ArrayList<Sort> sorts = new ArrayList<Sort>();
		for (int i = 0; i < op.arity(); i++) {
		    sorts.add(term.sub(i).sort());
		}
		this.addFunction(op, sorts, term.sort());

		return translateFunc(op, subterms);
	    }
    }

    protected final StringBuffer translateVariable(Operator op) {
	if (usedVariableNames.containsKey(op)) {
	    return usedVariableNames.get(op);
	} else {
	    StringBuffer var = this.translateLogicalVar(new StringBuffer(op
		    .name().toString()));
	    usedVariableNames.put(op, var);
	    return var;
	}
    }

    /**
     * translate a function.
     * 
     * @param o
     *                the Operator used for this function.
     * @param sub
     *                The StringBuffers representing the arguments of this
     *                Function.
     * @return a StringBuffer representing the complete Function.
     */
    protected final StringBuffer translateFunc(Operator o,
	    ArrayList<StringBuffer> sub) {
	StringBuffer name;
	if (usedFunctionNames.containsKey(o)) {
	    name = usedFunctionNames.get(o);
	} else {
	    name = translateFunctionName(new StringBuffer(o.name().toString()));
	    usedFunctionNames.put(o, name);
	    if(o instanceof Function){
	       usedFunctions.add(new FunctionWrapper(name,(Function)o));
	    }
	}
	return translateFunction(name, sub);
    }
    
    /**
     * 
     * @param op the operator used for this function.
     * @param sorts the list of sort parameter of this function
     * @result the function's result sort
     */
    private void addFunction(Operator op, ArrayList<Sort> sorts, Sort result) {
	if (!this.functionDecls.containsKey(op)) {
	    sorts.add(result);
	    this.functionDecls.put(op, sorts);
	    // add all sorts
	    for (Sort s : sorts) {
		this.translateSort(s);
	    }
	}
    }

    private void addPredicate(Operator op, ArrayList<Sort> sorts) {
	if (!this.predicateDecls.containsKey(op)) {
	    this.predicateDecls.put(op, sorts);
	    //add all sorts
	    for (Sort s : sorts) {
		this.translateSort(s);
	    }
	}
    }

    /**
     * Translate a predicate.
     * @param o the operator used for this predicate.
     * @param sub The terms representing the arguments.
     * @return a StringBuffer representing the complete predicate.
     */
    private final StringBuffer translatePred(Operator o,
	    ArrayList<StringBuffer> sub) {
	StringBuffer name;
	if (usedPredicateNames.containsKey(o)) {
	    name = usedPredicateNames.get(o);
	} else {
	    name = translatePredicateName(new StringBuffer(o.name().toString()));
	    usedPredicateNames.put(o, name);
	}
	return translatePredicate(name, sub);
    }

    private final StringBuffer translateSort(Sort s) {
	if (usedDisplaySort.containsKey(s)) {
	    return usedDisplaySort.get(s);
	} else {
	    StringBuffer sortname = this.translateSort(s.name().toString(),
		    isSomeIntegerSort(s));
	    StringBuffer displaysort;

	    if (!this.isMultiSorted()) {
		displaysort = this.getIntegerSort();
	    } else {
		if (isSomeIntegerSort(s)) {
		    displaysort = this.getIntegerSort();
		} else {
		    displaysort = this.standardSort;
		}
	    }
		
	    StringBuffer realsort = sortname;

	    usedDisplaySort.put(s, displaysort);
	    usedRealSort.put(s, realsort);
	    addTypePredicate(realsort, s);

	    return displaysort;
	}
    }

    /**
     * Create a type predicate for a given sort.
     * @param sortname the name, that should be used for the sort.
     * @param s the sort, this predicate belongs to.
     */
    private void addTypePredicate(StringBuffer sortname, Sort s) {
	if (!this.typePredicates.containsKey(s)) {
	    StringBuffer predName = new StringBuffer("type_of_");
	    predName.append(sortname);
	    predName = this.translatePredicateName(predName);
	    this.typePredicates.put(s, predName);
	}
    }




    protected boolean isSomeIntegerSort(Sort s) {
	return s == integerSort;
    }
    
    
    /**
     * Sets the taclets which should be used for translation.
     * @param tacletSet set of taclets.
     */
    public void setTacletsForAssumptions(Collection<Taclet> tacletSet){
	
	if(tacletSet == null) {
	    taclets = new LinkedList<Taclet>();
	}else{
	taclets = tacletSet;
	}
    }
    
    /**
     * Translates the list <code>tacletFormulae</code> to the given syntax.
     *
     * @param services used for <code>translateTerm</code>
     */
    private ArrayList<StringBuffer> translateTaclets(Services services)
    	throws IllegalFormulaException{
	
	ArrayList<StringBuffer> result = new ArrayList<StringBuffer>();
	if(taclets.isEmpty() || taclets == null){
	    return result;
	}

	tacletSetTranslation = new DefaultTacletSetTranslation(services);
	
	tacletSetTranslation.setTacletSet(taclets);
	
	
	
	Vector<QuantifiableVariable> vector = new Vector<QuantifiableVariable>();
	ImmutableSet<Sort> sorts = DefaultImmutableSet.nil();
	HashSet<Sort> tempSorts = new HashSet<Sort>();
	tempSorts.addAll(usedRealSort.keySet());
	
	
	for(Operator op : usedFunctionNames.keySet()){
	    
	    if(op instanceof SortDependingFunction){
		Sort s =((SortDependingFunction)op).getSortDependingOn();
		tempSorts.add(s);
	    }
	    if(op instanceof LocationVariable){
		LocationVariable lv = (LocationVariable)op;
		if(lv.getContainerType() != null){
		    tempSorts.add(lv.getContainerType().getSort()); 
		}
		
	    }
	}
	
	for(Sort sort : tempSorts){
	    HeapLDT ldt = services.getTypeConverter().getHeapLDT();
	    if(ldt.getHeap().sort() != sort && ldt.getFieldSort() != sort &&
		    services.getJavaInfo().nullSort() != sort){
		sorts = sorts.add(sort);
	    }
	}
	

	
	ImmutableSet<Term> terms = DefaultImmutableSet.nil();
	for(Term term : usedAttributeTerms){
	    terms = terms.add(term);
	}
	
	for(TacletFormula tf :  tacletSetTranslation.getTranslation(sorts,terms,
		ProofSettings.DEFAULT_SETTINGS.getTacletTranslationSettings().getMaxGeneric())){
	    for(Term subterm : tf.getInstantiations()){
		 try{
		     StringBuffer term = translateTerm(subterm,vector,services);    
		     result.add(term);

		     
		 }
		 catch(IllegalNumberException e){
		     // don't interrupt the translation, because only one taclet
		     // cannot be translated. This exception can occur if the translator
		     // tries to translate numbers that are not supported.		     
		 }
		 
		 
	    }
	   
	}
	

	
	
	return result;	
	}

}<|MERGE_RESOLUTION|>--- conflicted
+++ resolved
@@ -10,49 +10,16 @@
 
 package de.uka.ilkd.key.smt;
 
-<<<<<<< HEAD
-import java.util.ArrayList;
-import java.util.Collection;
-import java.util.HashMap;
-import java.util.HashSet;
-import java.util.LinkedList;
-import java.util.Set;
-import java.util.Vector;
-import java.util.Map.Entry;
-=======
 import java.util.*;
->>>>>>> 33a51f4b
 
 import de.uka.ilkd.key.collection.DefaultImmutableSet;
 import de.uka.ilkd.key.collection.ImmutableArray;
 import de.uka.ilkd.key.collection.ImmutableSet;
 import de.uka.ilkd.key.gui.configuration.ProofSettings;
 import de.uka.ilkd.key.java.Services;
-<<<<<<< HEAD
-import de.uka.ilkd.key.logic.Name;
-import de.uka.ilkd.key.logic.Sequent;
-import de.uka.ilkd.key.logic.Term;
-import de.uka.ilkd.key.logic.TermFactory;
-import de.uka.ilkd.key.logic.op.ArrayOp;
-import de.uka.ilkd.key.logic.op.AttributeOp;
-import de.uka.ilkd.key.logic.op.Function;
-import de.uka.ilkd.key.logic.op.IUpdateOperator;
-import de.uka.ilkd.key.logic.op.LocationVariable;
-import de.uka.ilkd.key.logic.op.LogicVariable;
-import de.uka.ilkd.key.logic.op.Metavariable;
-import de.uka.ilkd.key.logic.op.Modality;
-import de.uka.ilkd.key.logic.op.NonRigidFunction;
-import de.uka.ilkd.key.logic.op.Op;
-import de.uka.ilkd.key.logic.op.Operator;
-import de.uka.ilkd.key.logic.op.ProgramVariable;
-import de.uka.ilkd.key.logic.op.QuantifiableVariable;
-import de.uka.ilkd.key.logic.op.SortDependingSymbol;
-import de.uka.ilkd.key.logic.sort.PrimitiveSort;
-=======
 import de.uka.ilkd.key.ldt.HeapLDT;
 import de.uka.ilkd.key.logic.*;
 import de.uka.ilkd.key.logic.op.*;
->>>>>>> 33a51f4b
 import de.uka.ilkd.key.logic.sort.Sort;
 import de.uka.ilkd.key.rule.Taclet;
 import de.uka.ilkd.key.smt.taclettranslation.DefaultTacletSetTranslation;
@@ -160,13 +127,8 @@
 
     protected HashMap<Sort, StringBuffer> usedRealSort = new HashMap<Sort, StringBuffer>();
 
-<<<<<<< HEAD
-    protected HashMap<Sort, StringBuffer> typePredicates = new HashMap<Sort, StringBuffer>();
-    
-=======
     private HashMap<Sort, StringBuffer> typePredicates = new HashMap<Sort, StringBuffer>();
 
->>>>>>> 33a51f4b
     // used type predicates for constant values, e.g. 1, 2, ...
     private HashMap<Term, StringBuffer> constantTypePreds = new HashMap<Term, StringBuffer>();
 
@@ -308,9 +270,9 @@
 	//add the formulas, that make sure, type correctness is kept, also
 	//for interpreted functions
 	//leave this away. This is not needed, if interpreted int functions are typed by the second type u
-	start = toReturn.size();
 	if (!this.isMultiSorted()) {
-	     toReturn.addAll(this.getSpecialSortPredicates(services));
+	    start = toReturn.size();
+	    toReturn.addAll(this.getSpecialSortPredicates(services));
 	}
 	assumptionTypes.add(new ContextualBlock(start,toReturn.size()-1,ContextualBlock.ASSUMPTION_SORT_PREDICATES));
 	    
@@ -475,22 +437,16 @@
 
 	// add the typepredicates for null
 	if (this.nullUsed) {
-	    Set<Entry<Sort,StringBuffer>> set = this.typePredicates.entrySet();
-	    for (Entry<Sort,StringBuffer> entry : set) {
-	
-	        if(!(entry.getKey() instanceof PrimitiveSort)){
-	            ArrayList<StringBuffer> argList = new ArrayList<StringBuffer>();
-	            argList.add(this.nullString);
-	            StringBuffer toAdd = this.translatePredicate(entry.getValue(), argList);
-	            toReturn.add(toAdd);
-	        }
+	    for (StringBuffer s : this.typePredicates.values()) {
+		ArrayList<StringBuffer> argList = new ArrayList<StringBuffer>();
+		argList.add(this.nullString);
+		StringBuffer toAdd = this.translatePredicate(s, argList);
+		toReturn.add(toAdd);
 	    }
 	}
 
 	return toReturn;
     }
-    
-  
 
     /**
      * Returns a set of formula s, that defines the resulttypes of functions,
