--- conflicted
+++ resolved
@@ -750,13 +750,7 @@
     private final StringBuffer translate(ConstrainedFormula cf, Services services)
 	    throws IllegalFormulaException {
 	StringBuffer hb = new StringBuffer();
-<<<<<<< HEAD
-	Term t;
-	t = cf.formula();
-	hb.append(translateTerm(t,new Vector<QuantifiableVariable>() , services));
-=======
 	hb.append(translateTerm(cf.formula(), new Vector<QuantifiableVariable>(), services));
->>>>>>> 31790bfe
 	return hb;
     }
     
@@ -1876,11 +1870,8 @@
     }
 
     private boolean isSomeIntegerSort(Sort s) {
-<<<<<<< HEAD
-	if (s == jbyteSort || s == jshortSort || s == jintSort
-		|| s == jlongSort || s == jcharSort || s == integerSort)
-	    return true;
-	return false;
+        return s == jbyteSort || s == jshortSort || s == jintSort
+                || s == jlongSort || s == jcharSort || s == integerSort;
     }
     
     /*
@@ -1961,11 +1952,6 @@
 	
 	
 	return result;	
-    }
-=======
-        return s == jbyteSort || s == jshortSort || s == jintSort
-                || s == jlongSort || s == jcharSort || s == integerSort;
-	}
->>>>>>> 31790bfe
+	}
 
 }