--- conflicted
+++ resolved
@@ -156,14 +156,10 @@
 	hb = this.translateLogicalImply(ante, succ);
 
 	StringBuffer s = buildCompleteText(hb, assumptions, this.buildTranslatedFuncDecls(), this
-		.buildTranslatedPredDecls(), this.buildTranslatedSorts(), this
-<<<<<<< HEAD
-		.buildSortHirarchy());
+		.buildTranslatedPredDecls(), this.buildTranslatedSorts(), this.buildSortHierarchy());
 	
 	return s;
-=======
-		.buildSortHierarchy());
->>>>>>> a9a46b0c
+
     }
 
     
