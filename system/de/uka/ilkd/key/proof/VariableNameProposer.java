// This file is part of KeY - Integrated Deductive Software Design
// Copyright (C) 2001-2009 Universitaet Karlsruhe, Germany
//                         Universitaet Koblenz-Landau, Germany
//                         Chalmers University of Technology, Sweden
//
// The KeY system is protected by the GNU General Public License. 
// See LICENSE.TXT for details.
//


package de.uka.ilkd.key.proof;

import java.util.regex.Matcher;
import java.util.regex.Pattern;

import de.uka.ilkd.key.collection.ImmutableList;
import de.uka.ilkd.key.collection.ImmutableSLList;
import de.uka.ilkd.key.java.ProgramElement;
import de.uka.ilkd.key.java.Services;
import de.uka.ilkd.key.java.StatementBlock;
import de.uka.ilkd.key.java.visitor.LabelCollector;
import de.uka.ilkd.key.logic.Name;
import de.uka.ilkd.key.logic.NamespaceSet;
import de.uka.ilkd.key.logic.ProgramElementName;
import de.uka.ilkd.key.logic.Term;
import de.uka.ilkd.key.logic.op.SchemaVariable;
import de.uka.ilkd.key.logic.op.SkolemTermSV;
import de.uka.ilkd.key.logic.op.VariableSV;
import de.uka.ilkd.key.logic.sort.ProgramSVSort;
import de.uka.ilkd.key.rule.TacletApp;

/**
 * Proposes names for variables (except program variables).
 */
public class VariableNameProposer implements InstantiationProposer {

    /**
     * An instance of VariableNameProposer.
     */
    public static final VariableNameProposer DEFAULT 
    				= new VariableNameProposer();

    private static final String SKOLEMTERM_VARIABLE_NAME_POSTFIX = "_";
    private static final String VARIABLE_NAME_PREFIX             = "_var";
    private static final String LABEL_NAME_PREFIX                = "_label";

    private static final String GENERALNAMECOUNTER_PREFIX   = "GenCnt";
    private static final String SKOLEMTERMVARCOUNTER_PREFIX = "DepVarCnt";
    private static final String VARCOUNTER_NAME 	        = "VarCnt";
    private static final String LABELCOUNTER_NAME 	        = "LabelCnt";


    /**
     * Returns an instantiation proposal for the schema variable var.
     * Currently supports names for skolemterm SVs, variable SVs, and labels.
     */
    public String getProposal(TacletApp app,
    			      SchemaVariable var,
			      Services services,
			      Node undoAnchor,
<<<<<<< HEAD
			      ListOfString previousProposals) {
	if(var instanceof SkolemTermSV) {
=======
			      ImmutableList<String> previousProposals) {
	if(var.isSkolemTermSV()) {
>>>>>>> 6f293224
	    return getNameProposalForSkolemTermVariable(app,
	    					       var,
						       services,
						       undoAnchor,
                                                       previousProposals);
	} else if(var instanceof VariableSV) {
	    return getNameProposalForVariableSV(app,
	    					var,
						services,
						undoAnchor);
	} else if(var.sort() == ProgramSVSort.LABEL) {
	    return getNameProposalForLabel(app,
	    				   var,
					   services,
					   undoAnchor,
                                           previousProposals);
	} else {
	    return null;
	}
    }

    // reklov
    // START TEMPORARY DOWNWARD COMPATIBILITY
    private Name oldMVProposal;

    public void setOldMVProposal(Name proposal) {
        oldMVProposal = proposal;
    }

    private ImmutableList<Name> oldAnonUpdateProposals = ImmutableSLList.<Name>nil();

    public void setOldAnonUpdateProposals(Name proposals) {
        if (proposals == null) return;
        String[] props = proposals.toString().split(",|;");

        for (int i = 0; i < props.length; i++) {
            oldAnonUpdateProposals = oldAnonUpdateProposals.append(new Name(props[i]));
        }

    }

    public Name getNewNameOldAnonUpdateCompatibility(Services services, Name baseName) {
        NamespaceSet namespaces = services.getNamespaces();
        Name name = null;

        if (!oldAnonUpdateProposals.isEmpty()) {
            name = oldAnonUpdateProposals.head();
            oldAnonUpdateProposals = oldAnonUpdateProposals.tail();
        } else {  
            name = services.getNameRecorder().getProposal();            
        }

        if (name == null || namespaces.lookup(name) != null) {
            int i = 0;

            do {
                name = new Name(baseName + "_" + i++);
            } while(namespaces.lookup(name) != null);

        }

        return name;
    }

    // END TEMPORARY DOWNWARD COMPATIBILITY

    public Name getNewName(Services services, Name baseName) {
        NamespaceSet namespaces = services.getNamespaces();

        // reklov
        // START TEMPORARY DOWNWARD COMPATIBILITY
        // Name name = services.getProof().getNameRecorder().getProposal();
        Name name = null;

        if (oldMVProposal != null) {
            name = oldMVProposal;
            oldMVProposal = null;
        } else {
            name = services.getNameRecorder().getProposal();            
        }

        // END TEMPORARY DOWNWARD COMPATIBILITY

        if (name == null || namespaces.lookup(name) != null) {
            int i = 0;

            do {
                name = new Name(baseName + "_" + i++);
            } while(namespaces.lookup(name) != null);

        }

        return name;
    }

    /**
     * Generates a proposal for the instantiation of the given term
     * schema variable, which is declared as skolem term SV.
     */
    private String getNameProposalForSkolemTermVariable(TacletApp p_app,
    						       SchemaVariable p_var,
						       Services services,
						       Node undoAnchor,
                                                       ImmutableList<String> previousProposals) {
	return getNameProposalForSkolemTermVariable
	    ( createBaseNameProposalBasedOnCorrespondence ( p_app, p_var ),
	      services,
	      undoAnchor,
              previousProposals);
    }


    /**
     * Find a name for the variable <code>p_var</code>, based on the result
     * of <code>Taclet.getNameCorrespondent</code>
     */
    protected static String createBaseNameProposalBasedOnCorrespondence (TacletApp p_app,
                                                                         SchemaVariable p_var) {
        final String result;
        final SchemaVariable v = p_app.taclet ().getNameCorrespondent ( p_var );
        if ( v != null && p_app.instantiations ().isInstantiated ( v ) ) {
            
            final Object inst = p_app.instantiations ().getInstantiation ( v );
            
            if (inst instanceof Term) {
                result = ((Term)inst).op().name().toString();
            } else {
                result = "" + inst;
            }
        } else {
            // ... otherwise use the name of the SkolemTermSV
            result = "" + p_var.name ();
        }

        // remove characters that should better not turn up in identifiers
        // more or less a HACK
        final Pattern pattern = Pattern.compile ( "[^_a-zA-Z0-9]" );
        final Matcher matcher = pattern.matcher ( result );

        final Pattern doubledUnderScores = Pattern.compile ( "__" );

        return doubledUnderScores.matcher(matcher.replaceAll ( "_" )).replaceAll("");
    }


    private String getNameProposalForSkolemTermVariable(String name,
    						       Services services,
						       Node undoAnchor,
                                                       ImmutableList<String> previousProposals) {

	final NamespaceSet nss = services.getNamespaces();
	Name l_name;
	final String basename = name + SKOLEMTERM_VARIABLE_NAME_POSTFIX;
	do {
	    name = basename + services.getCounter(SKOLEMTERMVARCOUNTER_PREFIX + name)
		.getCountPlusPlusWithParent(undoAnchor);	    
	    l_name = new Name(name);
	} while (nss.lookup(l_name) != null &&
                !previousProposals.contains(name));
        
        	
	return name;
    }

    public String getNameProposal(String basename, 
            Services services, Node undoAnchor) {
        final NamespaceSet nss = services.getNamespaces();
        Name l_name;
        String name = "";
        do {
            if (name.length() > 0) {
                name = basename + 
                services.getCounter(GENERALNAMECOUNTER_PREFIX + name)
                .getCountPlusPlusWithParent(undoAnchor);
            } else {
                name = basename.length() > 0 ? basename : "gen";
            }
            l_name = new Name(name);
        } while (nss.lookup(l_name) != null);
        
        return name;
    }

    /**
     * Generates a proposal for the instantiation of the given
     * schema variable, which is a variable SV.
     */
    private String getNameProposalForVariableSV(TacletApp app,
						SchemaVariable var,
						Services services,
						Node undoAnchor) {
	return VARIABLE_NAME_PREFIX + services.getCounter(VARCOUNTER_NAME)
	  				      .getCountPlusPlusWithParent(undoAnchor);
    }


    /**
     * Generates a proposal for the instantiation of the given
     * schema variable, which is of sort label.
     * @param previousProposals 
     */
    private String getNameProposalForLabel(TacletApp app,
					   SchemaVariable var,
					   Services services,
					   Node undoAnchor,
                                           ImmutableList<String> previousProposals) {       
	        
        ProgramElement contextProgram =
            app.matchConditions().getInstantiations().
            getContextInstantiation().contextProgram();
        
        if (contextProgram == null) 
                contextProgram = new StatementBlock();
        
        final LabelCollector lc = 
            new LabelCollector(contextProgram, services);

        lc.start();
        String proposal;         
        do {
            proposal = LABEL_NAME_PREFIX + services.getCounter(LABELCOUNTER_NAME)
            .getCountPlusPlusWithParent(undoAnchor);
        } while (lc.contains(new ProgramElementName(proposal)) ||
                previousProposals.contains(proposal));
        
        return proposal;
    }
}<|MERGE_RESOLUTION|>--- conflicted
+++ resolved
@@ -58,13 +58,8 @@
     			      SchemaVariable var,
 			      Services services,
 			      Node undoAnchor,
-<<<<<<< HEAD
-			      ListOfString previousProposals) {
+			      ImmutableList<String> previousProposals) {
 	if(var instanceof SkolemTermSV) {
-=======
-			      ImmutableList<String> previousProposals) {
-	if(var.isSkolemTermSV()) {
->>>>>>> 6f293224
 	    return getNameProposalForSkolemTermVariable(app,
 	    					       var,
 						       services,
