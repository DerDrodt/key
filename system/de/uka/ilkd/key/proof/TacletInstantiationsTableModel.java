--- conflicted
+++ resolved
@@ -5,18 +5,6 @@
 //
 // The KeY system is protected by the GNU General Public License. 
 // See LICENSE.TXT for details.
-<<<<<<< HEAD
-//
-//
-=======
->>>>>>> 032cf20a
-// This file is part of KeY - Integrated Deductive Software Design
-// Copyright (C) 2001-2005 Universitaet Karlsruhe, Germany
-//                         Universitaet Koblenz-Landau, Germany
-//                         Chalmers University of Technology, Sweden
-//
-// The KeY system is protected by the GNU General Public License.
-// See LICENSE.TXT for details.
 //
 //
 
@@ -35,18 +23,8 @@
 import de.uka.ilkd.key.java.abstraction.KeYJavaType;
 import de.uka.ilkd.key.java.reference.TypeReference;
 import de.uka.ilkd.key.logic.*;
-<<<<<<< HEAD
 import de.uka.ilkd.key.logic.op.*;
 import de.uka.ilkd.key.logic.sort.*;
-=======
-import de.uka.ilkd.key.logic.op.LocationVariable;
-import de.uka.ilkd.key.logic.op.LogicVariable;
-import de.uka.ilkd.key.logic.op.SchemaVariable;
-import de.uka.ilkd.key.logic.op.SortedSchemaVariable;
-import de.uka.ilkd.key.logic.sort.ArraySort;
-import de.uka.ilkd.key.logic.sort.ProgramSVSort;
-import de.uka.ilkd.key.logic.sort.Sort;
->>>>>>> 032cf20a
 import de.uka.ilkd.key.parser.*;
 import de.uka.ilkd.key.pp.AbbrevMap;
 import de.uka.ilkd.key.rule.NewVarcond;
