// This file is part of KeY - Integrated Deductive Software Design
// Copyright (C) 2001-2009 Universitaet Karlsruhe, Germany
//                         Universitaet Koblenz-Landau, Germany
//                         Chalmers University of Technology, Sweden
//
// The KeY system is protected by the GNU General Public License. 
// See LICENSE.TXT for details.
// This file is part of KeY - Integrated Deductive Software Design
// Copyright (C) 2001-2005 Universitaet Karlsruhe, Germany
//                         Universitaet Koblenz-Landau, Germany
//                         Chalmers University of Technology, Sweden
//
// The KeY system is protected by the GNU General Public License.
// See LICENSE.TXT for details.
//
//

package de.uka.ilkd.key.proof;

import java.io.StringReader;
import java.util.Iterator;
import java.util.Vector;

import javax.swing.table.AbstractTableModel;

import de.uka.ilkd.key.collection.ImmutableList;
import de.uka.ilkd.key.collection.ImmutableSLList;
import de.uka.ilkd.key.collection.ImmutableSet;
import de.uka.ilkd.key.java.*;
import de.uka.ilkd.key.java.abstraction.KeYJavaType;
import de.uka.ilkd.key.logic.*;
import de.uka.ilkd.key.logic.op.LocationVariable;
import de.uka.ilkd.key.logic.op.LogicVariable;
import de.uka.ilkd.key.logic.op.SchemaVariable;
import de.uka.ilkd.key.logic.op.SortedSchemaVariable;
import de.uka.ilkd.key.logic.sort.ArraySort;
import de.uka.ilkd.key.logic.sort.ProgramSVSort;
import de.uka.ilkd.key.logic.sort.Sort;
import de.uka.ilkd.key.parser.*;
import de.uka.ilkd.key.pp.AbbrevMap;
import de.uka.ilkd.key.rule.NewVarcond;
import de.uka.ilkd.key.rule.TacletApp;
import de.uka.ilkd.key.rule.inst.ContextInstantiationEntry;
import de.uka.ilkd.key.rule.inst.IllegalInstantiationException;
import de.uka.ilkd.key.rule.inst.RigidnessException;
import de.uka.ilkd.key.rule.inst.SortException;


public class TacletInstantiationsTableModel extends AbstractTableModel {

    /** the instantiations entries */
    private Vector entries;
    /** the related rule application */
    private final TacletApp originalApp;
    /** the integer defines the row until which no editing is possible */
    private int noEditRow;
    /** universal namespace of variables, minimum for input in a row */
    private NamespaceSet nss;
    /** the java service object */
    private Services services;
    /** the abbreviationmap */
    private AbbrevMap scm;
    /** the current goal */
    private Goal goal;
    /** variable namer */
    private VariableNamer varNamer;
    /** proposers to ask when instantiating a schema variable */
    private InstantiationProposerCollection instantiationProposers;


    /** create new data model for tree
     * @param app the TacletApp where to get the necessary entries
     */
    public TacletInstantiationsTableModel(TacletApp    app, 
					  Services     services,
					  NamespaceSet nss,
					  AbbrevMap    scm,
					  Goal	       goal) {
	this.originalApp = app;
       
	this.nss = nss;
	this.services = services;
	this.scm = scm;
	this.goal = goal;
	this.varNamer = services.getVariableNamer();
	
	instantiationProposers = new InstantiationProposerCollection();
	instantiationProposers.add(varNamer);
	instantiationProposers.add(VariableNameProposer.DEFAULT);
	
	entries = createEntryArray(app);
    }

    /**
     * returns the set of namespaces
     */
    public NamespaceSet namespaces() {
        return nss;
    }

    /** creates a Vector with the row entries of the table
    */
    private Vector createEntryArray(TacletApp tacletApp) {
        Vector rowVec = new Vector();
        Iterator<SchemaVariable> it = tacletApp.instantiations().svIterator();
        int count = 0;

        while (it.hasNext()) {
            SchemaVariable sv = it.next();
            Object[] column = new Object[2];
            column[0] = sv;
            column[1] = ProofSaver.printAnything(
	        tacletApp.instantiations().getInstantiation(sv), 
                services);
            rowVec.add(column);
            count++;
        }

        noEditRow = count - 1;

        Iterator<SchemaVariable> varIt = tacletApp.uninstantiatedVars().iterator();
        ImmutableList<String> proposals = ImmutableSLList.<String>nil();

        while (varIt.hasNext()) {
            Object[] column = new Object[2];
            SchemaVariable var = varIt.next();

            if (!tacletApp.taclet ().getIfFindVariables ().contains(var)) {
                column[0] = var;

                // create an appropriate and unique proposal for the name ...
                String proposal
                        = instantiationProposers.getProposal(tacletApp,
                                                             var,
                                                             services,
                                                             goal.node(),
                                                             proposals);

                if(proposal != null) {
                    // A proposal is available ...
                    column[1] = proposal;
                    proposals = proposals.append(proposal);
                }

                rowVec.add(column);
            }
        }

        return rowVec;
    }


    /** adds an instantiation of a schemavariable */
    public void addInstantiationEntry(int row, Term instantiation) {
        ((Object[])entries.get(row))[1] = instantiation;
    }

    /** return the rule application which is the table models base
     *  @return the Ruleapp
     */
    public TacletApp application() {
        return originalApp;
    }

    /** number of colums
     * @return number of colums
     */
    public int getColumnCount() {
        return 2;
    }

    /** number of rows
     * @return number of rows
     */
    public int getRowCount() {
        return entries.size();
    }

    /** returns true iff an instantiation is missing
     * @return true iff an instantiation is missing
     */
    public boolean isCellEditable(int rowIndex, int columnIndex) {
        return (rowIndex > noEditRow) && (columnIndex > 0);
    }


    /** parses the given string that represents the term (or formula)
     * using the given variable namespace and the given namespace
     * for functions and default namespaces for the others
     * @param s the String to parse
     * @param varNS the variable namespace
     * @param functNS the function namespace
     */
    public Term parseTerm(String s, Namespace varNS, Namespace functNS)
        throws ParserException
    {
        NamespaceSet copy = nss.copy();
        copy.setVariables(varNS);
        copy.setFunctions(functNS);
        Term term = new DefaultTermParser().parse(
           new StringReader(s), null, services, copy, scm);
        return term;
    }

    /**
     * Parse the declaration of an identifier (i.e. the declaration of
     * a variable or skolem function)
     */
    public IdDeclaration parseIdDeclaration ( String s )
        throws ParserException {
        try {
            KeYParser parser =
                new KeYParser (ParserMode.DECLARATION, new KeYLexer ( new StringReader ( s ),
                                 services.getExceptionHandler() ), "",
                                 services,   // should not be needed
                                 nss );
            return parser.id_declaration ();
        } catch (antlr.RecognitionException re) {
            throw new ParserException(re.getMessage(),
                                      new Location(re.getFilename(),
                                                   re.getLine(),
                                                   re.getColumn()));
        } catch (antlr.TokenStreamException tse) {
            throw new ParserException(tse.getMessage(), null);
        }
    }

    /**
     * throws an exception iff no input in indicated row, and no
     * metavariable instantiation is possible
     *
     */

    private void checkNeededInputAvailable(int irow)
        throws MissingInstantiationException {

        final int icol = 1;

        if ( ( getValueAt(irow, icol) == null  ||
               ((String)getValueAt(irow, icol)).length() == 0 ) &&
               !originalApp.sufficientlyComplete(services) &&
             !originalApp.canUseMVAPriori ( (SchemaVariable)getValueAt(irow, 0) ) 
         ) {
            throw new MissingInstantiationException
                ("" + getValueAt(irow, 0), irow, 0, false);
        }
    }



    /**
     * @return true iff this row is not empty (i.e. a string of data
     * is available)
     */
    private boolean isInputAvailable(int irow) {
        return getValueAt(irow, 1) != null && ((String)getValueAt(irow,1)).length() != 0;
    }

<<<<<<< HEAD
=======
    private ImmutableSet<LocationDescriptor> parseLocationList(int irow) throws ParserException{
        String instantiation = (String) getValueAt(irow, 1);
        if (instantiation == null) {
            instantiation = "";
        }
        ImmutableSet<LocationDescriptor> result = null;
        try{
            result = (new KeYParser(ParserMode.TERM, new KeYLexer(new StringReader(instantiation),
                                             services.getExceptionHandler()),
                                null, TermFactory.DEFAULT, null, services, nss, scm)).
                location_list();
        } catch (antlr.RecognitionException re) {
            throw new ParserException(re.getMessage(),
                                      new Location(re.getFilename(),
                                                   re.getLine(),
                                                   re.getColumn()));
        } catch (antlr.TokenStreamException tse) {
            throw new ParserException(tse.getMessage(), null);
        }
        return result;
    }

>>>>>>> 6f293224
    /**
     * parses the indicated row and returns a Term corresponding to the
     * entry in the row
     *
     * @param irow the row to be parsed
     * @param varNS the variable namespace that will be passed to parseTerm
     * @param functNS the function namespace that will be passed to parseTerm
     * @return the parsed term
     */
    private Term parseRow(int irow, Namespace varNS, Namespace functNS)
        throws SVInstantiationParserException,
               MissingInstantiationException {

        String instantiation = (String) getValueAt(irow, 1);

        if ( instantiation == null || "".equals(instantiation) ) {
            throw new MissingInstantiationException("", irow, 0, false);
        }

        try {
            return parseTerm(instantiation, varNS, functNS);
        } catch (ParserException pe) {
            Location loc = pe.getLocation();
            if (loc != null) {
                throw new SVInstantiationParserException(instantiation,
                                                         irow + (loc.getLine() <= 0 ? 0
                                                                 : loc.getLine()),
                                                         loc.getColumn(), pe.getMessage(),
                                                         false);
            } else {
                throw new SVInstantiationParserException(instantiation,
                                                         irow, -1,
                                                         pe.getMessage(),
                                                         false);
            }
        }
    }

    /**
     * parses the indicated row and returns a identifier declaration
     * corresponding to the entry in the row
     *
     * @param irow the row to be parsed
     * @return the parsed declaration
     */
    private IdDeclaration parseIdDeclaration(int irow)
        throws SVInstantiationParserException,
               MissingInstantiationException {

        String instantiation = (String) getValueAt(irow, 1);

        if ( instantiation == null || "".equals(instantiation) ) {
            throw new MissingInstantiationException("", irow, 0, false);
        }

        try {
            return parseIdDeclaration(instantiation);
        } catch (ParserException pe) {
            Location loc = pe.getLocation();
            if (loc != null) {
                throw new SVInstantiationParserException(instantiation,
                                                         irow + (loc.getLine() <= 0 ? 0
                                                                 : loc.getLine()),
                                                         loc.getColumn(), pe.getMessage(),
                                                         false);
            } else {
                throw new SVInstantiationParserException(instantiation,
                                                         irow, -1,
                                                         pe.getMessage(),
                                                         false);
            }
        }
    }

    public static ProgramElement getProgramElement(TacletApp app,
						   String instantiation,
						   SchemaVariable sv,
						   Services services) {
	Sort svSort = sv.sort();
	if (svSort == ProgramSVSort.LABEL) {
	    return VariableNamer.parseName(instantiation);
	} else if (svSort == ProgramSVSort.VARIABLE ) {
	    NewVarcond nvc = app.taclet().varDeclaredNew(sv);
	    if (nvc != null) {
		KeYJavaType kjt;
		Object o = nvc.getSortDefiningObject();
		JavaInfo javaInfo = services.getJavaInfo ();
		if (o instanceof SchemaVariable) {
	            final TypeConverter tc = services.getTypeConverter();
		    final SchemaVariable peerSV=(SchemaVariable)o;
		    final Object peerInst = app.instantiations().getInstantiation(peerSV);
		    Expression peerInstExpr;
		    if (peerInst instanceof Term) {
			peerInstExpr=tc.convertToProgramElement((Term)peerInst);
		    } else {
			peerInstExpr=(Expression)peerInst;
		    }
		    kjt = tc.getKeYJavaType(peerInstExpr, app.instantiations().
					    getContextInstantiation().activeStatementContext());
		    if(nvc.isDefinedByElementSort()){
		        Sort s = kjt.getSort();
			if(s instanceof ArraySort) s = ((ArraySort)s).elementSort();              
			kjt = javaInfo.getKeYJavaType(s);
		    }
		} else {
		    kjt = javaInfo.getKeYJavaType((Sort)o);
		}
                assert kjt != null;
		return new LocationVariable
		    (VariableNamer.parseName(instantiation), kjt);
	    }
	}
	return null;
    }


    /**
     * parses the indicated row and returns the ProgramElement
     * corresponding to the entry in the row
     * @param irow the row to be parsed
     * @return the parsed term
     */
    private ProgramElement parseRow(int irow)
        throws SVInstantiationParserException {

        String instantiation = (String) getValueAt(irow, 1);
        SchemaVariable sv = (SchemaVariable)getValueAt(irow, 0);

        if(! varNamer.isUniqueNameForSchemaVariable(
                        instantiation,
                        sv,
                        originalApp.posInOccurrence(),
                        originalApp.instantiations().getContextInstantiation()
                                            .prefix())) {
            throw new SVInstantiationParserException(instantiation,
                                                     irow,
                                                     0,
                                                     "Name is already in use.",
                                                     false);
        }


        ContextInstantiationEntry contextInstantiation = 
            originalApp.instantiations().getContextInstantiation();
        
        final PosInProgram prefix;
        if (contextInstantiation == null) {
            prefix = PosInProgram.TOP;
        } else {
            prefix = contextInstantiation.prefix();
        }
        
	if(! varNamer.isUniqueNameForSchemaVariable(
			instantiation,
    			sv,
			originalApp.posInOccurrence(),
			prefix)) {
	    throw new SVInstantiationParserException(instantiation,
	    					     irow,
						     0,
						     "Name is already in use.",
						     false);
	}


	ProgramElement pe = getProgramElement(originalApp, instantiation, sv, services);
	if (pe == null) {
	    throw new SVInstantiationParserException
		(instantiation, irow, -1, "Unexpected sort: "
		 + sv.sort()
		 + "." + "Label SV or a program variable SV expected"
		 + " declared as new.", false);
	}
	return pe;
    }
    
    
    /**
     * creates new rule app with all inserted instantiations in the variable
     * instantiations table
     * @throws SVInstantiationException if the instantiation is incorrect
     */
    public TacletApp createTacletAppFromVarInsts()
        throws SVInstantiationException {

        final TermBuilder tb = TermBuilder.DF;
	TacletApp      result = originalApp;
	SchemaVariable sv     = null;
	Sort           sort   = null;
	int            irow   = 0;

        try {

	    for (irow = noEditRow+1; irow < entries.size(); irow++) {
                checkNeededInputAvailable(irow);
		sv   = (SchemaVariable) getValueAt(irow, 0);
                sort = null;
		if ( sv instanceof VariableSV || sv instanceof SkolemTermSV) {
		    IdDeclaration idd = parseIdDeclaration ( irow );
		    sort = idd.getSort ();
		    if ( sort == null ) {
			try {
			    sort = result.getRealSort ( sv, services );
			} catch ( SortException e ) {
			    throw new MissingSortException ( "" + sv,
							     irow, 0 );
			}
		    }
		    
		    if ( sv instanceof VariableSV ) {
		        LogicVariable lv = 
		            new LogicVariable ( new Name ( idd.getName () ),
		                    sort );
		        result = result.addCheckedInstantiation( sv, 
                                tb.var( lv ), services, true );
		    } else {
		        // sv.isSkolemTermSV ()
                        
                        Named n = namespaces().
                            lookupLogicSymbol(new Name(idd.getName()));
                        if (n == null) { 
                            result = result.createSkolemConstant
                            ( idd.getName (), sv, sort, true, services );
                        } else {
                            throw 
                                new SVInstantiationParserException(idd.getName(), irow, 1, 
                                        "Name already in use.", false);
                        }
		    }
		} else if (sv instanceof ProgramSV) {
		    final ProgramElement pe = parseRow(irow);                    
		    result = result.addCheckedInstantiation(sv, pe, services, true);
		} 
	    }
	    SchemaVariable problemVarSV = result.varSVNameConflict();

	    if (problemVarSV != null) {
		throw new SVInstantiationParserException
		    ( "", getSVRow(problemVarSV), 0,
		      "Ambiguous instantiation of schema variable " +
		      problemVarSV, false);
	    }
            	    
	    for (irow = noEditRow+1; irow < entries.size(); irow++) {

	        if ( !isInputAvailable ( irow ) )
	            continue;
	        
	        sv   = (SchemaVariable)getValueAt(irow, 0);
	        
	        if (sv instanceof VariableSV || sv instanceof SkolemTermSV ||
		    result.instantiations().isInstantiated(sv))
	            continue;
                
	        sort = null;
                
                if (sv instanceof ProgramSV) {
                    final ProgramElement pe = parseRow(irow);                    
                    result = result.addCheckedInstantiation(sv, pe, services, true);
<<<<<<< HEAD
=======
                } else if (sv.isListSV()){
                    try{
                        ImmutableSet<LocationDescriptor> s = parseLocationList(irow);
                        result = result.addInstantiation(sv, Array.reverse(s.toArray(new LocationDescriptor[s.size()])), true);
                    }catch (ParserException pe) {
                        Location loc = pe.getLocation();
                        if (loc != null) {
                            throw new SVInstantiationParserException(
				(String) getValueAt(irow, 1),
				irow + (loc.getLine() <= 0 ? 0
					: loc.getLine()),
				loc.getColumn(), pe.getMessage(),
				false);
                        } else {
                            throw new SVInstantiationParserException(
				(String) getValueAt(irow, 1),
				irow, -1,
				pe.getMessage(),
				false);
                        }
                    }
                } else if (sv.isNameSV()) {
                    result = result.addInstantiation(sv, tb.tt(), true);
>>>>>>> 6f293224
                } else{   
                    if (isInputAvailable ( irow ) ) {
                        final Namespace extVarNS =
                            result.extendVarNamespaceForSV(nss.variables(), sv);
                        
                        Namespace functNS =
                            result.extendedFunctionNameSpace(nss.functions());
                        
                        final Term instance = parseRow(irow, extVarNS, functNS);
                        sort = instance.sort ();                    
                        
                        try {
                            result = result.addCheckedInstantiation(sv, instance, services, true);
                        } catch ( RigidnessException e ) {
                            throw new SVRigidnessException ( "" + sv, irow, 0 );
                        } catch (IllegalInstantiationException iae) {                            
                            throw new SVInstantiationParserException((String) getValueAt(irow, 1), 
								     irow, -1, iae.getMessage(), false);              
                        }                    
                    }
                }                                
	    }
	} catch ( SortException e ) {
	    throw new SortMismatchException ( "" + sv, sort, irow, 0 );
	} 

        return result;

    }

    /** sets the Value of the cell */
    public void setValueAt(Object instantiation, int rowIndex,
                           int columnIndex) {
        ((Object[])entries.get(rowIndex))[columnIndex] = instantiation;
    }

    /** get value at the specified row and col
     * @return the value
     */
    public Object getValueAt(int row, int col) {
        return  ((Object[])entries.get(row))[col];
    }

    /** returns the index of the row the given Schemavariable stands
     *@return the index of the row the given Schemavariable stands (-1
     * if not found)
     */
    public int getSVRow(SchemaVariable sv) {
        for (int i = 0; i < entries.size(); i++) {
            if (getValueAt(i, 0).equals(sv)) {
                return i;
            }
        }
        return -1;
    }


    public static String getBaseNameProposalForMetavariable(Goal goal,
                                                        TacletApp      p_app,
                                                        SchemaVariable p_var) {
        String s = VariableNameProposer.
            createBaseNameProposalBasedOnCorrespondence(p_app, p_var ).toUpperCase();
        return s;
    }


}<|MERGE_RESOLUTION|>--- conflicted
+++ resolved
@@ -25,14 +25,10 @@
 
 import de.uka.ilkd.key.collection.ImmutableList;
 import de.uka.ilkd.key.collection.ImmutableSLList;
-import de.uka.ilkd.key.collection.ImmutableSet;
 import de.uka.ilkd.key.java.*;
 import de.uka.ilkd.key.java.abstraction.KeYJavaType;
 import de.uka.ilkd.key.logic.*;
-import de.uka.ilkd.key.logic.op.LocationVariable;
-import de.uka.ilkd.key.logic.op.LogicVariable;
-import de.uka.ilkd.key.logic.op.SchemaVariable;
-import de.uka.ilkd.key.logic.op.SortedSchemaVariable;
+import de.uka.ilkd.key.logic.op.*;
 import de.uka.ilkd.key.logic.sort.ArraySort;
 import de.uka.ilkd.key.logic.sort.ProgramSVSort;
 import de.uka.ilkd.key.logic.sort.Sort;
@@ -256,31 +252,6 @@
         return getValueAt(irow, 1) != null && ((String)getValueAt(irow,1)).length() != 0;
     }
 
-<<<<<<< HEAD
-=======
-    private ImmutableSet<LocationDescriptor> parseLocationList(int irow) throws ParserException{
-        String instantiation = (String) getValueAt(irow, 1);
-        if (instantiation == null) {
-            instantiation = "";
-        }
-        ImmutableSet<LocationDescriptor> result = null;
-        try{
-            result = (new KeYParser(ParserMode.TERM, new KeYLexer(new StringReader(instantiation),
-                                             services.getExceptionHandler()),
-                                null, TermFactory.DEFAULT, null, services, nss, scm)).
-                location_list();
-        } catch (antlr.RecognitionException re) {
-            throw new ParserException(re.getMessage(),
-                                      new Location(re.getFilename(),
-                                                   re.getLine(),
-                                                   re.getColumn()));
-        } catch (antlr.TokenStreamException tse) {
-            throw new ParserException(tse.getMessage(), null);
-        }
-        return result;
-    }
-
->>>>>>> 6f293224
     /**
      * parses the indicated row and returns a Term corresponding to the
      * entry in the row
@@ -540,32 +511,6 @@
                 if (sv instanceof ProgramSV) {
                     final ProgramElement pe = parseRow(irow);                    
                     result = result.addCheckedInstantiation(sv, pe, services, true);
-<<<<<<< HEAD
-=======
-                } else if (sv.isListSV()){
-                    try{
-                        ImmutableSet<LocationDescriptor> s = parseLocationList(irow);
-                        result = result.addInstantiation(sv, Array.reverse(s.toArray(new LocationDescriptor[s.size()])), true);
-                    }catch (ParserException pe) {
-                        Location loc = pe.getLocation();
-                        if (loc != null) {
-                            throw new SVInstantiationParserException(
-				(String) getValueAt(irow, 1),
-				irow + (loc.getLine() <= 0 ? 0
-					: loc.getLine()),
-				loc.getColumn(), pe.getMessage(),
-				false);
-                        } else {
-                            throw new SVInstantiationParserException(
-				(String) getValueAt(irow, 1),
-				irow, -1,
-				pe.getMessage(),
-				false);
-                        }
-                    }
-                } else if (sv.isNameSV()) {
-                    result = result.addInstantiation(sv, tb.tt(), true);
->>>>>>> 6f293224
                 } else{   
                     if (isInputAvailable ( irow ) ) {
                         final Namespace extVarNS =
