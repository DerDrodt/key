--- conflicted
+++ resolved
@@ -705,51 +705,6 @@
     }
 
 
-<<<<<<< HEAD
-=======
-
-
-    public static void applyUpdateSimplifier( ImmutableList<Goal> goalList ) {
-        final Iterator<Goal> it = goalList.iterator();
-        while ( it.hasNext() ) {
-            it.next ().applyUpdateSimplifier();
-        }
-    }
-    
-    public void applyUpdateSimplifier() {
-        applyUpdateSimplifier(true);
-        applyUpdateSimplifier(false);
-    }
-
-
-    private void applyUpdateSimplifier (boolean antec) {
-	    final Constraint userConstraint =
-	        proof().getUserConstraint ().getConstraint ();
-	    final BuiltInRule rule = UpdateSimplificationRule.INSTANCE;
-	    
-	    final Iterator<ConstrainedFormula> it = ( antec ? sequent().antecedent()
-	            : sequent().succedent()).iterator();
-	
-	    while ( it.hasNext () ) {
-	        final ConstrainedFormula cfma = it.next ();
-	        final PosInOccurrence pos = new PosInOccurrence(cfma,
-	                                                        PosInTerm.TOP_LEVEL,
-	                                                        antec );	
-	        if ( rule.isApplicable ( this, pos, userConstraint ) ) {
-	            BuiltInRuleApp app = new BuiltInRuleApp ( rule,
-	                                                      pos,
-	                                                      userConstraint );
-	            apply(app);
-	        }
-	    }
-	}
-
-
-
-
-
-    /** toString */
->>>>>>> 6f293224
     public String toString() {
 	String result = (node.sequent().prettyprint(proof().getServices()).toString());
 	return result;
