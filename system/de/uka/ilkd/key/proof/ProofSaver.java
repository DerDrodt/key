--- conflicted
+++ resolved
@@ -72,11 +72,7 @@
    }
 
    public String writeSettings(ProofSettings ps){
-<<<<<<< HEAD
-    	return "\\settings {\n\""+ps.settingsToString()+"\"\n}\n";
-=======
     	return new String ("\\settings {\n\""+escapeCharacters(ps.settingsToString())+"\"\n}\n");
->>>>>>> d557ff59
    }
    public String save() {
       String errorMsg = null;
@@ -223,7 +219,7 @@
                                           appliedRuleApp.posInOccurrence()));
         tree.append(newNames2Proof(node));
 
-        if (appliedRuleApp.rule() instanceof AbstractUseOperationContractRule) {
+        if (appliedRuleApp.rule() instanceof UseOperationContractRule) {
             RuleJustificationBySpec ruleJusti = (RuleJustificationBySpec) 
                             proof.env().getJustifInfo()
                                        .getJustification(appliedRuleApp, 
@@ -237,7 +233,6 @@
         tree.append(")\n");
       }
    }
-       
 
 
    private StringBuffer collectProof(Node node, String prefix, 
