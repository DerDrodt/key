// This file is part of KeY - Integrated Deductive Software Design
// Copyright (C) 2001-2009 Universitaet Karlsruhe, Germany
//                         Universitaet Koblenz-Landau, Germany
//                         Chalmers University of Technology, Sweden
//
// The KeY system is protected by the GNU General Public License. 
// See LICENSE.TXT for details.
//
//

/** tests the TacletIndex class.*/
package de.uka.ilkd.key.proof;


import java.util.Iterator;

import junit.framework.TestCase;
import de.uka.ilkd.key.collection.ImmutableList;
import de.uka.ilkd.key.collection.ImmutableSLList;
import de.uka.ilkd.key.java.Services;
import de.uka.ilkd.key.logic.*;
import de.uka.ilkd.key.logic.op.Metavariable;
import de.uka.ilkd.key.rule.NoPosTacletApp;
import de.uka.ilkd.key.rule.Taclet;
import de.uka.ilkd.key.rule.TacletForTests;


public class TestTermTacletAppIndex extends TestCase{   

<<<<<<< HEAD
     Taclet ruleRewriteNonH1H2; 
     Taclet ruleNoFindNonH1H2H3;
     Taclet ruleAntecH1;
     Taclet ruleSucc;
     Taclet ruleMisMatch;
     Taclet notfreeconflict;
     Taclet remove_f;
     Taclet remove_ff;
     Taclet remove_zero;
=======
    NoPosTacletApp ruleRewriteNonH1H2; 
    NoPosTacletApp ruleNoFindNonH1H2H3;
    NoPosTacletApp ruleAntecH1;
    NoPosTacletApp ruleSucc;
    NoPosTacletApp ruleMisMatch;
    NoPosTacletApp notfreeconflict;
    NoPosTacletApp remove_f;
    NoPosTacletApp remove_ff;
    NoPosTacletApp remove_zero;
    Metavariable x;
>>>>>>> 6f293224
        
    public TestTermTacletAppIndex(String name) {
	super(name);
    }

    private Taclet taclet(String name) {
	return TacletForTests.getTaclet(name).taclet();
    }
    
    public void setUp() {
        TacletForTests.parse(System.getProperty("key.home")+
                java.io.File.separator+"system"+java.io.File.separator+
        "de/uka/ilkd/key/proof/ruleForTestTacletIndex.taclet");

<<<<<<< HEAD
        ruleRewriteNonH1H2 = taclet("rewrite_noninteractive_h1_h2");
        ruleNoFindNonH1H2H3 = taclet("nofind_noninteractive_h1_h2_h3");
        ruleAntecH1 = taclet("rule_antec_h1");
        ruleSucc = taclet("rule_succ");
        ruleMisMatch = taclet ("antec_mismatch");
        notfreeconflict = taclet("not_free_conflict");
        remove_f = taclet("remove_f");
        remove_ff = taclet("remove_ff");
        remove_zero = taclet("remove_zero");
=======
        ruleRewriteNonH1H2 = NoPosTacletApp.createNoPosTacletApp(taclet("rewrite_noninteractive_h1_h2"));
        ruleNoFindNonH1H2H3 = NoPosTacletApp.createNoPosTacletApp(taclet("nofind_noninteractive_h1_h2_h3"));
        ruleAntecH1 = NoPosTacletApp.createNoPosTacletApp(taclet("rule_antec_h1"));
        ruleSucc = NoPosTacletApp.createNoPosTacletApp(taclet("rule_succ"));
        ruleMisMatch = NoPosTacletApp.createNoPosTacletApp(taclet ("antec_mismatch"));
        notfreeconflict = NoPosTacletApp.createNoPosTacletApp(taclet("not_free_conflict"));
        remove_f = NoPosTacletApp.createNoPosTacletApp(taclet("remove_f"));
        remove_ff = NoPosTacletApp.createNoPosTacletApp(taclet("remove_ff"));
        remove_zero = NoPosTacletApp.createNoPosTacletApp(taclet("remove_zero"));

        x = new Metavariable (new Name ("X"), 
                TacletForTests.sortLookup("nat"));
        TacletForTests.getVariables().add(x);
>>>>>>> 6f293224
    }
    
    public void tearDown() {
        ruleRewriteNonH1H2 = null;
        ruleNoFindNonH1H2H3 = null;
        ruleAntecH1 = null;
        ruleSucc = null;
        ruleMisMatch = null;
        notfreeconflict = null;
        remove_f = null;
        remove_ff = null;
        remove_zero = null;       
        realCache = null;
	noCache = null;	
    }


    private TermTacletAppIndexCacheSet realCache =
        new TermTacletAppIndexCacheSet ();

    private TermTacletAppIndexCacheSet noCache =
        new TermTacletAppIndexCacheSet () {
            public ITermTacletAppIndexCache getAntecCache() {
                return getNoCache ();
            }
            public ITermTacletAppIndexCache getSuccCache() {
                return getNoCache ();
            }
    };
    

    public void testIndex0 () {
        doTestIndex0(noCache);
    }

    public void testIndex0WithCache () {
        for ( int i = 0; i != 3; ++i )
            doTestIndex0 ( realCache );
    }

    private void doTestIndex0(TermTacletAppIndexCacheSet cache) {
        Services serv = TacletForTests.services ();

        TacletIndex ruleIdx = new TacletIndex ();
        ruleIdx.add ( remove_f );
        ruleIdx.add ( remove_zero );

        Term term = TacletForTests.parseTerm ( "f(f(f(zero)))=one" );
        ConstrainedFormula cfma = new ConstrainedFormula ( term );

        PosInOccurrence pio = new PosInOccurrence ( cfma, PosInTerm.TOP_LEVEL,
                                                    false );

        TermTacletAppIndex termIdx =
            TermTacletAppIndex.create ( pio, serv, Constraint.BOTTOM, ruleIdx,
                                        NullNewRuleListener.INSTANCE,
                                        TacletFilter.TRUE, cache );

        checkTermIndex ( pio, termIdx );

        // this should not alter the index, as the formula actually
        // did not change
        termIdx = termIdx.update ( pio.down ( 0 ), serv, Constraint.BOTTOM,
                                   ruleIdx, NullNewRuleListener.INSTANCE,
                                   cache );

        checkTermIndex ( pio, termIdx );

        // now a real change
        Term term2 = TacletForTests.parseTerm ( "f(f(zero))=one" );
        ConstrainedFormula cfma2 = new ConstrainedFormula ( term2 );
        PosInOccurrence pio2 = new PosInOccurrence ( cfma2,
                                                     PosInTerm.TOP_LEVEL, false );

        termIdx = termIdx.update ( pio2.down ( 0 ).down ( 0 ).down ( 0 ), serv,
                                   Constraint.BOTTOM, ruleIdx,
                                   NullNewRuleListener.INSTANCE, cache );
        checkTermIndex2 ( pio2, termIdx );

        // add a new taclet to the index
        ruleIdx.add ( remove_ff );
        SetRuleFilter filter = new SetRuleFilter ();
        filter.addRuleToSet ( ruleIdx.lookup ( remove_ff.taclet().name () ).rule () );
        termIdx = termIdx.addTaclets ( filter, pio2, serv, Constraint.BOTTOM,
                                       ruleIdx, NullNewRuleListener.INSTANCE );
        checkTermIndex3 ( pio2, termIdx );
    }

<<<<<<< HEAD
=======
    public void testIndexWithMV() {
        doTestIndexWithMV ( noCache );
    }

    public void testIndexWithMVWithCache() {
        for ( int i = 0; i != 3; ++i )
            doTestIndexWithMV ( realCache );
    }

    private void doTestIndexWithMV(TermTacletAppIndexCacheSet cache) {
        Services serv = TacletForTests.services ();

        TacletIndex ruleIdx = new TacletIndex ();
        ruleIdx.add ( remove_f );
        ruleIdx.add ( remove_zero );

        Term t1 = TacletForTests.parseTerm ( "f(zero)" );
        Term t2 = TacletForTests.parseTerm ( "X" );

        Constraint c = Constraint.BOTTOM.unify ( t1, t2, null );
        assertTrue ( c.isSatisfiable () );
        Term term = TacletForTests.parseTerm ( "f(f(X))=one" );
        ConstrainedFormula cfma = new ConstrainedFormula ( term, c );
        // System.out.println(cfma);

        PosInOccurrence pio = new PosInOccurrence ( cfma, PosInTerm.TOP_LEVEL,
                                                    false );

        TermTacletAppIndex termIdx =
            TermTacletAppIndex.create ( pio, serv, Constraint.BOTTOM, ruleIdx,
                                        NullNewRuleListener.INSTANCE,
                                        TacletFilter.TRUE, cache );

        checkTermIndex ( pio, termIdx );

        // this should not alter the index, as the formula actually
        // did not change
        termIdx = termIdx.update ( pio.down ( 0 ), serv, Constraint.BOTTOM,
                                   ruleIdx, NullNewRuleListener.INSTANCE,
                                   cache );

        checkTermIndex ( pio, termIdx );

        // now a real change
        Term term2 = TacletForTests.parseTerm ( "f(f(zero))=one" );
        ConstrainedFormula cfma2 = new ConstrainedFormula ( term2, c );
        PosInOccurrence pio2 = new PosInOccurrence ( cfma2,
                                                     PosInTerm.TOP_LEVEL, false );

        termIdx = termIdx.update ( pio2.down ( 0 ).down ( 0 ).down ( 0 ), serv,
                                   Constraint.BOTTOM, ruleIdx,
                                   NullNewRuleListener.INSTANCE, cache );
        checkTermIndex2 ( pio2, termIdx );

        // add a new taclet to the index
        ruleIdx.add ( remove_ff );
        SetRuleFilter filter = new SetRuleFilter ();
        filter.addRuleToSet ( ruleIdx.lookup ( remove_ff.taclet().name () ).rule () );
        termIdx = termIdx.addTaclets ( filter, pio2, serv, Constraint.BOTTOM,
                                       ruleIdx, NullNewRuleListener.INSTANCE );
        checkTermIndex3 ( pio2, termIdx );
    }

>>>>>>> 6f293224
    private void checkAtPos(PosInOccurrence pio,
			    TermTacletAppIndex termIdx,
			    ImmutableList<Taclet> list) {
        checkTacletList(termIdx.getTacletAppAt(pio,
                                               TacletFilter.TRUE),
                        list);
    }

    private PosInOccurrence down ( PosInOccurrence pio, int i ) {
	return handleDisplayConstraint(pio.down(i),
	                               pio.constrainedFormula().constraint());
    }

    private void checkTermIndex(PosInOccurrence pio,
                                TermTacletAppIndex termIdx) {
        ImmutableList<Taclet> listA = ImmutableSLList.<Taclet>nil();
        ImmutableList<Taclet> listB = listA.prepend(remove_f.taclet());
        ImmutableList<Taclet> listC = listA.prepend(remove_zero.taclet());
        
        checkAtPos(pio, termIdx, listA);
        checkAtPos(down(pio, 0), termIdx, listB);
        checkAtPos(down(down(pio, 0), 0), termIdx, listB);
        checkAtPos(down(down(down(pio, 0), 0), 0), termIdx, listB);
        checkAtPos(down(down(down(down(pio, 0), 0), 0), 0), termIdx, listC);
        checkAtPos(down(pio, 1), termIdx, listA);
    }

    private void checkTermIndex2(PosInOccurrence pio,
				 TermTacletAppIndex termIdx) {
	ImmutableList<Taclet> listA = ImmutableSLList.<Taclet>nil();
	ImmutableList<Taclet> listB = listA.prepend(remove_f.taclet());
	ImmutableList<Taclet> listC = listA.prepend(remove_zero.taclet());

	checkAtPos(pio, termIdx, listA);
	checkAtPos(down(pio, 0), termIdx, listB);
	checkAtPos(down(down(pio, 0), 0), termIdx, listB);
	checkAtPos(down(down(down(pio, 0), 0), 0), termIdx, listC);
	checkAtPos(down(pio, 1), termIdx, listA);
    }

    private void checkTermIndex3(PosInOccurrence pio,
				 TermTacletAppIndex termIdx) {
	ImmutableList<Taclet> listA = ImmutableSLList.<Taclet>nil();
	ImmutableList<Taclet> listB = listA.prepend(remove_f.taclet());
	ImmutableList<Taclet> listC = listA.prepend(remove_zero.taclet());
	ImmutableList<Taclet> listD = listB.prepend(remove_ff.taclet());

	checkAtPos(pio, termIdx, listA);
	checkAtPos(down(pio, 0), termIdx, listD);
	checkAtPos(down(down(pio, 0), 0), termIdx, listB);
	checkAtPos(down(down(down(pio, 0), 0), 0), termIdx, listC);
	checkAtPos(down(pio, 1), termIdx, listA);
    }


    private void checkTacletList ( ImmutableList<NoPosTacletApp> p_toCheck,
				   ImmutableList<Taclet>         p_template ) {
	assertTrue ( p_toCheck.size () == p_template.size () );
	Iterator<NoPosTacletApp> it = p_toCheck.iterator ();
	while ( it.hasNext () )
	    assertTrue ( p_template.contains(it.next ().taclet ()) );
    }

    /**
     * Check whether the given term is a metavariable, and replace it
     * with a concrete term provided that such a term is determined by
     * the user constraint
     * @return A <code>PosInOccurrence</code> object in which
     * eventually the metavariable has been replaced with a term as
     * given by the user constraint. In any case the object points to
     * the same position of a term as the <code>pos</code> parameter
     */
    private static PosInOccurrence handleDisplayConstraint
	( PosInOccurrence pos, Constraint displayConstraint ) {

	Term term = pos.subTerm ();

	if ( term.op () instanceof Metavariable ) {
	    if ( pos.termBelowMetavariable () == null ) {
		Term metaTerm = displayConstraint
		    .getInstantiation ( (Metavariable)term.op () );
		if ( metaTerm.op () != term.op () )
		    return pos.setTermBelowMetavariable ( metaTerm );
	    }
	}

	return pos;
    }
    
}<|MERGE_RESOLUTION|>--- conflicted
+++ resolved
@@ -27,17 +27,6 @@
 
 public class TestTermTacletAppIndex extends TestCase{   
 
-<<<<<<< HEAD
-     Taclet ruleRewriteNonH1H2; 
-     Taclet ruleNoFindNonH1H2H3;
-     Taclet ruleAntecH1;
-     Taclet ruleSucc;
-     Taclet ruleMisMatch;
-     Taclet notfreeconflict;
-     Taclet remove_f;
-     Taclet remove_ff;
-     Taclet remove_zero;
-=======
     NoPosTacletApp ruleRewriteNonH1H2; 
     NoPosTacletApp ruleNoFindNonH1H2H3;
     NoPosTacletApp ruleAntecH1;
@@ -47,8 +36,6 @@
     NoPosTacletApp remove_f;
     NoPosTacletApp remove_ff;
     NoPosTacletApp remove_zero;
-    Metavariable x;
->>>>>>> 6f293224
         
     public TestTermTacletAppIndex(String name) {
 	super(name);
@@ -63,17 +50,6 @@
                 java.io.File.separator+"system"+java.io.File.separator+
         "de/uka/ilkd/key/proof/ruleForTestTacletIndex.taclet");
 
-<<<<<<< HEAD
-        ruleRewriteNonH1H2 = taclet("rewrite_noninteractive_h1_h2");
-        ruleNoFindNonH1H2H3 = taclet("nofind_noninteractive_h1_h2_h3");
-        ruleAntecH1 = taclet("rule_antec_h1");
-        ruleSucc = taclet("rule_succ");
-        ruleMisMatch = taclet ("antec_mismatch");
-        notfreeconflict = taclet("not_free_conflict");
-        remove_f = taclet("remove_f");
-        remove_ff = taclet("remove_ff");
-        remove_zero = taclet("remove_zero");
-=======
         ruleRewriteNonH1H2 = NoPosTacletApp.createNoPosTacletApp(taclet("rewrite_noninteractive_h1_h2"));
         ruleNoFindNonH1H2H3 = NoPosTacletApp.createNoPosTacletApp(taclet("nofind_noninteractive_h1_h2_h3"));
         ruleAntecH1 = NoPosTacletApp.createNoPosTacletApp(taclet("rule_antec_h1"));
@@ -83,11 +59,6 @@
         remove_f = NoPosTacletApp.createNoPosTacletApp(taclet("remove_f"));
         remove_ff = NoPosTacletApp.createNoPosTacletApp(taclet("remove_ff"));
         remove_zero = NoPosTacletApp.createNoPosTacletApp(taclet("remove_zero"));
-
-        x = new Metavariable (new Name ("X"), 
-                TacletForTests.sortLookup("nat"));
-        TacletForTests.getVariables().add(x);
->>>>>>> 6f293224
     }
     
     public void tearDown() {
@@ -176,72 +147,6 @@
         checkTermIndex3 ( pio2, termIdx );
     }
 
-<<<<<<< HEAD
-=======
-    public void testIndexWithMV() {
-        doTestIndexWithMV ( noCache );
-    }
-
-    public void testIndexWithMVWithCache() {
-        for ( int i = 0; i != 3; ++i )
-            doTestIndexWithMV ( realCache );
-    }
-
-    private void doTestIndexWithMV(TermTacletAppIndexCacheSet cache) {
-        Services serv = TacletForTests.services ();
-
-        TacletIndex ruleIdx = new TacletIndex ();
-        ruleIdx.add ( remove_f );
-        ruleIdx.add ( remove_zero );
-
-        Term t1 = TacletForTests.parseTerm ( "f(zero)" );
-        Term t2 = TacletForTests.parseTerm ( "X" );
-
-        Constraint c = Constraint.BOTTOM.unify ( t1, t2, null );
-        assertTrue ( c.isSatisfiable () );
-        Term term = TacletForTests.parseTerm ( "f(f(X))=one" );
-        ConstrainedFormula cfma = new ConstrainedFormula ( term, c );
-        // System.out.println(cfma);
-
-        PosInOccurrence pio = new PosInOccurrence ( cfma, PosInTerm.TOP_LEVEL,
-                                                    false );
-
-        TermTacletAppIndex termIdx =
-            TermTacletAppIndex.create ( pio, serv, Constraint.BOTTOM, ruleIdx,
-                                        NullNewRuleListener.INSTANCE,
-                                        TacletFilter.TRUE, cache );
-
-        checkTermIndex ( pio, termIdx );
-
-        // this should not alter the index, as the formula actually
-        // did not change
-        termIdx = termIdx.update ( pio.down ( 0 ), serv, Constraint.BOTTOM,
-                                   ruleIdx, NullNewRuleListener.INSTANCE,
-                                   cache );
-
-        checkTermIndex ( pio, termIdx );
-
-        // now a real change
-        Term term2 = TacletForTests.parseTerm ( "f(f(zero))=one" );
-        ConstrainedFormula cfma2 = new ConstrainedFormula ( term2, c );
-        PosInOccurrence pio2 = new PosInOccurrence ( cfma2,
-                                                     PosInTerm.TOP_LEVEL, false );
-
-        termIdx = termIdx.update ( pio2.down ( 0 ).down ( 0 ).down ( 0 ), serv,
-                                   Constraint.BOTTOM, ruleIdx,
-                                   NullNewRuleListener.INSTANCE, cache );
-        checkTermIndex2 ( pio2, termIdx );
-
-        // add a new taclet to the index
-        ruleIdx.add ( remove_ff );
-        SetRuleFilter filter = new SetRuleFilter ();
-        filter.addRuleToSet ( ruleIdx.lookup ( remove_ff.taclet().name () ).rule () );
-        termIdx = termIdx.addTaclets ( filter, pio2, serv, Constraint.BOTTOM,
-                                       ruleIdx, NullNewRuleListener.INSTANCE );
-        checkTermIndex3 ( pio2, termIdx );
-    }
-
->>>>>>> 6f293224
     private void checkAtPos(PosInOccurrence pio,
 			    TermTacletAppIndex termIdx,
 			    ImmutableList<Taclet> list) {
