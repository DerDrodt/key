// This file is part of KeY - Integrated Deductive Software Design
// Copyright (C) 2001-2009 Universitaet Karlsruhe, Germany
//                         Universitaet Koblenz-Landau, Germany
//                         Chalmers University of Technology, Sweden
//
// The KeY system is protected by the GNU General Public License. 
// See LICENSE.TXT for details.
//
//

package de.uka.ilkd.key.proof;

import java.util.Iterator;
import java.util.Map;

import de.uka.ilkd.key.collection.*;
import de.uka.ilkd.key.java.ProgramElement;
import de.uka.ilkd.key.java.Services;
import de.uka.ilkd.key.java.Statement;
import de.uka.ilkd.key.java.StatementBlock;
import de.uka.ilkd.key.java.visitor.ProgVarReplaceVisitor;
import de.uka.ilkd.key.logic.*;
import de.uka.ilkd.key.logic.op.*;
import de.uka.ilkd.key.rule.NoPosTacletApp;
import de.uka.ilkd.key.rule.inst.*;


/**
 * Replaces program variables.
 */
public final class ProgVarReplacer {
    
    private static final TermBuilder TB = TermBuilder.DF;
    
    
    /**
     * map specifying the replacements to be done
     */
    private final Map map;
    
    
    /**
     * The services object
     */
    private final Services services;


    /**
     * creates a ProgVarReplacer that replaces program variables as specified
     * by the map parameter
     */
    public ProgVarReplacer(Map map, Services services) {
        this.map = map;
        this.services = services;
    }


    /**
     * merges "next" into "base"
     * precondition:
     *   "next" is the result of replacing in "base" the formula at position
     *   "idx" by calling Semisequent.replace()
     *   (this implies that "next" contains exactly one removed and one added
     *   formula)
     */
    public static void mergeSemiCIs(SemisequentChangeInfo base,
                              SemisequentChangeInfo next,
                              int idx) {
        assert next.modifiedFormulas().isEmpty();

        Iterator<ConstrainedFormula> remIt = next.removedFormulas().iterator();
        assert remIt.hasNext();
        ConstrainedFormula remCf = remIt.next();
        assert !remIt.hasNext();
        base.removedFormula(idx, remCf);

        Iterator<ConstrainedFormula> addIt = next.addedFormulas().iterator();
        assert addIt.hasNext();
        ConstrainedFormula addCf = addIt.next();
        assert !addIt.hasNext();
        base.addedFormula(idx, addCf);

        base.setFormulaList(next.getFormulaList());
        base.setSemisequent(next.semisequent());
    }


    /**
     * replaces in a goal
     */
    public void replace(Goal goal) {
	//globals
    	ImmutableSet<ProgramVariable> set = replace(goal.getGlobalProgVars());
	goal.setGlobalProgVars(set);

	//taclet apps
	replace(goal.ruleAppIndex().tacletIndex());

	//sequent
	SequentChangeInfo sci = replace(goal.sequent());
	goal.setSequent(sci);
    }


    /**
     * replaces in a set
     */
    public ImmutableSet<ProgramVariable> replace(ImmutableSet<ProgramVariable> vars) {
    	ImmutableSet<ProgramVariable> result = vars;

    	for (final ProgramVariable var : vars) {
	    ProgramVariable newVar = (ProgramVariable)map.get(var);
	    if(newVar != null) {
	    	result = result.remove(var);
	    	result = result.add(newVar);
	    }
	}

	return result;
    }


    /**
     * replaces in the partially instantiated apps of a taclet index
     */
    public void replace(TacletIndex tacletIndex) {
	ImmutableList<NoPosTacletApp> noPosTacletApps
		= tacletIndex.getPartialInstantiatedApps();
	ImmutableSet<NoPosTacletApp> appsToBeRemoved, appsToBeAdded;
	appsToBeRemoved = DefaultImmutableSet.<NoPosTacletApp>nil();
	appsToBeAdded   = DefaultImmutableSet.<NoPosTacletApp>nil();

	Iterator<NoPosTacletApp> it = noPosTacletApps.iterator();
	while(it.hasNext()) {
	    NoPosTacletApp noPosTacletApp = it.next();
	    SVInstantiations insts = noPosTacletApp.instantiations();

	    SVInstantiations newInsts = replace(insts);

	    if(newInsts != insts) {
	    	NoPosTacletApp newNoPosTacletApp
		 	= NoPosTacletApp.createNoPosTacletApp(
				noPosTacletApp.taclet(),
		    		newInsts,
				noPosTacletApp.constraint(),
				noPosTacletApp.newMetavariables(),
				noPosTacletApp.ifFormulaInstantiations(),
				services);
		appsToBeRemoved = appsToBeRemoved.add(noPosTacletApp);
		appsToBeAdded   = appsToBeAdded.add(newNoPosTacletApp);
	    }
	}

	tacletIndex.removeTaclets(appsToBeRemoved);
	tacletIndex.addTaclets(appsToBeAdded);
    }


    /**
     * replaces in an SVInstantiations
     */
    public SVInstantiations replace(SVInstantiations insts) {
   	SVInstantiations result = insts;

    	Iterator<ImmutableMapEntry<SchemaVariable,InstantiationEntry>> it;
	it = insts.pairIterator();
	while(it.hasNext()) {
	    ImmutableMapEntry<SchemaVariable,InstantiationEntry> e = it.next();
	    SchemaVariable sv     = e.key();
	    InstantiationEntry ie = e.value();
	    Object inst = ie.getInstantiation();

	    if(ie instanceof ContextInstantiationEntry) {
		ProgramElement pe = (ProgramElement) inst;
		ProgramElement newPe = replace(pe);
		if(newPe != pe) {
		    ContextInstantiationEntry cie = (ContextInstantiationEntry) ie;
		    result = result.replace(cie.prefix(),
					    cie.suffix(),
					    cie.activeStatementContext(),
					    newPe,
					    services);
		}
	    } else if(ie instanceof OperatorInstantiation) {
	    	/*nothing to be done (currently)*/
	    } else if(ie instanceof ProgramInstantiation) {
		ProgramElement pe = (ProgramElement) inst;
		ProgramElement newPe = replace(pe);
		if(newPe != pe) {
		    result = result.replace(sv, newPe, services);
		}
	    } else if(ie instanceof ProgramListInstantiation) {
		ImmutableArray<ProgramElement> a = (ImmutableArray<ProgramElement>) inst;
		int size = a.size();
                ProgramElement[] array = new ProgramElement[size];

		boolean changedSomething = false;
		for(int i = 0; i < size; i++) {
                    ProgramElement pe = a.get(i);
		    array[i] = replace(pe);
		    if(array[i] != pe) {
		    	changedSomething = true;
		    }
		}

		if(changedSomething) {
<<<<<<< HEAD
		    ArrayOfProgramElement newA = new ArrayOfProgramElement(array);
		    result = result.replace(sv, newA, services);
=======
		    ImmutableArray<ProgramElement> newA = new ImmutableArray<ProgramElement>(array);
		    result = result.replace(sv, newA);
>>>>>>> 6f293224
		}
	    } else if(ie instanceof TermInstantiation) {
		Term t = (Term) inst;
		Term newT = replace(t);
		if(newT != t) {
		    result = result.replace(sv, newT, services);
		}
	    } else {
		assert false : "unexpected subtype of InstantiationEntry";
	    }
	}

	return result;
    }


    /**
     * replaces in a sequent
     */
    public SequentChangeInfo replace(Sequent s) {
        SemisequentChangeInfo anteCI = replace(s.antecedent());
        SemisequentChangeInfo succCI = replace(s.succedent());

        Semisequent newAntecedent = anteCI.semisequent();
        Semisequent newSuccedent  = succCI.semisequent();

        Sequent newSequent = Sequent.createSequent(newAntecedent,
                                                   newSuccedent);

        SequentChangeInfo result = SequentChangeInfo.createSequentChangeInfo
                                              (anteCI, succCI, newSequent, s);
        return result;
    }


    /**
     * replaces in a semisequent
     */
    public SemisequentChangeInfo replace(Semisequent s) {
    	SemisequentChangeInfo result = new SemisequentChangeInfo();
        result.setFormulaList(s.toList());
        result.setSemisequent(s);

        final Iterator<ConstrainedFormula> it = s.iterator();
        
        for (int formulaNumber = 0; it.hasNext(); formulaNumber++) {            
            final ConstrainedFormula oldcf = it.next();
            final ConstrainedFormula newcf = replace(oldcf);

            if(newcf != oldcf) {
                SemisequentChangeInfo semiCI
                                      = result.semisequent().
                                      replace(formulaNumber, newcf);
                mergeSemiCIs(result, semiCI, formulaNumber);
            }
        }

        return result;
    }


    /**
     * replaces in a constrained formula
     */
    public ConstrainedFormula replace(ConstrainedFormula cf) {
        ConstrainedFormula result = cf;

	final Term newFormula = replace(cf.formula());

	if(newFormula != cf.formula()) {
            result = new ConstrainedFormula(newFormula, cf.constraint());
	}
        return result;
    }
    
    
    private Term replaceProgramVariable(Term t) {
        final ProgramVariable pv = (ProgramVariable) t.op();
        Object o = map.get(pv);
        if (o instanceof ProgramVariable) {
            return TermFactory.DEFAULT.createTerm((ProgramVariable)o);
        } else if (o instanceof Term) {
            return (Term) o;
        }
        return t;
    }
    
<<<<<<< HEAD
=======
    protected Term replaceQuanUpdateTerm(Term t) {
        assert t.op() instanceof QuanUpdateOperator;
        
        Term result = t;
        boolean changed = false;
        
        final QuanUpdateOperator iuop = (QuanUpdateOperator) t.op();
        
        final Term locs[] = new Term[iuop.locationCount()];
        final Term vals[] = new Term[iuop.locationCount()];
        final Term guards[] = new Term[iuop.locationCount()];
        final ImmutableArray<QuantifiableVariable>[] qvars 
            = new ImmutableArray[iuop.locationCount()];
        
        for (int i=0; i<iuop.locationCount(); i++) {
            final Term location = iuop.location(t, i);
            locs[i]   = replace(location);
            changed   = changed || (locs[i] != location);
            final Term value = iuop.value(t, i);
            vals[i]   = replace(value);
            changed   = changed || vals[i] != value;
            final Term guard = iuop.guard(t, i);
            guards[i] = replace(guard);
            changed   = changed || guards[i] != guard;
            final ImmutableArray<QuantifiableVariable> boundVars = iuop.boundVars(t,i);
            qvars[i]  = boundVars;
            changed   = changed || qvars[i] != boundVars;
        }        
        final Term target =  replace(iuop.target(t));
        changed = changed || target != iuop.target(t);
        
        if (changed) {
            result = TermFactory.DEFAULT.createQuanUpdateTerm
            (qvars, guards, locs, vals, target);
        }        
        
        return result; 
    }
>>>>>>> 6f293224
    
    private Term standardReplace(Term t) {
        Term result = t;
        
        final Term newSubTerms[] = new Term[t.arity()];
<<<<<<< HEAD
=======
        final ImmutableArray<QuantifiableVariable>[] boundVars =
            new ImmutableArray [t.arity ()];
>>>>>>> 6f293224

        boolean changedSubTerm = false;
        
        for(int i = 0, ar = t.arity(); i < ar; i++) {
            final Term subTerm = t.sub(i);
            newSubTerms[i] = replace(subTerm);
            if(newSubTerms[i] != subTerm) {
                changedSubTerm = true;
            }
        }

        final JavaBlock jb = t.javaBlock();
        JavaBlock newJb = jb;
        if (!jb.isEmpty()) {
            Statement s = (Statement)jb.program();
            Statement newS = (Statement)replace(s);
            if(newS != s) {
                newJb = JavaBlock.createJavaBlock((StatementBlock)newS);
            }
        }

        if(changedSubTerm || newJb != jb) {                               
            result = TermFactory.DEFAULT.createTerm(t.op(),
                    newSubTerms,
                    t.boundVars(),
                    newJb);
        }
        return result;
    }    
    
    
    /**
     * replaces in a term
     */
    public Term replace(Term t) {
        final Operator op = t.op();
        if (op instanceof ProgramVariable) {
            return replaceProgramVariable(t);       
        } else {
            return standardReplace(t);
        }    
    }


    /**
     * replaces in a statement
     */
    public ProgramElement replace(ProgramElement pe) {
        ProgVarReplaceVisitor pvrv = new ProgVarReplaceVisitor(pe, 
                                                               map, 
                                                               false, 
                                                               services);
	pvrv.start();
	return pvrv.result();
    }
}<|MERGE_RESOLUTION|>--- conflicted
+++ resolved
@@ -204,13 +204,8 @@
 		}
 
 		if(changedSomething) {
-<<<<<<< HEAD
-		    ArrayOfProgramElement newA = new ArrayOfProgramElement(array);
+		    ImmutableArray<ProgramElement> newA = new ImmutableArray<ProgramElement>(array);
 		    result = result.replace(sv, newA, services);
-=======
-		    ImmutableArray<ProgramElement> newA = new ImmutableArray<ProgramElement>(array);
-		    result = result.replace(sv, newA);
->>>>>>> 6f293224
 		}
 	    } else if(ie instanceof TermInstantiation) {
 		Term t = (Term) inst;
@@ -298,57 +293,11 @@
         return t;
     }
     
-<<<<<<< HEAD
-=======
-    protected Term replaceQuanUpdateTerm(Term t) {
-        assert t.op() instanceof QuanUpdateOperator;
-        
-        Term result = t;
-        boolean changed = false;
-        
-        final QuanUpdateOperator iuop = (QuanUpdateOperator) t.op();
-        
-        final Term locs[] = new Term[iuop.locationCount()];
-        final Term vals[] = new Term[iuop.locationCount()];
-        final Term guards[] = new Term[iuop.locationCount()];
-        final ImmutableArray<QuantifiableVariable>[] qvars 
-            = new ImmutableArray[iuop.locationCount()];
-        
-        for (int i=0; i<iuop.locationCount(); i++) {
-            final Term location = iuop.location(t, i);
-            locs[i]   = replace(location);
-            changed   = changed || (locs[i] != location);
-            final Term value = iuop.value(t, i);
-            vals[i]   = replace(value);
-            changed   = changed || vals[i] != value;
-            final Term guard = iuop.guard(t, i);
-            guards[i] = replace(guard);
-            changed   = changed || guards[i] != guard;
-            final ImmutableArray<QuantifiableVariable> boundVars = iuop.boundVars(t,i);
-            qvars[i]  = boundVars;
-            changed   = changed || qvars[i] != boundVars;
-        }        
-        final Term target =  replace(iuop.target(t));
-        changed = changed || target != iuop.target(t);
-        
-        if (changed) {
-            result = TermFactory.DEFAULT.createQuanUpdateTerm
-            (qvars, guards, locs, vals, target);
-        }        
-        
-        return result; 
-    }
->>>>>>> 6f293224
     
     private Term standardReplace(Term t) {
         Term result = t;
         
         final Term newSubTerms[] = new Term[t.arity()];
-<<<<<<< HEAD
-=======
-        final ImmutableArray<QuantifiableVariable>[] boundVars =
-            new ImmutableArray [t.arity ()];
->>>>>>> 6f293224
 
         boolean changedSubTerm = false;
         
