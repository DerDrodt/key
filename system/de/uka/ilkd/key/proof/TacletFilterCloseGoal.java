// This file is part of KeY - Integrated Deductive Software Design
// Copyright (C) 2001-2009 Universitaet Karlsruhe, Germany
//                         Universitaet Koblenz-Landau, Germany
//                         Chalmers University of Technology, Sweden
//
// The KeY system is protected by the GNU General Public License. 
// See LICENSE.TXT for details.
<<<<<<< HEAD
//
//
=======
>>>>>>> 032cf20a
package de.uka.ilkd.key.proof;

import de.uka.ilkd.key.rule.Taclet;

public class TacletFilterCloseGoal extends TacletFilter {
	
	public final static TacletFilterCloseGoal INSTANCE = 
            new TacletFilterCloseGoal ();
	
	private TacletFilterCloseGoal () {
	}

	protected boolean filter(Taclet taclet) {
		return taclet.goalTemplates().size() == 0;
	}

}<|MERGE_RESOLUTION|>--- conflicted
+++ resolved
@@ -5,11 +5,6 @@
 //
 // The KeY system is protected by the GNU General Public License. 
 // See LICENSE.TXT for details.
-<<<<<<< HEAD
-//
-//
-=======
->>>>>>> 032cf20a
 package de.uka.ilkd.key.proof;
 
 import de.uka.ilkd.key.rule.Taclet;
