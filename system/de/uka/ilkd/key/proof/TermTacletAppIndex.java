// This file is part of KeY - Integrated Deductive Software Design
// Copyright (C) 2001-2009 Universitaet Karlsruhe, Germany
//                         Universitaet Koblenz-Landau, Germany
//                         Chalmers University of Technology, Sweden
//
// The KeY system is protected by the GNU General Public License. 
// See LICENSE.TXT for details.
//
//

package de.uka.ilkd.key.proof;

import java.util.Iterator;

import de.uka.ilkd.key.collection.ImmutableList;
import de.uka.ilkd.key.collection.ImmutableSLList;
import de.uka.ilkd.key.java.Services;
<<<<<<< HEAD
import de.uka.ilkd.key.logic.*;
import de.uka.ilkd.key.logic.op.*;
=======
import de.uka.ilkd.key.logic.Constraint;
import de.uka.ilkd.key.logic.PIOPathIterator;
import de.uka.ilkd.key.logic.PosInOccurrence;
import de.uka.ilkd.key.logic.Term;
import de.uka.ilkd.key.logic.op.IUpdateOperator;
import de.uka.ilkd.key.logic.op.Metavariable;
import de.uka.ilkd.key.logic.op.Modality;
import de.uka.ilkd.key.logic.op.Operator;
>>>>>>> 6f293224
import de.uka.ilkd.key.pp.ConstraintSequentPrintFilter;
import de.uka.ilkd.key.rule.NoPosTacletApp;
import de.uka.ilkd.key.rule.RuleApp;
import de.uka.ilkd.key.rule.TacletApp;
import de.uka.ilkd.key.util.Debug;

/**
 * Class whose objects represent an index of taclet apps for one particular
 * position within a formula, and that also contain references to the indices of
 * direct subformulas
 */
public class TermTacletAppIndex {
    /** the term for which NoPosTacletApps are kept in this index node */
    private final Term term;
    /** NoPosTacletApps for this term */
    private final ImmutableList<NoPosTacletApp> localTacletApps;
    /** indices for subterms */
    private final ImmutableList<TermTacletAppIndex> subtermIndices;
    /** the constraint that is used to extend the considered term below
     *  metavariables */
    private final Constraint displayConstraint;
    /** */
    private final RuleFilter ruleFilter;

    /**
     * Create a TermTacletAppIndex
     */
    private TermTacletAppIndex( Term term,
                                ImmutableList<NoPosTacletApp> localTacletApps,
                                ImmutableList<TermTacletAppIndex> subtermIndices,
                                Constraint displayConstraint,
                                RuleFilter ruleFilter ) {
        this.term              = term;
        this.subtermIndices    = subtermIndices;
        this.localTacletApps   = localTacletApps;
        this.displayConstraint = displayConstraint;
        this.ruleFilter        = ruleFilter;
    }


    private TermTacletAppIndex getSubIndex ( int subterm ) {
        return subtermIndices.take ( subterm ).head ();
    }


    /** 
     * collects all RewriteTacletInstantiations for the given
     * heuristics in a subterm of the constrainedFormula described by a
     * PosInOccurrence
     * @param pos the PosInOccurrence to focus 
     * @param services the Services object encapsulating information
     * about the java datastructures like (static)types etc.
     * @return list of all possible instantiations
     */
    private static ImmutableList<NoPosTacletApp> getRewriteTaclet(PosInOccurrence pos,
                                                         RuleFilter      filter,
                                                         Services        services,
                                                         Constraint      userConstraint,
                                                         TacletIndex     tacletIndex) { 

        ImmutableList<NoPosTacletApp> result = ImmutableSLList.<NoPosTacletApp>nil();

        Constraint c = pos.constrainedFormula().constraint();

        if ( pos.termBelowMetavariable () != null ) {
            c = c.unify ( pos.constrainedFormula ().formula ().subAt ( pos.posInTerm () ),
                          pos.termBelowMetavariable (), services );
            if ( !c.isSatisfiable () ) return ImmutableSLList.<NoPosTacletApp>nil();
        }
		
        final Iterator<NoPosTacletApp> rewriteIterator =
            tacletIndex.getRewriteTaclet ( pos, c, filter, services,
                                           userConstraint ).iterator();

        while ( rewriteIterator.hasNext () ) {
            NoPosTacletApp tacletApp = rewriteIterator.next ();
            result = result.prepend ( tacletApp );
        }
        
        return result;
    }
  
    /** 
     * collects all FindTaclets with instantiations for the given
     * heuristics and position
     * @param pos the PosInOccurrence to focus
     * @param services the Services object encapsulating information
     * about the java datastructures like (static)types etc.
     * @return list of all possible instantiations
     */
    private static ImmutableList<NoPosTacletApp> getFindTaclet(PosInOccurrence pos,
                                                      RuleFilter      filter,
                                                      Services        services,
                                                      Constraint      userConstraint,
                                                      TacletIndex     tacletIndex) { 
        ImmutableList<NoPosTacletApp> tacletInsts = ImmutableSLList.<NoPosTacletApp>nil();
        if ( pos.isTopLevel () ) {
            if ( pos.isInAntec () ) {
                tacletInsts =
                    tacletInsts.prepend ( antecTaclet ( pos, filter, services,
                                                        userConstraint,
                                                        tacletIndex ) );
            } else {
                tacletInsts =
                    tacletInsts.prepend ( succTaclet ( pos, filter, services,
                                                       userConstraint,
                                                       tacletIndex ) );
            }
        } else {
            tacletInsts =
                tacletInsts.prepend ( getRewriteTaclet ( pos, filter, services,
                                                         userConstraint,
                                                         tacletIndex ) );
        }
        return tacletInsts;
    }


    /** 
     * collects all AntecedentTaclet instantiations for the given
     * heuristics and ConstrainedFormula
     * @param pos the PosInOccurrence of the ConstrainedFormula 
     *  the taclets have to be connected to 
     * (pos must point to the top level formula, i.e. <tt>pos.isTopLevel()</tt> must be true)     
     * @param services the Services object encapsulating information
     * about the java datastructures like (static)types etc.
     * @return list of all possible instantiations
     */
    private static ImmutableList<NoPosTacletApp> antecTaclet(PosInOccurrence pos,
                                                    RuleFilter filter,
                                                    Services services,
                                                    Constraint userConstraint,
                                                    TacletIndex tacletIndex) {
        return tacletIndex.getAntecedentTaclet ( pos, filter, services,
                                                 userConstraint );
    }
    
    /** 
     * collects all SuccedentTaclet instantiations for the given
     * heuristics and ConstrainedFormula
     * @param pos the PosInOccurrence of the ConstrainedFormula 
     *  the taclets have to be connected to 
     * (pos must point to the top level formula, 
     * i.e. <tt>pos.isTopLevel()</tt> must be true)     
     * @param services the Services object encapsulating information
     * about the java datastructures like (static)types etc.
     * @return list of all possible instantiations
     */
    private static ImmutableList<NoPosTacletApp> succTaclet(PosInOccurrence pos,
                                                   RuleFilter filter,
                                                   Services services,
                                                   Constraint userConstraint,
                                                   TacletIndex tacletIndex) {
        return tacletIndex.getSuccedentTaclet ( pos, filter, services,
                                                userConstraint );
    }


    /**
     * Check whether the given term is a metavariable, and replace it
     * with a concrete term provided that such a term is determined by
     * the user constraint
     * @return A <code>PosInOccurrence</code> object in which
     * eventually the metavariable has been replaced with a term as
     * given by the user constraint. In any case the object points to
     * the same position of a term as the <code>pos</code> parameter
     */
    private static PosInOccurrence
                   handleDisplayConstraint(PosInOccurrence pos,
                                           Constraint displayConstraint) {

        final Term localTerm = pos.subTerm ();

        final Operator op = localTerm.op ();
        if ( op instanceof Metavariable ) {
            if ( pos.termBelowMetavariable () == null ) {
                final Term metaTerm =
                    displayConstraint.getInstantiation ( (Metavariable)op );
                if ( metaTerm.op () != op )
                    return pos.setTermBelowMetavariable ( metaTerm );
            }
        }

        return pos;
    }


    /**
     * Descend and create indices for each of the direct subterms of
     * the given term
     * @param pos pointer to the term/formula for whose subterms
     * indices are to be created
     * @return list of the index objects
     */
    private static ImmutableList<TermTacletAppIndex>
                   createSubIndices (PosInOccurrence pos,
                                     Services        services,
                                     Constraint      userConstraint,
                                     Constraint      displayConstraint,
                                     TacletIndex     tacletIndex,
                                     NewRuleListener listener,
                                     RuleFilter      filter,
                                     ITermTacletAppIndexCache indexCache) {
        ImmutableList<TermTacletAppIndex> result = ImmutableSLList.<TermTacletAppIndex>nil();
        final Term localTerm = pos.subTerm ();
    
        int i = localTerm.arity();

        while ( i-- != 0 )
            result = result.prepend ( createHelp ( pos.down(i),
                                                   services,
                                                   userConstraint,
                                                   displayConstraint,
                                                   tacletIndex,
                                                   listener,
                                                   filter,
                                                   indexCache.descend ( localTerm, i ) ) );

        return result;
    }


    /**
     * Create an index for the given term
     * 
     * @param pos
     *            Pointer to the term/formula for which an index is to be
     *            created. <code>pos</code> has to be a top-level term
     *            position
     * @return the index object
     */
    public static TermTacletAppIndex create(PosInOccurrence pos,
                                            Services        services,
                                            Constraint      userConstraint,
                                            TacletIndex     tacletIndex,
                                            NewRuleListener listener,
                                            RuleFilter      filter,
                                            TermTacletAppIndexCacheSet indexCaches) {
        Debug.assertTrue ( pos.isTopLevel (),
                           "Someone tried to create a term index for a real " +
                           "subterm" );
	    // This depends on the active implementation of
        // <code>SequentPrintFilter</code>, and has to be compatible
        // with the displayed sequent
        final Constraint localDisplayConstraint =
	             ConstraintSequentPrintFilter.determineDisplayConstraint
	             ( pos.constrainedFormula (), userConstraint );

        final ITermTacletAppIndexCache indexCache =
            determineIndexCache ( pos, indexCaches, localDisplayConstraint );
        
        return createHelp ( pos, services, userConstraint,
                            localDisplayConstraint, tacletIndex, listener,
                            filter, indexCache );
    }

    private static ITermTacletAppIndexCache
                   determineIndexCache(PosInOccurrence pos,
                                       TermTacletAppIndexCacheSet indexCaches,
                                       final Constraint localDisplayConstraint) {
        if ( !localDisplayConstraint.isBottom () )
            return indexCaches.getNoCache ();
        
        if ( pos.isInAntec () )
            return indexCaches.getAntecCache ();
        else
            return indexCaches.getSuccCache ();
    }


    private static TermTacletAppIndex createHelp(PosInOccurrence pos,
                                                 Services        services,
                                                 Constraint      userConstraint,
                                                 Constraint      displayConstraint,
                                                 TacletIndex     tacletIndex,
                                                 NewRuleListener listener,
                                                 RuleFilter      filter,
                                                 ITermTacletAppIndexCache indexCache) {
        pos = handleDisplayConstraint ( pos, displayConstraint );
        final Term localTerm = pos.subTerm ();

        final TermTacletAppIndex cached = indexCache.getIndexForTerm ( localTerm );
        if ( cached != null ) {
            cached.reportTacletApps ( pos, listener );
            return cached;
        }
        
        final ImmutableList<NoPosTacletApp> localApps = getFindTaclet ( pos, filter,
                                                               services,
                                                               userConstraint,
                                                               tacletIndex );

        final ImmutableList<TermTacletAppIndex> subIndices =
            createSubIndices ( pos, services, userConstraint,
                               displayConstraint, tacletIndex, listener,
                               filter, indexCache );

        fireRulesAdded ( listener, localApps, pos );

        final TermTacletAppIndex res = new TermTacletAppIndex ( localTerm,
                                                                localApps,
                                                                subIndices,
                                                                displayConstraint,
                                                                filter );
        indexCache.putIndexForTerm ( localTerm, res );

        return res;
    }


    /**
     * Create a new tree of indices that additionally contain the taclets that
     * are selected by <code>filter</code>
     * @param filter The taclets that are supposed to be added
     * @param pos Pointer to the term/formula for which an index is to
     * be created. <code>pos</code> has to be a top-level term
     * position
     * @return the index object
     */
    public TermTacletAppIndex addTaclets(RuleFilter      filter,
                                         PosInOccurrence pos,
                                         Services        services,
                                         Constraint      userConstraint,
                                         TacletIndex     tacletIndex,
                                         NewRuleListener listener) {
        RuleFilter effectiveFilter = new AndRuleFilter ( filter, ruleFilter );

        return addTacletsHelp ( effectiveFilter, pos, services, userConstraint,
                                tacletIndex, listener );
    }

    private TermTacletAppIndex addTacletsHelp(RuleFilter      filter,
                                              PosInOccurrence pos,
                                              Services        services,
                                              Constraint      userConstraint,
                                              TacletIndex     tacletIndex,
                                              NewRuleListener listener) {
        pos = handleDisplayConstraint ( pos, displayConstraint );

        final ImmutableList<TermTacletAppIndex> newSubIndices =
            addTacletsSubIndices ( filter, pos, services, userConstraint,
                                   tacletIndex, listener );
	
        final ImmutableList<NoPosTacletApp> additionalApps =
            getFindTaclet ( pos, filter, services, userConstraint, tacletIndex );

        fireRulesAdded ( listener, additionalApps, pos );
			    
        return new TermTacletAppIndex ( term,
                                        localTacletApps.prepend ( additionalApps ),
                                        newSubIndices,
                                        displayConstraint,
                                        ruleFilter );
    }


    private ImmutableList<TermTacletAppIndex> addTacletsSubIndices( RuleFilter      filter,
                                                           PosInOccurrence pos,
                                                           Services        services,
                                                           Constraint      userConstraint,
                                                           TacletIndex     tacletIndex,
                                                           NewRuleListener listener ) {
        ImmutableList<TermTacletAppIndex> result = ImmutableSLList.<TermTacletAppIndex>nil();
        final Iterator<TermTacletAppIndex> subIt = subtermIndices.iterator();
        
        int i = 0;
        while ( subIt.hasNext () ) {
            final TermTacletAppIndex oldSubIndex = subIt.next ();
            final TermTacletAppIndex newSubIndex =
                oldSubIndex.addTacletsHelp ( filter, pos.down ( i ), services,
                                             userConstraint, tacletIndex,
                                             listener );
            result = result.append ( newSubIndex );
            ++i;
        }
        
        return result;
    }


    /**
     * Recursively update the term index, starting at <code>this</code> and
     * descending along the given path iterator to the term position below which
     * a modification was performed
     * @param pathToModification an iterator that walks from the root of the
     * formula to the position of modification
     * @return the updated TermTacletAppIndex
     */
    private TermTacletAppIndex updateHelp(PIOPathIterator pathToModification,
                                          Services services,
                                          Constraint userConstraint,
                                          TacletIndex tacletIndex,
                                          NewRuleListener listener,
                                          ITermTacletAppIndexCache indexCache) {

        pathToModification.next ();

        // Below the position of modification everything has to be rebuilt
        final boolean completeRebuild = !pathToModification.hasNext ();
        final PosInOccurrence pos = pathToModification.getPosInOccurrence ();

        if ( completeRebuild )
            return updateCompleteRebuild ( pos, services, userConstraint,
                                           tacletIndex, listener, indexCache );

        final Term newTerm = pathToModification.getSubTerm ();

        final TermTacletAppIndex cached = indexCache.getIndexForTerm ( newTerm );
        if ( cached != null ) {
            cached.reportTacletApps ( pathToModification, listener );
            return cached;
        }

        final ImmutableList<TermTacletAppIndex> newSubIndices =
            updateSubIndexes ( pathToModification, services, userConstraint,
                               tacletIndex, listener, indexCache );
            
        final TermTacletAppIndex res =
            updateLocalApps ( pos, newTerm, services, userConstraint,
                              tacletIndex, listener, newSubIndices );
        
        indexCache.putIndexForTerm ( newTerm, res );
        return res;
    }


    private TermTacletAppIndex updateCompleteRebuild(PosInOccurrence pos,
                                                     Services services,
                                                     Constraint userConstraint,
                                                     TacletIndex tacletIndex,
                                                     NewRuleListener listener,
                                                     ITermTacletAppIndexCache indexCache) {
        final Term newTerm = pos.subTerm ();
        final Operator newOp = newTerm.op ();
        
        if ( newOp instanceof Modality && newOp == term.op ()
             && newTerm.sub ( 0 ).equals ( term.sub ( 0 ) ) ) {
            // only the program within a modal operator has changed, but not the
            // formula after the modal operator. in this case, the formula after
            // the modality does not have to be rematched. also consider
            // <code>FindTacletAppContainer.independentSubformulas</code>
            return updateLocalApps ( pos, newTerm, services, userConstraint,
                                     tacletIndex, listener, subtermIndices );
        }
        
        return createHelp ( pos, services, userConstraint, displayConstraint,
                            tacletIndex, listener, ruleFilter, indexCache );
    }


    private TermTacletAppIndex updateLocalApps(PosInOccurrence pos,
                                               Term newSubterm,
                                               Services services,
                                               Constraint userConstraint,
                                               TacletIndex tacletIndex,
                                               NewRuleListener listener,
                                               ImmutableList<TermTacletAppIndex> newSubIndices) {
        final ImmutableList<NoPosTacletApp> localApps = getFindTaclet ( pos, ruleFilter,
                                                               services,
                                                               userConstraint,
                                                               tacletIndex );

        fireRulesAdded ( listener, localApps, pos );

        return new TermTacletAppIndex ( newSubterm, localApps, newSubIndices,
                                        displayConstraint, ruleFilter );
    }


    private ImmutableList<TermTacletAppIndex>
               updateSubIndexes(PIOPathIterator pathToModification,
                                Services services,
                                Constraint userConstraint,
                                TacletIndex tacletIndex,
                                NewRuleListener listener,
                                ITermTacletAppIndexCache indexCache) {
        ImmutableList<TermTacletAppIndex> newSubIndices = subtermIndices;
        
        final Term newTerm = pathToModification.getSubTerm ();
        final int child = pathToModification.getChild ();
        
        if ( newTerm.op () instanceof UpdateApplication ) {
            final int targetPos = ( (UpdateApplication)newTerm.op () ).targetPos ();
            if ( child != targetPos ) {
                newSubIndices =
                    updateIUpdateTarget ( newSubIndices,
                                          targetPos,
                                          pathToModification.getPosInOccurrence ()
                                                            .down ( targetPos ),
                                          services,
                                          userConstraint,
                                          tacletIndex,
                                          listener,
                                          indexCache.descend ( newTerm, targetPos ) );
            }
        }
        
        return updateOneSubIndex ( newSubIndices, pathToModification, services,
                                   userConstraint, tacletIndex, listener,
                                   indexCache.descend ( newTerm, child ) );
    }

    
    /**
     * Update the target formula/term of an update (which has position
     * <code>subtermPos</code> in the complete formula). This is necessary
     * whenever a part of the update has changed, because this also changes the
     * update context of taclet apps in the target.
     */
    private ImmutableList<TermTacletAppIndex>
                 updateIUpdateTarget ( ImmutableList<TermTacletAppIndex> oldSubindices,
                                       int             updateTarget,
                                       PosInOccurrence targetPos,
                                       Services        services,
                                       Constraint      userConstraint,
                                       TacletIndex     tacletIndex,
                                       NewRuleListener listener,
                                       ITermTacletAppIndexCache indexCache ) {

        ImmutableList<TermTacletAppIndex> subindices = oldSubindices.take ( updateTarget );                              
        final TermTacletAppIndex toBeRemoved = subindices.head ();
        final Term targetTerm = toBeRemoved.term;
        subindices = subindices.tail ();

        final TermTacletAppIndex newSubIndex;
        
        if ( targetTerm.op() instanceof Modality ) {
            // it is enough to update the local rule apps of the target, because
            // all apps below the modality have to be independent of update
            // contexts anyway. this is a very common case, because updates
            // usually occur in front of programs
            newSubIndex = toBeRemoved.updateLocalApps ( targetPos, targetTerm,
                                                        services, userConstraint,
                                                        tacletIndex, listener,
                                                        toBeRemoved.subtermIndices );
        } else {
            // the target is updated completely otherwise
            newSubIndex = createHelp ( targetPos, services, userConstraint,
                                       toBeRemoved.displayConstraint,
                                       tacletIndex, listener,
                                       toBeRemoved.ruleFilter, indexCache );
        }
        
        return prepend ( subindices.prepend ( newSubIndex ),
                         oldSubindices,
                         updateTarget );
    }

    
    /**
     * Update the subtree of indices the given iterator
     * <code>pathToModification</code> descends to 
     */
    private ImmutableList<TermTacletAppIndex>
	              updateOneSubIndex ( ImmutableList<TermTacletAppIndex> oldSubindices,
	                                  PIOPathIterator pathToModification,
	                                  Services        services,
	                                  Constraint      userConstraint,
	                                  TacletIndex     tacletIndex,
	                                  NewRuleListener listener,
                                      ITermTacletAppIndexCache indexCache ) {

        final int child = pathToModification.getChild ();

        ImmutableList<TermTacletAppIndex> subindices = oldSubindices.take ( child );                              
        final TermTacletAppIndex toBeUpdated = subindices.head ();
        subindices = subindices.tail ();

        final TermTacletAppIndex newSubIndex =
            toBeUpdated.updateHelp ( pathToModification, services,
                                     userConstraint, tacletIndex, listener,
                                     indexCache );
        
        return prepend ( subindices.prepend ( newSubIndex ), oldSubindices,
                         child );
    }


    /**
     * Prepend the first <code>n</code> elements of <code>toAdd</code> to
     * <code>initialList</code>
     */
    private static ImmutableList<TermTacletAppIndex> prepend(ImmutableList<TermTacletAppIndex> initialList,
                                                    ImmutableList<TermTacletAppIndex> toAdd,
                                                    int n) {
        if ( n <= 0 ) return initialList;
        if ( n == 1 ) return initialList.prepend ( toAdd.head () );
        return prepend ( initialList, toAdd.tail (), n - 1 )
               .prepend ( toAdd.head () );
    }


    /**
     * Updates the TermTacletAppIndex after a change at or below 
     * position <code>pos</code>
     * @param pos Pointer to the term/formula where a change occurred
     * @return the updated index object
     */
    public TermTacletAppIndex update ( PosInOccurrence pos,
                                       Services        services,
                                       Constraint      userConstraint,
                                       TacletIndex     tacletIndex,	
                                       NewRuleListener listener,
                                       TermTacletAppIndexCacheSet indexCaches ) {       
        
        final ITermTacletAppIndexCache indexCache =
            determineIndexCache ( pos, indexCaches, displayConstraint );

        final PIOPathIterator it = pos.iterator ();
        return updateHelp ( it, services, userConstraint, tacletIndex,
                            listener, indexCache );
    }


    /**
     * @return the sub-index for the given position
     */
    private TermTacletAppIndex descend(PosInOccurrence pos) {
        if ( pos.isTopLevel () ) return this;

        final PIOPathIterator it = pos.iterator ();
        TermTacletAppIndex res = this;

        while ( true ) {
            final int child = it.next ();
            if ( child == -1 ) return res;

            res = res.getSubIndex ( child );
        }
    }


    /**
     * @return all taclet apps for the given position
     */
    public ImmutableList<NoPosTacletApp> getTacletAppAt(PosInOccurrence pos,
                                               RuleFilter p_filter) {
        TermTacletAppIndex index = descend ( pos );
        return filter ( p_filter, index.localTacletApps );
    }


    /**
     * @return all taclet apps for or below the given position
     */
<<<<<<< HEAD
    public ListOfTacletApp getTacletAppAtAndBelow(PosInOccurrence pos,
                                                  RuleFilter filter,
                                                  Services services) {
        return descend ( pos ).collectTacletApps ( pos, 
        					   filter,
        					   services);
=======
    public ImmutableList<TacletApp> getTacletAppAtAndBelow(PosInOccurrence pos,
                                                  RuleFilter filter) {
        return descend ( pos ).collectTacletApps ( pos, filter );
>>>>>>> 6f293224
    }
    
    /**
     * Class that is used to convert <code>NoPosTacletApp</code>s to
     * <code>PosTacletApp</code>s via the method
     * <code>reportTacletApps</code>
     */
    private static class CollectTacletAppListener implements NewRuleListener {
        private ImmutableList<TacletApp> res = ImmutableSLList.<TacletApp>nil();
        private final RuleFilter filter;
        private final Services services;
        
        public CollectTacletAppListener ( RuleFilter p_filter,
        				  Services services) {
            filter = p_filter;
            this.services = services;
        }
        
        public ImmutableList<TacletApp> getResult () {
            return res;
        }
        
        public void ruleAdded ( RuleApp app, PosInOccurrence pos ) {
            if ( filter.filter( ( app.rule() ) ) ) {
                final TacletApp tacletApp = 
                    TacletAppIndex.createTacletApp( (NoPosTacletApp) app, pos, services );
                if ( tacletApp != null ) {
                    res = res.prepend ( tacletApp );
                }
            }
        }
    }
    
    /**
     * Collect all taclet apps that are stored by <code>this</code> (and by
     * the sub-indices of <code>this</code>). <code>NoPosTacletApp</code>s are
     * converted to <code>PosTacletApp</code>s using the parameter
     * <code>pos</code>
     * @param pos The position of this index
     * @return a list of all taclet apps
     */
<<<<<<< HEAD
    private ListOfTacletApp collectTacletApps(PosInOccurrence pos,
                                              RuleFilter p_filter,
                                              Services services) {
=======
    private ImmutableList<TacletApp> collectTacletApps(PosInOccurrence pos,
                                              RuleFilter p_filter) {
>>>>>>> 6f293224
        pos = handleDisplayConstraint ( pos, displayConstraint );

        final CollectTacletAppListener listener =
            new CollectTacletAppListener ( p_filter, services );

        reportTacletApps ( pos, listener );

        return listener.getResult ();
    }
    
    /**
     * Report all <code>NoPosTacletApp</code> s that are stored by
     * <code>this</code> (and by the sub-indices of <code>this</code>).
     * 
     * @param pos
     *            The position of this index
     * @param listener
     *            The listener to which the taclet apps found are supposed to be
     *            reported
     */
    public void reportTacletApps ( PosInOccurrence pos,
                                   NewRuleListener listener ) {
        pos = handleDisplayConstraint ( pos, displayConstraint );
        fireRulesAdded ( listener, localTacletApps, pos );
        
        final Iterator<TermTacletAppIndex> it = subtermIndices.iterator ();
        int subterm = 0;
        while ( it.hasNext () ) {
            it.next ().reportTacletApps ( pos.down ( subterm ),
                                          listener );
            ++subterm;
        }
    }

    /**
     * Report all taclet apps that are affected by a modification of the term
     * under consideration at place <code>pathToModification</code>. These are
     * the taclet above and below the place of modification, and the taclets
     * whose update context has changed.
     */
    private void reportTacletApps ( PIOPathIterator pathToModification,
                                    NewRuleListener listener ) {
        final PosInOccurrence pos = pathToModification.getPosInOccurrence ();
        if ( !pathToModification.hasNext () ) {
            reportTacletApps ( pos, listener );
            return;
        }
        
        fireRulesAdded ( listener, localTacletApps, pos );
        final Term subTerm = pos.subTerm ();
        final int nextSubtermIndex = pathToModification.getChild ();
        
        if ( subTerm.op () instanceof UpdateApplication ) {
            final int targetPos = ( (UpdateApplication)subTerm.op () ).targetPos ();
            if ( nextSubtermIndex != targetPos )
                getSubIndex ( targetPos )
                    .reportTacletApps ( pos.down ( targetPos ), listener );
        }
        
        pathToModification.next ();
        getSubIndex ( nextSubtermIndex )
            .reportTacletApps ( pathToModification, listener );
    }
    
    private static void fireRulesAdded(NewRuleListener listener,
                                       ImmutableList<NoPosTacletApp> taclets,
                                       PosInOccurrence pos) {
        Iterator<NoPosTacletApp> it = taclets.iterator ();

        while ( it.hasNext () )
            listener.ruleAdded ( it.next (), pos );
    }


    /**
     * @return filtered list
     */
    public static ImmutableList<NoPosTacletApp> filter (RuleFilter p_filter,
                                               ImmutableList<NoPosTacletApp> taclets) {
        ImmutableList<NoPosTacletApp> result = ImmutableSLList.<NoPosTacletApp>nil();

        while ( !taclets.isEmpty() ) {
            final NoPosTacletApp app = taclets.head ();
            taclets = taclets.tail ();
            if ( p_filter.filter ( app.taclet () ) )
            result = result.prepend ( app );
        }

        return result;
    }
}<|MERGE_RESOLUTION|>--- conflicted
+++ resolved
@@ -15,19 +15,8 @@
 import de.uka.ilkd.key.collection.ImmutableList;
 import de.uka.ilkd.key.collection.ImmutableSLList;
 import de.uka.ilkd.key.java.Services;
-<<<<<<< HEAD
 import de.uka.ilkd.key.logic.*;
 import de.uka.ilkd.key.logic.op.*;
-=======
-import de.uka.ilkd.key.logic.Constraint;
-import de.uka.ilkd.key.logic.PIOPathIterator;
-import de.uka.ilkd.key.logic.PosInOccurrence;
-import de.uka.ilkd.key.logic.Term;
-import de.uka.ilkd.key.logic.op.IUpdateOperator;
-import de.uka.ilkd.key.logic.op.Metavariable;
-import de.uka.ilkd.key.logic.op.Modality;
-import de.uka.ilkd.key.logic.op.Operator;
->>>>>>> 6f293224
 import de.uka.ilkd.key.pp.ConstraintSequentPrintFilter;
 import de.uka.ilkd.key.rule.NoPosTacletApp;
 import de.uka.ilkd.key.rule.RuleApp;
@@ -673,18 +662,10 @@
     /**
      * @return all taclet apps for or below the given position
      */
-<<<<<<< HEAD
-    public ListOfTacletApp getTacletAppAtAndBelow(PosInOccurrence pos,
+    public ImmutableList<TacletApp> getTacletAppAtAndBelow(PosInOccurrence pos,
                                                   RuleFilter filter,
                                                   Services services) {
-        return descend ( pos ).collectTacletApps ( pos, 
-        					   filter,
-        					   services);
-=======
-    public ImmutableList<TacletApp> getTacletAppAtAndBelow(PosInOccurrence pos,
-                                                  RuleFilter filter) {
-        return descend ( pos ).collectTacletApps ( pos, filter );
->>>>>>> 6f293224
+        return descend ( pos ).collectTacletApps ( pos, filter, services );
     }
     
     /**
@@ -726,14 +707,9 @@
      * @param pos The position of this index
      * @return a list of all taclet apps
      */
-<<<<<<< HEAD
-    private ListOfTacletApp collectTacletApps(PosInOccurrence pos,
+    private ImmutableList<TacletApp> collectTacletApps(PosInOccurrence pos,
                                               RuleFilter p_filter,
                                               Services services) {
-=======
-    private ImmutableList<TacletApp> collectTacletApps(PosInOccurrence pos,
-                                              RuleFilter p_filter) {
->>>>>>> 6f293224
         pos = handleDisplayConstraint ( pos, displayConstraint );
 
         final CollectTacletAppListener listener =
