--- conflicted
+++ resolved
@@ -86,10 +86,8 @@
     private void scanSimplificationRule ( Goal       goal,
 					  Constraint userConstraint, 
 					  NewRuleListener listener ) {
-<<<<<<< HEAD
-        final Iterator<BuiltInRule> ruleIt = index.rules().iterator();
-        while (ruleIt.hasNext()) {
-            final BuiltInRule bir = ruleIt.next();
+        for (BuiltInRule builtInRule : index.rules()) {
+            final BuiltInRule bir = builtInRule;
             
             if(bir.isApplicable(goal, null, userConstraint)) {
                 BuiltInRuleApp app = new BuiltInRuleApp(bir, null, userConstraint );                            
@@ -97,14 +95,8 @@
             }
             
             
-            scanSimplificationRule ( bir, goal, false, userConstraint, listener );
-            scanSimplificationRule ( bir, goal, true,  userConstraint, listener );
-=======
-        for (BuiltInRule builtInRule : index.rules()) {
-            final BuiltInRule bir = builtInRule;
             scanSimplificationRule(bir, goal, false, userConstraint, listener);
             scanSimplificationRule(bir, goal, true, userConstraint, listener);
->>>>>>> d557ff59
         }
     }
 
