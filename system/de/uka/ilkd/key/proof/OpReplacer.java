--- conflicted
+++ resolved
@@ -14,18 +14,10 @@
 import java.util.Iterator;
 import java.util.Map;
 
-<<<<<<< HEAD
-import de.uka.ilkd.key.logic.SetAsListOfTerm;
-import de.uka.ilkd.key.logic.SetOfTerm;
-import de.uka.ilkd.key.logic.Term;
-import de.uka.ilkd.key.logic.TermFactory;
-import de.uka.ilkd.key.logic.op.ArrayOfQuantifiableVariable;
-=======
 import de.uka.ilkd.key.collection.ImmutableArray;
 import de.uka.ilkd.key.collection.DefaultImmutableSet;
 import de.uka.ilkd.key.collection.ImmutableSet;
 import de.uka.ilkd.key.logic.*;
->>>>>>> 6f293224
 import de.uka.ilkd.key.logic.op.Operator;
 import de.uka.ilkd.key.logic.op.QuantifiableVariable;
 import de.uka.ilkd.key.speclang.FormulaWithAxioms;
@@ -80,16 +72,8 @@
 
         final Operator newOp = replace(term.op());
         
-<<<<<<< HEAD
         final int arity = term.arity();
         final Term newSubTerms[] = new Term[arity];    
-=======
-        int arity = term.arity();
-        Term newSubTerms[] = new Term[arity];
-        ImmutableArray<QuantifiableVariable>[] boundVars =
-                new ImmutableArray[arity];
-    
->>>>>>> 6f293224
         boolean changedSubTerm = false;
         for(int i = 0; i < arity; i++) {
             Term subTerm = term.sub(i);
@@ -100,7 +84,7 @@
             }
         }
         
-        final ArrayOfQuantifiableVariable newBoundVars 
+        final ImmutableArray<QuantifiableVariable> newBoundVars 
         	= replace(term.boundVars());
     
         final Term result;
@@ -130,38 +114,6 @@
         return result;
     }
 
-<<<<<<< HEAD
-=======
-    /**
-     * Replaces in a location descriptor.
-     */
-    public LocationDescriptor replace(LocationDescriptor loc) {
-        if(loc == null) {
-            return null;
-        } else if(loc instanceof BasicLocationDescriptor) {
-            BasicLocationDescriptor bloc = (BasicLocationDescriptor) loc;
-            return new BasicLocationDescriptor(replace(bloc.getFormula()), 
-                                               replace(bloc.getLocTerm()));
-        } else {
-            assert loc instanceof EverythingLocationDescriptor;
-            return loc;
-        }
-    }
-    
-    
-    /**
-     * Replaces in a set of location descriptors.
-     */
-    public ImmutableSet<LocationDescriptor> replaceLoc(ImmutableSet<LocationDescriptor> locs) {
-	ImmutableSet<LocationDescriptor> result 
-		= DefaultImmutableSet.<LocationDescriptor>nil();
-	for (final LocationDescriptor loc : locs) {
-	    result = result.add(replace(loc));
-	}
-	return result;
-    }
-    
->>>>>>> 6f293224
     
     /**
      * Replaces in a map from Operator to Term.
@@ -189,20 +141,20 @@
     
     
     /**
-     * Replaces in an ArrayOfQuantifiableVariable.
+     * Replaces in an ImmutableArray<QuantifiableVariable>.
      */
-    public ArrayOfQuantifiableVariable replace(
-	    			ArrayOfQuantifiableVariable vars) {
+    public ImmutableArray<QuantifiableVariable> replace(
+	    			ImmutableArray<QuantifiableVariable> vars) {
 	QuantifiableVariable[] result = new QuantifiableVariable[vars.size()];
 	boolean changed = false;
 	for(int i = 0, n = vars.size(); i < n; i++) {
-	    QuantifiableVariable qv = vars.getQuantifiableVariable(i);
+	    QuantifiableVariable qv = vars.get(i);
 	    QuantifiableVariable newQv = (QuantifiableVariable)replace(qv);
 	    result[i++] = newQv;
 	    if(newQv != qv) {
 		changed = true;
 	    }
 	}
-	return changed ? new ArrayOfQuantifiableVariable(result) : vars;
+	return changed ? new ImmutableArray<QuantifiableVariable>(result) : vars;
     }
 }