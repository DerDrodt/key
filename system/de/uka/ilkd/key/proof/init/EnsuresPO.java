// This file is part of KeY - Integrated Deductive Software Design
// Copyright (C) 2001-2009 Universitaet Karlsruhe, Germany
//                         Universitaet Koblenz-Landau, Germany
//                         Chalmers University of Technology, Sweden
//
// The KeY system is protected by the GNU General Public License.
// See LICENSE.TXT for details.
//
//

package de.uka.ilkd.key.proof.init;

import java.util.LinkedHashMap;
import java.util.Map;

import de.uka.ilkd.key.collection.*;
import de.uka.ilkd.key.java.Expression;
import de.uka.ilkd.key.java.Statement;
import de.uka.ilkd.key.java.StatementBlock;
import de.uka.ilkd.key.java.abstraction.ClassType;
import de.uka.ilkd.key.java.abstraction.KeYJavaType;
import de.uka.ilkd.key.java.declaration.Modifier;
import de.uka.ilkd.key.java.declaration.ParameterDeclaration;
import de.uka.ilkd.key.java.declaration.VariableSpecification;
import de.uka.ilkd.key.java.expression.literal.NullLiteral;
import de.uka.ilkd.key.java.expression.operator.CopyAssignment;
import de.uka.ilkd.key.java.expression.operator.New;
import de.uka.ilkd.key.java.recoderext.ConstructorNormalformBuilder;
import de.uka.ilkd.key.java.recoderext.ImplicitFieldAdder;
import de.uka.ilkd.key.java.reference.TypeReference;
import de.uka.ilkd.key.java.statement.Branch;
import de.uka.ilkd.key.java.statement.Catch;
import de.uka.ilkd.key.java.statement.MethodBodyStatement;
import de.uka.ilkd.key.java.statement.Try;
import de.uka.ilkd.key.logic.*;
import de.uka.ilkd.key.logic.op.*;
<<<<<<< HEAD
import de.uka.ilkd.key.logic.sort.ArrayOfSort;
import de.uka.ilkd.key.proof.mgt.AxiomJustification;
import de.uka.ilkd.key.rule.*;
import de.uka.ilkd.key.speclang.*;
=======
import de.uka.ilkd.key.proof.mgt.AxiomJustification;
import de.uka.ilkd.key.rule.NoFindTacletBuilder;
import de.uka.ilkd.key.rule.Taclet;
import de.uka.ilkd.key.rule.TacletGoalTemplate;
import de.uka.ilkd.key.rule.updatesimplifier.Update;
import de.uka.ilkd.key.speclang.ClassInvariant;
import de.uka.ilkd.key.speclang.OperationContract;
>>>>>>> 6f293224


/**
 * The "Ensures" proof obligation.
 */
public abstract class EnsuresPO extends AbstractPO {

    private static final String INIT_NAME
        =  ConstructorNormalformBuilder.CONSTRUCTOR_NORMALFORM_IDENTIFIER;

    protected final ProgramMethod programMethod;
    protected final Modality modality;
    protected final ImmutableSet<ClassInvariant> assumedInvs;

    private final boolean skipPreconditions;

    private ImmutableSet<Taclet> invTaclets = DefaultImmutableSet.<Taclet>nil();



    //-------------------------------------------------------------------------
    //constructors
    //-------------------------------------------------------------------------

    public EnsuresPO(InitConfig initConfig,
	    	     String name,
		     ProgramMethod programMethod,
		     Modality modality,
                     ImmutableSet<ClassInvariant> assumedInvs,
                     boolean skipPreconditions) {
    	super(initConfig,
    	      name,
    	      programMethod.getContainerType());
    	this.programMethod     = programMethod;
    	this.modality          = modality;
        this.assumedInvs       = assumedInvs;
        this.skipPreconditions = skipPreconditions;
    }



    //-------------------------------------------------------------------------
    //template methods to be implemented by subclasses
    //-------------------------------------------------------------------------

    protected abstract Term getPreTerm(ProgramVariable selfVar,
                                       ImmutableList<ProgramVariable> paramVars,
                                       ProgramVariable resultVar,
                                       ProgramVariable exceptionVar,
<<<<<<< HEAD
                                       Term heapAtPre) 
=======
                                       Map<Operator, Function/*atPre*/> atPreFunctions)
>>>>>>> 6f293224
                                                    throws ProofInputException;


    protected abstract Term getPostTerm(ProgramVariable selfVar,
                                        ImmutableList<ProgramVariable> paramVars,
                                        ProgramVariable resultVar,
                                        ProgramVariable exceptionVar,
                                        Term heapAtPre)
                                                    throws ProofInputException;




    //-------------------------------------------------------------------------
    //local helper methods
    //-------------------------------------------------------------------------

    /**
     * (helper for buildAssumedInvs())
     */
    private Term buildImplicitInvariantsForClass(KeYJavaType classKJT)
    		throws ProofInputException {
	assert classKJT.getJavaType() instanceof ClassType;
	Term result = TB.tt();

        //add "C.<classErroneous> = FALSE"
        ProgramVariable erroneousField
            = javaInfo.getAttribute(ImplicitFieldAdder.IMPLICIT_CLASS_ERRONEOUS,
                                    classKJT);
        if(erroneousField != null) {
            result = TB.and(result,
        	    	    TB.equals(TB.var(erroneousField),
        	    		      TB.FALSE(services)));
        }

        //add "C.<classInitialisationInProgress> = FALSE"
        ProgramVariable initField
            = javaInfo.getAttribute(
                        ImplicitFieldAdder.IMPLICIT_CLASS_INIT_IN_PROGRESS,
                        classKJT);
        if(initField != null) {
            Term initFalseTerm = TB.equals(TB.var(initField), TB.FALSE(services));
            result = TB.and(result, initFalseTerm);
        }

        return result;
    }


    /**
     * (helper for buildAssumedInvs())
     */
    private void buildInvariantTacletsForClass(KeYJavaType classKJT)
    		throws ProofInputException {
	assert classKJT.getJavaType() instanceof ClassType;

        Term invTerm = buildImplicitInvariantsForClass(classKJT);
        ConstrainedFormula cf = new ConstrainedFormula(invTerm);
        Semisequent ante
            = Semisequent.EMPTY_SEMISEQUENT.insertLast(cf).semisequent();
        Sequent sequent = Sequent.createAnteSequent(ante);

        TacletGoalTemplate template
            = new TacletGoalTemplate(sequent,
                                     ImmutableSLList.<Taclet>nil());

        NoFindTacletBuilder tacletBuilder = new NoFindTacletBuilder();
        String s = "Insert implicit invariants of " + classKJT.getName();
        tacletBuilder.setName(new Name(s));
        tacletBuilder.addTacletGoalTemplate(template);
        Taclet taclet = tacletBuilder.getNoFindTaclet();
        invTaclets = invTaclets.add(taclet);
        initConfig.getProofEnv().registerRule(taclet,
                                              AxiomJustification.INSTANCE);
    }


    private Term buildAssumedInvs(ProgramVariable selfVar) throws ProofInputException {
        //inReachableState
<<<<<<< HEAD
	Term result = TB.wellFormedHeap(services);
        
=======
        Term result = TB.func(javaInfo.getInReachableState());

>>>>>>> 6f293224
        //assumed invariants
        if(programMethod.getName().equals(INIT_NAME)) {
            result = TB.and(result, translateInvsExcludingOne(assumedInvs,
        	    					      selfVar));
        } else {
            result = TB.and(result, translateInvs(assumedInvs));
        }

        //implicit invariants as taclets
        for(KeYJavaType kjt : javaInfo.getAllKeYJavaTypes()) {
            if(kjt.getJavaType() instanceof ClassType) {
                buildInvariantTacletsForClass(kjt);
            }
        }

        return result;
    }


    /**
     * Builds the "general assumption" for a set of assumed invariants.
     */
    private Term buildGeneralAssumption(ProgramVariable selfVar,
                                        ImmutableList<ProgramVariable> paramVars)
    		throws ProofInputException {
        Term result = null;

        //build conjunction of invariants
        Term assumedInvsTerm = buildAssumedInvs(selfVar);
        result = assumedInvsTerm;

        //build disjunction of preconditions
        if(!skipPreconditions) {
            ImmutableSet<OperationContract> contracts
            = specRepos.getOperationContracts(programMethod);
            if (contracts.size() > 0) {
                Term anyPreTerm = TB.ff();
                for(OperationContract contract : contracts) {
<<<<<<< HEAD
                    Term term = translatePre(contract, selfVar, paramVars);
                    anyPreTerm = TB.or(anyPreTerm, term); 
=======
                    Term term = translatePre(contract, selfVar, toPV(paramVars));
                    anyPreTerm = TB.or(anyPreTerm, term);
>>>>>>> 6f293224
                }
                result = TB.and(result, anyPreTerm);
            }
        }

        //build "self.<created> = TRUE & self != null"
        if(selfVar != null) {
            Term selfCreatedAndNotNullTerm
                = CATF.createCreatedAndNotNullTerm(services, TB.var(selfVar));
            result = TB.and(result, selfCreatedAndNotNullTerm);
        }

        //build conjunction of...
        //- "p_i.<created> = TRUE | p_i = null" for object parameters, and
        //- "inBounds(p_i)" for integer parameters
        Term paramsLegalTerm = CATF.createReachableVariableValuesTerm(services,
                                                                      paramVars);
        result = TB.and(result, paramsLegalTerm);

        return result;
    }


    private JavaBlock buildJavaBlock(ProgramVariable[] formalParVars,
                                     ProgramMethod programMethod,
                                     ProgramVariable selfVar,
                                     ProgramVariable resultVar,
                                     ProgramVariable exceptionVar) {
        //create method call
	StatementBlock sb;
	if(programMethod == null) {
	    //constructor
	    assert resultVar != null;
	    TypeReference typeRef
	    	= javaInfo.createTypeReference(resultVar.getKeYJavaType());
	    New n = new New(formalParVars, typeRef, typeRef);
	    CopyAssignment copy = new CopyAssignment(resultVar, n);
	    sb = new StatementBlock(copy);
	} else {
	    MethodBodyStatement call
            	= new MethodBodyStatement(programMethod,
            				  selfVar,
            				  resultVar,
            				  new ImmutableArray<Expression>(formalParVars));
	    sb = new StatementBlock(call);
	}

        //create variables for try statement
        KeYJavaType eType = javaInfo.getTypeByClassName("java.lang.Throwable");
        TypeReference excTypeRef = javaInfo.createTypeReference(eType);
        ProgramElementName ePEN = new ProgramElementName("e");
        ProgramVariable eVar = new LocationVariable (ePEN, eType);

        //create try statement
        CopyAssignment nullStat = new CopyAssignment(exceptionVar,
                                                     NullLiteral.NULL);
        VariableSpecification eSpec = new VariableSpecification(eVar);
        ParameterDeclaration excDecl = new ParameterDeclaration(new Modifier[0],
                                                                excTypeRef,
                                                                eSpec,
                                                                false);
        CopyAssignment assignStat = new CopyAssignment(exceptionVar, eVar);
        Catch catchStat = new Catch(excDecl, new StatementBlock(assignStat));
        Try tryStat = new Try(sb, new Branch[]{catchStat});
        sb = new StatementBlock(new Statement[]{nullStat, tryStat});

        //create java block
        JavaBlock result = JavaBlock.createJavaBlock(sb);

        return result;
    }


    private Term buildProgramTerm(ProgramVariable[] parVars,
                                  ProgramMethod programMethod,
                                  ProgramVariable selfVar,
                                  ProgramVariable resultVar,
                                  ProgramVariable exceptionVar,
                                  Term postTerm) {
        //create formal parameters
        ProgramVariable[] formalParVars = new ProgramVariable[parVars.length];
        for(int i = 0; i < parVars.length; i++) {
            ProgramElementName pen
                    = new ProgramElementName("_" + parVars[i].name());
            formalParVars[i]
                    = new LocationVariable(pen, parVars[i].getKeYJavaType());
            registerInNamespaces(formalParVars[i]);
        }

        //create java block
        JavaBlock jb = buildJavaBlock(formalParVars,
                                      programMethod,
                                      selfVar,
                                      resultVar,
                                      exceptionVar);

        //create program term
<<<<<<< HEAD
        Term programTerm = TB.mod(modality, jb, postTerm);
        
=======
        Term programTerm = TF.createProgramTerm(modality, jb, postTerm);

>>>>>>> 6f293224
        //add updates
        Term[] locs   = new Term[parVars.length];
        Term[] values = new Term[parVars.length];
        for(int i = 0; i < parVars.length; i++) {
            locs[i]   = TB.var(formalParVars[i]);
            values[i] = TB.var(parVars[i]);
        }
<<<<<<< HEAD
        Term updateTerm = TB.applyParallel(services, locs, values, programTerm);
        
=======
        Term updateTerm = TF.createUpdateTerm(locs, values, programTerm);

>>>>>>> 6f293224
        return updateTerm;
    }



    //-------------------------------------------------------------------------
    //public interface
<<<<<<< HEAD
    //-------------------------------------------------------------------------        
    
    @Override
    public void readProblem() throws ProofInputException {
        //prepare variables, program method, heapAtPre
        ListOfProgramVariable paramVars = buildParamVars(programMethod);
=======
    //-------------------------------------------------------------------------

    public void readProblem(ModStrategy mod) throws ProofInputException {
        //prepare variables, program method and container for @pre-functions
        ImmutableList<ProgramVariable> paramVars = buildParamVars(programMethod);
>>>>>>> 6f293224
        ProgramVariable selfVar = null;
        if(!programMethod.isStatic()) {
            selfVar = buildSelfVarAsProgVar();
        }
        ProgramVariable resultVar = buildResultVar(programMethod);
        ProgramVariable exceptionVar = buildExcVar();
<<<<<<< HEAD
        Function heapAtPreFunc = new Function(new Name("heapAtPre"), services.getTypeConverter().getHeapLDT().targetSort(), new ArrayOfSort());//XXX
        Term heapAtPre = TB.func(heapAtPreFunc);
        assert false : "not implemented";
        //build general assumption
//        Term gaTerm = buildGeneralAssumption(selfVar, paramVars);
//        //get precondition defined by subclass
//        Term preTerm = getPreTerm(selfVar, 
//                                  paramVars, 
//                                  resultVar, 
//                                  exceptionVar, 
//                                  heapAtPre);
//        
//        //get postcondition defined by subclass
//        Term postTerm = getPostTerm(selfVar, 
//                                    paramVars, 
//                                    resultVar, 
//                                    exceptionVar, 
//                                    heapAtPre);
//        
//        //build program term
//        Term programTerm = buildProgramTerm(paramVars.toArray(),
//                                            programMethod,
//                                            selfVar,
//                                            resultVar,
//                                            exceptionVar,
//                                            postTerm);
//        
//        //build definitions for @pre-functions
////        Term atPreDefinitions = APF.createAtPreDefinitions(atPreFunctions, 
////                                                             services);
//        
//        //put everything together
//        Term result = TB.imp(TB.and(gaTerm, TB.apply(atPreDefinitions, preTerm)), 
//                             TB.apply(atPreDefinitions, programTerm));
//        
//        //save in field
//        poTerms = new Term[]{result};
//        poTaclets = new SetOfTaclet[]{invTaclets};
//        
//        //register everything in namespaces
//        registerInNamespaces(selfVar);
//        registerInNamespaces(paramVars);
//        registerInNamespaces(resultVar);
//        registerInNamespaces(exceptionVar);
//        registerInNamespaces(atPreFunctions);
=======
        Map<Operator, Function/*atPre*/> atPreFunctions =
            new LinkedHashMap<Operator, Function/*atPre*/>();

        //build general assumption
        Term gaTerm = buildGeneralAssumption(selfVar, paramVars);
        //get precondition defined by subclass
        Term preTerm = getPreTerm(selfVar,
                                  paramVars,
                                  resultVar,
                                  exceptionVar,
                                  atPreFunctions);

        //get postcondition defined by subclass
        Term postTerm = getPostTerm(selfVar,
                                    paramVars,
                                    resultVar,
                                    exceptionVar,
                                    atPreFunctions);

        //build program term
        Term programTerm = buildProgramTerm(paramVars.toArray(new ProgramVariable[paramVars.size()]),
                                            programMethod,
                                            selfVar,
                                            resultVar,
                                            exceptionVar,
                                            postTerm);

        //build definitions for @pre-functions
        Update atPreDefinitions = APF.createAtPreDefinitions(atPreFunctions,
                                                             services);

        //put everything together
        Term result = TB.imp(TB.and(gaTerm, uf.apply(atPreDefinitions, preTerm)),
                             uf.apply(atPreDefinitions, programTerm));

        //save in field
        poTerms = new Term[]{result};
        poTaclets = new ImmutableSet[]{invTaclets};

        //register everything in namespaces
        registerInNamespaces(selfVar);
        registerInNamespaces(paramVars);
        registerInNamespaces(resultVar);
        registerInNamespaces(exceptionVar);
        registerInNamespaces(atPreFunctions);
>>>>>>> 6f293224
    }


    public ProgramMethod getProgramMethod() {
        return programMethod;
    }
<<<<<<< HEAD
    
    
    @Override
=======


>>>>>>> 6f293224
    public boolean equals(Object o) {
        if(!(o instanceof EnsuresPO)) {
            return false;
        }
        EnsuresPO po = (EnsuresPO) o;
        return programMethod.equals(po.programMethod)
               && modality.equals(po.modality)
               && assumedInvs.equals(po.assumedInvs);
    }
<<<<<<< HEAD
    
    
    @Override
=======


>>>>>>> 6f293224
    public int hashCode() {
        return programMethod.hashCode()
               + modality.hashCode()
               + assumedInvs.hashCode();
    }
}<|MERGE_RESOLUTION|>--- conflicted
+++ resolved
@@ -3,15 +3,12 @@
 //                         Universitaet Koblenz-Landau, Germany
 //                         Chalmers University of Technology, Sweden
 //
-// The KeY system is protected by the GNU General Public License.
+// The KeY system is protected by the GNU General Public License. 
 // See LICENSE.TXT for details.
 //
 //
 
 package de.uka.ilkd.key.proof.init;
-
-import java.util.LinkedHashMap;
-import java.util.Map;
 
 import de.uka.ilkd.key.collection.*;
 import de.uka.ilkd.key.java.Expression;
@@ -25,7 +22,6 @@
 import de.uka.ilkd.key.java.expression.literal.NullLiteral;
 import de.uka.ilkd.key.java.expression.operator.CopyAssignment;
 import de.uka.ilkd.key.java.expression.operator.New;
-import de.uka.ilkd.key.java.recoderext.ConstructorNormalformBuilder;
 import de.uka.ilkd.key.java.recoderext.ImplicitFieldAdder;
 import de.uka.ilkd.key.java.reference.TypeReference;
 import de.uka.ilkd.key.java.statement.Branch;
@@ -34,205 +30,178 @@
 import de.uka.ilkd.key.java.statement.Try;
 import de.uka.ilkd.key.logic.*;
 import de.uka.ilkd.key.logic.op.*;
-<<<<<<< HEAD
-import de.uka.ilkd.key.logic.sort.ArrayOfSort;
-import de.uka.ilkd.key.proof.mgt.AxiomJustification;
-import de.uka.ilkd.key.rule.*;
-import de.uka.ilkd.key.speclang.*;
-=======
+import de.uka.ilkd.key.logic.sort.Sort;
 import de.uka.ilkd.key.proof.mgt.AxiomJustification;
 import de.uka.ilkd.key.rule.NoFindTacletBuilder;
 import de.uka.ilkd.key.rule.Taclet;
 import de.uka.ilkd.key.rule.TacletGoalTemplate;
-import de.uka.ilkd.key.rule.updatesimplifier.Update;
 import de.uka.ilkd.key.speclang.ClassInvariant;
 import de.uka.ilkd.key.speclang.OperationContract;
->>>>>>> 6f293224
 
 
 /**
- * The "Ensures" proof obligation.
+ * The "Ensures" proof obligation. 
  */
 public abstract class EnsuresPO extends AbstractPO {
-
-    private static final String INIT_NAME
-        =  ConstructorNormalformBuilder.CONSTRUCTOR_NORMALFORM_IDENTIFIER;
-
+    
     protected final ProgramMethod programMethod;
     protected final Modality modality;
     protected final ImmutableSet<ClassInvariant> assumedInvs;
-
+    
     private final boolean skipPreconditions;
-
+    
     private ImmutableSet<Taclet> invTaclets = DefaultImmutableSet.<Taclet>nil();
 
-
-
+    
+    
     //-------------------------------------------------------------------------
     //constructors
     //-------------------------------------------------------------------------
-
+    
     public EnsuresPO(InitConfig initConfig,
 	    	     String name,
 		     ProgramMethod programMethod,
 		     Modality modality,
                      ImmutableSet<ClassInvariant> assumedInvs,
                      boolean skipPreconditions) {
-    	super(initConfig,
-    	      name,
+    	super(initConfig, 
+    	      name, 
     	      programMethod.getContainerType());
     	this.programMethod     = programMethod;
-    	this.modality          = modality;
+    	this.modality          = modality; 
         this.assumedInvs       = assumedInvs;
         this.skipPreconditions = skipPreconditions;
     }
-
-
-
+    
+    
+    
     //-------------------------------------------------------------------------
     //template methods to be implemented by subclasses
     //-------------------------------------------------------------------------
-
-    protected abstract Term getPreTerm(ProgramVariable selfVar,
-                                       ImmutableList<ProgramVariable> paramVars,
+  
+    protected abstract Term getPreTerm(ProgramVariable selfVar, 
+                                       ImmutableList<ProgramVariable> paramVars, 
                                        ProgramVariable resultVar,
                                        ProgramVariable exceptionVar,
-<<<<<<< HEAD
                                        Term heapAtPre) 
-=======
-                                       Map<Operator, Function/*atPre*/> atPreFunctions)
->>>>>>> 6f293224
                                                     throws ProofInputException;
-
-
-    protected abstract Term getPostTerm(ProgramVariable selfVar,
-                                        ImmutableList<ProgramVariable> paramVars,
+    
+    
+    protected abstract Term getPostTerm(ProgramVariable selfVar, 
+                                        ImmutableList<ProgramVariable> paramVars, 
                                         ProgramVariable resultVar,
                                         ProgramVariable exceptionVar,
                                         Term heapAtPre)
                                                     throws ProofInputException;
-
-
-
-
+    
+
+ 
+    
     //-------------------------------------------------------------------------
     //local helper methods
-    //-------------------------------------------------------------------------
+    //-------------------------------------------------------------------------    
 
     /**
      * (helper for buildAssumedInvs())
      */
-    private Term buildImplicitInvariantsForClass(KeYJavaType classKJT)
+    private Term buildImplicitInvariantsForClass(KeYJavaType classKJT) 
     		throws ProofInputException {
 	assert classKJT.getJavaType() instanceof ClassType;
 	Term result = TB.tt();
-
+	
         //add "C.<classErroneous> = FALSE"
-        ProgramVariable erroneousField
-            = javaInfo.getAttribute(ImplicitFieldAdder.IMPLICIT_CLASS_ERRONEOUS,
+        ProgramVariable erroneousField 
+            = javaInfo.getAttribute(ImplicitFieldAdder.IMPLICIT_CLASS_ERRONEOUS, 
                                     classKJT);
         if(erroneousField != null) {
-            result = TB.and(result,
-        	    	    TB.equals(TB.var(erroneousField),
+            result = TB.and(result, 
+        	    	    TB.equals(TB.var(erroneousField), 
         	    		      TB.FALSE(services)));
         }
-
+        
         //add "C.<classInitialisationInProgress> = FALSE"
-        ProgramVariable initField
+        ProgramVariable initField 
             = javaInfo.getAttribute(
-                        ImplicitFieldAdder.IMPLICIT_CLASS_INIT_IN_PROGRESS,
+                        ImplicitFieldAdder.IMPLICIT_CLASS_INIT_IN_PROGRESS, 
                         classKJT);
         if(initField != null) {
             Term initFalseTerm = TB.equals(TB.var(initField), TB.FALSE(services));
             result = TB.and(result, initFalseTerm);
         }
-
+        
         return result;
     }
-
-
+    
+    
     /**
-     * (helper for buildAssumedInvs())
+     * (helper for buildAssumedInvs()) 
      */
-    private void buildInvariantTacletsForClass(KeYJavaType classKJT)
+    private void buildInvariantTacletsForClass(KeYJavaType classKJT) 
     		throws ProofInputException {
 	assert classKJT.getJavaType() instanceof ClassType;
-
+	
         Term invTerm = buildImplicitInvariantsForClass(classKJT);
         ConstrainedFormula cf = new ConstrainedFormula(invTerm);
-        Semisequent ante
+        Semisequent ante 
             = Semisequent.EMPTY_SEMISEQUENT.insertLast(cf).semisequent();
         Sequent sequent = Sequent.createAnteSequent(ante);
-
-        TacletGoalTemplate template
-            = new TacletGoalTemplate(sequent,
+        
+        TacletGoalTemplate template 
+            = new TacletGoalTemplate(sequent, 
                                      ImmutableSLList.<Taclet>nil());
-
+        
         NoFindTacletBuilder tacletBuilder = new NoFindTacletBuilder();
         String s = "Insert implicit invariants of " + classKJT.getName();
         tacletBuilder.setName(new Name(s));
         tacletBuilder.addTacletGoalTemplate(template);
         Taclet taclet = tacletBuilder.getNoFindTaclet();
         invTaclets = invTaclets.add(taclet);
-        initConfig.getProofEnv().registerRule(taclet,
+        initConfig.getProofEnv().registerRule(taclet, 
                                               AxiomJustification.INSTANCE);
     }
-
-
-    private Term buildAssumedInvs(ProgramVariable selfVar) throws ProofInputException {
+    
+    
+    private Term buildAssumedInvs() throws ProofInputException {
         //inReachableState
-<<<<<<< HEAD
 	Term result = TB.wellFormedHeap(services);
         
-=======
-        Term result = TB.func(javaInfo.getInReachableState());
-
->>>>>>> 6f293224
         //assumed invariants
-        if(programMethod.getName().equals(INIT_NAME)) {
-            result = TB.and(result, translateInvsExcludingOne(assumedInvs,
-        	    					      selfVar));
-        } else {
-            result = TB.and(result, translateInvs(assumedInvs));
-        }
-
+        for(ClassInvariant assumedInv : assumedInvs) {
+            result = TB.and(result, translateInv(assumedInv));
+        }
+        
         //implicit invariants as taclets
         for(KeYJavaType kjt : javaInfo.getAllKeYJavaTypes()) {
             if(kjt.getJavaType() instanceof ClassType) {
                 buildInvariantTacletsForClass(kjt);
             }
         }
-
+        
         return result;
     }
-
-
+    
+    
     /**
-     * Builds the "general assumption" for a set of assumed invariants.
+     * Builds the "general assumption" for a set of assumed invariants. 
      */
     private Term buildGeneralAssumption(ProgramVariable selfVar,
-                                        ImmutableList<ProgramVariable> paramVars)
+                                        ImmutableList<ProgramVariable> paramVars) 
     		throws ProofInputException {
         Term result = null;
-
+        
         //build conjunction of invariants
-        Term assumedInvsTerm = buildAssumedInvs(selfVar);
+        Term assumedInvsTerm = buildAssumedInvs();
         result = assumedInvsTerm;
-
+        
         //build disjunction of preconditions
         if(!skipPreconditions) {
-            ImmutableSet<OperationContract> contracts
+            ImmutableSet<OperationContract> contracts 
             = specRepos.getOperationContracts(programMethod);
             if (contracts.size() > 0) {
                 Term anyPreTerm = TB.ff();
                 for(OperationContract contract : contracts) {
-<<<<<<< HEAD
                     Term term = translatePre(contract, selfVar, paramVars);
                     anyPreTerm = TB.or(anyPreTerm, term); 
-=======
-                    Term term = translatePre(contract, selfVar, toPV(paramVars));
-                    anyPreTerm = TB.or(anyPreTerm, term);
->>>>>>> 6f293224
                 }
                 result = TB.and(result, anyPreTerm);
             }
@@ -244,50 +213,50 @@
                 = CATF.createCreatedAndNotNullTerm(services, TB.var(selfVar));
             result = TB.and(result, selfCreatedAndNotNullTerm);
         }
-
-        //build conjunction of...
+        
+        //build conjunction of... 
         //- "p_i.<created> = TRUE | p_i = null" for object parameters, and
         //- "inBounds(p_i)" for integer parameters
-        Term paramsLegalTerm = CATF.createReachableVariableValuesTerm(services,
+        Term paramsLegalTerm = CATF.createReachableVariableValuesTerm(services, 
                                                                       paramVars);
         result = TB.and(result, paramsLegalTerm);
-
-        return result;
-    }
-
-
+        
+        return result;        
+    }
+    
+    
     private JavaBlock buildJavaBlock(ProgramVariable[] formalParVars,
-                                     ProgramMethod programMethod,
-                                     ProgramVariable selfVar,
+                                     ProgramMethod programMethod, 
+                                     ProgramVariable selfVar, 
                                      ProgramVariable resultVar,
-                                     ProgramVariable exceptionVar) {
+                                     ProgramVariable exceptionVar) {        
         //create method call
 	StatementBlock sb;
 	if(programMethod == null) {
 	    //constructor
 	    assert resultVar != null;
-	    TypeReference typeRef
+	    TypeReference typeRef 
 	    	= javaInfo.createTypeReference(resultVar.getKeYJavaType());
 	    New n = new New(formalParVars, typeRef, typeRef);
 	    CopyAssignment copy = new CopyAssignment(resultVar, n);
 	    sb = new StatementBlock(copy);
 	} else {
-	    MethodBodyStatement call
+	    MethodBodyStatement call 
             	= new MethodBodyStatement(programMethod,
             				  selfVar,
             				  resultVar,
             				  new ImmutableArray<Expression>(formalParVars));
 	    sb = new StatementBlock(call);
 	}
-
+        
         //create variables for try statement
         KeYJavaType eType = javaInfo.getTypeByClassName("java.lang.Throwable");
         TypeReference excTypeRef = javaInfo.createTypeReference(eType);
         ProgramElementName ePEN = new ProgramElementName("e");
         ProgramVariable eVar = new LocationVariable (ePEN, eType);
-
+        
         //create try statement
-        CopyAssignment nullStat = new CopyAssignment(exceptionVar,
+        CopyAssignment nullStat = new CopyAssignment(exceptionVar, 
                                                      NullLiteral.NULL);
         VariableSpecification eSpec = new VariableSpecification(eVar);
         ParameterDeclaration excDecl = new ParameterDeclaration(new Modifier[0],
@@ -298,45 +267,40 @@
         Catch catchStat = new Catch(excDecl, new StatementBlock(assignStat));
         Try tryStat = new Try(sb, new Branch[]{catchStat});
         sb = new StatementBlock(new Statement[]{nullStat, tryStat});
-
+                
         //create java block
         JavaBlock result = JavaBlock.createJavaBlock(sb);
-
+        
         return result;
     }
-
-
+    
+    
     private Term buildProgramTerm(ProgramVariable[] parVars,
-                                  ProgramMethod programMethod,
-                                  ProgramVariable selfVar,
+                                  ProgramMethod programMethod, 
+                                  ProgramVariable selfVar, 
                                   ProgramVariable resultVar,
                                   ProgramVariable exceptionVar,
                                   Term postTerm) {
         //create formal parameters
         ProgramVariable[] formalParVars = new ProgramVariable[parVars.length];
         for(int i = 0; i < parVars.length; i++) {
-            ProgramElementName pen
+            ProgramElementName pen 
                     = new ProgramElementName("_" + parVars[i].name());
-            formalParVars[i]
+            formalParVars[i] 
                     = new LocationVariable(pen, parVars[i].getKeYJavaType());
             registerInNamespaces(formalParVars[i]);
         }
-
+        
         //create java block
         JavaBlock jb = buildJavaBlock(formalParVars,
                                       programMethod,
                                       selfVar,
                                       resultVar,
                                       exceptionVar);
-
+        
         //create program term
-<<<<<<< HEAD
         Term programTerm = TB.mod(modality, jb, postTerm);
         
-=======
-        Term programTerm = TF.createProgramTerm(modality, jb, postTerm);
-
->>>>>>> 6f293224
         //add updates
         Term[] locs   = new Term[parVars.length];
         Term[] values = new Term[parVars.length];
@@ -344,42 +308,28 @@
             locs[i]   = TB.var(formalParVars[i]);
             values[i] = TB.var(parVars[i]);
         }
-<<<<<<< HEAD
         Term updateTerm = TB.applyParallel(services, locs, values, programTerm);
         
-=======
-        Term updateTerm = TF.createUpdateTerm(locs, values, programTerm);
-
->>>>>>> 6f293224
         return updateTerm;
     }
-
-
-
+    
+    
+    
     //-------------------------------------------------------------------------
     //public interface
-<<<<<<< HEAD
     //-------------------------------------------------------------------------        
     
     @Override
     public void readProblem() throws ProofInputException {
         //prepare variables, program method, heapAtPre
-        ListOfProgramVariable paramVars = buildParamVars(programMethod);
-=======
-    //-------------------------------------------------------------------------
-
-    public void readProblem(ModStrategy mod) throws ProofInputException {
-        //prepare variables, program method and container for @pre-functions
         ImmutableList<ProgramVariable> paramVars = buildParamVars(programMethod);
->>>>>>> 6f293224
         ProgramVariable selfVar = null;
         if(!programMethod.isStatic()) {
             selfVar = buildSelfVarAsProgVar();
         }
         ProgramVariable resultVar = buildResultVar(programMethod);
         ProgramVariable exceptionVar = buildExcVar();
-<<<<<<< HEAD
-        Function heapAtPreFunc = new Function(new Name("heapAtPre"), services.getTypeConverter().getHeapLDT().targetSort(), new ArrayOfSort());//XXX
+        Function heapAtPreFunc = new Function(new Name("heapAtPre"), services.getTypeConverter().getHeapLDT().targetSort(), new ImmutableArray<Sort>());//XXX
         Term heapAtPre = TB.func(heapAtPreFunc);
         assert false : "not implemented";
         //build general assumption
@@ -416,7 +366,7 @@
 //        
 //        //save in field
 //        poTerms = new Term[]{result};
-//        poTaclets = new SetOfTaclet[]{invTaclets};
+//        poTaclets = new ImmutableSet<Taclet>[]{invTaclets};
 //        
 //        //register everything in namespaces
 //        registerInNamespaces(selfVar);
@@ -424,67 +374,15 @@
 //        registerInNamespaces(resultVar);
 //        registerInNamespaces(exceptionVar);
 //        registerInNamespaces(atPreFunctions);
-=======
-        Map<Operator, Function/*atPre*/> atPreFunctions =
-            new LinkedHashMap<Operator, Function/*atPre*/>();
-
-        //build general assumption
-        Term gaTerm = buildGeneralAssumption(selfVar, paramVars);
-        //get precondition defined by subclass
-        Term preTerm = getPreTerm(selfVar,
-                                  paramVars,
-                                  resultVar,
-                                  exceptionVar,
-                                  atPreFunctions);
-
-        //get postcondition defined by subclass
-        Term postTerm = getPostTerm(selfVar,
-                                    paramVars,
-                                    resultVar,
-                                    exceptionVar,
-                                    atPreFunctions);
-
-        //build program term
-        Term programTerm = buildProgramTerm(paramVars.toArray(new ProgramVariable[paramVars.size()]),
-                                            programMethod,
-                                            selfVar,
-                                            resultVar,
-                                            exceptionVar,
-                                            postTerm);
-
-        //build definitions for @pre-functions
-        Update atPreDefinitions = APF.createAtPreDefinitions(atPreFunctions,
-                                                             services);
-
-        //put everything together
-        Term result = TB.imp(TB.and(gaTerm, uf.apply(atPreDefinitions, preTerm)),
-                             uf.apply(atPreDefinitions, programTerm));
-
-        //save in field
-        poTerms = new Term[]{result};
-        poTaclets = new ImmutableSet[]{invTaclets};
-
-        //register everything in namespaces
-        registerInNamespaces(selfVar);
-        registerInNamespaces(paramVars);
-        registerInNamespaces(resultVar);
-        registerInNamespaces(exceptionVar);
-        registerInNamespaces(atPreFunctions);
->>>>>>> 6f293224
-    }
-
-
+    }
+    
+    
     public ProgramMethod getProgramMethod() {
         return programMethod;
     }
-<<<<<<< HEAD
     
     
     @Override
-=======
-
-
->>>>>>> 6f293224
     public boolean equals(Object o) {
         if(!(o instanceof EnsuresPO)) {
             return false;
@@ -494,17 +392,12 @@
                && modality.equals(po.modality)
                && assumedInvs.equals(po.assumedInvs);
     }
-<<<<<<< HEAD
     
     
     @Override
-=======
-
-
->>>>>>> 6f293224
     public int hashCode() {
-        return programMethod.hashCode()
-               + modality.hashCode()
+        return programMethod.hashCode() 
+               + modality.hashCode() 
                + assumedInvs.hashCode();
     }
 }