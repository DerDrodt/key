--- conflicted
+++ resolved
@@ -10,14 +10,12 @@
 
 package de.uka.ilkd.key.proof.init;
 
-<<<<<<< HEAD
 import java.util.*;
 
 import de.uka.ilkd.key.gui.configuration.ProofSettings;
 import de.uka.ilkd.key.java.*;
 import de.uka.ilkd.key.java.abstraction.*;
 import de.uka.ilkd.key.java.declaration.*;
-=======
 import java.util.LinkedHashMap;
 import java.util.Map;
 
@@ -30,7 +28,6 @@
 import de.uka.ilkd.key.java.declaration.Modifier;
 import de.uka.ilkd.key.java.declaration.ParameterDeclaration;
 import de.uka.ilkd.key.java.declaration.VariableSpecification;
->>>>>>> 032cf20a
 import de.uka.ilkd.key.java.expression.literal.NullLiteral;
 import de.uka.ilkd.key.java.expression.operator.CopyAssignment;
 import de.uka.ilkd.key.java.expression.operator.New;
@@ -196,21 +193,16 @@
 
         return result;
     }
-<<<<<<< HEAD
   
     /**
      * Builds the "general assumption" about the amount of available memory. 
      */
     protected Term buildGeneralMemoryAssumption(ProgramVariable selfVar,
-                                        ListOfProgramVariable paramVars) 
+                                        ImmutableList<ProgramVariable> pvars) 
                 throws ProofInputException {
         return TB.tt();
     }
     
-=======
-
-
->>>>>>> 032cf20a
     /**
      * Builds the "general assumption" for a set of assumed invariants.
      */
@@ -297,14 +289,10 @@
         Catch catchStat = new Catch(excDecl, new StatementBlock(assignStat));
         Try tryStat = new Try(sb, new Branch[]{catchStat});
         sb = new StatementBlock(new Statement[]{nullStat, tryStat});
-<<<<<<< HEAD
         if(ProofSettings.DEFAULT_SETTINGS.getProfile() instanceof PercProfile){
             sb = new StatementBlock(new MethodFrame(null, 
                     services.getJavaInfo().getDefaultExecutionContext(), sb));
         }
-=======
-
->>>>>>> 032cf20a
         //create java block
         JavaBlock result = JavaBlock.createJavaBlock(sb);
 
@@ -370,12 +358,9 @@
 
         //build general assumption
         Term gaTerm = buildGeneralAssumption(selfVar, paramVars);
-<<<<<<< HEAD
         
         Term gaMTerm = buildGeneralMemoryAssumption(selfVar, paramVars);
         
-=======
->>>>>>> 032cf20a
         //get precondition defined by subclass
         Term preTerm = getPreTerm(selfVar,
                                   paramVars,
@@ -403,11 +388,7 @@
                                                              services);
 
         //put everything together
-<<<<<<< HEAD
         Term result = TB.imp(TB.and(TB.and(gaTerm, gaMTerm), uf.apply(atPreDefinitions, preTerm)), 
-=======
-        Term result = TB.imp(TB.and(gaTerm, uf.apply(atPreDefinitions, preTerm)),
->>>>>>> 032cf20a
                              uf.apply(atPreDefinitions, programTerm));
 
         //save in field
