// This file is part of KeY - Integrated Deductive Software Design
// Copyright (C) 2001-2009 Universitaet Karlsruhe, Germany
//                         Universitaet Koblenz-Landau, Germany
//                         Chalmers University of Technology, Sweden
//
// The KeY system is protected by the GNU General Public License.
// See LICENSE.TXT for details.
//
//
package de.uka.ilkd.key.proof.init;

import java.io.File;
<<<<<<< HEAD
=======
import java.util.List;

import de.uka.ilkd.key.gui.configuration.LibrariesSettings;
import de.uka.ilkd.key.gui.configuration.ProofSettings;
>>>>>>> 6f293224



/**
 * A simple EnvInput which includes default rules and a Java path.
 */
public abstract class AbstractEnvInput implements EnvInput {

    private final String name;
    private final String javaPath;
    protected InitConfig initConfig;

    private Includes includes;

    //-------------------------------------------------------------------------
    //constructors
    //-------------------------------------------------------------------------

    public AbstractEnvInput(String name,
	    		    String javaPath) {
	this.name     = name;
	this.javaPath = javaPath;
	this.includes = new Includes();
    }



    //-------------------------------------------------------------------------
    //public interface
    //-------------------------------------------------------------------------

    @Override
    public final String name() {
	return name;
    }


    @Override
    public final int getNumberOfChars() {
	return 1;
    }
<<<<<<< HEAD
        
    
    @Override
    public final void setInitConfig(InitConfig initConfig) {
	this.initConfig = initConfig;
    }
    
    
    @Override
    public final Includes readIncludes() throws ProofInputException {
	assert initConfig != null;
	return includes;
    }
    
    
    @Override
    public final String readJavaPath() throws ProofInputException {
=======


    public void setInitConfig(InitConfig initConfig) {
	this.initConfig = initConfig;
    }


    public Includes readIncludes() throws ProofInputException {
	assert initConfig != null;
	return includes;
    }


    public LibrariesSettings readLibrariesSettings()
    		throws ProofInputException {
	return ProofSettings.DEFAULT_SETTINGS.getLibrariesSettings();
    }


    public String readJavaPath() throws ProofInputException {
>>>>>>> 6f293224
	return javaPath;
    }

    // no class path elements here
    @Override
    public final List<File> readClassPath() throws ProofInputException {
        return null;
    }

}<|MERGE_RESOLUTION|>--- conflicted
+++ resolved
@@ -10,13 +10,7 @@
 package de.uka.ilkd.key.proof.init;
 
 import java.io.File;
-<<<<<<< HEAD
-=======
 import java.util.List;
-
-import de.uka.ilkd.key.gui.configuration.LibrariesSettings;
-import de.uka.ilkd.key.gui.configuration.ProofSettings;
->>>>>>> 6f293224
 
 
 
@@ -53,12 +47,10 @@
 	return name;
     }
 
-
     @Override
     public final int getNumberOfChars() {
 	return 1;
     }
-<<<<<<< HEAD
         
     
     @Override
@@ -76,28 +68,6 @@
     
     @Override
     public final String readJavaPath() throws ProofInputException {
-=======
-
-
-    public void setInitConfig(InitConfig initConfig) {
-	this.initConfig = initConfig;
-    }
-
-
-    public Includes readIncludes() throws ProofInputException {
-	assert initConfig != null;
-	return includes;
-    }
-
-
-    public LibrariesSettings readLibrariesSettings()
-    		throws ProofInputException {
-	return ProofSettings.DEFAULT_SETTINGS.getLibrariesSettings();
-    }
-
-
-    public String readJavaPath() throws ProofInputException {
->>>>>>> 6f293224
 	return javaPath;
     }
 
