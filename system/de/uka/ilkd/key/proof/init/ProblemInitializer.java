// This file is part of KeY - Integrated Deductive Software Design
// Copyright (C) 2001-2007 Universitaet Karlsruhe, Germany
//                         Universitaet Koblenz-Landau, Germany
//                         Chalmers University of Technology, Sweden
//
// The KeY system is protected by the GNU General Public License. 
// See LICENSE.TXT for details.
//
//

package de.uka.ilkd.key.proof.init;

import java.io.File;
import java.net.URL;
import java.util.HashMap;
import java.util.HashSet;
import java.util.Iterator;
import java.util.Vector;
import java.util.Map.Entry;

import org.apache.log4j.Logger;

<<<<<<< HEAD
import recoder.io.PathList;
import recoder.io.ProjectSettings;
import de.uka.ilkd.key.gui.LibrariesSettings;
=======
>>>>>>> a694c5db
import de.uka.ilkd.key.gui.Main;
import de.uka.ilkd.key.gui.configuration.LibrariesSettings;
import de.uka.ilkd.key.gui.configuration.ProofSettings;
import de.uka.ilkd.key.java.CompilationUnit;
import de.uka.ilkd.key.java.Recoder2KeY;
import de.uka.ilkd.key.java.Services;
import de.uka.ilkd.key.logic.ConstrainedFormula;
import de.uka.ilkd.key.logic.IteratorOfConstrainedFormula;
import de.uka.ilkd.key.logic.IteratorOfNamed;
import de.uka.ilkd.key.logic.NamespaceSet;
import de.uka.ilkd.key.logic.ProgramElementName;
import de.uka.ilkd.key.logic.Term;
import de.uka.ilkd.key.logic.op.Function;
import de.uka.ilkd.key.logic.op.LocationVariable;
import de.uka.ilkd.key.logic.op.ProgramVariable;
import de.uka.ilkd.key.logic.sort.Sort;
import de.uka.ilkd.key.logic.sort.SortDefiningSymbols;
import de.uka.ilkd.key.proof.JavaModel;
import de.uka.ilkd.key.proof.ProblemLoader;
import de.uka.ilkd.key.proof.Proof;
import de.uka.ilkd.key.proof.ProofAggregate;
import de.uka.ilkd.key.proof.RuleSource;
import de.uka.ilkd.key.proof.mgt.AxiomJustification;
import de.uka.ilkd.key.proof.mgt.CvsException;
import de.uka.ilkd.key.proof.mgt.CvsRunner;
import de.uka.ilkd.key.proof.mgt.GlobalProofMgt;
import de.uka.ilkd.key.proof.mgt.ProofEnvironment;
import de.uka.ilkd.key.proof.mgt.RuleConfig;
import de.uka.ilkd.key.rule.IteratorOfBuiltInRule;
import de.uka.ilkd.key.rule.Rule;
import de.uka.ilkd.key.rule.UpdateSimplifier;
import de.uka.ilkd.key.util.KeYResourceManager;


public class ProblemInitializer {
    
    private static JavaModel lastModel;
    private static InitConfig lastBaseConfig;
 
    private final Main main;
    private final Profile profile;
    private final Services services;
    private final UpdateSimplifier simplifier;
    
    private final HashSet alreadyParsed = new HashSet();
    
    private ProgramVariable heapSpace;

    public static final String heapSpaceName = "heapSpace";

    //-------------------------------------------------------------------------
    //constructors
    //------------------------------------------------------------------------- 
    
    public ProblemInitializer(Main main) {
        this.main       = main;
        this.profile    = main.mediator().getProfile();
        this.services   = new Services(main.mediator().getExceptionHandler());
        this.simplifier = ProofSettings.DEFAULT_SETTINGS
                .getSimultaneousUpdateSimplifierSettings().getSimplifier();
    }
  
    
    /**
     * For tests only
     */
    public ProblemInitializer(Profile profile) { 
	this.main       = null;
        this.profile    = profile;
        this.services   = new Services();
        this.simplifier = ProofSettings.DEFAULT_SETTINGS
                .getSimultaneousUpdateSimplifierSettings().getSimplifier();
    }
    
        
    
    //-------------------------------------------------------------------------
    //internal methods
    //-------------------------------------------------------------------------

    /** 
     * displays the status report in the status line
     */
    private void reportStatus(String status) {
	if (main != null) {
	    main.setStatusLine(status);	
	}
    }

    
    /** 
     * displays the status report in the status line 
     * and the maximum used by a progress bar
     * @param status the String to be displayed in the status line
     * @param progressMax an int describing what is 100 per cent
     */
    private void reportStatus(String status, int progressMax) {
	if (main != null) {
	    main.setStatusLine(status, progressMax);	
	}
    }
    

    /** 
     * displays the standard status line
     */
    private void reportReady() {
	if (main != null) {
	    main.setStandardStatusLine();
	}
    }
    
    
    private void stopInterface() {
	if(main != null) {
	    main.mediator().stopInterface(true);
	}
    }
    
    
    private void startInterface() {
	if(main != null) {
	    main.mediator().startInterface(true);
        }
    }
    
    
    /**
     * Delayed setup of symbols defined by sorts (e.g. functions for
     * collection sorts). This may not have been done for previously
     * defined sorts, as the integer sort was not available.
     */
    public void setUpSorts(InitConfig initConfig) {
	IteratorOfNamed it = initConfig.sortNS().allElements().iterator();
        while(it.hasNext()) {
            Sort sort = (Sort)it.next ();
            if(sort instanceof SortDefiningSymbols) {
                ((SortDefiningSymbols)sort).addDefinedSymbols (initConfig.funcNS(),
                                                               initConfig.sortNS());
            }
        }
    }
    
    
    /**
     * Helper for readIncludes().
     */
    private void readLDTIncludes(Includes in, 
				 InitConfig initConfig, 
				 boolean readLibraries) 
    		throws ProofInputException {
	//avoid infinite recursion
	if(in.getLDTIncludes().isEmpty()) {
	    return;
	}
	
	//collect all ldt includes into a single LDTInput
	KeYFile[] keyFile = new KeYFile[in.getLDTIncludes().size()];
	Iterator it = in.getLDTIncludes().iterator();
	int i = 0;
	while(it.hasNext()){
	    String name = (String) it.next();
	    keyFile[i++] = new KeYFile(name, 
				       in.get(name), 
				       (main==null) ? null : 
				       main.getProgressMonitor());
	}
	LDTInput ldtInp = new LDTInput(keyFile, main);
	
	//read the LDTInput
	readEnvInput(ldtInp, initConfig, readLibraries);
	
        setUpSorts(initConfig);
    }
    
    
    /**
     * Helper for readEnvInput().
     */
    private void readIncludes(EnvInput envInput, 
			      InitConfig initConfig, 
			      boolean readLibraries) 
    		throws ProofInputException {
	envInput.setInitConfig(initConfig);
	Includes in = envInput.readIncludes();
			
	//read LDT includes
	readLDTIncludes(in, initConfig, readLibraries);
	
/*	heapSpace = 
	    new LocationVariable((new ProgramElementName(heapSpaceName)),
				 initConfig.getServices().getJavaInfo().
				 getKeYJavaType("int"));*/

	//read normal includes
	Iterator it = in.getIncludes().iterator();
	while(it.hasNext()){
	    String fileName = (String) it.next();
	    KeYFile keyFile = new KeYFile(fileName, 
					  in.get(fileName),
					  (main==null) ?
					  null : main.getProgressMonitor());
	    readEnvInput(keyFile, initConfig, readLibraries);
	}
    }
    
    
    /** 
     * Helper for readEnvInput().
     */
    private void readLibraries(EnvInput envInput, InitConfig initConfig) throws ProofInputException {
        reportStatus("Loading Libraries");
        
        HashMap libraries = envInput.readLibrariesSettings().getLibraries();
        if (libraries.size()==0)
            return;
        String path = LibrariesSettings.getLibrariesPath();
        Iterator it = libraries.entrySet().iterator();
        while (it.hasNext()){
            final Entry entry = (Entry) it.next();
            final String fileName = (String) entry.getKey();
            final Boolean  sel =  (Boolean) entry.getValue();
            if (sel.booleanValue()) {
                RuleSource rs;
                if (!fileName.startsWith(File.separator)) {
                    rs = RuleSource.initRuleFile(path+fileName);
                } else {
                    rs = RuleSource.initRuleFile(fileName);
                }
                KeYFile keyFile = new KeYFile(fileName, rs, 
                            (main == null) ? null : main
                        .getProgressMonitor());
                readEnvInput(keyFile, initConfig);
            }
        }
        reportReady();
    }
    
        
    /**
     * Helper for readJava().
     */
    private Vector getClasses(String f) throws ProofInputException  {
	File cfile = new File(f);
	Vector v=new Vector();
	if (cfile.isDirectory()) {
	    String[] list=cfile.list();
	    for (int i=0; i<list.length; i++) {
		String fullName = cfile.getPath()+File.separator+list[i];
		File n=new File(fullName);
		if (n.isDirectory()) {		    
		    v.addAll(getClasses(fullName));
		} else if (list[i].endsWith(".java")) {
		    v.add(fullName);	
		}
	    }
	    return v;
	} else {
	   throw new ProofInputException("Java model path "+f+" not found.");
	}
	
    }
    
    
    /**
     * Helper for readJava().
     */
    private JavaModel getJavaModel(String javaPath) throws ProofInputException {
        JavaModel jModel = JavaModel.NO_MODEL;
        if (javaPath != null) { 
	    String modelTag = "KeY_"+new Long((new java.util.Date()).getTime());
	    jModel = new JavaModel(javaPath, modelTag);
            if (javaPath.equals(System.getProperty("user.home"))) { 
                throw new ProofInputException("You do not want to have "+
                "your home directory as the program model.");
            }
	    CvsRunner cvs = new CvsRunner();
	    try{
		boolean importOK = 
		    cvs.cvsImport(jModel.getCVSModule(), javaPath,
				  System.getProperty("user.name"),
				  modelTag);
		if (importOK && lastModel!=null && 
		    lastModel!=JavaModel.NO_MODEL && 
		    javaPath.equals(lastModel.getModelDir())) {
		    String diff = cvs.cvsDiff(jModel.getCVSModule(),
					      lastModel.getModelTag(), 
					      modelTag);
		    if (diff.length()==0) {
			jModel = lastModel;
		    }
		}
	    }catch(CvsException cvse) {
		// leave already created new Java model
		Logger.getLogger("key.proof.mgt").error("Dumping Model into CVS failed: "+cvse);
	    }
	}
	lastModel = jModel;
        return jModel;
    }
         
    
    /**
     * Helper for readEnvInput().
     */
    private void readJava(EnvInput envInput, InitConfig initConfig) 
    		throws ProofInputException {
	envInput.setInitConfig(initConfig);
	String javaPath = envInput.readJavaPath();
	if(javaPath != null) {
    	    //read Java	
            reportStatus("Reading Java model");
            ProjectSettings settings = 
                initConfig.getServices().getJavaInfo().getKeYProgModelInfo()
                	      .getServConf().getProjectSettings();
            PathList searchPathList = settings.getSearchPathList();
            
            
            if(searchPathList.find(javaPath) == null) {
                searchPathList.add(javaPath);
            }
            Recoder2KeY r2k = new Recoder2KeY(initConfig.getServices(), initConfig.namespaces());
            if (javaPath == "") {             
                r2k.parseSpecialClasses();
                initConfig.getProofEnv().setJavaModel(JavaModel.NO_MODEL);
            } else {                 
                String[] cus = (String[]) getClasses(javaPath).toArray(new String[]{});
                CompilationUnit[] compUnits = r2k.readCompilationUnitsAsFiles(cus);
                //temporary hack
                if(envInput instanceof KeYUserProblemFile) {
                    KeYUserProblemFile kupf = (KeYUserProblemFile) envInput;
                    kupf.readActivatedChoices();
                    kupf.readJML(compUnits);
                }
                initConfig.getServices().getJavaInfo().setJavaSourcePath(javaPath);               

                //checkin Java model to CVS
                reportStatus("Checking Java model");
                JavaModel jmodel = getJavaModel(javaPath);
                initConfig.getProofEnv().setJavaModel(jmodel);
            }
                       
            reportReady();
            
            setUpSorts(initConfig);
	} else {
	    initConfig.getProofEnv().setJavaModel(JavaModel.NO_MODEL);
	}
    }
    
    
    private void readEnvInput(EnvInput envInput, 
			      InitConfig initConfig, 
			      boolean readLibraries) 
    		throws ProofInputException {
	if(alreadyParsed.add(envInput)){
	    //read includes
	    readIncludes(envInput, initConfig, readLibraries);
	    	    
	    //read Java
//	    readJava(envInput, initConfig);
	    
	    //read libraries
	    if(readLibraries) {
	    	readLibraries(envInput, initConfig);
	    }
<<<<<<< HEAD
=======
	    
            //read Java
            readJava(envInput, initConfig);	
>>>>>>> a694c5db
            
	    //read envInput itself
	    reportStatus("Reading "+envInput.name(), 
		    	 envInput.getNumberOfChars());
//	    System.out.println("Reading envInput: " + envInput.name());
	    envInput.setInitConfig(initConfig);
	    envInput.read(ModStrategy.NO_VARS_GENSORTS);//envInput.read(ModStrategy.NO_VARS_FUNCS_GENSORTS);	    
	    reportReady();
	    
	    setUpSorts(initConfig);
	}
    }


    private void readEnvInput(EnvInput envInput, InitConfig initConfig) 
		throws ProofInputException {
	readEnvInput(envInput, initConfig, true);
    }
    
    
    private void populateNamespaces(Term term, NamespaceSet namespaces) {
	for(int i = 0; i < term.arity(); i++) {
	    populateNamespaces(term.sub(i), namespaces);
	}
	
	if(term.op() instanceof Function) {
	    namespaces.functions().add(term.op());
	} else if(term.op() instanceof ProgramVariable) {
	    namespaces.programVariables().add(term.op());
	}
	
	//TODO: consider Java blocks (should not be strictly necessary 
	//for the moment, though)
    }
    
    
    /**
     * Ensures that the passed proof's namespaces contain all functions 
     * and program variables used in its root sequent.
     */
    private void populateNamespaces(Proof proof) {
	NamespaceSet namespaces = proof.getNamespaces();
        heapSpace = 
            new LocationVariable((new ProgramElementName(heapSpaceName)),
                    lastBaseConfig.getServices().getJavaInfo().
                    getKeYJavaType("int"));
	namespaces.programVariables().add(heapSpace);
//	namespaces.programVariables().add(proof.getServices().
//	        getJavaInfo().getDefaultMemoryArea());
	IteratorOfConstrainedFormula it = proof.root().sequent().iterator();
	while(it.hasNext()) {
	    ConstrainedFormula cf = it.next();
	    populateNamespaces(cf.formula(), namespaces);
	}
    }
    
        
    private InitConfig determineEnvironment(ProofOblInput po, 
	    				    InitConfig initConfig) 
    		throws ProofInputException {       
	ProofEnvironment env = initConfig.getProofEnv();
	
	//read activated choices
	po.setInitConfig(initConfig);
	po.readActivatedChoices();
    	initConfig.createNamespacesForActivatedChoices();
        
        //TODO: what does this actually do?
        ProofSettings.DEFAULT_SETTINGS.getChoiceSettings().updateChoices(initConfig.choiceNS(), false);
	
	//init ruleConfig
	RuleConfig ruleConfig = new RuleConfig(initConfig.getActivatedChoices());
	env.setRuleConfig(ruleConfig);
	
	//possibly reuse an existing proof environment
	if(main != null) {
    	    ProofEnvironment envChosen = 
    	    GlobalProofMgt.getInstance().getProofEnvironment(
    						env.getJavaModel(), 
    						env.getRuleConfig(),
    						po.askUserForEnvironment());
        	
            if(envChosen != null) {
        	assert envChosen.getInitConfig().getProofEnv() == envChosen;
        	return envChosen.getInitConfig();
            } 
	}
	
	//register the proof environment
	if(main != null) {
	    GlobalProofMgt.getInstance().registerProofEnvironment(env);
	}
    	               	
	//read specs (TODO)
	po.setInitConfig(initConfig);
	po.readSpecs();

	return initConfig;
    }


    private void setUpProofHelper(ProofOblInput problem, InitConfig initConfig) 
	throws ProofInputException {
	ProofAggregate pl = problem.getPO();
	if(pl == null) {
	   throw new ProofInputException("No proof");
	}
	
        //register non-built-in rules	
        reportStatus("Registering rules");        
        initConfig.getProofEnv().registerRules(initConfig.getTaclets(), 
        				       AxiomJustification.INSTANCE);
	reportReady();

	Proof[] proofs = pl.getProofs();
	for (int i=0; i < proofs.length; i++) {
	    proofs[i].setSimplifier(simplifier);
	    proofs[i].setNamespaces(proofs[i].getNamespaces());//TODO: refactor Proof.setNamespaces() so this becomes unnecessary
	    populateNamespaces(proofs[i]);
	}
	initConfig.getProofEnv().registerProof(problem, pl);
	if(main != null) {
	    main.addProblem(pl);
	}
	GlobalProofMgt.getInstance().tryReuse(pl);	
    }
    
    
    
    //-------------------------------------------------------------------------
    //public interface
    //------------------------------------------------------------------------- 
    
    /**
     * Creates an initConfig / a proof environment and reads an EnvInput into it
     */
    public InitConfig prepare(EnvInput envInput) throws ProofInputException {
	stopInterface();
	alreadyParsed.clear();

	//if the profile changed, read in standard rules
	if(lastBaseConfig == null 
	   || !lastBaseConfig.getProfile().equals(profile)) {
	    lastBaseConfig = new InitConfig(services, profile);
	    RuleSource tacletBase = profile.getStandardRules().getTacletBase();
	    if(tacletBase != null) {
    	    	KeYFile tacletBaseFile
    	    		= new KeYFile("taclet base", 
		 	      profile.getStandardRules().getTacletBase(),
			      (main==null) ? null : main.getProgressMonitor());
    	    	readEnvInput(tacletBaseFile, lastBaseConfig, false);
	    }
	}
	
	//create initConfig
        InitConfig initConfig = lastBaseConfig.copy();	

	//register built in rules
	final IteratorOfBuiltInRule builtInRules =
    	profile.getStandardRules().getStandardBuiltInRules().iterator();  
        while (builtInRules.hasNext()) {
            final Rule r = builtInRules.next();
    	    initConfig.getProofEnv().registerRule(r, 
    		    				  profile.getJustification(r));
        }

        if(heapSpace==null){
            heapSpace = 
                    new LocationVariable((new ProgramElementName(heapSpaceName)),
                            lastBaseConfig.getServices().getJavaInfo().
                            getKeYJavaType("int"));
        }
        initConfig.namespaces().programVariables().add(heapSpace);  
//        initConfig.namespaces().programVariables().add(initConfig.getServices().
//                getJavaInfo().getDefaultMemoryArea());  
        
	//read envInput
	readEnvInput(envInput, initConfig);
	
	initConfig.namespaces().programVariables().add(initConfig.getServices().
	        getJavaInfo().getDefaultMemoryArea()); 
	initConfig.namespaces().programVariables().add(initConfig.getServices().
	        getJavaInfo().getImmortalMemoryArea()); 
	
	startInterface();	
	return initConfig;
    }

    
    public void startProver(InitConfig initConfig, ProofOblInput po) 
    		throws ProofInputException {
	assert initConfig != null;
	stopInterface();
        
        try{
            //determine environment
            initConfig = determineEnvironment(po, initConfig);
           
            //read problem
    	    reportStatus("Loading problem \""+po.name()+"\"");
    	    po.setInitConfig(initConfig);
    	    po.readProblem(ModStrategy.NO_FUNCS);
    	    reportReady();
    	    
    	    //final work
    	    setUpProofHelper(po, initConfig);
        } catch (ProofInputException e) {           
            reportStatus(po.name() + " failed");
            throw e;            
        } finally {
            startInterface();
        }
    }
    
    
    public void startProver(ProofEnvironment env, ProofOblInput po) 
    		throws ProofInputException {
	assert env.getInitConfig().getProofEnv() == env;
        startProver(env.getInitConfig(), po);
    }
    
    
    public void startProver(EnvInput envInput, ProofOblInput po) 
    		throws ProofInputException {
	try {
	    InitConfig initConfig = prepare(envInput);
	    startProver(initConfig, po);
	} catch(ProofInputException e) {
	    reportStatus(envInput.name() + " failed");
	    throw e;
	}
    }
    
    
    public void tryReadProof(ProblemLoader prl, ProofOblInput problem) 
    		throws ProofInputException {
	if (problem instanceof KeYFile) {
	    KeYFile proof = (KeYFile)problem;
	    reportStatus("Loading proof", proof.getNumberOfChars());
	    proof.readProof(prl);
	}
    }
}<|MERGE_RESOLUTION|>--- conflicted
+++ resolved
@@ -20,12 +20,9 @@
 
 import org.apache.log4j.Logger;
 
-<<<<<<< HEAD
 import recoder.io.PathList;
 import recoder.io.ProjectSettings;
 import de.uka.ilkd.key.gui.LibrariesSettings;
-=======
->>>>>>> a694c5db
 import de.uka.ilkd.key.gui.Main;
 import de.uka.ilkd.key.gui.configuration.LibrariesSettings;
 import de.uka.ilkd.key.gui.configuration.ProofSettings;
@@ -392,12 +389,9 @@
 	    if(readLibraries) {
 	    	readLibraries(envInput, initConfig);
 	    }
-<<<<<<< HEAD
-=======
 	    
             //read Java
             readJava(envInput, initConfig);	
->>>>>>> a694c5db
             
 	    //read envInput itself
 	    reportStatus("Reading "+envInput.name(), 
