// This file is part of KeY - Integrated Deductive Software Design
// Copyright (C) 2001-2009 Universitaet Karlsruhe, Germany
//                         Universitaet Koblenz-Landau, Germany
//                         Chalmers University of Technology, Sweden
//
// The KeY system is protected by the GNU General Public License. 
// See LICENSE.TXT for details.
//
//

package de.uka.ilkd.key.proof.init;

import java.io.File;
import java.util.*;

import recoder.io.PathList;
import recoder.io.ProjectSettings;
import de.uka.ilkd.key.gui.IMain;
import de.uka.ilkd.key.gui.configuration.ProofSettings;
import de.uka.ilkd.key.java.Recoder2KeY;
import de.uka.ilkd.key.java.Services;
import de.uka.ilkd.key.logic.*;
import de.uka.ilkd.key.logic.op.Function;
import de.uka.ilkd.key.logic.op.ProgramVariable;
import de.uka.ilkd.key.logic.op.SortDependingFunction;
import de.uka.ilkd.key.logic.sort.GenericSort;
import de.uka.ilkd.key.logic.sort.Sort;
import de.uka.ilkd.key.proof.*;
import de.uka.ilkd.key.proof.mgt.AxiomJustification;
import de.uka.ilkd.key.proof.mgt.GlobalProofMgt;
import de.uka.ilkd.key.proof.mgt.ProofEnvironment;
import de.uka.ilkd.key.proof.mgt.RuleConfig;
import de.uka.ilkd.key.rule.Rule;
import de.uka.ilkd.key.util.ProgressMonitor;


public final class ProblemInitializer {
    
    private static InitConfig baseConfig;
 
    private final IMain main;
    private final Profile profile;
    private final Services services;
    
    private final ProgressMonitor pm;
    
    private final HashSet<EnvInput> alreadyParsed = new LinkedHashSet<EnvInput>();
    
    
    //-------------------------------------------------------------------------
    //constructors
    //------------------------------------------------------------------------- 
    
    public ProblemInitializer(IMain main) {
        this.main       = main;
        this.pm         = main == null ? null : main.getProgressMonitor();
        this.profile    = main == null ? null : main.mediator().getProfile();
        this.services   = main == null ? null : new Services(main.mediator().getExceptionHandler());
    }
  
    
    public ProblemInitializer(Profile profile) {
	assert profile != null;
	this.main       = null;
        this.pm         = null;
        this.profile    = profile;
        this.services   = new Services();
    }
    
        
    
    //-------------------------------------------------------------------------
    //internal methods
    //-------------------------------------------------------------------------

    /** 
     * displays the status report in the status line
     */
    private void reportStatus(String status) {
	if (main != null) {
	    main.setStatusLine(status);	
	}
    }

    
    /** 
     * displays the status report in the status line 
     * and the maximum used by a progress bar
     * @param status the String to be displayed in the status line
     * @param progressMax an int describing what is 100 per cent
     */
    private void reportStatus(String status, int progressMax) {
	if (main != null) {
	    main.setStatusLine(status, progressMax);	
	}
    }
    

    /** 
     * displays the standard status line
     */
    private void reportReady() {
	if (main != null) {
	    main.setStandardStatusLine();
	}
    }
    
    
    private void stopInterface() {
	if(main != null) {
	    main.mediator().stopInterface(true);
	}
    }
    
    
    private void startInterface() {
	if(main != null) {
	    main.mediator().startInterface(true);
        }
    }
    
    
    /**
     * Helper for readIncludes().
     */
    private void readLDTIncludes(Includes in, 
				 InitConfig initConfig) 
    		throws ProofInputException {
	//avoid infinite recursion
	if(in.getLDTIncludes().isEmpty()) {
	    return;
	}
	
	//collect all ldt includes into a single LDTInput
	KeYFile[] keyFile = new KeYFile[in.getLDTIncludes().size()];
	
	int i = 0;
        for (String name : in.getLDTIncludes()) {
	    keyFile[i++] = new KeYFile(name, in.get(name), pm);
	}

        LDTInput ldtInp = new LDTInput(keyFile, main);
	
	//read the LDTInput
	readEnvInput(ldtInp, initConfig);
    }
    
    
    /**
     * Helper for readEnvInput().
     */
    private void readIncludes(EnvInput envInput, 
			      InitConfig initConfig) 
    		throws ProofInputException {
	envInput.setInitConfig(initConfig);
	
	Includes in = envInput.readIncludes();
        
        //read LDT includes
        readLDTIncludes(in, initConfig);
        
	//read normal includes
	for (String fileName : in.getIncludes()) {
	    KeYFile keyFile = new KeYFile(fileName, in.get(fileName), pm);
	    readEnvInput(keyFile, initConfig);
	}
    }
    
        
    /**
     * get a vector of Strings containing all .java file names 
     * in the cfile directory.
     * Helper for readJava().
     */
    private Vector<String> getClasses(String f) throws ProofInputException  {
	File cfile = new File(f);
	Vector<String> v=new Vector<String>();
	if (cfile.isDirectory()) {
	    String[] list=cfile.list();
	    // mu(2008-jan-28): if the directory is not readable for the current user
	    // list is set to null, which results in a NullPointerException.
	    if(list != null) {
	        for (int i=0; i<list.length; i++) {
	            String fullName = cfile.getPath()+File.separator+list[i];
	            File n=new File(fullName);
	            if (n.isDirectory()) {		    
	                v.addAll(getClasses(fullName));
	            } else if (list[i].endsWith(".java")) {
	                v.add(fullName);	
	            }
	        }
	    }
	    return v;
	} else {
	   throw new ProofInputException("Java model path "+f+" not found.");
	}
	
    }
    
    /**
     * Helper for readJava().
     */
    private JavaModel getJavaModel(String javaPath) throws ProofInputException {
	JavaModel result;
	if(javaPath == null) {
	    result = JavaModel.NO_MODEL;
	} else if (javaPath.equals(System.getProperty("user.home"))) { 
	    throw new ProofInputException("You do not want to have "+
	    "your home directory as the program model.");
	} else { 
	    String modelTag = "KeY_"+new Long((new java.util.Date()).getTime());
	    result = new JavaModel(javaPath, modelTag);
	}
	return result;
    }
         
    
    /**
     * Helper for readEnvInput().
     */
    private void readJava(EnvInput envInput, InitConfig initConfig) 
    		throws ProofInputException {
	assert !initConfig.getServices()
	                  .getJavaInfo()
	                  .rec2key()
	                  .parsedSpecial();
	assert initConfig.getProofEnv().getJavaModel() == null;
	
	//read Java source and classpath settings
	envInput.setInitConfig(initConfig);
	String javaPath = envInput.readJavaPath();
	List<File> classPath = envInput.readClassPath();
<<<<<<< HEAD
	
	//create Recoder2KeY, set classpath
	final Recoder2KeY r2k = new Recoder2KeY(initConfig.getServices(), 
                                                initConfig.namespaces());
	r2k.setClassPath(classPath);
	
=======
	File bootClassPath = envInput.readBootClassPath();

>>>>>>> 5262e680
	if(javaPath != null) {
    	    //read Java	
            reportStatus("Reading Java source");
            ProjectSettings settings 
            	=  initConfig.getServices()
            	             .getJavaInfo()
            	             .getKeYProgModelInfo()
                	     .getServConf()
                	     .getProjectSettings();
            PathList searchPathList = settings.getSearchPathList();
            if(searchPathList.find(javaPath) == null) {
                searchPathList.add(javaPath);
            }
<<<<<<< HEAD
=======
            Recoder2KeY r2k = new Recoder2KeY(initConfig.getServices(),
                                              initConfig.namespaces());
            r2k.setClassPath(bootClassPath, classPath);
            //r2k.setKeYFile(envInput.)
            if (javaPath.length() == 0) {
                r2k.parseSpecialClasses();
                JavaModel jm = initConfig.getProofEnv().getJavaModel();
                if(jm==null){ /*This condition is bug fix. After loading java files a model is setup.
                	However if later a .key file is loaded, then the existing model may be
                	overwritten by NO_MODEL. This check prevents this problem. The described situation
                	may occur when using e.g. TacletLibraries from the Options menu.*/
                    initConfig.getProofEnv().setJavaModel(JavaModel.NO_MODEL);
                }
            } else {
                String[] cus = getClasses(javaPath).toArray(new String[]{});
                CompilationUnit[] compUnits = r2k.readCompilationUnitsAsFiles(cus);
                initConfig.getServices().getJavaInfo().setJavaSourcePath(javaPath);

                //checkin Java model to CVS
                reportStatus("Checking Java model");
                JavaModel jmodel = getJavaModel(javaPath);
                initConfig.getProofEnv().setJavaModel(jmodel);
            }

            reportReady();
>>>>>>> 5262e680

            String[] cus = getClasses(javaPath).toArray(new String[]{});
            r2k.readCompilationUnitsAsFiles(cus);               
	} else {
            reportStatus("Reading Java libraries");	    
	    r2k.parseSpecialClasses();
	}
	
        initConfig.getProofEnv().setJavaModel(getJavaModel(javaPath));
    }
    
    /**
     * Removes all schema variables, all generic sorts and all sort
     * depending symbols for a generic sort out of the namespaces.
     * Helper for readEnvInput().
     */
    private void cleanupNamespaces(InitConfig initConfig) {
	Namespace newVarNS = new Namespace();	    
	Namespace newSortNS = new Namespace();
	Namespace newFuncNS = new Namespace();	    
	for(Named n : initConfig.sortNS().allElements()) {
	    if(!(n instanceof GenericSort)) {
		newSortNS.addSafely(n);
	    }	
	}
	for(Named n : initConfig.funcNS().allElements()) {
	    if(!(n instanceof SortDependingFunction 
		    && ((SortDependingFunction)n).getSortDependingOn() 
		    instanceof GenericSort)) {
		newFuncNS.addSafely(n);
	    }
	}
	//System.out.println(initConfig.funcNS().hashCode() + " ---> " + newFuncNS.hashCode());
	initConfig.getServices().getNamespaces().setVariables(newVarNS);
	initConfig.getServices().getNamespaces().setSorts(newSortNS);
	initConfig.getServices().getNamespaces().setFunctions(newFuncNS);
    }
    
    
    private void readEnvInput(EnvInput envInput, 
			      InitConfig initConfig) 
    		throws ProofInputException {
	if(alreadyParsed.add(envInput)){
	    //read includes
	    if(!(envInput instanceof LDTInput)) {
		readIncludes(envInput, initConfig);
	    }
	    
	    //sanity check
	    assert initConfig.varNS().allElements().size() == 0;
	    for(Named n : initConfig.sortNS().allElements()) {
		assert n instanceof Sort && !(n instanceof GenericSort);
	    }	    
	    
	    //read envInput itself
	    reportStatus("Reading "+envInput.name(), 
		    	 envInput.getNumberOfChars());
	    envInput.setInitConfig(initConfig);	    
	    envInput.read();	    

	    //clean namespaces
	    cleanupNamespaces(initConfig);	    	    
	}
    }


    private void populateNamespaces(Term term, 
	    			    NamespaceSet namespaces,
	    			    Goal rootGoal) {
	for(int i = 0; i < term.arity(); i++) {
	    populateNamespaces(term.sub(i), namespaces, rootGoal);
	}
	
	if(term.op() instanceof Function) {
	    namespaces.functions().add(term.op());
	} else if(term.op() instanceof ProgramVariable) {
	    if(namespaces.programVariables().lookup(term.op().name()) == null) {
		rootGoal.addProgramVariable((ProgramVariable)term.op());
	    }
	}
    }
    
    
    /**
     * Ensures that the passed proof's namespaces contain all functions 
     * and program variables used in its root sequent.
     */
    private void populateNamespaces(Proof proof) {
	final NamespaceSet namespaces = proof.getNamespaces();
	final Goal rootGoal = proof.openGoals().head();
	Iterator<ConstrainedFormula> it = proof.root().sequent().iterator();
	while(it.hasNext()) {
	    ConstrainedFormula cf = it.next();
	    populateNamespaces(cf.formula(), namespaces, rootGoal);
	}
    }
    
        
    private InitConfig determineEnvironment(ProofOblInput po, 
	    				    InitConfig initConfig) 
    		throws ProofInputException {       
	ProofEnvironment env = initConfig.getProofEnv();
	
	//read activated choices
	po.readActivatedChoices();
        
        //TODO: what does this actually do?
        ProofSettings.DEFAULT_SETTINGS.getChoiceSettings().updateChoices(initConfig.choiceNS(), false);
	
	//init ruleConfig
	RuleConfig ruleConfig = new RuleConfig(initConfig.getActivatedChoices());
	env.setRuleConfig(ruleConfig);
	
	//register the proof environment
	if(main != null) {
	    GlobalProofMgt.getInstance().registerProofEnvironment(env);
	}
    	               	
	return initConfig;
    }


    private void setUpProofHelper(ProofOblInput problem, InitConfig initConfig) 
	throws ProofInputException {
	ProofAggregate pl = problem.getPO();
	if(pl == null) {
	   throw new ProofInputException("No proof");
	}
	
        //register non-built-in rules	
        reportStatus("Registering rules");        
        initConfig.getProofEnv().registerRules(initConfig.getTaclets(), 
        				       AxiomJustification.INSTANCE);

	Proof[] proofs = pl.getProofs();
	for (int i=0; i < proofs.length; i++) {
	    proofs[i].setNamespaces(proofs[i].getNamespaces());//TODO: refactor Proof.setNamespaces() so this becomes unnecessary
	    populateNamespaces(proofs[i]);
	}
	initConfig.getProofEnv().registerProof(problem, pl);
	if (main != null) {
            main.addProblem(pl);
        }
    }
    
    
    
    //-------------------------------------------------------------------------
    //public interface
    //------------------------------------------------------------------------- 
    
    /**
     * Creates an initConfig / a proof environment and reads an EnvInput into it
     */
    public InitConfig prepare(EnvInput envInput) throws ProofInputException {
	stopInterface();
	alreadyParsed.clear();

	//the first time, read in standard rules
	if(baseConfig == null) {
	    baseConfig = new InitConfig(services, profile);

	    RuleSource tacletBase = profile.getStandardRules().getTacletBase();
	    if(tacletBase != null) {
    	    	KeYFile tacletBaseFile
    	    	    = new KeYFile("taclet base", 
    	    		          profile.getStandardRules().getTacletBase(),
			          pm);
    	    	readEnvInput(tacletBaseFile, baseConfig);
	    }	    
	}
	
	//create initConfig
        InitConfig initConfig = baseConfig.copy();

	//register built in rules
        for(Rule r : profile.getStandardRules().getStandardBuiltInRules()) {
    	    initConfig.getProofEnv().registerRule(r, 
    		    				  profile.getJustification(r));
        }
        
	//read Java
        readJava(envInput, initConfig);

        //read envInput
        readEnvInput(envInput, initConfig);
        
        //done
        reportReady();
	startInterface();
	return initConfig;
    }

    
    public void startProver(InitConfig initConfig, ProofOblInput po) 
    		throws ProofInputException {
	assert initConfig != null;
	stopInterface();	
        try {
            //determine environment
            initConfig = determineEnvironment(po, initConfig);
           
            //read problem
    	    reportStatus("Loading problem \"" + po.name() + "\"");
    	    po.readProblem();
    	    
    	    //final work
    	    setUpProofHelper(po, initConfig);
    	    
	    //done
	    reportReady();    	    
        } catch (ProofInputException e) {           
            reportStatus(po.name() + " failed");
            throw e;            
        } finally {
            startInterface();            
        }    
    }
    
    
    public void startProver(ProofEnvironment env, ProofOblInput po) 
    		throws ProofInputException {
	assert env.getInitConfig().getProofEnv() == env;
        startProver(env.getInitConfig(), po);
    }
    
    
    public void startProver(EnvInput envInput, ProofOblInput po) 
    		throws ProofInputException {
	try {
	    InitConfig initConfig = prepare(envInput);
	    startProver(initConfig, po);
	} catch(ProofInputException e) {
	    reportStatus(envInput.name() + " failed");
	    throw e;
	}
    }
    
    
    public void tryReadProof(ProblemLoader prl, ProofOblInput problem) 
    		throws ProofInputException {
	if(problem instanceof KeYUserProblemFile) {
	    KeYUserProblemFile kupf = (KeYUserProblemFile)problem;
	    reportStatus("Loading proof", kupf.getNumberOfChars());
	    kupf.readProof(prl);
	}
    }
}<|MERGE_RESOLUTION|>--- conflicted
+++ resolved
@@ -230,17 +230,14 @@
 	envInput.setInitConfig(initConfig);
 	String javaPath = envInput.readJavaPath();
 	List<File> classPath = envInput.readClassPath();
-<<<<<<< HEAD
+	File bootClassPath = envInput.readBootClassPath();
 	
 	//create Recoder2KeY, set classpath
 	final Recoder2KeY r2k = new Recoder2KeY(initConfig.getServices(), 
                                                 initConfig.namespaces());
-	r2k.setClassPath(classPath);
-	
-=======
-	File bootClassPath = envInput.readBootClassPath();
-
->>>>>>> 5262e680
+	r2k.setClassPath(bootClassPath, classPath);
+
+
 	if(javaPath != null) {
     	    //read Java	
             reportStatus("Reading Java source");
@@ -254,35 +251,6 @@
             if(searchPathList.find(javaPath) == null) {
                 searchPathList.add(javaPath);
             }
-<<<<<<< HEAD
-=======
-            Recoder2KeY r2k = new Recoder2KeY(initConfig.getServices(),
-                                              initConfig.namespaces());
-            r2k.setClassPath(bootClassPath, classPath);
-            //r2k.setKeYFile(envInput.)
-            if (javaPath.length() == 0) {
-                r2k.parseSpecialClasses();
-                JavaModel jm = initConfig.getProofEnv().getJavaModel();
-                if(jm==null){ /*This condition is bug fix. After loading java files a model is setup.
-                	However if later a .key file is loaded, then the existing model may be
-                	overwritten by NO_MODEL. This check prevents this problem. The described situation
-                	may occur when using e.g. TacletLibraries from the Options menu.*/
-                    initConfig.getProofEnv().setJavaModel(JavaModel.NO_MODEL);
-                }
-            } else {
-                String[] cus = getClasses(javaPath).toArray(new String[]{});
-                CompilationUnit[] compUnits = r2k.readCompilationUnitsAsFiles(cus);
-                initConfig.getServices().getJavaInfo().setJavaSourcePath(javaPath);
-
-                //checkin Java model to CVS
-                reportStatus("Checking Java model");
-                JavaModel jmodel = getJavaModel(javaPath);
-                initConfig.getProofEnv().setJavaModel(jmodel);
-            }
-
-            reportReady();
->>>>>>> 5262e680
-
             String[] cus = getClasses(javaPath).toArray(new String[]{});
             r2k.readCompilationUnitsAsFiles(cus);               
 	} else {
