--- conflicted
+++ resolved
@@ -12,28 +12,20 @@
 
 import java.io.File;
 import java.util.*;
-<<<<<<< HEAD
 import java.util.List;
-=======
->>>>>>> 032cf20a
 import java.util.Map.Entry;
 
 import org.apache.log4j.Logger;
 
 import recoder.io.PathList;
 import recoder.io.ProjectSettings;
-<<<<<<< HEAD
 import de.uka.ilkd.key.collection.ListOfString;
-=======
->>>>>>> 032cf20a
 import de.uka.ilkd.key.gui.IMain;
 import de.uka.ilkd.key.gui.MethodCallInfo;
 import de.uka.ilkd.key.gui.configuration.ProofSettings;
-<<<<<<< HEAD
 import de.uka.ilkd.key.java.*;
 import de.uka.ilkd.key.logic.*;
 import de.uka.ilkd.key.logic.op.*;
-=======
 import de.uka.ilkd.key.java.CompilationUnit;
 import de.uka.ilkd.key.java.Recoder2KeY;
 import de.uka.ilkd.key.java.Services;
@@ -43,18 +35,11 @@
 import de.uka.ilkd.key.logic.Term;
 import de.uka.ilkd.key.logic.op.Function;
 import de.uka.ilkd.key.logic.op.ProgramVariable;
->>>>>>> 032cf20a
 import de.uka.ilkd.key.logic.sort.Sort;
 import de.uka.ilkd.key.logic.sort.SortDefiningSymbols;
 import de.uka.ilkd.key.proof.*;
 import de.uka.ilkd.key.proof.mgt.*;
-<<<<<<< HEAD
 import de.uka.ilkd.key.rule.*;
-=======
-import de.uka.ilkd.key.rule.BuiltInRule;
-import de.uka.ilkd.key.rule.Rule;
-import de.uka.ilkd.key.rule.UpdateSimplifier;
->>>>>>> 032cf20a
 import de.uka.ilkd.key.util.ProgressMonitor;
 
 
@@ -69,18 +54,12 @@
     private final UpdateSimplifier simplifier;
 
     private final ProgressMonitor pm;
-<<<<<<< HEAD
-    
-    private final HashSet alreadyParsed = new LinkedHashSet();
+
     private ProgramVariable heapSpace;
-
-
     public static final String heapSpaceName = "heapSpace";
-=======
 
     private final HashSet<EnvInput> alreadyParsed = new LinkedHashSet<EnvInput>();
 
->>>>>>> 032cf20a
 
     //-------------------------------------------------------------------------
     //constructors
@@ -212,20 +191,9 @@
 	envInput.setInitConfig(initConfig);
 
 	Includes in = envInput.readIncludes();
-<<<<<<< HEAD
-			
-	//read LDT includes
-	readLDTIncludes(in, initConfig, readLibraries);
-	
-/*	heapSpace = 
-	    new LocationVariable((new ProgramElementName(heapSpaceName)),
-				 initConfig.getServices().getJavaInfo().
-				 getKeYJavaType("int"));*/
-=======
 
         //read LDT includes
         readLDTIncludes(in, initConfig);
->>>>>>> 032cf20a
 
 	//read normal includes
 	for (String fileName : in.getIncludes()) {
@@ -403,7 +371,6 @@
      */
     private void populateNamespaces(Proof proof) {
 	NamespaceSet namespaces = proof.getNamespaces();
-<<<<<<< HEAD
         heapSpace = 
             new LocationVariable((new ProgramElementName(heapSpaceName)),
                     lastBaseConfig.getServices().getJavaInfo().
@@ -411,17 +378,10 @@
 	namespaces.programVariables().add(heapSpace);
 //	namespaces.programVariables().add(proof.getServices().
 //	        getJavaInfo().getDefaultMemoryArea());
-	IteratorOfConstrainedFormula it = proof.root().sequent().iterator();
-	while(it.hasNext()) {
-	    ConstrainedFormula cf = it.next();
-	    populateNamespaces(cf.formula(), namespaces);
-	}
-=======
         for (Object o : proof.root().sequent()) {
             ConstrainedFormula cf = (ConstrainedFormula) o;
             populateNamespaces(cf.formula(), namespaces);
         }
->>>>>>> 032cf20a
     }
 
 
@@ -541,7 +501,6 @@
                 in.put(fileName, RuleSource.initRuleFile(new File(fileName)));
             }
         }
-<<<<<<< HEAD
 
         if(heapSpace==null){
             heapSpace = 
@@ -561,13 +520,10 @@
 	initConfig.namespaces().programVariables().add(initConfig.getServices().
 	        getJavaInfo().getImmortalMemoryArea()); 
 	
-	startInterface();	
-=======
         // read in libraries as includes
         readIncludes(envInput, initConfig);
 
 	startInterface();
->>>>>>> 032cf20a
 	return initConfig;
     }
 
