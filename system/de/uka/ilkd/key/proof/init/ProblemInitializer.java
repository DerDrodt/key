// This file is part of KeY - Integrated Deductive Software Design
// Copyright (C) 2001-2005 Universitaet Karlsruhe, Germany
//                         Universitaet Koblenz-Landau, Germany
//                         Chalmers University of Technology, Sweden
//
// The KeY system is protected by the GNU General Public License. 
// See LICENSE.TXT for details.
//
//

package de.uka.ilkd.key.proof.init;

import java.io.File;
import java.util.HashMap;
import java.util.HashSet;
import java.util.Iterator;
import java.util.LinkedHashSet;
import java.util.Vector;
import java.util.Map.Entry;

import recoder.io.PathList;
import recoder.io.ProjectSettings;

import org.apache.log4j.Logger;

import de.uka.ilkd.key.gui.IMain;
import de.uka.ilkd.key.gui.configuration.LibrariesSettings;
import de.uka.ilkd.key.gui.configuration.ProofSettings;
import de.uka.ilkd.key.java.CompilationUnit;
import de.uka.ilkd.key.java.Recoder2KeY;
import de.uka.ilkd.key.java.Services;
import de.uka.ilkd.key.logic.ConstrainedFormula;
import de.uka.ilkd.key.logic.IteratorOfConstrainedFormula;
import de.uka.ilkd.key.logic.IteratorOfNamed;
import de.uka.ilkd.key.logic.NamespaceSet;
import de.uka.ilkd.key.logic.Term;
import de.uka.ilkd.key.logic.op.Function;
import de.uka.ilkd.key.logic.op.ProgramVariable;
import de.uka.ilkd.key.logic.sort.Sort;
import de.uka.ilkd.key.logic.sort.SortDefiningSymbols;
import de.uka.ilkd.key.proof.JavaModel;
import de.uka.ilkd.key.proof.ProblemLoader;
import de.uka.ilkd.key.proof.Proof;
import de.uka.ilkd.key.proof.ProofAggregate;
import de.uka.ilkd.key.proof.RuleSource;
import de.uka.ilkd.key.proof.mgt.AxiomJustification;
import de.uka.ilkd.key.proof.mgt.CvsException;
import de.uka.ilkd.key.proof.mgt.CvsRunner;
import de.uka.ilkd.key.proof.mgt.GlobalProofMgt;
import de.uka.ilkd.key.proof.mgt.ProofEnvironment;
import de.uka.ilkd.key.proof.mgt.RuleConfig;
import de.uka.ilkd.key.rule.IteratorOfBuiltInRule;
import de.uka.ilkd.key.rule.Rule;
import de.uka.ilkd.key.rule.UpdateSimplifier;
import de.uka.ilkd.key.util.ProgressMonitor;


public class ProblemInitializer {
    
    private static JavaModel lastModel;
    private static InitConfig lastBaseConfig;
 
    private final IMain main;
    private final Profile profile;
    private final Services services;
    private final UpdateSimplifier simplifier;
    
    private final ProgressMonitor pm;
    
    private final HashSet alreadyParsed = new LinkedHashSet();
    
    
    //-------------------------------------------------------------------------
    //constructors
    //------------------------------------------------------------------------- 
    
    public ProblemInitializer(IMain main) {
        this.main       = main;
        this.pm         = main == null ? null : main.getProgressMonitor();
        this.profile    = main.mediator().getProfile();
        this.services   = new Services(main.mediator().getExceptionHandler());
        this.simplifier = ProofSettings.DEFAULT_SETTINGS
                .getSimultaneousUpdateSimplifierSettings().getSimplifier();
    }
  
    
    public ProblemInitializer(Profile profile) {
	assert profile != null;
	this.main       = null;
        this.pm         = null;
        this.profile    = profile;
        this.services   = new Services();
        this.simplifier = ProofSettings.DEFAULT_SETTINGS
                .getSimultaneousUpdateSimplifierSettings().getSimplifier();
    }
    
        
    
    //-------------------------------------------------------------------------
    //internal methods
    //-------------------------------------------------------------------------

    /** 
     * displays the status report in the status line
     */
    private void reportStatus(String status) {
	if (main != null) {
	    main.setStatusLine(status);	
	}
    }

    
    /** 
     * displays the status report in the status line 
     * and the maximum used by a progress bar
     * @param status the String to be displayed in the status line
     * @param progressMax an int describing what is 100 per cent
     */
    private void reportStatus(String status, int progressMax) {
	if (main != null) {
	    main.setStatusLine(status, progressMax);	
	}
    }
    

    /** 
     * displays the standard status line
     */
    private void reportReady() {
	if (main != null) {
	    main.setStandardStatusLine();
	}
    }
    
    
    private void stopInterface() {
	if(main != null) {
	    main.mediator().stopInterface(true);
	}
    }
    
    
    private void startInterface() {
	if(main != null) {
	    main.mediator().startInterface(true);
        }
    }
    
    
    /**
     * Delayed setup of symbols defined by sorts (e.g. functions for
     * collection sorts). This may not have been done for previously
     * defined sorts, as the integer sort was not available.
     */
    public void setUpSorts(InitConfig initConfig) {
	IteratorOfNamed it = initConfig.sortNS().allElements().iterator();
        while(it.hasNext()) {
            Sort sort = (Sort)it.next ();
            if(sort instanceof SortDefiningSymbols) {
                ((SortDefiningSymbols)sort).addDefinedSymbols (initConfig.funcNS(),
                                                               initConfig.sortNS());
            }
        }
    }
    
    
    /**
     * Helper for readIncludes().
     */
    private void readLDTIncludes(Includes in, 
				 InitConfig initConfig, 
				 boolean readLibraries) 
    		throws ProofInputException {
	//avoid infinite recursion
	if(in.getLDTIncludes().isEmpty()) {
	    return;
	}
	
	//collect all ldt includes into a single LDTInput
	KeYFile[] keyFile = new KeYFile[in.getLDTIncludes().size()];
	Iterator it = in.getLDTIncludes().iterator();
	int i = 0;
	while(it.hasNext()){
	    String name = (String) it.next();
	    keyFile[i++] = new KeYFile(name, in.get(name), pm);
	}
	LDTInput ldtInp = new LDTInput(keyFile, main);
	
	//read the LDTInput
	readEnvInput(ldtInp, initConfig, readLibraries);
	
        setUpSorts(initConfig);
    }
    
    
    /**
     * Helper for readEnvInput().
     */
    private void readIncludes(EnvInput envInput, 
			      InitConfig initConfig, 
			      boolean readLibraries) 
    		throws ProofInputException {
	envInput.setInitConfig(initConfig);
	Includes in = envInput.readIncludes();
			
	//read LDT includes
	readLDTIncludes(in, initConfig, readLibraries);
	
	//read normal includes
	Iterator it = in.getIncludes().iterator();
	while(it.hasNext()){
	    String fileName = (String) it.next();
	    KeYFile keyFile = new KeYFile(fileName, in.get(fileName), pm);
	    readEnvInput(keyFile, initConfig, readLibraries);
	}
    }
    
    
    /** 
     * Helper for readEnvInput().
     */
    private void readLibraries(EnvInput envInput, InitConfig initConfig) 
            throws ProofInputException {
        reportStatus("Loading Libraries");
        
        HashMap libraries = envInput.readLibrariesSettings().getLibraries();
        if (libraries.size()==0)
            return;
        String path = LibrariesSettings.getLibrariesPath();
        Iterator it = libraries.entrySet().iterator();
        while (it.hasNext()){
            final Entry entry = (Entry) it.next();
            final String fileName = (String) entry.getKey();
            final Boolean  sel =  (Boolean) entry.getValue();
            if (sel.booleanValue()) {
                RuleSource rs;
                if (!fileName.startsWith(File.separator)) {
                    rs = RuleSource.initRuleFile(path+fileName);
                } else {
                    rs = RuleSource.initRuleFile(fileName);
                }
<<<<<<< HEAD
                KeYFile keyFile = new KeYFile(fileName, rs, 
                            (main == null) ? null : main
                        .getProgressMonitor());
=======
                KeYFile keyFile = new KeYFile(fileName, rs, pm);
>>>>>>> d4649337
                readEnvInput(keyFile, initConfig);
            }
        }
        reportReady();
    }
    
        
    /**
     * get a vector of Strings containing all .java file names 
     * in the cfile directory.
     * Helper for readJava().
     */
    private Vector getClasses(String f) throws ProofInputException  {
	File cfile = new File(f);
	Vector v=new Vector();
	if (cfile.isDirectory()) {
	    String[] list=cfile.list();
	    // mu(2008-jan-28): if the directory is not readable for the current user
	    // list is set to null, which results in a NullPointerException.
	    if(list != null) {
	        for (int i=0; i<list.length; i++) {
	            String fullName = cfile.getPath()+File.separator+list[i];
	            File n=new File(fullName);
	            if (n.isDirectory()) {		    
	                v.addAll(getClasses(fullName));
	            } else if (list[i].endsWith(".java")) {
	                v.add(fullName);	
	            }
	        }
	    }
	    return v;
	} else {
	   throw new ProofInputException("Java model path "+f+" not found.");
	}
	
    }
    
    
    /**
     * Helper for readJava().
     */
    private JavaModel getJavaModel(String javaPath) throws ProofInputException {
        JavaModel jModel = JavaModel.NO_MODEL;
        if (javaPath != null) { 
	    String modelTag = "KeY_"+new Long((new java.util.Date()).getTime());
	    jModel = new JavaModel(javaPath, modelTag);
            if (javaPath.equals(System.getProperty("user.home"))) { 
                throw new ProofInputException("You do not want to have "+
                "your home directory as the program model.");
            }
	    CvsRunner cvs = new CvsRunner();
	    try{
		boolean importOK = 
		    cvs.cvsImport(jModel.getCVSModule(), javaPath,
				  System.getProperty("user.name"),
				  modelTag);
		if (importOK && lastModel!=null && 
		    lastModel!=JavaModel.NO_MODEL && 
		    javaPath.equals(lastModel.getModelDir())) {
		    String diff = cvs.cvsDiff(jModel.getCVSModule(),
					      lastModel.getModelTag(), 
					      modelTag);
		    if (diff.length()==0) {
			jModel = lastModel;
		    }
		}
	    }catch(CvsException cvse) {
		// leave already created new Java model
		Logger.getLogger("key.proof.mgt").error("Dumping Model into CVS failed: "+cvse);
	    }
	}
	lastModel = jModel;
        return jModel;
    }
         
    
    /**
     * Helper for readEnvInput().
     */
    private void readJava(EnvInput envInput, InitConfig initConfig) 
    		throws ProofInputException {
	envInput.setInitConfig(initConfig);
	String javaPath = envInput.readJavaPath();
	if(javaPath != null) {
    	    //read Java	
            reportStatus("Reading Java model");
            ProjectSettings settings = 
                initConfig.getServices().getJavaInfo().getKeYProgModelInfo()
                	  .getServConf().getProjectSettings();
            PathList searchPathList = settings.getSearchPathList();
            
            
            if(searchPathList.find(javaPath) == null) {
                searchPathList.add(javaPath);
            }
            Recoder2KeY r2k = new Recoder2KeY(initConfig.getServices(), 
                                              initConfig.namespaces());
            if (javaPath == "") {
                r2k.parseSpecialClasses();
                initConfig.getProofEnv().setJavaModel(JavaModel.NO_MODEL);
            } else {                 
                String[] cus = (String[]) getClasses(javaPath).toArray(new String[]{});
                CompilationUnit[] compUnits = r2k.readCompilationUnitsAsFiles(cus);
                initConfig.getServices().getJavaInfo().setJavaSourcePath(javaPath);               

                //checkin Java model to CVS
                reportStatus("Checking Java model");
                JavaModel jmodel = getJavaModel(javaPath);
                initConfig.getProofEnv().setJavaModel(jmodel);
            }
                       
            reportReady();
            
            setUpSorts(initConfig);
	} else {
	    initConfig.getProofEnv().setJavaModel(JavaModel.NO_MODEL);
	}
    }
    
    
    private void readEnvInput(EnvInput envInput, 
			      InitConfig initConfig, 
			      boolean readLibraries) 
    		throws ProofInputException {
	if(alreadyParsed.add(envInput)){
	    //read includes
	    readIncludes(envInput, initConfig, readLibraries);
	    	    
	    //read Java
//	    readJava(envInput, initConfig);
	    
	    //read libraries
	    if(readLibraries) {
	    	readLibraries(envInput, initConfig);
	    }
	    
            //read Java
            readJava(envInput, initConfig);	
            
	    //read envInput itself
	    reportStatus("Reading "+envInput.name(), 
		    	 envInput.getNumberOfChars());
//	    System.out.println("Reading envInput: " + envInput.name());
	    envInput.setInitConfig(initConfig);
	    envInput.read(ModStrategy.NO_VARS_GENSORTS);//envInput.read(ModStrategy.NO_VARS_FUNCS_GENSORTS);	    
	    reportReady();
	    
	    setUpSorts(initConfig);
	}
    }


    private void readEnvInput(EnvInput envInput, InitConfig initConfig) 
		throws ProofInputException {
	readEnvInput(envInput, initConfig, true);
    }
    
    
    private void populateNamespaces(Term term, NamespaceSet namespaces) {
	for(int i = 0; i < term.arity(); i++) {
	    populateNamespaces(term.sub(i), namespaces);
	}
	
	if(term.op() instanceof Function) {
	    namespaces.functions().add(term.op());
	} else if(term.op() instanceof ProgramVariable) {
	    namespaces.programVariables().add(term.op());
	}
	
	//TODO: consider Java blocks (should not be strictly necessary 
	//for the moment, though)
    }
    
    
    /**
     * Ensures that the passed proof's namespaces contain all functions 
     * and program variables used in its root sequent.
     */
    private void populateNamespaces(Proof proof) {
	NamespaceSet namespaces = proof.getNamespaces();
	IteratorOfConstrainedFormula it = proof.root().sequent().iterator();
	while(it.hasNext()) {
	    ConstrainedFormula cf = it.next();
	    populateNamespaces(cf.formula(), namespaces);
	}
    }
    
        
    private InitConfig determineEnvironment(ProofOblInput po, 
	    				    InitConfig initConfig) 
    		throws ProofInputException {       
	ProofEnvironment env = initConfig.getProofEnv();
	
	//read activated choices
	po.readActivatedChoices();
    	initConfig.createNamespacesForActivatedChoices();
        
        //TODO: what does this actually do?
        ProofSettings.DEFAULT_SETTINGS.getChoiceSettings().updateChoices(initConfig.choiceNS(), false);
	
	//init ruleConfig
	RuleConfig ruleConfig = new RuleConfig(initConfig.getActivatedChoices());
	env.setRuleConfig(ruleConfig);
	
	//possibly reuse an existing proof environment
	if(main != null && po.askUserForEnvironment()) {
    	    ProofEnvironment envChosen = 
    	    GlobalProofMgt.getInstance().getProofEnvironment(
    						env.getJavaModel(), 
    						env.getRuleConfig());
        	
            if(envChosen != null) {
        	assert envChosen.getInitConfig().getProofEnv() == envChosen;
        	return envChosen.getInitConfig();
            } 
	}
	
	
	//register the proof environment
	if(main != null) {
	    GlobalProofMgt.getInstance().registerProofEnvironment(env);
	}
    	               	
	return initConfig;
    }


    private void setUpProofHelper(ProofOblInput problem, InitConfig initConfig) 
	throws ProofInputException {
	ProofAggregate pl = problem.getPO();
	if(pl == null) {
	   throw new ProofInputException("No proof");
	}
	
        //register non-built-in rules	
        reportStatus("Registering rules");        
        initConfig.getProofEnv().registerRules(initConfig.getTaclets(), 
        				       AxiomJustification.INSTANCE);
	reportReady();

	Proof[] proofs = pl.getProofs();
	for (int i=0; i < proofs.length; i++) {
	    proofs[i].setSimplifier(simplifier);
	    proofs[i].setNamespaces(proofs[i].getNamespaces());//TODO: refactor Proof.setNamespaces() so this becomes unnecessary
	    populateNamespaces(proofs[i]);
	}
	initConfig.getProofEnv().registerProof(problem, pl);
	if (main != null) {
            main.addProblem(pl);
        }
	GlobalProofMgt.getInstance().tryReuse(pl);	
    }
    
    
    
    //-------------------------------------------------------------------------
    //public interface
    //------------------------------------------------------------------------- 
    
    /**
     * Creates an initConfig / a proof environment and reads an EnvInput into it
     */
    public InitConfig prepare(EnvInput envInput) throws ProofInputException {
	stopInterface();
	alreadyParsed.clear();

	//if the profile changed, read in standard rules
	if(lastBaseConfig == null 
	   || !lastBaseConfig.getProfile().equals(profile)) {
	    lastBaseConfig = new InitConfig(services, profile);
	    RuleSource tacletBase = profile.getStandardRules().getTacletBase();
	    if(tacletBase != null) {
    	    	KeYFile tacletBaseFile
    	    	    = new KeYFile("taclet base", 
    	    		          profile.getStandardRules().getTacletBase(),
			          pm);
    	    	readEnvInput(tacletBaseFile, lastBaseConfig, false);
	    }
	}
	
	//create initConfig
        InitConfig initConfig = lastBaseConfig.copy();	

	//register built in rules
	final IteratorOfBuiltInRule builtInRules =
    	profile.getStandardRules().getStandardBuiltInRules().iterator();  
        while (builtInRules.hasNext()) {
            final Rule r = builtInRules.next();
    	    initConfig.getProofEnv().registerRule(r, 
    		    				  profile.getJustification(r));
        }
	
	//read envInput
	readEnvInput(envInput, initConfig);
	
	startInterface();	
	return initConfig;
    }

    
    public void startProver(InitConfig initConfig, ProofOblInput po) 
    		throws ProofInputException {
	assert initConfig != null;
	stopInterface();
        
        try {
            //determine environment
            initConfig = determineEnvironment(po, initConfig);
           
            //read problem
    	    reportStatus("Loading problem \""+po.name()+"\"");
    	    po.readProblem(ModStrategy.NO_FUNCS);
    	    reportReady();
    	    
    	    //final work
    	    setUpProofHelper(po, initConfig);
        } catch (ProofInputException e) {           
            reportStatus(po.name() + " failed");
            throw e;            
        } finally {
            startInterface();
        }
    }
    
    
    public void startProver(ProofEnvironment env, ProofOblInput po) 
    		throws ProofInputException {
	assert env.getInitConfig().getProofEnv() == env;
        startProver(env.getInitConfig(), po);
    }
    
    
    public void startProver(EnvInput envInput, ProofOblInput po) 
    		throws ProofInputException {
	try {
	    InitConfig initConfig = prepare(envInput);
	    startProver(initConfig, po);
	} catch(ProofInputException e) {
	    reportStatus(envInput.name() + " failed");
	    throw e;
	}
    }
    
    
    public void tryReadProof(ProblemLoader prl, ProofOblInput problem) 
    		throws ProofInputException {
	if(problem instanceof KeYUserProblemFile) {
	    KeYUserProblemFile kupf = (KeYUserProblemFile)problem;
	    reportStatus("Loading proof", kupf.getNumberOfChars());
	    kupf.readProof(prl);
	}
    }
}<|MERGE_RESOLUTION|>--- conflicted
+++ resolved
@@ -239,13 +239,7 @@
                 } else {
                     rs = RuleSource.initRuleFile(fileName);
                 }
-<<<<<<< HEAD
-                KeYFile keyFile = new KeYFile(fileName, rs, 
-                            (main == null) ? null : main
-                        .getProgressMonitor());
-=======
                 KeYFile keyFile = new KeYFile(fileName, rs, pm);
->>>>>>> d4649337
                 readEnvInput(keyFile, initConfig);
             }
         }
@@ -337,7 +331,6 @@
                 	  .getServConf().getProjectSettings();
             PathList searchPathList = settings.getSearchPathList();
             
-            
             if(searchPathList.find(javaPath) == null) {
                 searchPathList.add(javaPath);
             }
