// This file is part of KeY - Integrated Deductive Software Design
// Copyright (C) 2001-2009 Universitaet Karlsruhe, Germany
//                         Universitaet Koblenz-Landau, Germany
//                         Chalmers University of Technology, Sweden
//
<<<<<<< HEAD
// The KeY system is protected by the GNU General Public License. 
// See LICENSE.TXT for details.
//
//
=======
// The KeY system is protected by the GNU General Public License.
// See LICENSE.TXT for details.
>>>>>>> 032cf20a
// Copyright (C) 2001-2005 Universitaet Karlsruhe, Germany
//                         Universitaet Koblenz-Landau, Germany
//                         Chalmers University of Technology, Sweden
//
// The KeY system is protected by the GNU General Public License.
// See LICENSE.TXT for details.
//
//

package de.uka.ilkd.key.proof.init;

import java.util.Map;

<<<<<<< HEAD
import de.uka.ilkd.key.gui.configuration.ProofSettings;
import de.uka.ilkd.key.java.recoderext.ImplicitFieldAdder;
import de.uka.ilkd.key.logic.Name;
import de.uka.ilkd.key.logic.Term;
import de.uka.ilkd.key.logic.op.*;
=======
import de.uka.ilkd.key.collection.ImmutableList;
import de.uka.ilkd.key.collection.ImmutableSet;
import de.uka.ilkd.key.logic.Term;
import de.uka.ilkd.key.logic.op.Function;
import de.uka.ilkd.key.logic.op.Operator;
import de.uka.ilkd.key.logic.op.ProgramVariable;
import de.uka.ilkd.key.speclang.ClassInvariant;
>>>>>>> 032cf20a
import de.uka.ilkd.key.speclang.OperationContract;


/**
 * The "EnsuresPost" proof obligation.
 */
public class EnsuresPostPO extends EnsuresPO {
<<<<<<< HEAD
    
    protected final OperationContract contract;
    
    public EnsuresPostPO(InitConfig initConfig, 
=======

    private final OperationContract contract;

    public EnsuresPostPO(InitConfig initConfig,
>>>>>>> 032cf20a
                         String name,
                         OperationContract contract,
                         ImmutableSet<ClassInvariant> assumedInvs) {
        super(initConfig,
              name,
              contract.getProgramMethod(),
              contract.getModality(),
              assumedInvs,
              true);
        this.contract = contract;
    }


    public EnsuresPostPO(InitConfig initConfig, OperationContract contract,
            ImmutableSet<ClassInvariant> assumedInvs) {
        this(initConfig,
             "EnsuresPost ("
                 + contract.getProgramMethod() + ", "
                 + contract.getDisplayName() + ")",
             contract,
             assumedInvs);
    }
<<<<<<< HEAD
    
    protected Term buildGeneralMemoryAssumption(ProgramVariable selfVar,
            ListOfProgramVariable paramVars) 
        throws ProofInputException {
        Term result = TB.tt();
        
        final ProgramVariable stack = services.getJavaInfo().getAttribute(
                "stack", "javax.realtime.MemoryArea");
        ProgramVariable initialMemoryArea = services.getJavaInfo().getDefaultMemoryArea();
        Term t_mem = TB.var(initialMemoryArea);
        result = TB.and(result, TB.not(TB.equals(TB.dot(t_mem,stack), TB.NULL(services))));
        
        Term initialMemCreatedAndNotNullTerm
            = createdFactory.createCreatedAndNotNullTerm(services, t_mem);
        result = TB.and(result, initialMemCreatedAndNotNullTerm);
        
        Term workingSpace=null;
        final ProgramVariable size = services.getJavaInfo().getAttribute(
                "size", "javax.realtime.MemoryArea");
        final ProgramVariable consumed = services.getJavaInfo().getAttribute(
                "consumed", "javax.realtime.MemoryArea");
        Function add = (Function) services.getNamespaces().functions().lookup(new Name("add"));
        Function leq = (Function) services.getNamespaces().functions().lookup(new Name("leq")); 
        
        if(ProofSettings.DEFAULT_SETTINGS.getProfile() instanceof PercProfile){
            workingSpace = contract.getCallerWorkingSpace(selfVar, toPV(paramVars), services);
//            workingSpace = TB.var(services.getJavaInfo().
//                    getAttribute(ImplicitFieldAdder.IMPLICIT_SIZE, contract.getProgramMethod().getKeYJavaType()));
        }else if(contract.getWorkingSpace(selfVar, toPV(paramVars), services)!=null){
            workingSpace = contract.getWorkingSpace(selfVar, toPV(paramVars), services);
            if(contract.getProgramMethod().getMethodDeclaration().externallyConstructedScope()){
                workingSpace = TB.func(add, workingSpace, 
                        contract.getConstructedWorkingSpace(selfVar, toPV(paramVars), services));
            }
        }
        if(workingSpace!=null){
            result = TB.and(result, TB.func(leq, TB.func(add, TB.dot(t_mem,consumed), 
                    workingSpace), TB.dot(t_mem, size)));
        }
        
        if(ProofSettings.DEFAULT_SETTINGS.getProfile() instanceof PercProfile){
            if( !contract.getProgramMethod().isStatic()){
                final ProgramVariable reentrantScope = services.getJavaInfo().getAttribute(
                        ImplicitFieldAdder.IMPLICIT_REENTRANT_SCOPE, services.getJavaInfo().getJavaLangObject());
                Term reentrantWorkingSpace = contract.getReentrantWorkingSpace(selfVar, toPV(paramVars), services);
                Term reentCons = TB.dot(TB.dot(TB.var(selfVar), reentrantScope), consumed);
                Term reentSize = TB.dot(TB.dot(TB.var(selfVar), reentrantScope), size);
                result = TB.and(result, TB.func(leq, TB.func(add, reentCons, 
                        reentrantWorkingSpace), reentSize));
            }

        }

        return result;
    }
    
    
    protected Term getPreTerm(ProgramVariable selfVar, 
                              ListOfProgramVariable paramVars, 
=======


    protected Term getPreTerm(ProgramVariable selfVar,
                              ImmutableList<ProgramVariable> paramVars,
>>>>>>> 032cf20a
                              ProgramVariable resultVar,
                              ProgramVariable exceptionVar,
                              Map<Operator, Function/*atPre*/> atPreFunctions)
            throws ProofInputException {
        Term result = translatePre(contract, selfVar, toPV(paramVars));
        return result;
    }


    protected Term getPostTerm(ProgramVariable selfVar,
                               ImmutableList<ProgramVariable> paramVars,
                               ProgramVariable resultVar,
                               ProgramVariable exceptionVar,
                               Map<Operator, Function/*atPre*/> atPreFunctions)
            throws ProofInputException {
        Term result = translatePost(contract,
                                    selfVar,
                                    toPV(paramVars),
                                    resultVar,
                                    exceptionVar,
                                    atPreFunctions);

        return result;
    }


    public boolean implies(ProofOblInput po) {
        if(!(po instanceof EnsuresPostPO)) {
            return false;
        }
        EnsuresPostPO epPO = (EnsuresPostPO) po;
        return specRepos.splitContract(epPO.contract)
                        .subset(specRepos.splitContract(contract))
               && assumedInvs.subset(epPO.assumedInvs);
    }


    public boolean equals(Object o) {
        if(!(o instanceof EnsuresPostPO)) {
            return false;
        }
        EnsuresPostPO po = (EnsuresPostPO) o;
        return super.equals(po)
               && contract.equals(po.contract);
    }


    public int hashCode() {
        return super.hashCode() + contract.hashCode();
    }
}<|MERGE_RESOLUTION|>--- conflicted
+++ resolved
@@ -1,18 +1,5 @@
 // This file is part of KeY - Integrated Deductive Software Design
 // Copyright (C) 2001-2009 Universitaet Karlsruhe, Germany
-//                         Universitaet Koblenz-Landau, Germany
-//                         Chalmers University of Technology, Sweden
-//
-<<<<<<< HEAD
-// The KeY system is protected by the GNU General Public License. 
-// See LICENSE.TXT for details.
-//
-//
-=======
-// The KeY system is protected by the GNU General Public License.
-// See LICENSE.TXT for details.
->>>>>>> 032cf20a
-// Copyright (C) 2001-2005 Universitaet Karlsruhe, Germany
 //                         Universitaet Koblenz-Landau, Germany
 //                         Chalmers University of Technology, Sweden
 //
@@ -25,13 +12,11 @@
 
 import java.util.Map;
 
-<<<<<<< HEAD
 import de.uka.ilkd.key.gui.configuration.ProofSettings;
 import de.uka.ilkd.key.java.recoderext.ImplicitFieldAdder;
 import de.uka.ilkd.key.logic.Name;
 import de.uka.ilkd.key.logic.Term;
 import de.uka.ilkd.key.logic.op.*;
-=======
 import de.uka.ilkd.key.collection.ImmutableList;
 import de.uka.ilkd.key.collection.ImmutableSet;
 import de.uka.ilkd.key.logic.Term;
@@ -39,7 +24,6 @@
 import de.uka.ilkd.key.logic.op.Operator;
 import de.uka.ilkd.key.logic.op.ProgramVariable;
 import de.uka.ilkd.key.speclang.ClassInvariant;
->>>>>>> 032cf20a
 import de.uka.ilkd.key.speclang.OperationContract;
 
 
@@ -47,17 +31,10 @@
  * The "EnsuresPost" proof obligation.
  */
 public class EnsuresPostPO extends EnsuresPO {
-<<<<<<< HEAD
     
     protected final OperationContract contract;
     
     public EnsuresPostPO(InitConfig initConfig, 
-=======
-
-    private final OperationContract contract;
-
-    public EnsuresPostPO(InitConfig initConfig,
->>>>>>> 032cf20a
                          String name,
                          OperationContract contract,
                          ImmutableSet<ClassInvariant> assumedInvs) {
@@ -80,10 +57,9 @@
              contract,
              assumedInvs);
     }
-<<<<<<< HEAD
     
     protected Term buildGeneralMemoryAssumption(ProgramVariable selfVar,
-            ListOfProgramVariable paramVars) 
+            ImmutableList<ProgramVariable> paramVars) 
         throws ProofInputException {
         Term result = TB.tt();
         
@@ -138,14 +114,8 @@
     }
     
     
-    protected Term getPreTerm(ProgramVariable selfVar, 
-                              ListOfProgramVariable paramVars, 
-=======
-
-
     protected Term getPreTerm(ProgramVariable selfVar,
                               ImmutableList<ProgramVariable> paramVars,
->>>>>>> 032cf20a
                               ProgramVariable resultVar,
                               ProgramVariable exceptionVar,
                               Map<Operator, Function/*atPre*/> atPreFunctions)
