// This file is part of KeY - Integrated Deductive Software Design
// Copyright (C) 2001-2010 Universitaet Karlsruhe, Germany
//                         Universitaet Koblenz-Landau, Germany
//                         Chalmers University of Technology, Sweden
//
// The KeY system is protected by the GNU General Public License. 
// See LICENSE.TXT for details.

package de.uka.ilkd.key.proof.init;

import java.io.File;
import java.util.List;


<<<<<<< HEAD
/** 
=======
/**
>>>>>>> d557ff59
 * Represents an entity read to produce an environment to read a proof
 * obligation. Environment means the initial configuration of a prover
 * containing namespaces and Java model.
 */
public interface EnvInput {

    /**
     * Returns the name of this input.
     */
    String name();

    /**
     * Returns the total numbers of chars that can be read in this input.
     */
    int getNumberOfChars();

    /**
     * Sets the initial configuration the read environment input should be
     * added to. Must be called before calling any of the read* methods.
     */
    void setInitConfig(InitConfig initConfig);

    /**
     * Reads the include section and returns an Includes object.
     */
    Includes readIncludes() throws ProofInputException;
<<<<<<< HEAD
    
    /** 
=======

    /**
>>>>>>> d557ff59
     * Reads the Java path.
     */
    String readJavaPath() throws ProofInputException;

    /**
     * gets the classpath elements to be considered here.
     */
    List<File> readClassPath() throws ProofInputException;

    /**
     * gets the boot classpath element, null if none set.
     */
    File readBootClassPath();
    
    /**
     * Reads the input using the given modification strategy, i.e.,
     * parts of the input do not modify the initial configuration while
     * others do.
     */
<<<<<<< HEAD
    void read() throws ProofInputException;
=======
    void read(ModStrategy mod) throws ProofInputException;
>>>>>>> d557ff59
}<|MERGE_RESOLUTION|>--- conflicted
+++ resolved
@@ -12,11 +12,7 @@
 import java.util.List;
 
 
-<<<<<<< HEAD
 /** 
-=======
-/**
->>>>>>> d557ff59
  * Represents an entity read to produce an environment to read a proof
  * obligation. Environment means the initial configuration of a prover
  * containing namespaces and Java model.
@@ -43,13 +39,8 @@
      * Reads the include section and returns an Includes object.
      */
     Includes readIncludes() throws ProofInputException;
-<<<<<<< HEAD
     
     /** 
-=======
-
-    /**
->>>>>>> d557ff59
      * Reads the Java path.
      */
     String readJavaPath() throws ProofInputException;
@@ -69,9 +60,5 @@
      * parts of the input do not modify the initial configuration while
      * others do.
      */
-<<<<<<< HEAD
     void read() throws ProofInputException;
-=======
-    void read(ModStrategy mod) throws ProofInputException;
->>>>>>> d557ff59
 }