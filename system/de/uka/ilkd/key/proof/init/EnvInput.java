// This file is part of KeY - Integrated Deductive Software Design
// Copyright (C) 2001-2009 Universitaet Karlsruhe, Germany
//                         Universitaet Koblenz-Landau, Germany
//                         Chalmers University of Technology, Sweden
//
// The KeY system is protected by the GNU General Public License.
// See LICENSE.TXT for details.
//
//
package de.uka.ilkd.key.proof.init;

import java.io.File;
import java.util.List;


/** 
 * Represents an entity read to produce an environment to read a proof
 * obligation. Environment means the initial configuration of a prover
 * containing namespaces and Java model.
 */
public interface EnvInput {

    /**
     * Returns the name of this input.
     */
    String name();

    /**
     * Returns the total numbers of chars that can be read in this input.
     */
    int getNumberOfChars();

    /**
     * Sets the initial configuration the read environment input should be
     * added to. Must be called before calling any of the read* methods.
     */
    void setInitConfig(InitConfig initConfig);

    /**
     * Reads the include section and returns an Includes object.
     */
    Includes readIncludes() throws ProofInputException;
    
    /** 
     * Reads the Java path.
     */
    String readJavaPath() throws ProofInputException;

    /**
     * gets the classpath elements to be considered here.
     */
    List<File> readClassPath() throws ProofInputException;

    /**
     * gets the boot classpath element, null if none set.
     */
    File readBootClassPath();
    
    /**
     * Reads the input using the given modification strategy, i.e.,
     * parts of the input do not modify the initial configuration while
     * others do.
     */
<<<<<<< HEAD
    void read() throws ProofInputException;
=======
    void read(ModStrategy mod) throws ProofInputException;

    
>>>>>>> 5262e680
}<|MERGE_RESOLUTION|>--- conflicted
+++ resolved
@@ -61,11 +61,5 @@
      * parts of the input do not modify the initial configuration while
      * others do.
      */
-<<<<<<< HEAD
     void read() throws ProofInputException;
-=======
-    void read(ModStrategy mod) throws ProofInputException;
-
-    
->>>>>>> 5262e680
 }