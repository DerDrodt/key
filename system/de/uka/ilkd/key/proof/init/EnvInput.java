// This file is part of KeY - Integrated Deductive Software Design
// Copyright (C) 2001-2009 Universitaet Karlsruhe, Germany
//                         Universitaet Koblenz-Landau, Germany
//                         Chalmers University of Technology, Sweden
//
// The KeY system is protected by the GNU General Public License.
// See LICENSE.TXT for details.
//
//
package de.uka.ilkd.key.proof.init;

import java.io.File;
import java.util.List;

<<<<<<< HEAD
=======
import de.uka.ilkd.key.gui.configuration.LibrariesSettings;

>>>>>>> 6f293224

/**
 * Represents an entity read to produce an environment to read a proof
 * obligation. Environment means the initial configuration of a prover
 * containing namespaces and Java model.
 */
public interface EnvInput {

    /**
     * Returns the name of this input.
     */
    String name();

    /**
     * Returns the total numbers of chars that can be read in this input.
     */
    int getNumberOfChars();

    /**
     * Sets the initial configuration the read environment input should be
     * added to. Must be called before calling any of the read* methods.
     */
    void setInitConfig(InitConfig initConfig);

    /**
     * Reads the include section and returns an Includes object.
     */
    Includes readIncludes() throws ProofInputException;
<<<<<<< HEAD
    
    /** 
=======

    /**
     * Reads the libraries settings.
     */
    LibrariesSettings readLibrariesSettings() throws ProofInputException;

    /**
>>>>>>> 6f293224
     * Reads the Java path.
     */
    String readJavaPath() throws ProofInputException;

    /**
     * gets the classpath elements to be considered here.
     */
    List<File> readClassPath() throws ProofInputException;

    /**
     * Reads the input using the given modification strategy, i.e.,
     * parts of the input do not modify the initial configuration while
     * others do.
     */
    void read() throws ProofInputException;
}<|MERGE_RESOLUTION|>--- conflicted
+++ resolved
@@ -12,13 +12,8 @@
 import java.io.File;
 import java.util.List;
 
-<<<<<<< HEAD
-=======
-import de.uka.ilkd.key.gui.configuration.LibrariesSettings;
 
->>>>>>> 6f293224
-
-/**
+/** 
  * Represents an entity read to produce an environment to read a proof
  * obligation. Environment means the initial configuration of a prover
  * containing namespaces and Java model.
@@ -45,18 +40,8 @@
      * Reads the include section and returns an Includes object.
      */
     Includes readIncludes() throws ProofInputException;
-<<<<<<< HEAD
     
     /** 
-=======
-
-    /**
-     * Reads the libraries settings.
-     */
-    LibrariesSettings readLibrariesSettings() throws ProofInputException;
-
-    /**
->>>>>>> 6f293224
      * Reads the Java path.
      */
     String readJavaPath() throws ProofInputException;
