// This file is part of KeY - Integrated Deductive Software Design
// Copyright (C) 2001-2010 Universitaet Karlsruhe, Germany
//                         Universitaet Koblenz-Landau, Germany
//                         Chalmers University of Technology, Sweden
//
// The KeY system is protected by the GNU General Public License. 
// See LICENSE.TXT for details.

package de.uka.ilkd.key.proof.init;

<<<<<<< HEAD
import java.util.ArrayList;
import java.util.Collection;
import java.util.Iterator;
import java.util.LinkedList;
=======
import java.util.Collection;
>>>>>>> d557ff59

import de.uka.ilkd.key.collection.DefaultImmutableSet;
import de.uka.ilkd.key.collection.ImmutableList;
import de.uka.ilkd.key.collection.ImmutableSLList;
import de.uka.ilkd.key.collection.ImmutableSet;
import de.uka.ilkd.key.gui.IMain;
import de.uka.ilkd.key.gui.configuration.ProofSettings;
import de.uka.ilkd.key.gui.smt.SMTSettings;
import de.uka.ilkd.key.logic.Name;
import de.uka.ilkd.key.proof.*;
import de.uka.ilkd.key.proof.mgt.AxiomJustification;
import de.uka.ilkd.key.proof.mgt.DefaultProofCorrectnessMgt;
import de.uka.ilkd.key.proof.mgt.ProofCorrectnessMgt;
import de.uka.ilkd.key.proof.mgt.RuleJustification;
import de.uka.ilkd.key.rule.BuiltInRule;
import de.uka.ilkd.key.rule.Rule;
import de.uka.ilkd.key.smt.SMTRule;
import de.uka.ilkd.key.strategy.StrategyFactory;

public abstract class AbstractProfile implements Profile {

    private final RuleCollection       standardRules;

    private final ImmutableSet<StrategyFactory> strategies;

    private final ImmutableSet<String> supportedGC;
    private final ImmutableSet<GoalChooserBuilder> supportedGCB;

    private GoalChooserBuilder prototype;
    
    protected AbstractProfile(String standardRuleFilename,
            ImmutableSet<GoalChooserBuilder> supportedGCB, IMain main) {

        standardRules = new RuleCollection(RuleSource
                .initRuleFile(standardRuleFilename),
                initBuiltInRules());
        strategies = getStrategyFactories();
        this.supportedGCB = supportedGCB;
        this.supportedGC = extractNames(supportedGCB);
        this.prototype = getDefaultGoalChooserBuilder();
        
        assert( this.prototype!=null );

    }

    private static
        ImmutableSet<String> extractNames(ImmutableSet<GoalChooserBuilder> supportedGCB) {

        ImmutableSet<String> result = DefaultImmutableSet.<String>nil();

        for (GoalChooserBuilder aSupportedGCB : supportedGCB) {
            result = result.add(aSupportedGCB.name());
        }

        return result;
    }

    public AbstractProfile(String standardRuleFilename) {
        this(standardRuleFilename, null);
    }

    public AbstractProfile(String standardRuleFilename, IMain main) {
        this(standardRuleFilename,
                DefaultImmutableSet.<GoalChooserBuilder>nil().
                add(new DefaultGoalChooserBuilder()).
                add(new DepthFirstGoalChooserBuilder()), main);
    }

    public RuleCollection getStandardRules() {
        return standardRules;
    }

    protected ImmutableSet<StrategyFactory> getStrategyFactories() {
        return DefaultImmutableSet.<StrategyFactory>nil();
    }

    protected ImmutableList<BuiltInRule> initBuiltInRules() {
        ImmutableList<BuiltInRule> builtInRules = ImmutableSLList.<BuiltInRule>nil();
<<<<<<< HEAD
	LinkedList<AbstractSMTSolver> solverList = new LinkedList<AbstractSMTSolver>();


	
	
	Collection<SMTRule> rules = SMTSettings.getInstance().getSMTRules();
        
	for(SMTRule rule : rules){
	    builtInRules = builtInRules.prepend(rule);  
	}     
        
     
        
=======
	Collection<SMTRule> rules = SMTSettings.getInstance().getSMTRules();
>>>>>>> d557ff59
        
	for(SMTRule rule : rules){
	    builtInRules = builtInRules.prepend(rule);  
	}
        
        return builtInRules;
    }


    public ImmutableSet<StrategyFactory> supportedStrategies() {
        return strategies;
    }

    public boolean supportsStrategyFactory(Name strategy) {
        return getStrategyFactory(strategy) != null;
    }

    public StrategyFactory getStrategyFactory(Name n) {
        for (StrategyFactory strategyFactory : getStrategyFactories()) {
            final StrategyFactory sf = strategyFactory;
            if (sf.name().equals(n)) {
                return sf;
            }
        }
        return null;
    }

    /**
     * returns the names of the supported goal chooser
     * builders
     */
     public ImmutableSet<String> supportedGoalChoosers() {
         return supportedGC;
     }

     /**
      * returns the default builder for a goal chooser
      * @return this implementation returns a new instance of
      * {@link DefaultGoalChooserBuilder}
      */
     public GoalChooserBuilder getDefaultGoalChooserBuilder() {
         return new DefaultGoalChooserBuilder();
     }

     /**
      * sets the user selected goal chooser builder to be used as prototype
      * @throws IllegalArgumentException if a goal chooser of the given name is not
      *  supported
      */
     public void setSelectedGoalChooserBuilder(String name) {

         this.prototype = lookupGC(name);

         if (this.prototype == null) {
             throw new IllegalArgumentException("Goal chooser:" + name +
                     " is not supported by this profile.");
         }
     }

     /**
      * looks up the demanded goal chooser is supported and returns a
      * new instance if possible otherwise <code>null</code> is returned
      *
      * @param name the String with the goal choosers name
      * @return a new instance of the builder or <code>null</code> if the
      * demanded chooser is not supported
      */
     public GoalChooserBuilder lookupGC(String name) {
         for (GoalChooserBuilder aSupportedGCB : supportedGCB) {
             final GoalChooserBuilder supprotedGCB = aSupportedGCB;
             if (supprotedGCB.name().equals(name)) {
                 return supprotedGCB.copy();
             }
         }
        return null;
    }

    /**
      * returns a copy of the selected goal chooser builder
      */
     public GoalChooserBuilder getSelectedGoalChooserBuilder(){
        return prototype.copy();
     }

     /**
      * any standard rule has is by default justified by an axiom rule
      * justification
      * @return the justification for the standard rules
      */
     public RuleJustification getJustification(Rule r) {
         return AxiomJustification.INSTANCE;
     }

     /**
      * sets the given settings to some default depending on the profile
      */
     public void updateSettings(ProofSettings settings) {
<<<<<<< HEAD
	 settings.getSMTSettings().updateSMTRules(this);
=======
	settings.getSMTSettings().updateSMTRules(this);
>>>>>>> d557ff59
     }

     /**
      * returns the file name of the internal class directory relative to JavaRedux
      * @return the file name of the internal class directory relative to JavaRedux
      */
     public String getInternalClassDirectory() {
 	return "";
     }
     
     /**
      * returns the file name of the internal class list
      * @return the file name of the internal class list
      */
     public String getInternalClasslistFilename() {
	 return "JAVALANG.TXT";
     }
     
     public ProofCorrectnessMgt createLocalProofCorrectnessMgt(Proof proof) {
	 return new DefaultProofCorrectnessMgt(proof);
     }
     
     public ProblemInitializer createProblemInitializer(IMain main) {
	 return new ProblemInitializer(main);
     }
     
     public boolean parseSpecs() {
	 return true;
     }
}<|MERGE_RESOLUTION|>--- conflicted
+++ resolved
@@ -1,38 +1,34 @@
 // This file is part of KeY - Integrated Deductive Software Design
-// Copyright (C) 2001-2010 Universitaet Karlsruhe, Germany
+// Copyright (C) 2001-2009 Universitaet Karlsruhe, Germany
 //                         Universitaet Koblenz-Landau, Germany
 //                         Chalmers University of Technology, Sweden
 //
-// The KeY system is protected by the GNU General Public License. 
+// The KeY system is protected by the GNU General Public License.
 // See LICENSE.TXT for details.
-
 package de.uka.ilkd.key.proof.init;
 
-<<<<<<< HEAD
 import java.util.ArrayList;
 import java.util.Collection;
 import java.util.Iterator;
 import java.util.LinkedList;
-=======
-import java.util.Collection;
->>>>>>> d557ff59
-
-import de.uka.ilkd.key.collection.DefaultImmutableSet;
+
 import de.uka.ilkd.key.collection.ImmutableList;
 import de.uka.ilkd.key.collection.ImmutableSLList;
+import de.uka.ilkd.key.collection.DefaultImmutableSet;
 import de.uka.ilkd.key.collection.ImmutableSet;
 import de.uka.ilkd.key.gui.IMain;
 import de.uka.ilkd.key.gui.configuration.ProofSettings;
 import de.uka.ilkd.key.gui.smt.SMTSettings;
 import de.uka.ilkd.key.logic.Name;
-import de.uka.ilkd.key.proof.*;
+import de.uka.ilkd.key.proof.DefaultGoalChooserBuilder;
+import de.uka.ilkd.key.proof.DepthFirstGoalChooserBuilder;
+import de.uka.ilkd.key.proof.GoalChooserBuilder;
+import de.uka.ilkd.key.proof.RuleSource;
 import de.uka.ilkd.key.proof.mgt.AxiomJustification;
-import de.uka.ilkd.key.proof.mgt.DefaultProofCorrectnessMgt;
-import de.uka.ilkd.key.proof.mgt.ProofCorrectnessMgt;
 import de.uka.ilkd.key.proof.mgt.RuleJustification;
 import de.uka.ilkd.key.rule.BuiltInRule;
 import de.uka.ilkd.key.rule.Rule;
-import de.uka.ilkd.key.smt.SMTRule;
+import de.uka.ilkd.key.smt.*;
 import de.uka.ilkd.key.strategy.StrategyFactory;
 
 public abstract class AbstractProfile implements Profile {
@@ -45,7 +41,7 @@
     private final ImmutableSet<GoalChooserBuilder> supportedGCB;
 
     private GoalChooserBuilder prototype;
-    
+
     protected AbstractProfile(String standardRuleFilename,
             ImmutableSet<GoalChooserBuilder> supportedGCB, IMain main) {
 
@@ -56,7 +52,6 @@
         this.supportedGCB = supportedGCB;
         this.supportedGC = extractNames(supportedGCB);
         this.prototype = getDefaultGoalChooserBuilder();
-        
         assert( this.prototype!=null );
 
     }
@@ -66,8 +61,9 @@
 
         ImmutableSet<String> result = DefaultImmutableSet.<String>nil();
 
-        for (GoalChooserBuilder aSupportedGCB : supportedGCB) {
-            result = result.add(aSupportedGCB.name());
+        final Iterator<GoalChooserBuilder> it = supportedGCB.iterator();
+        while (it.hasNext()) {
+            result  = result.add(it.next().name());
         }
 
         return result;
@@ -94,7 +90,6 @@
 
     protected ImmutableList<BuiltInRule> initBuiltInRules() {
         ImmutableList<BuiltInRule> builtInRules = ImmutableSLList.<BuiltInRule>nil();
-<<<<<<< HEAD
 	LinkedList<AbstractSMTSolver> solverList = new LinkedList<AbstractSMTSolver>();
 
 
@@ -108,13 +103,7 @@
         
      
         
-=======
-	Collection<SMTRule> rules = SMTSettings.getInstance().getSMTRules();
->>>>>>> d557ff59
-        
-	for(SMTRule rule : rules){
-	    builtInRules = builtInRules.prepend(rule);  
-	}
+        
         
         return builtInRules;
     }
@@ -129,8 +118,9 @@
     }
 
     public StrategyFactory getStrategyFactory(Name n) {
-        for (StrategyFactory strategyFactory : getStrategyFactories()) {
-            final StrategyFactory sf = strategyFactory;
+        Iterator<StrategyFactory> it = getStrategyFactories().iterator();
+        while (it.hasNext()) {
+            final StrategyFactory sf = it.next();
             if (sf.name().equals(n)) {
                 return sf;
             }
@@ -179,12 +169,13 @@
       * demanded chooser is not supported
       */
      public GoalChooserBuilder lookupGC(String name) {
-         for (GoalChooserBuilder aSupportedGCB : supportedGCB) {
-             final GoalChooserBuilder supprotedGCB = aSupportedGCB;
-             if (supprotedGCB.name().equals(name)) {
-                 return supprotedGCB.copy();
-             }
-         }
+        final Iterator<GoalChooserBuilder> it  = supportedGCB.iterator();
+        while (it.hasNext()) {
+            final GoalChooserBuilder supprotedGCB = it.next();
+            if (supprotedGCB.name().equals(name)) {
+                return supprotedGCB.copy();
+            }
+        }
         return null;
     }
 
@@ -208,38 +199,18 @@
       * sets the given settings to some default depending on the profile
       */
      public void updateSettings(ProofSettings settings) {
-<<<<<<< HEAD
 	 settings.getSMTSettings().updateSMTRules(this);
-=======
-	settings.getSMTSettings().updateSMTRules(this);
->>>>>>> d557ff59
-     }
-
-     /**
-      * returns the file name of the internal class directory relative to JavaRedux
-      * @return the file name of the internal class directory relative to JavaRedux
-      */
+     }
+     
+     
+     @Override
      public String getInternalClassDirectory() {
  	return "";
-     }
-     
-     /**
-      * returns the file name of the internal class list
-      * @return the file name of the internal class list
-      */
+     }     
+
+
+     @Override
      public String getInternalClasslistFilename() {
 	 return "JAVALANG.TXT";
      }
-     
-     public ProofCorrectnessMgt createLocalProofCorrectnessMgt(Proof proof) {
-	 return new DefaultProofCorrectnessMgt(proof);
-     }
-     
-     public ProblemInitializer createProblemInitializer(IMain main) {
-	 return new ProblemInitializer(main);
-     }
-     
-     public boolean parseSpecs() {
-	 return true;
-     }
 }