// This file is part of KeY - Integrated Deductive Software Design
// Copyright (C) 2001-2009 Universitaet Karlsruhe, Germany
//                         Universitaet Koblenz-Landau, Germany
//                         Chalmers University of Technology, Sweden
//
<<<<<<< HEAD
// The KeY system is protected by the GNU General Public License. 
// See LICENSE.TXT for details.
//
//
=======
// The KeY system is protected by the GNU General Public License.
// See LICENSE.TXT for details.
>>>>>>> 032cf20a
package de.uka.ilkd.key.proof.init;

import java.util.ArrayList;
import java.util.Iterator;

import de.uka.ilkd.key.collection.ImmutableList;
import de.uka.ilkd.key.collection.ImmutableSLList;
import de.uka.ilkd.key.collection.DefaultImmutableSet;
import de.uka.ilkd.key.collection.ImmutableSet;
import de.uka.ilkd.key.gui.IMain;
import de.uka.ilkd.key.gui.configuration.ProofSettings;
import de.uka.ilkd.key.logic.Name;
import de.uka.ilkd.key.proof.DefaultGoalChooserBuilder;
import de.uka.ilkd.key.proof.DepthFirstGoalChooserBuilder;
import de.uka.ilkd.key.proof.GoalChooserBuilder;
import de.uka.ilkd.key.proof.RuleSource;
import de.uka.ilkd.key.proof.mgt.AxiomJustification;
import de.uka.ilkd.key.proof.mgt.RuleJustification;
<<<<<<< HEAD
import de.uka.ilkd.key.rule.*;
import de.uka.ilkd.key.strategy.*;
import de.uka.ilkd.key.util.ProgressMonitor;
=======
import de.uka.ilkd.key.rule.BuiltInRule;
import de.uka.ilkd.key.rule.Rule;
import de.uka.ilkd.key.smt.*;
import de.uka.ilkd.key.strategy.StrategyFactory;
>>>>>>> 032cf20a

public abstract class AbstractProfile implements Profile {

    private final RuleCollection       standardRules;

    private final ImmutableSet<StrategyFactory> strategies;

    private final ImmutableSet<String> supportedGC;
    private final ImmutableSet<GoalChooserBuilder> supportedGCB;

    private GoalChooserBuilder prototype;

    protected AbstractProfile(String standardRuleFilename,
            ImmutableSet<GoalChooserBuilder> supportedGCB, IMain main) {

        standardRules = new RuleCollection(RuleSource
                .initRuleFile(standardRuleFilename),
                initBuiltInRules());
        strategies = getStrategyFactories();
        this.supportedGCB = supportedGCB;
        this.supportedGC = extractNames(supportedGCB);
        this.prototype = getDefaultGoalChooserBuilder();
        assert( this.prototype!=null );

    }

    private static
        ImmutableSet<String> extractNames(ImmutableSet<GoalChooserBuilder> supportedGCB) {

        ImmutableSet<String> result = DefaultImmutableSet.<String>nil();

        for (GoalChooserBuilder aSupportedGCB : supportedGCB) {
            result = result.add(aSupportedGCB.name());
        }

        return result;
    }

    public AbstractProfile(String standardRuleFilename) {
        this(standardRuleFilename, null);
    }

    public AbstractProfile(String standardRuleFilename, IMain main) {
        this(standardRuleFilename,
                DefaultImmutableSet.<GoalChooserBuilder>nil().
                add(new DefaultGoalChooserBuilder()).
                add(new DepthFirstGoalChooserBuilder()), main);
    }

    public RuleCollection getStandardRules() {
        return standardRules;
    }

    protected ImmutableSet<StrategyFactory> getStrategyFactories() {
        return DefaultImmutableSet.<StrategyFactory>nil();
    }

    protected ImmutableList<BuiltInRule> initBuiltInRules() {
        ImmutableList<BuiltInRule> builtInRules = ImmutableSLList.<BuiltInRule>nil();
		ArrayList<SMTSolver> solverList = new ArrayList<SMTSolver>();
        solverList.add(new Z3Solver());
		solverList.add(new YicesSolver());
        solverList.add(new SimplifySolver());
		solverList.add(new CVC3Solver());
        
		// init builtIRule for using several provers at the same time
		builtInRules = builtInRules.prepend(new SMTRuleMulti(solverList));
        
		// builtInRules for single use of provers
		for(SMTSolver s : solverList)
          builtInRules = builtInRules.prepend(new SMTRule(s));        

      
        
        
        return builtInRules;
    }


    public ImmutableSet<StrategyFactory> supportedStrategies() {
        return strategies;
    }

    public boolean supportsStrategyFactory(Name strategy) {
        return getStrategyFactory(strategy) != null;
    }

    public StrategyFactory getStrategyFactory(Name n) {
        for (StrategyFactory strategyFactory : getStrategyFactories()) {
            final StrategyFactory sf = strategyFactory;
            if (sf.name().equals(n)) {
                return sf;
            }
        }
        return null;
    }

    /**
     * returns the names of the supported goal chooser
     * builders
     */
     public ImmutableSet<String> supportedGoalChoosers() {
         return supportedGC;
     }

     /**
      * returns the default builder for a goal chooser
      * @return this implementation returns a new instance of
      * {@link DefaultGoalChooserBuilder}
      */
     public GoalChooserBuilder getDefaultGoalChooserBuilder() {
         return new DefaultGoalChooserBuilder();
     }

     /**
      * sets the user selected goal chooser builder to be used as prototype
      * @throws IllegalArgumentException if a goal chooser of the given name is not
      *  supported
      */
     public void setSelectedGoalChooserBuilder(String name) {

         this.prototype = lookupGC(name);

         if (this.prototype == null) {
             throw new IllegalArgumentException("Goal chooser:" + name +
                     " is not supported by this profile.");
         }
     }

     /**
      * looks up the demanded goal chooser is supported and returns a
      * new instance if possible otherwise <code>null</code> is returned
      *
      * @param name the String with the goal choosers name
      * @return a new instance of the builder or <code>null</code> if the
      * demanded chooser is not supported
      */
     public GoalChooserBuilder lookupGC(String name) {
         for (GoalChooserBuilder aSupportedGCB : supportedGCB) {
             final GoalChooserBuilder supprotedGCB = aSupportedGCB;
             if (supprotedGCB.name().equals(name)) {
                 return supprotedGCB.copy();
             }
         }
        return null;
    }

    /**
      * returns a copy of the selected goal chooser builder
      */
     public GoalChooserBuilder getSelectedGoalChooserBuilder(){
        return prototype.copy();
     }

     /**
      * any standard rule has is by default justified by an axiom rule
      * justification
      * @return the justification for the standard rules
      */
     public RuleJustification getJustification(Rule r) {
         return AxiomJustification.INSTANCE;
     }

     /**
      * sets the given settings to some default depending on the profile
      */
     public void updateSettings(ProofSettings settings) {
	 settings.getDecisionProcedureSettings().updateSMTRules(this);
     }

     /**
      * returns the file name of the internal class list
      * @return the file name of the internal class list
      */
     public String getInternalClasslistFilename() {
	 return "JAVALANG.TXT";
     }
}<|MERGE_RESOLUTION|>--- conflicted
+++ resolved
@@ -3,15 +3,9 @@
 //                         Universitaet Koblenz-Landau, Germany
 //                         Chalmers University of Technology, Sweden
 //
-<<<<<<< HEAD
-// The KeY system is protected by the GNU General Public License. 
-// See LICENSE.TXT for details.
-//
-//
-=======
 // The KeY system is protected by the GNU General Public License.
 // See LICENSE.TXT for details.
->>>>>>> 032cf20a
+
 package de.uka.ilkd.key.proof.init;
 
 import java.util.ArrayList;
@@ -30,16 +24,10 @@
 import de.uka.ilkd.key.proof.RuleSource;
 import de.uka.ilkd.key.proof.mgt.AxiomJustification;
 import de.uka.ilkd.key.proof.mgt.RuleJustification;
-<<<<<<< HEAD
 import de.uka.ilkd.key.rule.*;
 import de.uka.ilkd.key.strategy.*;
 import de.uka.ilkd.key.util.ProgressMonitor;
-=======
-import de.uka.ilkd.key.rule.BuiltInRule;
-import de.uka.ilkd.key.rule.Rule;
 import de.uka.ilkd.key.smt.*;
-import de.uka.ilkd.key.strategy.StrategyFactory;
->>>>>>> 032cf20a
 
 public abstract class AbstractProfile implements Profile {
 
