--- conflicted
+++ resolved
@@ -2,20 +2,6 @@
 // Copyright (C) 2001-2009 Universitaet Karlsruhe, Germany
 //                         Universitaet Koblenz-Landau, Germany
 //                         Chalmers University of Technology, Sweden
-//
-<<<<<<< HEAD
-// The KeY system is protected by the GNU General Public License. 
-// See LICENSE.TXT for details.
-//
-//
-=======
-// The KeY system is protected by the GNU General Public License.
-// See LICENSE.TXT for details.
->>>>>>> 032cf20a
-//This file is part of KeY - Integrated Deductive Software Design
-//Copyright (C) 2001-2005 Universitaet Karlsruhe, Germany
-//                      Universitaet Koblenz-Landau, Germany
-//                      Chalmers University of Technology, Sweden
 //
 //The KeY system is protected by the GNU General Public License.
 //See LICENSE.TXT for details.
