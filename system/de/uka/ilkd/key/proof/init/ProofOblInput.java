// This file is part of KeY - Integrated Deductive Software Design
// Copyright (C) 2001-2009 Universitaet Karlsruhe, Germany
//                         Universitaet Koblenz-Landau, Germany
//                         Chalmers University of Technology, Sweden
//
// The KeY system is protected by the GNU General Public License.
// See LICENSE.TXT for details.
//
//
package de.uka.ilkd.key.proof.init;

import de.uka.ilkd.key.proof.ProofAggregate;


/**
 * Represents something that produces an input proof obligation for the
 * prover. A .key file or a proof obligation generated from a CASE tool may
 * be instances. During reading the input the
 * given initial configuration may become modified. The modification
 * can be controlled by a modification strategy.
 */
public interface ProofOblInput {

    /**
     * Returns the name of the proof obligation input.
     */
    String name();
<<<<<<< HEAD
        
=======

    boolean askUserForEnvironment();

>>>>>>> 6f293224
    void readActivatedChoices() throws ProofInputException;

    void readProblem() throws ProofInputException;

    /**
     * Returns the proof obligation term as result of the proof obligation
     * input. If there is still no input available because nothing has
     * been read yet null is returned.
     */
    ProofAggregate getPO() throws ProofInputException;

    /**
     * If true, then this PO implies the passed one.
     */
    boolean implies(ProofOblInput po);
 }<|MERGE_RESOLUTION|>--- conflicted
+++ resolved
@@ -25,13 +25,7 @@
      * Returns the name of the proof obligation input.
      */
     String name();
-<<<<<<< HEAD
         
-=======
-
-    boolean askUserForEnvironment();
-
->>>>>>> 6f293224
     void readActivatedChoices() throws ProofInputException;
 
     void readProblem() throws ProofInputException;
