// This file is part of KeY - Integrated Deductive Software Design
// Copyright (C) 2001-2007 Universitaet Karlsruhe, Germany
//                         Universitaet Koblenz-Landau, Germany
//                         Chalmers University of Technology, Sweden
//
// The KeY system is protected by the GNU General Public License. 
// See LICENSE.TXT for details.
//
//
package de.uka.ilkd.key.proof.init;

import java.io.File;
import java.io.FileNotFoundException;

import de.uka.ilkd.key.gui.configuration.ProofSettings;
import de.uka.ilkd.key.logic.NamespaceSet;
import de.uka.ilkd.key.logic.Term;
import de.uka.ilkd.key.parser.*;
import de.uka.ilkd.key.proof.CountingBufferedInputStream;
import de.uka.ilkd.key.proof.ProblemLoader;
import de.uka.ilkd.key.proof.Proof;
import de.uka.ilkd.key.proof.ProofAggregate;
import de.uka.ilkd.key.util.ProgressMonitor;


/** 
 * Represents an input from a .key user problem file producing an environment
 * as well as a proof obligation.
 */
public class KeYUserProblemFile extends KeYFile implements ProofOblInput{

    private Term problemTerm = null;
    private String problemHeader = "";
    
    private KeYParser lastParser;
    
    
    //-------------------------------------------------------------------------
    //constructors
    //------------------------------------------------------------------------- 
    
    /** 
     * Creates a new representation of a KeYUserFile with the given name,
     * a rule source representing the physical source of the input, and
     * a graphical representation to call back in order to report the progress
     * while reading.
     */
    public KeYUserProblemFile(String name, 
                              File file, 
                              ProgressMonitor monitor) {
        super(name, file, monitor);
    }
    
    
    
    //-------------------------------------------------------------------------
    //public interface
    //-------------------------------------------------------------------------
    
    public boolean askUserForEnvironment() {
        return true;
    }
    
    
    public void readActivatedChoices() throws ProofInputException{
        if (initConfig==null) {
            throw new IllegalStateException("KeYFile: InitConfig not set.");
        }
        try {
            ProofSettings settings = getPreferences();
            
            ParserConfig pc = new ParserConfig
                (initConfig.getServices(), 
                 initConfig.namespaces());
            KeYParser problemParser = new KeYParser
                (ParserMode.PROBLEM, new KeYLexer(getNewStream(),
                        initConfig.getServices().getExceptionHandler()), 
                        file.toString(), pc, pc, null, null, null);    
            problemParser.parseWith();            
        
            settings.getChoiceSettings().
             updateWith(problemParser.getActivatedChoices());           
            
            initConfig.setActivatedChoices(settings.getChoiceSettings().
                    getDefaultChoicesAsSet());
        
        } catch (antlr.ANTLRException e) {
            throw new ProofInputException(e);      
        } catch (FileNotFoundException fnfe) {
            throw new ProofInputException(fnfe);
        }
    }


    public void readProblem(ModStrategy mod) throws ProofInputException {
        if (initConfig==null) {
            throw new IllegalStateException("KeYUserProblemFile: InitConfig not set.");
        }
        
        try {
            CountingBufferedInputStream cinp = 
                new CountingBufferedInputStream
                    (getNewStream(),monitor,getNumberOfChars()/100);
            DeclPicker lexer = new DeclPicker(new KeYLexer(cinp,initConfig.getServices().getExceptionHandler()));

            final NamespaceSet normal = initConfig.namespaces().copy();
            final NamespaceSet schema = setupSchemaNamespace(normal);
            
            final ParserConfig normalConfig 
                = new ParserConfig(initConfig.getServices(), normal);
            final ParserConfig schemaConfig 
                = new ParserConfig(initConfig.getServices(), schema);
            
            KeYParser problemParser 
                    = new KeYParser(ParserMode.PROBLEM, 
                                    lexer, 
                                    file.toString(), 
                                    schemaConfig, 
                                    normalConfig,
                                    initConfig.getTaclet2Builder(),
                                    initConfig.getTaclets(), 
                                    initConfig.getActivatedChoices()); 
            problemTerm = problemParser.parseProblem();
            String searchS = "\\problem";            

	    if(problemTerm == null) {
	       boolean chooseDLContract = problemParser.getChooseContract();
	       if(chooseDLContract)
  	         searchS = "\\chooseContract";
	       else {
	         throw new ProofInputException("No \\problem or \\chooseContract in the input file!");
	       }
	    }

            problemHeader = lexer.getText();
            if(problemHeader != null && 
               problemHeader.lastIndexOf(searchS) != -1){
                problemHeader = problemHeader.substring(
                    0, problemHeader.lastIndexOf(searchS));
            }
            initConfig.setTaclets(problemParser.getTaclets());
            initConfig.add(normalConfig.namespaces(), mod);
            lastParser = problemParser;
        } catch (antlr.ANTLRException e) {
            throw new ProofInputException(e);
        } catch (FileNotFoundException fnfe) {
            throw new ProofInputException(fnfe);
        }
    }

    
    public ProofAggregate getPO() throws ProofInputException {
        assert problemTerm != null;
	String name = name();
        ProofSettings settings = getPreferences();
        return ProofAggregate.createProofAggregate(
                new Proof(name, 
                          problemTerm, 
                          problemHeader,
                          initConfig.createTacletIndex(), 
                          initConfig.createBuiltInRuleIndex(),
                          initConfig.getServices(), 
                          settings), 
                name);
    }
    
    
    /** 
     * Reads a saved proof of a .key file.
     */
    public void readProof(ProblemLoader prl) throws ProofInputException {
        try {
            lastParser.proof(prl);
        } catch(antlr.ANTLRException e) {
            throw new ProofInputException(e);
        }
    }
    
    
    public boolean equals(Object o){
        if(!(o instanceof KeYUserProblemFile)) {
            return false;
        }
        final KeYUserProblemFile kf = (KeYUserProblemFile) o;
        return kf.file.file().getAbsolutePath()
                             .equals(file.file().getAbsolutePath());
    }
    
/*    private ListOfType getInnerClasses(TypeDeclaration td){
        ListOfType result = SLListOfType.EMPTY_LIST;
<<<<<<< HEAD
        for(int i=0; i<td.getTypeDeclarationCount(); i++){
            if (td.getTypeDeclarationAt(i) instanceof InterfaceDeclaration
                    || td.getTypeDeclarationAt(i) instanceof ClassDeclaration) {
                result = result.append(td.getTypeDeclarationAt(i));
                result = result.append(getInnerClasses(td.getTypeDeclarationAt(i)));
            }      
    }*/

=======
        final JavaInfo ji = initConfig.getServices().getJavaInfo();
        if (parseLibSpecs) {
            Set kjts = ji.getAllKeYJavaTypes();
            Iterator it = kjts.iterator();
            while (it.hasNext()) {
                KeYJavaType kjt = (KeYJavaType) it.next();
                if (kjt.getJavaType() instanceof InterfaceDeclaration
                        || kjt.getJavaType() instanceof ClassDeclaration) {
                    result = result.append(kjt.getJavaType());
                }
            }
        } else {
            for (int i = 0; i < cUnits.length; i++) {
                final ArrayOfTypeDeclaration tds = cUnits[i].getDeclarations();
                for (int j = 0; j < tds.size(); j++) {
                    final TypeDeclaration typeDecl = tds.getTypeDeclaration(j);
                    if (typeDecl instanceof InterfaceDeclaration
                            || typeDecl instanceof ClassDeclaration) {
                        result = result.append(typeDecl);
                    }
                }
            }
            result = result.append(ji.getJavaLangObject().getJavaType());
            result = result.append(ji.getKeYJavaType(
                    "org.jmlspecs.lang.JMLDataGroup").getJavaType());
            result = result.append(ji.getKeYJavaType("java.lang.Exception")
                    .getJavaType());
            result = result.append(ji.getKeYJavaType("java.lang.Throwable")
                    .getJavaType());
            result = result.append(ji.getKeYJavaType("javax.realtime.MemoryStack")
                    .getJavaType());    
            result = result.append(ji.getKeYJavaType("javax.realtime.ScopedMemory")
                    .getJavaType()); 
        }
        return result;
    }

    protected void parseJMLSpecs(ListOfType types) 
	throws ProofInputException {
	method2jmlspecs = new LinkedHashMap();
	Set builders = new LinkedHashSet();
	initConfig.createNamespacesForActivatedChoices();
	
        final IteratorOfType itt = types.iterator();
	while(itt.hasNext()){
	    TypeDeclaration t = (TypeDeclaration) itt.next();            
	    JMLSpecBuilder builder = 
		new JMLSpecBuilder(t, initConfig.getServices(), initConfig.namespaces(),
		    TermBuilder.DF, readJavaPath(), 
                    initConfig.getActivatedChoices().
                    contains(new Choice("javaSemantics", "intRules")));
	    builders.add(builder);
	}
	
        Iterator it = builders.iterator();
	while(it.hasNext()){
	    JMLSpecBuilder b = (JMLSpecBuilder) it.next();
	    b.parseModelMethodDecls();
	}
	it = builders.iterator();
	while(it.hasNext()){
	    JMLSpecBuilder b = (JMLSpecBuilder) it.next();
	    b.parseModelFieldDecls();
	}
	it = builders.iterator();
	while(it.hasNext()){
	    JMLSpecBuilder b = (JMLSpecBuilder) it.next();
	    b.parseJMLClassSpec();
	}
	it = builders.iterator();
	while(it.hasNext()){
	    JMLSpecBuilder b = (JMLSpecBuilder) it.next();
	    b.parseJMLMethodSpecs();
	    method2jmlspecs.putAll(b.getModelMethod2Specs());
	}
	initConfig.getServices().getImplementation2SpecMap().
	    createLoopAnnotations();
    }
>>>>>>> 615c60b0
    
    public int hashCode() {
        return file.file().getAbsolutePath().hashCode();
    }
}<|MERGE_RESOLUTION|>--- conflicted
+++ resolved
@@ -188,95 +188,18 @@
     
 /*    private ListOfType getInnerClasses(TypeDeclaration td){
         ListOfType result = SLListOfType.EMPTY_LIST;
-<<<<<<< HEAD
         for(int i=0; i<td.getTypeDeclarationCount(); i++){
             if (td.getTypeDeclarationAt(i) instanceof InterfaceDeclaration
                     || td.getTypeDeclarationAt(i) instanceof ClassDeclaration) {
                 result = result.append(td.getTypeDeclarationAt(i));
                 result = result.append(getInnerClasses(td.getTypeDeclarationAt(i)));
-            }      
-    }*/
-
-=======
-        final JavaInfo ji = initConfig.getServices().getJavaInfo();
-        if (parseLibSpecs) {
-            Set kjts = ji.getAllKeYJavaTypes();
-            Iterator it = kjts.iterator();
-            while (it.hasNext()) {
-                KeYJavaType kjt = (KeYJavaType) it.next();
-                if (kjt.getJavaType() instanceof InterfaceDeclaration
-                        || kjt.getJavaType() instanceof ClassDeclaration) {
-                    result = result.append(kjt.getJavaType());
-                }
-            }
-        } else {
-            for (int i = 0; i < cUnits.length; i++) {
-                final ArrayOfTypeDeclaration tds = cUnits[i].getDeclarations();
-                for (int j = 0; j < tds.size(); j++) {
-                    final TypeDeclaration typeDecl = tds.getTypeDeclaration(j);
-                    if (typeDecl instanceof InterfaceDeclaration
-                            || typeDecl instanceof ClassDeclaration) {
-                        result = result.append(typeDecl);
-                    }
-                }
-            }
-            result = result.append(ji.getJavaLangObject().getJavaType());
-            result = result.append(ji.getKeYJavaType(
-                    "org.jmlspecs.lang.JMLDataGroup").getJavaType());
-            result = result.append(ji.getKeYJavaType("java.lang.Exception")
-                    .getJavaType());
-            result = result.append(ji.getKeYJavaType("java.lang.Throwable")
-                    .getJavaType());
             result = result.append(ji.getKeYJavaType("javax.realtime.MemoryStack")
                     .getJavaType());    
             result = result.append(ji.getKeYJavaType("javax.realtime.ScopedMemory")
                     .getJavaType()); 
-        }
-        return result;
-    }
-
-    protected void parseJMLSpecs(ListOfType types) 
-	throws ProofInputException {
-	method2jmlspecs = new LinkedHashMap();
-	Set builders = new LinkedHashSet();
-	initConfig.createNamespacesForActivatedChoices();
-	
-        final IteratorOfType itt = types.iterator();
-	while(itt.hasNext()){
-	    TypeDeclaration t = (TypeDeclaration) itt.next();            
-	    JMLSpecBuilder builder = 
-		new JMLSpecBuilder(t, initConfig.getServices(), initConfig.namespaces(),
-		    TermBuilder.DF, readJavaPath(), 
-                    initConfig.getActivatedChoices().
-                    contains(new Choice("javaSemantics", "intRules")));
-	    builders.add(builder);
-	}
-	
-        Iterator it = builders.iterator();
-	while(it.hasNext()){
-	    JMLSpecBuilder b = (JMLSpecBuilder) it.next();
-	    b.parseModelMethodDecls();
-	}
-	it = builders.iterator();
-	while(it.hasNext()){
-	    JMLSpecBuilder b = (JMLSpecBuilder) it.next();
-	    b.parseModelFieldDecls();
-	}
-	it = builders.iterator();
-	while(it.hasNext()){
-	    JMLSpecBuilder b = (JMLSpecBuilder) it.next();
-	    b.parseJMLClassSpec();
-	}
-	it = builders.iterator();
-	while(it.hasNext()){
-	    JMLSpecBuilder b = (JMLSpecBuilder) it.next();
-	    b.parseJMLMethodSpecs();
-	    method2jmlspecs.putAll(b.getModelMethod2Specs());
-	}
-	initConfig.getServices().getImplementation2SpecMap().
-	    createLoopAnnotations();
-    }
->>>>>>> 615c60b0
+            }      
+    }*/
+
     
     public int hashCode() {
         return file.file().getAbsolutePath().hashCode();
