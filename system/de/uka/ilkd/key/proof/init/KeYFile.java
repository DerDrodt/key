--- conflicted
+++ resolved
@@ -201,32 +201,6 @@
         return includes;            
     }
 
-<<<<<<< HEAD
-        
-    @Override
-    public List<File> readClassPath() throws ProofInputException {
-	readJavaPath();
-        
-=======
-
-    public LibrariesSettings readLibrariesSettings() throws ProofInputException {
-        if (initConfig==null) {
-            throw new IllegalStateException("KeYFile: InitConfig not set.");
-        }
-
-        if (settings == null) {
-            getPreferences();
-        }
-
-        LibrariesSettings result;
-        if (settings == null || settings.getLibrariesSettings().emptyProperties()) {
-            result = ProofSettings.DEFAULT_SETTINGS.getLibrariesSettings();
-        } else {
-            result = settings.getLibrariesSettings();
-        }
-
-        return result;
-    }
     
     public File readBootClassPath() {
         if(!javaPathAlreadyParsed)
@@ -243,7 +217,6 @@
         if(!javaPathAlreadyParsed)
             throw new IllegalStateException("Can access this only after 'readJavaPath' has been called");
 
->>>>>>> 5262e680
         String parentDirectory = file.file().getParent();
         List<File> fileList = new ArrayList<File>();
         for (String cp : classPaths) {
@@ -259,6 +232,7 @@
         }
         return fileList;
     }
+
     
     @Override    
     public String readJavaPath() throws ProofInputException {
@@ -272,12 +246,8 @@
                                                     file.toString());
             
             problemParser.preferences(); // skip preferences
-<<<<<<< HEAD
-            
-=======
 
             bootClassPath = problemParser.bootClassPath();
->>>>>>> 5262e680
             classPaths = problemParser.classPaths();
             javaPath = problemParser.javaSource(); 
             
