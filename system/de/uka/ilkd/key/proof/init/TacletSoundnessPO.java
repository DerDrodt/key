--- conflicted
+++ resolved
@@ -24,12 +24,9 @@
 import de.uka.ilkd.key.gui.Main;
 import de.uka.ilkd.key.logic.*;
 import de.uka.ilkd.key.logic.op.Function;
-<<<<<<< HEAD
+import de.uka.ilkd.key.logic.op.ProgramVariable;
 import de.uka.ilkd.key.proof.IteratorOfGoal;
 import de.uka.ilkd.key.proof.ListOfGoal;
-=======
-import de.uka.ilkd.key.logic.op.ProgramVariable;
->>>>>>> 615c60b0
 import de.uka.ilkd.key.proof.Proof;
 import de.uka.ilkd.key.proof.ProofAggregate;
 import de.uka.ilkd.key.proof.mgt.*;
@@ -143,16 +140,6 @@
         } else {
             proof = ProofAggregate.createProofAggregate(singleProofs, name());
         }
-<<<<<<< HEAD
-=======
-        for (int i=0; i<app.length; i++) {
-            LemmaSpec lemmaSpec = new LemmaSpec(app[i]);            
-            env.addContract(lemmaSpec);
-            env.registerRule(app[i], 
-                    new RuleJustificationBySpec(lemmaSpec));
-            env.addToAllProofs(app[i], file);
-        }
->>>>>>> 615c60b0
         env.registerProof(this, proof);
     }
     
@@ -230,36 +217,4 @@
                 
         return result;
     }
-<<<<<<< HEAD
-=======
-    
-    
-    /**
-     * Creates declarations necessary to save/load proof in textual form.
-     */
-    private String createProofHeader() throws ProofInputException {
-        String result = "";
-        
-        //includes of taclet file must be copied        
-        Iterator it = super.readIncludes().getIncludes().iterator();
-        while(it.hasNext()) {            
-            String fileName = (String) it.next();
-            result += "\\include \"" + fileName + "\";\n";
-        }
-        
-        //created SVSkolemFunctions must be declared 
-        result += "\n\\functions {\n";
-        IteratorOfNamed it2 
-            = initConfig.namespaces().functions().allElements().iterator();
-        while(it2.hasNext()) {
-            Function f = (Function) it2.next();
-            if(f instanceof SVSkolemFunction) {
-                result += f.proofToString();
-            }
-        }
-        result += "}\n\n";
-                
-        return result;
-    }
->>>>>>> 615c60b0
 }