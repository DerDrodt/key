// This file is part of KeY - Integrated Deductive Software Design
// Copyright (C) 2001-2009 Universitaet Karlsruhe, Germany
//                         Universitaet Koblenz-Landau, Germany
//                         Chalmers University of Technology, Sweden
//
// The KeY system is protected by the GNU General Public License.
// See LICENSE.TXT for details.
//
//

package de.uka.ilkd.key.proof.init;

import de.uka.ilkd.key.collection.ImmutableList;
import de.uka.ilkd.key.java.JavaInfo;
import de.uka.ilkd.key.java.Services;
import de.uka.ilkd.key.java.abstraction.Type;
import de.uka.ilkd.key.java.recoderext.ImplicitFieldAdder;
import de.uka.ilkd.key.ldt.IntegerLDT;
import de.uka.ilkd.key.ldt.LDT;
import de.uka.ilkd.key.logic.Term;
import de.uka.ilkd.key.logic.TermBuilder;
<<<<<<< HEAD
import de.uka.ilkd.key.logic.op.*;
=======
import de.uka.ilkd.key.logic.ldt.AbstractIntegerLDT;
import de.uka.ilkd.key.logic.ldt.LDT;
import de.uka.ilkd.key.logic.op.Function;
import de.uka.ilkd.key.logic.op.LogicVariable;
import de.uka.ilkd.key.logic.op.ProgramVariable;
import de.uka.ilkd.key.logic.op.Quantifier;
import de.uka.ilkd.key.logic.sort.AbstractCollectionSort;
import de.uka.ilkd.key.logic.sort.ObjectSort;
import de.uka.ilkd.key.logic.sort.PrimitiveSort;
>>>>>>> 6f293224


/**
 * Convenience class for creating terms related to the implicit
 * "created" attribute.
 * Should possibly be merged into TermBuilder?
 */
public class CreatedAttributeTermFactory {
    public static final CreatedAttributeTermFactory INSTANCE
            = new CreatedAttributeTermFactory();

    private static final TermBuilder TB = TermBuilder.DF;


    //-------------------------------------------------------------------------
    //constructors
    //-------------------------------------------------------------------------

    private CreatedAttributeTermFactory() {}



    //-------------------------------------------------------------------------
    //internal methods
    //-------------------------------------------------------------------------

    private Term createQuantifierTerm(Services services,
                                      Quantifier q,
                                      LogicVariable[] vars,
                                      Term subTerm,
                                      boolean nullForbidden) {
        //create conjunction of guard terms for all variables of a
        //non-primitive type
        Term guardConjunctionTerm = TB.tt();
        for(int i = 0; i < vars.length; i++) {
            if(!(vars[i].sort().extendsTrans(services.getJavaInfo().objectSort()))) {
                Term variableTerm = TB.var(vars[i]);
                Term guardTerm
                        = (nullForbidden
                           ? createCreatedAndNotNullTerm(services, variableTerm)
                           : createCreatedOrNullTerm(services, variableTerm));
                guardConjunctionTerm
                       = TB.and(guardConjunctionTerm, guardTerm);
            }
        }

        //create guarded quantification
        Term quantifierTerm;
        if(q.equals(Quantifier.ALL)) {
            Term guardedTerm = TB.imp(guardConjunctionTerm, subTerm);
            quantifierTerm = TB.all(vars, guardedTerm);
        } else {
            Term guardedTerm = TB.and(guardConjunctionTerm, subTerm);
            quantifierTerm = TB.ex(vars, guardedTerm);
        }

        return quantifierTerm;
    }



    //-------------------------------------------------------------------------
    //public interface
    //-------------------------------------------------------------------------

    /**
     * Creates the formula "objectTerm.<created> = TRUE".
     */
    public Term createCreatedTerm(Services services, Term objectTerm) {
        JavaInfo javaInfo = services.getJavaInfo();
        ProgramVariable createdAttribute
                = javaInfo.getAttribute(ImplicitFieldAdder.IMPLICIT_CREATED,
                                        javaInfo.getJavaLangObject());
<<<<<<< HEAD
        final Function fieldSymbol = services.getTypeConverter().getHeapLDT().getFieldSymbolForPV(createdAttribute, services);
        Term createdTerm = TB.dot(services, createdAttribute.sort(), objectTerm, fieldSymbol);
        
=======
        Term createdTerm = TB.dot(objectTerm, createdAttribute);

>>>>>>> 6f293224
        return TB.equals(createdTerm, TB.TRUE(services));
    }


    /**
     * Creates the formula "objectTerm.<created> = TRUE | objectTerm = null"
     */
    public Term createCreatedOrNullTerm(Services services, Term objectTerm) {
        Term objectCreatedTerm = createCreatedTerm(services, objectTerm);
        Term objectNullTerm = TB.equals(objectTerm, TB.NULL(services));
        return TB.or(objectCreatedTerm, objectNullTerm);
    }


    /**
     * Creates the formula "objectTerm.<created> = TRUE & objectTerm != null"
     */
    public Term createCreatedAndNotNullTerm(Services services, Term objectTerm) {
        Term objectCreatedTerm = createCreatedTerm(services, objectTerm);
        Term objectNotNullTerm
            = TB.not(TB.equals(objectTerm, TB.NULL(services)));
        return TB.and(objectCreatedTerm, objectNotNullTerm);
    }



    /**
     * Creates a quantifier term where the quantification only covers
     * objects which have already been created and which are not null.
     */
    public Term createCreatedNotNullQuantifierTerm(Services services,
                                                   Quantifier q,
                                                   LogicVariable[] vars,
                                                   Term subTerm) {
        return createQuantifierTerm(services, q, vars, subTerm, true);
    }


    /**
     * Creates a quantifier term where the quantification only covers
     * objects which have already been created and which are not null.
     */
    public Term createCreatedNotNullQuantifierTerm(Services services,
	                                           Quantifier q,
			                           LogicVariable var,
			                           Term subTerm) {
        return createCreatedNotNullQuantifierTerm(services,
	                                          q,
				                  new LogicVariable[] {var},
				                  subTerm);
    }


    /**
     * Creates a quantifier term where the quantification only covers
     * objects which have already been created and which are not null.
     */
    public Term createCreatedOrNullQuantifierTerm(Services services,
                                                  Quantifier q,
                                                  LogicVariable[] vars,
                                                  Term subTerm) {
        return createQuantifierTerm(services, q, vars, subTerm, false);
    }


    /**
     * Creates a quantifier term where the quantification only covers
     * objects which have already been created and which are not null.
     */
    public Term createCreatedOrNullQuantifierTerm(Services services,
                                                   Quantifier q,
                                                   LogicVariable var,
                                                   Term subTerm) {
        return createCreatedOrNullQuantifierTerm(services,
                                                  q,
                                                  new LogicVariable[] {var},
                                                  subTerm);
    }


    /**
     * Creates a formula expressing that the value of the passed program
     * variable is "java-reachable", i.e.:
     * - for an object type variable: the value is "null" or a created object
     * - for an integer type variable: the value satisfies the corresponding
     *   in-bounds-predicate
     */
    public Term createReachableVariableValueTerm(Services services,
                                                 ProgramVariable var) {
        if(var == null) {
            return TB.tt();
<<<<<<< HEAD
        } else if(var.sort().extendsTrans(services.getJavaInfo().objectSort())) {
            return createCreatedOrNullTerm(services, TB.var(var)); 
        } else {
            Type varType = var.getKeYJavaType().getJavaType();
            IntegerLDT ldt = services.getTypeConverter().getIntegerLDT();
            Function inBoundsPred = ldt.getInBounds(varType);
            if(inBoundsPred != null) {
        	return TB.func(inBoundsPred, TB.var(var));
=======
        } else if(var.sort() instanceof ObjectSort) {
            return createCreatedOrNullTerm(services, TB.var(var));
        } else {
            Type varType = var.getKeYJavaType().getJavaType();
            LDT ldt = services.getTypeConverter().getModelFor(varType);
            if(ldt instanceof AbstractIntegerLDT) {
                Function inBoundsPred
                    = ((AbstractIntegerLDT) ldt).getInBounds();
                return TB.func(inBoundsPred, TB.var(var));
>>>>>>> 6f293224
            }
        }
        return TB.tt();
    }


    /**
     * Same as createReachableVariableValueTerm(), only for a *list* of
     * variables.
     */
    public Term createReachableVariableValuesTerm(Services services,
                                                  ImmutableList<ProgramVariable> vars) {
        Term result = TB.tt();
        for(ProgramVariable var : vars) {
            Term varLegalTerm = createReachableVariableValueTerm(services, var);
            result = TB.and(result, varLegalTerm);
        }
        return result;
    }
}<|MERGE_RESOLUTION|>--- conflicted
+++ resolved
@@ -19,19 +19,7 @@
 import de.uka.ilkd.key.ldt.LDT;
 import de.uka.ilkd.key.logic.Term;
 import de.uka.ilkd.key.logic.TermBuilder;
-<<<<<<< HEAD
 import de.uka.ilkd.key.logic.op.*;
-=======
-import de.uka.ilkd.key.logic.ldt.AbstractIntegerLDT;
-import de.uka.ilkd.key.logic.ldt.LDT;
-import de.uka.ilkd.key.logic.op.Function;
-import de.uka.ilkd.key.logic.op.LogicVariable;
-import de.uka.ilkd.key.logic.op.ProgramVariable;
-import de.uka.ilkd.key.logic.op.Quantifier;
-import de.uka.ilkd.key.logic.sort.AbstractCollectionSort;
-import de.uka.ilkd.key.logic.sort.ObjectSort;
-import de.uka.ilkd.key.logic.sort.PrimitiveSort;
->>>>>>> 6f293224
 
 
 /**
@@ -105,14 +93,9 @@
         ProgramVariable createdAttribute
                 = javaInfo.getAttribute(ImplicitFieldAdder.IMPLICIT_CREATED,
                                         javaInfo.getJavaLangObject());
-<<<<<<< HEAD
         final Function fieldSymbol = services.getTypeConverter().getHeapLDT().getFieldSymbolForPV(createdAttribute, services);
         Term createdTerm = TB.dot(services, createdAttribute.sort(), objectTerm, fieldSymbol);
         
-=======
-        Term createdTerm = TB.dot(objectTerm, createdAttribute);
-
->>>>>>> 6f293224
         return TB.equals(createdTerm, TB.TRUE(services));
     }
 
@@ -204,7 +187,6 @@
                                                  ProgramVariable var) {
         if(var == null) {
             return TB.tt();
-<<<<<<< HEAD
         } else if(var.sort().extendsTrans(services.getJavaInfo().objectSort())) {
             return createCreatedOrNullTerm(services, TB.var(var)); 
         } else {
@@ -213,17 +195,6 @@
             Function inBoundsPred = ldt.getInBounds(varType);
             if(inBoundsPred != null) {
         	return TB.func(inBoundsPred, TB.var(var));
-=======
-        } else if(var.sort() instanceof ObjectSort) {
-            return createCreatedOrNullTerm(services, TB.var(var));
-        } else {
-            Type varType = var.getKeYJavaType().getJavaType();
-            LDT ldt = services.getTypeConverter().getModelFor(varType);
-            if(ldt instanceof AbstractIntegerLDT) {
-                Function inBoundsPred
-                    = ((AbstractIntegerLDT) ldt).getInBounds();
-                return TB.func(inBoundsPred, TB.var(var));
->>>>>>> 6f293224
             }
         }
         return TB.tt();
