--- conflicted
+++ resolved
@@ -4,6 +4,7 @@
 //                         Chalmers University of Technology, Sweden
 //
 // The KeY system is protected by the GNU General Public License.
+// The KeY system is protected by the GNU General Public License. 
 // See LICENSE.TXT for details.
 //
 //
@@ -90,21 +91,12 @@
      * Creates the formula "objectTerm.<created> = TRUE".
      */
     public Term createCreatedTerm(Services services, Term objectTerm) {
-<<<<<<< HEAD
 	final TypeConverter tc = services.getTypeConverter();
         final Function fieldSymbol = tc.getHeapLDT().getCreated();
         Term createdTerm = TB.dot(services, 
         			  tc.getBooleanLDT().targetSort(), 
         			  objectTerm, 
         			  fieldSymbol);
-=======
-        JavaInfo javaInfo = services.getJavaInfo();
-        ProgramVariable createdAttribute
-                = javaInfo.getAttribute(ImplicitFieldAdder.IMPLICIT_CREATED,
-                                        javaInfo.getJavaLangObject());
-        final Function fieldSymbol = services.getTypeConverter().getHeapLDT().getFieldSymbolForPV(createdAttribute, services);
-        Term createdTerm = TB.dot(services, createdAttribute.sort(), objectTerm, fieldSymbol);
->>>>>>> cfe82ccf
         
         return TB.equals(createdTerm, TB.TRUE(services));
     }
