--- conflicted
+++ resolved
@@ -17,17 +17,7 @@
 import de.uka.ilkd.key.collection.ImmutableArray;
 import de.uka.ilkd.key.java.Services;
 import de.uka.ilkd.key.logic.*;
-<<<<<<< HEAD
-import de.uka.ilkd.key.logic.op.ArrayOfQuantifiableVariable;
-import de.uka.ilkd.key.logic.op.Function;
-import de.uka.ilkd.key.logic.op.LogicVariable;
-import de.uka.ilkd.key.logic.op.Operator;
-import de.uka.ilkd.key.logic.op.ProgramMethod;
-import de.uka.ilkd.key.logic.op.ProgramVariable;
-import de.uka.ilkd.key.logic.sort.ArrayOfSort;
-=======
 import de.uka.ilkd.key.logic.op.*;
->>>>>>> 6f293224
 import de.uka.ilkd.key.logic.sort.Sort;
 
 
@@ -76,7 +66,7 @@
      * Returns the sort of the passed operator.
      */
     private Sort getSort(Operator op) {
-        return op.sort((ArrayOfTerm)null);
+        return op.sort((ImmutableArray<Term>)null);
     }
     
     
@@ -86,44 +76,7 @@
      */
     private ImmutableArray<Sort> getArgSorts(Operator op, Services services) {
         if(op instanceof Function) {
-<<<<<<< HEAD
             return ((Function)op).argSorts();
-=======
-            return ((Function)op).argSort();
-        } else if(op instanceof AttributeOp) {
-            AttributeOp aop = (AttributeOp) op;
-            
-            //HACK: Oddly, the length attribute is contained in a kjt "(SuperArray, null)",
-            //i.e. its argument does not have a sort. Therefore, we have to treat this case 
-            //separately.
-            //This hack works to a point, but it can lead to unparseable 
-            //formulas, since the length attribute is not actually defined on 
-            //java.lang.Object. We need a SuperArray sort! /BW
-            //(see also bug #875)
-            if(aop.attribute().equals(services.getJavaInfo()
-                                              .getArrayLength())) {
-                Sort objectSort 
-                    = services.getJavaInfo().getJavaLangObjectAsSort();
-                return new ImmutableArray<Sort>(new Sort[]{objectSort});
-            }
-            
-            if(((ProgramVariable)aop.attribute()).isStatic()) {
-                return new ImmutableArray<Sort>();
-            }
-            
-            Sort selfSort = aop.getContainerType().getSort();            
-            assert selfSort != null;
-            Sort[] argSorts = new Sort[] {selfSort};
-            
-            return new ImmutableArray<Sort>(argSorts);
-        } else if(op instanceof ArrayOp) {
-            ArrayOp aop = (ArrayOp) op;
-            Sort[] argSorts = new Sort[] {aop.arraySort(), 
-                                          services.getTypeConverter()
-                                                  .getIntegerLDT()
-                                                  .targetSort()};
-            return new ImmutableArray<Sort>(argSorts);
->>>>>>> 6f293224
         } else if(op instanceof ProgramVariable && op.arity() == 0) {
             return new ImmutableArray<Sort>();
         } else {
@@ -240,7 +193,6 @@
 
     
 
-<<<<<<< HEAD
 //    /**
 //     * Creates a definition for an atPre function.
 //     */
@@ -261,7 +213,7 @@
 //            }
 //        }
 //    
-//        Term[] argTerms = getTerms(new ArrayOfQuantifiableVariable(args));
+//        Term[] argTerms = getTerms(new ImmutableArray<QuantifiableVariable>(args));
 //        Term atPreTerm = TB.func(atPreFunc, argTerms);        
 //        Term normalTerm = TermFactory.DEFAULT.createTerm(
 //                                    normalOp,
@@ -275,61 +227,6 @@
 //        
 //        return result;
 //    }
-=======
-    /**
-     * Creates a definition for an atPre function.
-     */
-    public Update createAtPreDefinition(Operator normalOp, 
-                                        Function atPreFunc,
-                                        Services services) {
-        assert normalOp != null;
-        assert atPreFunc != null;
-        
-        //HACK. Special treatment for static attributes, necessary
-        //because they have arity 1, and because TermFactory.createTerm()
-        //indeed expects to get an argument for them 
-        //(although it's discarded later).
-        if(normalOp instanceof AttributeOp 
-           && ((ProgramVariable)((AttributeOp) normalOp).attribute())
-                                                        .isStatic()) {
-            assert normalOp.arity() == 1;
-            assert atPreFunc.arity() == 0;
-            Term atPreTerm = TB.func(atPreFunc);
-            Term normalTerm = TB.dot(null, 
-                                     (ProgramVariable)((AttributeOp) normalOp)
-                                          .attribute());
-            UpdateFactory uf = new UpdateFactory(services, new UpdateSimplifier());
-            Update result = uf.elementaryUpdate(atPreTerm, normalTerm);
-            return result;
-        }
-        
-        
-        int arity = normalOp.arity();
-        assert arity == atPreFunc.arity();
-        LogicVariable[] args = new LogicVariable[arity];
-        if(arity == 1) {
-            args[0] = new LogicVariable(new Name("x"), atPreFunc.argSort(0));
-        } else {
-            for(int i = 0; i < arity; i++) {
-                args[i] = new LogicVariable(new Name("x" + i), atPreFunc.argSort(i));
-            }
-        }
-    
-        Term[] argTerms = getTerms(new ImmutableArray<LogicVariable>(args));
-        Term atPreTerm = TB.func(atPreFunc, argTerms);        
-        Term normalTerm = TermFactory.DEFAULT.createTerm(
-                                    normalOp,
-                                    argTerms,
-                                    null,
-                                    null);
-        
-        UpdateFactory uf = new UpdateFactory(services, new UpdateSimplifier());
-        Update result = uf.quantify(args,
-                                    uf.elementaryUpdate(atPreTerm, normalTerm));
-        
-        return result;
-    }
->>>>>>> 6f293224
     
     
     /**
