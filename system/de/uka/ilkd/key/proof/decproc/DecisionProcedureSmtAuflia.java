// This file is part of KeY - Integrated Deductive Software Design
// Copyright (C) 2001-2007 Universitaet Karlsruhe, Germany
//                         Universitaet Koblenz-Landau, Germany
//                         Chalmers University of Technology, Sweden
//
// The KeY system is protected by the GNU General Public License. 
// See LICENSE.TXT for details.
//This file is part of KeY - Integrated Deductive Software Design
//Copyright (C) 2001-2005 Universitaet Karlsruhe, Germany
//                      Universitaet Koblenz-Landau, Germany
//                      Chalmers University of Technology, Sweden
//
//The KeY system is protected by the GNU General Public License. 
//See LICENSE.TXT for details.
//
//

package de.uka.ilkd.key.proof.decproc;

import java.io.*;
import java.util.Map;
import java.util.WeakHashMap;
import java.util.zip.ZipEntry;
import java.util.zip.ZipOutputStream;

import org.apache.log4j.*;

import de.uka.ilkd.key.gui.DecisionProcedureSettings;
import de.uka.ilkd.key.gui.configuration.PathConfig;
import de.uka.ilkd.key.java.Services;
import de.uka.ilkd.key.logic.Constraint;
import de.uka.ilkd.key.proof.Goal;
import de.uka.ilkd.key.proof.Proof;
import de.uka.ilkd.key.proof.decproc.smtlib.Benchmark;


/** Represents a basic class for the invocation of decisison procedures accepting the SMT-LIB
 * format as input language on the translation of a KeY <tt>Goal</tt>.
 * <p>
 * An instance of this class takes a <tt>Goal</tt>, translates it in into a <tt>Benchmark</tt>
 * for the SMT logic (QF_)AUFLIA and stores this translation result in a temporary file.
 * <p>
 * This class is intended to be subclassed by classes which invoke a concrete decision procedure
 * supporting the SMT-LIB logic (QF_)AUFLIA. These subclasses must implement the provided hook method
 * <tt>execDecProc()</tt>
 * 
 * @author akuwertz
 * @version 1.3,  10/02/2006  (Extended to support quantifiers (AUFLIA) )
 */

public abstract class DecisionProcedureSmtAuflia extends AbstractDecisionProcedure {

    /* Additional fields */
    
    /* String constants for creation of the temporary file which stores the translation result */
    private static final String tempPrefix = "key_smt_auflia_";
    private static final String tempSuffix = ".smt";
    
    /* String constants for errors during file creation */
    private static final String tempFileCreateError = "Temporary file could not be created!\n";
    private static final String 
        problemFileCopyError = "*******************************************\n" + 
                               "An IOException occured during benchmark archiving!\n" +
                               "A problem file could not be copied!\n" +
                               "*******************************************";
    private static final String 
        archFileCreationError = "*******************************************\n" + 
                                "An IOException occured during benchmark archiving!\n" +
                                "Archive file could not be created!\n" +
                                "*******************************************";
    private static final String 
        zipArchiveCreationError = "*******************************************\n" + 
                                  "An IOException occured during benchmark archiving!\n" +
                                  "Problem could not be copied into a zipped archive!\n" +
                                  "*******************************************";
    private static final String
        problemPathFileCreationError = "*******************************************\n" + 
                                       "An IOException occured during benchmark archiving!\n" +
                                       "Problem path could not be written into file!\n" +
                                       "*******************************************";
    
    
    /** The <tt>Benchmark</tt> representing the translation result */
    private Benchmark resultBenchmark;
    
    /** The temporary file in which the translation result is stored */
    private final File tempFile;
    
    /** The <tt>File</tt> from with the current problem was loaded into KeY */
    private static File loadedProblem;
    
    /** The <tt>Proof</tt> that is currently selected in the proofer */
    private static Proof currentProof = null;
    
    /** A flag indicating that a new file was loaded */
    private static boolean newProblemLoaded;
    
    /** A <tt>String</tt> denoting the path of the directory in which the <tt>Benchmark</tt>s
     * created on the currently loaded problem will be archived  */
    private static String currentArchiveDir;
    
    /** */
    private static Map fromProofToArchive = new WeakHashMap();
<<<<<<< HEAD
=======
        
    /* String constants for creation of the log file and benchmark archives */
    private static final String pointKeyDir = 
        System.getProperty( "user.home" ) + File.separator + ".key";
>>>>>>> 615c60b0
        
    private static final String logPrefix = "smt_";
    private static final String logSuffix = "log";
    private static final String logDir = PathConfig.KEY_CONFIG_DIR + File.separator + "SmtTrans_Logs";
    private static final String logFileCreateError = "SMT log file could not be created!\n";
    
    private static final String archiveDir = PathConfig.KEY_CONFIG_DIR + File.separator + "SmtBench_Archive";
    private static final String archiveFileExt = ".smt";
    private static final String zipFileExt = ".zip";
    private static final String 
        notesAttrIntro = "\n This benchmark was translated from the following KeY sequent:\n" +
	                     " -----------------Begin sequent-----------------\n";
	private static final String 
		notesAttrOutro = " ------------------End sequent------------------\n" + " End of :notes";
    
    
    /** A <tt>Logger</tt> used to log the progress of the translation process.<br>
     * Serves as root for the logger hierarchy used during the translation process. It therefore
     * allows managing the configuration of all loggers in this hierarchy at a single point
     * 
     * @see #configureLogger(Level)
     */
    private static final Logger 
        logger = Logger.getLogger( DecisionProcedureSmtAuflia.class.getPackage().getName() );
    
    /** The pattern to format the output of log statements */
    private static final String layoutPattern = "%-5p [%-22c{1}]:  %m%n";
            
    
    
    /* Constructors */
    
    /** Mere constructor, just creates a new <tt>DecisionProcedureSmtAuflia</tt> instance
     *  
     * @param goal the <tt>Goal</tt> which should be translated
     * @param dptf the <tt>DecisionProcedureTranslationFactory</tt> used for translation
     * @param services the <tt>Services</tt> used during translation 
     */
    public DecisionProcedureSmtAuflia( Goal goal, DecisionProcedureTranslationFactory dptf,
                                       Services services ) {
        super( goal, null, dptf, services );
        try {   
            tempFile = File.createTempFile( tempPrefix, tempSuffix );
        } catch( IOException e ) {
            throw new RuntimeException( tempFileCreateError + e.getMessage() );
        }
    }
    
    
    
    /* Static methods */
    
    /** Informs this class that a new problem has been loaded in KeY.
     * <p>
     * This method should be called every time when a new problem has been loaded to the KeY prover.<br>
     * It delayedly sets up a new directory to store all benchmarks resulting from the loaded problem
     * 
     * @param problemFile the problem <tt>File</tt> the has been loaded 
     * @param proof the <tt>Proof</tt> that has been created for the given problem
     */
    public static void fireNewProblemLoaded( File problemFile, Proof proof ) {
        // If there is a previously loaded problem, save its context
        if ( currentProof != null ) {
            fireSelectedProofChanged( proof ); 
        } else {
            currentProof = proof;
        }
        loadedProblem = problemFile;
        newProblemLoaded = true;
        
    }
    
    
    /** Informs this class the another <tt>Proof</tt> has been selected in the prover. 
     * <p>
     * This method should be called every time when the selected <tt>Proof</tt> has changed.<br>
     * It changes the directory in which the created SMT-Lib benchmarks will be archived so that
     * all benchmarks resulting from one loaded problem will be stored in the same directory
     * 
     * @param proof the <tt>Proof</tt> that is currently selected in the prover 
     */
    public static void fireSelectedProofChanged( Proof proof ) {
        if ( currentProof != proof  &&  proof != null ) {
            // Save current settings:
            // If archive dir hasn't been created yet, put problem file into map
            if ( newProblemLoaded ) fromProofToArchive.put( currentProof, loadedProblem );
            // Else put the currently valid archive dir into map
            else fromProofToArchive.put( currentProof, currentArchiveDir );
            
            // Load new settings
            currentProof = proof;
            Object widget = fromProofToArchive.get( proof );
            // If the widget is a File, then the archive dir hasn't been created yet 
            if ( widget instanceof File ) {
                loadedProblem = (File) widget;
                newProblemLoaded = true;
                return;
            }    
            // If the widget is a String, retrieve the current archive dir
            if  ( widget instanceof String ) {
                currentArchiveDir = (String) widget;
                newProblemLoaded = false;
            }
            // if the widget is null, none of the above holds (in case of a newly loaded problem)
        }
    }
    
    
    
    /* Public and protected method implementations */
    
    /* (non-Javadoc)
     * @see de.uka.ilkd.key.proof.decproc.AbstractDecisionProcedure#run(boolean)
     */
    public DecisionProcedureResult run( boolean lightweight ) {
        return runInternal( null, lightweight );
    }
    
    
    /* (non-Javadoc)
     * @see de.uka.ilkd.key.proof.decproc.AbstractDecisionProcedure#runInternal(de.uka.ilkd.key.proof.decproc.ConstraintSet)
     */
    protected final DecisionProcedureResult runInternal( ConstraintSet constraintSet,
                                                         boolean lightWeight ) {
                       
        DecisionProcedureSettings currentDecprocSettings = 
            currentProof.getSettings().getDecisionProcedureSettings();
                
        // Translate given sequent
        logger.info( "Issuing new translation request at time: " + 
                     getCurrentDateString().substring( 11, 20 ) );
        SmtAufliaTranslation sequentTranslation = 
            dptf.createSmtAufliaTranslation( goal.sequent(), this.services, 
                                             currentDecprocSettings.useQuantifiers() );
        logger.info( "Retrieving translation result" );
        resultBenchmark = sequentTranslation.getBenchmark();
        DecisionProcedureResult result;
        
        // Check if a backend decision procedure should be called or only archiving is to be done
        if ( !currentDecprocSettings.useSMT_Translation() ) {

            // Backend decision procedure part
            try {    
                // Write result to file
                PrintWriter out = new PrintWriter( new FileWriter( tempFile ) );
                String input = resultBenchmark.toString();
                logger.info( "Storing result in tmp file: " +
                        tempFile.getName() );
                logger.debug( ">--------Created Benchmark--------<");
                logger.debug( input );
                logger.debug( ">----End of Created Benchmark-----<");
                out.println( input );
                out.close();
            } catch( IOException e ) {
                throw new RuntimeException( tempFileCreateError + e.getMessage() );
            }
            
            // Here follows the invocation of the used decision procedure, 
            // defined in an according subclass
            logger.info( "Invocating decision procedure..." );
            result = execDecProc();
            logger.info( "Decision procedure completed with result: " + 
                    ( result.getResult() ? "goal was closed!" : "goal could not be closed!" ) );
            logger.debug( "Decision procedure said in detail: " + result.getText() );
            logger.info( "Returning results to KeY prover!" );
            
            tempFile.delete();
            
        } else {
            result = new DecisionProcedureResult( false, "dummy result from mere translation",
                                                  Constraint.BOTTOM );
            logger.info( "Dummy Translation: created dummy result without calling a " +
                         "decision procedure");
        }
                
        
        // At last, archive the created benchmark
       
        if ( currentDecprocSettings.doBenchmarkArchiving() ||
             currentDecprocSettings.useSMT_Translation() ) {

            // If archiving of benchmarks is enabled, extend benchmarks with notes and archive them 
            logger.info( "Setting extended benchmark attributes" );
            resultBenchmark.setSource();
            resultBenchmark.setNotes( notesAttrIntro + goal.sequent().prettyprint(services) +	
                                      notesAttrOutro );
            if ( newProblemLoaded ) {
                // Create new archive dir and store problem in an appropriate way
                logger.info( "Newly loaded problem dectected: creating new current archive " +
                             "directory" );
                newProblemLoaded = false;
                currentArchiveDir = 
                    archiveDir + File.separator + getCurrentDateString().substring( 0 , 20 );
                File archDir = new File( currentArchiveDir );
                archDir.mkdirs();
                if ( loadedProblem.isDirectory() ) {
                    if ( ! currentProof.getSettings().getDecisionProcedureSettings()
                           .doZipProblemDir() ) {
                        // Just save path to problem...
                        logger.info( "Directory zipping disabled. Saving problem file path");
                        File pathFile = new File( archDir, loadedProblem.getName() );
                        try {
                            PrintWriter writer = new PrintWriter( new FileWriter( pathFile ) );
                            writer.println( loadedProblem.getAbsolutePath() );
                            writer.close();
                        } catch (IOException ioe ) {
                            System.out.println( problemPathFileCreationError );
                            ioe.printStackTrace();
                        }    
                    } else {
                        // ... or stored the zipped dir
                        logger.info( "Zipping and storing problem directory to archive file" );
                        File zipArchive = new File( archDir, loadedProblem.getName() + zipFileExt );
                        ArchiveZipper zipper = new ArchiveZipper( zipArchive, loadedProblem );
                        try {
                            zipper.zipDir();
                        } catch ( IOException ioe ) {
                            System.out.println( zipArchiveCreationError );
                            ioe.printStackTrace();
                        }
                    }
                    
                } else { 
                    // In all other cases store a copy of the loaded problem file
                    logger.info( "Copying problem file into current archive directory" );
                    copyFile( loadedProblem, archDir );
                }               
            }
            
            try {
                logger.info( "Creating benchmark archive file..." );
                String archiveFileName = currentArchiveDir + File.separator + "bm" + 
                new File( currentArchiveDir ).listFiles().length + archiveFileExt;
                File archiveFile = new File( archiveFileName );
                archiveFile.createNewFile();
                PrintWriter archiveWriter = new PrintWriter( new FileWriter( archiveFile ) );
                logger.info( "Storing benchmark in archive: " + archiveFileName );
                archiveWriter.println( resultBenchmark.toString() );
                archiveWriter.close();
            } catch (IOException e) {
                System.out.println( archFileCreationError );
                e.printStackTrace();
            }        
        }
        
        logger.info( ">>-------------------END-----------------------<<" );
        return result;
    }

    
    /** This method provides a hook for subclasses.<br>
     * It must be implemented by subclasses which execute a concrete decision procedure.
     * 
     * @return a <tt>DecisionProcedureResult</tt> representing the result of the execution of
     *         the decision procedure on the created and temporal stored <tt>Benchmark</tt>
     */
    protected abstract DecisionProcedureResult execDecProc();
    
    
    /** Returns the temporary <tt>File</tt> the translation result is stored in
     * @return the temporary <tt>File</tt> the translation result is stored in
     */
    protected File getTempFile() {
        return tempFile;
    }
    
    
    /** Returns the <tt>Benchmark</tt> that represents the translation result
     * @return the <tt>Benchmark</tt> representing the translation result
     */
    protected Benchmark getResultBenchmark() {
        return resultBenchmark;
    }
    
    
    /** Configures the <tt>Logger</tt> hierarchy used to log the process of translating
     * a <tt>Goal</tt> into SMT AUFLIA syntax.
     * <p>
     * If the specified <tt>Level</tt> is less or equal to <tt>INFO</tt>, a log file will be 
     * created in a log directory for SMT under the ".key" directory. All logged information
     * will be stored in this file, and not go to any inherited <tt>Appender</tt>s.<br>
     * Otherwise, no extra file will be created and all logged information output will go to 
     * any inherited <tt>Appender</tt>.
     * <p>
     * If this method is not called before calling any of the other methods of this class, the 
     * configuration of the <tt>Logger</tt> will be inherited from the rootlogger 
     *  
     * @param level the <tt>Level</tt> the <tt>Logger</tt> should be configured with
     * 
     * @throws RuntimeException if the specified <tt>Level</tt> is less or equal to <tt>INFO</tt>
     *                          and the log file could not be created
     */
    public static void configureLogger( Level level ) {
        logger.setLevel( level );
        if ( level == Level.DEBUG  ||  level == Level.INFO ) {
            try {
                // Assemble file name
                String filename = logDir + File.separator + logPrefix + 
                                  getCurrentDateString().substring( 0, 20 ) + "." + logSuffix;
                // Create directory and log file, if necessary
                new File( logDir ).mkdirs();
                new File( filename ).createNewFile();
                // add appender to logger
                Layout layout = new PatternLayout( layoutPattern );
                logger.addAppender( new FileAppender( layout, filename ) );
            } catch ( IOException e ) {
                throw new RuntimeException( logFileCreateError + e.getMessage() );
            }
            logger.setAdditivity( false );
        }
    } 
    
    
    
    /* Private helper methods */
    
    /** Creates a copy of a given file in the given target directory
     * @param original the <tt>File</tt> to be copied
     * @param targetDir the <tt>File</tt> denoting the target directory
     */
    private final void copyFile( File original, File targetDir ) {
        File copy = new File( targetDir, original.getName() );
        PrintWriter outCopy;
        FileReader inCopy;
        int chunkSize = 16 * 1024;
        char[] chunks = new char[ chunkSize ];
        boolean eof = false;
        try {
            copy.createNewFile();
            outCopy = new PrintWriter( new FileWriter( copy ) );
            inCopy = new FileReader( loadedProblem );
            try {
                while ( !eof ) {
                    int readChars = inCopy.read( chunks );
                    if ( readChars != -1 ) 
                        outCopy.println( new String( chunks, 0, readChars ) );
                    else eof = true; 
                }
            } catch ( IOException e ) {
                throw e;
            } finally {
                inCopy.close();
            }   
            outCopy.close();
        } catch ( IOException ioe ) {
            System.out.println( problemFileCopyError );
            ioe.printStackTrace();
        }
    }
    
    
    /** This class extends the operations on <tt>File</tt>s  by providing a zip operator for
     * directories.
     * <p>
     * This operator takes a <tt>File</tt> denoting a directory and zips its content into a
     * prior specified archive <tt>File</tt>
     * 
     * @author akuwertz
     */
    private class ArchiveZipper {
        
        /* Additional fields */
        
        /** The <tt>File</tt> denoting the zip archive to be created */
        private final File archiveFile;
        
        /** The <tt>File</tt> denoting the directory that should be zipped */
        private final File processedDir;
        
        private ZipOutputStream zipOut;
        
        /** The number of bytes being read from a (disc-) file into a buffer in one (java) step */
        private int readChunkSize = 16 * 1024;
                
        
        /* Constructors */
        
        /** Mere constructor. Constructs and configures a new <tt>ArchiveZipper</tt> instance
         * @param archive a <tt>File</tt> denoting the zip archive to be created
         * @param targetDir a <tt>File</tt> denoting the directory to be zipped 
         */
        public ArchiveZipper( File archive, File targetDir ) {
            archiveFile = archive;
            processedDir = targetDir;
        }
                
        
        /* Public setter and main methods */
        
        /** Sets the default compression method used for the target directory. It is initially set
         * to <tt>ZipOutputStream.DEFLATED</tt>.
         * 
         * @param method the default compression method
         * @throws IllegalArgumentException if the specified compression method is invalid
         * 
         * @see ZipOutputStream#setMethod(int)
         */
        public void setMethod( int method ) {
            zipOut.setMethod( method );
        }
        
        
        /** Sets the compression level used for the target directory if the compression
         * method is set to <tt>ZipOutputStream.DEFLATED</tt>. The default setting is 
         * <tt>DEFAULT_COMPRESSION</tt>
         *  
         * @param level the compression level (0-9)
         * @throws IllegalArgumentException if the compression level is invalid
         * 
         * @see ZipOutputStream#setLevel(int)
         */
        public void setLevel( int level ) {
            zipOut.setLevel( level );
        }
        
        
        /** Sets the number of bytes read from a file in a single processing step.<br>
         * This parameter is set to 16k per default, and can be adjusted for disc performance reasons
         * 
         * @param chunkSize the number of bytes read from a file in one step
         * 
         * @throws IllegalArgumentException if <tt>chunkSize</tt> is less or equal zero
         */
        public void setChunkSize( int chunkSize ) {
            readChunkSize = chunkSize;
        }
         
        
        /** Zips the target directory into the archive file
         *  
         * @throws IOException if the specified archive file could not be created or written to or 
         *         is no regular file or if the specified target directory could not be read from
         */
        public void zipDir() throws IOException {
            if ( ! archiveFile.exists() ) archiveFile.createNewFile();
            zipOut = new ZipOutputStream( new FileOutputStream( archiveFile ) );
            processDir( processedDir, processedDir );
            zipOut.close();
        }
        
        
        /* Private helper methods */
        
        /** Processes a given directory by zipping all contained files and recursively calling
         * itself on all contained directories
         * 
         * @param directory the <tt>File</tt> denoting the directory to be processed
         * @param rootDir the <tt>File</tt> denoting the root directory that should be zipped (by
         *                calling the <tt>zipDir()</tt> method)
         *                
         * @throws IOException if an IOError occurs during writing to the zipped archive or reading
         *                     from the source files 
         */
        private final void processDir( File directory, File rootDir ) throws IOException {
            File[] dirContents = directory.listFiles();
            String parentPath = rootDir.getParent() + File.separator;
            FileInputStream zipIn;
            byte[] chunks = new byte[ readChunkSize ];
            boolean eof = false;
            for ( int i = 0; i < dirContents.length; i++ ) {
                // Calculate hierarchical name the preserve tree structure in archive
                
                if ( dirContents[i].isDirectory() ) {
                    // Process this directory recursively
                    processDir( dirContents[i], rootDir );
                } else {
                    // Write file content into ZipEntry
                    String zipEntryName = dirContents[i].getPath().replaceFirst( parentPath, "" );
                    zipOut.putNextEntry( new ZipEntry ( zipEntryName ) );
                    zipIn = new FileInputStream( dirContents[i] );
                    eof = false;
                    while ( !eof ) {
                        int readChars = zipIn.read( chunks );
                        if ( readChars != -1 ) 
                            zipOut.write( chunks , 0 , readChars );
                        else eof = true; 
                    }
                    zipOut.closeEntry();
                }
            }
        }
        
    }
    
}<|MERGE_RESOLUTION|>--- conflicted
+++ resolved
@@ -101,13 +101,6 @@
     
     /** */
     private static Map fromProofToArchive = new WeakHashMap();
-<<<<<<< HEAD
-=======
-        
-    /* String constants for creation of the log file and benchmark archives */
-    private static final String pointKeyDir = 
-        System.getProperty( "user.home" ) + File.separator + ".key";
->>>>>>> 615c60b0
         
     private static final String logPrefix = "smt_";
     private static final String logSuffix = "log";
