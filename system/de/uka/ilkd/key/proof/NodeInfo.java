--- conflicted
+++ resolved
@@ -5,6 +5,7 @@
 //
 // The KeY system is protected by the GNU General Public License. 
 // See LICENSE.TXT for details.
+
 package de.uka.ilkd.key.proof;
 
 import java.util.ArrayList;
@@ -12,7 +13,6 @@
 import java.util.regex.Matcher;
 import java.util.regex.Pattern;
 
-import de.uka.ilkd.key.bugdetection.ContractAppInfo;
 import de.uka.ilkd.key.collection.ImmutableList;
 import de.uka.ilkd.key.java.*;
 import de.uka.ilkd.key.logic.Name;
@@ -47,19 +47,7 @@
     /** has the rule app of the node been applied interactively? */
     private boolean interactiveApplication = false;    
      
-<<<<<<< HEAD
-    
-=======
-    // ALL fields below are for the eclipse symbolic debugger plug-in
-    // THEY HAVE TO BE MOVED OUT TO THE DEBUGGER package
-    // where a separate mapping node <-> debugger status has to be maintained
-    private final VisualDebuggerState visualDebuggerState = largeProofMode ? null : new VisualDebuggerState();
-   
-    /**Should be initialized when using loop invariant or operation (method) contract rules. 
-     * Is used by the package bugdetection. */
-    public ContractAppInfo cInfo;     
-
->>>>>>> d557ff59
+
     public NodeInfo(Node node) {
         this.node = node;
     }
