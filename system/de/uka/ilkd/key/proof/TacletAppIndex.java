// This file is part of KeY - Integrated Deductive Software Design
// Copyright (C) 2001-2009 Universitaet Karlsruhe, Germany
//                         Universitaet Koblenz-Landau, Germany
//                         Chalmers University of Technology, Sweden
//
// The KeY system is protected by the GNU General Public License. 
// See LICENSE.TXT for details.
//
//

package de.uka.ilkd.key.proof;

import java.util.Iterator;

import de.uka.ilkd.key.collection.ImmutableList;
import de.uka.ilkd.key.collection.ImmutableSLList;
import de.uka.ilkd.key.java.Services;
import de.uka.ilkd.key.logic.Constraint;
import de.uka.ilkd.key.logic.PosInOccurrence;
import de.uka.ilkd.key.logic.Sequent;
import de.uka.ilkd.key.logic.SequentChangeInfo;
import de.uka.ilkd.key.rule.*;
import de.uka.ilkd.key.util.Debug;


/** the class manages the available TacletApps. This index has to be
 * used if one wants to ask for the available taclet application at a
 * specific position (or the whole sequent if taclet is a nofind
 * rule). This means all taclet applications that have a position
 * information are managed by this index. For all others the class
 * TacletIndex is used. This index uses also the TacletIndex to
 * calculate new TacletApps.
 */

public class TacletAppIndex  {

    private final TacletIndex         tacletIndex;

    private SemisequentTacletAppIndex antecIndex;
    private SemisequentTacletAppIndex succIndex;

    private TermTacletAppIndexCacheSet indexCaches;    

    private Goal                      goal;
    
    /**
     * Object to which the appearance of new taclet apps is reported
     */
    private NewRuleListener           newRuleListener =
        NullNewRuleListener.INSTANCE;

    /**
     * Filter that is used to restrict the set of taclets that are considered as
     * possible members of this index. This is used to distinguish between
     * <code>TacletAppIndex</code> s exclusively for automatic or interactive
     * taclets.
     */
    private RuleFilter                ruleFilter;
    
    /** The sequent with the formulas for which taclet indices are hold by
     * this object. Invariant: <code>seq != null</code> implies that the
     * indices <code>antecIndex</code>, <code>succIndex</code> are up to date
     * for the sequent <code>seq</code> */
    private Sequent                   seq;

    public TacletAppIndex(TacletIndex tacletIndex) {
        this ( tacletIndex,
               null, null, null, null, TacletFilter.TRUE,
               new TermTacletAppIndexCacheSet () );
    }

    private TacletAppIndex ( TacletIndex               tacletIndex,
                             SemisequentTacletAppIndex antecIndex,
                             SemisequentTacletAppIndex succIndex,
                             Goal                      goal,
                             Sequent                   seq,
                             RuleFilter                ruleFilter,
                             TermTacletAppIndexCacheSet indexCaches ) {
        this.tacletIndex = tacletIndex;
        this.antecIndex  = antecIndex;
        this.succIndex   = succIndex;
        this.goal        = goal;
        this.seq         = seq;
        this.ruleFilter  = ruleFilter;
        this.indexCaches = indexCaches;
    }

    public void setNewRuleListener ( NewRuleListener p_newRuleListener ) {
    	newRuleListener = p_newRuleListener;
    }

    private NewRuleListener getNewRulePropagator () {
    	return newRuleListener;
    }

    public void setRuleFilter(RuleFilter p_ruleFilter) {
        if ( p_ruleFilter != ruleFilter ) {
            ruleFilter = p_ruleFilter;
            clearAndDetachCache ();
        }
    }

    private RuleFilter getRuleFilter() {
        return ruleFilter;
    }

    /**
     * returns a new TacletAppIndex with a given TacletIndex
     */
    TacletAppIndex copyWithTacletIndex(TacletIndex p_tacletIndex) {
        return new TacletAppIndex ( p_tacletIndex, antecIndex, succIndex,
                                    getGoal (), getSequent (), ruleFilter,
                                    indexCaches );
    }

    /**
     * Set the goal association of this index to the given object
     * <code>p_goal</code>. If the sequent of the new goal differs from the
     * former one (attribute <code>seq</code>), the index will be rebuilt as
     * soon as data is requested from it.
     */
    public void setup(Goal p_goal) {
        goal = p_goal;
    }

    /**
     * Delete all cached information about taclet apps. This also makes the
     * index cache of this index independent from the caches of other indexes
     * (expensive)
     */
    public void clearAndDetachCache () {
        clearIndexes ();
        createNewIndexCache ();
    }

    public void clearIndexes () {
        seq        = null; // This leads to a delayed rebuild
        antecIndex = null;
        succIndex  = null;
    }

    private void createNewIndexCache() {
        indexCaches = new TermTacletAppIndexCacheSet ();
        if ( antecIndex != null ) antecIndex.setIndexCache ( indexCaches );
        if ( succIndex != null ) succIndex.setIndexCache ( indexCaches );
    }
    
    /**
     * Forces all delayed computations to be performed, so that
     * the cache is fully up-to-date (NewRuleListener gets informed)
     */
    public void fillCache() {
        ensureIndicesExist ();
    }

    private void createAllFromGoal() {
        this.seq = getNode ().sequent ();

        antecIndex = new SemisequentTacletAppIndex ( getSequent (), true,
                                                     getServices (),
                                                     getUserConstraint (),
                                                     tacletIndex (),
                                                     getNewRulePropagator (),
                                                     getRuleFilter (),
                                                     indexCaches );
        succIndex = new SemisequentTacletAppIndex ( getSequent (), false,
                                                    getServices (),
                                                    getUserConstraint (),
                                                    tacletIndex (),
                                                    getNewRulePropagator (),
                                                    getRuleFilter (),
                                                    indexCaches );
    }

    private void ensureIndicesExist () {
    	Debug.assertFalse ( getGoal () == null,
    	                    "TacletAppIndex does not know to which goal it " +
                            "refers" );

    	if ( !isUpToDateForGoal() )
    	    // Indices are not up to date
            createAllFromGoal ();	    
    }

    /**
     * @return true iff this index currently is up to date with respect to the
     * sequent of the associated goal; this does not detect other modifications
     * like an altered user constraint
     */
    private boolean isUpToDateForGoal() {
        return getGoal () != null && getSequent() == getNode().sequent();
    }

    private SemisequentTacletAppIndex getIndex(PosInOccurrence pos) {
        ensureIndicesExist ();
        return pos.isInAntec () ? antecIndex : succIndex;
    }

    private ImmutableList<TacletApp> getFindTacletWithPos ( PosInOccurrence pos,
                                                   TacletFilter    filter,
                                                   Services        services, 
                                                   Constraint      userConstraint ) {
        Debug.assertFalse ( pos == null );
        ImmutableList<NoPosTacletApp> tacletInsts = getFindTaclet ( pos, filter,
                                                           services,
                                                           userConstraint );
        return createTacletApps ( tacletInsts, pos, services );
    }

     
    /** returns the set of rule applications
     * at the given position of the given sequent.
     * @param pos the PosInOccurrence to focus
     */
    public ImmutableList<TacletApp> getTacletAppAt(PosInOccurrence pos,
                                          TacletFilter    filter,
                                          Services        services,
                                          Constraint      userConstraint) {
        ImmutableList<TacletApp> sal = getFindTacletWithPos ( pos, filter, services,
                                                     userConstraint );
        return prepend ( sal,
                         getNoFindTaclet ( filter, services, userConstraint ) );
    }
    
    /** creates TacletApps out of each single NoPosTacletApp object
     * @param tacletInsts the list of NoPosTacletApps the TacletApps are to
     * be created from
     * @param pos the PosInOccurrence to focus
     * @return list of all created TacletApps
     */
<<<<<<< HEAD
    static ListOfTacletApp createTacletApps(ListOfNoPosTacletApp tacletInsts,
                                            PosInOccurrence pos,
                                            Services services) {
        ListOfTacletApp result = SLListOfTacletApp.EMPTY_LIST;
        IteratorOfNoPosTacletApp it = tacletInsts.iterator ();
=======
    static ImmutableList<TacletApp> createTacletApps(ImmutableList<NoPosTacletApp> tacletInsts,
                                            PosInOccurrence pos) {
        ImmutableList<TacletApp> result = ImmutableSLList.<TacletApp>nil();
        Iterator<NoPosTacletApp> it = tacletInsts.iterator ();
>>>>>>> 6f293224
        while ( it.hasNext () ) {
            NoPosTacletApp tacletApp = it.next ();
            if ( tacletApp.taclet () instanceof FindTaclet ) {
                PosTacletApp newTacletApp = tacletApp.setPosInOccurrence ( pos, services );
                if ( newTacletApp != null ) {
                    result = result.prepend ( newTacletApp );
                }
            } else {
                result = result.prepend ( tacletApp );
            }
        }
        return result;
    }
    
    static TacletApp createTacletApp(NoPosTacletApp tacletApp,
                                     PosInOccurrence pos,
                                     Services services) {
        if ( tacletApp.taclet () instanceof FindTaclet ) {
            PosTacletApp newTacletApp = tacletApp.setPosInOccurrence ( pos, services );
            if ( newTacletApp != null ) {
                return newTacletApp;
            } else {
                return null;
            }
        } else {
            return tacletApp;
        }
    }

    /** 
     * collects all NoFindTacletInstantiations
     * @param services the Services object encapsulating information
     * about the java datastructures like (static)types etc.
     * @return list of all possible instantiations
     */
    public ImmutableList<NoPosTacletApp> getNoFindTaclet(TacletFilter filter,
                                                Services services,
                                                Constraint userConstraint) {
        RuleFilter effectiveFilter = new AndRuleFilter ( filter, ruleFilter );
        return tacletIndex ().getNoFindTaclet ( effectiveFilter, services,
                                                userConstraint );
    }

    /** 
     * collects all RewriteTacletInstantiations in a subterm of the
     * constrainedFormula described by a
     * PosInOccurrence
     * @param pos the PosInOccurrence to focus 
     * @param services the Services object encapsulating information
     * about the java datastructures like (static)types etc.
     * @return list of all possible instantiations
     */
    public ImmutableList<NoPosTacletApp> getRewriteTaclet(PosInOccurrence pos, 
                                                 TacletFilter    filter,
                                                 Services        services,
                                                 Constraint      userConstraint) { 

        final Iterator<NoPosTacletApp> it =
            getFindTaclet ( pos, filter, services, userConstraint ).iterator();

        ImmutableList<NoPosTacletApp> result = ImmutableSLList.<NoPosTacletApp>nil();

        while ( it.hasNext () ) {
            final NoPosTacletApp tacletApp = it.next ();
            if ( tacletApp.taclet () instanceof RewriteTaclet )
                result = result.prepend ( tacletApp );
        }

        return result;
    }

    /** 
     * collects all FindTaclets with instantiations and position
     * @param pos the PosInOccurrence to focus
     * @param services the Services object encapsulating information
     * about the java datastructures like (static)types etc.
     * @return list of all possible instantiations
     */
    public ImmutableList<NoPosTacletApp> getFindTaclet(PosInOccurrence pos,
                                              TacletFilter    filter,
                                              Services        services,
                                              Constraint      userConstraint) { 
        return getIndex ( pos ).getTacletAppAt ( pos, filter );
    }


    /**
     * returns the rule applications at the given PosInOccurrence and at all
     * Positions below this. The method calls getTacletAppAt for all the
     * Positions below.
     * @param pos the position where to start from
     * @param services the Services object encapsulating information
     * about the java datastructures like (static)types etc.
     * @return the possible rule applications 
     */
    public ImmutableList<TacletApp> getTacletAppAtAndBelow(PosInOccurrence pos,
                                                  TacletFilter    filter,
                                                  Services        services,
                                                  Constraint      userConstraint) {
<<<<<<< HEAD
        final ListOfTacletApp findTaclets =
            getIndex ( pos ).getTacletAppAtAndBelow ( pos, filter, services );
=======
        final ImmutableList<TacletApp> findTaclets =
            getIndex ( pos ).getTacletAppAtAndBelow ( pos, filter );
>>>>>>> 6f293224
        return prepend ( findTaclets,
                         getNoFindTaclet ( filter, services, userConstraint ) );
    }

    /** 
     * called if a formula has been replaced
     * @param sci SequentChangeInfo describing the change of the sequent 
     */  
    public void sequentChanged ( Goal goal, SequentChangeInfo sci ) {
    	if ( sci.getOriginalSequent() != getSequent() )
    	    // we are not up to date and have to rebuild everything (lazy)
    	    clearIndexes();
    	else
    	    updateIndices ( sci );
    }

    private void updateIndices(SequentChangeInfo sci) {
        seq = sci.sequent ();

        antecIndex = antecIndex.sequentChanged ( sci, getServices (),
                                                 getUserConstraint (),
                                                 tacletIndex (),
                                                 getNewRulePropagator () );

        succIndex = succIndex.sequentChanged ( sci, getServices (),
                                               getUserConstraint (),
                                               tacletIndex (),
                                               getNewRulePropagator () );
    }

    /**
     * updates the internal caches after a new Taclet with instantiation
     * information has been added to the TacletIndex.
     * @param tacletApp the partially instantiated Taclet to add
     */
    public void addedNoPosTacletApp(NoPosTacletApp tacletApp) {
        if ( indexCaches.isRelevantTaclet ( tacletApp.taclet () ) ) {
            // we must flush the index cache, and we must no longer use a cache
            // that we share with other instances of <code>TacletAppIndex</code>
            // (that maybe live of different goals)
            createNewIndexCache ();            
        }
        
        if ( !isUpToDateForGoal () ) {
            // we are not up to date and have to rebuild everything (lazy)
            clearIndexes ();
            return;
        }
            
    	if ( tacletApp.taclet() instanceof NoFindTaclet ) {
            if ( ruleFilter.filter ( tacletApp.taclet() ) )
    	       getNewRulePropagator().ruleAdded(tacletApp, null);
    	    return;
    	}
    	
    	final SetRuleFilter newTaclets = new SetRuleFilter ();
        newTaclets.addRuleToSet ( tacletApp.taclet () );

        antecIndex = antecIndex.addTaclets ( newTaclets, getSequent (),
                                             getServices (),
                                             getUserConstraint (),
                                             tacletIndex (),
                                             getNewRulePropagator () );
        succIndex = succIndex.addTaclets ( newTaclets, getSequent (),
                                           getServices (),
                                           getUserConstraint (),
                                           tacletIndex (),
                                           getNewRulePropagator () );
    }

    /**
     * updates the internal caches after a Taclet with instantiation
     * information has been removed from the TacletIndex.
     * @param tacletApp the partially instantiated Taclet to remove
     */
    public void removedNoPosTacletApp(NoPosTacletApp tacletApp) {
        if ( indexCaches.isRelevantTaclet ( tacletApp.taclet () ) ) {
            // we must flush the index cache, and we must no longer use a cache
            // that we share with other instances of <code>TacletAppIndex</code>
            // (that maybe live of different goals)
            clearAndDetachCache ();
        } else {
            clearIndexes ();
        }
    }

    public String toString() {
        return "TacletAppIndex with indexing, getting Taclets from"
               + " TacletIndex " + tacletIndex ();
    }

    // helper because IList<NoPosTacletApp> is no IList<TacletApp>
    private static ImmutableList<TacletApp> prepend(ImmutableList<TacletApp> l1,
                                           ImmutableList<NoPosTacletApp> l2) {
        Iterator<NoPosTacletApp> it = l2.iterator ();
        while ( it.hasNext () ) {
            l1 = l1.prepend ( it.next () );
        }
        return l1;
    }

    private Goal getGoal() {
        return goal;
    }

    private Sequent getSequent() {
        return seq;
    }

    private Constraint getUserConstraint() {
        return getProof ().getUserConstraint ().getConstraint ();
    }

    private Services getServices() {
        return getProof ().getServices ();
    }

    private Proof getProof() {
        return getNode ().proof ();
    }

    private Node getNode() {
        return getGoal ().node ();
    }

    /**
     * returns the Taclet index for this ruleAppIndex. 
     */
    public TacletIndex tacletIndex() {
        return tacletIndex;
    }
    
    /**
     * Reports all cached rule apps.
     * Calls ruleAdded on the given NewRuleListener for
     * every cached taclet app.
     */
    public void reportRuleApps (NewRuleListener l,
                                Services services,
                                Constraint userConstraint) {
        if ( antecIndex != null ) antecIndex.reportRuleApps ( l );
        if ( succIndex != null ) succIndex.reportRuleApps ( l );

        final Iterator<NoPosTacletApp> it =
            getNoFindTaclet ( TacletFilter.TRUE,
                              services,
                              userConstraint ).iterator ();
        while ( it.hasNext () )
            l.ruleAdded ( it.next (), null );
    }
}<|MERGE_RESOLUTION|>--- conflicted
+++ resolved
@@ -228,18 +228,11 @@
      * @param pos the PosInOccurrence to focus
      * @return list of all created TacletApps
      */
-<<<<<<< HEAD
-    static ListOfTacletApp createTacletApps(ListOfNoPosTacletApp tacletInsts,
+    static ImmutableList<TacletApp> createTacletApps(ImmutableList<NoPosTacletApp> tacletInsts,
                                             PosInOccurrence pos,
                                             Services services) {
-        ListOfTacletApp result = SLListOfTacletApp.EMPTY_LIST;
-        IteratorOfNoPosTacletApp it = tacletInsts.iterator ();
-=======
-    static ImmutableList<TacletApp> createTacletApps(ImmutableList<NoPosTacletApp> tacletInsts,
-                                            PosInOccurrence pos) {
         ImmutableList<TacletApp> result = ImmutableSLList.<TacletApp>nil();
         Iterator<NoPosTacletApp> it = tacletInsts.iterator ();
->>>>>>> 6f293224
         while ( it.hasNext () ) {
             NoPosTacletApp tacletApp = it.next ();
             if ( tacletApp.taclet () instanceof FindTaclet ) {
@@ -339,13 +332,8 @@
                                                   TacletFilter    filter,
                                                   Services        services,
                                                   Constraint      userConstraint) {
-<<<<<<< HEAD
-        final ListOfTacletApp findTaclets =
+        final ImmutableList<TacletApp> findTaclets =
             getIndex ( pos ).getTacletAppAtAndBelow ( pos, filter, services );
-=======
-        final ImmutableList<TacletApp> findTaclets =
-            getIndex ( pos ).getTacletAppAtAndBelow ( pos, filter );
->>>>>>> 6f293224
         return prepend ( findTaclets,
                          getNoFindTaclet ( filter, services, userConstraint ) );
     }
