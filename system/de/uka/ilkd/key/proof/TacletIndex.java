--- conflicted
+++ resolved
@@ -15,9 +15,9 @@
 import java.util.HashSet;
 import java.util.Iterator;
 
+import de.uka.ilkd.key.collection.DefaultImmutableSet;
 import de.uka.ilkd.key.collection.ImmutableList;
 import de.uka.ilkd.key.collection.ImmutableSLList;
-import de.uka.ilkd.key.collection.DefaultImmutableSet;
 import de.uka.ilkd.key.collection.ImmutableSet;
 import de.uka.ilkd.key.java.*;
 import de.uka.ilkd.key.java.statement.LabeledStatement;
@@ -45,13 +45,8 @@
     private static final Object DEFAULT_PROGSV_KEY = new Object(); 
    
     /** contains rewrite Taclets */
-<<<<<<< HEAD
-    private HashMap<Object, ListOfNoPosTacletApp> rwList 
-	= new HashMap<Object, ListOfNoPosTacletApp>();
-=======
-    public HashMap<Object, ImmutableList<NoPosTacletApp>> rwList 
+    private HashMap<Object, ImmutableList<NoPosTacletApp>> rwList 
 	= new HashMap<Object, ImmutableList<NoPosTacletApp>>();
->>>>>>> 6f293224
 
     /** contains antecedent Taclets */
     private HashMap<Object, ImmutableList<NoPosTacletApp>> antecList
@@ -137,12 +132,7 @@
 
 
     private void insertToMap(NoPosTacletApp tacletApp,
-<<<<<<< HEAD
-			     HashMap<Object, ListOfNoPosTacletApp> map) {
-=======
-			     HashMap<Object, ImmutableList<NoPosTacletApp>> map
-			    ) {
->>>>>>> 6f293224
+			     HashMap<Object, ImmutableList<NoPosTacletApp>> map) {
 	Object indexObj=getIndexObj((FindTaclet)tacletApp.taclet());
 	ImmutableList<NoPosTacletApp> opList = map.get(indexObj);	
 	if (opList == null) {
@@ -187,25 +177,9 @@
      * adds a set of NoPosTacletApp to this index
      * @param tacletAppList the NoPosTacletApps to be added
      */
-<<<<<<< HEAD
-    public void addTaclets(SetOfTaclet tacletList) {
-	for(Taclet taclet : tacletList) {
+    public void addTaclets(ImmutableSet<NoPosTacletApp> tacletAppList) {
+	for(NoPosTacletApp taclet : tacletAppList) {
 	    add(taclet);
-	}
-    }
-
-    /**
-     * adds a set of NoPosTacletApp to this index
-     * @param tacletAppList the NoPosTacletApps to be added
-     */
-    public void addTaclets(SetOfNoPosTacletApp tacletAppList) {
-	for(NoPosTacletApp tacletApp : tacletAppList) {
-	    add(tacletApp);
-=======
-    public void addTaclets(ImmutableSet<NoPosTacletApp> tacletAppList) {
-	Iterator<NoPosTacletApp> it = tacletAppList.iterator();		
-	while (it.hasNext()) {
-	    add(it.next());
 	}
     }
 
@@ -213,7 +187,6 @@
 	ImmutableSet<NoPosTacletApp> result = DefaultImmutableSet.<NoPosTacletApp>nil();
 	for (Taclet t : rule) {
 	    result = result.add(NoPosTacletApp.createNoPosTacletApp(t));
->>>>>>> 6f293224
 	}
 	return result;
     }
@@ -255,16 +228,9 @@
      * removes the given NoPosTacletApps from this index
      * @param tacletAppList the NoPosTacletApps to be removed
      */
-<<<<<<< HEAD
-    public void removeTaclets(SetOfNoPosTacletApp tacletAppList) {
+    public void removeTaclets(ImmutableSet<NoPosTacletApp> tacletAppList) {
 	for(NoPosTacletApp tacletApp : tacletAppList) {
 	    remove(tacletApp);
-=======
-    public void removeTaclets(ImmutableSet<NoPosTacletApp> tacletAppList) {
-	Iterator<NoPosTacletApp> it = tacletAppList.iterator();
-	while (it.hasNext()) {
-	    remove(it.next());
->>>>>>> 6f293224
 	}
     }
 
@@ -307,58 +273,28 @@
 	return this.copy();
     }
     
-<<<<<<< HEAD
-    
-    private SetOfNoPosTacletApp addToSet(ListOfNoPosTacletApp list,
-				         SetOfNoPosTacletApp set) {
+    private ImmutableSet<NoPosTacletApp> addToSet(ImmutableList<NoPosTacletApp> list,
+				       ImmutableSet<NoPosTacletApp> set) {	
 	for(NoPosTacletApp tacletApp : list) {
 	    set = set.add(tacletApp);
-=======
-    private ImmutableSet<NoPosTacletApp> addToSet(ImmutableList<NoPosTacletApp> list,
-				       ImmutableSet<NoPosTacletApp> set) {	
-	Iterator<NoPosTacletApp> it = list.iterator();
-	while (it.hasNext()) {
-	    set = set.add(it.next());
->>>>>>> 6f293224
 	}
 	return set;
     }
 
 	
 
-<<<<<<< HEAD
-    public SetOfNoPosTacletApp allNoPosTacletApps() {
-	SetOfNoPosTacletApp result = SetAsListOfNoPosTacletApp.EMPTY_SET;
-	
-	for(ListOfNoPosTacletApp tacletApps : rwList.values()) {
+    public ImmutableSet<NoPosTacletApp> allNoPosTacletApps() {
+	ImmutableSet<NoPosTacletApp> result = DefaultImmutableSet.<NoPosTacletApp>nil();
+	for(ImmutableList<NoPosTacletApp> tacletApps : rwList.values()) {
 	    result = addToSet(tacletApps, result);
 	}
-	
-	for(ListOfNoPosTacletApp tacletApps : antecList.values()) {
+
+	for(ImmutableList<NoPosTacletApp> tacletApps : antecList.values()) {
 	    result = addToSet(tacletApps, result);
 	}
-	
-	for(ListOfNoPosTacletApp tacletApps : succList.values()) {
+
+	for(ImmutableList<NoPosTacletApp> tacletApps : succList.values()) {
 	    result = addToSet(tacletApps, result);
-=======
-    public ImmutableSet<NoPosTacletApp> allNoPosTacletApps() {
-	ImmutableSet<NoPosTacletApp> tacletAppSet = DefaultImmutableSet.<NoPosTacletApp>nil();
-	Iterator<ImmutableList<NoPosTacletApp>> it0 = rwList.values().iterator();
-	while (it0.hasNext()) {
-	    tacletAppSet = addToSet(it0.next(), tacletAppSet);
-	}
-	Iterator<ImmutableList<NoPosTacletApp>> it1 = antecList.values().iterator();
-	while (it1.hasNext()) {
-	    tacletAppSet = addToSet(it1.next(), tacletAppSet);
-	}
-	Iterator<ImmutableList<NoPosTacletApp>> it2 = succList.values().iterator();
-	while (it2.hasNext()) {
-	    tacletAppSet = addToSet(it2.next(), tacletAppSet);
-	}
-	Iterator<NoPosTacletApp> it3 = noFindList.iterator();
-	while (it3.hasNext()) {
-	    tacletAppSet = tacletAppSet.add(it3.next());
->>>>>>> 6f293224
 	}
 	
 	result = addToSet(noFindList, result);
@@ -390,35 +326,19 @@
      * Filter the given list of taclet apps, and match their find
      * parts at the given position of the sequent
      */
-<<<<<<< HEAD
-    private ListOfNoPosTacletApp matchTaclets(ListOfNoPosTacletApp tacletApps,
-=======
-    private ImmutableList<NoPosTacletApp> matchTaclets(ImmutableList<NoPosTacletApp> taclets,
->>>>>>> 6f293224
+    private ImmutableList<NoPosTacletApp> matchTaclets(ImmutableList<NoPosTacletApp> tacletApps,
 					      RuleFilter           p_filter,
 					      PosInOccurrence      pos,
 					      Constraint           termConstraint,
 					      Services             services,
 					      Constraint           userConstraint) { 
 	
-<<<<<<< HEAD
-        ListOfNoPosTacletApp result = SLListOfNoPosTacletApp.EMPTY_LIST;
+        ImmutableList<NoPosTacletApp> result = ImmutableSLList.<NoPosTacletApp>nil();
 	if (tacletApps == null) {
 	    return result;
 	}
-	
-	for(NoPosTacletApp tacletApp : tacletApps) {	    
-=======
-        ImmutableList<NoPosTacletApp> result = ImmutableSLList.<NoPosTacletApp>nil();
-	if (taclets == null) {
-	    return result;
-	}
         
-	final Iterator<NoPosTacletApp> it = taclets.iterator();
-	while (it.hasNext()) {
-	    final NoPosTacletApp tacletApp = it.next();
-	    
->>>>>>> 6f293224
+	for(NoPosTacletApp tacletApp : tacletApps) {
 	    if ( !p_filter.filter(tacletApp.taclet()) ) {
 	        continue;
 	    }
@@ -463,19 +383,13 @@
     }
 
     
-<<<<<<< HEAD
-    private ListOfNoPosTacletApp getListHelp(
-	    	HashMap<Object, ListOfNoPosTacletApp> map, 
+    private ImmutableList<NoPosTacletApp> getListHelp(
+	    	HashMap<Object, ImmutableList<NoPosTacletApp>> map, 
 	    	Term term,
 	    	boolean ignoreUpdates) {
-	ListOfNoPosTacletApp result = SLListOfNoPosTacletApp.EMPTY_LIST;
+	ImmutableList<NoPosTacletApp> result = ImmutableSLList.<NoPosTacletApp>nil();
 		
 	assert !(term.op() instanceof Metavariable) : "metavariables are disabled";
-=======
-    private ImmutableList<NoPosTacletApp> getListHelp
-	(HashMap<Object, ImmutableList<NoPosTacletApp>> map, Term term) {
-	ImmutableList<NoPosTacletApp> result = ImmutableSLList.<NoPosTacletApp>nil();
->>>>>>> 6f293224
 
 	if (!term.javaBlock().isEmpty()) {
 	    prefixOccurrences.reset();
@@ -486,21 +400,13 @@
 
 	if ( !term.javaBlock().isEmpty() ||
 	     term.op () instanceof ProgramVariable ) {
-<<<<<<< HEAD
-	    ListOfNoPosTacletApp schemaList=map.get(DEFAULT_PROGSV_KEY);
-=======
-	    ImmutableList<NoPosTacletApp> schemaList=map.get(SchemaOp.PROGSVOP);
->>>>>>> 6f293224
+	    ImmutableList<NoPosTacletApp> schemaList=map.get(DEFAULT_PROGSV_KEY);
 	    if (schemaList!=null) {
 		result=result.prepend(schemaList);
 	    }
 	}
 
-<<<<<<< HEAD
-	final ListOfNoPosTacletApp inMap;
-=======
-	ImmutableList<NoPosTacletApp> inMap;
->>>>>>> 6f293224
+	final ImmutableList<NoPosTacletApp> inMap;
 
 	if (term.op () instanceof SortDependingFunction)
 	    inMap = map.get(((SortDependingFunction)term.op()).getKind ());
@@ -554,24 +460,10 @@
      * @param map the map from where to select the taclets
      * @param term the term that is used to find the selection
      */
-<<<<<<< HEAD
-    private ListOfNoPosTacletApp getList(HashMap<Object, ListOfNoPosTacletApp> map, 
+    private ImmutableList<NoPosTacletApp> getList(HashMap<Object, ImmutableList<NoPosTacletApp>> map, 
 	    				 Term term,
 	    				 boolean ignoreUpdates) {
 	return getListHelp(map, term, ignoreUpdates);
-=======
-    private ImmutableList<NoPosTacletApp> getList
-	(HashMap<Object, ImmutableList<NoPosTacletApp>> map, Term term) {
-	if (term.op() instanceof AnonymousUpdate) {
-	    ImmutableList<NoPosTacletApp> l = map.get(AnonymousUpdate.class);
-	    if ( l != null ) return getListHelp ( map, term ).append ( l );
-	}
-	if (term.op() instanceof QuanUpdateOperator) {
-	    ImmutableList<NoPosTacletApp> l = map.get(QuanUpdateOperator.class);
-	    if ( l != null ) return getListHelp ( map, term ).append ( l );
-	}
-	return getListHelp(map, term);
->>>>>>> 6f293224
     }
 
    /** get all Taclets for the antecedent.
@@ -622,14 +514,7 @@
 			   Services services,
 			   Constraint userConstraint) {
       
-<<<<<<< HEAD
         assert pos.isTopLevel();
-=======
-        //TODO: afer KeY 1.0 replace the if statement with assert pos.isTopLevel
-        // but currently I don't want to change the methods behaviour
-        if (!pos.isTopLevel()) 
-            return ImmutableSLList.<NoPosTacletApp>nil();
->>>>>>> 6f293224
         
         final Constraint termConstraint = 
             pos.constrainedFormula().constraint();
@@ -661,7 +546,7 @@
 						 RuleFilter      filter,
 						 Services        services,
 						 Constraint      userConstraint) { 
-	ListOfNoPosTacletApp result = matchTaclets(getList(rwList, pos.subTerm(), false),
+	ImmutableList<NoPosTacletApp> result = matchTaclets(getList(rwList, pos.subTerm(), false),
 			    filter,
 			    pos,
 			    termConstraint,
