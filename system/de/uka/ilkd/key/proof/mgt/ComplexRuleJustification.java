--- conflicted
+++ resolved
@@ -1,19 +1,12 @@
 // This file is part of KeY - Integrated Deductive Software Design
-<<<<<<< HEAD
-// Copyright (C) 2001-2005 Universitaet Karlsruhe, Germany
-=======
 // Copyright (C) 2001-2007 Universitaet Karlsruhe, Germany
->>>>>>> 615c60b0
 //                         Universitaet Koblenz-Landau, Germany
 //                         Chalmers University of Technology, Sweden
 //
 // The KeY system is protected by the GNU General Public License. 
 // See LICENSE.TXT for details.
-<<<<<<< HEAD
 //
 
-=======
->>>>>>> 615c60b0
 package de.uka.ilkd.key.proof.mgt;
 
 import de.uka.ilkd.key.java.Services;
