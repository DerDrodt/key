--- conflicted
+++ resolved
@@ -17,15 +17,7 @@
 import de.uka.ilkd.key.gui.RuleAppListener;
 import de.uka.ilkd.key.logic.op.ProgramMethod;
 import de.uka.ilkd.key.proof.*;
-<<<<<<< HEAD
-import de.uka.ilkd.key.proof.init.EnsuresPostPO;
-import de.uka.ilkd.key.proof.init.InitConfig;
-import de.uka.ilkd.key.proof.init.PreservesInvPO;
-import de.uka.ilkd.key.proof.init.ProofOblInput;
-import de.uka.ilkd.key.rule.IteratorOfRuleApp;
-=======
 import de.uka.ilkd.key.proof.init.*;
->>>>>>> 6f293224
 import de.uka.ilkd.key.rule.RuleApp;
 import de.uka.ilkd.key.speclang.OperationContract;
 
@@ -142,9 +134,8 @@
             return;
         }
 	
-<<<<<<< HEAD
 //        //used, but yet unproven specifications?
-//        IteratorOfRuleApp cachedRuleAppsIt = cachedRuleApps.iterator();
+//        Iterator<RuleApp> cachedRuleAppsIt = cachedRuleApps.iterator();
 //        while(cachedRuleAppsIt.hasNext()) {
 //            RuleApp ruleApp = cachedRuleAppsIt.next();
 //            RuleJustification ruleJusti = getJustification(ruleApp);
@@ -160,20 +151,20 @@
 //                        = new EnsuresPostPO(initConfig, 
 //                                            atomicContract, 
 //                                            cwi.assumedInvs);
-//                    SetOfProof ensuresPostProofs 
+//                    ImmutableSet<Proof> ensuresPostProofs 
 //                        = specRepos.getProofs(ensuresPostPO);
 //                    ProofOblInput preservesInvPO
 //                        = new PreservesInvPO(initConfig, 
 //                                             atomicContract.getProgramMethod(), 
 //                                             cwi.assumedInvs, 
 //                                             cwi.ensuredInvs);
-//                    SetOfProof preservesInvProofs 
+//                    ImmutableSet<Proof> preservesInvProofs 
 //                        = specRepos.getProofs(preservesInvPO);
 //                    ProofOblInput respectsModifiesPO
 //                        = new RespectsModifiesPO(initConfig, 
 //                                                 atomicContract, 
 //                                                 cwi.assumedInvs);
-//                    SetOfProof respectsModifiesProofs
+//                    ImmutableSet<Proof> respectsModifiesProofs
 //                        = specRepos.getProofs(respectsModifiesPO);
 //                    
 //                    if(!(atLeastOneClosed(ensuresPostProofs)
@@ -185,50 +176,6 @@
 //                }
 //            }
 //        }
-=======
-        //used, but yet unproven specifications?
-        Iterator<RuleApp> cachedRuleAppsIt = cachedRuleApps.iterator();
-        while(cachedRuleAppsIt.hasNext()) {
-            RuleApp ruleApp = cachedRuleAppsIt.next();
-            RuleJustification ruleJusti = getJustification(ruleApp);
-            if(ruleJusti instanceof RuleJustificationBySpec) {
-                ContractWithInvs cwi 
-                    = ((RuleJustificationBySpec) ruleJusti).getSpec();
-                for(OperationContract atomicContract 
-                    : proof.getServices().getSpecificationRepository()
-                                         .splitContract(cwi.contract)) {
-                
-                    InitConfig initConfig = proof.env().getInitConfig();
-                    ProofOblInput ensuresPostPO 
-                        = new EnsuresPostPO(initConfig, 
-                                            atomicContract, 
-                                            cwi.assumedInvs);
-                    ImmutableSet<Proof> ensuresPostProofs 
-                        = specRepos.getProofs(ensuresPostPO);
-                    ProofOblInput preservesInvPO
-                        = new PreservesInvPO(initConfig, 
-                                             atomicContract.getProgramMethod(), 
-                                             cwi.assumedInvs, 
-                                             cwi.ensuredInvs);
-                    ImmutableSet<Proof> preservesInvProofs 
-                        = specRepos.getProofs(preservesInvPO);
-                    ProofOblInput respectsModifiesPO
-                        = new RespectsModifiesPO(initConfig, 
-                                                 atomicContract, 
-                                                 cwi.assumedInvs);
-                    ImmutableSet<Proof> respectsModifiesProofs
-                        = specRepos.getProofs(respectsModifiesPO);
-                    
-                    if(!(atLeastOneClosed(ensuresPostProofs)
-                         && atLeastOneClosed(preservesInvProofs)
-                         && atLeastOneClosed(respectsModifiesProofs))) {
-                        proofStatus = ProofStatus.CLOSED_BUT_LEMMAS_LEFT;
-                        return;
-                    }
-                }
-            }
-        }
->>>>>>> 6f293224
         
         //no -> proof is closed
         proofStatus = ProofStatus.CLOSED;
