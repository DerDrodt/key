--- conflicted
+++ resolved
@@ -15,15 +15,18 @@
 import java.util.LinkedHashMap;
 import java.util.Map;
 
+import de.uka.ilkd.key.collection.DefaultImmutableSet;
 import de.uka.ilkd.key.collection.ImmutableList;
-import de.uka.ilkd.key.collection.DefaultImmutableSet;
 import de.uka.ilkd.key.collection.ImmutableSet;
 import de.uka.ilkd.key.java.Services;
 import de.uka.ilkd.key.java.abstraction.KeYJavaType;
 import de.uka.ilkd.key.java.statement.LoopStatement;
 import de.uka.ilkd.key.logic.Term;
 import de.uka.ilkd.key.logic.TermBuilder;
-import de.uka.ilkd.key.logic.op.*;
+import de.uka.ilkd.key.logic.op.Modality;
+import de.uka.ilkd.key.logic.op.ParsableVariable;
+import de.uka.ilkd.key.logic.op.ProgramMethod;
+import de.uka.ilkd.key.logic.op.ProgramVariable;
 import de.uka.ilkd.key.proof.Proof;
 import de.uka.ilkd.key.proof.init.EnsuresPO;
 import de.uka.ilkd.key.proof.init.ProofOblInput;
@@ -408,11 +411,7 @@
 	Term tt = TermBuilder.DF.tt();
         ProgramVariable selfVar 
         	= svf.createSelfVar(services, pm, true);
-<<<<<<< HEAD
-        ListOfProgramVariable paramVars 
-=======
-        ImmutableList<ParsableVariable> paramVars 
->>>>>>> 6f293224
+        ImmutableList<ProgramVariable> paramVars 
         	= svf.createParamVars(services, pm, false);
 	for(OperationContract c : getOperationContracts(pm, Modality.DIA)) {
 	    if(c.getPre(selfVar, paramVars, services).getFormula().equals(tt)	   
