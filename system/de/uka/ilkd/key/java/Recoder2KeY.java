// This file is part of KeY - Integrated Deductive Software Design
// Copyright (C) 2001-2010 Universitaet Karlsruhe, Germany
//                         Universitaet Koblenz-Landau, Germany
//                         Chalmers University of Technology, Sweden
//
// The KeY system is protected by the GNU General Public License. 
// See LICENSE.TXT for details.
//
//

package de.uka.ilkd.key.java;

import java.io.*;
import java.util.*;

import recoder.ParserException;
import recoder.ProgramFactory;
import recoder.bytecode.ByteCodeParser;
import recoder.bytecode.ClassFile;
import recoder.convenience.TreeWalker;
import recoder.io.DataFileLocation;
import recoder.io.DataLocation;
import recoder.io.PropertyNames;
import recoder.java.CompilationUnit;
import recoder.java.ProgramElement;
import recoder.java.declaration.ClassInitializer;
import recoder.java.declaration.MethodDeclaration;
import recoder.list.generic.ASTArrayList;
import recoder.list.generic.ASTList;
import recoder.parser.ParseException;
import recoder.service.ChangeHistory;
import recoder.service.CrossReferenceSourceInfo;
import recoder.service.KeYCrossReferenceSourceInfo;
import recoder.service.UnresolvedReferenceException;
import de.uka.ilkd.key.collection.ImmutableList;
import de.uka.ilkd.key.collection.ImmutableSLList;
import de.uka.ilkd.key.java.abstraction.Type;
import de.uka.ilkd.key.java.declaration.FieldSpecification;
import de.uka.ilkd.key.java.declaration.VariableSpecification;
<<<<<<< HEAD
import de.uka.ilkd.key.java.recoderext.ClassFileDeclarationManager;
import de.uka.ilkd.key.java.recoderext.ClassInitializeMethodBuilder;
import de.uka.ilkd.key.java.recoderext.ClassPreparationMethodBuilder;
import de.uka.ilkd.key.java.recoderext.ConstructorNormalformBuilder;
import de.uka.ilkd.key.java.recoderext.CreateBuilder;
import de.uka.ilkd.key.java.recoderext.CreateObjectBuilder;
import de.uka.ilkd.key.java.recoderext.EnumClassBuilder;
import de.uka.ilkd.key.java.recoderext.ExtendedIdentifier;
import de.uka.ilkd.key.java.recoderext.ImplicitFieldAdder;
import de.uka.ilkd.key.java.recoderext.ImplicitIdentifier;
import de.uka.ilkd.key.java.recoderext.InstanceAllocationMethodBuilder;
import de.uka.ilkd.key.java.recoderext.JMLTransformer;
import de.uka.ilkd.key.java.recoderext.KeYCrossReferenceServiceConfiguration;
import de.uka.ilkd.key.java.recoderext.LocalClassTransformation;
import de.uka.ilkd.key.java.recoderext.ObjectTypeIdentifier;
import de.uka.ilkd.key.java.recoderext.PrepareObjectBuilder;
import de.uka.ilkd.key.java.recoderext.RecoderModelTransformer;
=======
import de.uka.ilkd.key.java.recoderext.*;
>>>>>>> d557ff59
import de.uka.ilkd.key.logic.JavaBlock;
import de.uka.ilkd.key.logic.Named;
import de.uka.ilkd.key.logic.Namespace;
import de.uka.ilkd.key.logic.NamespaceSet;
import de.uka.ilkd.key.logic.op.ProgramVariable;
import de.uka.ilkd.key.util.*;

/**
 * This class is the bridge between recoder ast data structures and KeY data
 * structures. Syntactical entities and types can be transferred from recoder to
 * KeY.
 * 
 * It manages the entire contact with the recoder framework and ensures that
 * their cross-referencing data is always uptodate. Prior to reading any source
 * code, special classes (i.e. stubs for some needed library classes) are parsed
 * in to have them available at any time.
 * 
 * To use a Recoder2KeY bridge to convert data structures you can use the
 * functions: {@link #readCompilationUnit(String)},
 * {@link #readCompilationUnitsAsFiles(String[])} or the
 * {@link #readBlock(String, Context)}-methods.
 * 
 * Results are often stored in caches.
 * 
 * It used to be monolithic but now uses separate classes for doing the actual
 * conversion and type conversion.
 * 
 * @see Recoder2KeYConverter
 * @see Recoder2KeYTypeConverter
 */

public class Recoder2KeY implements JavaReader {

    /**
     * the set of File objects that describes the classpath to be searched
     * for classes.
     * it may contain a null file which indicates that the default classes are 
     * not to be read.
     */
    private List<File> classPath;
    
    /**
     * the File object that describes the directory from which the internal
     * classes are to be read. They are read in differently - therefore the
     * second category. A null value indicates that the boot classes are to
     * be read from an internal repository.
     */
    private File bootClassPath;

    /**
     * this mapping stores the relation between recoder and KeY entities in a
     * bidirectional way.
     * 
     * It is used for syntactical structures and types.
     */
    private KeYRecoderMapping mapping;

    /**
     * Recoder's serviceConfiguration that is used throughout this process.
     */
    private KeYCrossReferenceServiceConfiguration servConf;

    /**
     * counter used to enumerate the anonymous implicit classes
     * 
     */
    private static int interactCounter = 0;

    /**
     * this flag indicates whether we are currently parsing library classes
     * (special classes)
     */
    private boolean parsingLibs = false;

    /**
     * the object that handles the transformation from recoder AST to KeY AST
     */
    private Recoder2KeYConverter converter;

    /**
     * the object that handles the transformation from recoder types to KeY
     * types
     */
    private Recoder2KeYTypeConverter typeConverter;

    /**
     * the list of classnames that contain the classes that are referenced but not 
     * defined. For those classe types a dummy stub is created at parse time.
     */
    private Collection<? extends CompilationUnit> dynamicallyCreatedCompilationUnits;

    /**
     * create a new Recoder2KeY transformation object.
     * 
     * The converter and type converter associated with this object will be
     * created. Several properties of the recoder framework will be set up.
     * 
     * The classpath is set to null, the mapping is retrieved from the services,
     * as well as the underlying type converter
     * 
     * @param servConf
     *            the service configuration to be used, not null
     * @param rec2key
     *            the mapping to store mapped types and mapped ASTs to, not null
     * @param nss
     *            the namespaces to work upon, not null
     * @param tc
     *            the type converter, not null
     */
    public Recoder2KeY(KeYCrossReferenceServiceConfiguration servConf, KeYRecoderMapping rec2key, NamespaceSet nss, TypeConverter tc) {
        this(servConf, null, rec2key, nss, tc);
    }

    /**
     * create a new Recoder2KeY transformation object.
     * 
     * The converter and type converter associated with this object will be
     * created. Several properties of the recoder framework will be set up.
     * 
     * The classpath is set to null, the mapping is retrieved from the services,
     * as well as the underlying type converter
     * 
     * @param services
     *            services to retrieve objects from, not null
     * @param nss
     *            nthe namespaces to work upon, not null
     */
    public Recoder2KeY(Services services, NamespaceSet nss) {
        this(services.getJavaInfo().getKeYProgModelInfo().getServConf(), null, services.getJavaInfo().rec2key(), nss, services.getTypeConverter());
    }

    /**
     * create a new Recoder2KeY transformation object.
     * 
     * The converter and type converter associated with this object will be
     * created. Several properties of the recoder framework will be set up.
     * 
     * @param servConf
     *            the service configuration to be used, not null
     * @param classPath
     *            the classpath to look up source files, ignored if null
     * @param rec2key
     *            the mapping to store mapped types and mapped ASTs to, not null
     * @param nss
     *            the namespaces to work upon, not null
     * @param tc
     *            the type converter, not null
     * 
     * @throws IllegalArgumentException
     *             if arguments are not valid (null e.g.)
     */
    public Recoder2KeY(KeYCrossReferenceServiceConfiguration servConf, String classPath, 
	    KeYRecoderMapping rec2key, NamespaceSet nss, TypeConverter tc) {

        if (servConf == null)
            throw new IllegalArgumentException("service configuration is null");

        if (rec2key == null)
            throw new IllegalArgumentException("rec2key mapping is null");

        if (nss == null)
            throw new IllegalArgumentException("namespaces is null");
        
        if(!(servConf.getProjectSettings().getErrorHandler() instanceof KeYRecoderExcHandler))
            throw new IllegalArgumentException("Recoder2KeY needs a KeyRecoderExcHandler as exception handler");

        this.servConf = servConf;
        this.mapping = rec2key;
        this.converter = makeConverter();
        this.typeConverter = new Recoder2KeYTypeConverter(tc, nss, this);
        
        // set up recoder:
        recoder.util.Debug.setLevel(500);
        
        // do not look up classes anywhere but in the included classes 
        // or the specified classpaths
        servConf.getProjectSettings().setProperty(PropertyNames.CLASS_SEARCH_MODE, "");

    }
    
    /**
     * create the ast converter. This is overwritten in SchemaRecoder2KeY to use
     * schema-aware converters.
     * 
     * @return a newley created converter
     */
    protected Recoder2KeYConverter makeConverter() {
        return new Recoder2KeYConverter(this);
    }

    /**
     * return the associated converter object
     * 
     * @return not null
     */
    public Recoder2KeYConverter getConverter() {
        return converter;
    }

    /**
     * return the associated type converter object
     * 
     * @return not null
     */
    public Recoder2KeYTypeConverter getTypeConverter() {
        return typeConverter;
    }

    /**
     * set this to true before parsing special classes and to false afterwards.
     * 
     * @param v
     *            the state of the special parsing flage
     */
    private void setParsingLibs(boolean v) {
        parsingLibs = v;
    }

    /**
     * are we currently parsing library code (special classes)?
     * 
     * @return true iff currently parsing special classes.
     */
    public boolean isParsingLibs() {
        return parsingLibs;
    }

    public KeYCrossReferenceServiceConfiguration getServiceConfiguration() {
        return servConf;
    }

    public KeYRecoderMapping rec2key() {
        return mapping;
    }

    private void insertToMap(recoder.ModelElement r, ModelElement k) {
        if (r != null && k != null) {
            rec2key().put(r, k);
        } else {
            Debug.out("Rec2Key.insertToMap: Omitting entry  (r = " + r + " -> k = " + k + ")");
        }
    }

    // ----- parsing of compilation units

    /**
     * parse a list of java files and transform it to the corresponding KeY
     * entities.
     * 
     * Each element of the array is treated as a filename to read in.
     * 
     * @param cUnitStrings
     *            a list of strings, each element is interpreted as a file to be
     *            read. not null.
     * @return a new list containing the recoder compilation units corresponding
     *         to the given files.
     */

    public de.uka.ilkd.key.java.CompilationUnit[] readCompilationUnitsAsFiles(String[] cUnitStrings) {
        List<recoder.java.CompilationUnit> cUnits = recoderCompilationUnitsAsFiles(cUnitStrings);
        de.uka.ilkd.key.java.CompilationUnit[] result = new de.uka.ilkd.key.java.CompilationUnit[cUnits.size()];
        for (int i = 0, sz = cUnits.size(); i < sz; i++) {
            Debug.out("converting now " + cUnitStrings[i]);
            result[i] = getConverter().processCompilationUnit(cUnits.get(i), cUnitStrings[i]);
        }
        return result;
    }

    /**
     * parse a list of java files.
     * 
     * Each element of the array is treated as a filename to read in.
     * 
     * @param cUnitStrings
     *            a list of strings, each element is interpreted as a file to be
     *            read. not null.
     * @return a new list containing the recoder compilation units corresponding
     *         to the given files.
     */
    private List<recoder.java.CompilationUnit> recoderCompilationUnitsAsFiles(String[] cUnitStrings) {
        List<recoder.java.CompilationUnit> cUnits = new ArrayList<recoder.java.CompilationUnit>();
        parseSpecialClasses();
        try {
            for (String filename : cUnitStrings) {
                final CompilationUnit cu;
                Reader fr = null;
                try {
                    fr = new BufferedReader(new FileReader(filename));
                    cu = servConf.getProgramFactory().parseCompilationUnit(fr);
                } catch (Exception e) {
                    throw (ParseException) 
                       new ParseException("Error in file " + 
                               filename + ": " + e.getMessage()).initCause(e); 
                } finally {
                    if (fr != null) {
                	fr.close();
                    }
                }
                cu.setDataLocation(new DataFileLocation(filename));
                cUnits.add(cu);
            }
            
            final ChangeHistory changeHistory = servConf.getChangeHistory();
            for (int i = 0, sz = cUnits.size(); i < sz; i++) {
                cUnits.get(i).makeAllParentRolesValid();
                changeHistory.attached(cUnits.get(i));
            }

            if (changeHistory.needsUpdate()) {
                changeHistory.updateModel();
            }

            // transform program
            transformModel(cUnits);
        } catch (Exception ex) {
            if(ex.getCause() instanceof UnresolvedReferenceException) {
                String extraMsg = "Consider using a classpath if this is a classtype that cannot be resolved\n";
                reportError(extraMsg + ex.getCause().getMessage(), ex);
            } else {
                reportError(ex.getMessage(), ex);
            }
        }
        return cUnits;
    }
    
    /**
     * read a compilation unit, given as a string.
     * 
     * @param cUnitString
     *            a string represents a compilation unit
     * @return a KeY structured compilation unit.
     */
    public de.uka.ilkd.key.java.CompilationUnit readCompilationUnit(String cUnitString) {
        final recoder.java.CompilationUnit cc = recoderCompilationUnits(new String[] { cUnitString }).get(0);
        return (de.uka.ilkd.key.java.CompilationUnit) getConverter().process(cc);
    }

    /**
     * read a number of compilation units, each given as a string.
     * 
     * @param cUnitStrings
     *            an array of strings, each element represents a compilation
     *            unit
     * @return a list of KeY structured compilation units.
     */
    private List<recoder.java.CompilationUnit> recoderCompilationUnits(String[] cUnitStrings) {

        parseSpecialClasses();
        List<recoder.java.CompilationUnit> cUnits = new ArrayList<recoder.java.CompilationUnit>();
        int current = 0;
        Reader sr = null;
        try {
            for (int i = 0; i < cUnitStrings.length; i++) {
                current = i;
                Debug.out("Reading " + trim(cUnitStrings[i]));
                    sr = new BufferedReader(new StringReader(cUnitStrings[i]));                
                    cUnits.add(servConf.getProgramFactory().parseCompilationUnit(sr));
            }
            // run cross referencer
            final ChangeHistory changeHistory = servConf.getChangeHistory();
            for (int i = 0, sz = cUnits.size(); i < sz; i++) {
                current = i;
                cUnits.get(i).makeAllParentRolesValid();
                changeHistory.attached(cUnits.get(i));
            }

            if (changeHistory.needsUpdate()) {
                changeHistory.updateModel();
            }
            // transform program

            transformModel(cUnits);
        } catch (IOException ioe) {
            Debug.out("recoder2key: IO Error when reading" + "compilation unit " + cUnitStrings[current], ioe);
            reportError("IOError reading java program " + cUnitStrings[current] + ". May be file not found or missing permissions.", ioe);
        } catch (recoder.ParserException pe) {
            Debug.out("recoder2key: Recoder Parser Error when" + "reading a comiplation unit " + cUnitStrings[current], pe);
            if (pe.getCause() != null) {
                reportError(pe.getCause().getMessage(), pe.getCause());
            } else {
                reportError(pe.getMessage(), pe);
            }
        } finally {
            if (sr != null) {
            	try {
	            sr.close();
                } catch (IOException e) {
                    reportError("IOError reading java program " + 
                	    cUnitStrings[current] + ". May be file not found or missing permissions.", e);
                }
            }
        }
        return cUnits;
    }

    // ----- parsing libraries
    
    public void setClassPath(File bootClassPath, List<File> classPath) {
        this.classPath = classPath;
        this.bootClassPath = bootClassPath;
    }

    /**
     * get the list of names of classes that have been created dynamically due
     * to lacking definitions.
     * 
     * For all classes that are referenced but not defined, an empty dummy stub
     * is created. This method returns the list of their fully qualified class
     * names.
     * 
     * @author mu, on rb's specification ;)
     * @return an unmodifiable list of fully qualified class names
     */
    public List<String> getDynamicallyCreatedClasses() {
        List<String> ret = new ArrayList<String>();
        if(dynamicallyCreatedCompilationUnits != null) {
            for (CompilationUnit cu : dynamicallyCreatedCompilationUnits) {
                ret.add(cu.getPrimaryTypeDeclaration().getFullName());
            }
        }
        return ret;
    }
    
    /**
     * This method loads the internal classes - also called the "boot" classes.
     * 
     * If {@link #bootClassPath} is set to null, it locates java classes that
     * are stored internally within the jar-file or the binary directory. The
     * JAVALANG.TXT file lists all files to be loaded. The files are found using
     * a special {@link JavaReduxFileCollection}.
     * 
     * If, however, {@link #bootClassPath} is assigned a value, this is treated
     * as a directory (not a JAR file at the moment) and all files in this
     * directory are read in. This is done using a
     * {@link DirectoryFileCollection}.
     */
    private void parseInternalClasses(ProgramFactory pf, List<recoder.java.CompilationUnit> rcuList) 
                    throws IOException, ParseException, ParserException {
        
        FileCollection bootCollection;
        FileCollection.Walker walker = null;
        if(bootClassPath == null) {
            bootCollection = new JavaReduxFileCollection();
            walker = bootCollection.createWalker(".java");
        } else {
            bootCollection = new DirectoryFileCollection(bootClassPath);
            walker = bootCollection.createWalker(new String[] {".java", ".jml"} );
        }
        
        
        while(walker.step()) {
            DataLocation loc = walker.getCurrentDataLocation();
            InputStream is = walker.openCurrent();
            Reader f = new BufferedReader(new InputStreamReader(is));
            
            try {
                recoder.java.CompilationUnit rcu = pf.parseCompilationUnit(f);
                rcu.setDataLocation(loc);
                // done by parser : rcu.makeAllParentRolesValid();
                rcuList.add(rcu);
            } catch(ParseException ex) {
                ParseException e2 = new ParseException("Error while parsing " + loc);
                e2.initCause(ex);
                throw e2;
            } catch(Exception ex){
    	        ConvertException e2 = new ConvertException("While parsing "+loc+"\n"+ex.getMessage());
                e2.initCause(ex);
                throw e2;
            } finally {
        	if (f != null) {
        	    f.close();
        	}
            }
            
            
            if (Debug.ENABLE_DEBUG) {
                Debug.out("parsed: " + loc);
            }
        }
        
    }
    
    /**
     * reads compilation units that will be treated as library classes.
     * 
     * Proceed as follows:
     * 
     * <ol>
     * <li> If "classPath" is set and contains at least one entry
     * <ol>
     * <li>read every <code>.java</code> file within the entries (directories
     * or zip files)
     * <li>read every <code>.class</code> file within the entries
     * (directories or zip files)
     * </ol>
     * <li>else read a special collection of classes that is stored internally
     * </ol>
     * 
     * @author mulbrich
     * @throws ParserException
     * @throws IOException
     * @throws ParseException
     */
    private List<recoder.java.CompilationUnit> parseLibs() throws ParseException, IOException, ParserException {
        
        recoder.ProgramFactory pf = servConf.getProgramFactory();
        List<recoder.java.CompilationUnit> rcuList = new LinkedList<recoder.java.CompilationUnit>();
        List<FileCollection> sources = new ArrayList<FileCollection>();
        
        parseInternalClasses(pf, rcuList);

        if(classPath != null) {
            for(File cp : classPath) {
                if(cp.isDirectory())
                    sources.add(new DirectoryFileCollection(cp));
                else
                    sources.add(new ZipFileCollection(cp));
            }
        }

        DataLocation currentDataLocation = null;

        // -- read jml files --
        for (FileCollection fc : sources) {
            FileCollection.Walker walker = fc.createWalker(".jml");
            while(walker.step()) {
        	Reader f = null;
        	try {
                    currentDataLocation = walker.getCurrentDataLocation();
                    InputStream is = walker.openCurrent();
                    f = new BufferedReader(new InputStreamReader(is));
                    recoder.java.CompilationUnit rcu = pf.parseCompilationUnit(f);
                    rcu.setDataLocation(currentDataLocation);
                    removeCodeFromClasses(rcu, false);
                    rcuList.add(rcu);
                } catch(Exception ex) {
                    throw new ConvertException("Error while loading: " + walker.getCurrentDataLocation(), ex);
                } finally {
                    if (f != null) {
                	f.close();
                    }
                }
            }
        }

        // -- read java files --
        for (FileCollection fc : sources) {
            FileCollection.Walker walker = fc.createWalker(".java");
            while(walker.step()) {
        	Reader f = null;
        	try {
                    currentDataLocation = walker.getCurrentDataLocation();
                    InputStream is = walker.openCurrent();
                    f = new BufferedReader(new InputStreamReader(is));
                    recoder.java.CompilationUnit rcu = pf.parseCompilationUnit(f);
                    rcu.setDataLocation(currentDataLocation);
                    removeCodeFromClasses(rcu, true);
                    rcuList.add(rcu);
                } catch(Exception ex) {
                    throw new ConvertException("Error while loading: " + walker.getCurrentDataLocation(), ex);
                } finally {
                    if (f != null) {
                	f.close();
                    }
                }
            }
        }

        // -- read class files --
        ClassFileDeclarationManager manager = new ClassFileDeclarationManager(pf); 
        ByteCodeParser parser = new ByteCodeParser();
        for (FileCollection fc : sources) {
            FileCollection.Walker walker = fc.createWalker(".class");
            while(walker.step()) {
        	InputStream is = null;
        	try {
                    currentDataLocation = walker.getCurrentDataLocation();
                    is = new BufferedInputStream(walker.openCurrent());
                    ClassFile cf = parser.parseClassFile(is);
                    manager.addClassFile(cf, currentDataLocation);
                } catch(Exception ex) {
                    throw new ConvertException("Error while loading: " + walker.getCurrentDataLocation(), ex);
                } finally {
                    if (is != null) {
                	is.close();
                    }
                }
            }
        }
        rcuList.addAll(manager.getCompilationUnits());
        
        recoder.java.CompilationUnit rcu = pf.parseCompilationUnit(
                new StringReader("public class " +
                        JavaInfo.DEFAULT_EXECUTION_CONTEXT_CLASS + " {}"));
        rcuList.add(rcu);

        return rcuList;
        
    }

    /*
     * removes code from a parsed compilation unit. This includes method bodies,
     * initial assignments, compile-time constants, static blocks.
     * 
     * This is done for classes that are read in a classpath-context. For these
     * classes only contracts (if present) are to be considered.
     * 
     * No need to inform changeHistory since the class is not yet registered.
     * Method bodies are set to null, i.e. all methods are stubs only
     * 
     * TODO remove jml-model methods (or similar) also?
     * FIXME this does not work if jml set statements are last in a method
     * TODO leave it out all together?
     */
    private void removeCodeFromClasses(CompilationUnit rcu, boolean allowed) {
        TreeWalker tw = new TreeWalker(rcu);
        
        while(tw.next()) {
            ProgramElement pe = tw.getProgramElement();
            if (pe instanceof MethodDeclaration) {
                MethodDeclaration methDecl = (MethodDeclaration) pe;
                if(!allowed && methDecl.getBody() != null) {
                    Debug.log4jWarn("Method body ("+methDecl.getName()+") should not be allowed: "+rcu.getDataLocation(),
                	            Recoder2KeY.class.getName());
                }
                methDecl.setBody(null);
            }
            if (pe instanceof recoder.java.declaration.FieldSpecification) {
                recoder.java.declaration.FieldSpecification fieldSpec = 
                    (recoder.java.declaration.FieldSpecification) pe;
                if(!allowed && fieldSpec.getInitializer() != null) {
                    Debug.log4jWarn("Field initializer ("+fieldSpec.getName()+") should not be allowed: "+rcu.getDataLocation(),
                	    	    Recoder2KeY.class.getName());
                }
                fieldSpec.setInitializer(null);
            }
            if (pe instanceof ClassInitializer) {
                ClassInitializer classInit = (ClassInitializer) pe;
                if(!allowed && classInit.getBody() != null) {
                    Debug.log4jWarn("There should be no class initializers: "+rcu.getDataLocation(),
                	    	    Recoder2KeY.class.getName());
                }
                classInit.setBody(null);
            }
        }
    }

    /**
     * makes sure that the special classes (library classes) have been parsed
     * in.
     * 
     * If not parsed yet, the special classes are read in and converted.
     * This method throws only runtime exceptions for historical reasons.
     */
    public void parseSpecialClasses() {
        try {
            parseLibraryClasses0();
        } catch (Exception e) {
            reportError("An error occurred while parsing the libraries", e);
        }
    }
    
    
    private void parseLibraryClasses0() throws ParseException, IOException, ParserException {
        if (mapping.parsedSpecial()) {
            return;
        }

        // go to special mode -> used by the converter!
        setParsingLibs(true);

        List<recoder.java.CompilationUnit> specialClasses = parseLibs();

//        for (recoder.java.CompilationUnit compilationUnit : specialClasses) {
//            System.out.println(compilationUnit.toSource());
//        }
        
        ChangeHistory changeHistory = servConf.getChangeHistory();
        for (int i = 0, sz = specialClasses.size(); i < sz; i++) {
            specialClasses.get(i).makeAllParentRolesValid();
            // TODO if duplicated files, take first one only!
            changeHistory.attached(specialClasses.get(i));
        }
        
        
        CrossReferenceSourceInfo sourceInfo = servConf.getCrossReferenceSourceInfo();
        assert sourceInfo instanceof KeYCrossReferenceSourceInfo :
            "SourceInfo is not of type KeYCrossReferenceSourceInfo";
        KeYCrossReferenceSourceInfo keySourceInfo = 
            (KeYCrossReferenceSourceInfo)sourceInfo;
        
        keySourceInfo.setIgnoreUnresolvedClasses(true);

        if (changeHistory.needsUpdate()) {
            changeHistory.updateModel();
        }
        
        dynamicallyCreatedCompilationUnits = keySourceInfo.getCreatedStubClasses();
        specialClasses.addAll(dynamicallyCreatedCompilationUnits);
        keySourceInfo.setIgnoreUnresolvedClasses(false);
        
        changeHistory.updateModel();

        transformModel(specialClasses);
        
//        NameInfo ni = servConf.getNameInfo();
//        System.out.println("Known types:");
//        for(ClassType ct : ni.getClassTypes()) {
//            System.out.println(ct.getFullName());
//        }
        
        // make them available to the rec2key mapping
        for(recoder.java.CompilationUnit cu : specialClasses) {
            DataLocation dl = cu.getOriginalDataLocation();
            assert dl != null : "DataLocation not set on " + cu.toSource();
            getConverter().processCompilationUnit(cu, dl.toString());
        }
        
        // tell the mapping that we have parsed the special classes
        rec2key().parsedSpecial(true);

        setParsingLibs(false);
    }

    /**
     * Transform a list of compilation units.
     * 
     * Once a compilation unit has been parsed in and prior to converting it to
     * the KeY structures, several transformations have to be performed upon it.
     * 
     * You can add your own Transformation here. Make sure it is in the correct
     * order.
     * 
     * @param cUnits
     *            a list of compilation units, not null.
     */

    protected void transformModel(List<recoder.java.CompilationUnit> cUnits) {

        RecoderModelTransformer.TransformerCache cache = new RecoderModelTransformer.TransformerCache(cUnits);
        
        ConstructorNormalformBuilder cnb; 
                
        RecoderModelTransformer[] transformer = new RecoderModelTransformer[] {
                new EnumClassBuilder(servConf, cache),
                new JMLTransformer(servConf, cache),
                new ImplicitFieldAdder(servConf, cache),
                new InstanceAllocationMethodBuilder(servConf, cache),
                cnb = new ConstructorNormalformBuilder(servConf, cache),
                new ClassPreparationMethodBuilder(servConf, cache),
                new AreaAllocationMethodBuilder(servConf, cache),
                new ClassInitializeMethodBuilder(servConf, cache), 
                new PrepareObjectBuilder(servConf, cache), 
                new CreateBuilder(servConf, cache),
                new CreateObjectBuilder(servConf, cache),
<<<<<<< HEAD
                new LocalClassTransformation(servConf, cache)
=======
                new JVMIsTransientMethodBuilder(servConf, cache),
                new LocalClassTransformation(servConf, cache),
                new TestGenerationModelTransformer(servConf, cache),
                new ConstantStringExpressionEvaluator(servConf, cache)
>>>>>>> d557ff59
        };

        
        final ChangeHistory cHistory = servConf.getChangeHistory();
        for (RecoderModelTransformer aTransformer : transformer) {
            if (Debug.ENABLE_DEBUG) {
                Debug.out("current transformer : " + aTransformer.toString());
            }
            aTransformer.execute();
        }
        
        converter.locClass2finalVar = cnb.getLocalClass2FinalVar();

        if (cHistory.needsUpdate()) {
            cHistory.updateModel();
        }
        
        // recoder changes the data location to some imaginary files
        // undo this by setting the original locations
        for (recoder.java.CompilationUnit cu : cUnits) {
            cu.setDataLocation(cu.getOriginalDataLocation());
        }
    }

    // ----- methods dealing with blocks.

    /**
     * wraps a RECODER StatementBlock in a method
     * 
     * it is wrapped in a method called
     * <code>&lt;virtual_method_for_parsing&gt;</code>.
     * 
     * @param block
     *            the recoder.java.StatementBlock to wrap
     * @return the enclosing recoder.java.MethodDeclaration
     */
    protected recoder.java.declaration.MethodDeclaration embedBlock(recoder.java.StatementBlock block) {

        /*
         * MethodDeclaration(modifiers,return type,Identifier, parameters,
         * throws, StatementBlock)
         */
        recoder.java.declaration.MethodDeclaration mdecl = new recoder.java.declaration.MethodDeclaration(null, null, new ImplicitIdentifier(
                "<virtual_method_for_parsing>"), null, null, block);
        mdecl.makeParentRoleValid();
        return mdecl;
    }

    /**
     * wraps a RECODER MethodDeclaration in a class
     * 
     * @param mdecl
     *            the recoder.java.declaration.MethodDeclaration to wrap
     * @param context
     *            the recoder.java.declaration.ClassDeclaration where the method
     *            has to be embedded
     * @return the enclosing recoder.java.declaration.ClassDeclaration
     */
    protected recoder.java.declaration.ClassDeclaration embedMethod(recoder.java.declaration.MethodDeclaration mdecl, Context context) {

        recoder.java.declaration.ClassDeclaration classContext = context.getClassContext();

        // add method to member declaration list
        ASTList<recoder.java.declaration.MemberDeclaration> memberList = classContext.getMembers();

        if (memberList == null) {
            memberList = new ASTArrayList<recoder.java.declaration.MemberDeclaration>(1);
            classContext.setMembers(memberList);
        }

        for (int i = 0, sz = memberList.size(); i < sz; i++) {
            if (memberList.get(i) instanceof recoder.java.declaration.MethodDeclaration) {
                recoder.java.declaration.MethodDeclaration olddecl = (recoder.java.declaration.MethodDeclaration) memberList.get(i);
                if (olddecl.getName().equals(mdecl.getName())) {
                    memberList.remove(i);
                }
            }
        }
        memberList.add(mdecl);

        // add method to class

        classContext.setProgramModelInfo(servConf.getCrossReferenceSourceInfo());
        classContext.makeParentRoleValid();
        return classContext;
    }

    /**
     * creates an empty RECODER compilation unit with a temporary name.
     * 
     * @return the new recoder.java.CompilationUnit
     */
    public Context createEmptyContext() {
        recoder.java.declaration.ClassDeclaration classContext = interactClassDecl();
        return new Context(servConf, classContext);
    }

    /**
     * create a new context with a temporary name and make a list of variables
     * visible from within. Use the default source info.
     * 
     * @param pvs
     *            a list of variables
     * @return a newly created context.
     */

    protected Context createContext(ImmutableList<ProgramVariable> pvs) {
        return createContext(pvs, servConf.getCrossReferenceSourceInfo());
    }

    /**
     * create a new Context with a temporary name and make a list of variables
     * visible from within.
     * 
     * @param vars
     *            a list of variables
     * @param csi
     *            a special source info
     * 
     * @return a newly created context.
     */
    protected Context createContext(ImmutableList<ProgramVariable> vars, recoder.service.CrossReferenceSourceInfo csi) {
        recoder.java.declaration.ClassDeclaration classContext = interactClassDecl();
        addProgramVariablesToClassContext(classContext, vars, csi);
        return new Context(servConf, classContext);
    }

    /**
     * add a list of variables to a context
     * 
     * @param classContext
     *            context to add to
     * @param vars
     *            vars to add
     */
    private void addProgramVariablesToClassContext(recoder.java.declaration.ClassDeclaration classContext, ImmutableList<ProgramVariable> vars,
            recoder.service.CrossReferenceSourceInfo csi) {

        HashMap<String, recoder.java.declaration.VariableSpecification> names2var = 
            new HashMap<String, recoder.java.declaration.VariableSpecification>();
        Iterator<ProgramVariable> it = vars.iterator();
        java.util.HashSet<String> names = new java.util.HashSet<String>();
        ASTList<recoder.java.declaration.MemberDeclaration> list = classContext.getMembers();

        // perhaps install a new list for the members of the class context
        if (list == null) {
            list = new ASTArrayList<recoder.java.declaration.MemberDeclaration>(1);
            classContext.setMembers(list);
        }

        l: while (it.hasNext()) {
            VariableSpecification keyVarSpec;
            ProgramVariable var = it.next();
            if (names.contains(var.name().toString())) {
                continue l;
            }
            names.add(var.name().toString());
            keyVarSpec = lookupVarSpec(var);
            if (keyVarSpec == null) {
                keyVarSpec = new FieldSpecification(var);
            }

            if (var.getKeYJavaType() == null) {
                throw new IllegalArgumentException("Variable " + var + " has no type");
            }

            String typeName = "";
            Type javaType = var.getKeYJavaType().getJavaType();
            if(javaType == null) continue;
            typeName = javaType.getFullName();

            recoder.java.declaration.FieldDeclaration recVar = new recoder.java.declaration.FieldDeclaration(null, name2typeReference(typeName),
                    new ExtendedIdentifier(keyVarSpec.getName()), null);

            list.add(recVar);
            classContext.makeAllParentRolesValid();
            recoder.java.declaration.VariableSpecification rvarspec = recVar.getVariables().get(0);
            names2var.put(var.name().toString(), rvarspec);

            rvarspec.setProgramModelInfo(csi);
            insertToMap(recVar.getVariables().get(0), keyVarSpec);
        }

        ((KeYCrossReferenceSourceInfo) csi).setNames2Vars(names2var);
        servConf.getChangeHistory().updateModel();
    }

    /**
     * look up in the mapping the variable specification for a program variable.
     * 
     * used by addProgramVariablesToClassContext
     */
    private VariableSpecification lookupVarSpec(ProgramVariable pv) {
        for (final Object o : mapping.elemsKeY()) {
            if ((o instanceof VariableSpecification) && ((VariableSpecification) o).getProgramVariable() == pv) {
                return (VariableSpecification) o;
            }
        }
        return null;
    }

    /**
     * given a name as string, construct a recoder type reference from it.
     * 
     * @param typeName
     *            non-null type name as string
     * @return a freshly created type reference to the given type.
     */
    private recoder.java.reference.TypeReference name2typeReference(String typeName) {
        recoder.java.reference.PackageReference pr = null;
        String baseType = TypeNameTranslator.getBaseType(typeName);
        int idx = baseType.indexOf('.');
        int lastIndex = 0;
        String anonType="";
        while (idx != -1 && baseType.charAt(lastIndex) >= 'a' 
                && baseType.charAt(lastIndex) <= 'z') {
            String s = baseType.substring(lastIndex, idx);
            pr = new recoder.java.reference.PackageReference
                    (pr, new recoder.java.Identifier(s));
            lastIndex = idx + 1;
            idx = baseType.indexOf('.', lastIndex);
        }
        baseType = anonType+baseType;
        recoder.java.Identifier typeId;
        if (baseType.charAt(0) == '<') {
            typeId = new ImplicitIdentifier(baseType.substring(lastIndex));
        } else {
            typeId = new ObjectTypeIdentifier(baseType.substring(lastIndex));
        }
        recoder.java.reference.TypeReference result =
            new recoder.java.reference.TypeReference(pr, typeId);
        result.setDimensions(TypeNameTranslator.getDimensions(typeName));
        return result;
    }

    /**
     * parses a given JavaBlock using the context to determine the right
     * references and returns a statement block of recoder.
     * 
     * @param block
     *            a String describing a java block
     * @param context
     *            recoder.java.CompilationUnit in which the block has to be
     *            interpreted
     * @return the parsed and resolved recoder statement block
     */
    recoder.java.StatementBlock recoderBlock(String block, Context context) {
        recoder.java.StatementBlock bl = null;
        parseSpecialClasses();
        Reader sr = null;
        try {
            sr = new BufferedReader(new StringReader(block));
            bl = servConf.getProgramFactory().parseStatementBlock(sr);
            bl.makeAllParentRolesValid();
            embedMethod(embedBlock(bl), context);
            context.getCompilationUnitContext().makeParentRoleValid();
            // servConf.getCrossReferenceSourceInfo().register(bl);
            // register() is deprecated. so use this instead:
            servConf.getChangeHistory().attached(bl);
            servConf.getChangeHistory().attached(context.getCompilationUnitContext());
            servConf.getChangeHistory().updateModel();
        
            // normalise constant string expressions
            List<CompilationUnit> cunits = new ArrayList<CompilationUnit>();
            cunits.add(context.getCompilationUnitContext());
            final RecoderModelTransformer.TransformerCache cache = new RecoderModelTransformer.TransformerCache(cunits);
            new ConstantStringExpressionEvaluator(servConf, cache).execute();
        } catch (de.uka.ilkd.key.util.ExceptionHandlerException e) {
            if (e.getCause() != null) {
                reportError(e.getCause().getMessage(), e.getCause());
            } else {
                reportError(e.getMessage(), e);
            }
        } catch (recoder.service.UnresolvedReferenceException e) {
            reportError("Could not resolve reference:" + e.getUnresolvedReference(), e);
        } catch (recoder.parser.ParseException e) {
            if (e.getCause() != null) {
                reportError(e.getCause().getMessage(), e.getCause());
            } else {
                reportError(e.getMessage(), e);
            }
        } catch (recoder.ModelException e) {
            if (e.getCause() != null) {
                reportError(e.getCause().getMessage(), e.getCause());
            } else {
                reportError(e.getMessage(), e);
            }
        } catch (recoder.ParserException e) {
            if (e.getCause() != null) {
                reportError(e.getCause().getMessage(), e.getCause());
            } else {
                reportError(e.getMessage(), e);
            }
        } catch (IOException e) {
            Debug.out("recoder2key: IOException detected in: " + block, e);
            block = trim(block, 25);
            reportError("Could not access data stream " + "(e.g. file not found, wrong permissions) " + "when reading " + block + ": " + trim(e.getMessage()),
                    e);
        } catch (NullPointerException e) {
            // to retrieve a more precise message we would need to patch Recoder
            reportError("Recoder parser threw exception in block:\n" + block + "\n Probably a misspelled identifier name.", e);
        } catch (Exception e) {
            reportError(e.getMessage(), e);
        } finally {
            if (sr != null) {
        	try {
	            sr.close();
                } catch (IOException e) {
                }
            }
        }
        return bl;
    }

    /**
     * parses a given JavaBlock using the context to determine the right
     * references
     * 
     * @param block
     *            a String describing a java block
     * @param context
     *            recoder.java.CompilationUnit in which the block has to be
     *            interprested
     * @return the parsed and resolved JavaBlock
     */
    public JavaBlock readBlock(String block, Context context) {

        recoder.java.StatementBlock sb = recoderBlock(block, context);
        JavaBlock jb = JavaBlock.createJavaBlock((StatementBlock) getConverter().process(sb));
        return jb;
    }

    /**
     * parses a given JavaBlock using the context to determine the right
     * references using an empty context
     * 
     * @param block
     *            a String describing a java block
     * @return the parsed and resolved JavaBlock
     */
    public JavaBlock readBlockWithEmptyContext(String block) {
        return readBlock(block, createEmptyContext());
    }

    /**
     * parses a given JavaBlock using a namespace to determine the right
     * references using an empty context. The variables of the namespace are
     * used to create a new class context
     * 
     * @param s
     *            a String describing a java block
     * @return the parsed and resolved JavaBlock
     */
    public JavaBlock readBlockWithProgramVariables(Namespace varns, String s) {
        Iterator<Named> it = varns.allElements().iterator();
        ImmutableList<ProgramVariable> pvs = ImmutableSLList.<ProgramVariable>nil();
        while (it.hasNext()) {
            Named n = it.next();
            if (n instanceof ProgramVariable) {
                pvs = pvs.append((ProgramVariable) n); //preserve the order (nested namespaces!) 
            }
        }
        return readBlock(s, createContext(pvs));
    }

    /**
     * make a new classdeclaration with a temporary name.
     * 
     * The name is a unique implicit identifier.
     * 
     * @return a newly created recoder ClassDeclaration with a unique name
     */
    private recoder.java.declaration.ClassDeclaration interactClassDecl() {
        recoder.java.declaration.ClassDeclaration classContext = new recoder.java.declaration.ClassDeclaration(null, new ImplicitIdentifier(
                "<virtual_class_for_parsing" + interactCounter + ">"), null, null, null);
        interactCounter++;
        classContext.setProgramModelInfo(servConf.getCrossReferenceSourceInfo());
        return classContext;
    }

    // ----- helpers

    /**
     * reduce the size of a string to a maximum of 150 characters. Introduces
     * ellipses [...]
     */
    private static String trim(String s) {
        return trim(s, 150);
    }

    /**
     * reduce the size of a string to a maximum of length.
     */
    private static String trim(String s, int length) {
        if (s.length() > length)
            return s.substring(0, length - 5) + "[...]";
        return s;
    }

    // ----- error handling

    /**
     * tries to parse recoders exception position information
     */
    private static int[] extractPositionInfo(String errorMessage) {
        if (errorMessage == null || errorMessage.indexOf('@') == -1) {
            return new int[0];
        }
        int line = -1;
        int column = -1;
        try {
            String pos = errorMessage.substring(errorMessage.indexOf("@") + 1);
            pos = pos.substring(0, pos.indexOf(" "));
            line = Integer.parseInt(pos.substring(0, pos.indexOf('/')));
            column = Integer.parseInt(pos.substring(pos.indexOf('/') + 1));
        } catch (NumberFormatException nfe) {
            Debug.out("recoder2key:unresolved reference at " + "line:" + line + " column:" + column);
            return new int[0];
        } catch (StringIndexOutOfBoundsException siexc) {
            return new int[0];
        }
        return new int[] { line, column };
    }

    /**
     * report an error in form of a ConvertException. The cause is always
     * attached to the resulting exception.
     * 
     * @param message
     *            message to be used.
     * @param t
     *            the cause of the exceptional case
     * @throws ConvertException
     *             always
     */
    public static void reportError(String message, Throwable t) {
        // Attention: this highly depends on Recoders exception messages!
	Throwable cause = t;
	if  (t instanceof ExceptionHandlerException) {
	    if (t.getCause() != null) {
		cause = t.getCause();
	    } 
	}
	int[] pos = extractPositionInfo(cause.toString());
        final RuntimeException rte;
        if (pos.length > 0) {
            rte = new PosConvertException(message, pos[0], pos[1]);
            rte.initCause(cause);
        } else {
            rte = new ConvertException(message, cause);
        }

        throw rte;
    }

}<|MERGE_RESOLUTION|>--- conflicted
+++ resolved
@@ -37,27 +37,7 @@
 import de.uka.ilkd.key.java.abstraction.Type;
 import de.uka.ilkd.key.java.declaration.FieldSpecification;
 import de.uka.ilkd.key.java.declaration.VariableSpecification;
-<<<<<<< HEAD
-import de.uka.ilkd.key.java.recoderext.ClassFileDeclarationManager;
-import de.uka.ilkd.key.java.recoderext.ClassInitializeMethodBuilder;
-import de.uka.ilkd.key.java.recoderext.ClassPreparationMethodBuilder;
-import de.uka.ilkd.key.java.recoderext.ConstructorNormalformBuilder;
-import de.uka.ilkd.key.java.recoderext.CreateBuilder;
-import de.uka.ilkd.key.java.recoderext.CreateObjectBuilder;
-import de.uka.ilkd.key.java.recoderext.EnumClassBuilder;
-import de.uka.ilkd.key.java.recoderext.ExtendedIdentifier;
-import de.uka.ilkd.key.java.recoderext.ImplicitFieldAdder;
-import de.uka.ilkd.key.java.recoderext.ImplicitIdentifier;
-import de.uka.ilkd.key.java.recoderext.InstanceAllocationMethodBuilder;
-import de.uka.ilkd.key.java.recoderext.JMLTransformer;
-import de.uka.ilkd.key.java.recoderext.KeYCrossReferenceServiceConfiguration;
-import de.uka.ilkd.key.java.recoderext.LocalClassTransformation;
-import de.uka.ilkd.key.java.recoderext.ObjectTypeIdentifier;
-import de.uka.ilkd.key.java.recoderext.PrepareObjectBuilder;
-import de.uka.ilkd.key.java.recoderext.RecoderModelTransformer;
-=======
 import de.uka.ilkd.key.java.recoderext.*;
->>>>>>> d557ff59
 import de.uka.ilkd.key.logic.JavaBlock;
 import de.uka.ilkd.key.logic.Named;
 import de.uka.ilkd.key.logic.Namespace;
@@ -808,19 +788,12 @@
                 new InstanceAllocationMethodBuilder(servConf, cache),
                 cnb = new ConstructorNormalformBuilder(servConf, cache),
                 new ClassPreparationMethodBuilder(servConf, cache),
-                new AreaAllocationMethodBuilder(servConf, cache),
                 new ClassInitializeMethodBuilder(servConf, cache), 
                 new PrepareObjectBuilder(servConf, cache), 
                 new CreateBuilder(servConf, cache),
                 new CreateObjectBuilder(servConf, cache),
-<<<<<<< HEAD
-                new LocalClassTransformation(servConf, cache)
-=======
-                new JVMIsTransientMethodBuilder(servConf, cache),
                 new LocalClassTransformation(servConf, cache),
-                new TestGenerationModelTransformer(servConf, cache),
                 new ConstantStringExpressionEvaluator(servConf, cache)
->>>>>>> d557ff59
         };
 
         
