--- conflicted
+++ resolved
@@ -11,13 +11,9 @@
 
 package de.uka.ilkd.key.java.reference;
 
-<<<<<<< HEAD
 import de.uka.ilkd.key.java.*;
-=======
 import de.uka.ilkd.key.collection.ImmutableArray;
-import de.uka.ilkd.key.java.Expression;
-import de.uka.ilkd.key.java.Statement;
->>>>>>> 032cf20a
+
 
 /**
  *  Constructor reference.
@@ -26,16 +22,14 @@
 
 public interface ConstructorReference extends MemberReference, Statement {
 
-    /**
+    ProgramElement getScope();
+
+
+   /**
      *      Get arguments.
      *      @return the array wrapper of the argument expressions .
      */
-<<<<<<< HEAD
-    ArrayOfExpression getArguments();
-    
-    ProgramElement getScope();
-=======
     ImmutableArray<Expression> getArguments();
->>>>>>> 032cf20a
+
 
 }