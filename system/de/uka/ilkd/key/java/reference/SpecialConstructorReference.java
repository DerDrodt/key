--- conflicted
+++ resolved
@@ -11,16 +11,9 @@
 
 package de.uka.ilkd.key.java.reference;
 
-<<<<<<< HEAD
 import de.uka.ilkd.key.java.*;
 import de.uka.ilkd.key.logic.ProgramElementName;
-=======
 import de.uka.ilkd.key.collection.ImmutableArray;
-import de.uka.ilkd.key.java.Expression;
-import de.uka.ilkd.key.java.JavaNonTerminalProgramElement;
-import de.uka.ilkd.key.java.PositionInfo;
-import de.uka.ilkd.key.java.ProgramElement;
->>>>>>> 032cf20a
 import de.uka.ilkd.key.util.ExtList;
 
 /**
@@ -113,11 +106,7 @@
             return scope;
         }
         if (arguments != null) {
-<<<<<<< HEAD
             return arguments.getExpression(index-1);
-=======
-            return arguments.get(index);
->>>>>>> 032cf20a
         }
         throw new ArrayIndexOutOfBoundsException();
     }
