--- conflicted
+++ resolved
@@ -30,16 +30,11 @@
      * the reference to the active object
      */
     protected final ReferencePrefix runtimeInstance;
-<<<<<<< HEAD
-   
-=======
     
     /**
      * the current memory area
      */
     protected final ReferencePrefix memoryArea;
-
->>>>>>> 615c60b0
     /**
      * creates an execution context reference
      * @param classContext the TypeReference refering to the next enclosing
@@ -129,14 +124,10 @@
 	return runtimeInstance;
     }
     
-<<<<<<< HEAD
-=======
     public ReferencePrefix getMemoryArea() {
         return memoryArea;
     }
 
-
->>>>>>> 615c60b0
     /** calls the corresponding method of a visitor in order to
      * perform some action/transformation on this element
      * @param v the Visitor
