// This file is part of KeY - Integrated Deductive Software Design
// Copyright (C) 2001-2009 Universitaet Karlsruhe, Germany
//                         Universitaet Koblenz-Landau, Germany
//                         Chalmers University of Technology, Sweden
//
// The KeY system is protected by the GNU General Public License. 
// See LICENSE.TXT for details.
//
//


package de.uka.ilkd.key.java.reference;

import de.uka.ilkd.key.collection.ImmutableArray;
import de.uka.ilkd.key.collection.ImmutableList;
import de.uka.ilkd.key.collection.ImmutableSLList;
import de.uka.ilkd.key.java.*;
import de.uka.ilkd.key.java.abstraction.KeYJavaType;
import de.uka.ilkd.key.java.expression.ExpressionStatement;
import de.uka.ilkd.key.java.recoderext.ImplicitFieldAdder;
import de.uka.ilkd.key.java.visitor.Visitor;
import de.uka.ilkd.key.logic.ProgramElementName;
import de.uka.ilkd.key.logic.op.ProgramMethod;
import de.uka.ilkd.key.logic.op.ProgramSV;
import de.uka.ilkd.key.logic.op.ProgramVariable;
import de.uka.ilkd.key.logic.op.SortedSchemaVariable;
import de.uka.ilkd.key.util.Debug;
import de.uka.ilkd.key.util.ExtList;

/**
 *  Method reference.
 *  @author <TT>AutoDoc</TT>
 */
public class MethodReference extends JavaNonTerminalProgramElement
                             implements MemberReference, ReferencePrefix, 
                             ReferenceSuffix, ExpressionStatement, 
                             TypeReferenceContainer, NameReference {
 
    /**
       Access path.
    */
    protected final ReferencePrefix prefix;
    
    protected final ProgramElement scope;

    public static final String LOCAL_SCOPE = "localScope";
    
    public static final String CALLER_SCOPE = "callerScope";
    
    public static final String CONSTRUCTED_SCOPE = "constructedScope";
    
    public static final String REENTRANT_SCOPE = "reentrantScope";
    
    /**
     *      Name.
     */
    protected final MethodName name;
    
    /**
     *      Arguments.
     */
    protected final ImmutableArray<Expression> arguments;
    
<<<<<<< HEAD
    public MethodReference(ArrayOfExpression args, MethodName n, 
			   ReferencePrefix p, String scope) {
=======
    public MethodReference(ImmutableArray<Expression> args, MethodName n, 
			   ReferencePrefix p) {
>>>>>>> 032cf20a
	this.prefix = p;
	name = n;
	Debug.assertTrue(name != null, "Tried to reference unnamed method.");
	this.arguments = args;
<<<<<<< HEAD
        if(scope == null){
            this.scope = new ProgramElementName(LOCAL_SCOPE);
            // this.scope = null;
        }else{
            Debug.assertTrue(isLegalScopeAnnotation(scope),
                    "Unknown scope annotation.");
            this.scope = new ProgramElementName(scope);
        }
    }
    
    public MethodReference(ExtList args, MethodName n, 
                   ReferencePrefix p, PositionInfo pos, ProgramElement scope) {
        super(pos);
        this.prefix = p;
        name = n;
        Debug.assertTrue(name != null, "Tried to reference unnamed method.");
        this.arguments = new ArrayOfExpression((Expression[]) args.collect(Expression.class));
        if(scope == null){
            this.scope = new ProgramElementName(LOCAL_SCOPE);
        }else{
            this.scope = scope;
        }
=======
	checkArguments();
>>>>>>> 032cf20a
    }
    
    public MethodReference(ArrayOfExpression args, MethodName n, 
            ReferencePrefix p, ProgramElement scope) {
        this.prefix = p;
        name = n;
        Debug.assertTrue(name != null, "Tried to reference unnamed method.");
        this.arguments = args;
        if(scope == null){
            this.scope = new ProgramElementName(LOCAL_SCOPE);
        }else{
            this.scope = scope;
        }
    }
    
    public MethodReference(ArrayOfExpression args, MethodName n, 
                   ReferencePrefix p) {
        this(args, n, p, (String) null);
    }
    
    

<<<<<<< HEAD
    public MethodReference(ArrayOfExpression args, MethodName n, 
			   ReferencePrefix p, PositionInfo pos, String scope) {
=======
    public MethodReference(ImmutableArray<Expression> args, MethodName n, 
			   ReferencePrefix p, PositionInfo pos) {
>>>>>>> 032cf20a
	super(pos);
	this.prefix=p;
	name = n;
	Debug.assertTrue(name != null, "Tried to reference unnamed method.");
	this.arguments=args;
<<<<<<< HEAD
        if(scope == null){
            this.scope = new ProgramElementName(LOCAL_SCOPE);
//            this.scope = null;
        }else{
            Debug.assertTrue(isLegalScopeAnnotation(scope),
                    "Unknown scope annotation.");
            this.scope = new ProgramElementName(scope);
        }
=======
	checkArguments();
>>>>>>> 032cf20a
    }

   public MethodReference(ExtList children, MethodName n, ReferencePrefix p) {
	this(new ImmutableArray<Expression>((Expression[]) 
				   children.collect(Expression.class)),
	     n, p, (PositionInfo) children.get(PositionInfo.class), (String) null);
    }

<<<<<<< HEAD
    public MethodReference(ExtList children, MethodName n, ReferencePrefix p,
             PositionInfo pos, String scope) {
	this(new ArrayOfExpression((Expression[]) 
=======
     public MethodReference(ExtList children, MethodName n, ReferencePrefix p,PositionInfo pos) {
	this(new ImmutableArray<Expression>((Expression[]) 
>>>>>>> 032cf20a
				   children.collect(Expression.class)),
	     n, p, pos, scope);
    }

    protected void checkArguments(){
	ImmutableArray<Expression> args = getArguments();
	for(Expression arg:args){
	    if(arg==null) 
		throw new NullPointerException();
	}
    }
    
    public SourceElement getFirstElement() {
        return (prefix == null) 
	    ? getChildAt(0).getFirstElement() : prefix.getFirstElement();
    }


    /**
     *      Get reference prefix.
     *      @return the reference prefix.
     */
    public ReferencePrefix getReferencePrefix() {
        return prefix;
    }
    
    /**
     * @return the scope for allocating the object returned by this method reference.
     */
    public ProgramElement getScope(){
        return scope;
    }
    
    /**
     * @return true iff the returned object is allocated in the current reentrant scope
     */
    public boolean reentrantScope(){
        return REENTRANT_SCOPE.equals(getScope().toString());
    }
    
    /**
     * @return true iff the returned object is allocated in the current constructed scope
     */
    public boolean constructedScope(){
        return CONSTRUCTED_SCOPE.equals(getScope().toString());
    }
    
    /**
     * @return true iff the returned object is allocated in the current local scope
     */
    public boolean localScope(){
        return LOCAL_SCOPE.equals(getScope().toString());
    }
    
    /**
     * @return true iff the returned object is allocated in the current caller scope
     */
    public boolean callerScope(){
        return CALLER_SCOPE.equals(getScope().toString());
    }

    /**
     *      Returns the number of children of this node.
     *      @return an int giving the number of children of this node
     */

    public int getChildCount() {
        int result = 0;
        if (prefix     != null) result++;
        if (name       != null) result++;
        if (arguments  != null) result += arguments.size();
        if (scope  != null) result ++;
        return result;
    }
    
    /**
     *      Returns the child at the specified index in this node's "virtual"
     *      child array
     *      @param index an index into this node's "virtual" child array
     *      @return the program element at the given position
     *      @exception ArrayIndexOutOfBoundsException if <tt>index</tt> is out
     *                 of bounds
     */
    public ProgramElement getChildAt(int index) {
        if (prefix != null) {
            if (index == 0) return prefix;
            index--;
        }
        if (name != null) {
            if (index == 0) return name;
            index--;
        }
        if (scope != null) {
            if (index == 0) return scope;
            index--;
        }
        if (arguments != null) {
	    return arguments.get(index);
        }
        throw new ArrayIndexOutOfBoundsException();
    }

    /**
     *      Get the number of type references in this container.
     *      @return the number of type references.
     */
    public int getTypeReferenceCount() {
        return (prefix instanceof TypeReference) ? 1 : 0;
    }
    
    

    /*
      Return the type reference at the specified index in this node's
      "virtual" type reference array.
      @param index an index for a type reference.
      @return the type reference with the given index.
      @exception ArrayIndexOutOfBoundsException if <tt>index</tt> is out
      of bounds.
    */
    public TypeReference getTypeReferenceAt(int index) {
        if (prefix instanceof TypeReference && index == 0) {
            return (TypeReference)prefix;
        }
        throw new ArrayIndexOutOfBoundsException();
    }


    /**
     *      Get the number of expressions in this container.
     *      @return the number of expressions.
     */
    public int getExpressionCount() {
        int result = 0;
        if (prefix instanceof Expression) result += 1;
        if (arguments != null) {
            result += arguments.size();
        }
        return result;
    }

    /*
      Return the expression at the specified index in this node's
      "virtual" expression array.
      @param index an index for an expression.
      @return the expression with the given index.
      @exception ArrayIndexOutOfBoundsException if <tt>index</tt> is out
      of bounds.
    */
    public Expression getExpressionAt(int index) {
        if (prefix instanceof Expression) {
            if (index == 0) {
                return (Expression)prefix;
            }
            index -= 1;
        }
        if (arguments != null) {
            return arguments.get(index);
        }
        throw new ArrayIndexOutOfBoundsException();
    }

    /**
     *      Get name.
     *      @return the string.
     */
    public final String getName() {
        return (name == null) ? null : name.toString();
    }

    /**
     *      Get identifier.
     *      @return the identifier.
     */
    public ProgramElementName getProgramElementName() {
	if (name instanceof ProgramElementName) {
	    return (ProgramElementName) name; 	
	} else if (name instanceof SortedSchemaVariable) {
	    return (((ProgramSV)name).getProgramElementName());
	} else return null;
    }

    /**
     *      Get arguments.
     *      @return the expression array wrapper.
     */
    public ImmutableArray<Expression> getArguments() {
        return arguments;
    }

    /**
     *      Gets index-th argument    
     *      @return the expression 
     */
    public Expression getArgumentAt(int index) {
        if (arguments != null) {
            return arguments.get(index);
        }
        throw new ArrayIndexOutOfBoundsException();
    }

    /**
     * determines the arguments types and constructs a signature of the current
     * method
     */
    public ImmutableList<KeYJavaType> getMethodSignature(Services services,
						ExecutionContext ec) {
	ImmutableList<KeYJavaType> signature = ImmutableSLList.<KeYJavaType>nil();
	if (arguments != null) {
            final TypeConverter typeConverter = services.getTypeConverter();
	    for (int i = arguments.size()-1; i>=0; i--) {		
                signature = signature.prepend
                    (typeConverter.getKeYJavaType(getArgumentAt(i), ec));
	    }
	}
	return signature;
    }
    
    public static boolean isLegalScopeAnnotation(String s){
        return s!=null && (s.equals(CALLER_SCOPE) || s.equals(CONSTRUCTED_SCOPE) ||
                s.equals(LOCAL_SCOPE) || s.equals(REENTRANT_SCOPE));
    }

    /**
     * returns the static KeYJavaType of the methods prefix
     */
    public KeYJavaType determineStaticPrefixType(Services services, 
                                                 ExecutionContext ec) {
	KeYJavaType prefixType;
        if (prefix == null) {
	    prefixType = ec.getTypeReference().getKeYJavaType();
	} else {
	    if (prefix instanceof Expression) {
	        prefixType = ((Expression)prefix).getKeYJavaType(services, ec);
	    } else {
	        prefixType = ((TypeReference)prefix).getKeYJavaType();
	    }
	}
        return prefixType;        
    }
    
    public ProgramMethod method(Services services, 
            			KeYJavaType refPrefixType, 
            			ExecutionContext ec) {	
        ProgramVariable inst = services.getJavaInfo().getAttribute(
                ImplicitFieldAdder.IMPLICIT_ENCLOSING_THIS, ec.getTypeReference().getKeYJavaType());
        ProgramMethod pm = method(services, refPrefixType, 
                getMethodSignature(services, ec),
                ec.getTypeReference().getKeYJavaType());
        while(inst!=null && pm==null){
            KeYJavaType classType = inst.getKeYJavaType();
            pm = method(services, classType, 
                    getMethodSignature(services, ec),
                    classType);
            if(pm!=null){
                return pm;
            }
            inst = services.getJavaInfo().getAttribute(
                    ImplicitFieldAdder.IMPLICIT_ENCLOSING_THIS, classType);
        }
        return pm;
    }
    
    /**
     * 
     * @param services the Services class offering access to metamodel 
     * information
     * @param classType the KeYJavaType where to start looking for the 
     * declared method
     * @param signature the IList<KeYJavaType> of the arguments types
     * @param context the KeYJavaType from where the method is called  
     * @return the found program method
     */
    public ProgramMethod method
    	(Services services, KeYJavaType classType, 
    	        ImmutableList<KeYJavaType> signature, 
    	        KeYJavaType context) {	
        final String methodName = name.toString();
        ProgramMethod pm = services.getJavaInfo().getProgramMethod(classType, 
                methodName, signature, context);
	return pm;
    }
    
    public boolean implicit() {
	return getProgramElementName().toString().charAt(0)=='<';
    }

    public MethodName getMethodName() {
	return name;
    }

    /** calls the corresponding method of a visitor in order to
     * perform some action/transformation on this element
     * @param v the Visitor
     */
    public void visit(Visitor v) {
	v.performActionOnMethodReference(this);
    }

    public void prettyPrint(PrettyPrinter p) throws java.io.IOException {
        p.printMethodReference(this);
    }

    public KeYJavaType getKeYJavaType(Services services, 
				      ExecutionContext ec) {	
	return method(services, 
	        determineStaticPrefixType(services, ec), ec).getKeYJavaType();
		      
    }

    public KeYJavaType getKeYJavaType(Services javaServ) {	
	return getKeYJavaType();
    }

    public KeYJavaType getKeYJavaType() {
	Debug.fail("");
	return null;
    }

}<|MERGE_RESOLUTION|>--- conflicted
+++ resolved
@@ -61,18 +61,12 @@
      */
     protected final ImmutableArray<Expression> arguments;
     
-<<<<<<< HEAD
-    public MethodReference(ArrayOfExpression args, MethodName n, 
+    public MethodReference(ImmutableArray<Expression> args, MethodName n, 
 			   ReferencePrefix p, String scope) {
-=======
-    public MethodReference(ImmutableArray<Expression> args, MethodName n, 
-			   ReferencePrefix p) {
->>>>>>> 032cf20a
 	this.prefix = p;
 	name = n;
 	Debug.assertTrue(name != null, "Tried to reference unnamed method.");
 	this.arguments = args;
-<<<<<<< HEAD
         if(scope == null){
             this.scope = new ProgramElementName(LOCAL_SCOPE);
             // this.scope = null;
@@ -81,6 +75,7 @@
                     "Unknown scope annotation.");
             this.scope = new ProgramElementName(scope);
         }
+	checkArguments();
     }
     
     public MethodReference(ExtList args, MethodName n, 
@@ -89,18 +84,15 @@
         this.prefix = p;
         name = n;
         Debug.assertTrue(name != null, "Tried to reference unnamed method.");
-        this.arguments = new ArrayOfExpression((Expression[]) args.collect(Expression.class));
+        this.arguments = new ImmutableArray<Expression>((Expression[]) args.collect(Expression.class));
         if(scope == null){
             this.scope = new ProgramElementName(LOCAL_SCOPE);
         }else{
             this.scope = scope;
         }
-=======
-	checkArguments();
->>>>>>> 032cf20a
-    }
-    
-    public MethodReference(ArrayOfExpression args, MethodName n, 
+    }
+    
+    public MethodReference(ImmutableArray<Expression> args, MethodName n, 
             ReferencePrefix p, ProgramElement scope) {
         this.prefix = p;
         name = n;
@@ -111,28 +103,23 @@
         }else{
             this.scope = scope;
         }
-    }
-    
-    public MethodReference(ArrayOfExpression args, MethodName n, 
+	checkArguments();
+    }
+    
+    public MethodReference(ImmutableArray<Expression> args, MethodName n, 
                    ReferencePrefix p) {
         this(args, n, p, (String) null);
     }
     
     
 
-<<<<<<< HEAD
-    public MethodReference(ArrayOfExpression args, MethodName n, 
+    public MethodReference(ImmutableArray<Expression> args, MethodName n, 
 			   ReferencePrefix p, PositionInfo pos, String scope) {
-=======
-    public MethodReference(ImmutableArray<Expression> args, MethodName n, 
-			   ReferencePrefix p, PositionInfo pos) {
->>>>>>> 032cf20a
 	super(pos);
 	this.prefix=p;
 	name = n;
 	Debug.assertTrue(name != null, "Tried to reference unnamed method.");
 	this.arguments=args;
-<<<<<<< HEAD
         if(scope == null){
             this.scope = new ProgramElementName(LOCAL_SCOPE);
 //            this.scope = null;
@@ -141,9 +128,7 @@
                     "Unknown scope annotation.");
             this.scope = new ProgramElementName(scope);
         }
-=======
 	checkArguments();
->>>>>>> 032cf20a
     }
 
    public MethodReference(ExtList children, MethodName n, ReferencePrefix p) {
@@ -152,14 +137,8 @@
 	     n, p, (PositionInfo) children.get(PositionInfo.class), (String) null);
     }
 
-<<<<<<< HEAD
-    public MethodReference(ExtList children, MethodName n, ReferencePrefix p,
-             PositionInfo pos, String scope) {
-	this(new ArrayOfExpression((Expression[]) 
-=======
-     public MethodReference(ExtList children, MethodName n, ReferencePrefix p,PositionInfo pos) {
+     public MethodReference(ExtList children, MethodName n, ReferencePrefix p,PositionInfo pos, String scope) {
 	this(new ImmutableArray<Expression>((Expression[]) 
->>>>>>> 032cf20a
 				   children.collect(Expression.class)),
 	     n, p, pos, scope);
     }
