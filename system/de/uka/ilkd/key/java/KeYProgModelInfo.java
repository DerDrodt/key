--- conflicted
+++ resolved
@@ -102,12 +102,7 @@
 		return rtd.getAllMethods();
 	    }
 	}
-<<<<<<< HEAD
 	return new ArrayList<recoder.abstraction.Method>();
-	
-=======
-	return new recoder.list.MethodArrayList();	
->>>>>>> de426b69
     }
 
 
@@ -316,13 +311,7 @@
 	return false;
     }
 
-<<<<<<< HEAD
-    private List<recoder.abstraction.Method> getRecoderMethods(KeYJavaType ct){
-        recoder.abstraction.ClassType rct
-            = (recoder.abstraction.ClassType) rec2key().toRecoder(ct);
-        return rct.getProgramModelInfo().getMethods(rct);
-=======
-    private recoder.list.MethodList getRecoderMethods(KeYJavaType kjt){
+    private List<recoder.abstraction.Method> getRecoderMethods(KeYJavaType kjt){
         if (kjt.getJavaType() instanceof TypeDeclaration) {
             Object o = rec2key().toRecoder(kjt);
             if (o instanceof recoder.abstraction.ClassType) {
@@ -331,8 +320,7 @@
                 return rct.getProgramModelInfo().getMethods(rct);
             }
         }
-        return new recoder.list.MethodArrayList();
->>>>>>> de426b69
+        return new ArrayList<recoder.abstraction.Method>();
     }
     
     private List<recoder.abstraction.Constructor> getRecoderConstructors(KeYJavaType ct){
