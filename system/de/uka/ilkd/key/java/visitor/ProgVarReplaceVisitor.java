// This file is part of KeY - Integrated Deductive Software Design
// Copyright (C) 2001-2010 Universitaet Karlsruhe, Germany
//                         Universitaet Koblenz-Landau, Germany
//                         Chalmers University of Technology, Sweden
//
// The KeY system is protected by the GNU General Public License. 
// See LICENSE.TXT for details.
//
//

package de.uka.ilkd.key.java.visitor;

<<<<<<< HEAD
=======
import java.util.LinkedHashMap;
>>>>>>> d557ff59
import java.util.Map;

import de.uka.ilkd.key.collection.DefaultImmutableSet;
import de.uka.ilkd.key.collection.ImmutableArray;
import de.uka.ilkd.key.collection.ImmutableSet;
import de.uka.ilkd.key.java.ProgramElement;
import de.uka.ilkd.key.java.Services;
import de.uka.ilkd.key.java.declaration.LocalVariableDeclaration;
import de.uka.ilkd.key.java.declaration.VariableSpecification;
import de.uka.ilkd.key.java.statement.LoopStatement;
import de.uka.ilkd.key.logic.ProgramElementName;
import de.uka.ilkd.key.logic.Term;
import de.uka.ilkd.key.logic.TermFactory;
import de.uka.ilkd.key.logic.VariableNamer;
import de.uka.ilkd.key.logic.op.*;
import de.uka.ilkd.key.speclang.LoopInvariant;
import de.uka.ilkd.key.speclang.LoopInvariantImpl;
import de.uka.ilkd.key.util.ExtList;

/**
 * Walks through a java AST in depth-left-first-order. This visitor
 * replaces a number of program variables by others or new ones.
 */
public class ProgVarReplaceVisitor extends CreatingASTVisitor {
    
    private ProgramElement result=null;

    // indicates if ALL program variables are to be replace by new
    // variables with the same name
    protected boolean replaceallbynew=true;

    
    /**
     * stores the program variables to be replaced as keys and the new
     * program variables as values
     */
    protected Map replaceMap;

    
    /**
     * creates a visitor that replaces the program variables in the given
     * statement by new ones with the same name
     * @param st the statement where the prog vars are replaced
     * @param map the HashMap with the replacements
     */
    public ProgVarReplaceVisitor(ProgramElement st, Map map, Services services) {
	super(st, true, services);
	this.replaceMap = map;
        assert services != null;
    }
    

    /**
     * creates a visitor that replaces the program variables in the given
     * statement
     * @param st the statement where the prog vars are replaced
     * @param map the HashMap with the replacements
     * @param replaceall decides if all variables are to be replaced
     */
    public ProgVarReplaceVisitor(ProgramElement st, 
                                 Map map, 
                                 boolean replaceall, 
                                 Services services) {
        this(st, map, services);
        this.replaceallbynew = replaceall;
    }
        

    //%%% HACK: there should be a central facility for introducing new program
    // variables; this method is also used in <code>MethodCall</code> to
    // create copies of parameter variables
    public static ProgramVariable copy(ProgramVariable pv) {
	return copy(pv, "");
    }

    
    //%%% HACK: there should be a central facility for introducing new program
    // variables; this method is also used in <code>MethodCall</code> to
    // create copies of parameter variables
    public static ProgramVariable copy(ProgramVariable pv, String postFix) {
    	ProgramElementName name = pv.getProgramElementName();
    	//%%% HACK: final local variables are not renamed since they can occur in an
    	// anonymous class declared in their scope of visibility.
/*    	if(pv.isFinal()){
    	    return pv;
    	}*/
	return new LocationVariable
	    (VariableNamer.parseName(name.toString() + postFix,
	    			     name.getCreationInfo()),
	     pv.getKeYJavaType(), pv.isFinal());
    }


    protected void walk(ProgramElement node) {
	if (node instanceof LocalVariableDeclaration && replaceallbynew) {
	    LocalVariableDeclaration vd= (LocalVariableDeclaration)node;
	    ImmutableArray<VariableSpecification> vspecs=vd.getVariableSpecifications();
	    for (int i=0; i<vspecs.size(); i++) {
		ProgramVariable pv 
		    = (ProgramVariable) 
		         vspecs.get(i).getProgramVariable();
		if (!replaceMap.containsKey(pv)) {
		    replaceMap.put(pv, copy(pv));
		}
	    }
	}
	super.walk(node);
    }

    
    /** the action that is performed just before leaving the node the
     * last time 
     */
    protected void doAction(ProgramElement node) {
	node.visit(this);
    }
    
    
    /** starts the walker*/
    public void start() {	
	stack.push(new ExtList());		
	walk(root());
	ExtList el= stack.peek();
	int i=0;
	while (!(el.get(i) instanceof ProgramElement)) {
	    i++;
	}
	result=(ProgramElement) stack.peek().get(i);
    }

    
    public ProgramElement result() { 	
	return result;
    }
    
    
    public void performActionOnProgramVariable(ProgramVariable pv) {
	ProgramElement newPV = (ProgramElement) replaceMap.get(pv);
	if (newPV!=null) {
	    addChild(newPV);
	    changed();
	} else {
	    doDefaultAction(pv);
	}
    }
    
    private Term replaceVariablesInTerm(Term t){  
     	if(t==null) {
     	    return null;
     	}
	if(t.op() instanceof ProgramVariable) { 
	    if(replaceMap.containsKey(t.op())) {
		Object o = replaceMap.get(t.op());
		if(o instanceof ProgramVariable){
		    return TermFactory.DEFAULT.createTerm
			((ProgramVariable) replaceMap.get(t.op()));
		}else{
		    return TermFactory.DEFAULT.createTerm
			((SchemaVariable) replaceMap.get(t.op()));
		}
	    } else {
		return t;
	    }
	} else {
	    Term subTerms[] = new Term[t.arity()];
	    for(int i = 0, n = t.arity(); i < n; i++) {
		subTerms[i] = replaceVariablesInTerm(t.sub(i));
	    }
	    Operator op = t.op();
	    if(op instanceof ElementaryUpdate) {
		ElementaryUpdate uop = (ElementaryUpdate) t.op();
		if(replaceMap.containsKey(uop.lhs())) {
		    UpdateableOperator replacedLhs 
		    	= (UpdateableOperator) replaceMap.get(uop.lhs());
		    op = ElementaryUpdate.getInstance(replacedLhs);
		}
	    }
	    return TermFactory.DEFAULT.createTerm(op, 
		    				  subTerms, 
		    				  t.boundVars(), 
		    				  t.javaBlock());
	}
    }

          
    private ImmutableSet<Term> replaceVariablesInTerms(ImmutableSet<Term> terms) {
        ImmutableSet<Term> res = DefaultImmutableSet.<Term>nil();        
        for (final Term term : terms) {
            res = res.add(replaceVariablesInTerm(term));
        }        
        return res;
    }
    
    
<<<<<<< HEAD
=======
    private Map /*Operator -> Function*/ replaceVariablesInMap(
                                        Map /*Operator -> Function*/ map) {
        Map result = new LinkedHashMap();
        for (Object o : map.entrySet()) {
            Map.Entry entry = (Map.Entry) o;
            Operator key = (Operator) entry.getKey();
            Function value = (Function) entry.getValue();

            Operator newKey = (ProgramVariable) replaceMap.get(key);
            if (newKey == null) {
                newKey = key;
            }

            result.put(newKey, value);
        }
        return result;
    }
    
    
>>>>>>> d557ff59
    public void performActionOnLocationVariable(LocationVariable x) {
       performActionOnProgramVariable(x);
    }

    
    public void performActionOnProgramConstant(ProgramConstant x) {
        performActionOnProgramVariable(x);
    }
    
    
    public void performActionOnLoopInvariant(LoopStatement oldLoop, 
                                             LoopStatement newLoop) {
        LoopInvariant inv 
            = services.getSpecificationRepository().getLoopInvariant(oldLoop);
        if(inv == null) {
            return;
        }
        Term selfTerm = inv.getInternalSelfTerm();
        Term heapAtPre = inv.getInternalHeapAtPre();
        
        //invariant
        Term newInvariant 
            = replaceVariablesInTerm(inv.getInvariant(selfTerm, 
                                                      heapAtPre, 
                                                      services));
        
        //predicates
        ImmutableSet<Term> newPredicates 
            = replaceVariablesInTerms(inv.getPredicates(selfTerm, 
                                                        heapAtPre, 
                                                        services));
        
        //modifies
        Term newModifies
            = replaceVariablesInTerm(inv.getModifies(selfTerm, 
                                     heapAtPre, 
                                     services));
        
        //variant
        Term newVariant
            = replaceVariablesInTerm(inv.getVariant(selfTerm, 
                                                    heapAtPre, 
                                                    services));
        
        //working spaces
        Term newWorkingSpaceLocal
            = replaceVariablesInTerm(inv.getWorkingSpace(selfTerm, 
                                                    atPreFunctions, 
                                                    services));
        
        Term newParametrizedWS
            = replaceVariablesInTerm(inv.getParametrizedWorkingSpaceTerms(selfTerm, 
                    atPreFunctions, 
                    services));
        
        Term newSelfTerm = replaceVariablesInTerm(selfTerm); 
        Term newHeapAtPre = replaceVariablesInTerm(heapAtPre);
        boolean newPredicateHeuristicsAllowed
            = inv.getPredicateHeuristicsAllowed();

        LoopInvariant newInv 
            = new LoopInvariantImpl(newLoop, 
                                    newInvariant, 
                                    newPredicates,
                                    newModifies, 
                                    newVariant, 
                                    newParametrizedWS,
                                    newWorkingSpaceLocal,
                                    newSelfTerm,
                                    newHeapAtPre,
                                    newPredicateHeuristicsAllowed);
        services.getSpecificationRepository().setLoopInvariant(newInv);
    }
}<|MERGE_RESOLUTION|>--- conflicted
+++ resolved
@@ -10,10 +10,6 @@
 
 package de.uka.ilkd.key.java.visitor;
 
-<<<<<<< HEAD
-=======
-import java.util.LinkedHashMap;
->>>>>>> d557ff59
 import java.util.Map;
 
 import de.uka.ilkd.key.collection.DefaultImmutableSet;
@@ -208,28 +204,6 @@
     }
     
     
-<<<<<<< HEAD
-=======
-    private Map /*Operator -> Function*/ replaceVariablesInMap(
-                                        Map /*Operator -> Function*/ map) {
-        Map result = new LinkedHashMap();
-        for (Object o : map.entrySet()) {
-            Map.Entry entry = (Map.Entry) o;
-            Operator key = (Operator) entry.getKey();
-            Function value = (Function) entry.getValue();
-
-            Operator newKey = (ProgramVariable) replaceMap.get(key);
-            if (newKey == null) {
-                newKey = key;
-            }
-
-            result.put(newKey, value);
-        }
-        return result;
-    }
-    
-    
->>>>>>> d557ff59
     public void performActionOnLocationVariable(LocationVariable x) {
        performActionOnProgramVariable(x);
     }
@@ -274,16 +248,6 @@
                                                     heapAtPre, 
                                                     services));
         
-        //working spaces
-        Term newWorkingSpaceLocal
-            = replaceVariablesInTerm(inv.getWorkingSpace(selfTerm, 
-                                                    atPreFunctions, 
-                                                    services));
-        
-        Term newParametrizedWS
-            = replaceVariablesInTerm(inv.getParametrizedWorkingSpaceTerms(selfTerm, 
-                    atPreFunctions, 
-                    services));
         
         Term newSelfTerm = replaceVariablesInTerm(selfTerm); 
         Term newHeapAtPre = replaceVariablesInTerm(heapAtPre);
@@ -296,8 +260,6 @@
                                     newPredicates,
                                     newModifies, 
                                     newVariant, 
-                                    newParametrizedWS,
-                                    newWorkingSpaceLocal,
                                     newSelfTerm,
                                     newHeapAtPre,
                                     newPredicateHeuristicsAllowed);
