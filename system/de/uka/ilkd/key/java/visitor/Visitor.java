--- conflicted
+++ resolved
@@ -284,18 +284,12 @@
 
     void performActionOnConstructorDeclaration(ConstructorDeclaration x); 
 
-<<<<<<< HEAD
     void performActionOnThisConstructorReference(ThisConstructorReference x); 
-=======
-     void performActionOnThisReference(ThisReference x); 
+
+    void performActionOnSuperReference(SuperReference x); 
+
+    void performActionOnThisReference(ThisReference x); 
      
-//     void performActionOnCurrentMemoryAreaReference(CurrentMemoryAreaReference x); 
->>>>>>> d557ff59
-
-    void performActionOnSuperReference(SuperReference x); 
-
-    void performActionOnThisReference(ThisReference x); 
-
     void performActionOnArrayLengthReference(ArrayLengthReference x); 
 
     void performActionOnThen(Then x);
@@ -333,8 +327,4 @@
     void performActionOnLocationVariable(LocationVariable variable); 
 
     void performActionOnLoopInvariant(LoopInvariant x);
-
-    void performActionOnMemoryAreaEC(MemoryAreaEC memoryAreaEC);
-
-    void performActionOnRuntimeInstanceEC(RuntimeInstanceEC runtimeInstanceEC);
 }