// This file is part of KeY - Integrated Deductive Software Design
// Copyright (C) 2001-2010 Universitaet Karlsruhe, Germany
//                         Universitaet Koblenz-Landau, Germany
//                         Chalmers University of Technology, Sweden
//
// The KeY system is protected by the GNU General Public License. 
// See LICENSE.TXT for details.
//
//

package de.uka.ilkd.key.java;

import java.util.HashMap;

import de.uka.ilkd.key.gui.configuration.ProofSettings;
import de.uka.ilkd.key.java.recoderext.KeYCrossReferenceServiceConfiguration;
import de.uka.ilkd.key.java.recoderext.SchemaCrossReferenceServiceConfiguration;
import de.uka.ilkd.key.logic.InnerVariableNamer;
import de.uka.ilkd.key.logic.Name;
import de.uka.ilkd.key.logic.NamespaceSet;
import de.uka.ilkd.key.logic.VariableNamer;
import de.uka.ilkd.key.proof.Counter;
import de.uka.ilkd.key.proof.NameRecorder;
import de.uka.ilkd.key.proof.Node;
import de.uka.ilkd.key.proof.Proof;
import de.uka.ilkd.key.proof.mgt.SpecificationRepository;
<<<<<<< HEAD
=======
import de.uka.ilkd.key.rtsj.java.RTSJInfo;
import de.uka.ilkd.key.rtsj.proof.init.RTSJProfile;
import de.uka.ilkd.key.speclang.ocl.UMLInfo;
>>>>>>> d557ff59
import de.uka.ilkd.key.util.Debug;
import de.uka.ilkd.key.util.KeYExceptionHandler;
import de.uka.ilkd.key.util.KeYRecoderExcHandler;

/**
 * this is a collection of common services to the KeY prover. Services
 * include information on the underlying Java model and a converter to
 * transform Java program elements to logic (where possible) and back.
 */
public class Services{
    
    /**
     * the proof
     */
    private Proof proof;

    /**
     * proof specific namespaces (functions, predicates, sorts, variables)
     */
    private NamespaceSet namespaces = new NamespaceSet();

    /** used to determine whether an expression is a compile-time 
     * constant and if so the type and result of the expression
     */
    private ConstantExpressionEvaluator cee;

    /** used to convert types, expressions and so on to logic elements
     * (in special into to terms or formulas)
     */
    private TypeConverter typeconverter;

    /**
     * the information object on the Java model
     */
    private final JavaInfo javainfo;
        
    /**
     * variable namer for inner renaming
     */
    private final VariableNamer innerVarNamer = new InnerVariableNamer(this);

    /**
     * the exception-handler
     */
    private KeYExceptionHandler exceptionHandler;
    

    /**
     * map of names to counters
     */
    private HashMap<String, Counter> counters = new HashMap<String, Counter>();

    /**
     * specification repository
     */
    private SpecificationRepository specRepos 
    	= new SpecificationRepository(this);
    
    /**
     * 
     */
    private NameRecorder nameRecorder;
    
    
    /**
     * creates a new Services object with a new TypeConverter and a new
     * JavaInfo object with no information stored at none of these.
     */
    public Services(KeYExceptionHandler exceptionHandler){
	cee = new ConstantExpressionEvaluator(this);
        typeconverter = new TypeConverter(this);
	if(exceptionHandler == null){
	    this.exceptionHandler = new KeYRecoderExcHandler();
	}else{
	    this.exceptionHandler = exceptionHandler;
	}
	javainfo = 
	    createProgramInfo(new KeYProgModelInfo(typeconverter, this.exceptionHandler));	    
        nameRecorder = new NameRecorder();
    }

    // ONLY for tests
    public Services(){
	this((KeYExceptionHandler) null);
    }

    private Services(KeYCrossReferenceServiceConfiguration crsc, 
		     KeYRecoderMapping rec2key) {
	cee = new ConstantExpressionEvaluator(this);
	typeconverter = new TypeConverter(this);
	//	exceptionHandler = new KeYRecoderExcHandler();
	javainfo = 
	    createProgramInfo(new KeYProgModelInfo(crsc, rec2key, typeconverter));
        nameRecorder = new NameRecorder();
    }

<<<<<<< HEAD

=======
    
    // HACK: CREATE RTSJServices, make Services creation profile dependent and
    // remove that ugly static check
    protected JavaInfo createProgramInfo(KeYProgModelInfo kpm) {
	if (ProofSettings.DEFAULT_SETTINGS.getProfile() instanceof RTSJProfile) {
	    return new RTSJInfo(kpm, this);
	} else {
	    return new JavaInfo(kpm, this);
	}
    }
    
>>>>>>> d557ff59
    public KeYExceptionHandler getExceptionHandler(){
	return exceptionHandler;
    }

    public void setExceptionHandler(KeYExceptionHandler keh){
	exceptionHandler = keh;
    }

    /**
     * Returns the TypeConverter associated with this Services object.
     */
    public TypeConverter getTypeConverter(){
        return typeconverter;
    }

    private void setTypeConverter(TypeConverter tc) {
	typeconverter=tc;
    }

    /**
     * Returns the ConstantExpressionEvaluator associated with this Services object.
     */
    public ConstantExpressionEvaluator getConstantExpressionEvaluator(){
        return cee;
    }

    /**
     * Returns the JavaInfo associated with this Services object.
     */
    public JavaInfo getJavaInfo(){
        return javainfo;
    }
    
    public NameRecorder getNameRecorder() {
        return nameRecorder;
    }

    public void saveNameRecorder(Node n) {
        n.setNameRecorder(nameRecorder);
        nameRecorder = new NameRecorder();
    }

    public void addNameProposal(Name proposal) {
        nameRecorder.addProposal(proposal);
    }
    
    
    public SpecificationRepository getSpecificationRepository() {
	return specRepos;
    }
    
    
    /**
     * Returns the VariableNamer associated with this Services object.
     */
    public VariableNamer getVariableNamer() {
        return innerVarNamer;
    }
    

    /**
     * creates a new services object containing a copy of the java info of
     * this object and a new TypeConverter (shallow copy)
     * @return the copy
     */
    public Services copy() {
	Debug.assertTrue
	    (!(getJavaInfo().getKeYProgModelInfo().getServConf() 
	       instanceof SchemaCrossReferenceServiceConfiguration),
	     "services: tried to copy schema cross reference service config.");
	Services s = new Services
	    (getJavaInfo().getKeYProgModelInfo().getServConf(),
	     getJavaInfo().getKeYProgModelInfo().rec2key().copy());
        s.specRepos = specRepos;
	s.setTypeConverter(getTypeConverter().copy(s));
	s.setExceptionHandler(getExceptionHandler());
	s.setNamespaces(namespaces.copy());
        nameRecorder = nameRecorder.copy();
	return s;
    }

    /**
     * creates a new service object with the same ldt information 
     * as the actual one
     */
    public Services copyPreservesLDTInformation() {
	Debug.assertTrue
	    (!(javainfo.getKeYProgModelInfo().getServConf() 
	       instanceof SchemaCrossReferenceServiceConfiguration),
	     "services: tried to copy schema cross reference service config.");
	Services s = new Services(getExceptionHandler());
	s.setTypeConverter(getTypeConverter().copy(s));
	s.setNamespaces(namespaces.copy());
        nameRecorder = nameRecorder.copy();
	return s;
    }
    
    public Services copyProofSpecific(Proof p_proof) {
        final Services s = new Services(getJavaInfo().getKeYProgModelInfo().getServConf(),
                getJavaInfo().getKeYProgModelInfo().rec2key());
        s.proof = p_proof;
        s.specRepos = specRepos;
        s.setTypeConverter(getTypeConverter().copy(s));
        s.setExceptionHandler(getExceptionHandler());
        s.setNamespaces(namespaces.copy());
        nameRecorder = nameRecorder.copy();
        return s;
    }

    /*
     * returns an existing named counter, creates a new one otherwise
     */
    public Counter getCounter(String name) {
        Counter c = counters.get(name);
        if (c!=null) return c;
        c = new Counter(name);
        counters.put(name, c);
        return c;
    }
    
    public void setBackCounters(Node n) {        
        for (final Counter c : counters.values()) {
            c.undo(n);
        }
    }
    
    /**
     * returns the namespaces for functions, predicates etc.
     * @return the proof specific namespaces
     */
    public NamespaceSet getNamespaces() {
        return namespaces;
    }
    
    /**
     * sets the namespaces of known predicates, functions, variables
     * @param namespaces the NamespaceSet with the proof specific namespaces
     */
    public void setNamespaces(NamespaceSet namespaces) {
        this.namespaces = namespaces;
    }
    
    
    /**
     * Returns the proof to which this object belongs, or null if it does not 
     * belong to any proof.
     */
    public Proof getProof() {
	return proof;
    }
}<|MERGE_RESOLUTION|>--- conflicted
+++ resolved
@@ -24,12 +24,6 @@
 import de.uka.ilkd.key.proof.Node;
 import de.uka.ilkd.key.proof.Proof;
 import de.uka.ilkd.key.proof.mgt.SpecificationRepository;
-<<<<<<< HEAD
-=======
-import de.uka.ilkd.key.rtsj.java.RTSJInfo;
-import de.uka.ilkd.key.rtsj.proof.init.RTSJProfile;
-import de.uka.ilkd.key.speclang.ocl.UMLInfo;
->>>>>>> d557ff59
 import de.uka.ilkd.key.util.Debug;
 import de.uka.ilkd.key.util.KeYExceptionHandler;
 import de.uka.ilkd.key.util.KeYRecoderExcHandler;
@@ -106,8 +100,8 @@
 	}else{
 	    this.exceptionHandler = exceptionHandler;
 	}
-	javainfo = 
-	    createProgramInfo(new KeYProgModelInfo(typeconverter, this.exceptionHandler));	    
+        javainfo = new JavaInfo
+        	(new KeYProgModelInfo(typeconverter, this.exceptionHandler), this);
         nameRecorder = new NameRecorder();
     }
 
@@ -121,26 +115,12 @@
 	cee = new ConstantExpressionEvaluator(this);
 	typeconverter = new TypeConverter(this);
 	//	exceptionHandler = new KeYRecoderExcHandler();
-	javainfo = 
-	    createProgramInfo(new KeYProgModelInfo(crsc, rec2key, typeconverter));
-        nameRecorder = new NameRecorder();
-    }
-
-<<<<<<< HEAD
-
-=======
-    
-    // HACK: CREATE RTSJServices, make Services creation profile dependent and
-    // remove that ugly static check
-    protected JavaInfo createProgramInfo(KeYProgModelInfo kpm) {
-	if (ProofSettings.DEFAULT_SETTINGS.getProfile() instanceof RTSJProfile) {
-	    return new RTSJInfo(kpm, this);
-	} else {
-	    return new JavaInfo(kpm, this);
-	}
-    }
-    
->>>>>>> d557ff59
+	javainfo = new JavaInfo
+	    (new KeYProgModelInfo(crsc, rec2key, typeconverter), this);
+	nameRecorder = new NameRecorder();
+    }
+
+    
     public KeYExceptionHandler getExceptionHandler(){
 	return exceptionHandler;
     }
