// This file is part of KeY - Integrated Deductive Software Design
// Copyright (C) 2001-2010 Universitaet Karlsruhe, Germany
//                         Universitaet Koblenz-Landau, Germany
//                         Chalmers University of Technology, Sweden
//
// The KeY system is protected by the GNU General Public License. 
// See LICENSE.TXT for details.
//
//
package de.uka.ilkd.key.java;

import de.uka.ilkd.key.java.expression.Literal;
import de.uka.ilkd.key.java.expression.literal.CharLiteral;
import de.uka.ilkd.key.java.expression.literal.StringLiteral;
<<<<<<< HEAD
import de.uka.ilkd.key.ldt.LDT;
import de.uka.ilkd.key.logic.*;
=======
import de.uka.ilkd.key.logic.*;
import de.uka.ilkd.key.logic.ldt.LDT;
>>>>>>> d557ff59
import de.uka.ilkd.key.logic.op.Function;
import de.uka.ilkd.key.util.ExtList;

public class StringConverter {

    public static final Name POOL_NAME = new Name("pool");

    public static final Name CONTENT_NAME = new Name("content");

    public static final Name CONS = new Name("cons");

    public static final Name EMPTY = new Name("empty");

    public static final Name CHAR_AT = new Name("charAt");

    public static final Name INDEX_OF = new Name("indexOf");

    public static final Name LAST_INDEX_OF = new Name("lastIndexOf");

    private final Services services;
    
    public StringConverter(Services s) {
	this.services = s;
    }

    /**
     * translates a given literal to its logic counterpart
     * 
     * @param lit
     *            the Literal to be translated
     * @return the Term that represents the given literal in its logic form
     */
    public Term translateLiteral(Literal lit, LDT charLDT, Services serv) {

	final Namespace funcNs = serv.getNamespaces().functions();

	final Function empty = (Function) funcNs.lookup(EMPTY);
	assert empty != null;

	final Function cons = (Function) funcNs.lookup(CONS);
	assert cons != null;

	final Term term_empty = TermBuilder.DF.func(empty);

	char[] charArray;
	Term result = term_empty;

<<<<<<< HEAD
public  class StringConverter{
	
        /** used for the pretty printer*/ 
        Function ppCat;
        static final String EPSILON="epsilon";
        static final String CAT="cat";

        /** translates a given literal to its logic counterpart.
         *  the string has to be enclosed by quotation marks.
         */
        
        public Term translateLiteral(Literal lit, LDT intLDT, Services serv){
	    Namespace funcNs = serv.getNamespaces().functions();
	    Function epsilon= (Function)funcNs.lookup(new Name(EPSILON));
	    Function cat=(Function)funcNs.lookup(new Name(CAT));
	    if(epsilon==null || cat==null){
		throw new RuntimeException("Functions namespace does not know the string-related functions: "+EPSILON+" and "+CAT+". Try to enable Menu > Options > TacletLibraries > stringRules.key ");
	    }
	    assert epsilon != null;
	    assert cat != null;
	    ppCat = cat;
	    Term  term_epsilon=TermBuilder.DF.func(epsilon);

	    char[] charArray;
	    Term result = term_epsilon;

	    if (lit instanceof StringLiteral)
		charArray = ((StringLiteral) lit).getValue().toCharArray();
	    else return null;
	    if (intLDT==null) throw new IllegalArgumentException("IntLDT is needed for StringLiteral translation");//return term_epsilon;
	    for (int i= charArray.length-2;i>=1;i--){
		result = TermBuilder.DF.func(cat,
		    intLDT.translateLiteral(new IntLiteral(charArray[i])),result);
	    }
	    return result;
=======
	if (lit instanceof StringLiteral)
	    charArray = ((StringLiteral) lit).getValue().toCharArray();
	else
	    return null;

	if (charLDT == null)
	    throw new IllegalArgumentException(
		    "CharLDT is needed for StringLiteral translation");

	for (int i = charArray.length - 2; i >= 1; i--) {
	    result = TermFactory.DEFAULT.createFunctionTerm(cons,
		    charLDT.translateLiteral(new CharLiteral(charArray[i])),
		    result);
>>>>>>> d557ff59
	}

	return result;
    }

    /**
     * translates a term that represents a string into a string literal that is
     * enclosed by quotation marks
     */
    public Expression translateTerm(Term t, ExtList children) {
	final StringBuffer result = new StringBuffer("");
	Term term = t;
	while (term.op().arity() != 0) {
	    result.append(translateCharTerm(term.sub(0)));
	    term = term.sub(1);
	}
	return new StringLiteral("\"" + result + "\"");
    }

<<<<<<< HEAD
	private String translateCharTerm(Term t)
        {
	    char charVal=0;
	    int intVal=0;
	    String result = printlastfirst(t.sub(0)).toString();
	    try {
		intVal = Integer.parseInt(result);
		charVal = (char)intVal;
		if (intVal-charVal!=0)
		    throw new NumberFormatException(); //overflow!
		
	    } catch (NumberFormatException ex) {
		throw new ConvertException(result +" is not of type char");
	    } 		
	    return Character.valueOf(charVal).toString();
        }
     
	/** translates a term that represents a string into a string literal
         *  that is enclosed by quotation marks 
	 */

        public Expression translateTerm(Term  t, ExtList  children){
	    final StringBuffer result = new StringBuffer("");
	    Term term = t;
	    while (term.op().arity()!=0){
		result.append(translateCharTerm(term.sub(0)));
		term = term.sub(1);
	    }
	    return new StringLiteral("\""+result+"\"");
=======
    private String translateCharTerm(Term t) {
	char charVal = 0;
	int intVal = 0;
	String result = printlastfirst(t.sub(0)).toString();
	try {
	    intVal = Integer.parseInt(result);
	    charVal = (char) intVal;
	    if (intVal - charVal != 0)
		throw new NumberFormatException(); // overflow!

	} catch (NumberFormatException ex) {
	    throw new ConvertException(result + " is not of type char");
>>>>>>> d557ff59
	}
	return new Character(charVal).toString();
    }

    private StringBuffer printlastfirst(Term t) {
	if (t.op().arity() == 0) {
	    return new StringBuffer();
	} else {
	    return printlastfirst(t.sub(0)).append(t.op().name().toString());
	}
    }

    public Function pool() {	 	
	final Function pool = (Function) services.getNamespaces().functions().lookup(POOL_NAME);
	assert pool != null;
	return pool;
    }

    public Function content() {
	final Function content = (Function) services.getNamespaces().functions().lookup(CONTENT_NAME);
	assert content != null;
	return content;
    }

    public Function empty() {
	final Function empty = (Function) services.getNamespaces().functions().lookup(EMPTY);
	assert empty != null;
	return empty;
    }

    public Function cons() {
	final Function cons = (Function) services.getNamespaces().functions().lookup(CONS);
	assert cons != null;
	return cons;
    }

    public Function charAt() {
	final Function charAt = (Function) services.getNamespaces().functions().lookup(CHAR_AT);
	assert charAt != null;
	return charAt;
    }

    public Function indexOf() {
	final Function indexOf = (Function) services.getNamespaces().functions().lookup(INDEX_OF);
	assert indexOf != null;
	return indexOf;
    }

    public Function lastIndexOf() {
	final Function lastIndexOf = (Function) services.getNamespaces().functions().lookup(LAST_INDEX_OF);
	assert lastIndexOf != null;
	return lastIndexOf;
    }

    
}<|MERGE_RESOLUTION|>--- conflicted
+++ resolved
@@ -12,15 +12,11 @@
 import de.uka.ilkd.key.java.expression.Literal;
 import de.uka.ilkd.key.java.expression.literal.CharLiteral;
 import de.uka.ilkd.key.java.expression.literal.StringLiteral;
-<<<<<<< HEAD
 import de.uka.ilkd.key.ldt.LDT;
 import de.uka.ilkd.key.logic.*;
-=======
-import de.uka.ilkd.key.logic.*;
-import de.uka.ilkd.key.logic.ldt.LDT;
->>>>>>> d557ff59
 import de.uka.ilkd.key.logic.op.Function;
 import de.uka.ilkd.key.util.ExtList;
+
 
 public class StringConverter {
 
@@ -66,43 +62,6 @@
 	char[] charArray;
 	Term result = term_empty;
 
-<<<<<<< HEAD
-public  class StringConverter{
-	
-        /** used for the pretty printer*/ 
-        Function ppCat;
-        static final String EPSILON="epsilon";
-        static final String CAT="cat";
-
-        /** translates a given literal to its logic counterpart.
-         *  the string has to be enclosed by quotation marks.
-         */
-        
-        public Term translateLiteral(Literal lit, LDT intLDT, Services serv){
-	    Namespace funcNs = serv.getNamespaces().functions();
-	    Function epsilon= (Function)funcNs.lookup(new Name(EPSILON));
-	    Function cat=(Function)funcNs.lookup(new Name(CAT));
-	    if(epsilon==null || cat==null){
-		throw new RuntimeException("Functions namespace does not know the string-related functions: "+EPSILON+" and "+CAT+". Try to enable Menu > Options > TacletLibraries > stringRules.key ");
-	    }
-	    assert epsilon != null;
-	    assert cat != null;
-	    ppCat = cat;
-	    Term  term_epsilon=TermBuilder.DF.func(epsilon);
-
-	    char[] charArray;
-	    Term result = term_epsilon;
-
-	    if (lit instanceof StringLiteral)
-		charArray = ((StringLiteral) lit).getValue().toCharArray();
-	    else return null;
-	    if (intLDT==null) throw new IllegalArgumentException("IntLDT is needed for StringLiteral translation");//return term_epsilon;
-	    for (int i= charArray.length-2;i>=1;i--){
-		result = TermBuilder.DF.func(cat,
-		    intLDT.translateLiteral(new IntLiteral(charArray[i])),result);
-	    }
-	    return result;
-=======
 	if (lit instanceof StringLiteral)
 	    charArray = ((StringLiteral) lit).getValue().toCharArray();
 	else
@@ -113,10 +72,9 @@
 		    "CharLDT is needed for StringLiteral translation");
 
 	for (int i = charArray.length - 2; i >= 1; i--) {
-	    result = TermFactory.DEFAULT.createFunctionTerm(cons,
+	    result = TermBuilder.DF.func(cons,
 		    charLDT.translateLiteral(new CharLiteral(charArray[i])),
 		    result);
->>>>>>> d557ff59
 	}
 
 	return result;
@@ -136,37 +94,6 @@
 	return new StringLiteral("\"" + result + "\"");
     }
 
-<<<<<<< HEAD
-	private String translateCharTerm(Term t)
-        {
-	    char charVal=0;
-	    int intVal=0;
-	    String result = printlastfirst(t.sub(0)).toString();
-	    try {
-		intVal = Integer.parseInt(result);
-		charVal = (char)intVal;
-		if (intVal-charVal!=0)
-		    throw new NumberFormatException(); //overflow!
-		
-	    } catch (NumberFormatException ex) {
-		throw new ConvertException(result +" is not of type char");
-	    } 		
-	    return Character.valueOf(charVal).toString();
-        }
-     
-	/** translates a term that represents a string into a string literal
-         *  that is enclosed by quotation marks 
-	 */
-
-        public Expression translateTerm(Term  t, ExtList  children){
-	    final StringBuffer result = new StringBuffer("");
-	    Term term = t;
-	    while (term.op().arity()!=0){
-		result.append(translateCharTerm(term.sub(0)));
-		term = term.sub(1);
-	    }
-	    return new StringLiteral("\""+result+"\"");
-=======
     private String translateCharTerm(Term t) {
 	char charVal = 0;
 	int intVal = 0;
@@ -179,7 +106,6 @@
 
 	} catch (NumberFormatException ex) {
 	    throw new ConvertException(result + " is not of type char");
->>>>>>> d557ff59
 	}
 	return new Character(charVal).toString();
     }
@@ -232,7 +158,5 @@
 	final Function lastIndexOf = (Function) services.getNamespaces().functions().lookup(LAST_INDEX_OF);
 	assert lastIndexOf != null;
 	return lastIndexOf;
-    }
-
-    
+    }    
 }