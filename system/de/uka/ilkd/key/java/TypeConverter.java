--- conflicted
+++ resolved
@@ -10,11 +10,6 @@
 package de.uka.ilkd.key.java;
 
 
-<<<<<<< HEAD
-=======
-import java.util.HashMap;
-
->>>>>>> d557ff59
 import recoder.service.ConstantEvaluator;
 import de.uka.ilkd.key.collection.ImmutableList;
 import de.uka.ilkd.key.collection.ImmutableSLList;
@@ -49,22 +44,14 @@
     private FloatLDT floatLDT;
     private DoubleLDT doubleLDT;
     
-<<<<<<< HEAD
-    private ImmutableList<LDT> models = ImmutableSLList.<LDT>nil();
-
-    public static StringConverter stringConverter = new StringConverter();
-=======
     
     private StringConverter stringConverter;
     private ImmutableList<LDT> models = ImmutableSLList.<LDT>nil();
-
->>>>>>> d557ff59
     
 
     TypeConverter(Services s){
         services = s;       
         stringConverter = new StringConverter(s); //TODO replace with stringLDT 
-
     }
 
     
@@ -94,15 +81,9 @@
     
     
     public void init(ImmutableList<LDT> ldts) {
-<<<<<<< HEAD
-	for(LDT ldt : ldts) {
-	    init(ldt);
-	}
-=======
         for (LDT ldt : ldts) {
             init(ldt);
-        }
->>>>>>> d557ff59
+	}
     }
     
     public ImmutableList<LDT> getModels() {
@@ -146,13 +127,8 @@
     }
     
     
-<<<<<<< HEAD
     public SeqLDT getSeqLDT() {
 	return seqLDT;
-=======
-    public BooleanLDT getBooleanLDT() {
-	return booleanLDT;
->>>>>>> d557ff59
     }
     
 
@@ -190,11 +166,7 @@
 	    Debug.out("typeconverter: no data type model "+
 		      "available to convert:", op, op.getClass());		
 	    throw new IllegalArgumentException("TypeConverter could not handle"
-<<<<<<< HEAD
 					       +" this operator: " + op);
-=======
-					       +" this: "+op);
->>>>>>> d557ff59
 	}
 	
 	return TB.func(responsibleLDT.getFunctionFor(op, services, ec), subs);
@@ -227,10 +199,8 @@
 	        KeYJavaType kjt = tr.getKeYJavaType();
 	        return findThisForSortExact(kjt.getSort(), ec);
 	    }
-	    return convertToLogicElement(ec.getRuntimeInstanceAsRef());
-	} /*else if (prefix instanceof CurrentMemoryAreaReference) {   
-            return convertToLogicElement(ec.getMemoryArea());
-        } */else {            
+	    return convertToLogicElement(ec.getRuntimeInstance());
+	} else {            
 	    Debug.out("typeconverter: WARNING: unknown reference prefix:", 
 		      prefix, prefix == null ? null : prefix.getClass());
 	    throw new IllegalArgumentException("TypeConverter failed to convert "
@@ -240,7 +210,7 @@
     
     
     public Term findThisForSortExact(Sort s, ExecutionContext ec){
-        ProgramElement pe = ec.getRuntimeInstanceAsRef();
+        ProgramElement pe = ec.getRuntimeInstance();
         if(pe == null) return null;
         Term inst = convertToLogicElement(pe, ec);
         return findThisForSort(s, inst, ec.getTypeReference().getKeYJavaType(), true);
@@ -248,7 +218,7 @@
     }
     
     public Term findThisForSort(Sort s, ExecutionContext ec){
-        ProgramElement pe = ec.getRuntimeInstanceAsRef();
+        ProgramElement pe = ec.getRuntimeInstance();
         if(pe == null) return null;
         Term inst = convertToLogicElement(pe, ec);
         return findThisForSort(s, inst, ec.getTypeReference().getKeYJavaType(), false);
@@ -280,7 +250,6 @@
 	Debug.out("TypeConverter: FieldReference: ", fr);
 	final ReferencePrefix prefix = fr.getReferencePrefix();
 	final ProgramVariable var = fr.getProgramVariable();
-<<<<<<< HEAD
 	if(var instanceof ProgramConstant) {
 	    return TB.var(var);
 	} else if(var == services.getJavaInfo().getArrayLength()) {
@@ -301,17 +270,6 @@
 			      fieldSymbol);
 	    } else {
 		return TB.var(var);
-=======
-	if("javax.realtime.MemoryArea::currentMemoryArea".
-	               equals(fr.getName().toString())){
-	    return convertToLogicElement(ec.getMemoryAreaAsRef());
-	} else if (var.isStatic()) {
-	    return var(var);
-	} else if (prefix == null) {
-	    if (var.isMember()) {
-		return dot(findThisForSort(var.getContainerType().getSort(), ec), 
-		        var);
->>>>>>> d557ff59
 	    }
 	} else if (!(prefix instanceof PackageReference) ) {
 	    final Function fieldSymbol 
@@ -433,19 +391,11 @@
         } else if (lit instanceof LongLiteral) {
             return integerLDT.translateLiteral(lit);
         } else if (lit instanceof StringLiteral) {
-<<<<<<< HEAD
             return stringConverter.translateLiteral(lit,integerLDT,services);
         } else if (lit instanceof EmptySetLiteral) {
             return locSetLDT.translateLiteral(lit);
         } else if (lit instanceof EmptySeqLiteral) {
             return seqLDT.translateLiteral(lit);            
-=======
-	    return stringConverter.translateLiteral(lit, charLDT, services);
-        } else if (lit instanceof FloatLiteral) {
-            return floatLDT.translateLiteral(lit);
-        } else if (lit instanceof DoubleLiteral) {
-            return doubleLDT.translateLiteral(lit);
->>>>>>> d557ff59
         } else {
             Debug.fail("Unknown literal type", lit);                 
             return null;
@@ -503,20 +453,12 @@
                         t2 == PrimitiveType.JAVA_CHAR||
                         t2 == PrimitiveType.JAVA_LONG)) 
             return services.getJavaInfo().getKeYJavaType(PrimitiveType.JAVA_LONG);
-<<<<<<< HEAD
         if (t1 == PrimitiveType.JAVA_LOCSET && t2 == PrimitiveType.JAVA_LOCSET) 
             return services.getJavaInfo().getKeYJavaType(PrimitiveType.JAVA_LOCSET);
         if (t1 == PrimitiveType.JAVA_SEQ && t2 == PrimitiveType.JAVA_SEQ) 
             return services.getJavaInfo().getKeYJavaType(PrimitiveType.JAVA_SEQ);        
-        throw new RuntimeException("Could not determine promoted type "+
-                "of "+t1+" and "+t2);
-=======
-	/*KeYJavaType strType = services.getJavaInfo().getTypeByName("java.lang.String");
-	if (t1 == strType.getJavaType() || t2 == strType.getJavaType())
-	return strType;*/
 	throw new RuntimeException("Could not determine promoted type "+
 	  "of "+t1+" and "+t2);
->>>>>>> d557ff59
     }
 
 
@@ -634,18 +576,12 @@
 		}
 	    }
 	}
-<<<<<<< HEAD
 	
         if(result == null) {
-=======
-        
-        KeYJavaType result = services.getJavaInfo().getKeYJavaType(t.sort());  
-        if (result == null) {
             //HACK
             result = services.getJavaInfo().getKeYJavaType(t.sort().toString()); 
         }
         if (result == null) {
->>>>>>> d557ff59
            result = getKeYJavaType(convertToProgramElement(t));
         }
  
@@ -991,17 +927,13 @@
     }
     
 
-    public TypeConverter copy(Services s) {
-	final TypeConverter tc = new TypeConverter(s);
+    public TypeConverter copy(Services services) {
+	final TypeConverter tc = new TypeConverter(services);
 	tc.init(models);
 	return tc;
     }
-<<<<<<< HEAD
-=======
 
     public StringConverter getStringConverter() {
 	return stringConverter;
     }
- 
->>>>>>> d557ff59
 }