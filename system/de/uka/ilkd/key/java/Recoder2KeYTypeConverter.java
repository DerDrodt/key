// This file is part of KeY - Integrated Deductive Software Design
// Copyright (C) 2001-2009 Universitaet Karlsruhe, Germany
//                         Universitaet Koblenz-Landau, Germany
//                         Chalmers University of Technology, Sweden
//
// The KeY system is protected by the GNU General Public License. 
// See LICENSE.TXT for details.
//This file is part of KeY - Integrated Deductive Software Design
//Copyright (C) 2001-2005 Universitaet Karlsruhe, Germany
//Universitaet Koblenz-Landau, Germany
//Chalmers University of Technology, Sweden

//The KeY system is protected by the GNU General Public License. 
//See LICENSE.TXT for details.



package de.uka.ilkd.key.java;

import java.util.Iterator;
import java.util.List;

import recoder.ServiceConfiguration;
import recoder.service.NameInfo;
import de.uka.ilkd.key.collection.*;
import de.uka.ilkd.key.java.abstraction.*;
import de.uka.ilkd.key.java.declaration.*;
import de.uka.ilkd.key.java.declaration.modifier.Final;
import de.uka.ilkd.key.java.declaration.modifier.Private;
import de.uka.ilkd.key.java.declaration.modifier.Public;
import de.uka.ilkd.key.java.declaration.modifier.Static;
import de.uka.ilkd.key.java.expression.literal.NullLiteral;
import de.uka.ilkd.key.java.recoderext.ImplicitFieldAdder;
import de.uka.ilkd.key.java.reference.TypeRef;
import de.uka.ilkd.key.java.reference.TypeReference;
import de.uka.ilkd.key.logic.Name;
import de.uka.ilkd.key.logic.NamespaceSet;
import de.uka.ilkd.key.logic.ProgramElementName;
import de.uka.ilkd.key.logic.op.LocationVariable;
import de.uka.ilkd.key.logic.op.ProgramMethod;
import de.uka.ilkd.key.logic.op.ProgramVariable;
import de.uka.ilkd.key.logic.sort.ArraySortImpl;
import de.uka.ilkd.key.logic.sort.ClassInstanceSortImpl;
import de.uka.ilkd.key.logic.sort.PrimitiveSort;
import de.uka.ilkd.key.logic.sort.Sort;
import de.uka.ilkd.key.parser.KeYParser;
import de.uka.ilkd.key.util.Debug;
import de.uka.ilkd.key.util.ExtList;

/**
 * provide means to convert recoder types to the corresponding KeY type
 * structures.
 * 
 * Results are stored in a HashMap so that subsequent queries will retrieve the
 * same result.
 * 
 * The main method is:
 * 
 * get
 * 
 * @author mattias ulbrich
 * @since jul-07
 */

public class Recoder2KeYTypeConverter {

<<<<<<< HEAD
	/**
	 * builder class for implicit array methods
	 * 
	 * @see #initArrayMethodBuilder()
	 */
	private CreateArrayMethodBuilder arrayMethodBuilder;

	/**
	 * builder class for implicit transient array methods
	 * 
	 * @see #initArrayMethodBuilder()
	 */
	private CreateTransientArrayMethodBuilder transientArrayMethodBuilder;

	/**
	 * The type converter provides methods on key types.
	 * 
	 * set by the constructor
	 */
	private TypeConverter typeConverter;

	/**
	 * the namespaces to store new types to.
	 * 
	 * set by the constructor
	 */
	private NamespaceSet namespaces;

	/**
	 * The associated Recoder<->KeY object
	 */
	private Recoder2KeY recoder2key;
	
	public Recoder2KeYTypeConverter(TypeConverter typeConverter, NamespaceSet namespaces, Recoder2KeY recoder2key) {
		super();
		this.typeConverter = typeConverter;
		this.namespaces = namespaces;
		this.recoder2key = recoder2key;
	}

	private KeYJavaType lookupInCache(Type t) {
		ModelElement result = recoder2key.rec2key().toKeY(t);
		Debug.assertTrue(result instanceof KeYJavaType || result == null,
			"result must be a KeYJavaType here", result);
		return (KeYJavaType) result;
	}

	private void storeInCache(Type t, KeYJavaType kjt) {
		recoder2key.rec2key().put(t, kjt);
	}

	private JavaInfo getJavaInfo() {
		return typeConverter != null ? typeConverter.getServices()
				.getJavaInfo() : null;
	}

	private ServiceConfiguration getServiceConfiguration() {
		return recoder2key.getServiceConfiguration();
	}

	/**
	 * get the corresponding Recoder2KeYConverter object of this type converter.
	 * 
	 * use the Recoder2KeY object for this
	 * 
	 * @return not null
	 */
	private Recoder2KeYConverter getRecoder2KeYConverter() {
		return recoder2key.getConverter();
	}
	
	/**
	 * return the corresponding KeY JavaType for a recoder type.
         * 
         * Return the cached value if present - otherwise create a new type.
         * Store this in the cache.
         * 
         * This method retrieves the recoder nameinfo and queries it for the
         * type for typeName and passes this result to {@link #getKeYJavaType(Type)}
         * 
         * @param typeName
         *            name of a type to be converted
         * @return the KJT for the string representation.
         * @see #getKeYJavaType(Type)
         * @author mu
	 */

	public KeYJavaType getKeYJavaType(String typeName) {
	    NameInfo ni = recoder2key.getServiceConfiguration().getNameInfo();
	    Type ty = ni.getType(typeName);
	    return getKeYJavaType(ty);
	}

	/**
	 * return the corresponding KeY JavaType for a recoder type.
	 * 
	 * Returned the cached value if present - otherwise create a new type.
	 * 
	 * @param t
	 *            type to be converted, may be null
	 * @return null iff t == null, otherwise a keytype.
	 * 
	 */
	public KeYJavaType getKeYJavaType(recoder.abstraction.Type t) {
		if (t == null) {
			return null; // this can originate from 'void'
		}

		// lookup in the cache
		KeYJavaType kjt = lookupInCache(t);
		if (kjt != null) {
			return kjt;
		}

		// create a new KeYJavaType
		Sort s = null;
		if (t instanceof recoder.abstraction.PrimitiveType) {
			s = typeConverter.getPrimitiveSort(PrimitiveType.getPrimitiveType(t
					.getFullName()));
			if (s == null) {
				s = new PrimitiveSort(new Name(t.getFullName()));
				namespaces.sorts().add(s);
				Debug.out("create primitive sort not backed by LDT: " + s);
			}
			addKeYJavaType(t, s);
		} else if (t instanceof recoder.abstraction.NullType) {
			s = Sort.NULL;
			addKeYJavaType(t, s);
		} else if (t instanceof ParameterizedType) {
		        ParameterizedType pt = (ParameterizedType) t;
		        return getKeYJavaType(pt.getGenericType());
		} else if (t instanceof ClassType) {
			recoder.abstraction.ClassType ct = (recoder.abstraction.ClassType) t;
			if (ct.isInterface()) {
				s = createObjectSort(ct, directSuperSorts(ct).add(
						getKeYJavaType("java.lang.Object").getSort()));
			} else {
				s = createObjectSort(ct, directSuperSorts(ct));
			}
			
			addKeYJavaType(t, s);
			
			// the unknown classtype has no modelinfo so surround with null check
			if(t.getProgramModelInfo() != null) {
			    List<? extends Constructor> cl = t.getProgramModelInfo().getConstructors(
			            (recoder.abstraction.ClassType) t);
			    if (cl.size() == 1
			            && (cl.get(0) instanceof recoder.abstraction.DefaultConstructor)) {
			        getRecoder2KeYConverter().processDefaultConstructor(
			                (DefaultConstructor) cl.get(0));
			    }
			}
		} else if (t instanceof recoder.abstraction.ArrayType) {
			recoder.abstraction.Type bt = ((recoder.abstraction.ArrayType) t)
					.getBaseType();

			kjt = getKeYJavaType(bt);

			// I may not use JavaInfo here because the classes may not yet be cached!
			s = ArraySortImpl.getArraySort(kjt.getSort(), 
			                getKeYJavaType("java.lang.Object").getSort(),
			                getKeYJavaType("java.lang.Cloneable").getSort(),
			                getKeYJavaType("java.io.Serializable").getSort());
			addKeYJavaType(t, s);
		}

		kjt = lookupInCache(t);
		assert kjt != null : "The type may not be null here";
		return kjt;
	}

	private void addKeYJavaType(Type t, Sort s) {
	    KeYJavaType result = null;
	    if (!(t instanceof recoder.java.declaration.TypeDeclaration)) {
	        de.uka.ilkd.key.java.abstraction.Type type = null;
	        if (t instanceof recoder.abstraction.PrimitiveType) {
	            type = PrimitiveType.getPrimitiveType(t.getFullName());
	            result = typeConverter.getKeYJavaType(type);
	            if (result == null) {
	                Debug.out("create new KeYJavaType for primitive type "
	                        + t + ". This should not happen");
	                result = new KeYJavaType(type, s);
	            }
	        } else if (t instanceof recoder.abstraction.NullType) {
	            type = NullType.JAVA_NULL;
	            if (namespaces.sorts().lookup(s.name()) == null) {
	                setUpSort(s);
	            }
	            result = new KeYJavaType(type, s);
	        } else if (t instanceof recoder.abstraction.ArrayType) {
	            setUpSort(s);
	            result = new KeYJavaType(s);
	        } else if (t == recoder2key.getServiceConfiguration().
	                        getNameInfo().getUnknownClassType()) {
//	            setUpSort(s);
//	            result = makeSimpleKeYType((ClassType)t,s);
//	            //TEMP!
//	            assert result.getJavaType() != null;
	        }
	        else {
	            Debug.out("recoder2key: unknown type", t);
	            Debug.out("Unknown type: " + t.getClass() + " "
	                    + t.getFullName());
	            Debug.fail();
	            result = new KeYJavaType();
	        }
	    } else {
	        setUpSort(s);
	        result = new KeYJavaType(s);
	    }
	    storeInCache(t, result);

	    // delayed creation of virtual array declarations
	    // to avoid cycles
	    if (t instanceof recoder.abstraction.ArrayType) {
	        result.setJavaType(createArrayType(
	                getKeYJavaType(((recoder.abstraction.ArrayType) t)
	                        .getBaseType()), (KeYJavaType) lookupInCache(t)));
	    }

	    // return was never used, so it is removed and method changed to void (mu)
	    // return (KeYJavaType) lookupInCache(t); // usually this equals result,
	    // sometimes however, there is a 'legacy' type in the mapping,
	    // which has priority
	}

	/**
	 * Insert sorts into the namespace, add symbols that may have been defined
	 * by a sort to the function namespace (e.g. functions for collection sorts)
	 */
	protected void setUpSort(Sort s) {
		namespaces.sorts().add(s);
		if (s instanceof NonCollectionSort) {
			NonCollectionSort ns = (NonCollectionSort) s;
			namespaces.sorts().add(ns.getSetSort());
			namespaces.sorts().add(ns.getSequenceSort());
			namespaces.sorts().add(ns.getBagSort());
		}
		if (s instanceof SortDefiningSymbols) {
			((SortDefiningSymbols) s).addDefinedSymbols(namespaces.functions(),
					namespaces.sorts());
		}
	}

	/**
	 * get all direct super sorts of a class type (not transitive)
	 * 
	 * @param classType
	 *            type to examine, not null
	 * @return a freshly created set of sorts
	 */
	private SetOfSort directSuperSorts(ClassType classType) {

		List<ClassType> supers = classType.getSupertypes();
		SetOfSort ss = SetAsListOfSort.EMPTY_SET;
		for (int i = 0; i < supers.size(); i++) {
                    if(supers.get(i)!=null){
                        ss = ss.add(getKeYJavaType(supers.get(i)).getSort());
                    }
		}       

		/* ??
		if (classType.getName() == null) {

		}
		*/

		if (ss == SetAsListOfSort.EMPTY_SET && !isObject(classType)) {
			ss = ss.add(getJavaInfo().getJavaLangObjectAsSort());
		}
		return ss;
	}

	/**
	 * is the full name of this type "java.lang.Object" or the short name
	 * "Object"
	 * 
	 * @param ct
	 *            the type to be checked, not null
	 * @return true iff the name is Object
	 */
	private boolean isObject(ClassType ct) {
		return "java.lang.Object".equals(ct.getFullName())
				|| "Object".equals(ct.getName());
	}

	/**
	 * create a sort out of a recoder class
	 * 
	 * @param ct
	 *            classtype to create for, not null
	 * @param supers
	 *            the set of (direct?) super-sorts
	 * @return a freshly created Sort object
	 */
	private Sort createObjectSort(ClassType ct, SetOfSort supers) {
		final boolean abstractOrInterface = ct.isAbstract() || ct.isInterface();
		return new ClassInstanceSortImpl(new Name(Recoder2KeYConverter.makeAdmissibleName(ct.getFullName())), 
		        supers,	abstractOrInterface);
	}

	private KeYJavaType makeSimpleKeYType(ClassType ct, Sort s) {
	    ProgramElementName name = new ProgramElementName(Recoder2KeYConverter.makeAdmissibleName(ct.getName()));
            ProgramElementName fullname = new ProgramElementName(Recoder2KeYConverter.makeAdmissibleName(ct.getFullName()));
            MemberDeclaration[] members = new MemberDeclaration[0];
            Modifier[] modifiers = new Modifier[0];
            Extends ext = null;
            Implements impl = null;
            boolean parentIsInterface = false;
            
            TypeDeclaration td = new ClassDeclaration(modifiers, name, ext, fullname, impl,
                    members, parentIsInterface , true);
            KeYJavaType kjt = new KeYJavaType(s);
            kjt.setJavaType(td);
            return kjt;
	}
	
	/**
	 * retrieve information from a bytecode class file and store it into the
	 * type repository.
	 * 
	 * @param cf
	 *            class file to model
	 *            
	 * @deprecated now supported in {@link ClassFileDeclarationBuilder}
	 */
	private void createTypeDeclaration(ClassFile cf) {

		KeYJavaType classType = getKeYJavaType(cf);

		Modifier[] modifiers = getModifiers(cf);
		ProgramElementName name = new ProgramElementName(Recoder2KeYConverter.makeAdmissibleName(cf.getName()));
		ProgramElementName fullname = new ProgramElementName(Recoder2KeYConverter.makeAdmissibleName(cf.getFullName()));

		List<ClassType> supertype = cf.getSupertypes();

		TypeReference[] implementsTypes = null;
		TypeReference extendType = null;

		// fetch all interfaces.
		LinkedList implementsList = new LinkedList();
		if (supertype != null) {
			for (int i = 0; i < supertype.size(); i++) {
				recoder.abstraction.ClassType ct = supertype.get(i);
				final KeYJavaType kjt = getKeYJavaType(ct);
				final TypeReference tr = new TypeRef(new ProgramElementName(ct
						.getFullName()), 0, null, kjt);
				if (ct.isInterface()) {
					implementsList.add(tr);
				} else {
					Debug.assertTrue(extendType == null);
					extendType = tr;
				}
			}
			implementsTypes = (TypeReference[]) implementsList
					.toArray(new TypeReference[implementsList.size()]);
		}

		final Extends ext = (extendType == null ? null
				: new Extends(extendType));

		final Implements impl = implementsTypes == null ? null
				: new Implements(implementsTypes);

		final boolean parentIsInterface = cf.getContainingClassType() != null ? cf
				.getContainingClassType().isInterface()
				: false;

		// for the moment no members

		MemberDeclaration[] members = new MemberDeclaration[0];

		TypeDeclaration td;
		if (cf.isInterface()) {
			td = new InterfaceDeclaration(modifiers, name, fullname, ext,
					members, true);
		} else {
			td = new ClassDeclaration(modifiers, name, ext, fullname, impl,
					members, parentIsInterface, true);
		}
		classType.setJavaType(td);

		// now void
		// return td;
	}

	/**
	 * retrieve the modiefiers of <tt>cf</tt>
	 * 
	 * @param cf
	 *            the ByteCodeElement whose modifiers are determined
	 * @return cf's modifiers
	 */
	private Modifier[] getModifiers(recoder.bytecode.ByteCodeElement cf) {
		LinkedList mods = new LinkedList();
		if (cf.isNative()) {
			mods.add(new Native());
		}
		if (cf.isAbstract()) {
			mods.add(new Abstract());
		}
		if (cf.isPublic()) {
			mods.add(new Public());
		} else if (cf.isPrivate()) {
			mods.add(new Private());
		} else if (cf.isProtected()) {
			mods.add(new Protected());
		}
		if (cf.isFinal()) {
			mods.add(new Final());
		}
		if (cf.isSynchronized()) {
			mods.add(new Synchronized());
		}
		return (Modifier[]) mods.toArray(new Modifier[mods.size()]);
	}

	/**
	 * create
	 * 
	 * @param baseType
	 * @param arrayType
	 * @return the ArrayDeclaration of the given type
	 */
	public ArrayDeclaration createArrayType(KeYJavaType baseType,
			KeYJavaType arrayType) {
		ExtList members = new ExtList();
		if (recoder2key.rec2key().getSuperArrayType() == null) {
			createSuperArrayType(); // we want to have exactly one
			// length attribute for this R2K
			// instance (resolving
			// a.length=a.length might get
			// impossible otherwise),
			// therefore we introduce a 'super
			// array class' which contains the
			// length attribute
		}
		final FieldDeclaration length = ((SuperArrayDeclaration) recoder2key.rec2key()
				.getSuperArrayType().getJavaType()).length();
		final TypeReference baseTypeRef;

		if (baseType.getJavaType() != null) {
			baseTypeRef = new TypeRef(baseType);
		} else {
			baseTypeRef = new TypeRef(new ProgramElementName(baseType.getSort()
					.name().toString()), 0, null, baseType);
		}
		members.add(baseTypeRef);
		addImplicitArrayMembers(members, arrayType, baseType,
				(ProgramVariable) length.getFieldSpecifications()
						.getFieldSpecification(0).getProgramVariable());

		return new ArrayDeclaration(members, baseTypeRef, recoder2key.rec2key()
				.getSuperArrayType());
	}

	/**
	 * creates a super type for array types.
	 * 
	 * creates the field declaration for the public final integer field
	 * <code>length</code>
	 */
	private FieldDeclaration createSuperArrayType() {
		KeYJavaType integerType = getKeYJavaType(getServiceConfiguration()
				.getNameInfo().getIntType());

		final KeYJavaType superArrayType = new KeYJavaType();
		recoder2key.rec2key().setSuperArrayType(superArrayType);

		FieldSpecification specLength = new FieldSpecification(
				new LocationVariable(new ProgramElementName("length"),
						integerType, superArrayType, false));
		FieldDeclaration f = new FieldDeclaration(new Modifier[] {
				new Public(), new Final() }, new TypeRef(integerType),
				new FieldSpecification[] { specLength }, false);
		superArrayType.setJavaType(new SuperArrayDeclaration(f));
		return f;
	}

	/**
	 * Adds several implicit fields and methods to given list of members.
	 * 
	 * @param members
	 *            an ExtList with the members of parent
	 * @param parent
	 *            the KeYJavaType of the array to be enriched by its implicit
	 *            members
	 * @param baseType
	 *            the KeYJavaType of the parent's element type
	 */
	private void addImplicitArrayMembers(ExtList members, KeYJavaType parent,
			KeYJavaType baseType, ProgramVariable len) {

		de.uka.ilkd.key.java.abstraction.Type base = baseType.getJavaType();
		int dimension = base instanceof ArrayType ? ((ArrayType) base)
				.getDimension() + 1 : 1;
		TypeRef parentReference = new TypeRef(new ProgramElementName(""
				+ parent.getSort().name()), dimension, null, parent);
		KeYJavaType integerType = getKeYJavaType(getServiceConfiguration()
				.getNameInfo().getIntType());

		members.add(createImplicitArrayField(
				ImplicitFieldAdder.IMPLICIT_NEXT_TO_CREATE, new TypeRef(
						integerType), true, parent));

		final recoder.service.NameInfo nameInfo = getServiceConfiguration()
				.getNameInfo();

		TypeReference booleanArrayTypeRef;
		if (base == PrimitiveType.JAVA_BOOLEAN && dimension == 1) {
			booleanArrayTypeRef = parentReference;
		} else {
			booleanArrayTypeRef = new TypeRef(getKeYJavaType(nameInfo
					.getArrayType(nameInfo.getBooleanType())), 1);
		}
		members.add(createImplicitArrayField(
				ImplicitFieldAdder.IMPLICT_ARRAY_TRA_INITIALIZED,
				booleanArrayTypeRef, false, parent));

		// add methods
		// the only situation where base can be null is in case of a
		// reference type
		Expression defaultValue = (base != null ? base.getDefaultValue()
				: NullLiteral.NULL);

		ListOfField fields = filterField(members);

		ProgramVariable length = len;// find("length", fields);
                
                AnnotationUseSpecification ecs = 
                    new AnnotationUseSpecification(new TypeRef(getKeYJavaType("ExternallyConstructedScope")));
                AnnotationUseSpecification nls = 
                    new AnnotationUseSpecification(new TypeRef(getKeYJavaType("NoLocalScope")));

		if (arrayMethodBuilder == null) {
			initArrayMethodBuilder();
		}
		final ProgramMethod prepare = arrayMethodBuilder.getPrepareArrayMethod(
				parentReference, length, defaultValue, fields, ecs, nls);

		members.add(arrayMethodBuilder
				.getArrayInstanceAllocatorMethod(parentReference));
		members.add(prepare);
		members.add(arrayMethodBuilder.getCreateArrayHelperMethod(
				parentReference, length, fields, ecs, nls));
		members.add(arrayMethodBuilder.getCreateArrayMethod(parentReference,
				prepare, fields, ecs, nls));
		members.add(transientArrayMethodBuilder
				.getCreateTransientArrayHelperMethod(parentReference, length,
						fields));
		members.add(transientArrayMethodBuilder.getCreateTransientArrayMethod(
				parentReference, length, prepare, fields));
	}

	/**
	 * creates an implicit field of the given name and type
	 * 
	 * @param name
	 *            a String with the name of the implicit field
	 * @param typeRef
	 *            a TypeReference refering to the type as which the new field
	 *            has to be declared
	 * @param isStatic
	 *            a boolean that forces a field to become static or non static
	 * @return the new created FieldDeclaration <br>
	 *         </br> </code>private (static) typeRef name</code>
	 */
	private FieldDeclaration createImplicitArrayField(String name,
			TypeReference typeRef, boolean isStatic, KeYJavaType prefix) {

		ImplicitFieldSpecification varSpec = new ImplicitFieldSpecification(
				new LocationVariable(
				        new ProgramElementName(Recoder2KeYConverter.makeAdmissibleName(name),
				                Recoder2KeYConverter.makeAdmissibleName(prefix.getSort().name().toString())),
						typeRef.getKeYJavaType(), prefix, isStatic), typeRef
						.getKeYJavaType());
		// no recoder dependance
		// insertToMap(recoderVarSpec, varSpec);
		Modifier[] modifiers = new Modifier[isStatic ? 2 : 1];
		modifiers[0] = new Private();
		if (isStatic) {
			modifiers[1] = new Static();
		}
		return new FieldDeclaration(modifiers, typeRef,
				new FieldSpecification[] { varSpec }, false);
	}

	/**
	 * extracts all fields out of fielddeclaration
	 * 
	 * @param field
	 *            the FieldDeclaration of which the field specifications have to
	 *            be extracted
	 * @return a ListOfField the includes all field specifications found int the
	 *         field declaration of the given list
	 */
	private ListOfField filterField(FieldDeclaration field) {
		ListOfField result = SLListOfField.EMPTY_LIST;
		ArrayOfFieldSpecification spec = field.getFieldSpecifications();
		for (int i = spec.size() - 1; i >= 0; i--) {
			result = result.prepend(spec.getFieldSpecification(i));
		}
		return result;
	}

	/**
	 * extracts all field specifications out of the given list. Therefore it
	 * descends into field declarations.
	 * 
	 * @param list
	 *            the ExtList with the members of a type declaration
	 * @return a ListOfField the includes all field specifications found int the
	 *         field declaration of the given list
	 */
	private ListOfField filterField(ExtList list) {
		ListOfField result = SLListOfField.EMPTY_LIST;
		Iterator it = list.iterator();
		while (it.hasNext()) {
			Object pe = it.next();
			if (pe instanceof FieldDeclaration) {
				result = result.prepend(filterField((FieldDeclaration) pe));
			}
=======
    /**
     * builder class for implicit array methods
     * 
     * @see #initArrayMethodBuilder()
     */
    private CreateArrayMethodBuilder arrayMethodBuilder;

    /**
     * builder class for implicit transient array methods
     * 
     * @see #initArrayMethodBuilder()
     */
    private CreateTransientArrayMethodBuilder transientArrayMethodBuilder;

    /**
     * The type converter provides methods on key types.
     * 
     * set by the constructor
     */
    private TypeConverter typeConverter;

    /**
     * the namespaces to store new types to.
     * 
     * set by the constructor
     */
    private NamespaceSet namespaces;

    /**
     * The associated Recoder<->KeY object
     */
    private Recoder2KeY recoder2key;

    public Recoder2KeYTypeConverter(TypeConverter typeConverter, NamespaceSet namespaces, Recoder2KeY recoder2key) {
        super();
        this.typeConverter = typeConverter;
        this.namespaces = namespaces;
        this.recoder2key = recoder2key;
    }

    private KeYJavaType lookupInCache(recoder.abstraction.Type t) {
        ModelElement result = recoder2key.rec2key().toKeY(t);
        Debug.assertTrue(result instanceof KeYJavaType || result == null,
                "result must be a KeYJavaType here", result);
        return (KeYJavaType) result;
    }

    private void storeInCache(recoder.abstraction.Type t, KeYJavaType kjt) {
        recoder2key.rec2key().put(t, kjt);
    }

    private JavaInfo getJavaInfo() {
        return typeConverter != null ? typeConverter.getServices()
                .getJavaInfo() : null;
    }

    private ServiceConfiguration getServiceConfiguration() {
        return recoder2key.getServiceConfiguration();
    }

    /**
     * get the corresponding Recoder2KeYConverter object of this type converter.
     * 
     * use the Recoder2KeY object for this
     * 
     * @return not null
     */
    private Recoder2KeYConverter getRecoder2KeYConverter() {
        return recoder2key.getConverter();
    }

    /**
     * return the corresponding KeY JavaType for a recoder type.
     * 
     * Return the cached value if present - otherwise create a new type.
     * Store this in the cache.
     * 
     * This method retrieves the recoder nameinfo and queries it for the
     * type for typeName and passes this result to {@link #getKeYJavaType(Type)}
     * 
     * @param typeName
     *            name of a type to be converted
     * @return the KJT for the string representation.
     * @see #getKeYJavaType(Type)
     * @author mu
     */

    public KeYJavaType getKeYJavaType(String typeName) {
        NameInfo ni = recoder2key.getServiceConfiguration().getNameInfo();
        recoder.abstraction.Type ty = ni.getType(typeName);
        return getKeYJavaType(ty);
    }

    /**
     * return the corresponding KeY JavaType for a recoder type.
     * 
     * Returned the cached value if present - otherwise create a new type.
     * 
     * @param t
     *            type to be converted, may be null
     * @return null iff t == null, otherwise a keytype.
     * 
     */
    public KeYJavaType getKeYJavaType(recoder.abstraction.Type t) {
        if (t == null) {
            return null; // this can originate from 'void'
        }

        // lookup in the cache
        KeYJavaType kjt = lookupInCache(t);
        if (kjt != null) {
            return kjt;
        }

        // create a new KeYJavaType
        Sort s = null;
        if (t instanceof recoder.abstraction.PrimitiveType) {
            s = typeConverter.getPrimitiveSort(PrimitiveType.getPrimitiveType(t
                    .getFullName()));
            if (s == null) {
        	// BEGIN Workaround for testcases        	
        	// if someone (including me) has some time and motivation we should restructure the test
        	// cases to work fine with the standard initialisation procedure.
        	
        	// ugly!!! To execute tests in a reasonable speed sorts for primitive types we allow sort
        	// creation here if and only if this method has been invoked implicitly by junit.textui.TestRunner
        	// This way the workaround stays local and no global visible static fields or similar have
        	// to be introduced.
        	boolean throwError = true;

        	Throwable stack = new Throwable(); 
        	stack.fillInStackTrace();
        	StackTraceElement[] elements = stack.getStackTrace();
                for (StackTraceElement element : elements) {
                    if (element != null && element.getClassName().equals("junit.textui.TestRunner")) {
                        s = new PrimitiveSort(new Name(t.getFullName()));
                        throwError = false;
                        break;
                    }
                }
        	// END Workaround
        	
        	if (throwError) {
        	    throw new RuntimeException("Cannot assign " + t.getFullName() + " a primitive sort.");
        	}
            }
            addKeYJavaType(t, s);
        } else if (t instanceof recoder.abstraction.NullType) {
            s = Sort.NULL;
            addKeYJavaType(t, s);
        } else if (t instanceof recoder.abstraction.ParameterizedType) {
            recoder.abstraction.ParameterizedType pt = (recoder.abstraction.ParameterizedType) t;
            return getKeYJavaType(pt.getGenericType());
        } else if (t instanceof recoder.abstraction.ClassType) {
            s = (Sort) namespaces.sorts().lookup(new Name(t.getFullName()));
            if(s == null) {
                recoder.abstraction.ClassType ct = (recoder.abstraction.ClassType) t;
                if (ct.isInterface()) {
                    KeYJavaType objectType = getKeYJavaType("java.lang.Object");
                    if(objectType == null) {
                        throw new RuntimeException(
                        "Missing core class: java.lang.Object must always be present");
                    }
                    s = createObjectSort(ct, directSuperSorts(ct).add(
                            objectType.getSort()));
                } else {
                    s = createObjectSort(ct, directSuperSorts(ct));
                }
            }

            addKeYJavaType(t, s);

            // the unknown classtype has no modelinfo so surround with null check
            if(t.getProgramModelInfo() != null) {
                List<? extends recoder.abstraction.Constructor> cl = t.getProgramModelInfo().getConstructors(
                        (recoder.abstraction.ClassType) t);
                if (cl.size() == 1
                        && (cl.get(0) instanceof recoder.abstraction.DefaultConstructor)) {
                    getRecoder2KeYConverter().processDefaultConstructor(
                            (recoder.abstraction.DefaultConstructor) cl.get(0));
                }
            }
        } else if (t instanceof recoder.abstraction.ArrayType) {
            recoder.abstraction.Type bt = ((recoder.abstraction.ArrayType) t)
            .getBaseType();

            kjt = getKeYJavaType(bt);

            KeYJavaType objectType = getKeYJavaType("java.lang.Object");
            KeYJavaType cloneableType = getKeYJavaType("java.lang.Cloneable");
            KeYJavaType serializableType = getKeYJavaType("java.io.Serializable");
            // I may not use JavaInfo here because the classes may not yet be cached!
            if(objectType == null || cloneableType == null || serializableType == null) {
                throw new RuntimeException(
                "Missing core classes: java.lang.Object, java.lang.Cloneable, java.io.Serializable must always be present");
            }

            // I may not use JavaInfo here because the classes may not yet be cached!
            s = ArraySortImpl.getArraySort(kjt.getSort(), 
                    objectType.getSort(),
                    cloneableType.getSort(),
                    serializableType.getSort());
            addKeYJavaType(t, s);
        }

        kjt = lookupInCache(t);
        assert kjt != null : "The type may not be null here";
        return kjt;
    }

    private void addKeYJavaType(recoder.abstraction.Type t, Sort s) {
        KeYJavaType result = null;
        if (!(t instanceof recoder.java.declaration.TypeDeclaration)) {
            de.uka.ilkd.key.java.abstraction.Type type;
            if (t instanceof recoder.abstraction.PrimitiveType) {
                type = PrimitiveType.getPrimitiveType(t.getFullName());
                result = typeConverter.getKeYJavaType(type);
                if (result == null) {
                    Debug.out("create new KeYJavaType for primitive type "
                            + t + ". This should not happen");
                    result = new KeYJavaType(type, s);
                }
            } else if (t instanceof recoder.abstraction.NullType) {
                type = NullType.JAVA_NULL;
                if (namespaces.sorts().lookup(s.name()) == null) {
                    setUpSort(s);
                }
                result = new KeYJavaType(type, s);
            } else if (t instanceof recoder.abstraction.ArrayType) {
                setUpSort(s);
                result = new KeYJavaType(s);
            } else if (t == recoder2key.getServiceConfiguration().
                    getNameInfo().getUnknownClassType()) {
//              setUpSort(s);
//              result = makeSimpleKeYType((ClassType)t,s);
//              //TEMP!
//              assert result.getJavaType() != null;
            }
            else {
                Debug.out("recoder2key: unknown type", t);
                Debug.out("Unknown type: " + t.getClass() + " "
                        + t.getFullName());
                Debug.fail();
                result = new KeYJavaType();
            }
        } else {
            setUpSort(s);
            result = new KeYJavaType(s);
        }
        storeInCache(t, result);

        // delayed creation of virtual array declarations
        // to avoid cycles
        if (t instanceof recoder.abstraction.ArrayType) {
            result.setJavaType(createArrayType(
                    getKeYJavaType(((recoder.abstraction.ArrayType) t)
                            .getBaseType()), lookupInCache(t)));
        }

        // return was never used, so it is removed and method changed to void (mu)
        // return (KeYJavaType) lookupInCache(t); // usually this equals result,
        // sometimes however, there is a 'legacy' type in the mapping,
        // which has priority
    }

    /**
     * Insert sorts into the namespace, add symbols that may have been defined
     * by a sort to the function namespace (e.g. functions for collection sorts)
     */
    protected void setUpSort(Sort s) {
	namespaces.sorts().add(s);
        KeYParser.addSortAdditionals(s, 
        	namespaces.functions(), namespaces.sorts());
    }

    /**
     * get all direct super sorts of a class type (not transitive)
     * 
     * @param classType
     *            type to examine, not null
     * @return a freshly created set of sorts
     */
    private ImmutableSet<Sort> directSuperSorts(recoder.abstraction.ClassType classType) {

        List<recoder.abstraction.ClassType> supers = classType.getSupertypes();
        ImmutableSet<Sort> ss = DefaultImmutableSet.<Sort>nil();
        for (recoder.abstraction.ClassType aSuper : supers) {
            ss = ss.add(getKeYJavaType(aSuper).getSort());
        }       

        /* ??
		if (classType.getName() == null) {

>>>>>>> 032cf20a
		}
         */

        if (ss.isEmpty() && !isObject(classType)) {
            ss = ss.add(getJavaInfo().getJavaLangObjectAsSort());
        }
        return ss;
    }

    /**
     * is the full name of this type "java.lang.Object" or the short name
     * "Object"
     * 
     * @param ct
     *            the type to be checked, not null
     * @return true iff the name is Object
     */
    private boolean isObject(recoder.abstraction.ClassType ct) {
        return "java.lang.Object".equals(ct.getFullName())
        || "Object".equals(ct.getName());
    }

    /**
     * create a sort out of a recoder class
     * 
     * @param ct
     *            classtype to create for, not null
     * @param supers
     *            the set of (direct?) super-sorts
     * @return a freshly created Sort object
     */
    private Sort createObjectSort(recoder.abstraction.ClassType ct, ImmutableSet<Sort> supers) {
        final boolean abstractOrInterface = ct.isAbstract() || ct.isInterface();
        return new ClassInstanceSortImpl(new Name(Recoder2KeYConverter.makeAdmissibleName(ct.getFullName())), 
                supers,	abstractOrInterface);
    }

    /**
     * create
     * 
     * @param baseType
     * @param arrayType
     * @return the ArrayDeclaration of the given type
     */
    public ArrayDeclaration createArrayType(KeYJavaType baseType,
            KeYJavaType arrayType) {
        ExtList members = new ExtList();
        if (recoder2key.rec2key().getSuperArrayType() == null) {
            createSuperArrayType(); // we want to have exactly one
            // length attribute for this R2K
            // instance (resolving
            // a.length=a.length might get
            // impossible otherwise),
            // therefore we introduce a 'super
            // array class' which contains the
            // length attribute
        }
        final FieldDeclaration length = ((SuperArrayDeclaration) recoder2key.rec2key()
                .getSuperArrayType().getJavaType()).length();
        final TypeReference baseTypeRef;

        if (baseType.getJavaType() != null) {
            baseTypeRef = new TypeRef(baseType);
        } else {
            baseTypeRef = new TypeRef(new ProgramElementName(baseType.getSort()
                    .name().toString()), 0, null, baseType);
        }
        members.add(baseTypeRef);
        addImplicitArrayMembers(members, arrayType, baseType,
                (ProgramVariable) length.getFieldSpecifications()
                .get(0).getProgramVariable());

        return new ArrayDeclaration(members, baseTypeRef, recoder2key.rec2key()
                .getSuperArrayType());
    }

    /**
     * creates a super type for array types.
     * 
     * creates the field declaration for the public final integer field
     * <code>length</code>
     */
    private FieldDeclaration createSuperArrayType() {
        KeYJavaType integerType = getKeYJavaType(getServiceConfiguration()
                .getNameInfo().getIntType());

        final KeYJavaType superArrayType = new KeYJavaType();
        recoder2key.rec2key().setSuperArrayType(superArrayType);

        FieldSpecification specLength = new FieldSpecification(
                new LocationVariable(new ProgramElementName("length"),
                        integerType, superArrayType, false));
        FieldDeclaration f = new FieldDeclaration(new Modifier[] {
                new Public(), new Final() }, new TypeRef(integerType),
                new FieldSpecification[] { specLength }, false);
        superArrayType.setJavaType(new SuperArrayDeclaration(f));
        return f;
    }

    /**
     * Adds several implicit fields and methods to given list of members.
     * 
     * @param members
     *            an ExtList with the members of parent
     * @param parent
     *            the KeYJavaType of the array to be enriched by its implicit
     *            members
     * @param baseType
     *            the KeYJavaType of the parent's element type
     */
    private void addImplicitArrayMembers(ExtList members, KeYJavaType parent,
            KeYJavaType baseType, ProgramVariable len) {

        de.uka.ilkd.key.java.abstraction.Type base = baseType.getJavaType();
        int dimension = base instanceof ArrayType ? ((ArrayType) base)
                .getDimension() + 1 : 1;
                TypeRef parentReference = new TypeRef(new ProgramElementName(""
                        + parent.getSort().name()), dimension, null, parent);
                KeYJavaType integerType = getKeYJavaType(getServiceConfiguration()
                        .getNameInfo().getIntType());

                members.add(createImplicitArrayField(
                        ImplicitFieldAdder.IMPLICIT_NEXT_TO_CREATE, new TypeRef(
                                integerType), true, parent));

                final recoder.service.NameInfo nameInfo = getServiceConfiguration()
                .getNameInfo();

                TypeReference booleanArrayTypeRef;
                if (base == PrimitiveType.JAVA_BOOLEAN && dimension == 1) {
                    booleanArrayTypeRef = parentReference;
                } else {
                    booleanArrayTypeRef = new TypeRef(getKeYJavaType(nameInfo
                            .getArrayType(nameInfo.getBooleanType())), 1);
                }
                members.add(createImplicitArrayField(
                        ImplicitFieldAdder.IMPLICT_ARRAY_TRA_INITIALIZED,
                        booleanArrayTypeRef, false, parent));

                // add methods
                // the only situation where base can be null is in case of a
                // reference type
                Expression defaultValue = (base != null ? base.getDefaultValue()
                        : NullLiteral.NULL);

                ImmutableList<Field> fields = filterField(members);

                ProgramVariable length = len;// find("length", fields);

                if (arrayMethodBuilder == null) {
                    initArrayMethodBuilder();
                }
                final ProgramMethod prepare = arrayMethodBuilder.getPrepareArrayMethod(
                        parentReference, length, defaultValue, fields);

                members.add(arrayMethodBuilder
                        .getArrayInstanceAllocatorMethod(parentReference));
                members.add(prepare);
                members.add(arrayMethodBuilder.getCreateArrayHelperMethod(
                        parentReference, length, fields));
                members.add(arrayMethodBuilder.getCreateArrayMethod(parentReference,
                        prepare, fields));
                members.add(transientArrayMethodBuilder
                        .getCreateTransientArrayHelperMethod(parentReference, length,
                                fields));
                members.add(transientArrayMethodBuilder.getCreateTransientArrayMethod(
                        parentReference, length, prepare, fields));
    }

    /**
     * creates an implicit field of the given name and type
     * 
     * @param name
     *            a String with the name of the implicit field
     * @param typeRef
     *            a TypeReference refering to the type as which the new field
     *            has to be declared
     * @param isStatic
     *            a boolean that forces a field to become static or non static
     * @return the new created FieldDeclaration <br>
     *         </br> </code>private (static) typeRef name</code>
     */
    private FieldDeclaration createImplicitArrayField(String name,
            TypeReference typeRef, boolean isStatic, KeYJavaType prefix) {

        ImplicitFieldSpecification varSpec = new ImplicitFieldSpecification(
                new LocationVariable(
                        new ProgramElementName(Recoder2KeYConverter.makeAdmissibleName(name),
                                Recoder2KeYConverter.makeAdmissibleName(prefix.getSort().name().toString())),
                                typeRef.getKeYJavaType(), prefix, isStatic), typeRef
                                .getKeYJavaType());
        // no recoder dependance
        // insertToMap(recoderVarSpec, varSpec);
        Modifier[] modifiers = new Modifier[isStatic ? 2 : 1];
        modifiers[0] = new Private();
        if (isStatic) {
            modifiers[1] = new Static();
        }
        return new FieldDeclaration(modifiers, typeRef,
                new FieldSpecification[] { varSpec }, false);
    }

    /**
     * extracts all fields out of fielddeclaration
     * 
     * @param field
     *            the FieldDeclaration of which the field specifications have to
     *            be extracted
     * @return a IList<Field> the includes all field specifications found int the
     *         field declaration of the given list
     */
    private ImmutableList<Field> filterField(FieldDeclaration field) {
        ImmutableList<Field> result = ImmutableSLList.<Field>nil();
        ImmutableArray<FieldSpecification> spec = field.getFieldSpecifications();
        for (int i = spec.size() - 1; i >= 0; i--) {
            result = result.prepend(spec.get(i));
        }
        return result;
    }

    /**
     * extracts all field specifications out of the given list. Therefore it
     * descends into field declarations.
     * 
     * @param list
     *            the ExtList with the members of a type declaration
     * @return a IList<Field> the includes all field specifications found int the
     *         field declaration of the given list
     */
    private ImmutableList<Field> filterField(ExtList list) {
        ImmutableList<Field> result = ImmutableSLList.<Field>nil();
        for (Object aList : list) {
            Object pe = aList;
            if (pe instanceof FieldDeclaration) {
                result = result.prepend(filterField((FieldDeclaration) pe));
            }
        }
        return result;
    }

    private void initArrayMethodBuilder() {
        final KeYJavaType integerType = getKeYJavaType(getServiceConfiguration()
                .getNameInfo().getIntType());
        final KeYJavaType byteType = getKeYJavaType(getServiceConfiguration()
                .getNameInfo().getByteType());
        final KeYJavaType objectType = javaInfo().getJavaLangObject();
        arrayMethodBuilder = new CreateArrayMethodBuilder(integerType,
                objectType);
        transientArrayMethodBuilder = new CreateTransientArrayMethodBuilder(
                integerType, objectType, byteType);
    }

    private JavaInfo javaInfo() {
        return typeConverter != null ? typeConverter.getServices()
                .getJavaInfo() : null;
    }

}<|MERGE_RESOLUTION|>--- conflicted
+++ resolved
@@ -6,14 +6,6 @@
 // The KeY system is protected by the GNU General Public License. 
 // See LICENSE.TXT for details.
 //This file is part of KeY - Integrated Deductive Software Design
-//Copyright (C) 2001-2005 Universitaet Karlsruhe, Germany
-//Universitaet Koblenz-Landau, Germany
-//Chalmers University of Technology, Sweden
-
-//The KeY system is protected by the GNU General Public License. 
-//See LICENSE.TXT for details.
-
-
 
 package de.uka.ilkd.key.java;
 
@@ -64,630 +56,6 @@
 
 public class Recoder2KeYTypeConverter {
 
-<<<<<<< HEAD
-	/**
-	 * builder class for implicit array methods
-	 * 
-	 * @see #initArrayMethodBuilder()
-	 */
-	private CreateArrayMethodBuilder arrayMethodBuilder;
-
-	/**
-	 * builder class for implicit transient array methods
-	 * 
-	 * @see #initArrayMethodBuilder()
-	 */
-	private CreateTransientArrayMethodBuilder transientArrayMethodBuilder;
-
-	/**
-	 * The type converter provides methods on key types.
-	 * 
-	 * set by the constructor
-	 */
-	private TypeConverter typeConverter;
-
-	/**
-	 * the namespaces to store new types to.
-	 * 
-	 * set by the constructor
-	 */
-	private NamespaceSet namespaces;
-
-	/**
-	 * The associated Recoder<->KeY object
-	 */
-	private Recoder2KeY recoder2key;
-	
-	public Recoder2KeYTypeConverter(TypeConverter typeConverter, NamespaceSet namespaces, Recoder2KeY recoder2key) {
-		super();
-		this.typeConverter = typeConverter;
-		this.namespaces = namespaces;
-		this.recoder2key = recoder2key;
-	}
-
-	private KeYJavaType lookupInCache(Type t) {
-		ModelElement result = recoder2key.rec2key().toKeY(t);
-		Debug.assertTrue(result instanceof KeYJavaType || result == null,
-			"result must be a KeYJavaType here", result);
-		return (KeYJavaType) result;
-	}
-
-	private void storeInCache(Type t, KeYJavaType kjt) {
-		recoder2key.rec2key().put(t, kjt);
-	}
-
-	private JavaInfo getJavaInfo() {
-		return typeConverter != null ? typeConverter.getServices()
-				.getJavaInfo() : null;
-	}
-
-	private ServiceConfiguration getServiceConfiguration() {
-		return recoder2key.getServiceConfiguration();
-	}
-
-	/**
-	 * get the corresponding Recoder2KeYConverter object of this type converter.
-	 * 
-	 * use the Recoder2KeY object for this
-	 * 
-	 * @return not null
-	 */
-	private Recoder2KeYConverter getRecoder2KeYConverter() {
-		return recoder2key.getConverter();
-	}
-	
-	/**
-	 * return the corresponding KeY JavaType for a recoder type.
-         * 
-         * Return the cached value if present - otherwise create a new type.
-         * Store this in the cache.
-         * 
-         * This method retrieves the recoder nameinfo and queries it for the
-         * type for typeName and passes this result to {@link #getKeYJavaType(Type)}
-         * 
-         * @param typeName
-         *            name of a type to be converted
-         * @return the KJT for the string representation.
-         * @see #getKeYJavaType(Type)
-         * @author mu
-	 */
-
-	public KeYJavaType getKeYJavaType(String typeName) {
-	    NameInfo ni = recoder2key.getServiceConfiguration().getNameInfo();
-	    Type ty = ni.getType(typeName);
-	    return getKeYJavaType(ty);
-	}
-
-	/**
-	 * return the corresponding KeY JavaType for a recoder type.
-	 * 
-	 * Returned the cached value if present - otherwise create a new type.
-	 * 
-	 * @param t
-	 *            type to be converted, may be null
-	 * @return null iff t == null, otherwise a keytype.
-	 * 
-	 */
-	public KeYJavaType getKeYJavaType(recoder.abstraction.Type t) {
-		if (t == null) {
-			return null; // this can originate from 'void'
-		}
-
-		// lookup in the cache
-		KeYJavaType kjt = lookupInCache(t);
-		if (kjt != null) {
-			return kjt;
-		}
-
-		// create a new KeYJavaType
-		Sort s = null;
-		if (t instanceof recoder.abstraction.PrimitiveType) {
-			s = typeConverter.getPrimitiveSort(PrimitiveType.getPrimitiveType(t
-					.getFullName()));
-			if (s == null) {
-				s = new PrimitiveSort(new Name(t.getFullName()));
-				namespaces.sorts().add(s);
-				Debug.out("create primitive sort not backed by LDT: " + s);
-			}
-			addKeYJavaType(t, s);
-		} else if (t instanceof recoder.abstraction.NullType) {
-			s = Sort.NULL;
-			addKeYJavaType(t, s);
-		} else if (t instanceof ParameterizedType) {
-		        ParameterizedType pt = (ParameterizedType) t;
-		        return getKeYJavaType(pt.getGenericType());
-		} else if (t instanceof ClassType) {
-			recoder.abstraction.ClassType ct = (recoder.abstraction.ClassType) t;
-			if (ct.isInterface()) {
-				s = createObjectSort(ct, directSuperSorts(ct).add(
-						getKeYJavaType("java.lang.Object").getSort()));
-			} else {
-				s = createObjectSort(ct, directSuperSorts(ct));
-			}
-			
-			addKeYJavaType(t, s);
-			
-			// the unknown classtype has no modelinfo so surround with null check
-			if(t.getProgramModelInfo() != null) {
-			    List<? extends Constructor> cl = t.getProgramModelInfo().getConstructors(
-			            (recoder.abstraction.ClassType) t);
-			    if (cl.size() == 1
-			            && (cl.get(0) instanceof recoder.abstraction.DefaultConstructor)) {
-			        getRecoder2KeYConverter().processDefaultConstructor(
-			                (DefaultConstructor) cl.get(0));
-			    }
-			}
-		} else if (t instanceof recoder.abstraction.ArrayType) {
-			recoder.abstraction.Type bt = ((recoder.abstraction.ArrayType) t)
-					.getBaseType();
-
-			kjt = getKeYJavaType(bt);
-
-			// I may not use JavaInfo here because the classes may not yet be cached!
-			s = ArraySortImpl.getArraySort(kjt.getSort(), 
-			                getKeYJavaType("java.lang.Object").getSort(),
-			                getKeYJavaType("java.lang.Cloneable").getSort(),
-			                getKeYJavaType("java.io.Serializable").getSort());
-			addKeYJavaType(t, s);
-		}
-
-		kjt = lookupInCache(t);
-		assert kjt != null : "The type may not be null here";
-		return kjt;
-	}
-
-	private void addKeYJavaType(Type t, Sort s) {
-	    KeYJavaType result = null;
-	    if (!(t instanceof recoder.java.declaration.TypeDeclaration)) {
-	        de.uka.ilkd.key.java.abstraction.Type type = null;
-	        if (t instanceof recoder.abstraction.PrimitiveType) {
-	            type = PrimitiveType.getPrimitiveType(t.getFullName());
-	            result = typeConverter.getKeYJavaType(type);
-	            if (result == null) {
-	                Debug.out("create new KeYJavaType for primitive type "
-	                        + t + ". This should not happen");
-	                result = new KeYJavaType(type, s);
-	            }
-	        } else if (t instanceof recoder.abstraction.NullType) {
-	            type = NullType.JAVA_NULL;
-	            if (namespaces.sorts().lookup(s.name()) == null) {
-	                setUpSort(s);
-	            }
-	            result = new KeYJavaType(type, s);
-	        } else if (t instanceof recoder.abstraction.ArrayType) {
-	            setUpSort(s);
-	            result = new KeYJavaType(s);
-	        } else if (t == recoder2key.getServiceConfiguration().
-	                        getNameInfo().getUnknownClassType()) {
-//	            setUpSort(s);
-//	            result = makeSimpleKeYType((ClassType)t,s);
-//	            //TEMP!
-//	            assert result.getJavaType() != null;
-	        }
-	        else {
-	            Debug.out("recoder2key: unknown type", t);
-	            Debug.out("Unknown type: " + t.getClass() + " "
-	                    + t.getFullName());
-	            Debug.fail();
-	            result = new KeYJavaType();
-	        }
-	    } else {
-	        setUpSort(s);
-	        result = new KeYJavaType(s);
-	    }
-	    storeInCache(t, result);
-
-	    // delayed creation of virtual array declarations
-	    // to avoid cycles
-	    if (t instanceof recoder.abstraction.ArrayType) {
-	        result.setJavaType(createArrayType(
-	                getKeYJavaType(((recoder.abstraction.ArrayType) t)
-	                        .getBaseType()), (KeYJavaType) lookupInCache(t)));
-	    }
-
-	    // return was never used, so it is removed and method changed to void (mu)
-	    // return (KeYJavaType) lookupInCache(t); // usually this equals result,
-	    // sometimes however, there is a 'legacy' type in the mapping,
-	    // which has priority
-	}
-
-	/**
-	 * Insert sorts into the namespace, add symbols that may have been defined
-	 * by a sort to the function namespace (e.g. functions for collection sorts)
-	 */
-	protected void setUpSort(Sort s) {
-		namespaces.sorts().add(s);
-		if (s instanceof NonCollectionSort) {
-			NonCollectionSort ns = (NonCollectionSort) s;
-			namespaces.sorts().add(ns.getSetSort());
-			namespaces.sorts().add(ns.getSequenceSort());
-			namespaces.sorts().add(ns.getBagSort());
-		}
-		if (s instanceof SortDefiningSymbols) {
-			((SortDefiningSymbols) s).addDefinedSymbols(namespaces.functions(),
-					namespaces.sorts());
-		}
-	}
-
-	/**
-	 * get all direct super sorts of a class type (not transitive)
-	 * 
-	 * @param classType
-	 *            type to examine, not null
-	 * @return a freshly created set of sorts
-	 */
-	private SetOfSort directSuperSorts(ClassType classType) {
-
-		List<ClassType> supers = classType.getSupertypes();
-		SetOfSort ss = SetAsListOfSort.EMPTY_SET;
-		for (int i = 0; i < supers.size(); i++) {
-                    if(supers.get(i)!=null){
-                        ss = ss.add(getKeYJavaType(supers.get(i)).getSort());
-                    }
-		}       
-
-		/* ??
-		if (classType.getName() == null) {
-
-		}
-		*/
-
-		if (ss == SetAsListOfSort.EMPTY_SET && !isObject(classType)) {
-			ss = ss.add(getJavaInfo().getJavaLangObjectAsSort());
-		}
-		return ss;
-	}
-
-	/**
-	 * is the full name of this type "java.lang.Object" or the short name
-	 * "Object"
-	 * 
-	 * @param ct
-	 *            the type to be checked, not null
-	 * @return true iff the name is Object
-	 */
-	private boolean isObject(ClassType ct) {
-		return "java.lang.Object".equals(ct.getFullName())
-				|| "Object".equals(ct.getName());
-	}
-
-	/**
-	 * create a sort out of a recoder class
-	 * 
-	 * @param ct
-	 *            classtype to create for, not null
-	 * @param supers
-	 *            the set of (direct?) super-sorts
-	 * @return a freshly created Sort object
-	 */
-	private Sort createObjectSort(ClassType ct, SetOfSort supers) {
-		final boolean abstractOrInterface = ct.isAbstract() || ct.isInterface();
-		return new ClassInstanceSortImpl(new Name(Recoder2KeYConverter.makeAdmissibleName(ct.getFullName())), 
-		        supers,	abstractOrInterface);
-	}
-
-	private KeYJavaType makeSimpleKeYType(ClassType ct, Sort s) {
-	    ProgramElementName name = new ProgramElementName(Recoder2KeYConverter.makeAdmissibleName(ct.getName()));
-            ProgramElementName fullname = new ProgramElementName(Recoder2KeYConverter.makeAdmissibleName(ct.getFullName()));
-            MemberDeclaration[] members = new MemberDeclaration[0];
-            Modifier[] modifiers = new Modifier[0];
-            Extends ext = null;
-            Implements impl = null;
-            boolean parentIsInterface = false;
-            
-            TypeDeclaration td = new ClassDeclaration(modifiers, name, ext, fullname, impl,
-                    members, parentIsInterface , true);
-            KeYJavaType kjt = new KeYJavaType(s);
-            kjt.setJavaType(td);
-            return kjt;
-	}
-	
-	/**
-	 * retrieve information from a bytecode class file and store it into the
-	 * type repository.
-	 * 
-	 * @param cf
-	 *            class file to model
-	 *            
-	 * @deprecated now supported in {@link ClassFileDeclarationBuilder}
-	 */
-	private void createTypeDeclaration(ClassFile cf) {
-
-		KeYJavaType classType = getKeYJavaType(cf);
-
-		Modifier[] modifiers = getModifiers(cf);
-		ProgramElementName name = new ProgramElementName(Recoder2KeYConverter.makeAdmissibleName(cf.getName()));
-		ProgramElementName fullname = new ProgramElementName(Recoder2KeYConverter.makeAdmissibleName(cf.getFullName()));
-
-		List<ClassType> supertype = cf.getSupertypes();
-
-		TypeReference[] implementsTypes = null;
-		TypeReference extendType = null;
-
-		// fetch all interfaces.
-		LinkedList implementsList = new LinkedList();
-		if (supertype != null) {
-			for (int i = 0; i < supertype.size(); i++) {
-				recoder.abstraction.ClassType ct = supertype.get(i);
-				final KeYJavaType kjt = getKeYJavaType(ct);
-				final TypeReference tr = new TypeRef(new ProgramElementName(ct
-						.getFullName()), 0, null, kjt);
-				if (ct.isInterface()) {
-					implementsList.add(tr);
-				} else {
-					Debug.assertTrue(extendType == null);
-					extendType = tr;
-				}
-			}
-			implementsTypes = (TypeReference[]) implementsList
-					.toArray(new TypeReference[implementsList.size()]);
-		}
-
-		final Extends ext = (extendType == null ? null
-				: new Extends(extendType));
-
-		final Implements impl = implementsTypes == null ? null
-				: new Implements(implementsTypes);
-
-		final boolean parentIsInterface = cf.getContainingClassType() != null ? cf
-				.getContainingClassType().isInterface()
-				: false;
-
-		// for the moment no members
-
-		MemberDeclaration[] members = new MemberDeclaration[0];
-
-		TypeDeclaration td;
-		if (cf.isInterface()) {
-			td = new InterfaceDeclaration(modifiers, name, fullname, ext,
-					members, true);
-		} else {
-			td = new ClassDeclaration(modifiers, name, ext, fullname, impl,
-					members, parentIsInterface, true);
-		}
-		classType.setJavaType(td);
-
-		// now void
-		// return td;
-	}
-
-	/**
-	 * retrieve the modiefiers of <tt>cf</tt>
-	 * 
-	 * @param cf
-	 *            the ByteCodeElement whose modifiers are determined
-	 * @return cf's modifiers
-	 */
-	private Modifier[] getModifiers(recoder.bytecode.ByteCodeElement cf) {
-		LinkedList mods = new LinkedList();
-		if (cf.isNative()) {
-			mods.add(new Native());
-		}
-		if (cf.isAbstract()) {
-			mods.add(new Abstract());
-		}
-		if (cf.isPublic()) {
-			mods.add(new Public());
-		} else if (cf.isPrivate()) {
-			mods.add(new Private());
-		} else if (cf.isProtected()) {
-			mods.add(new Protected());
-		}
-		if (cf.isFinal()) {
-			mods.add(new Final());
-		}
-		if (cf.isSynchronized()) {
-			mods.add(new Synchronized());
-		}
-		return (Modifier[]) mods.toArray(new Modifier[mods.size()]);
-	}
-
-	/**
-	 * create
-	 * 
-	 * @param baseType
-	 * @param arrayType
-	 * @return the ArrayDeclaration of the given type
-	 */
-	public ArrayDeclaration createArrayType(KeYJavaType baseType,
-			KeYJavaType arrayType) {
-		ExtList members = new ExtList();
-		if (recoder2key.rec2key().getSuperArrayType() == null) {
-			createSuperArrayType(); // we want to have exactly one
-			// length attribute for this R2K
-			// instance (resolving
-			// a.length=a.length might get
-			// impossible otherwise),
-			// therefore we introduce a 'super
-			// array class' which contains the
-			// length attribute
-		}
-		final FieldDeclaration length = ((SuperArrayDeclaration) recoder2key.rec2key()
-				.getSuperArrayType().getJavaType()).length();
-		final TypeReference baseTypeRef;
-
-		if (baseType.getJavaType() != null) {
-			baseTypeRef = new TypeRef(baseType);
-		} else {
-			baseTypeRef = new TypeRef(new ProgramElementName(baseType.getSort()
-					.name().toString()), 0, null, baseType);
-		}
-		members.add(baseTypeRef);
-		addImplicitArrayMembers(members, arrayType, baseType,
-				(ProgramVariable) length.getFieldSpecifications()
-						.getFieldSpecification(0).getProgramVariable());
-
-		return new ArrayDeclaration(members, baseTypeRef, recoder2key.rec2key()
-				.getSuperArrayType());
-	}
-
-	/**
-	 * creates a super type for array types.
-	 * 
-	 * creates the field declaration for the public final integer field
-	 * <code>length</code>
-	 */
-	private FieldDeclaration createSuperArrayType() {
-		KeYJavaType integerType = getKeYJavaType(getServiceConfiguration()
-				.getNameInfo().getIntType());
-
-		final KeYJavaType superArrayType = new KeYJavaType();
-		recoder2key.rec2key().setSuperArrayType(superArrayType);
-
-		FieldSpecification specLength = new FieldSpecification(
-				new LocationVariable(new ProgramElementName("length"),
-						integerType, superArrayType, false));
-		FieldDeclaration f = new FieldDeclaration(new Modifier[] {
-				new Public(), new Final() }, new TypeRef(integerType),
-				new FieldSpecification[] { specLength }, false);
-		superArrayType.setJavaType(new SuperArrayDeclaration(f));
-		return f;
-	}
-
-	/**
-	 * Adds several implicit fields and methods to given list of members.
-	 * 
-	 * @param members
-	 *            an ExtList with the members of parent
-	 * @param parent
-	 *            the KeYJavaType of the array to be enriched by its implicit
-	 *            members
-	 * @param baseType
-	 *            the KeYJavaType of the parent's element type
-	 */
-	private void addImplicitArrayMembers(ExtList members, KeYJavaType parent,
-			KeYJavaType baseType, ProgramVariable len) {
-
-		de.uka.ilkd.key.java.abstraction.Type base = baseType.getJavaType();
-		int dimension = base instanceof ArrayType ? ((ArrayType) base)
-				.getDimension() + 1 : 1;
-		TypeRef parentReference = new TypeRef(new ProgramElementName(""
-				+ parent.getSort().name()), dimension, null, parent);
-		KeYJavaType integerType = getKeYJavaType(getServiceConfiguration()
-				.getNameInfo().getIntType());
-
-		members.add(createImplicitArrayField(
-				ImplicitFieldAdder.IMPLICIT_NEXT_TO_CREATE, new TypeRef(
-						integerType), true, parent));
-
-		final recoder.service.NameInfo nameInfo = getServiceConfiguration()
-				.getNameInfo();
-
-		TypeReference booleanArrayTypeRef;
-		if (base == PrimitiveType.JAVA_BOOLEAN && dimension == 1) {
-			booleanArrayTypeRef = parentReference;
-		} else {
-			booleanArrayTypeRef = new TypeRef(getKeYJavaType(nameInfo
-					.getArrayType(nameInfo.getBooleanType())), 1);
-		}
-		members.add(createImplicitArrayField(
-				ImplicitFieldAdder.IMPLICT_ARRAY_TRA_INITIALIZED,
-				booleanArrayTypeRef, false, parent));
-
-		// add methods
-		// the only situation where base can be null is in case of a
-		// reference type
-		Expression defaultValue = (base != null ? base.getDefaultValue()
-				: NullLiteral.NULL);
-
-		ListOfField fields = filterField(members);
-
-		ProgramVariable length = len;// find("length", fields);
-                
-                AnnotationUseSpecification ecs = 
-                    new AnnotationUseSpecification(new TypeRef(getKeYJavaType("ExternallyConstructedScope")));
-                AnnotationUseSpecification nls = 
-                    new AnnotationUseSpecification(new TypeRef(getKeYJavaType("NoLocalScope")));
-
-		if (arrayMethodBuilder == null) {
-			initArrayMethodBuilder();
-		}
-		final ProgramMethod prepare = arrayMethodBuilder.getPrepareArrayMethod(
-				parentReference, length, defaultValue, fields, ecs, nls);
-
-		members.add(arrayMethodBuilder
-				.getArrayInstanceAllocatorMethod(parentReference));
-		members.add(prepare);
-		members.add(arrayMethodBuilder.getCreateArrayHelperMethod(
-				parentReference, length, fields, ecs, nls));
-		members.add(arrayMethodBuilder.getCreateArrayMethod(parentReference,
-				prepare, fields, ecs, nls));
-		members.add(transientArrayMethodBuilder
-				.getCreateTransientArrayHelperMethod(parentReference, length,
-						fields));
-		members.add(transientArrayMethodBuilder.getCreateTransientArrayMethod(
-				parentReference, length, prepare, fields));
-	}
-
-	/**
-	 * creates an implicit field of the given name and type
-	 * 
-	 * @param name
-	 *            a String with the name of the implicit field
-	 * @param typeRef
-	 *            a TypeReference refering to the type as which the new field
-	 *            has to be declared
-	 * @param isStatic
-	 *            a boolean that forces a field to become static or non static
-	 * @return the new created FieldDeclaration <br>
-	 *         </br> </code>private (static) typeRef name</code>
-	 */
-	private FieldDeclaration createImplicitArrayField(String name,
-			TypeReference typeRef, boolean isStatic, KeYJavaType prefix) {
-
-		ImplicitFieldSpecification varSpec = new ImplicitFieldSpecification(
-				new LocationVariable(
-				        new ProgramElementName(Recoder2KeYConverter.makeAdmissibleName(name),
-				                Recoder2KeYConverter.makeAdmissibleName(prefix.getSort().name().toString())),
-						typeRef.getKeYJavaType(), prefix, isStatic), typeRef
-						.getKeYJavaType());
-		// no recoder dependance
-		// insertToMap(recoderVarSpec, varSpec);
-		Modifier[] modifiers = new Modifier[isStatic ? 2 : 1];
-		modifiers[0] = new Private();
-		if (isStatic) {
-			modifiers[1] = new Static();
-		}
-		return new FieldDeclaration(modifiers, typeRef,
-				new FieldSpecification[] { varSpec }, false);
-	}
-
-	/**
-	 * extracts all fields out of fielddeclaration
-	 * 
-	 * @param field
-	 *            the FieldDeclaration of which the field specifications have to
-	 *            be extracted
-	 * @return a ListOfField the includes all field specifications found int the
-	 *         field declaration of the given list
-	 */
-	private ListOfField filterField(FieldDeclaration field) {
-		ListOfField result = SLListOfField.EMPTY_LIST;
-		ArrayOfFieldSpecification spec = field.getFieldSpecifications();
-		for (int i = spec.size() - 1; i >= 0; i--) {
-			result = result.prepend(spec.getFieldSpecification(i));
-		}
-		return result;
-	}
-
-	/**
-	 * extracts all field specifications out of the given list. Therefore it
-	 * descends into field declarations.
-	 * 
-	 * @param list
-	 *            the ExtList with the members of a type declaration
-	 * @return a ListOfField the includes all field specifications found int the
-	 *         field declaration of the given list
-	 */
-	private ListOfField filterField(ExtList list) {
-		ListOfField result = SLListOfField.EMPTY_LIST;
-		Iterator it = list.iterator();
-		while (it.hasNext()) {
-			Object pe = it.next();
-			if (pe instanceof FieldDeclaration) {
-				result = result.prepend(filterField((FieldDeclaration) pe));
-			}
-=======
     /**
      * builder class for implicit array methods
      * 
@@ -981,7 +349,6 @@
         /* ??
 		if (classType.getName() == null) {
 
->>>>>>> 032cf20a
 		}
          */
 
@@ -1134,16 +501,22 @@
                 if (arrayMethodBuilder == null) {
                     initArrayMethodBuilder();
                 }
+
+                AnnotationUseSpecification ecs = 
+                    new AnnotationUseSpecification(new TypeRef(getKeYJavaType("ExternallyConstructedScope")));
+                AnnotationUseSpecification nls = 
+                    new AnnotationUseSpecification(new TypeRef(getKeYJavaType("NoLocalScope")));
+
                 final ProgramMethod prepare = arrayMethodBuilder.getPrepareArrayMethod(
-                        parentReference, length, defaultValue, fields);
+										       parentReference, length, defaultValue, fields, ecs, nls);
 
                 members.add(arrayMethodBuilder
                         .getArrayInstanceAllocatorMethod(parentReference));
                 members.add(prepare);
                 members.add(arrayMethodBuilder.getCreateArrayHelperMethod(
-                        parentReference, length, fields));
+                        parentReference, length, fields, ecs, nls));
                 members.add(arrayMethodBuilder.getCreateArrayMethod(parentReference,
-                        prepare, fields));
+                        prepare, fields, ecs, nls));
                 members.add(transientArrayMethodBuilder
                         .getCreateTransientArrayHelperMethod(parentReference, length,
                                 fields));
