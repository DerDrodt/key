// This file is part of KeY - Integrated Deductive Software Design
// Copyright (C) 2001-2010 Universitaet Karlsruhe, Germany
//                         Universitaet Koblenz-Landau, Germany
//                         Chalmers University of Technology, Sweden
//
// The KeY system is protected by the GNU General Public License. 
// See LICENSE.TXT for details.
<<<<<<< HEAD


=======
//This file is part of KeY - Integrated Deductive Software Design
>>>>>>> d557ff59

package de.uka.ilkd.key.java;

import java.util.List;

import recoder.ServiceConfiguration;
import recoder.service.NameInfo;
import de.uka.ilkd.key.collection.*;
import de.uka.ilkd.key.java.abstraction.*;
import de.uka.ilkd.key.java.declaration.*;
import de.uka.ilkd.key.java.declaration.modifier.Final;
import de.uka.ilkd.key.java.declaration.modifier.Private;
import de.uka.ilkd.key.java.declaration.modifier.Public;
import de.uka.ilkd.key.java.declaration.modifier.Static;
import de.uka.ilkd.key.java.expression.literal.NullLiteral;
import de.uka.ilkd.key.java.recoderext.ImplicitFieldAdder;
import de.uka.ilkd.key.java.reference.TypeRef;
import de.uka.ilkd.key.java.reference.TypeReference;
import de.uka.ilkd.key.logic.Name;
import de.uka.ilkd.key.logic.NamespaceSet;
import de.uka.ilkd.key.logic.ProgramElementName;
import de.uka.ilkd.key.logic.op.LocationVariable;
import de.uka.ilkd.key.logic.op.ProgramMethod;
import de.uka.ilkd.key.logic.op.ProgramVariable;
import de.uka.ilkd.key.logic.sort.*;
import de.uka.ilkd.key.util.Debug;
import de.uka.ilkd.key.util.ExtList;

/**
 * provide means to convert recoder types to the corresponding KeY type
 * structures.
 * 
 * Results are stored in a HashMap so that subsequent queries will retrieve the
 * same result.
 * 
 * The main method is:
 * 
 * get
 * 
 * @author mattias ulbrich
 * @since jul-07
 */

public class Recoder2KeYTypeConverter {

    /**
     * builder class for implicit array methods
     * 
     * @see #initArrayMethodBuilder()
     */
    private CreateArrayMethodBuilder arrayMethodBuilder;

    /**
     * The type converter provides methods on key types.
     * 
     * set by the constructor
     */
    private final TypeConverter typeConverter;

    /**
     * the namespaces to store new types to.
     * 
     * set by the constructor
     */
    private final NamespaceSet namespaces;

    /**
     * The associated Recoder<->KeY object
     */
    private final Recoder2KeY recoder2key;

    public Recoder2KeYTypeConverter(TypeConverter typeConverter, NamespaceSet namespaces, Recoder2KeY recoder2key) {
        super();
        this.typeConverter = typeConverter;
        this.namespaces = namespaces;
        this.recoder2key = recoder2key;
    }

    private KeYJavaType lookupInCache(recoder.abstraction.Type t) {
        ModelElement result = recoder2key.rec2key().toKeY(t);
        Debug.assertTrue(result instanceof KeYJavaType || result == null,
                "result must be a KeYJavaType here", result);
        return (KeYJavaType) result;
    }

    private void storeInCache(recoder.abstraction.Type t, KeYJavaType kjt) {
        recoder2key.rec2key().put(t, kjt);
    }

    private JavaInfo getJavaInfo() {
        return typeConverter != null ? typeConverter.getServices()
                .getJavaInfo() : null;
    }

    private ServiceConfiguration getServiceConfiguration() {
        return recoder2key.getServiceConfiguration();
    }

    /**
     * get the corresponding Recoder2KeYConverter object of this type converter.
     * 
     * use the Recoder2KeY object for this
     * 
     * @return not null
     */
    private Recoder2KeYConverter getRecoder2KeYConverter() {
        return recoder2key.getConverter();
    }

    /**
     * return the corresponding KeY JavaType for a recoder type.
     * 
     * Return the cached value if present - otherwise create a new type.
     * Store this in the cache.
     * 
     * This method retrieves the recoder nameinfo and queries it for the
     * type for typeName and passes this result to {@link #getKeYJavaType(Type)}
     * 
     * @param typeName
     *            name of a type to be converted
     * @return the KJT for the string representation.
     * @see #getKeYJavaType(Type)
     * @author mu
     */

    public KeYJavaType getKeYJavaType(String typeName) {
        NameInfo ni = recoder2key.getServiceConfiguration().getNameInfo();
        recoder.abstraction.Type ty = ni.getType(typeName);
        return getKeYJavaType(ty);
    }

    /**
     * return the corresponding KeY JavaType for a recoder type.
     * 
     * Returned the cached value if present - otherwise create a new type.
     * 
     * @param t
     *            type to be converted, may be null
     * @return null iff t == null, otherwise a keytype.
     * 
     */
    public KeYJavaType getKeYJavaType(recoder.abstraction.Type t) {
        if (t == null) {
            return null; // this can originate from 'void'
        }

        // lookup in the cache
        KeYJavaType kjt = lookupInCache(t);
        if (kjt != null) {
            return kjt;
        }

        // create a new KeYJavaType
        Sort s = null;
        if (t instanceof recoder.abstraction.PrimitiveType) {
            s = typeConverter.getPrimitiveSort(PrimitiveType.getPrimitiveType(t
                    .getFullName()));
            if (s == null) {
<<<<<<< HEAD
        	throw new RuntimeException("Cannot assign " + t.getFullName() + " a primitive sort.");
=======
        	// BEGIN Workaround for testcases        	
        	// if someone (including me) has some time and motivation we should restructure the test
        	// cases to work fine with the standard initialisation procedure.
        	
        	// ugly!!! To execute tests in a reasonable speed sorts for primitive types we allow sort
        	// creation here if and only if this method has been invoked implicitly by junit.textui.TestRunner
        	// This way the workaround stays local and no global visible static fields or similar have
        	// to be introduced.
        	boolean throwError = true;

        	Throwable stack = new Throwable(); 
        	stack.fillInStackTrace();
        	StackTraceElement[] elements = stack.getStackTrace();
                for (StackTraceElement element : elements) {
                    if (element != null && element.getClassName().equals("junit.textui.TestRunner")) {
                        s = new PrimitiveSort(new Name(t.getFullName()));
                        throwError = false;
                        break;
                    }
                }
        	// END Workaround
        	
        	if (throwError) {
        	    throw new RuntimeException("Cannot assign " + t.getFullName() + " a primitive sort.");
        	}
>>>>>>> d557ff59
            }
            addKeYJavaType(t, s);
        } else if (t instanceof recoder.abstraction.NullType) {
            s = (Sort) namespaces.sorts().lookup(NullSort.NAME);
            if(s == null) {
        	Sort objectSort = (Sort)namespaces.sorts().lookup(new Name("java.lang.Object"));
        	assert objectSort != null;
        	s = new NullSort(objectSort);
            }
            addKeYJavaType(t, s);
        } else if (t instanceof recoder.abstraction.ParameterizedType) {
            recoder.abstraction.ParameterizedType pt = (recoder.abstraction.ParameterizedType) t;
            return getKeYJavaType(pt.getGenericType());
        } else if (t instanceof recoder.abstraction.ClassType) {
            s = (Sort) namespaces.sorts().lookup(new Name(t.getFullName()));
            if(s == null) {
                recoder.abstraction.ClassType ct = (recoder.abstraction.ClassType) t;
                if (ct.isInterface()) {
                    KeYJavaType objectType = getKeYJavaType("java.lang.Object");
                    if(objectType == null) {
                        throw new RuntimeException(
                        "Missing core class: java.lang.Object must always be present");
                    }
                    s = createObjectSort(ct, directSuperSorts(ct).add(
                            objectType.getSort()));
                } else {
                    s = createObjectSort(ct, directSuperSorts(ct));
                }
            }

            addKeYJavaType(t, s);

            // the unknown classtype has no modelinfo so surround with null check
            if(t.getProgramModelInfo() != null) {
                List<? extends recoder.abstraction.Constructor> cl = t.getProgramModelInfo().getConstructors(
                        (recoder.abstraction.ClassType) t);
                if (cl.size() == 1
                        && (cl.get(0) instanceof recoder.abstraction.DefaultConstructor)) {
                    getRecoder2KeYConverter().processDefaultConstructor(
                            (recoder.abstraction.DefaultConstructor) cl.get(0));
                }
            }
        } else if (t instanceof recoder.abstraction.ArrayType) {
            recoder.abstraction.Type bt = ((recoder.abstraction.ArrayType) t)
            .getBaseType();

            kjt = getKeYJavaType(bt);

            KeYJavaType objectType = getKeYJavaType("java.lang.Object");
            KeYJavaType cloneableType = getKeYJavaType("java.lang.Cloneable");
            KeYJavaType serializableType = getKeYJavaType("java.io.Serializable");
            // I may not use JavaInfo here because the classes may not yet be cached!
            if(objectType == null || cloneableType == null || serializableType == null) {
                throw new RuntimeException(
                "Missing core classes: java.lang.Object, java.lang.Cloneable, java.io.Serializable must always be present");
            }

            // I may not use JavaInfo here because the classes may not yet be cached!
            de.uka.ilkd.key.java.abstraction.Type elemType = kjt.getJavaType();
            if(elemType != PrimitiveType.JAVA_BYTE 
               && elemType != PrimitiveType.JAVA_CHAR
               && elemType != PrimitiveType.JAVA_LONG
               && elemType != PrimitiveType.JAVA_SHORT) {
        	elemType = null;
            }
            s = ArraySort.getArraySort(kjt.getSort(),
        	    elemType,
                    objectType.getSort(),
                    cloneableType.getSort(),
                    serializableType.getSort());
            addKeYJavaType(t, s);
        }

        kjt = lookupInCache(t);
        assert kjt != null : "The type may not be null here";
        return kjt;
    }

    private void addKeYJavaType(recoder.abstraction.Type t, Sort s) {
        KeYJavaType result = null;
        if (!(t instanceof recoder.java.declaration.TypeDeclaration)) {
            de.uka.ilkd.key.java.abstraction.Type type;
            if (t instanceof recoder.abstraction.PrimitiveType) {
                type = PrimitiveType.getPrimitiveType(t.getFullName());
                result = typeConverter.getKeYJavaType(type);
                if (result == null) {
                    Debug.out("create new KeYJavaType for primitive type "
                            + t + ". This should not happen");
                    result = new KeYJavaType(type, s);
                }
            } else if (t instanceof recoder.abstraction.NullType) {
                type = NullType.JAVA_NULL;
                result = new KeYJavaType(type, s);
                if(namespaces.sorts().lookup(s.name()) == null) {
                    namespaces.sorts().add(s);
                }
            } else if (t instanceof recoder.abstraction.ArrayType) {
                result = new KeYJavaType(s);
                if(namespaces.sorts().lookup(s.name()) == null) {
                    namespaces.sorts().add(s);
                }                
            } else if (t == recoder2key.getServiceConfiguration().
                    getNameInfo().getUnknownClassType()) {
//              result = makeSimpleKeYType((ClassType)t,s);
//              //TEMP!
//              assert result.getJavaType() != null;
            }
            else {
                Debug.out("recoder2key: unknown type", t);
                Debug.out("Unknown type: " + t.getClass() + " "
                        + t.getFullName());
                Debug.fail();
                result = null;
            }
        } else {
            if(namespaces.sorts().lookup(s.name()) == null) {
        	namespaces.sorts().add(s);
            }            
            result = new KeYJavaType(s);
        }
        storeInCache(t, result);

        // delayed creation of virtual array declarations
        // to avoid cycles
        if (t instanceof recoder.abstraction.ArrayType) {
            result.setJavaType(createArrayType(
                    getKeYJavaType(((recoder.abstraction.ArrayType) t)
                            .getBaseType()), lookupInCache(t)));
        }

        // return was never used, so it is removed and method changed to void (mu)
        // return (KeYJavaType) lookupInCache(t); // usually this equals result,
        // sometimes however, there is a 'legacy' type in the mapping,
        // which has priority
    }


    /**
     * get all direct super sorts of a class type (not transitive)
     * 
     * @param classType
     *            type to examine, not null
     * @return a freshly created set of sorts
     */
    private ImmutableSet<Sort> directSuperSorts(recoder.abstraction.ClassType classType) {

        List<recoder.abstraction.ClassType> supers = classType.getSupertypes();
        ImmutableSet<Sort> ss = DefaultImmutableSet.<Sort>nil();
        for (recoder.abstraction.ClassType aSuper : supers) {
            ss = ss.add(getKeYJavaType(aSuper).getSort());
        }       

        /* ??
		if (classType.getName() == null) {

		}
         */

        if (ss.isEmpty() && !isObject(classType)) {
            ss = ss.add(getJavaInfo().objectSort());
        }
        return ss;
    }

    /**
     * is the full name of this type "java.lang.Object" or the short name
     * "Object"
     * 
     * @param ct
     *            the type to be checked, not null
     * @return true iff the name is Object
     */
    private boolean isObject(recoder.abstraction.ClassType ct) {
        return "java.lang.Object".equals(ct.getFullName())
        || "Object".equals(ct.getName());
    }

    /**
     * create a sort out of a recoder class
     * 
     * @param ct
     *            classtype to create for, not null
     * @param supers
     *            the set of (direct?) super-sorts
     * @return a freshly created Sort object
     */
    private Sort createObjectSort(recoder.abstraction.ClassType ct, ImmutableSet<Sort> supers) {
        final boolean abstractOrInterface = ct.isAbstract() || ct.isInterface();
        final Name name = new Name(
        	Recoder2KeYConverter.makeAdmissibleName(ct.getFullName()));
        Sort result = new SortImpl(name, supers, abstractOrInterface);
	return result;
    }

    /**
     * create
     * 
     * @param baseType
     * @param arrayType
     * @return the ArrayDeclaration of the given type
     */
    public ArrayDeclaration createArrayType(KeYJavaType baseType,
            KeYJavaType arrayType) {
        ExtList members = new ExtList();
        if (recoder2key.rec2key().getSuperArrayType() == null) {
            createSuperArrayType(); // we want to have exactly one
            // length attribute for this R2K
            // instance (resolving
            // a.length=a.length might get
            // impossible otherwise),
            // therefore we introduce a 'super
            // array class' which contains the
            // length attribute
        }
        final FieldDeclaration length = ((SuperArrayDeclaration) recoder2key.rec2key()
                .getSuperArrayType().getJavaType()).length();
        final TypeReference baseTypeRef;

        if (baseType.getJavaType() != null) {
            baseTypeRef = new TypeRef(baseType);
        } else {
            baseTypeRef = new TypeRef(new ProgramElementName(baseType.getSort()
                    .name().toString()), 0, null, baseType);
        }
        members.add(baseTypeRef);
        addImplicitArrayMembers(members, arrayType, baseType,
                (ProgramVariable) length.getFieldSpecifications()
                .get(0).getProgramVariable());

        return new ArrayDeclaration(members, baseTypeRef, recoder2key.rec2key()
                .getSuperArrayType());
    }

    /**
     * creates a super type for array types.
     * 
     * creates the field declaration for the public final integer field
     * <code>length</code>
     */
    private FieldDeclaration createSuperArrayType() {
        KeYJavaType integerType = getKeYJavaType(getServiceConfiguration()
                .getNameInfo().getIntType());

        final KeYJavaType superArrayType = new KeYJavaType();
        recoder2key.rec2key().setSuperArrayType(superArrayType);

        FieldSpecification specLength = new FieldSpecification(
                new LocationVariable(new ProgramElementName("length"),
                        	     integerType, 
                        	     superArrayType, 
                        	     false,
                        	     false));
        FieldDeclaration f = new FieldDeclaration(new Modifier[] {
                new Public(), new Final() }, new TypeRef(integerType),
                new FieldSpecification[] { specLength }, false);
        superArrayType.setJavaType(new SuperArrayDeclaration(f));
        return f;
    }

    /**
     * Adds several implicit fields and methods to given list of members.
     * 
     * @param members
     *            an ExtList with the members of parent
     * @param parent
     *            the KeYJavaType of the array to be enriched by its implicit
     *            members
     * @param baseType
     *            the KeYJavaType of the parent's element type
     */
    private void addImplicitArrayMembers(ExtList members, KeYJavaType parent,
            KeYJavaType baseType, ProgramVariable len) {

        de.uka.ilkd.key.java.abstraction.Type base = baseType.getJavaType();
        int dimension = base instanceof ArrayType ? ((ArrayType) base)
                .getDimension() + 1 : 1;
                TypeRef parentReference = new TypeRef(new ProgramElementName(""
                        + parent.getSort().name()), dimension, null, parent);
                KeYJavaType integerType = getKeYJavaType(getServiceConfiguration()
                        .getNameInfo().getIntType());

                members.add(createImplicitArrayField(
                        ImplicitFieldAdder.IMPLICIT_NEXT_TO_CREATE, new TypeRef(
                                integerType), true, parent));

                final recoder.service.NameInfo nameInfo = getServiceConfiguration()
                .getNameInfo();

                // add methods
                // the only situation where base can be null is in case of a
                // reference type
                Expression defaultValue = (base != null ? base.getDefaultValue()
                        : NullLiteral.NULL);

                ImmutableList<Field> fields = filterField(members);

                ProgramVariable length = len;// find("length", fields);

                if (arrayMethodBuilder == null) {
                    initArrayMethodBuilder();
                }

		//disabled PERC Pico extensions from side branch engelcMemoryConsumption
		/*
                AnnotationUseSpecification ecs = 
                    new AnnotationUseSpecification(new TypeRef(getKeYJavaType("ExternallyConstructedScope")));
                AnnotationUseSpecification nls = 
                    new AnnotationUseSpecification(new TypeRef(getKeYJavaType("NoLocalScope")));
		*/

                final ProgramMethod prepare = arrayMethodBuilder.getPrepareArrayMethod(
										       parentReference, length, defaultValue, fields);

                members.add(arrayMethodBuilder
                        .getArrayInstanceAllocatorMethod(parentReference));
                members.add(prepare);
                members.add(arrayMethodBuilder.getCreateArrayHelperMethod(
                        parentReference, length, fields));
                members.add(arrayMethodBuilder.getCreateArrayMethod(parentReference,
                        prepare, fields));
    }

    /**
     * creates an implicit field of the given name and type
     * 
     * @param name
     *            a String with the name of the implicit field
     * @param typeRef
     *            a TypeReference refering to the type as which the new field
     *            has to be declared
     * @param isStatic
     *            a boolean that forces a field to become static or non static
     * @return the new created FieldDeclaration <br>
     *         </br> </code>private (static) typeRef name</code>
     */
    private FieldDeclaration createImplicitArrayField(String name,
            TypeReference typeRef, boolean isStatic, KeYJavaType prefix) {

        ImplicitFieldSpecification varSpec = new ImplicitFieldSpecification(
                new LocationVariable(new ProgramElementName(Recoder2KeYConverter.makeAdmissibleName(name),
                                     Recoder2KeYConverter.makeAdmissibleName(prefix.getSort().name().toString())),
                                     typeRef.getKeYJavaType(), 
                                     prefix, 
                                     isStatic,
                                     false), 
                typeRef.getKeYJavaType());
        // no recoder dependance
        // insertToMap(recoderVarSpec, varSpec);
        Modifier[] modifiers = new Modifier[isStatic ? 2 : 1];
        modifiers[0] = new Private();
        if (isStatic) {
            modifiers[1] = new Static();
        }
        return new FieldDeclaration(modifiers, typeRef,
                new FieldSpecification[] { varSpec }, false);
    }

    /**
     * extracts all fields out of fielddeclaration
     * 
     * @param field
     *            the FieldDeclaration of which the field specifications have to
     *            be extracted
     * @return a IList<Field> the includes all field specifications found int the
     *         field declaration of the given list
     */
    private ImmutableList<Field> filterField(FieldDeclaration field) {
        ImmutableList<Field> result = ImmutableSLList.<Field>nil();
        ImmutableArray<FieldSpecification> spec = field.getFieldSpecifications();
        for (int i = spec.size() - 1; i >= 0; i--) {
            result = result.prepend(spec.get(i));
        }
        return result;
    }

    /**
     * extracts all field specifications out of the given list. Therefore it
     * descends into field declarations.
     * 
     * @param list
     *            the ExtList with the members of a type declaration
     * @return a IList<Field> the includes all field specifications found int the
     *         field declaration of the given list
     */
    private ImmutableList<Field> filterField(ExtList list) {
        ImmutableList<Field> result = ImmutableSLList.<Field>nil();
        for (Object aList : list) {
            Object pe = aList;
            if (pe instanceof FieldDeclaration) {
                result = result.prepend(filterField((FieldDeclaration) pe));
            }
        }
        return result;
    }

    private void initArrayMethodBuilder() {
        final KeYJavaType integerType = getKeYJavaType(getServiceConfiguration()
                .getNameInfo().getIntType());
        final KeYJavaType byteType = getKeYJavaType(getServiceConfiguration()
                .getNameInfo().getByteType());
        final KeYJavaType objectType = javaInfo().getJavaLangObject();
        Sort heapSort = typeConverter.getHeapLDT() == null
                        ? Sort.ANY
                        : typeConverter.getHeapLDT().targetSort();
        arrayMethodBuilder 
        	= new CreateArrayMethodBuilder(integerType,
        				       objectType,
        				       heapSort);
    }

    private JavaInfo javaInfo() {
        return typeConverter != null ? typeConverter.getServices()
                .getJavaInfo() : null;
    }
    
    public TypeConverter getTypeConverter() {
	return typeConverter;
    }

}<|MERGE_RESOLUTION|>--- conflicted
+++ resolved
@@ -5,12 +5,6 @@
 //
 // The KeY system is protected by the GNU General Public License. 
 // See LICENSE.TXT for details.
-<<<<<<< HEAD
-
-
-=======
-//This file is part of KeY - Integrated Deductive Software Design
->>>>>>> d557ff59
 
 package de.uka.ilkd.key.java;
 
@@ -169,35 +163,7 @@
             s = typeConverter.getPrimitiveSort(PrimitiveType.getPrimitiveType(t
                     .getFullName()));
             if (s == null) {
-<<<<<<< HEAD
         	throw new RuntimeException("Cannot assign " + t.getFullName() + " a primitive sort.");
-=======
-        	// BEGIN Workaround for testcases        	
-        	// if someone (including me) has some time and motivation we should restructure the test
-        	// cases to work fine with the standard initialisation procedure.
-        	
-        	// ugly!!! To execute tests in a reasonable speed sorts for primitive types we allow sort
-        	// creation here if and only if this method has been invoked implicitly by junit.textui.TestRunner
-        	// This way the workaround stays local and no global visible static fields or similar have
-        	// to be introduced.
-        	boolean throwError = true;
-
-        	Throwable stack = new Throwable(); 
-        	stack.fillInStackTrace();
-        	StackTraceElement[] elements = stack.getStackTrace();
-                for (StackTraceElement element : elements) {
-                    if (element != null && element.getClassName().equals("junit.textui.TestRunner")) {
-                        s = new PrimitiveSort(new Name(t.getFullName()));
-                        throwError = false;
-                        break;
-                    }
-                }
-        	// END Workaround
-        	
-        	if (throwError) {
-        	    throw new RuntimeException("Cannot assign " + t.getFullName() + " a primitive sort.");
-        	}
->>>>>>> d557ff59
             }
             addKeYJavaType(t, s);
         } else if (t instanceof recoder.abstraction.NullType) {
@@ -479,10 +445,6 @@
                 KeYJavaType integerType = getKeYJavaType(getServiceConfiguration()
                         .getNameInfo().getIntType());
 
-                members.add(createImplicitArrayField(
-                        ImplicitFieldAdder.IMPLICIT_NEXT_TO_CREATE, new TypeRef(
-                                integerType), true, parent));
-
                 final recoder.service.NameInfo nameInfo = getServiceConfiguration()
                 .getNameInfo();
 
