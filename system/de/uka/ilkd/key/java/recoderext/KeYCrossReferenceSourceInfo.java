// This file is part of KeY - Integrated Deductive Software Design
// Copyright (C) 2001-2005 Universitaet Karlsruhe, Germany
//                         Universitaet Koblenz-Landau, Germany
//                         Chalmers University of Technology, Sweden
//
// The KeY system is protected by the GNU General Public License. 
// See LICENSE.TXT for details.
//
//
package de.uka.ilkd.key.java.recoderext;

import java.util.HashMap;

import recoder.ServiceConfiguration;
import recoder.abstraction.ClassType;
import recoder.abstraction.Type;
import recoder.abstraction.Variable;
import recoder.convenience.Format;
import recoder.convenience.Naming;
import recoder.java.*;
import recoder.java.declaration.InheritanceSpecification;
import recoder.java.declaration.EnumConstantSpecification;
import recoder.java.declaration.EnumDeclaration;
import recoder.java.declaration.TypeDeclaration;
import recoder.java.declaration.VariableDeclaration;
import recoder.java.declaration.VariableSpecification;
import recoder.list.generic.ASTList;
import recoder.service.AmbiguousReferenceException;
import recoder.java.reference.UncollatedReferenceQualifier;
import recoder.java.reference.VariableReference;
import recoder.java.statement.Case;
import recoder.service.DefaultCrossReferenceSourceInfo;
import recoder.service.NameInfo;


public class KeYCrossReferenceSourceInfo 
    extends DefaultCrossReferenceSourceInfo {

    private HashMap names2vars = null;

    /**
       Strict checking. Does not allow "broken links" during reference
       resolution.
     */
    public int STRICT = 0;
    
    /**
       Sloppy checking. Allows "broken links" during reference resolution.
     */
    public int SLOPPY = 1;


    public KeYCrossReferenceSourceInfo(ServiceConfiguration config) {
	super(config);	
    }

    public void setNames2Vars(HashMap names2vars){
	this.names2vars = names2vars;
    }
    
    /**
       Called by the service configuration indicating that all services
       are known. Services may now start communicating or linking among
       their configuration partners. The service configuration can be
       memorized if it has not been passed in by a constructor already.
       @param cfg the service configuration this services has been assigned to.
     */
    public void initialize(ServiceConfiguration cfg) {
	super.initialize(cfg);
	cfg.getChangeHistory().
	    removeChangeHistoryListener(this);
	cfg.getChangeHistory().addChangeHistoryListener(this);
    }

    /**
	Returns the class type that contains the given program element.
	@param  context a program element.
	@return the type to which the given program element belongs
	(may be <CODE>null</CODE>).
    */
    public ClassType getContainingClassType(ProgramElement context){
	if (context instanceof TypeDeclaration) {
	    context = context.getASTParent();
	}
	do {
	    if (context instanceof ClassType) {
		return (ClassType)context;
	    }else if(context instanceof MethodCallStatement){
		return (ClassType) getType(((MethodCallStatement) context).
					      getExecutionContext()
					      .getTypeReference());
	    }
	    context = context.getASTParent();
	} while (context != null);
	return null; 
    }


    public Variable getVariable(String name, ProgramElement context) {
        updateModel();
        // look for the next variable scope equals to or parent of context
        ProgramElement pe = context;
        
        // Enum constants:
        // 2 cases:
        //   1) its an original enum constant (see DefaultSourceInfo) 
        //   or
        //   2) its an already transformed enum class constant
        //
        // In the KeY gui, however, the references will always be qualified 
        // like in "EnumName.ConstantName"
        
        // 1)
        if ((context instanceof VariableReference || context instanceof UncollatedReferenceQualifier)
                && context.getASTParent() instanceof Case 
                && getType(((Case)context.getASTParent()).getParent().getExpression()) instanceof EnumDeclaration) {
            /* is it an enum constant? Possible iff:
             * 1) parent is "case" and
             * 2) switch-selector is an enum type (that way, the selector specifies the scope!)
             */
            EnumConstantSpecification ecs = (EnumConstantSpecification)((EnumDeclaration)getType(((Case)context.getASTParent()).getParent().getExpression())).getVariableInScope(name);
            if (ecs != null) {
                return ecs;
            } else {
                // must not resolve! qualifying enum constant in case-statements is forbidden! 
                return null;
            }
        }
        
        // 2)
        if ((context instanceof VariableReference || context instanceof UncollatedReferenceQualifier)
                && context.getASTParent() instanceof Case 
                && getType(((Case)context.getASTParent()).getParent().getExpression()) instanceof EnumClassDeclaration) {
            /* is it an enum class constant (after transformation)? Possible iff:
             * 1) parent is "case" and
             * 2) switch-selector is an enum type (that way, the selector specifies the scope!)
             */
            EnumClassDeclaration ecd = ((EnumClassDeclaration)getType(((Case)context.getASTParent()).getParent().getExpression()));
            VariableSpecification vs = ecd.getVariableInScope(name);            
            if (vs != null) {
                return vs;
            } else {
                // must not resolve! qualifying enum constant in case-statements is forbidden! 
                return null;
            }
        }
        
        while (pe != null
                && !(pe instanceof VariableScope)
                && !((pe instanceof MethodCallStatement)
                        && !(context instanceof ExecutionContext) && !(context
                        .equals(((MethodCallStatement) pe).getResultVariable())))) {
            context = pe;
            pe = pe.getASTParent();

        }
        if (pe == null) {
            // a null scope can happen if we try to find a variable
            // speculatively (for URQ resolution)
            return null;
        }
        if (pe instanceof MethodCallStatement
                && !(context instanceof ExecutionContext)
                && !(context.equals(((MethodCallStatement) pe)
                        .getResultVariable()))) {
            pe = getTypeDeclaration((ClassType) getType(((MethodCallStatement) pe)
                    .getExecutionContext().getTypeReference()));
        }
        VariableScope scope = (VariableScope) pe;
        Variable result;
        do {
            result = scope.getVariableInScope(name);
            if (result != null) {
                // must double check this result - rare cases of confusion
                // involving field references before a local variable of the
                // same name has been specified
                if (scope instanceof StatementBlock) {
                    StatementContainer cont = (StatementBlock) scope;
                    // we need the topmost var-scope including context,
                    // or context itself if the found scope is the topmost one
                    VariableDeclaration def = ((VariableSpecification) result)
                            .getParent();
                    for (int i = 0; true; i += 1) {
                        Statement s = cont.getStatementAt(i);
                        if (s == def) {
                            // Debug.log(">>> Not ignored: " +
                            // Format.toString("%c \"%s\" @%p", result)
                            // + " for context " +
                            // Format.toString("@%p", context));

                            // stop if definition comes first
                            break;
                        }
                        if (s == context) {
                            // tricky: reference before definition - must
                            // ignore the definition :(

                            // Debug.log(">>> Ignored: " +
                            // Format.toString("%c \"%s\" @%p", result)
                            // + " for context " +
                            // Format.toString("@%p", context));

                            result = null;
                            break;
                        }
                    }
                }
                if (result != null) {
                    // leave _now_
                    break;
                }
            }
            if (scope instanceof TypeDeclaration) {
                result = getInheritedField(name, (TypeDeclaration) scope);
                if (result != null) {
                    break;
                }
                // might want to check for ambiguity of outer class fields!!!
            }
            pe = scope.getASTParent();
            while (pe != null
                    && !(pe instanceof VariableScope)
                    && !((pe instanceof MethodCallStatement) && !(context instanceof ExecutionContext))) {
                context = pe; // proceed the context
                pe = pe.getASTParent();
            }
            if (pe instanceof MethodCallStatement
                    && !(context instanceof ExecutionContext)
                    && !(context.equals(((MethodCallStatement) pe)
                            .getResultVariable()))) {
                pe = getTypeDeclaration((ClassType) getType(((MethodCallStatement) pe)
                        .getExecutionContext().getTypeReference()));
            }
            scope = (VariableScope) pe;
        } while (scope != null);
        // we were at the compilation unit scope, leave for good now
        if (result == null && names2vars != null) {
            return (recoder.abstraction.Variable) names2vars.get(name);
        }
        return result;
    }

    /**
     * Tries to find a type with the given name using the given program element
     * as context. Useful to check for name clashes when introducing a new
     * identifier. Neither name nor context may be <CODE>null</CODE>.
     * 
     * @param name
     *            the name for the type to be looked up; may or may not be
     *            qualified.
     * @param context
     *            a program element defining the lookup context (scope).
     * @return the corresponding type (may be <CODE>null</CODE>).
     */
    public Type getType(String name, ProgramElement context) {           
        
        NameInfo ni = getNameInfo();

        // check primitive types, array types of primitive types,
        // and void --- these happen often
        Type t = (Type) name2primitiveType.get(name);
        if (t != null) {
            return t;
        }
        if (name.equals("void")) {
            return null;
        }       
        // catch array types
        if (name.endsWith("]")) {
            int px = name.indexOf('[');
            // compute base type
            Type baseType = getType(name.substring(0, px), context);
            if (baseType == null) {
                return null;
            }
            String indexExprs = name.substring(px);
            // the basetype exists now, so fetch a corresponding array type
            // (if there is none, the name info will create one)
            return ni.getType(baseType.getFullName() + indexExprs);
        }

        updateModel();

        // in the very special case that we are asking from the point of
        // view of a supertype reference, we must move to the enclosing unit
        // or parent type
        if (context.getASTParent() instanceof InheritanceSpecification) {
            context = context.getASTParent().getASTParent().getASTParent();
        }
        
        ProgramElement pe = context;
        while (pe != null && !(pe instanceof TypeScope)) {
            context = pe;
            pe = redirectScopeNesting(pe);
        }
        TypeScope scope = (TypeScope) pe;
        ClassType result = null;

        // do the scope walk
        TypeScope s = scope;
        while (s != null) {
            result = getLocalType(name, s);
            if (result != null) {
                // must double check this result - rare cases of confusion
                // involving type references before a local class of the
                // corresponding name has been specified
                if (s instanceof StatementBlock) {
                    StatementContainer cont = (StatementBlock) s;
                    for (int i = 0; true; i += 1) {
                        Statement stmt = cont.getStatementAt(i);
                        if (stmt == result) {
                            // stop if definition comes first
                            break;
                        }
                        if (stmt == context) {
                            // tricky: reference before definition - must
                            // ignore the definition :(
                            result = null;
                            break;
                        }
                    }
                }
                if (result != null) {
                    // leave _now_
                    break;
                }
            }
            if (s instanceof TypeDeclaration) {
                TypeDeclaration td = (TypeDeclaration) s;
                ClassType newResult = getInheritedType(name, td);

                if (newResult != null) {
                    if (result == null) {
                        result = newResult;
                        break;
                    } else if (result != newResult) {
                        // !!!!!!! Problematic if this is a speculative
                        // question - do we really want to bail out?
                        getErrorHandler().reportError(
                                new AmbiguousReferenceException("Type " + Format.toString("%N", newResult)
                                        + " is an inherited member type that is also defined as outer member type "
                                        + Format.toString("%N", result), null, result, newResult));
                        break;
                    }
                }
            }
            scope = s;
            pe = s.getASTParent();
            while (pe != null && !(pe instanceof TypeScope)) {
                context = pe;                
                pe = redirectScopeNesting(pe);
            }
            s = (TypeScope) pe;
        }
        if (result != null) {
            return result;
        }

        // now the outer scope is null, so we have arrived at the top
        CompilationUnit cu = (CompilationUnit) scope;

        ASTList<Import> il = cu.getImports();
        if (il != null) {
            // first check type imports
            result = getFromTypeImports(name, il);
        }
        if (result == null) {
            // then check same package
            result = getFromUnitPackage(name, cu);
            if (result == null && il != null) {
                // then check package imports
<<<<<<< HEAD
                // TODO: Is this right: cu.getPrimaryTypeDeclaration()??
                result = getFromPackageImports(name, il, cu.getPrimaryTypeDeclaration());
=======
                result = getFromPackageImports(name, il, cu.getTypeDeclarationAt(0 /* doesn't matter which one to check, since this is important for static imports only */));
>>>>>>> bc57f132
            }
        }
        if (result == null) {
            // check global types: if unqualified, attempt "java.lang.<name>":
            // any unqualified local type would have been imported already!
            String defaultName = Naming.dot("java.lang", name);
            result = ni.getClassType(defaultName);
            if (result == null) {
                result = ni.getClassType(name);
            }
        }
        if (result != null) {
            scope.addTypeToScope(result, name); // add it to the CU scope
        }
        return result;
    }

    /**
     * redirects the nesting of scopes when a method-frame occurs
     * @param scope the current scope
     * @return the new scope
     */
    private ProgramElement redirectScopeNesting(ProgramElement scope) {
        if (scope instanceof MethodCallStatement) {
            Type type = getType(((MethodCallStatement) scope)
                    .getExecutionContext().getTypeReference());
            if (!(type instanceof TypeDeclaration)) {
                throw new IllegalStateException("In the source section of"
                        + "method-frame only types for which source code is "
                        + "available are supported.");
            }
            return (TypeDeclaration) getType(((MethodCallStatement) scope)
                    .getExecutionContext().getTypeReference());
        } else if (scope instanceof ExecutionContext
                || (scope.getASTParent() instanceof MethodCallStatement && 
                        scope == ((MethodCallStatement) scope.getASTParent()).
                        getResultVariable())) {
            scope = scope.getASTParent();
        }
        
        return scope.getASTParent();
    }
}<|MERGE_RESOLUTION|>--- conflicted
+++ resolved
@@ -369,12 +369,7 @@
             result = getFromUnitPackage(name, cu);
             if (result == null && il != null) {
                 // then check package imports
-<<<<<<< HEAD
-                // TODO: Is this right: cu.getPrimaryTypeDeclaration()??
-                result = getFromPackageImports(name, il, cu.getPrimaryTypeDeclaration());
-=======
                 result = getFromPackageImports(name, il, cu.getTypeDeclarationAt(0 /* doesn't matter which one to check, since this is important for static imports only */));
->>>>>>> bc57f132
             }
         }
         if (result == null) {
