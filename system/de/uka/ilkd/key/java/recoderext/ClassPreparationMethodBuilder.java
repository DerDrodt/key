// This file is part of KeY - Integrated Deductive Software Design
// Copyright (C) 2001-2010 Universitaet Karlsruhe, Germany
//                         Universitaet Koblenz-Landau, Germany
//                         Chalmers University of Technology, Sweden
//
// The KeY system is protected by the GNU General Public License. 
// See LICENSE.TXT for details.
//

<<<<<<< HEAD

=======
>>>>>>> d557ff59
package de.uka.ilkd.key.java.recoderext;

import java.util.HashMap;
import java.util.List;

import recoder.CrossReferenceServiceConfiguration;
import recoder.java.CompilationUnit;
import recoder.java.Identifier;
import recoder.java.Statement;
import recoder.java.StatementBlock;
import recoder.java.declaration.ClassDeclaration;
import recoder.java.declaration.DeclarationSpecifier;
import recoder.java.declaration.FieldSpecification;
import recoder.java.declaration.MethodDeclaration;
import recoder.java.declaration.ParameterDeclaration;
import recoder.java.declaration.TypeDeclaration;
import recoder.java.declaration.modifier.Private;
import recoder.java.declaration.modifier.Static;
import recoder.java.expression.literal.BooleanLiteral;
import recoder.java.expression.operator.CopyAssignment;
import recoder.java.reference.FieldReference;
import recoder.kit.ProblemReport;
import recoder.list.generic.*;
import de.uka.ilkd.key.util.Debug;

/**
 * Each class is prepared before it is initialised. The preparation of
 * a class consists of pre-initialising the class fields with their
 * default values. This class creates the implicit method
 * <code>&lt;clprepare&gt;</code> responsible for the class
 * preparation.
 */
public class ClassPreparationMethodBuilder 
    extends RecoderModelTransformer {
<<<<<<< HEAD
    
=======
	
>>>>>>> d557ff59
    public static final String 
	CLASS_PREPARE_IDENTIFIER = "<clprepare>";

    /** maps a class to its static NON CONSTANT fields */
    private HashMap<ClassDeclaration, ASTList<Statement>> class2staticFields;

    /**  
     * Creates an instance of the class preparation method model
     * transformer. Information about the current recoder model can be
     * accessed via the given service configuration. The implicit
     * preparation method is created and added for all classes,
     * which are declared in one of the given compilation units. 
     * @param services the CrossReferenceServiceConfiguration with the
     * information about the recoder model
     * @param cache
     *                a cache object that stores information which is needed by
     *                and common to many transformations. it includes the
     *                compilation units, the declared classes, and information
     *                for local classes.
     */
    public ClassPreparationMethodBuilder
	(CrossReferenceServiceConfiguration services, 
	 TransformerCache cache) {	
	super(services, cache);
	class2staticFields = new HashMap<ClassDeclaration, ASTList<Statement>>(10*getUnits().size());
    }

    /** 
     * returns true if the given fieldspecification denotes a constant
     * field. A constant field is declared as final and static and
     * initialised with a time constant, which is not prepared or
     * initialised here.  ATTENTION: this is a derivation from the JLS
     * but the obtained behaviour is equivalent as we only consider
     * completely compiled programs and not partial compilations. The
     * reason for preparation and initialisation of comnpile time
     * constant fields is due to binary compatibility reasons.
     */
    private boolean isConstantField(FieldSpecification spec) {
<<<<<<< HEAD
=======
	Debug.log4jDebug("now at " + spec.getFullName(), ClassPreparationMethodBuilder.class.getName());
>>>>>>> d557ff59
    	boolean result = spec.isStatic() && spec.isFinal();
    	if (!result) {
    		return result;
    	}
    	recoder.service.ConstantEvaluator ce = services.getConstantEvaluator(); 
    	
    	try {
    	    result = ce.isCompileTimeConstant(spec.getInitializer()); 
    	} catch (java.lang.ArithmeticException t) {
    	    result = false;
    	}
    	
    	return result;
    }



    /**
     * retrieves all static non constant fields and returns a list of
     * copy assignment pre-initialising them with their default values
     *
     * some special settings for implicit fields are performed here as well
     * @param typeDeclaration the ClassDeclaration whose fields have to be prepared 
     * @return the list of copy assignments 
     */
    private ASTList<Statement> prepareFields(TypeDeclaration typeDeclaration) {

	ASTList<Statement> result = new ASTArrayList<Statement>(20);

	List<FieldSpecification> fields = typeDeclaration.getFieldsInScope();

<<<<<<< HEAD
	for (int i = 0; i < fields.size(); i++) {
	    FieldSpecification spec = fields.get(i);
	    if (spec.isStatic() && !isConstantField(spec)) {
		Identifier ident = spec.getIdentifier();	    
		result.add(new CopyAssignment
		            (new PassiveExpression
		                    (new FieldReference(ident.deepClone())), 
		                            getDefaultValue(spec.getType())));		    
	    }
	}
=======
        for (FieldSpecification spec : fields) {
            if (spec.isStatic() && !isConstantField(spec)) {
                Identifier ident = spec.getIdentifier();
                if (ident instanceof ImplicitIdentifier) {
                    result.add(new CopyAssignment
                            (new PassiveExpression
                                    (new FieldReference(ident.deepClone())),
                                    getDefaultValue(spec.getType())));
                } else {
                    result.add(new CopyAssignment
                            (new PassiveExpression
                                    (new FieldReference(ident.deepClone())),
                                    getDefaultValue(spec.getType())));
                }
            }
        }
>>>>>>> d557ff59

	result.add
	    (new CopyAssignment
	     (new PassiveExpression(new FieldReference
				    (new ImplicitIdentifier
				     (ImplicitFieldAdder.IMPLICIT_CLASS_PREPARED))),
	      new BooleanLiteral(true)));

	return result;
    }
    
    public ProblemReport analyze() {
	for (final CompilationUnit cu : getUnits()) {
	    final int typeCount = cu.getTypeDeclarationCount();	    
	    for (int i = 0; i < typeCount; i++) {
		if (cu.getTypeDeclarationAt(i) instanceof ClassDeclaration)
		    { 
			ClassDeclaration cd = (ClassDeclaration) cu.getTypeDeclarationAt(i);
			if (cd.getTypeDeclarationCount()>0) {
			    Debug.out
				("clPrepBuilder: Inner Class detected. " + 
				 "Reject building class initialisation methods.");
			}
									
			// collect initializers for transformation phase
			class2staticFields.put(cd, prepareFields(cd));
		    }
	    }
	}
	setProblemReport(NO_PROBLEM);
	return NO_PROBLEM;
    }

    /** 
     * creates the static method <code>&lt;clprepare&gt;</code> for the
     * given type declaration
     * @param td the TypeDeclaration to which the new created method
     * will be attached
     * @return the created class preparation method
     */
    private MethodDeclaration createPrepareMethod(TypeDeclaration td) {
	ASTList<DeclarationSpecifier> modifiers = new ASTArrayList<DeclarationSpecifier>(2);
	modifiers.add(new Static());
	modifiers.add(new Private());
	return new MethodDeclaration(modifiers, 
				     null,  // return type is void
				     new ImplicitIdentifier(CLASS_PREPARE_IDENTIFIER),
				     new ASTArrayList<ParameterDeclaration>(0), 
				     null, // no throws
				     new StatementBlock(class2staticFields.get(td)));
    }


    /**
     * entry method for the constructor normalform builder
     * @param td the TypeDeclaration 
     */
    protected void makeExplicit(TypeDeclaration td) {
	attach(createPrepareMethod(td), td, 0);
	// for debug 
	// 	    java.io.StringWriter sw = new java.io.StringWriter();
	// 	    //	services.getProgramFactory().getPrettyPrinter(sw).visitMethodDeclaration(nf);
	// 	    services.getProgramFactory().getPrettyPrinter(sw).visitTypeDeclaration((TypeDeclaration)td);
	// 	    System.out.println(sw.toString());
	// 	    try { sw.close(); } catch (Exception e) {}		
    }
}<|MERGE_RESOLUTION|>--- conflicted
+++ resolved
@@ -7,10 +7,6 @@
 // See LICENSE.TXT for details.
 //
 
-<<<<<<< HEAD
-
-=======
->>>>>>> d557ff59
 package de.uka.ilkd.key.java.recoderext;
 
 import java.util.HashMap;
@@ -45,11 +41,7 @@
  */
 public class ClassPreparationMethodBuilder 
     extends RecoderModelTransformer {
-<<<<<<< HEAD
     
-=======
-	
->>>>>>> d557ff59
     public static final String 
 	CLASS_PREPARE_IDENTIFIER = "<clprepare>";
 
@@ -88,10 +80,6 @@
      * constant fields is due to binary compatibility reasons.
      */
     private boolean isConstantField(FieldSpecification spec) {
-<<<<<<< HEAD
-=======
-	Debug.log4jDebug("now at " + spec.getFullName(), ClassPreparationMethodBuilder.class.getName());
->>>>>>> d557ff59
     	boolean result = spec.isStatic() && spec.isFinal();
     	if (!result) {
     		return result;
@@ -123,10 +111,8 @@
 
 	List<FieldSpecification> fields = typeDeclaration.getFieldsInScope();
 
-<<<<<<< HEAD
-	for (int i = 0; i < fields.size(); i++) {
-	    FieldSpecification spec = fields.get(i);
-	    if (spec.isStatic() && !isConstantField(spec)) {
+        for (FieldSpecification spec : fields) {
+            if (spec.isStatic() && !isConstantField(spec)) {
 		Identifier ident = spec.getIdentifier();	    
 		result.add(new CopyAssignment
 		            (new PassiveExpression
@@ -134,24 +120,6 @@
 		                            getDefaultValue(spec.getType())));		    
 	    }
 	}
-=======
-        for (FieldSpecification spec : fields) {
-            if (spec.isStatic() && !isConstantField(spec)) {
-                Identifier ident = spec.getIdentifier();
-                if (ident instanceof ImplicitIdentifier) {
-                    result.add(new CopyAssignment
-                            (new PassiveExpression
-                                    (new FieldReference(ident.deepClone())),
-                                    getDefaultValue(spec.getType())));
-                } else {
-                    result.add(new CopyAssignment
-                            (new PassiveExpression
-                                    (new FieldReference(ident.deepClone())),
-                                    getDefaultValue(spec.getType())));
-                }
-            }
-        }
->>>>>>> d557ff59
 
 	result.add
 	    (new CopyAssignment
