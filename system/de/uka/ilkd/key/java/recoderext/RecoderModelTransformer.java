// This file is part of KeY - Integrated Deductive Software Design
// Copyright (C) 2001-2009 Universitaet Karlsruhe, Germany
//                         Universitaet Koblenz-Landau, Germany
//                         Chalmers University of Technology, Sweden
//
// The KeY system is protected by the GNU General Public License. 
// See LICENSE.TXT for details.
//
//

package de.uka.ilkd.key.java.recoderext;

import java.util.*;

import recoder.CrossReferenceServiceConfiguration;
import recoder.abstraction.*;
import recoder.java.*;
import recoder.java.declaration.*;
import recoder.java.expression.literal.*;
import recoder.java.expression.operator.CopyAssignment;
import recoder.java.reference.*;
import recoder.kit.TwoPassTransformation;
import recoder.service.DefaultCrossReferenceSourceInfo;
import de.uka.ilkd.key.util.Debug;

/**
 * The Java DL requires some implicit fields, that are available in each
 * Java class. The name of the implicit fields is usually enclosed
 * between two angle brackets. 
 * To access the fields in a uniform way, they are added as usual
 * fields to the classes, in particular this allows us to parse them in
 * more easier.
 *   For further information see also
 *   <ul>
 *     <li> {@link ImplicitFieldAdder} </li>
 *     <li> {@link CreateObjectBuilder}  </li>
 *     <li> {@link PrepareObjectBuilder} </li>
 *   </ul>
 *   
 * Performance of these classes was low, so information that is shared between
 * all instances of a transformation set has been outsourced to a transformation
 * cache.
 */
public abstract class RecoderModelTransformer extends TwoPassTransformation {

    protected CrossReferenceServiceConfiguration services;
    // protected List<CompilationUnit> units;
    protected TransformerCache cache;

    /**
     * creates a transormder for the recoder model
     * @param services the CrossReferenceServiceConfiguration to access
     * model information 
     * @param cache a cache object that stores information which is needed by
     * and common to many transformations. it includes the compilation units,
     * the declared classes, and information for local classes.
     */
    public RecoderModelTransformer
	(CrossReferenceServiceConfiguration services, 
	 TransformerCache cache) {	
	super(services);
	this.services = services;
	assert cache != null;
	this.cache = cache;
        getLocalClass2FinalVar();
    }
    
    /** 
     * returns the default value of the given type 
     * according to JLS Sect. 4.5.5
     * @return the default value of the given type 
     * according to JLS Sect. 4.5.5
     */
    public Expression getDefaultValue(Type type) {
	if (type instanceof ClassType || type instanceof ArrayType) {
	    return new NullLiteral();
	} else if (type instanceof PrimitiveType) {
	    if ("boolean".equals(type.getName())) {
		return new BooleanLiteral(false);
	    } else if ("byte".equals(type.getName())  ||
		       "short".equals(type.getName()) || 
		       "int".equals(type.getName())) {
		return new IntLiteral(0);
	    } else if ("long".equals(type.getName())) {
		return new LongLiteral(0);
	    } else if ("char".equals(type.getName())) {
		return new CharLiteral((char)0);
	    } else if ("float".equals(type.getName())) {
		return new FloatLiteral(0.0F);
	    } else if ("double".equals(type.getName())) {
		return new DoubleLiteral(0.0D);
	    }
	}
	Debug.fail("makeImplicitMembersExplicit: unknown primitive type"+type);
	return null;
    }
    
    /** 
     * attaches a method declaration to the declaration of type td at
     * position idx
     * @param md the MethodDeclaration to insert
     * @param td the TypeDeclaration that becomes parent of the new
     * method
     * @param idx the position where to add the method
     */
    public void attach(MethodDeclaration md, TypeDeclaration td, 
		       int idx) {
	super.attach(md, td, idx);
    }

    /**
     * returns if changes have to be reported to the change history
     * @return true, if changes have to be reported to the change history
     */
    public boolean isVisible() {
	return true;
    }
    
    /**
     * The method is called for each type declaration of the compilation
     * unit and initiates the syntactical transformation. If you want to
     * descend in inner classes you have to implement the recursion by
     * yourself.
     */
    protected abstract void makeExplicit(TypeDeclaration td);

    // Java construction helper methods for recoder data structures

    protected FieldReference attribute
	(ReferencePrefix prefix, Identifier attributeName) {
	return new FieldReference(prefix, attributeName);
    }


    protected CopyAssignment assign(Expression lhs, Expression rhs) {
	return new CopyAssignment(lhs, rhs);
    }

    protected LocalVariableDeclaration declare
	(String name, ClassType type) {
	return new LocalVariableDeclaration
	    (new TypeReference(new Identifier(type.getName())), 
	     new Identifier(name));
    }

    protected LocalVariableDeclaration declare
	(String name, Identifier type) {
	return new LocalVariableDeclaration
	    (new TypeReference(type), 
	     new Identifier(name));
    }
    
    protected Identifier getId(TypeDeclaration td){
      /*  return td.getIdentifier()==null ? 
            new Identifier(td.getFullName()) :
                (Identifier)td.getIdentifier().deepClone();*/
        return td.getIdentifier()==null ? 
                (td.getAllSupertypes().get(1) instanceof TypeDeclaration ?
                        getId((TypeDeclaration) td.getAllSupertypes().get(1)) : 
                            new Identifier(td.getAllSupertypes().get(1).getName())) :
                    (Identifier)td.getIdentifier().deepClone();
    }
    
    protected ClassDeclaration containingClass(TypeDeclaration td){
        NonTerminalProgramElement container = (ClassDeclaration) td.getContainingClassType();
        if(container == null){
            container = td.getASTParent();
        }
        while(!(container instanceof ClassDeclaration)){
            container = container.getASTParent();
        }
        return (ClassDeclaration) container;
    }
    
    protected MethodDeclaration containingMethod(TypeDeclaration td){
        NonTerminalProgramElement container = td.getASTParent();
        while(container!=null && !(container instanceof MethodDeclaration)){
            container = container.getASTParent();
        }
        return (MethodDeclaration) container;
    }

    /**
     * invokes model transformation for each top level type declaration
     * in any compilation unit. <emph>Not</emph> for inner classes.
     */
    public void makeExplicit() {
	Set<ClassDeclaration> s = classDeclarations();
<<<<<<< HEAD
	Iterator<ClassDeclaration> it = s.iterator();
	while(it.hasNext()) {
	    TypeDeclaration cd = (TypeDeclaration) it.next();
  //          System.out.println("RecoderModelTransformer: classdecl: "+cd.getFullName());
=======
        for (ClassDeclaration value : s) {
            ClassDeclaration cd = value;
            //          System.out.println("RecoderModelTransformer: classdecl: "+cd.getFullName());
>>>>>>> 032cf20a
            makeExplicit(cd);
        }
    }
    
    // 3 methods to access the transformation cache.
    
    protected Set<ClassDeclaration> classDeclarations(){
        return cache.getClassDeclarations();       
    }
    
    public HashMap<ClassType, List<Variable>> getLocalClass2FinalVar(){
        return cache.getLocalClass2FinalVarMapping();
     }
    
    public List<CompilationUnit> getUnits() {
        return cache.getUnits();
    }
    
 /*   protected String getNameForAnonClass(TypeDeclaration cd){
        return cd.getAllSupertypes().getClassType(1).getFullName();
    }*/

    /**
     * Starts the transformation. 
     */
    public void transform() {
	super.transform();
	makeExplicit();
    }
    
    /**
     * Cache of important data. This is done mainly for performance reasons.
     * It contains the following info:
     * - list of comp. units
     * - their class declarations
     * - a mapping from local classes to their needed final variables.
     * 
     * Objects are created upon the first request.
     *  
     * @author MU
     */
    public static class TransformerCache {
        
        private List<CompilationUnit> cUnits;
        private Set<ClassDeclaration> classDeclarations;
        private HashMap<ClassType, List<Variable>> localClass2FinalVar;

        public TransformerCache(List<CompilationUnit> cUnits) {
            this.cUnits = cUnits;    
        }
        
        public List<CompilationUnit> getUnits() {
            return cUnits;
        }
        
        public Set<ClassDeclaration> getClassDeclarations(){
            if(classDeclarations==null){
                ClassDeclarationCollector cdc = new ClassDeclarationCollector();
                for (CompilationUnit unit : cUnits) {
                    cdc.walk(unit);
                }
                classDeclarations = cdc.result();
            }
            return classDeclarations;       
        }
        
        public HashMap<ClassType, List<Variable>> getLocalClass2FinalVarMapping() {
            if(localClass2FinalVar == null){
                localClass2FinalVar = new HashMap<ClassType, List<Variable>>();
            }
            return localClass2FinalVar;
        }

        /**
         * if the class declaration set changes, the cash must be invalidated
         */
        public void invalidateClasses() {
            classDeclarations = null;
        }
    }
    
    protected class FinalOuterVarsCollector extends SourceVisitor{
        
        HashMap<ClassType, List<Variable>> lc2fv;
        
        public FinalOuterVarsCollector(){
            super();
            lc2fv = cache.getLocalClass2FinalVarMapping();
        }
        
        public void walk(SourceElement s){
            s.accept(this);
            if(s instanceof NonTerminalProgramElement){
                NonTerminalProgramElement pe = (NonTerminalProgramElement) s;
                for(int i=0; i<pe.getChildCount(); i++){
                    walk(pe.getChildAt(i));
                }
            }
        }
        
       public void visitVariableReference(VariableReference vr){
           DefaultCrossReferenceSourceInfo si = (DefaultCrossReferenceSourceInfo) services.getSourceInfo();
           Variable v = si.getVariable(vr.getName(), vr);
           if((v instanceof VariableSpecification) && !(v instanceof FieldSpecification) &&
                   si.getContainingClassType((ProgramElement) v) != si.getContainingClassType(vr)){
               List<Variable> vars = lc2fv.get(si.getContainingClassType(vr));
               if(vars == null){
                   vars = new LinkedList<Variable>();
               }
               if(!vars.contains(v)){
                   vars.add(v);
               }
               lc2fv.put(si.getContainingClassType(vr), vars);
           }
       }
        
    }
    
    private static class ClassDeclarationCollector extends SourceVisitor{
        
        HashSet<ClassDeclaration> result = new HashSet<ClassDeclaration>();
        
        public ClassDeclarationCollector(){
            super();
        }
        
        public void walk(SourceElement s){
            s.accept(this);
            if(s instanceof NonTerminalProgramElement){
                NonTerminalProgramElement pe = (NonTerminalProgramElement) s;
                for(int i=0; i<pe.getChildCount(); i++){
                    walk(pe.getChildAt(i));
                }
            }
        }
        
        public void visitClassDeclaration(ClassDeclaration cld){
            result.add(cld);
//            System.out.println("ClassDeclarationCollector: classdecl: "+cld.getName());
            super.visitClassDeclaration(cld);
        }
               
        public HashSet<ClassDeclaration> result(){
            return result;
        }
    }

}<|MERGE_RESOLUTION|>--- conflicted
+++ resolved
@@ -186,16 +186,9 @@
      */
     public void makeExplicit() {
 	Set<ClassDeclaration> s = classDeclarations();
-<<<<<<< HEAD
-	Iterator<ClassDeclaration> it = s.iterator();
-	while(it.hasNext()) {
-	    TypeDeclaration cd = (TypeDeclaration) it.next();
-  //          System.out.println("RecoderModelTransformer: classdecl: "+cd.getFullName());
-=======
         for (ClassDeclaration value : s) {
             ClassDeclaration cd = value;
             //          System.out.println("RecoderModelTransformer: classdecl: "+cd.getFullName());
->>>>>>> 032cf20a
             makeExplicit(cd);
         }
     }
