// This file is part of KeY - Integrated Deductive Software Design
// Copyright (C) 2001-2005 Universitaet Karlsruhe, Germany
//                         Universitaet Koblenz-Landau, Germany
//                         Chalmers University of Technology, Sweden
//
// The KeY system is protected by the GNU General Public License. 
// See LICENSE.TXT for details.
//
//
//
//

// This file is partially taken from the RECODER library, which is protected by 
// the LGPL, and modified.


package de.uka.ilkd.key.java.recoderext;

import java.io.IOException;
import java.io.Reader;

import recoder.ParserException;
import recoder.convenience.TreeWalker;
import recoder.java.*;
import recoder.java.SourceElement.Position;
import recoder.java.declaration.*;
import recoder.java.reference.MethodReference;
import recoder.java.reference.TypeReference;
import recoder.list.*;
import de.uka.ilkd.key.parser.proofjava.ParseException;
import de.uka.ilkd.key.parser.proofjava.ProofJavaParser;

public class ProofJavaProgramFactory extends JavaProgramFactory {

    /**
     Protected constructor - use {@link #getInstance} instead.
     */
    protected ProofJavaProgramFactory() {}

    /** 
     The singleton instance of the program factory.
     */
    private static ProofJavaProgramFactory theFactory 
	= new ProofJavaProgramFactory();

    /** 
     Returns the single instance of this class.
     */
    public static JavaProgramFactory getInstance() {
        return theFactory;
    }


    /** 
     For internal reuse and synchronization.
     */
    private static ProofJavaParser parser = new ProofJavaParser(System.in);

    private static final Position ZERO_POSITION = new Position(0, 0);

    private static void attachComment(Comment c, ProgramElement pe) {
        ProgramElement dest = pe;
        if (!c.isPrefixed()) {
            NonTerminalProgramElement ppe = dest.getASTParent();
            int i = 0;
            if (ppe != null) {
                for (; ppe.getChildAt(i) != dest; i++) {}
            }
            if (i == 0) { // before syntactical parent
		c.setPrefixed(true);
            } else {
                dest = ppe.getChildAt(i - 1);
                while (dest instanceof NonTerminalProgramElement) {
                    ppe = (NonTerminalProgramElement)dest;
                    i = ppe.getChildCount();
                    if (i == 0) {
                        break;
                    }
                    dest = ppe.getChildAt(i - 1);
                }
            }
        }
        if (c instanceof SingleLineComment && c.isPrefixed()) {
            Position p = dest.getFirstElement().getRelativePosition();
            if (p.getLine() < 1) {
                p.setLine(1);
                dest.getFirstElement().setRelativePosition(p);
            }
        }
        CommentMutableList cml = dest.getComments();
        if (cml == null) {
            dest.setComments(cml = new CommentArrayList());
        }
        cml.add(c);
    }

    /**
       Perform post work on the created element. Creates parent links
       and assigns comments.
     */
    private static void postWork(ProgramElement pe) {
        CommentMutableList comments = ProofJavaParser.getComments();
        int commentIndex = 0;
        int commentCount = comments.size();
        Position cpos = ZERO_POSITION;
        Comment current = null;
        if (commentIndex < commentCount) {
            current = comments.getComment(commentIndex);
            cpos = current.getFirstElement().getStartPosition();
        }
        TreeWalker tw = new TreeWalker(pe);
        while (tw.next()) {
            pe = tw.getProgramElement();
            if (pe instanceof NonTerminalProgramElement) {
                ((NonTerminalProgramElement)pe).makeParentRoleValid();
            }
	    if (pe.getFirstElement()!=null) {
		Position pos = pe.getFirstElement().getStartPosition();
		while ((commentIndex < commentCount) 
		       && pos.compareTo(cpos) > 0) {
		    current.setPrefixed(true);
		    attachComment(current, pe);
		    commentIndex += 1;
		    if (commentIndex < commentCount) {
			current = comments.getComment(commentIndex);
			cpos = current.getFirstElement().getStartPosition();
		    }
		}
            }
        }
        if (commentIndex < commentCount) {
            while (pe.getASTParent() != null) {
                pe = pe.getASTParent();
            }
            CommentMutableList cml = pe.getComments();
            if (cml == null) {
                pe.setComments(cml = new CommentArrayList());
            }
            do {
                current = comments.getComment(commentIndex);
                current.setPrefixed(false);
                cml.add(current);
                commentIndex += 1;
            } while (commentIndex < commentCount);
        }
    }

    /**
     Parse a {@link CompilationUnit} from the given reader.
     */
    public CompilationUnit parseCompilationUnit(Reader in) throws IOException, ParserException {
        synchronized(parser) {
	    try {
		ProofJavaParser.initialize(in);
		CompilationUnit res = ProofJavaParser.CompilationUnit();
		postWork(res);
		return res;
	    } catch (ParseException e) {
		throw (ParserException) (new ParserException()).initCause(e);
	    }
        }
    }

    /**
     Parse a {@link TypeDeclaration} from the given reader.
     */
    public TypeDeclaration parseTypeDeclaration(Reader in) throws IOException, ParserException {
        synchronized(parser) {
	    try{
		ProofJavaParser.initialize(in);
		TypeDeclaration res = ProofJavaParser.TypeDeclaration();
		postWork(res);
		return res;
	    } catch (ParseException e) {
		throw (ParserException) (new ParserException()).initCause(e);
	    }

        }
    }

    /**
     Parse a {@link FieldDeclaration} from the given reader.
     */
    public FieldDeclaration parseFieldDeclaration(Reader in) throws IOException, ParserException {
        synchronized(parser) {
	    try{
		ProofJavaParser.initialize(in);
		FieldDeclaration res = ProofJavaParser.FieldDeclaration();
		postWork(res);
		return res;
	    } catch (ParseException e) {
		throw (ParserException) (new ParserException()).initCause(e);
	    }

        }
    }

    /**
     Parse a {@link MethodDeclaration} from the given reader.
     */
    public MethodDeclaration parseMethodDeclaration(Reader in) throws IOException, ParserException {
        synchronized(parser) {
	    try{
		ProofJavaParser.initialize(in);
		MethodDeclaration res = ProofJavaParser.MethodDeclaration();
		postWork(res);
		return res;
	    } catch (ParseException e) {
		throw (ParserException) (new ParserException()).initCause(e);
	    }

        }
    }

    /**
     Parse a {@link MemberDeclaration} from the given reader.
     */
    public MemberDeclaration parseMemberDeclaration(Reader in) throws IOException, ParserException {
        synchronized(parser) {
	    try{
		ProofJavaParser.initialize(in);
		MemberDeclaration res = ProofJavaParser.ClassBodyDeclaration();
		postWork(res);
		return res;
	    } catch (ParseException e) {
		throw (ParserException) (new ParserException()).initCause(e);
	    }

        }
    }

    /**
     Parse a {@link ParameterDeclaration} from the given reader.
     */
    public ParameterDeclaration parseParameterDeclaration(Reader in) throws IOException, ParserException {
        synchronized(parser) {
	    try{
		ProofJavaParser.initialize(in);
		ParameterDeclaration res = ProofJavaParser.FormalParameter();
		postWork(res);
		return res;
	    } catch (ParseException e) {
		throw (ParserException) (new ParserException()).initCause(e);
	    }

        }
    }

    /**
     Parse a {@link ConstructorDeclaration} from the given reader.
     */
    public ConstructorDeclaration parseConstructorDeclaration(Reader in) throws IOException, ParserException {
        synchronized(parser) {
	    try{
		ProofJavaParser.initialize(in);
		ConstructorDeclaration res = ProofJavaParser.ConstructorDeclaration();
		postWork(res);
		return res;
	    } catch (ParseException e) {
		throw (ParserException) (new ParserException()).initCause(e);
	    }

        }
    }

    /**
     Parse a {@link TypeReference} from the given reader.
     */
    public TypeReference parseTypeReference(Reader in) throws IOException, ParserException {
        synchronized(parser) {
	    try{
		ProofJavaParser.initialize(in);
		TypeReference res = ProofJavaParser.ResultType();
		postWork(res);
		return res;
	    } catch (ParseException e) {
		throw (ParserException) (new ParserException()).initCause(e);
	    }

        }
    }

    /**
     Parse an {@link Expression} from the given reader.
     */
    public Expression parseExpression(Reader in) throws IOException, ParserException {
        synchronized(parser) {
	    try{
		ProofJavaParser.initialize(in);
		Expression res = ProofJavaParser.Expression();
		postWork(res);
		return res;
	    } catch (ParseException e) {
		throw (ParserException) (new ParserException()).initCause(e);
	    }

        }
    }

    /**
     Parse some {@link Statement}s from the given reader.
     */
    public StatementMutableList parseStatements(Reader in) throws IOException, ParserException {
        synchronized(parser) {
	    try{
		ProofJavaParser.initialize(in);
		StatementMutableList res = ProofJavaParser.GeneralizedStatements();
		for (int i = 0; i < res.size(); i += 1) {
		    postWork(res.getStatement(i));
		}
		return res;
	    } catch (ParseException e) {
		throw (ParserException) (new ParserException()).initCause(e);
	    }

        }
    }

    /**
     * Parse a {@link StatementBlock} from the given string.
     */
    public StatementBlock parseStatementBlock(Reader in) 
	throws IOException, ParserException {
	synchronized(parser) {
	    try{
		ProofJavaParser.initialize(in);
		StatementBlock res = ProofJavaParser.StartBlock();
		postWork(res);
		return res;
	    } catch (ParseException e) {
		throw (ParserException) (new ParserException()).initCause(e);
	    }

        }
    }
    
    /**
     * Create a {@link PassiveExpression}.
     */
    public PassiveExpression createPassiveExpression(Expression e) {
	return new PassiveExpression(e);
    }

    /**
     * Create a {@link PassiveExpression}.
     */
    public PassiveExpression createPassiveExpression() {
	return new PassiveExpression();
    }

    /**
     * Create a {@link MethodCallStatement}.
     */
    public MethodCallStatement createMethodCallStatement(Expression resVar,
							 ExecutionContext ec,
							 StatementBlock block) {
	return new MethodCallStatement(resVar, ec, block);
    }

    /**
     * Create a {@link MethodBodyStatement}.
     */
    public MethodBodyStatement createMethodBodyStatement(TypeReference bodySource,
							 Expression resVar,
							 MethodReference methRef) {
	return new MethodBodyStatement(bodySource, resVar, methRef);
    }

    /**
     * Create a {@link CatchAllStatement}.
     */
    public Statement createCatchAllStatement(ParameterDeclaration decl,
					     StatementBlock body) {
	return new CatchAllStatement(decl, body);
    }
    
    /**
     * Create a comment.
     * @param text comment text
     */
    public Comment createComment(String text) {
        return new Comment(text);
    }
    
    /**
     * Create a comment.
     * @param text comment text
     */
    public Comment createComment(String text, boolean prefixed) {
        return new Comment(text, prefixed);
    }
    
    /**
     * Create an {@link ImplicitIdentifier}.
     */
    public ImplicitIdentifier createImplicitIdentifier(String text) {
        return new ImplicitIdentifier(text);
    }


    public Identifier createIdentifier(String text) {
        return new ExtendedIdentifier(text);
    }
<<<<<<< HEAD
    
    public ObjectTypeIdentifier createObjectTypeIdentifier(String text) {
        return new ObjectTypeIdentifier(text);
    }


=======
>>>>>>> 2371e78c
}<|MERGE_RESOLUTION|>--- conflicted
+++ resolved
@@ -401,13 +401,8 @@
     public Identifier createIdentifier(String text) {
         return new ExtendedIdentifier(text);
     }
-<<<<<<< HEAD
     
     public ObjectTypeIdentifier createObjectTypeIdentifier(String text) {
         return new ObjectTypeIdentifier(text);
     }
-
-
-=======
->>>>>>> 2371e78c
 }