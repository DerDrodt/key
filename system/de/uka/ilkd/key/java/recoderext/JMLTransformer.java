--- conflicted
+++ resolved
@@ -37,22 +37,18 @@
 import de.uka.ilkd.key.speclang.translation.SLTranslationException;
 
 
-public final class JMLTransformer extends RecoderModelTransformer {
+public class JMLTransformer extends RecoderModelTransformer {
     
     private static final ImmutableList<String> javaMods
         = ImmutableSLList.<String>nil().prepend(new String[]{"abstract",
-                                                             "final", 
-                                                             "private", 
-                                                             "protected", 
-                                                             "public", 
-        						     "static"});    
-    
-<<<<<<< HEAD
-    private static ImmutableSet<PositionedString> warnings;
-=======
+                                                         "final", 
+                                                         "private", 
+                                                         "protected", 
+                                                         "public", 
+                                                         "static"});    
+    
     private static ImmutableSet<PositionedString> warnings 
     	= DefaultImmutableSet.<PositionedString>nil();
->>>>>>> d557ff59
 
     private HashMap<TypeDeclaration, List<Method>> typeDeclaration2Methods;
 
@@ -230,10 +226,9 @@
         //prepend Java modifiers
         PositionedString declWithMods = prependJavaMods(decl.getMods(), 
                                                         decl.getDecl());
-<<<<<<< HEAD
-        
+                
         //ghost or model?
-        boolean isGhost = false;;
+        boolean isGhost = false;
         boolean isModel = false;
         if(decl.getMods().contains("ghost")) {
             isGhost = true;
@@ -241,15 +236,6 @@
         if(decl.getMods().contains("model")) {
             isModel = true;
             if(isGhost) {
-=======
-                
-        //only handle ghost fields
-        //(model fields are handled later in JMLSpecExtractor)
-        if(!decl.getMods().contains("ghost")) {
-            if(decl.getMods().contains("model")) {
-                return;
-            } else {
->>>>>>> d557ff59
                 throw new SLTranslationException(
                             "JML field declaration cannot be"
                             + " both ghost and model!", 
@@ -262,7 +248,7 @@
                             "JML field declaration has to be ghost or model!",
                             declWithMods.fileName,
                             declWithMods.pos);
-        }
+        }        
         
         //determine parent, child index
         NonTerminalProgramElement astParent
@@ -277,27 +263,16 @@
                 fieldDecl 
                     = services.getProgramFactory()
                               .parseFieldDeclaration(declWithMods.text);
-<<<<<<< HEAD
+
                 if(decl.getMods().contains("instance")) {
                     fieldDecl = new FieldDeclaration((FieldDeclaration)fieldDecl) {
-=======
-
-                if(decl.getMods().contains("instance")) {
-                    ghostDecl = new FieldDeclaration((FieldDeclaration)ghostDecl) {
->>>>>>> d557ff59
                 	@Override
                 	public boolean isStatic() {
                 	    return false;
                 	}
                     };
-<<<<<<< HEAD
-                }                
+                }       
                 updatePositionInformation(fieldDecl, declWithMods.pos);
-=======
-                }       
-                
-                updatePositionInformation(ghostDecl, declWithMods.pos);
->>>>>>> d557ff59
                 
                 //set comments: the original list of comments with the declaration, 
                 //and the JML modifiers
@@ -334,7 +309,7 @@
                        (StatementBlock) astParent, 
                        childIndex); //Unlike above, here the value is really a 
                                     //child index, and here the position really
-                                    //matters. 
+                                    //matters.             
             }
         } catch(Throwable e) {
             throw new SLTranslationException(e.getMessage()
@@ -346,23 +321,14 @@
                                              e.getStackTrace());
         }
 
-        //add ghost modifier
-<<<<<<< HEAD
+        //add ghost or model modifier
         ASTList<DeclarationSpecifier> mods 
         	= fieldDecl.getDeclarationSpecifiers();
         if(mods == null) {
             mods = new ASTArrayList<DeclarationSpecifier>();
         }
         mods.add(isGhost ? new Ghost() : new Model());
-        fieldDecl.setDeclarationSpecifiers(mods);
-=======
-        ASTList<DeclarationSpecifier> mods = ghostDecl.getDeclarationSpecifiers();
-        if (mods == null) {
-            mods = new ASTArrayList<DeclarationSpecifier>();
-        }
-        mods.add(new Ghost());
-        ghostDecl.setDeclarationSpecifiers(mods);
->>>>>>> d557ff59
+        fieldDecl.setDeclarationSpecifiers(mods);    
     }
     
 
@@ -452,7 +418,7 @@
                                              e.getStackTrace());
         }
     }
-    
+        
         
     private void transformClasslevelComments(TypeDeclaration td, 
                                              String fileName) 
@@ -583,16 +549,6 @@
     
     public ProblemReport analyze() {
 	 for(int i = 0, m = getUnits().size(); i < m; i++) {
-<<<<<<< HEAD
-             CompilationUnit unit = getUnits().get(i);
-             
-             //copy comments of compilation unit to primary type declaration
-             if(unit.getComments() != null 
-                     && unit.getTypeDeclarationCount() > 0) {
-                 TypeDeclaration td = unit.getPrimaryTypeDeclaration();
-                 ASTList<Comment> tdComments = new ASTArrayList<Comment>(); 
-                 tdComments.addAll(unit.getComments().deepClone());
-=======
              final CompilationUnit unit = getUnits().get(i);
              
              //move comments of type declarations to previous type declaration
@@ -629,7 +585,6 @@
                  if(unit.getComments() != null) {
                      tdComments.addAll(unit.getComments().deepClone());
                  }
->>>>>>> d557ff59
                  td.setComments(tdComments);
              }
              
@@ -653,10 +608,7 @@
 	 return NO_PROBLEM;	
     }
     
-<<<<<<< HEAD
-=======
-    
->>>>>>> d557ff59
+    
     public void makeExplicit() {
         //abort if JML is disabled
         if(!ProofSettings.DEFAULT_SETTINGS.getGeneralSettings().useJML()) {
@@ -674,15 +626,10 @@
                 HashSet<TypeDeclaration> typeDeclarations = tdc.result();               
                 for(TypeDeclaration td : typeDeclarations) { 
                     //collect pre-existing operations
-<<<<<<< HEAD
-                    List<? extends Constructor> constructorList = typeDeclaration2Constructores.get(td);
-                    List<Method> methodList = typeDeclaration2Methods.get(td);
-=======
                     List<? extends Constructor> constructorList 
                         = typeDeclaration2Constructores.get(td);
                     List<Method> methodList = 
                 	typeDeclaration2Methods.get(td);
->>>>>>> d557ff59
                     
                     // fix mu: units carry an artificial file name.
                     // use getOriginalDataLocation instead
@@ -701,7 +648,7 @@
                                    constructorList.get(k);
                             transformMethodlevelComments(cd, fileName);
                         }
-                    }
+                    }               
                                         
                     //iterate over all pre-existing methods
                     for(int k = 0, o = methodList.size(); k < o; k++) {
