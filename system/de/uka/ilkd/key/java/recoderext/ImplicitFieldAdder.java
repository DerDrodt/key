--- conflicted
+++ resolved
@@ -18,13 +18,10 @@
 import recoder.java.Identifier;
 import recoder.java.declaration.*;
 import recoder.java.declaration.modifier.*;
-import recoder.java.reference.PackageReference;
 import recoder.java.reference.TypeReference;
 import recoder.kit.ProblemReport;
 import recoder.list.generic.ASTArrayList;
 import recoder.list.generic.ASTList;
-import de.uka.ilkd.key.gui.configuration.ProofSettings;
-import de.uka.ilkd.key.rtsj.proof.init.RTSJProfile;
 import de.uka.ilkd.key.util.Debug;
 
 
@@ -46,13 +43,8 @@
     public static final String IMPLICIT_CLASS_INIT_IN_PROGRESS = "<classInitializationInProgress>";
     public static final String IMPLICIT_CLASS_ERRONEOUS = "<classErroneous>";
     
-    public static final String IMPLICIT_NEXT_TO_CREATE = "<nextToCreate>";
     public static final String IMPLICIT_CREATED = "<created>";
    
-    public static final String IMPLICIT_MEMORY_AREA = "<memoryArea>";
-       
-    public static final String IMPLICIT_SIZE = "<size>";
-        
     public static final String IMPLICIT_INITIALIZED = "<initialized>";
     
     public static final String IMPLICIT_ENCLOSING_THIS = "<enclosingThis>";
@@ -137,24 +129,7 @@
     private void addGlobalImplicitRecoderFields(TypeDeclaration td) {
 	// instance
 	attach(createImplicitRecoderField("boolean", IMPLICIT_INITIALIZED, false, false), td, 0);
-<<<<<<< HEAD
         attach(createImplicitRecoderField("boolean", IMPLICIT_CREATED, false, false), td, 0);	  
-        attach(createImplicitRecoderField("int", IMPLICIT_NEXT_TO_CREATE, true, false), td, 0);
-=======
-        attach(createImplicitRecoderField("boolean", IMPLICIT_CREATED, false, false), td, 0);
-
-	if (ProofSettings.DEFAULT_SETTINGS.getProfile() instanceof RTSJProfile){
-	    ASTList<DeclarationSpecifier> modifiers = new ASTArrayList<DeclarationSpecifier>(1);
-
-	    modifiers.add(new Public());
-	    FieldDeclaration fd = new FieldDeclaration
-	    (modifiers, new TypeReference(
-		    new PackageReference(new PackageReference(new Identifier("javax")), new Identifier("realtime")),
-		    new Identifier("MemoryArea")), new ImplicitIdentifier(IMPLICIT_MEMORY_AREA), null);
-	    fd.makeAllParentRolesValid();
-	    attach(fd, td, 0);	  
-	}
->>>>>>> d557ff59
     }
     
 
@@ -173,46 +148,30 @@
 		      "implicit fields");
 	    return;
 	}*/
-	
-	
-	addClassInitializerStatusFields(td);
+	attach(createImplicitRecoderField("boolean", IMPLICIT_CLASS_INIT_IN_PROGRESS, true, true), td, 0);
+	attach(createImplicitRecoderField("boolean", IMPLICIT_CLASS_ERRONEOUS, true, true), td, 0);
+	attach(createImplicitRecoderField("boolean", IMPLICIT_CLASS_INITIALIZED, true, true), td, 0);
+	attach(createImplicitRecoderField("boolean", IMPLICIT_CLASS_PREPARED, true, true), td, 0);
+	
+	if(td instanceof ClassDeclaration && 
+	        (td.getName()==null || 
+	                ((ClassDeclaration) td).getStatementContainer() !=null ||
+	                ((ClassDeclaration) td).getContainingClassType()!=null) &&
+	                (containingMethod(td)==null || !containingMethod(td).isStatic()) &&
+	                !td.isStatic()){
+	    ClassDeclaration container = containingClass(td);
+	    ASTList<DeclarationSpecifier> modifiers = new ASTArrayList<DeclarationSpecifier>(1);
+	    modifiers.add(new Private());
+	    Identifier id = getId(container);
         
-	
-	
-	if (ProofSettings.DEFAULT_SETTINGS.getProfile() instanceof RTSJProfile) {
-
-	    attach(createImplicitRecoderField("long", IMPLICIT_SIZE, true, true, true), td, 0);	
-
+            FieldDeclaration fd = new FieldDeclaration
+                (modifiers, new TypeReference(id), 
+                        new ImplicitIdentifier(IMPLICIT_ENCLOSING_THIS), null);
+            fd.makeAllParentRolesValid();
+	    attach(fd, td, 0);
 	}
-<<<<<<< HEAD
-=======
-	
-	if (td instanceof ClassDeclaration && !td.isStatic()) { 
-	    final ClassDeclaration cd = (ClassDeclaration) td;
-	    if (td.getName()==null || cd.getStatementContainer() !=null ||cd.getContainingClassType()!=null) {
-		final MethodDeclaration md = containingMethod(td);
-		if (md==null || !md.isStatic()) {
-		    ClassDeclaration container = containingClass(td);
-		    ASTList<DeclarationSpecifier> modifiers = new ASTArrayList<DeclarationSpecifier>(1);
-		    modifiers.add(new Private());
-		    Identifier id = getId(container);
-
-		    FieldDeclaration fd = new FieldDeclaration
-		    (modifiers, new TypeReference(id), 
-			    new ImplicitIdentifier(IMPLICIT_ENCLOSING_THIS), null);
-		    fd.makeAllParentRolesValid();
-		    attach(fd, td, 0);
-		}
-	    }
-	}
-
-	if (!td.isInterface() && !td.isAbstract()) {	  
-	    attach(createImplicitRecoderField("int", 
-					      IMPLICIT_NEXT_TO_CREATE, true, true), td, 0);
-	}
->>>>>>> d557ff59
-    }
-
+    }
+    
     protected void addClassInitializerStatusFields(
             recoder.java.declaration.TypeDeclaration td) {	
 	attach(createImplicitRecoderField("boolean", IMPLICIT_CLASS_INIT_IN_PROGRESS, true, true), td, 0);
