// This file is part of KeY - Integrated Deductive Software Design
// Copyright (C) 2001-2007 Universitaet Karlsruhe, Germany
//                         Universitaet Koblenz-Landau, Germany
//                         Chalmers University of Technology, Sweden
//
// The KeY system is protected by the GNU General Public License. 
// See LICENSE.TXT for details.
//
//
package de.uka.ilkd.key.java.recoderext;

import recoder.java.*;
import recoder.java.reference.ReferencePrefix;
import recoder.java.reference.TypeReference;
import recoder.java.reference.TypeReferenceContainer;

public class ExecutionContext
    extends JavaNonTerminalProgramElement 
    implements Reference, TypeReferenceContainer, 
	       ExpressionContainer {
    
    /**
     * the ast parent
     */
    private NonTerminalProgramElement astParent;

    /**
     * the class context 
     */
    private TypeReference classContext;
    
    /**
     * the reference to the active object
     */
    private ReferencePrefix runtimeInstance;
    
<<<<<<< HEAD
=======
    private ReferencePrefix memoryArea;


>>>>>>> 615c60b0
    protected ExecutionContext() {}

    /**
     * creates an execution context reference
     * @param classContext the TypeReference refering to the next enclosing
     * class 
     * @param runtimeInstance a ReferencePrefix to the object that
     * is currently active/executed
     */
    public ExecutionContext(TypeReference classContext, 
            ReferencePrefix memoryArea,
            ReferencePrefix runtimeInstance) {
	this.classContext = classContext;
	this.runtimeInstance  = runtimeInstance;
	this.memoryArea = memoryArea;
	makeParentRoleValid();
    }
    
    /**
     * Returns the number of children of this node.
     * @return an int giving the number of children of this node
     */
    public int getChildCount() {
	int count = 0;
	if (runtimeInstance != null) count++;
	if (classContext != null) count++;
	if (memoryArea != null) count++;
	return count;
    }

    /**
     * Returns the child at the specified index in this node's "virtual"
     * child array.
     * @param index an index into this node's "virtual" child array
     * @return the program element at the given position
     * @exception ArrayIndexOutOfBoundsException if <tt>index</tt> is out
     *    of bounds
     */
    public ProgramElement getChildAt(int index) {
	if (classContext != null) {
	    if (index == 0) return classContext;
	    index--;
	}
	if (memoryArea != null) {
	    if (index == 0) return memoryArea;
	    index--;
	}
	if (runtimeInstance != null) {
	    if (index == 0) return runtimeInstance;
	    index--;
	}
	throw new ArrayIndexOutOfBoundsException();
    }

    /**
     * Returns the positional code of the given child
     * @param child the exact child to look for.
     * @return the positional code of the given child, or <CODE>-1</CODE>.
     */
    public int getChildPositionCode(ProgramElement child) {
	if (child != null) {
	    if (child == classContext) return 0;
	}
	if (runtimeInstance != null) {
	    if (child == runtimeInstance) return (1 << 4 | 1);
	}
	if (memoryArea != null) {
	    if (child == memoryArea) return (1 << 5 | 1);
	}
	return -1;
    }

    public void accept(SourceVisitor visitor) {       
    }

<<<<<<< HEAD
    public ExecutionContext deepClone() {
	return new ExecutionContext(classContext, runtimeInstance);
=======
    public Object deepClone() {
	return new ExecutionContext(classContext, memoryArea, runtimeInstance);
>>>>>>> 615c60b0
    }

    public NonTerminalProgramElement getASTParent() {
	return astParent;
    }

    public void setParent(NonTerminalProgramElement parent) {
	astParent = parent;
    }

    public boolean replaceChild(recoder.java.ProgramElement child, 
				recoder.java.ProgramElement newChild) {
	if (child == classContext) {
	    classContext = (TypeReference) newChild;
	} else if (child == runtimeInstance) {
	    runtimeInstance = (ReferencePrefix)newChild;
	} else if (child == memoryArea) {
            memoryArea = (ReferencePrefix)newChild;
        } else {
	    return false;
	}
	makeParentRoleValid();
	return true;
    }
    
    /**
     *      Ensures that each child has "this" as syntactical parent.
     */
    public void makeParentRoleValid() {
        super.makeParentRoleValid();
        if (classContext != null) {
            classContext.setParent(this);            
        }
        if (runtimeInstance != null) {
            ((Expression)runtimeInstance).setExpressionContainer(this);
        }
        if (memoryArea != null) {
            ((Expression)memoryArea).setExpressionContainer(this);
        }
    }
    
    
    public TypeReference getTypeReferenceAt(int index) {
	if (classContext != null && index == 0) {
	    return classContext;
	}
	throw new ArrayIndexOutOfBoundsException();
    }

    public int getTypeReferenceCount() {
	return classContext == null ? 0 : 1;    
    }



    public Expression getExpressionAt(int index) {
        if (memoryArea != null) {
            if (index == 0) return (Expression) memoryArea;
            index--;
        }
        if (runtimeInstance != null) {
            if (index == 0) return (Expression) runtimeInstance;
            index--;
        }
	throw new ArrayIndexOutOfBoundsException();
    }

    public int getExpressionCount() {
        int count = 0;
        if (memoryArea != null) count++;
        if (runtimeInstance != null) count++;
        return count;
    }


    /**
     * returns the type reference to the next enclosing class
     * @return the type reference to the next enclosing class
     */
    public TypeReference getTypeReference() {
	return classContext;
    }
    
    /**
     * returns the runtime instance object
     * @return the runtime instance object
     */
    public ReferencePrefix getRuntimeInstance() {
	return runtimeInstance;
    }
    
    public ReferencePrefix getMemoryArea() {
        return memoryArea;
    }

    public void prettyPrint(PrettyPrinter p) throws java.io.IOException {
    }
}<|MERGE_RESOLUTION|>--- conflicted
+++ resolved
@@ -34,12 +34,8 @@
      */
     private ReferencePrefix runtimeInstance;
     
-<<<<<<< HEAD
-=======
     private ReferencePrefix memoryArea;
 
-
->>>>>>> 615c60b0
     protected ExecutionContext() {}
 
     /**
@@ -115,13 +111,8 @@
     public void accept(SourceVisitor visitor) {       
     }
 
-<<<<<<< HEAD
     public ExecutionContext deepClone() {
-	return new ExecutionContext(classContext, runtimeInstance);
-=======
-    public Object deepClone() {
 	return new ExecutionContext(classContext, memoryArea, runtimeInstance);
->>>>>>> 615c60b0
     }
 
     public NonTerminalProgramElement getASTParent() {
