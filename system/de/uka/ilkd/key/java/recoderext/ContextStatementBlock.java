--- conflicted
+++ resolved
@@ -53,14 +53,9 @@
      Statement block.
      @param block a statement mutable list.
      */
-<<<<<<< HEAD
-    public ContextStatementBlock(TypeSVWrapper tr, ExpressionSVWrapper runtime, 
-				 ASTList<Statement> block) {
-=======
     public ContextStatementBlock(TypeSVWrapper tr, ExpressionSVWrapper memoryArea,
                 ExpressionSVWrapper runtime, 
-                StatementMutableList block) {
->>>>>>> 615c60b0
+                ASTList<Statement> block){
 	super(block);
 	if (tr != null) {
 	    this.ec = new ExecutionContext(tr, memoryArea, runtime);
