// This file is part of KeY - Integrated Deductive Software Design
// Copyright (C) 2001-2009 Universitaet Karlsruhe, Germany
//                         Universitaet Koblenz-Landau, Germany
//                         Chalmers University of Technology, Sweden
//
// The KeY system is protected by the GNU General Public License. 
// See LICENSE.TXT for details.
//
//


package de.uka.ilkd.key.java.statement;

import de.uka.ilkd.key.collection.ImmutableArray;
import de.uka.ilkd.key.java.*;
import de.uka.ilkd.key.java.abstraction.KeYJavaType;
import de.uka.ilkd.key.java.reference.*;
import de.uka.ilkd.key.java.visitor.Visitor;
import de.uka.ilkd.key.logic.op.IProgramVariable;
import de.uka.ilkd.key.logic.op.LocationVariable;
import de.uka.ilkd.key.logic.op.ProgramMethod;
import de.uka.ilkd.key.logic.op.SchemaVariable;
import de.uka.ilkd.key.util.ExtList;


/**
 *  A shortcut-statement for a method body, i.e. no dynamic dispatching 
 *  any longer.<p /> 
 *  Please take care:
 *  only the method name plus the class in which class the method 
 *  is implemented is part of the syntax representation of such a 
 *  statement, but not the methods complete syntax. If there are 
 *  two methods with an equal name, but different signature (i.e.
 *  parameter types), the pure syntax is ambigious. In fact the concrete body 
 *  this method body statement represents depends on the static type of 
 *  its arguments. <p />
 *  Therefore: Transformation of a method body statement <em>MUST</em> keep
 *  the static type of the arguments <em>unchanged</em>.
 *  <p />
 *     
 *       
 */
public class MethodBodyStatement extends JavaNonTerminalProgramElement
    implements Statement, NonTerminalProgramElement {

    
    /** 
     * the variable the result of the method execution is assigned to
     * if the method is declared void or the result not assigned to a 
     * variable or field, this value is null.
     */
    private final IProgramVariable resultVar;
            
    /**
     * This type reference determines the class where the represented method
     * has to be implemented.
     */
    private final TypeReference bodySource;

    /** 
     * the reference describing the method signature
     */
    private final MethodReference methodReference;
    
    /** cache resolved method */
    private ProgramMethod method;

    /** indicates whether this stands for the specification of 
     * a method rather than the concrete body*/
    private boolean useSpecification;
    
    /**
     *      Construct a method body shortcut
     *      @param bodySource exact class where the body is declared
     *      @param resultVar the IProgramVariable to which the method's return value is assigned
     *      @param methodReference the MethodReference encapsulating the method's signature  
     */
     public MethodBodyStatement(TypeReference bodySource,
                                IProgramVariable resultVar,                                
                                MethodReference methodReference) {
         this.bodySource      = bodySource;	 
	 this.resultVar       = resultVar;
	 this.methodReference = methodReference;
	 
         assert methodReference != null : "Missing methodreference";
         assert methodReference.getReferencePrefix() != null : 
             "Method reference of a method body statement needs an " +
             "explicit reference prefix.";
         checkOnlyProgramVarsAsArguments(methodReference.getArguments());
     }
    
    public MethodBodyStatement(ExtList list) {        
        this.bodySource = (TypeReference) list.get(TypeReference.class);
        this.resultVar  = (IProgramVariable) list.get(IProgramVariable.class);
        
        this.methodReference = (MethodReference)list.get(MethodReference.class);
        
        assert methodReference != null : "Missing methodreference";
        assert methodReference.getReferencePrefix() != null : 
            "Method reference of a method body statement needs an " +
            "explicit reference prefix.";
        checkOnlyProgramVarsAsArguments(methodReference.getArguments());
    }    

    public MethodBodyStatement(ProgramMethod method, 
            ReferencePrefix newContext, 
            IProgramVariable res, 
            ArrayOfExpression args,
            boolean useSpecification){
        this(method, newContext, res, args, useSpecification, null);
    }

    public MethodBodyStatement(ProgramMethod method, 
                               ReferencePrefix newContext, 
                               IProgramVariable res, 
<<<<<<< HEAD
                               ArrayOfExpression args,
                               boolean useSpecification,
                               ProgramElement scope) {
=======
                               ImmutableArray<Expression> args,
                               boolean useSpecification) {
>>>>>>> 032cf20a
        this.method = method;
        this.bodySource = 
            new TypeRef(method.getContainerType());
        this.resultVar = res;
        this.useSpecification = useSpecification;
        
        if (newContext == null) {
            if (method.isStatic()) {
                newContext = bodySource; 
            } else {
                throw new IllegalArgumentException("The invocation target of a method body" +
                                "statement must be non null");
            }
        }
        
        checkOnlyProgramVarsAsArguments(args);
        this.methodReference = new MethodReference(args, 
                                                   method.getProgramElementName(), 
                                                   newContext, scope);

    }



    private void checkOnlyProgramVarsAsArguments(ImmutableArray<Expression> arguments) {
        for (int i = 0, sz = arguments.size(); i<sz; i++) {
            final Expression argument = arguments.get(i);
            if (!((argument instanceof LocationVariable && !((LocationVariable)argument).isMember()) || 
                    argument instanceof SchemaVariable)) {
                throw new IllegalArgumentException("Only local variables or schemavariables " +
                		"allowed as arguments of a method body statement.");
            }
        }
    }

    public MethodBodyStatement(ProgramMethod method, 
            ReferencePrefix newContext, 
            IProgramVariable res, 
            ImmutableArray<Expression> args) {
        this(method, newContext, res, args, false);
    }
    
    public MethodBodyStatement(ProgramMethod method, 
            ReferencePrefix newContext, 
            IProgramVariable res, 
            ArrayOfExpression args,
            ProgramElement scope) {
        this(method, newContext, res, args, false, scope);
    }
    
    /**
     *      Get method body.
     *      @return the Statement
     */
    public Statement getBody(Services services) {
	if (method == null) {
	    resolveMethod(services);
        }
        return method.getBody();
    }

    /**
     *      Returns the number of children of this node.
     *      @return an int giving the number of children of this node
     */
    public int getChildCount() {
 	int i = 0;
	if (bodySource != null) i++;
        if (resultVar != null) i++;
        if (methodReference != null) i++;
	return i;
    }

    public ReferencePrefix getDesignatedContext() {
        return methodReference.getReferencePrefix();
    }
    
    public ImmutableArray<Expression> getArguments() {
        return methodReference.getArguments();
    }
    
    /**
     *      Returns the child at the specified index in this node's "virtual"
     *      child array.
     *      @param index an index into this node's "virtual" child array
     *      @return the program element at the given position
     *      @exception ArrayIndexOutOfBoundsException if <tt>index</tt> is out
     *                 of bounds
     */
    public ProgramElement getChildAt(int index) {
	if (bodySource != null) {
	    if (index == 0) {
	        return bodySource;
	    }
	    index--;
        }
        
        if (resultVar != null) {
            if (index == 0) {
                return resultVar;
            }
            index--;
        }
    
        if (methodReference != null) {
            if (index == 0) {
                return methodReference;
            }       
        }
                                               
 	throw new ArrayIndexOutOfBoundsException();
    }
        
    public boolean isStatic(Services services) {
        if (method == null) {
            resolveMethod(services);
        }
        return method.isStatic();
    }

    /**
     * Tests for "@pure" annotation
     *
     * @see de.uka.ilkd.key.proof.mgt.SpecificationRepository#isStrictlyPure(ProgramMethod)
     * @param services
     * @return true, iff the method is annotated "@pure"
     */
    public boolean isPure(Services services) {
        if (method == null) {
            resolveMethod(services);
            if(method == null) {//HACK, seems to happen for anon-method
                return true;
            }
        }
        return services.getSpecificationRepository().isStrictlyPure(method);
    }

    /** calls the corresponding method of a visitor in order to
     * perform some action/transformation on this element
     * @param v the Visitor
     */
    public void visit(Visitor v) {
	v.performActionOnMethodBodyStatement(this);
    }

    public void prettyPrint(PrettyPrinter p) throws java.io.IOException {
	p.printMethodBodyStatement(this);
    }
    
    public IProgramVariable getResultVariable() {
	return resultVar;
    }
    
    public KeYJavaType getBodySource() {         
        return bodySource.getKeYJavaType();
    }
    
    public TypeReference getBodySourceAsTypeReference() {         
        return bodySource;
    }
    
    
    public ProgramMethod getProgramMethod(Services services) {
        if (method == null) {
            resolveMethod(services);
        }
        return method;
    }

    private void resolveMethod(Services services) {
        method = services.getJavaInfo().
        getProgramMethod(getBodySource(), 
                         methodReference.getName(), 
                         services.getJavaInfo().
                         createSignature(methodReference.getArguments()),
                         getBodySource());        
    }

    public String reuseSignature(Services services, ExecutionContext ec) {
       return super.reuseSignature(services, ec)+"("+getBodySource().getName()+")";
    }

    
    
    public MethodReference getMethodReference() {
        return methodReference;
    }
    
    public boolean replaceBySpecification() {
        return useSpecification;
    }
    
}<|MERGE_RESOLUTION|>--- conflicted
+++ resolved
@@ -105,7 +105,7 @@
     public MethodBodyStatement(ProgramMethod method, 
             ReferencePrefix newContext, 
             IProgramVariable res, 
-            ArrayOfExpression args,
+            ImmutableArray<Expression> args,
             boolean useSpecification){
         this(method, newContext, res, args, useSpecification, null);
     }
@@ -113,14 +113,9 @@
     public MethodBodyStatement(ProgramMethod method, 
                                ReferencePrefix newContext, 
                                IProgramVariable res, 
-<<<<<<< HEAD
-                               ArrayOfExpression args,
+                               ImmutableArray<Expression> args,
                                boolean useSpecification,
                                ProgramElement scope) {
-=======
-                               ImmutableArray<Expression> args,
-                               boolean useSpecification) {
->>>>>>> 032cf20a
         this.method = method;
         this.bodySource = 
             new TypeRef(method.getContainerType());
@@ -166,7 +161,7 @@
     public MethodBodyStatement(ProgramMethod method, 
             ReferencePrefix newContext, 
             IProgramVariable res, 
-            ArrayOfExpression args,
+            ImmutableArray<Expression> args,
             ProgramElement scope) {
         this(method, newContext, res, args, false, scope);
     }
