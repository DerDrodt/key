--- conflicted
+++ resolved
@@ -9,14 +9,7 @@
 //
 package de.uka.ilkd.key.java;
 
-<<<<<<< HEAD
 import java.util.*;
-=======
-import java.util.HashMap;
-import java.util.HashSet;
-import java.util.Set;
-
->>>>>>> 2954fecd
 
 import de.uka.ilkd.key.java.abstraction.*;
 import de.uka.ilkd.key.java.declaration.*;
@@ -457,15 +450,11 @@
 		 }
 	     }
 	 }	
-<<<<<<< HEAD
 	 KeYJavaType result = (KeYJavaType) sort2KJTCache.get(sort);
          if(result==null && sort instanceof ArraySort){
              result = getKeYJavaType(sort.name().toString());
          }
          return result;
-=======
-	 return sort2KJTCache.get(sort);
->>>>>>> 2954fecd
      }
 
     /** returns the KeYJavaType of the expression if it can be
