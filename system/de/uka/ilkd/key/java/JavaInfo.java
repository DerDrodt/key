--- conflicted
+++ resolved
@@ -66,14 +66,8 @@
     }
 
 
-<<<<<<< HEAD
-    private Services services;
+    protected Services services;
     private KeYProgModelInfo kpmi;
-=======
-    protected Services services;
-    protected KeYProgModelInfo  kpmi;
-    private String javaSourcePath;
->>>>>>> d557ff59
 
     /**
      * the type of null
@@ -114,35 +108,19 @@
      * {@link de.uka.ilkd.key.java.statement.MethodFrame}, which contains a 
      * valid execution context.
      */
-<<<<<<< HEAD
-    private ExecutionContext defaultExecutionContext;
-
-    private boolean commonTypesCacheValid;
-=======
     protected ExecutionContext defaultExecutionContext;
-                
-    /**
-     * a term with the constant 'null'
-     */
-    private Term nullConst=null;
+
     protected boolean commonTypesCacheValid;
->>>>>>> d557ff59
     
     /** caches the arrays' length attribute*/
     private ProgramVariable length;
     
     /** the name of the class used as default execution context */
-<<<<<<< HEAD
-    static final String DEFAULT_EXECUTION_CONTEXT_CLASS = "<Default>";
+    protected static final String DEFAULT_EXECUTION_CONTEXT_CLASS = "<Default>";
     
     private ObserverFunction inv;
 
-	
-=======
-    protected static final String DEFAULT_EXECUTION_CONTEXT_CLASS = "<Default>";
-    
-    
->>>>>>> d557ff59
+    
     /**
      * creates a new JavaInfo object by giving a KeYProgModelInfo to access
      * the Recoder SourceInfo and using the given {@link Services} object.
@@ -345,7 +323,6 @@
                 if(result!=null) return result;
             }
 	    Debug.out("javaInfo: type not found. Looked for:", className);
-	    throw new RuntimeException("TYPE NOT FOUND: " + className);
 	}
 	return result;
     }
@@ -502,11 +479,7 @@
 		 }
 	     }
 	 }	
-	 KeYJavaType result = (KeYJavaType) sort2KJTCache.get(sort);
-         if(result==null && sort instanceof ArraySort){
-             result = getKeYJavaType(sort.name().toString());
-         }
-         return result;
+	 return sort2KJTCache.get(sort);
      }
 
 
@@ -996,61 +969,6 @@
 	return null;
     }
 
-    public int getSizeInBytes(KeYJavaType type){
-        if(type.getSort() instanceof ObjectSort){
-            int size = 8;
-            if(type.toString().indexOf("[")!=-1) return 0;
-            size += getSizeInBytesRec(type);
-            if(size % 8 == 0){
-                return size;
-            }else{
-                return (size/8+1)*8;
-            }
-        }else{
-            return getSizeInBytesForPrimitiveType(type);
-        }
-    }
-    
-    private int getSizeInBytesRec(KeYJavaType classType){
-        if(classType == getJavaLangObject() || classType == null) return 0;
-        int size = 0;
-        ImmutableList<Field> l = kpmi.getAllFieldsLocallyDeclaredIn(classType);
-        size += sizeInBytes(l);
-        size += getSizeInBytesRec(getSuperclass(classType));
-        return size;
-    }
-    
-    private int getSizeInBytesForPrimitiveType(KeYJavaType pType){
-        String name = pType.getSort().toString();
-        if(name.equals("jbyte") || name.equals("boolean")){
-            return 1;
-        }else if(name.equals("jshort") || name.equals("jchar")){
-            return 2;
-        }else if(name.equals("jlong")){
-            return 8;
-        }else{
-            return 4;
-        }
-    }
-    
-    private int sizeInBytes(ImmutableList<Field> l){
-        int size = 0;
-        while(!l.isEmpty()){
-            if(l.head() instanceof ImplicitFieldSpecification){
-                l = l.tail();
-                continue;
-            }
-            KeYJavaType fType = l.head().getProgramVariable().getKeYJavaType();
-            l = l.tail();
-            if(fType.getSort() instanceof ObjectSort){
-                size += 4;
-            }else{
-                size += getSizeInBytesForPrimitiveType(fType);
-            }
-        }
-        return size;
-    }
-
     /**
      * returns an attribute named <tt>attributeName</tt> declared locally 
      * in object type <tt>s</tt>    
@@ -1076,8 +994,6 @@
      */
     public ImmutableList<ProgramVariable> getAllAttributes(String programName, 
                                                   KeYJavaType type) {
-                                
-
         ImmutableList<ProgramVariable> result = 
             ImmutableSLList.<ProgramVariable>nil();      
         
@@ -1101,7 +1017,6 @@
         ImmutableList<KeYJavaType> hierarchy = kpmi.getAllSubtypes(type);                
         assert !hierarchy.contains(type);
         
-<<<<<<< HEAD
         hierarchy = hierarchy.prepend(kpmi.getAllSupertypes(type));        
         assert hierarchy.head() == type;
         
@@ -1115,20 +1030,6 @@
 		    result = result.prepend(var);
 		}            
 	    }
-=======
-        hierarchie = hierarchie.prepend(kpmi.getAllSupertypes(type));        
-        assert hierarchie.head() == type;
-
-
-        for (KeYJavaType aHierarchie : hierarchie) {
-            KeYJavaType st = aHierarchie;
-            if (st != null) {
-                final ProgramVariable var = getAttribute(programName, st);
-                if (var != null) {
-                    result = result.prepend(var);
-                }
-            }
->>>>>>> d557ff59
         }
         
         return result;        
@@ -1250,25 +1151,12 @@
             final KeYJavaType kjt = 
                 getKeYJavaTypeByClassName(DEFAULT_EXECUTION_CONTEXT_CLASS);                            
             defaultExecutionContext = 
-                new ExecutionContext(new TypeRef(kjt), null, null);
+                new ExecutionContext(new TypeRef(kjt), null);
         }
         return defaultExecutionContext;
     }
     
-<<<<<<< HEAD
-
-=======
-    /**
-     * returns a term representing the null constant in logic
-     */
-    public Term getNullConst() {
-	if (nullConst==null) {
-	    nullConst=TermFactory.DEFAULT.createFunctionTerm(Op.NULL);
-	}
-	return nullConst;
-    }
-    
->>>>>>> d557ff59
+
     /**
      * returns all proper subtypes of a given type
      * @param type the KeYJavaType whose subtypes are returned
@@ -1286,15 +1174,8 @@
     public ImmutableList<KeYJavaType> getAllSupertypes(KeYJavaType type) {
         if (type.getJavaType() instanceof ArrayType) {
             ImmutableList<KeYJavaType> arraySupertypes = ImmutableSLList.<KeYJavaType>nil();
-<<<<<<< HEAD
-            final Iterator<Sort> it = 
+            for (Sort sort : type.getSort().extendsSorts()) {
                 type.getSort().extendsSorts().iterator();
-            while (it.hasNext()) {
-                arraySupertypes.append(getKeYJavaType(it.next()));
-=======
-            for (Sort sort : type.getSort().extendsSorts()) {
-                arraySupertypes.append(getKeYJavaType(sort));
->>>>>>> d557ff59
             }
             return arraySupertypes;
         }
