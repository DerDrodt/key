// This file is part of KeY - Integrated Deductive Software Design
// Copyright (C) 2001-2009 Universitaet Karlsruhe, Germany
//                         Universitaet Koblenz-Landau, Germany
//                         Chalmers University of Technology, Sweden
//
// The KeY system is protected by the GNU General Public License. 
// See LICENSE.TXT for details.
//
//
package de.uka.ilkd.key.java;

import java.util.HashMap;
import java.util.HashSet;
import java.util.Iterator;
import java.util.Set;

import de.uka.ilkd.key.collection.ImmutableArray;
import de.uka.ilkd.key.collection.ImmutableList;
import de.uka.ilkd.key.collection.ImmutableSLList;
import de.uka.ilkd.key.java.abstraction.*;
import de.uka.ilkd.key.java.declaration.*;
import de.uka.ilkd.key.java.reference.ExecutionContext;
import de.uka.ilkd.key.java.reference.TypeRef;
import de.uka.ilkd.key.java.reference.TypeReference;
import de.uka.ilkd.key.ldt.BooleanLDT;
import de.uka.ilkd.key.ldt.IntegerLDT;
import de.uka.ilkd.key.logic.*;
<<<<<<< HEAD
import de.uka.ilkd.key.logic.op.*;
import de.uka.ilkd.key.logic.sort.IteratorOfSort;
=======
import de.uka.ilkd.key.logic.ldt.LDT;
import de.uka.ilkd.key.logic.op.Function;
import de.uka.ilkd.key.logic.op.Op;
import de.uka.ilkd.key.logic.op.ProgramMethod;
import de.uka.ilkd.key.logic.op.ProgramVariable;
import de.uka.ilkd.key.logic.sort.ArraySort;
import de.uka.ilkd.key.logic.sort.ObjectSort;
>>>>>>> 6f293224
import de.uka.ilkd.key.logic.sort.Sort;
import de.uka.ilkd.key.util.Debug;
import de.uka.ilkd.key.util.LRUCache;

/**
 * an instance serves as representation of a Java model underlying a DL
 * formula. This class provides calls to access the elements of the Java
 * model using the KeY datastructures only. Implementation specific
 * details like the use of Recoder is hidden in the field of type 
 * {@link KeYProgModelInfo}. This class can be extended to provide further 
 * services.
 */ 
public class JavaInfo {


    public static class CacheKey {
        Object o1;
        Object o2;
        
        public CacheKey(KeYJavaType k1, KeYJavaType k2) {
            assert k1 != null && k2 != null;
            o1 = k1;
            o2 = k2;
        }
        
        public boolean equals(Object o) {
            if (o instanceof CacheKey) {
                final CacheKey snd = (CacheKey)o;                
                return snd.o1.equals(o1) && snd.o2.equals(o2);
            } 
            return false;
        }

        public int hashCode() {
            return o1.hashCode() + o2.hashCode();
        }
        
    }


    private Services services;
    private KeYProgModelInfo  kpmi;
    private String javaSourcePath;

    /**
     * the type of null
     */
    private KeYJavaType nullType = null;

    /**
     * as accessed very often caches: 
     * KeYJavaType of
     *    java.lang.Object, java.lang.Clonable, java.io.Serializable
     * in </em>in this order</em>
     */
    private KeYJavaType[] commonTypes = new KeYJavaType[3];

    //some caches for the getKeYJavaType methods.
    private HashMap<Sort, KeYJavaType> sort2KJTCache = null;
    private HashMap<Type, KeYJavaType> type2KJTCache = null;
    private HashMap<String, KeYJavaType> name2KJTCache = null;

    // the simple name lookup is errorprone and should be removed soon
    // where it is used, force to specify a context class for unique type 
    // resolution
    private HashMap<String, Object> sName2KJTCache = null;
    
    private LRUCache<CacheKey, ImmutableList<KeYJavaType>> commonSubtypeCache = new LRUCache<CacheKey, ImmutableList<KeYJavaType>>(200);
    
    private int nameCachedSize = 0;
    private int sNameCachedSize = 0;
    private int sortCachedSize = 0;
    
    /**
     * The default execution context is for the case of program statements on
     * the top level. It is equivalent to a static class belonging the default 
     * package. This should only be used when using KeY in academic mode, if
     * the verification conditions are generated they "must" start with a 
     * {@link de.uka.ilkd.key.java.statement.MethodBodyStatement} or a
     * {@link de.uka.ilkd.key.java.statement.MethodFrame}, which contains a 
     * valid execution context.
     */
    private ExecutionContext defaultExecutionContext;

    private boolean commonTypesCacheValid;
    
    /** caches the arrays' length attribute*/
    private ProgramVariable length;
    
    /** the name of the class used as default execution context */
    static final String DEFAULT_EXECUTION_CONTEXT_CLASS = "<Default>";

	
    /**
     * creates a new JavaInfo object by giving a KeYProgModelInfo to access
     * the Recoder SourceInfo and using the given {@link Services} object.
     */
    JavaInfo(KeYProgModelInfo kpmi, Services s) {
	this.kpmi 	= kpmi;
	services	= s;	  	
    }

    private JavaInfo(JavaInfo proto, Services s) {
	this ( proto.getKeYProgModelInfo().copy(), s );
	nullType  = proto.getNullType();
    }

    /**
     * returns the underlying KeYProgModelInfo providing access to the
     * Recoder structures.
     */
    public KeYProgModelInfo getKeYProgModelInfo(){
        return kpmi;
    }

    void setKeYProgModelInfo(KeYProgModelInfo kpmi){
        this.kpmi = kpmi;
    }   

    /**
     * convenience method that returns the Recoder-to-KeY mapping underlying
     * the KeYProgModelInfo of this JavaInfo
     */
    public KeYRecoderMapping rec2key() {
	return getKeYProgModelInfo().rec2key();
    }

    /**
     * copies this JavaInfo and uses the given Services object as the
     * Services object of the copied JavaInfo
     * @param serv the Services the copy will use and vice versa
     * @return a copy of the JavaInfo
     */
    public JavaInfo copy(Services serv) {
 	return new JavaInfo(this, serv);
    }

    /** 
     * Don't make this method public, use <code>Services</code>
     * instead
     *
     * returns the TypeConverter to translate program parts to their
     * logic equivalent
     */
    private TypeConverter getTypeConverter() {
        return services.getTypeConverter();
    }

    /**
     * returns the services associated with this JavaInfo
     */
    public Services getServices(){
	return services;
    }

    //------------------- common services ----------------------

    /**
     * returns the full name of a given {@link
     * de.uka.ilkd.key.java.abstraction.KeYJavaType}. 
     * @param t the KeYJavaType including the package prefix
     * @return the full name
     */
    public String getFullName(KeYJavaType t) {
        return kpmi.getFullName(t);
    }

    /**
     * creates a new TypeReference for the given KeYJavaType
     */
    public TypeReference createTypeReference(KeYJavaType kjt) {
        return new TypeRef(kjt);
    }

    public void resetCaches(){
	sort2KJTCache = null;
	type2KJTCache = null;
	name2KJTCache = null;
	sName2KJTCache = null;
	nameCachedSize = 0;
	sNameCachedSize = 0;
	sortCachedSize = 0;
    }

    /**
     * looks up the fully qualifying name given by a String 
     * in the list of all available
     * KeYJavaTypes in the Java model
     * @param fullName the String
     * @return the KeYJavaType with the name of the String
     */
    public KeYJavaType getTypeByName(String fullName) {
        fullName = translateArrayType(fullName);
        if(name2KJTCache == null || kpmi.rec2key().size() > nameCachedSize){
            buildNameCache();
        }
        return name2KJTCache.get(fullName);
    }

    /**
     * caches all known types using their qualified name as retrieval key 
     */
    private void buildNameCache() {
        nameCachedSize = kpmi.rec2key().size();
        name2KJTCache = new HashMap<String, KeYJavaType>();
        for (final Object o : kpmi.allElements()) {
            if (o != null && o instanceof KeYJavaType){                 
                final KeYJavaType oKJT = (KeYJavaType)o;
                if (oKJT.getJavaType() instanceof ArrayType) {
                    final ArrayType at = (ArrayType) oKJT.getJavaType();                                        
                    name2KJTCache.put(at.getFullName(), oKJT);                               
                    name2KJTCache.put(at.getAlternativeNameRepresentation(), oKJT);
                } else {
                    name2KJTCache.put(getFullName(oKJT), oKJT);              
                }
            }
        }
    }   
 

    /**
     * checks if name refers to a package
     * @param name a String with the name to be checked
     * @return true iff name refers to a package
     */
    public boolean isPackage(String name) {
	return kpmi.isPackage(name);
    }

    /**
     * Translates things like int[] into [I, etc.
     */
    private String translateArrayType(String s) {
        if ("byte[]".equals(s))
            return "[B";
        else if ("int[]".equals(s))
            return "[I";
        else if ("long[]".equals(s))
            return "[J";
        else if ("short[]".equals(s))
            return "[S";
        else if ("char[]".equals(s))
            return "[C";
// Strangely, this one is not n
//        else if ("boolean[]".equals(s))
//            return "[Z";
// Not sure if these are needed, commented out for efficiency
//        else if ("char[]".equals(s))
//            return "[C";
//        else if ("double[]".equals(s))
//            return "[D";
//        else if ("float[]".equals(s))
//            return "[F";
	return s;
    }

    /**
     * looks up a KeYJavaType with given name. If the name is a fully
     * qualifying name with package prefix an element with this full name is
     * taken. If the name does not contain a full package prefix some
     * KeYJavaType with this short name is taken.     
     * @param className the name to look for (either full or short)
     * @return a class matching the name
     */
    public KeYJavaType getTypeByClassName(String className) {
	KeYJavaType result = getTypeByName(className);
	className = translateArrayType(className);
        /* TODO: get rid of this short name thing; introduce second parameter
                 with the context in which to look for
         */
        if (result == null) {
	    final int dotpos = className.lastIndexOf(".");
            String shortName = className.substring(dotpos+1);
	    if(sName2KJTCache == null){
		buildShortNameCache();
	    }
	    result = (KeYJavaType) sName2KJTCache.get(shortName);
	}
	if(result != null){
	    Debug.out("javaInfo: type found (className, type):",
		      className, result);
	} else {
	    //this is for the case that the cache has been established to early
	    //(i.e. when not all types were known) 
	    if (kpmi.rec2key().size() > sNameCachedSize){
		sName2KJTCache = null;
		return getTypeByClassName(className);
	    }
	    Debug.out("javaInfo: type not found. Looked for:", className);
	    throw new RuntimeException("TYPE NOT FOUND: " + className);
	}
	return result;
    }

    /**
     * caches all known types according to their short name
     */
    private void buildShortNameCache() {
        sName2KJTCache = new HashMap<String, Object>();
        sNameCachedSize = kpmi.rec2key().size();
        final HashSet<String> duplicates = new HashSet<String>();
        for (Object o : kpmi.allElements()) {
            if (o instanceof KeYJavaType){
                KeYJavaType t = (KeYJavaType)o;                
                String name = getFullName(t);
                //TODO array types [[I vs. int[]
                int pos     = name.lastIndexOf(".");
                final String shortName = name.substring(pos+1);
                if (!sName2KJTCache.containsKey(shortName) && 
                        !duplicates.contains(shortName)) {
                    sName2KJTCache.put(shortName, o);
                } else {
                    duplicates.add(shortName);
                    sName2KJTCache.remove(shortName);
                }
            }
        }
    }


    /**
     * returns a type declaration with the full name of the given String fullName
     */
    public TypeDeclaration getTypeDeclaration(String fullName) {
        return (TypeDeclaration)getTypeByName(fullName).getJavaType();
    }

    
    /**
     * returns all known KeYJavaTypes of the current
     * program type model
     * @return all known KeYJavaTypes of the current
     * program type model
     */
    public Set<KeYJavaType> getAllKeYJavaTypes() {
	final Set<KeYJavaType> result  = new HashSet<KeYJavaType>();
        for (final Object o : kpmi.allElements()) {     
	    if (o instanceof KeYJavaType) {		
	        result.add((KeYJavaType) o);
	    }
	}
	return result;
    }
    
    
    public KeYJavaType getPrimitiveKeYJavaType(PrimitiveType type) {
	assert type != null;
	KeYJavaType result = null;
	if(type2KJTCache != null) {
	    result = type2KJTCache.get(type);
	}
	
	if(result == null) {
	    final Namespace sorts = services.getNamespaces().sorts();
	    final Sort boolSort = (Sort) sorts.lookup(BooleanLDT.NAME);
	    final Sort intSort  = (Sort) sorts.lookup(IntegerLDT.NAME);
	    final Sort sort;
	    if(type == PrimitiveType.JAVA_BOOLEAN) {
		sort = boolSort;
	    } else if(type == PrimitiveType.JAVA_BYTE
	              || type == PrimitiveType.JAVA_CHAR 
	              || type == PrimitiveType.JAVA_INT 
                      || type == PrimitiveType.JAVA_LONG 
		      || type == PrimitiveType.JAVA_SHORT) { 
		 sort = intSort;
	    } else {
		assert false : "unexpected primitive type: " + type;
	    	sort = null;
	    }
	    
	    assert sort != null : "could not find sort for type: " + type;
	    result = new KeYJavaType(type, sort);
	    if(type2KJTCache != null) {
		type2KJTCache.put(type, result);
	    }
	}
	
	return result;
    }
    

    /**
     * returns a primitive KeYJavaType matching the given typename.
     */
    public KeYJavaType getPrimitiveKeYJavaType(String typename) {
	PrimitiveType type = PrimitiveType.getPrimitiveType(typename);
	if(type != null) {
	    return getPrimitiveKeYJavaType(type);
	} else {
	    return null;
	}
    }

    /**
     * returns a KeYJavaType (either primitive of object type) having the
     * full name of the given String fullName 
     * @param fullName a String with the type name to lookup 
     */
    public KeYJavaType getKeYJavaType(String fullName) {
        KeYJavaType result = getPrimitiveKeYJavaType(fullName);
        return (result == null ?
            (KeYJavaType)getTypeByName(fullName) :
            result);
    }


    /**
     * this is an alias for getTypeByClassName
     */
    public KeYJavaType getKeYJavaTypeByClassName(String className) {
        return getTypeByClassName(className);
    }


    /**
     * returns true iff the given subType KeYJavaType is a sub type of the
     * given KeYJavaType superType.
     */
    public boolean isSubtype(KeYJavaType subType, KeYJavaType superType) {
        return kpmi.isSubtype(subType, superType);
    }

    /** 
     * returns a KeYJavaType having the given sort
     */
     public KeYJavaType getKeYJavaType(Sort sort) {
	 if(sort2KJTCache == null || kpmi.rec2key().size() > sortCachedSize){
	     sortCachedSize = kpmi.rec2key().size();
	     sort2KJTCache = new HashMap<Sort, KeYJavaType>();
	     for (final Object o : kpmi.allElements()) {
		 if (o instanceof KeYJavaType){
                     final KeYJavaType oKJT = (KeYJavaType)o;
                     if(sort2KJTCache.containsKey(oKJT.getSort())) {
                	 sort2KJTCache.remove(oKJT.getSort()); //XXX
                     } else {
                	 sort2KJTCache.put((oKJT).getSort(), oKJT);
                     }
		 }
	     }
	 }	
	 return sort2KJTCache.get(sort);
     }


    /**
     * returns the KeYJavaType belonging to the given Type t
     */
    public KeYJavaType getKeYJavaType(Type t) {
	if(type2KJTCache == null) {
	    type2KJTCache = new HashMap<Type, KeYJavaType>();
	    for (final Object o : kpmi.allElements()) {
		if (o instanceof KeYJavaType) {
		    final KeYJavaType oKJT = (KeYJavaType)o;
		    type2KJTCache.put(oKJT.getJavaType(), oKJT);
		}
	    }
	}
	if(t instanceof PrimitiveType) {
	    return getPrimitiveKeYJavaType((PrimitiveType)t);
	} else {
	    return type2KJTCache.get(t);
	}
    }

    /**
     * returns all methods from the given Type
     */
    public ImmutableList<Method> getAllMethods(KeYJavaType kjt) {
        return kpmi.getAllMethods(kjt);
    }

    /**
     * returns all locally declared methods from the given Type
     */
    public ImmutableList<Method> getMethods(KeYJavaType kjt) {
        return kpmi.getMethods(kjt);
    }

    /**
     * returns all methods from the given Type as ProgramMethods
     */
    public ImmutableList<ProgramMethod> getAllProgramMethods(KeYJavaType kjt) {
        return kpmi.getAllProgramMethods(kjt);
    }
    
    /**
     * returns all methods declared in the given Type as ProgramMethods
     */
    public ImmutableList<ProgramMethod> getAllProgramMethodsLocallyDeclared(KeYJavaType kjt) {        
        return kpmi.getAllProgramMethodsLocallyDeclared(kjt);
    }
    
    public ImmutableList<ProgramMethod> getConstructors(KeYJavaType kjt) {
	return kpmi.getConstructors(kjt);
    }

    /**
     * returns the program methods defined in the given KeYJavaType with name
     * m and the list of types as signature of the method 
     * @param classType the KeYJavaType of the class where to look for the 
     *  method 
     * @param methodName the name of the method
     * @param signature a IList<Type> with the arguments types 
     * @param context the KeYJavaType of the class context from <em>where</em>
     *  the method is called 
     * @return a matching program method 
     */
    public ProgramMethod getProgramMethod(KeYJavaType classType, 
            String methodName,
            ImmutableList<? extends Type> signature,
            KeYJavaType context) {
        return kpmi.getProgramMethod(classType, methodName, signature, context);
    }


    public Term getProgramMethodTerm(Term prefix, String methodName, 
				     Term[] args,
				     String className) {
<<<<<<< HEAD
	ListOfKeYJavaType sig = SLListOfKeYJavaType.EMPTY_LIST;
	Term[] subs = new Term[args.length+2];
=======
	ImmutableList<KeYJavaType> sig = ImmutableSLList.<KeYJavaType>nil();
	Term[] subs = new Term[args.length+1];
>>>>>>> 6f293224
	subs[0] = prefix;
	subs[1] = TermBuilder.DF.heap(services);
	for (int i = 2; i<subs.length; i++) {
              Term t = args[i-2];             
              sig=sig.append(getServices().getTypeConverter()
			     .getKeYJavaType(t));
              subs[i] = t;
	}
	className = translateArrayType(className);
	KeYJavaType clType = getKeYJavaTypeByClassName(className);
	ProgramMethod pm   = getProgramMethod(clType, methodName, sig, clType);
	if (pm==null) {
	    throw new IllegalArgumentException("Program method "+methodName
					       +" in "+className+" not found.");
	}
	if (pm.isStatic()) {
	    Term[] newSubs = new Term[subs.length-1];
	    System.arraycopy(subs,1,newSubs,0,newSubs.length);
	    subs=newSubs;
	}
	if (pm.getKeYJavaType()==null) {
	    throw new IllegalArgumentException("Program method "+methodName
					       +" in "+className+" must have"
					       +" a non-void type.");
	}
	return TermBuilder.DF.tf().createTerm(pm, subs);
    }


    /**
     * returns all direct supertypes (local declared types in extends and
     * implements) if extends is not given explict java.lang.Object is added
     * (it is not added for interfaces)
     */
    public ImmutableList<KeYJavaType> getDirectSuperTypes(KeYJavaType type) {
        final ClassType javaType = (ClassType) type.getJavaType();

        ImmutableList<KeYJavaType> localSupertypes = javaType.getSupertypes();
     
        if (!javaType.isInterface()) {
            final Iterator<KeYJavaType> it = localSupertypes.iterator();
            boolean found = false;
            while (it.hasNext()) {
                KeYJavaType keYType = it.next();
                if (!((ClassType)keYType.getJavaType()).isInterface()) {
                    found = true;
                    break;
                }
            }
            if (!found) {
                localSupertypes = localSupertypes.prepend(getJavaLangObject());
            }
            
        }
        return localSupertypes;
    }
    

    /**
     * retrieves the direct extended superclass for the given class
     * @param type the KeYJavaType of the type whose superclass
     * has to be determined 
     * @return KeYJavaType of the extended supertype
     */
    public KeYJavaType getSuperclass(KeYJavaType type) {
	KeYJavaType result = null;
	final ClassType javaType = (ClassType) type.getJavaType();
        
	if (javaType.isInterface()) {
	    return null;
	}

	final ImmutableList<KeYJavaType> localSupertypes = javaType.getSupertypes();
	final Iterator<KeYJavaType> it = localSupertypes.iterator();
	while (result == null && it.hasNext()) {
	    final KeYJavaType keYType = it.next();
	    if (!((ClassType)keYType.getJavaType()).isInterface()) {
		result = keYType;
	    }
	}
	
	if(result == null && ((ClassDeclaration) javaType).isAnonymousClass()){
	    Iterator<Sort> sit = type.getSort().extendsSorts().iterator();
	    while(sit.hasNext()){
	        Sort s = sit.next();
	        if(!((ClassType) getKeYJavaType(s).getJavaType()).isInterface()){
	            return getKeYJavaType(s);
	        }
	    }
	}

	if (result == null) {
	    result = getJavaLangObject();
	} 

        return result;	
    }
    

    /**
     * returns the program method defined in the KeYJavaType of the program
     * variable clv, with the name m, and the KeYJavaTypes of the given array
     * of program variables as signatures.
     * @param classType the KeYJavaType of the class where to look for the 
     *  method 
     * @param methodName the name of the method
     * @param args an array of ProgramVariables as the arguments of the 
     * method 
     * @param context the KeYJavaType of the class context from <em>where</em>
     *  the method is called 
     * @return a matching program method
     */
    public ProgramMethod getProgramMethod
	(KeYJavaType classType, String methodName, ProgramVariable[] args,
	        KeYJavaType context){
        ImmutableList<Type> types = ImmutableSLList.<Type>nil();
        for (int i = args.length - 1; i>=0; i--) {
            types = types.prepend(args[i].getKeYJavaType());
        }
        return getProgramMethod(classType, methodName, types, context);
    }

    /** gets an array of expression and returns a list of types */
    private ImmutableList<KeYJavaType> getKeYJavaTypes(ImmutableArray<Expression> args) {
	ImmutableList<KeYJavaType> result = ImmutableSLList.<KeYJavaType>nil(); 
	if (args != null) {
	    for (int i = args.size()-1; i >= 0 ; i--) {
		final Expression argument = args.get(i);
		result = result.prepend
		    (getTypeConverter().getKeYJavaType(argument));
	    }
	}
	return result;
    }


    /**
     * retrieves the signature according to the given expressions
     * @param arguments ArrayOf<Expression> of which we try to construct a
     * signature 
     * @return the signature 
     */
    public ImmutableList<KeYJavaType> createSignature(ImmutableArray<Expression> arguments) {
	return getKeYJavaTypes(arguments);    
    }

    /**
     * retrieves all attributes locally declared in class <tt>cl</tt> 
     * (inclusive the implicit attributes)
     * The returned list is in source code order. 
     * @param classDecl the ClassDeclaration whose attributes shall be collected
     * @return all attributes declared in class <tt>cl</tt> 
     */
    public ImmutableList<Field> getAllFields(ClassDeclaration classDecl) {
	return filterLocalDeclaredFields(classDecl, Filter.TRUE);
    }

    /**
     * retrieves all implicit attributes locally declared in the given class 
     * The returned list is in source code order.
     * @param cl the ClassDeclaration where to look for the implicit
     * attributes 
     * @return all implicit attributes declared in <tt>cl</tt>
     */
    public ImmutableList<Field> getImplicitFields(ClassDeclaration cl) {
        return filterLocalDeclaredFields(cl, Filter.IMPLICITFIELD);
    }
    
    /**
     * retrieves all attributes locally declared in class <tt>cl</tt> 
     * (inclusive the implicit attributes) satisfying the given filter
     * The returned list is in source code order. 
     * @param classDecl the ClassDeclaration whose attributes shall be collected
     * @param filter the Filter to be satisifed by the attributes to 
     * be returned
     * @return all attributes declared in class <tt>cl</tt> satisfying the 
     * given filter 
     */
    private ImmutableList<Field> filterLocalDeclaredFields(ClassDeclaration classDecl,
            Filter filter) {
        ImmutableList<Field> fields = ImmutableSLList.<Field>nil();
        final ImmutableArray<MemberDeclaration> members = classDecl.getMembers();
        for (int i = members.size()-1; i>=0; i--) {
            final MemberDeclaration member = members.get(i);
            if (member instanceof FieldDeclaration) {
        	final ImmutableArray<FieldSpecification> specs = 
        	    ((FieldDeclaration)member).getFieldSpecifications();
        	for (int j = specs.size()-1; j>=0; j--) {
        	    final FieldSpecification fieldSpec = specs.get(j);
                    if (filter.isSatisfiedBy(fieldSpec)) {
                        fields = fields.prepend(fieldSpec);
                    }
        	}
            }
        }
        return fields;
    }   
    
    //----------------- parsing services --------------------------

    /**
     * reads a Java block given as a string java as it was in the given
     * TypeDeclaration asIn.
     */
     public JavaBlock readJavaBlock(String java, TypeDeclaration asIn) {
        ClassDeclaration cd = null;
        if (asIn instanceof ClassDeclaration) {
            cd = (ClassDeclaration)asIn;
        } else {
            Debug.out("Reading Java Block from an InterfaceDeclaration:"
                      +" Not yet implemented.");
        }
        final NamespaceSet nss = services.getNamespaces().copy();
        nss.startProtocol();
        final JavaBlock block = kpmi.readBlock(java, cd, nss);
        // if we are here everything is fine nad wen can add the
        // changes (may be new array types)       
        services.getNamespaces().addProtocolled(nss);        
        return block;
    }

    /**
     * reads a Java block given as a String
     */
    public JavaBlock readJavaBlock(String java) {
        NamespaceSet nss = services.getNamespaces().copy();
        nss.startProtocol();
        final JavaBlock block = kpmi.readJavaBlock(java, nss);                
        // if we are here everything is fine nad wen can add the
        // changes (may be new array types)       
        services.getNamespaces().addProtocolled(nss);
        return block;
    }

    /**
     * reads a Java statement not necessarily a block
     */
    public ProgramElement readJava(String java) {
        return ((StatementBlock)readJavaBlock("{"+java+"}")
		.program()).getChildAt(0);
    }

    /**
     * retrieves a field with the given name out of the list
     * @param programName a String with the name of the field to be looked for
     * @param fields the IList<Field> where we have to look for the field
     * @return the program variable of the given name or null if not
     * found
     */
    private final ProgramVariable find(String programName, 
                                       ImmutableList<Field> fields) {
	Iterator<Field> it = fields.iterator();
	while (it.hasNext()) {
	    Field field = it.next();
	    if (programName.equals(field.getProgramName())) {
		return (ProgramVariable)
		    ((FieldSpecification)field).getProgramVariable();
	    }
	}
	return null;
    }

    /**
     * extracts all fields out of fielddeclaration
     * @param field the FieldDeclaration of which the field
     * specifications have to be extracted
     * @return a IList<Field> the includes all field specifications found
     * int the field declaration of the given list
     */
    private final ImmutableList<Field> getFields(FieldDeclaration field) {
	ImmutableList<Field> result = ImmutableSLList.<Field>nil();
	final ImmutableArray<FieldSpecification> spec = field.getFieldSpecifications();
	for (int i = spec.size()-1; i>=0; i--) {
	    result = result.prepend(spec.get(i));
	} 
	return result;
    }

    /**
     * extracts all field specifications out of the given
     * list. Therefore it descends into field declarations.
     * @param list the ArrayOf<MemberDeclaration> with the members of a
     * type declaration
     * @return a IList<Field> the includes all field specifications found
     * int the field declaration of the given list
     */
    private ImmutableList<Field> getFields(ImmutableArray<MemberDeclaration> list) {
	ImmutableList<Field> result = ImmutableSLList.<Field>nil();
	for (int i = list.size()-1; i >= 0; i--) {
	    final MemberDeclaration pe = list.get(i);
	    if (pe instanceof FieldDeclaration) {
		result = result.append
		    (getFields((FieldDeclaration)pe));
	    }
	}
	return result;
    }

    /**
     * returns the programvariable for the specified attribute. The attribute 
     * has to be fully qualified, i.e. <tt>declarationType::attributeName</tt> 
     * @param fullyQualifiedName the String with the fully qualified attribute 
     * name
     * @return an attribute program variable of the given name
     * @throws IllegalArgumentException if the given name is not fully 
     * qualified  
     */
    public ProgramVariable getAttribute(String fullyQualifiedName) {
        final int idx = fullyQualifiedName.indexOf("::");
        
        if (idx == -1) {
            throw new IllegalArgumentException(fullyQualifiedName + 
                    " is not a fully qualified attribute name");
        }
        
        return getAttribute(fullyQualifiedName.substring(idx+2), 
			    fullyQualifiedName.substring(0, idx));
    }


    /**
     * returns the programvariable for the specified attribute declared in 
     * the specified class  
     * @param programName the String with the name of the attribute     
     * @param qualifiedClassName the String with the full (inclusive package) qualified
     * class name
     * @return the attribute program variable of the given name 
     * @throws IllegalArgumentException if the qualified class name is empty or
     * null
     */
    public ProgramVariable getAttribute(String programName, 
            String qualifiedClassName) {
	if (qualifiedClassName == null || qualifiedClassName.length() == 0) {
            throw new IllegalArgumentException("Missing qualified classname");
        }
        return getAttribute(programName, 
			    getKeYJavaTypeByClassName(qualifiedClassName));
    }

    
    /**
     * returns the program variable representing the attribute of the given 
     * name declared locally in class <tt>classType</tt>
     * @return the attribute of the given name declared in <tt>classType</tt> 
     */
    public ProgramVariable getAttribute(final String name,
					KeYJavaType classType) {       
	if (classType.getJavaType() instanceof ArrayDeclaration) {
            ProgramVariable res = find(name, getFields
                        (((ArrayDeclaration)classType.
                                getJavaType()).getMembers()));
            if (res==null) {               
		return getAttribute(name, getJavaLangObject());
	    } 
            return res;
	} else {
	    final ImmutableList<Field> list   = kpmi.getAllFieldsLocallyDeclaredIn(classType);
	    final Iterator<Field> it = list.iterator();	   
            while (it.hasNext()) {
		final Field f = it.next();
		if (f!=null && (f.getName().equals(name) || 
		                f.getProgramName().equals(name))) {
		    return (ProgramVariable)((VariableSpecification)f).
                    getProgramVariable();
		}
	    }
	}
	return null;
    }

    /**
     * returns an attribute named <tt>attributeName</tt> declared locally 
     * in object type <tt>s</tt>    
     */
    public ProgramVariable getAttribute(String attributeName, Sort s) {
	assert s.extendsTrans(objectSort());
        return getAttribute(attributeName, getKeYJavaType(s));
    }

    /**     
     * returns a list of all attributes with the given program name 
     * declared in one of <tt>type</tt>'s sub- or supertype including 
     * its own attributes
     * <strong>Attention:</strong>
     *   The type must not denote the null type    
     * </ol>
     * 
     * @param programName the String with name of the attribute as declared 
     * in a program 
     * @param type the KeYJavaType specifying the part of the hierarchy 
     * where to look for
     * @return list of found attributes with name <tt>programName</tt> 
     */
    public ImmutableList<ProgramVariable> getAllAttributes(String programName, 
                                                  KeYJavaType type) {
                                

        ImmutableList<ProgramVariable> result = 
            ImmutableSLList.<ProgramVariable>nil();      
        
	if (!(type.getSort().extendsTrans(objectSort()))) {
	    return result;
	}
               
        if (type.getJavaType() instanceof ArrayType) {
            ProgramVariable var = find(programName, getFields
                        (((ArrayDeclaration)type.getJavaType())
                         .getMembers()));                                          
            if (var != null) { result = result.prepend(var); }
            var = getAttribute(programName, getJavaLangObject());
            if (var != null) { result = result.prepend(var); }
            return result;
        }
                
        
        // the assert statements below are not for fun, some methods rely 
        // on the correct order
<<<<<<< HEAD
        ListOfKeYJavaType hierarchy = kpmi.getAllSubtypes(type);                
        assert !hierarchy.contains(type);
=======
        ImmutableList<KeYJavaType> hierarchie = kpmi.getAllSubtypes(type);                
        assert !hierarchie.contains(type);
>>>>>>> 6f293224
        
        hierarchy = hierarchy.prepend(kpmi.getAllSupertypes(type));        
        assert hierarchy.head() == type;
        
        
<<<<<<< HEAD
        final IteratorOfKeYJavaType it = hierarchy.iterator();
=======
        final Iterator<KeYJavaType> it = hierarchie.iterator();
>>>>>>> 6f293224
        while (it.hasNext()) {
	    KeYJavaType st = it.next();
	    if(st != null){
		final ProgramVariable var = getAttribute(programName, st);
		if (var != null) {
		    result = result.prepend(var);
		}            
	    }
        }
        
        return result;        
    }
    
    
    private void fillCommonTypesCache() {
        if (commonTypesCacheValid) return;
        final String[] fullNames = {"java.lang.Object", 
                "java.lang.Cloneable", "java.lang.Serializable"};
        
        for (int i = 0; i<fullNames.length; i++) {
            commonTypes[i] = getKeYJavaTypeByClassName(fullNames[i]);            
        }
        commonTypesCacheValid = true;
    }

    /**
     * returns the KeYJavaType for class <tt>java.lang.Object</tt>
     */
    public KeYJavaType getJavaLangObject() {
        if (commonTypes[0] == null) {
            commonTypes[0] = getKeYJavaTypeByClassName("java.lang.Object");
        }
        return commonTypes[0];
    }


    /**
     * returns the KeYJavaType for class java.lang.Clonable
     */
    public KeYJavaType getJavaLangCloneable() {
        if (commonTypes[1] == null) {
            commonTypes[1] = getKeYJavaTypeByClassName("java.lang.Cloneable");
        }
        return commonTypes[1];
    }

    /**
     * returns the KeYJavaType for class <tt>java.io.Serializable</tt>
     */
    public KeYJavaType getJavaIoSerializable() {
        if (commonTypes[2] == null) {
            commonTypes[2] = getKeYJavaTypeByClassName("java.io.Serializable");
        }
        return commonTypes[2];
    }


    
    /**
     * returns the KeYJavaType for class java.lang.Object
     */
    public Sort objectSort() {
	try {
	    return getJavaLangObject().getSort();
	} catch(RuntimeException e) {//XXX
	    return null;
	}
    }

    /**
     * returns the KeYJavaType for class java.lang.Cloneable
     */
    public Sort cloneableSort() {   
        return getJavaLangCloneable().getSort();        
    }

    /**
     * returns the KeYJavaType for class java.io.Serializable
     */
    public Sort serializableSort() {   
        return getJavaIoSerializable().getSort();        
    }
    
    public Sort nullSort() {
	return getNullType().getSort();
    }
    
    /**
     * tests if sort represents java.lang.Object, java.lang.Cloneable or 
     * java.io.Serializable
     */
    public boolean isAJavaCommonSort(Sort sort) {
        if (!commonTypesCacheValid) { 
            fillCommonTypesCache();
        }
        for (int i = 0; i<commonTypes.length; i++) {
            if (commonTypes[i].getSort() == sort) {
                return true;
            }
        }        
        return false;
    }

    /**
     * returns the KeYJavaType  representing the type of 'null' 
     */
    public KeYJavaType getNullType() {
	if (nullType==null) {
	    nullType = getKeYJavaTypeByClassName("null");
	    Debug.assertTrue(nullType!=null
			 , "we should already have it in the map");
	}
	return nullType;
    }

    
    /**
     * returns the default execution context. This is equiavlent to executing the program
     * in a static method of a class placed in the default package 
     * @return the default execution context
     */
    public ExecutionContext getDefaultExecutionContext() {
        if (defaultExecutionContext == null) {                                   
            // ensure that default classes are available
            if (!kpmi.rec2key().parsedSpecial()) {
                readJava("{}");                
            }
            final KeYJavaType kjt = 
                getKeYJavaTypeByClassName(DEFAULT_EXECUTION_CONTEXT_CLASS);                     
            defaultExecutionContext = 
                new ExecutionContext(new TypeRef(kjt), null);
        }
        return defaultExecutionContext;
    }
    

    /**
     * returns all proper subtypes of a given type
     * @param type the KeYJavaType whose subtypes are returned
     * @return list of all subtypes
     */
    public ImmutableList<KeYJavaType> getAllSubtypes(KeYJavaType type) {
        return kpmi.getAllSubtypes(type);
    }
    
    /**
     * returns all supertypes of a given type
     * @param type the KeYJavaType whose supertypes are returned
     * @return list of all supertypes
     */
    public ImmutableList<KeYJavaType> getAllSupertypes(KeYJavaType type) {
        if (type.getJavaType() instanceof ArrayType) {
<<<<<<< HEAD
            ListOfKeYJavaType arraySupertypes = SLListOfKeYJavaType.EMPTY_LIST;
            final IteratorOfSort it = 
                (type.getSort()).extendsSorts().iterator();
=======
            ImmutableList<KeYJavaType> arraySupertypes = ImmutableSLList.<KeYJavaType>nil();
            final Iterator<Sort> it = 
                ((ArraySort)type.getSort()).extendsSorts().iterator();
>>>>>>> 6f293224
            while (it.hasNext()) {
                arraySupertypes.append(getKeYJavaType(it.next()));
            }
            return arraySupertypes;
        }
        return kpmi.getAllSupertypes(type);
    }

    /**
     * looks up for a field of the given program name
     * visible <em>in</em> the specified class type belonging to the type 
     * or one of its supertypes 
     * 
     * @param programName the String containing the name of the 
     * field to be looked up. The name is in short notation, 
     * i.e. not fully qualified
     * @param classType the KeYJavaType of the class used as context
     * @return the field of the given name  
     */
    public ProgramVariable lookupVisibleAttribute(String programName, 
                                                  KeYJavaType classType) {                             
        return find(programName, kpmi.getAllVisibleFields(classType));
    }        
    
    public void setJavaSourcePath(String path) {
        javaSourcePath = path;
    }
    
    public String getJavaSourcePath() {
        return javaSourcePath;
    }
    
    
    /**
     * returns the list of all common subtypes of types <tt>k1</tt> and <tt>k2</tt>
     * (inclusive one of them if they are equal or subtypes themselves)
     * attention: <tt>Null</tt> is not a jav atype only a logic sort, i.e.
     * if <tt>null</tt> is the only element shared between <tt>k1</tt> and <tt>k2</tt> 
     * the returned list will be empty
     * 
     * @param k1 the first KeYJavaType denoting a class type
     * @param k2 the second KeYJavaType denoting a classtype
     * @return the list of common subtypes of types <tt>k1</tt> and <tt>k2</tt>
     */
    public ImmutableList<KeYJavaType> getCommonSubtypes(KeYJavaType k1, KeYJavaType k2) {        
        final CacheKey ck = new CacheKey(k1, k2);
        ImmutableList<KeYJavaType> result = commonSubtypeCache.get(ck);
        
        if (result != null) {
            return result;
        } 
         
        result = ImmutableSLList.<KeYJavaType>nil();
        
        if (k1.getSort().extendsTrans(k2.getSort())) { 
            result = getAllSubtypes(k1).prepend(k1);
        } else if (k2.getSort().extendsTrans(k1.getSort())) { 
            result = getAllSubtypes(k2).prepend(k2);
        } else {
            final ImmutableList<KeYJavaType> l1 = getAllSubtypes(k1);                
            final ImmutableList<KeYJavaType> l2 = getAllSubtypes(k2);

            final Iterator<KeYJavaType> it = l1.iterator();

            while (it.hasNext()) {
                final KeYJavaType next = it.next();
                if (l2.contains(next)) {
                    result = result.prepend(next);
                }
            }
        }
        
        commonSubtypeCache.put(ck, result);
        return result;        
    }
    
    /** returns the length attribute for arrays */
    public ProgramVariable getArrayLength() {       
        if (length == null) {
            final SuperArrayDeclaration sad = 
                (SuperArrayDeclaration) 
                rec2key().getSuperArrayType().getJavaType();
            length = 
                (ProgramVariable) sad.length().getVariables().
                get(0).getProgramVariable();
            assert "length".equals(length.name().toString()) : "Wrong array length";
        }
        
        return length;
    }

    
    /**
     * inner class used to filter certain types of program elements
     */
    static abstract class Filter {
        
        /** the universally satisfied filter */
        final static Filter TRUE = new Filter() {

            public boolean isSatisfiedBy(ProgramElement pe) {                
                return true;
            }           
        };
        
        /** this filter is satisfied if the given program element is an 
         * instanceof ImplicitFieldSpecification        
         */
        final static Filter IMPLICITFIELD = new Filter() {

            public boolean isSatisfiedBy(ProgramElement pe) {                
                return pe instanceof ImplicitFieldSpecification;                   
            }                       
        };
        
        /**
         * decides whether the given program element fulfills the filter condition
         * or not
         * @param pe the ProgramElement to be filtered
         * @return true iff program element <tt>pe</tt> satisfies the filter 
         * condition
         */
        public abstract boolean isSatisfiedBy(ProgramElement pe);
    }

}<|MERGE_RESOLUTION|>--- conflicted
+++ resolved
@@ -25,18 +25,7 @@
 import de.uka.ilkd.key.ldt.BooleanLDT;
 import de.uka.ilkd.key.ldt.IntegerLDT;
 import de.uka.ilkd.key.logic.*;
-<<<<<<< HEAD
 import de.uka.ilkd.key.logic.op.*;
-import de.uka.ilkd.key.logic.sort.IteratorOfSort;
-=======
-import de.uka.ilkd.key.logic.ldt.LDT;
-import de.uka.ilkd.key.logic.op.Function;
-import de.uka.ilkd.key.logic.op.Op;
-import de.uka.ilkd.key.logic.op.ProgramMethod;
-import de.uka.ilkd.key.logic.op.ProgramVariable;
-import de.uka.ilkd.key.logic.sort.ArraySort;
-import de.uka.ilkd.key.logic.sort.ObjectSort;
->>>>>>> 6f293224
 import de.uka.ilkd.key.logic.sort.Sort;
 import de.uka.ilkd.key.util.Debug;
 import de.uka.ilkd.key.util.LRUCache;
@@ -555,13 +544,8 @@
     public Term getProgramMethodTerm(Term prefix, String methodName, 
 				     Term[] args,
 				     String className) {
-<<<<<<< HEAD
-	ListOfKeYJavaType sig = SLListOfKeYJavaType.EMPTY_LIST;
+	ImmutableList<KeYJavaType> sig = ImmutableSLList.<KeYJavaType>nil();
 	Term[] subs = new Term[args.length+2];
-=======
-	ImmutableList<KeYJavaType> sig = ImmutableSLList.<KeYJavaType>nil();
-	Term[] subs = new Term[args.length+1];
->>>>>>> 6f293224
 	subs[0] = prefix;
 	subs[1] = TermBuilder.DF.heap(services);
 	for (int i = 2; i<subs.length; i++) {
@@ -979,23 +963,14 @@
         
         // the assert statements below are not for fun, some methods rely 
         // on the correct order
-<<<<<<< HEAD
-        ListOfKeYJavaType hierarchy = kpmi.getAllSubtypes(type);                
+        ImmutableList<KeYJavaType> hierarchy = kpmi.getAllSubtypes(type);                
         assert !hierarchy.contains(type);
-=======
-        ImmutableList<KeYJavaType> hierarchie = kpmi.getAllSubtypes(type);                
-        assert !hierarchie.contains(type);
->>>>>>> 6f293224
         
         hierarchy = hierarchy.prepend(kpmi.getAllSupertypes(type));        
         assert hierarchy.head() == type;
         
         
-<<<<<<< HEAD
-        final IteratorOfKeYJavaType it = hierarchy.iterator();
-=======
-        final Iterator<KeYJavaType> it = hierarchie.iterator();
->>>>>>> 6f293224
+        final Iterator<KeYJavaType> it = hierarchy.iterator();
         while (it.hasNext()) {
 	    KeYJavaType st = it.next();
 	    if(st != null){
@@ -1148,15 +1123,9 @@
      */
     public ImmutableList<KeYJavaType> getAllSupertypes(KeYJavaType type) {
         if (type.getJavaType() instanceof ArrayType) {
-<<<<<<< HEAD
-            ListOfKeYJavaType arraySupertypes = SLListOfKeYJavaType.EMPTY_LIST;
-            final IteratorOfSort it = 
-                (type.getSort()).extendsSorts().iterator();
-=======
             ImmutableList<KeYJavaType> arraySupertypes = ImmutableSLList.<KeYJavaType>nil();
             final Iterator<Sort> it = 
-                ((ArraySort)type.getSort()).extendsSorts().iterator();
->>>>>>> 6f293224
+                type.getSort().extendsSorts().iterator();
             while (it.hasNext()) {
                 arraySupertypes.append(getKeYJavaType(it.next()));
             }
