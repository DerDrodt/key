// This file is part of KeY - Integrated Deductive Software Design
// Copyright (C) 2001-2009 Universitaet Karlsruhe, Germany
//                         Universitaet Koblenz-Landau, Germany
//                         Chalmers University of Technology, Sweden
//
// The KeY system is protected by the GNU General Public License. 
// See LICENSE.TXT for details.
package de.uka.ilkd.key.java;

import java.util.List;

import recoder.list.generic.ASTList;
<<<<<<< HEAD
import de.uka.ilkd.key.java.abstraction.KeYJavaType;
import de.uka.ilkd.key.java.abstraction.PrimitiveType;
import de.uka.ilkd.key.java.declaration.*;
import de.uka.ilkd.key.java.recoderext.*;
import de.uka.ilkd.key.java.reference.*;
import de.uka.ilkd.key.java.reference.ExecutionContext;
import de.uka.ilkd.key.java.statement.*;
import de.uka.ilkd.key.java.statement.MethodBodyStatement;
=======
import de.uka.ilkd.key.collection.ImmutableArray;
import de.uka.ilkd.key.java.abstraction.KeYJavaType;
import de.uka.ilkd.key.java.abstraction.PrimitiveType;
import de.uka.ilkd.key.java.declaration.LocalVariableDeclaration;
import de.uka.ilkd.key.java.declaration.Modifier;
import de.uka.ilkd.key.java.declaration.VariableSpecification;
import de.uka.ilkd.key.java.recoderext.ProgramVariableSVWrapper;
import de.uka.ilkd.key.java.recoderext.TypeSVWrapper;
import de.uka.ilkd.key.java.reference.*;
import de.uka.ilkd.key.java.statement.*;
>>>>>>> 032cf20a
import de.uka.ilkd.key.logic.ProgramElementName;
import de.uka.ilkd.key.logic.op.*;
import de.uka.ilkd.key.logic.sort.ProgramSVSort;
import de.uka.ilkd.key.rule.metaconstruct.*;
import de.uka.ilkd.key.util.ExtList;

/**
 * This is an extension of the usual {@link Recoder2KeYConverter} that supports
 * schema variables.
 * 
 * Some entities have to be treated differently, but most conversions are
 * handled identically (via the superclass).
 * 
 * @author MU
 * 
 */
public class SchemaRecoder2KeYConverter extends Recoder2KeYConverter {

    /**
     * the type that is used for schema variables types.
     */
    public static KeYJavaType typeSVType = new KeYJavaType(
            PrimitiveType.PROGRAM_SV, ProgramSVSort.TYPE);

    /**
     * create a new schema-recoder-to-key converter. It must be associated with
     * a schema recoder2key.
     * 
     * @param rec2key
     *            the object to associate to
     */
    public SchemaRecoder2KeYConverter(SchemaRecoder2KeY rec2key) {
        super(rec2key);
    }

    // ------ conversion methods

    /**
     * convert a program meta construct creating a new object corresponding to
     * the name.
     * 
     * If you add a ProgramMetaConstruct to the system you will most propably
     * have to register it here.
     */
    public ProgramMetaConstruct convert(
            de.uka.ilkd.key.java.recoderext.RKeYMetaConstruct mc) {

        ExtList list = new ExtList();
        String mcName = mc.getName();
        list.add(callConvert(mc.getChild()));
        if ("#switch-to-if".equals(mcName)) {
            return new SwitchToIf((SchemaVariable) list
                    .get(SchemaVariable.class));
        } else if ("#unwind-loop".equals(mcName)) {
            final ProgramSV[] labels = mc.getSV();
            return new UnwindLoop(labels[0], labels[1], (LoopStatement) list
                    .get(LoopStatement.class));
        } else if ("#unwind-loop-bounded".equals(mcName)) { //chrisg
            final ProgramSV[] labels = mc.getSV();
            return new UnwindLoopBounded(labels[0], labels[1], (LoopStatement) list
                    .get(LoopStatement.class));
        } else if ("#unpack".equals(mcName)) {
            return new Unpack((For) list.get(For.class));
        } else if ("#for-to-while".equals(mcName)) {
            final ProgramSV[] labels = mc.getSV();
            return new ForToWhile(labels[0], labels[1], 
                    (Statement)list.get(Statement.class));      
        }  else if ("#enhancedfor-elim".equals(mcName)){ 
            EnhancedFor efor = (EnhancedFor)list.get(EnhancedFor.class);
            if(efor == null)
                throw new ConvertException("#enhancedfor-elim requires an enhanced for loop as argument");
            return new EnhancedForElimination((EnhancedFor)list.get(EnhancedFor.class));
        } else if ("#do-break".equals(mcName)) {
            return new DoBreak((LabeledStatement) list
                    .get(LabeledStatement.class));
        } else if ("#expand-method-body".equals(mcName)) {
            return new ExpandMethodBody((SchemaVariable) list
                    .get(SchemaVariable.class));
        } else if ("#expand-method-body-perc".equals(mcName)) {
            ProgramSV[] svw = mc.getSV();
            return new ExpandMethodBodyPerc((SchemaVariable) list
                    .get(SchemaVariable.class), svw[0], svw[1]);
        } else if ("#method-call".equals(mcName)
                || "#method-call-contract".equals(mcName)) {
            ProgramSV[] svw = mc.getSV();
            ProgramSV execSV = null;
            ProgramSV returnSV = null;
            for (ProgramSV aSvw : svw) {
                if (aSvw.sort() == ProgramSVSort.VARIABLE) {
                    returnSV = aSvw;
                }
                if (aSvw.sort() == ProgramSVSort.EXECUTIONCONTEXT) {
                    execSV = aSvw;
                }
            }
            if ("#method-call".equals(mcName)) {
                return new MethodCall(execSV, returnSV, (Expression) list
                        .get(Expression.class));
            } else {
                return new MethodCallContract(execSV, returnSV,
                        (Expression) list.get(Expression.class));
            }
        } else if ("#evaluate-arguments".equals(mcName)) {
            return new EvaluateArgs((Expression) list.get(Expression.class));
        } else if ("#constructor-call".equals(mcName)) {
            return new ConstructorCall(mc.getFirstSV().getSV(),
                    (Expression) list.get(Expression.class));
        } else if ("#special-constructor-call".equals(mcName)) {
            return new SpecialConstructorCall((Expression) list
                    .get(Expression.class));
        } else if ("#post-work".equals(mcName)) {
            return new PostWork((SchemaVariable) list.get(SchemaVariable.class));
        } else if ("#static-initialisation".equals(mcName)) {
            return new StaticInitialisation((Expression) list
                    .get(Expression.class));
        } else if ("#resolve-multiple-var-decl".equals(mcName)) {
            return new MultipleVarDecl((SchemaVariable) list
                    .get(SchemaVariable.class));
        } else if ("#array-post-declaration".equals(mcName)) {
            return new ArrayPostDecl((SchemaVariable) list
                    .get(SchemaVariable.class));
        } else if ("#init-array-creation".equals(mcName)) {
            return new InitArrayCreation(mc.getFirstSV().getSV(),
                    (Expression) list.get(Expression.class));
        } else if ("#init-array-creation-transient".equals(mcName)) {
            return new InitArrayCreation(mc.getFirstSV().getSV(),
                    (Expression) list.get(Expression.class), true);
        } else {
            throw new ConvertException("Program meta construct "
                    + mc.toString() + " unknown.");
        }
    }

    /**
     * translate schema variables to ProgramMetaConstructs.
     * 
     * If you have an expression meta construct you will have to add it here.
     */
    public ProgramMetaConstruct convert(
            de.uka.ilkd.key.java.recoderext.RKeYMetaConstructExpression mc) {
        ExtList list = new ExtList();
        String mcName = mc.getName();
        list.add(callConvert(mc.getChild()));
        if ("#create-object".equals(mcName)) {
            return new CreateObject((Expression) list.get(Expression.class));
        } else if ("#isstatic".equals(mc.getName())) {
            return new IsStatic((Expression) list.get(Expression.class));
        } else if ("#length-reference".equals(mcName)) {
            return new ArrayLength((Expression) list.get(Expression.class));
        } else {
            throw new ConvertException("Program meta construct "
                    + mc.toString() + " unknown.");
        }
    }

    /**
     * translate schema variables to ProgramMetaConstructs.
     * 
     * If you have a type meta construct you will have to add it here.
     */
    public ProgramMetaConstruct convert(
            de.uka.ilkd.key.java.recoderext.RKeYMetaConstructType mc) {
        ExtList list = new ExtList();
        list.add(callConvert(mc.getChild()));
        if ("#typeof".equals(mc.getName0())) {
            return new TypeOf((Expression) list.get(Expression.class));
        } else {
            throw new ConvertException("Program meta construct "
                    + mc.toString() + " unknown.");
        }
    }

    /**
     * method-call-statements are expanded to method-frames
     */
    public MethodFrame convert(de.uka.ilkd.key.java.recoderext.RMethodCallStatement l) {
        ProgramVariableSVWrapper svw = l.getVariableSV();
        return new MethodFrame((IProgramVariable) (svw != null ? svw.getSV()
                : null), (IExecutionContext) callConvert(l
                        .getExecutionContext()), (StatementBlock) callConvert(l
                                .getBody()));
    }

    /**
     * translate method body statements.
     */
    public MethodBodyStatement convert(
            de.uka.ilkd.key.java.recoderext.RMethodBodyStatement l) {
        final IProgramVariable resVar = (IProgramVariable) (l.getResultVar() == null ? null
                : l.getResultVar().getSV());

        final TypeReference tr;
        if (l.getBodySource() instanceof TypeSVWrapper) {
            tr = (TypeReference) ((TypeSVWrapper) l.getBodySource()).getSV();
        } else {
            tr = convert(l.getBodySource());
        }

        return new MethodBodyStatement(tr, resVar, convert(l
                .getMethodReference()));
    }

    /**
     * translate Context statement blocks
     */
    public ContextStatementBlock convert(
            de.uka.ilkd.key.java.recoderext.ContextStatementBlock csb) {
        ExtList children = collectChildren(csb);
        return new ContextStatementBlock(children,
                csb.getExecutionContext() == null ? null
                        : (IExecutionContext) callConvert(csb
                                .getExecutionContext()));
    }

    /**
     * translate exection contexts
     */
    public ExecutionContext convert(
            de.uka.ilkd.key.java.recoderext.ExecutionContext ec) {
        return new ExecutionContext((TypeReference) callConvert(ec.getTypeReference()), 
                                    ec.getMemoryArea()!=null? (ReferencePrefix)callConvert(ec.getMemoryArea()) : null,
                                    ec.getRuntimeInstance()!=null? (ReferencePrefix)callConvert(ec.getRuntimeInstance()) : null,
                                    ec.getCallerMemoryArea()!=null? (ReferencePrefix)callConvert(ec.getCallerMemoryArea()) : null,
                                    ec.getConstructedMemoryArea()!=null? (ReferencePrefix)callConvert(ec.getConstructedMemoryArea()) : null
				    );
    }

    // ----- Schema Variables
    // SchemaVariables are unwrapped from their wrapping entity.

    public SchemaVariable convert(
            de.uka.ilkd.key.java.recoderext.ExpressionSVWrapper svw) {

        return svw.getSV();
    }

    public SchemaVariable convert(
            de.uka.ilkd.key.java.recoderext.StatementSVWrapper svw) {

        return svw.getSV();
    }

    public SchemaVariable convert(
            de.uka.ilkd.key.java.recoderext.LabelSVWrapper svw) {

        return svw.getSV();
    }

    public SchemaVariable convert(
            de.uka.ilkd.key.java.recoderext.TypeSVWrapper svw) {

        return svw.getSV();
    }

    public SchemaVariable convert(
            de.uka.ilkd.key.java.recoderext.ExecCtxtSVWrapper svw) {
        return svw.getSV();
    }

    public SchemaVariable convert(
            de.uka.ilkd.key.java.recoderext.CatchSVWrapper svw) {
        return svw.getSV();
    }

    public SchemaVariable convert(
            de.uka.ilkd.key.java.recoderext.ProgramVariableSVWrapper svw) {

        return svw.getSV();
    }

    /**
     * for some reason the this and super references have to be treated
     * differently here.
     */

    public ThisReference convert(recoder.java.reference.ThisReference tr) {
        return new ThisReference();
    }

    public SuperReference convert(recoder.java.reference.SuperReference sr) {
        return new SuperReference();
    }

    /**
     * local variable declarations have to be treated differently if they have
     * schema vars in them.
     */
    public LocalVariableDeclaration convert(
            recoder.java.declaration.LocalVariableDeclaration lvd) {
        if (lvd.getTypeReference() instanceof TypeSVWrapper) {
            List<recoder.java.declaration.VariableSpecification> rspecs = lvd.getVariables();
            VariableSpecification[] varspecs = new VariableSpecification[rspecs
                                                                         .size()];
            for (int i = 0; i < rspecs.size(); i++) {
                varspecs[i] = convertVarSpecWithSVType(rspecs
                        .get(i));
            }
            SchemaVariable typesv = ((TypeSVWrapper) lvd.getTypeReference())
            .getSV();

            List<recoder.java.declaration.Modifier> mods = lvd.getModifiers();
            Modifier[] modifiers = new Modifier[mods == null ? 0 : mods.size()];
            for (int i = 0; i < modifiers.length; i++) {
                modifiers[i] = (Modifier) callConvert(mods.get(i));
            }

            return new LocalVariableDeclaration(modifiers, (ProgramSV) typesv,
                    varspecs);
        } else {
            // otherwise use the default case
            return super.convert(lvd);
        }
    }

    /*
     * helper to convert(LocalVariableDeclaration)
     */
    protected VariableSpecification convertVarSpecWithSVType(
            recoder.java.declaration.VariableSpecification recoderVarspec) {
        VariableSpecification varspec = (VariableSpecification) getMapping()
        .toKeY(recoderVarspec);
        if (varspec == null) {
            ExtList l = collectChildren(recoderVarspec);
            ProgramElement pv = ProgramSVSort.VARIABLE.getSVWithSort(l,
                    ProgramElementName.class);
            if (pv instanceof ProgramElementName) { // sth. like #type i;
                KeYJavaType kjt = new KeYJavaType(typeSVType);
                pv = new LocationVariable((ProgramElementName) pv, kjt);
            }
            ProgramElement init = ProgramSVSort.VARIABLEINIT.getSVWithSort(l,
                    Expression.class);
            varspec = new VariableSpecification((IProgramVariable) pv,
                    recoderVarspec.getDimensions(), (Expression) init,
                    typeSVType, null);
            insertToMap(recoderVarspec, varspec);
        }
        return varspec;
    }

    /**
     * convert a recoder TypeReference to a KeY TypeReference (checks dimension
     * and hands it over)
     */
    public TypeReference convert(recoder.java.reference.TypeReference tr) {

        recoder.java.reference.ReferencePrefix rp = tr.getReferencePrefix();

        recoder.java.reference.PackageReference prefix = null;
        recoder.java.reference.PackageReference result = null;
        while (rp != null) {
            if (prefix == null) {
                if(rp instanceof recoder.java.reference.PackageReference){
                    result = (recoder.java.reference.PackageReference) rp;
                }else{
                    result = new recoder.java.reference.PackageReference(
                            ((recoder.java.reference.UncollatedReferenceQualifier) rp)
                            .getIdentifier());
                }
                prefix = result;
            } else {
                recoder.java.reference.PackageReference prefix2;
                if(rp instanceof recoder.java.reference.PackageReference){
                    prefix2 = (recoder.java.reference.PackageReference) rp;
                }else{
                    prefix2 = new recoder.java.reference.PackageReference(
                            ((recoder.java.reference.UncollatedReferenceQualifier) rp)
                            .getIdentifier());
                }
                prefix.setReferencePrefix(prefix2);
                prefix = prefix2;
            }

            if (rp instanceof recoder.java.reference.ReferenceSuffix) {
                rp = ((recoder.java.reference.ReferenceSuffix) rp)
                .getReferencePrefix();
            } else {
                rp = null;
            }
        }

        // there is no explicit PackageReference convert method
        // but the cast is safe.
        PackageReference packref = result != null ? (PackageReference) convert(result)
                : null;

        return new SchemaTypeReference(new ProgramElementName(tr.getName()), tr
                .getDimensions(), packref);
    }

    /**
     * convert a recoder VariableSpecification to a KeY VariableSpecification
     * (checks dimension and hands it over and insert in hashmap)
     */
    public VariableSpecification convert(
            recoder.java.declaration.VariableSpecification recoderVarspec) {

        if (!(recoderVarspec.getIdentifier() instanceof ProgramVariableSVWrapper)) {
            return super.convert(recoderVarspec);
        }
        VariableSpecification varSpec = (VariableSpecification) getMapping()
        .toKeY(recoderVarspec);
        if (varSpec == null) {

            ExtList children = collectChildren(recoderVarspec);
            IProgramVariable progvar = (IProgramVariable) children
            .get(SchemaVariable.class);

            children.remove(progvar);
            varSpec = new VariableSpecification(children, progvar,
                    recoderVarspec.getDimensions(), null);
            insertToMap(recoderVarspec, varSpec);

        }
        return varSpec;
    }

    public Expression convert(recoder.java.reference.FieldReference fr) {

        ReferencePrefix prefix = null;
        if (fr.getReferencePrefix() != null) {
            prefix = (ReferencePrefix) callConvert(fr.getReferencePrefix());
        }

        SchemaVariable suffix = (SchemaVariable) callConvert(fr.getIdentifier());

        return new SchematicFieldReference(suffix, prefix);
    }

    public MethodReference convert(recoder.java.reference.MethodReference mr) {

        // convert reference prefix
        final ReferencePrefix prefix;
        if (mr.getReferencePrefix() instanceof recoder.java.reference.UncollatedReferenceQualifier) {
            // type references would be allowed
            final recoder.java.reference.UncollatedReferenceQualifier uncoll = (recoder.java.reference.UncollatedReferenceQualifier) mr
            .getReferencePrefix();
            prefix = convert(new recoder.java.reference.TypeReference(uncoll
                    .getReferencePrefix(), uncoll.getIdentifier()));
        } else {
            if (mr.getReferencePrefix() != null) {
                prefix = (ReferencePrefix) callConvert(mr.getReferencePrefix());
            } else {
                prefix = null;
            }
        }
        // convert MethodName
        MethodName name = (MethodName) callConvert(mr.getIdentifier());

        // convert arguments
        ASTList<recoder.java.Expression> recoderArgs = mr.getArguments();
        final Expression[] keyArgs;
        if (recoderArgs != null) {
            keyArgs = new Expression[recoderArgs.size()];
        } else {
            keyArgs = new Expression[0];
        }
        for (int i = 0, sz = keyArgs.length; i < sz; i++) {
            keyArgs[i] = (Expression) callConvert(recoderArgs.get(i));
        }
<<<<<<< HEAD
        
        ProgramSV scope = null;
        
        if(mr instanceof MethodReferenceWrapper && ((MethodReferenceWrapper) mr).getScope()!=null){
            scope = (ProgramSV) callConvert(((MethodReferenceWrapper) mr).getScope());
         }
        
        return new MethodReference(new ArrayOfExpression(keyArgs), name, prefix, scope);
=======

        return new MethodReference(new ImmutableArray<Expression>(keyArgs), name, prefix);
>>>>>>> 032cf20a
    }

    /**
     * converts a For.
     * 
     * @param f
     *            the For of recoder
     * @return the For of KeY
     */
    public For convert(recoder.java.statement.For f) {

        ILoopInit li;
        IForUpdates ifu;
        IGuard iGuard;
        if (f.getInitializers() != null
                && f.getInitializers().get(0) instanceof de.uka.ilkd.key.java.recoderext.ExpressionSVWrapper) {
            de.uka.ilkd.key.java.recoderext.ExpressionSVWrapper esvw = (de.uka.ilkd.key.java.recoderext.ExpressionSVWrapper) f
            .getInitializers().get(0); // brrrr!
            li = (ProgramSV) esvw.getSV();
        } else {
            li = convertLoopInitializers(f);
        }

        if (f.getGuard() instanceof de.uka.ilkd.key.java.recoderext.ExpressionSVWrapper) {
            de.uka.ilkd.key.java.recoderext.ExpressionSVWrapper esvw = (de.uka.ilkd.key.java.recoderext.ExpressionSVWrapper) f
            .getGuard();
            iGuard = (ProgramSV) esvw.getSV();
        } else {
            iGuard = convertGuard(f);
        }

        if (f.getUpdates() != null
                && f.getUpdates().get(0) instanceof de.uka.ilkd.key.java.recoderext.ExpressionSVWrapper) {
            de.uka.ilkd.key.java.recoderext.ExpressionSVWrapper esvw = (de.uka.ilkd.key.java.recoderext.ExpressionSVWrapper) f
            .getUpdates().get(0);
            ifu = (ProgramSV) esvw.getSV();
        } else {
            ifu = convertUpdates(f);
        }

        return new For(li, iGuard, ifu, convertBody(f));
    }

}<|MERGE_RESOLUTION|>--- conflicted
+++ resolved
@@ -10,16 +10,6 @@
 import java.util.List;
 
 import recoder.list.generic.ASTList;
-<<<<<<< HEAD
-import de.uka.ilkd.key.java.abstraction.KeYJavaType;
-import de.uka.ilkd.key.java.abstraction.PrimitiveType;
-import de.uka.ilkd.key.java.declaration.*;
-import de.uka.ilkd.key.java.recoderext.*;
-import de.uka.ilkd.key.java.reference.*;
-import de.uka.ilkd.key.java.reference.ExecutionContext;
-import de.uka.ilkd.key.java.statement.*;
-import de.uka.ilkd.key.java.statement.MethodBodyStatement;
-=======
 import de.uka.ilkd.key.collection.ImmutableArray;
 import de.uka.ilkd.key.java.abstraction.KeYJavaType;
 import de.uka.ilkd.key.java.abstraction.PrimitiveType;
@@ -30,7 +20,6 @@
 import de.uka.ilkd.key.java.recoderext.TypeSVWrapper;
 import de.uka.ilkd.key.java.reference.*;
 import de.uka.ilkd.key.java.statement.*;
->>>>>>> 032cf20a
 import de.uka.ilkd.key.logic.ProgramElementName;
 import de.uka.ilkd.key.logic.op.*;
 import de.uka.ilkd.key.logic.sort.ProgramSVSort;
@@ -490,19 +479,14 @@
         for (int i = 0, sz = keyArgs.length; i < sz; i++) {
             keyArgs[i] = (Expression) callConvert(recoderArgs.get(i));
         }
-<<<<<<< HEAD
         
         ProgramSV scope = null;
         
         if(mr instanceof MethodReferenceWrapper && ((MethodReferenceWrapper) mr).getScope()!=null){
             scope = (ProgramSV) callConvert(((MethodReferenceWrapper) mr).getScope());
-         }
+	}
         
-        return new MethodReference(new ArrayOfExpression(keyArgs), name, prefix, scope);
-=======
-
-        return new MethodReference(new ImmutableArray<Expression>(keyArgs), name, prefix);
->>>>>>> 032cf20a
+	return new MethodReference(new ImmutableArray<Expression>(keyArgs), name, prefix, scope);
     }
 
     /**
