// This file is part of KeY - Integrated Deductive Software Design
// Copyright (C) 2001-2009 Universitaet Karlsruhe, Germany
//                         Universitaet Koblenz-Landau, Germany
//                         Chalmers University of Technology, Sweden
//
// The KeY system is protected by the GNU General Public License. 
// See LICENSE.TXT for details.
//
//

/**
 * tests if match checks the variable conditions in Taclets. 
 */
package de.uka.ilkd.key.rule;

import junit.framework.TestCase;
import de.uka.ilkd.key.collection.ImmutableArray;
import de.uka.ilkd.key.collection.ImmutableSLList;
import de.uka.ilkd.key.collection.DefaultImmutableSet;
import de.uka.ilkd.key.java.ProgramElement;
import de.uka.ilkd.key.java.Services;
import de.uka.ilkd.key.java.Statement;
import de.uka.ilkd.key.java.StatementBlock;
import de.uka.ilkd.key.java.abstraction.KeYJavaType;
import de.uka.ilkd.key.java.abstraction.PrimitiveType;
import de.uka.ilkd.key.java.reference.ExecutionContext;
import de.uka.ilkd.key.java.reference.TypeRef;
import de.uka.ilkd.key.java.statement.MethodFrame;
import de.uka.ilkd.key.logic.*;
import de.uka.ilkd.key.logic.op.*;
<<<<<<< HEAD
import de.uka.ilkd.key.logic.sort.SortImpl;
import de.uka.ilkd.key.logic.sort.SetAsListOfSort;
=======
import de.uka.ilkd.key.logic.sort.ClassInstanceSortImpl;
import de.uka.ilkd.key.logic.sort.PrimitiveSort;
>>>>>>> 6f293224
import de.uka.ilkd.key.logic.sort.Sort;
import de.uka.ilkd.key.proof.IHTacletFilter;
import de.uka.ilkd.key.proof.TacletIndex;
import de.uka.ilkd.key.util.Debug;


public class TestMatchTaclet extends TestCase {
    
    private static final TermBuilder TB = TermBuilder.DF;
    
    FindTaclet if_addrule_conflict;
    FindTaclet find_addrule_conflict;
    FindTaclet if_find_clash;
    FindTaclet if_add_no_clash;
    FindTaclet not_free_conflict;
    FindTaclet all_left;
    FindTaclet assign_n;
    TacletApp close_rule;
    Term matchExc;
    Taclet[] conflict;
    Services services;
    
    public TestMatchTaclet(String name) {
	super(name);
    }

    public TestMatchTaclet(String name, boolean b) {
	super(name);
	Debug.ENABLE_DEBUG = b;
    }

    public void setUp() {
        TacletForTests.setStandardFile(System.getProperty("key.home")
                + java.io.File.separator + "system" + java.io.File.separator
                + "de/uka/ilkd/key/logic/testRuleMatch.txt");
        TacletForTests.parse();
    
        services = TacletForTests.services();
        
        all_left = (FindTaclet) TacletForTests.getTaclet(
                "TestMatchTaclet_for_all").taclet();
        if_addrule_conflict = (FindTaclet) TacletForTests.getTaclet(
                "if_addrule_clash").taclet();

        find_addrule_conflict = (FindTaclet) TacletForTests.getTaclet(
                "find_addrule_clash").taclet();

        if_find_clash = (FindTaclet) TacletForTests.getTaclet("if_find_clash")
                .taclet();

        if_add_no_clash = (FindTaclet) TacletForTests.getTaclet(
                "if_add_no_clash").taclet();

        not_free_conflict = (FindTaclet) TacletForTests.getTaclet(
                "not_free_conflict").taclet();
        close_rule = TacletForTests.getTaclet("close_rule");

        conflict = new Taclet[4];
        conflict[0] = (FindTaclet) TacletForTests.getTaclet("test_rule_one")
                .taclet();
        conflict[1] = (FindTaclet) TacletForTests.getTaclet("test_rule_two")
                .taclet();
        conflict[2] = (FindTaclet) TacletForTests.getTaclet("test_rule_three")
                .taclet();
        conflict[3] = (FindTaclet) TacletForTests.getTaclet("test_rule_four")
                .taclet();

        assign_n = (FindTaclet) TacletForTests.getTaclet(
                "TestMatchTaclet_assign_n").taclet();

    }
    
    public void tearDown() {
        if_addrule_conflict = null;
        find_addrule_conflict = null;
        if_find_clash = null;
        if_add_no_clash = null;
        not_free_conflict = null;
        all_left = null;
        assign_n = null;
        close_rule = null;
        matchExc = null;
        conflict = null;
        services = null;
    }
    
    public void testStatementListMatch() {
	Term match = TacletForTests.parseTerm("\\<{ l1:{l2:{while (true) {break; "
					      +"int k=1; {int j = 1; j++;} int c = 56;}}} }\\> true");

	FindTaclet break_while =  (FindTaclet)TacletForTests
	    .getTaclet("TestMatchTaclet_break_while").taclet();   
	
	MatchConditions svi = break_while.matchJavaBlock
	    (match, (Term) break_while.find(), 
	     MatchConditions.EMPTY_MATCHCONDITIONS, 
	     services);
	
	assertNotNull("Matches have been expected.", svi);

	SchemaVariable sv = TacletForTests.svLookup("#stmnt_list");
	assertTrue("Expected list of statement to be instantiated.",
		   svi.getInstantiations().isInstantiated(sv));
	assertTrue("The three statements behind the break should be matched.",
		   ((ImmutableArray<? extends ProgramElement>)svi.getInstantiations().getInstantiation(sv)).size() == 3);
    }

    public void testProgramMatch0() {
	Term match = TacletForTests.parseTerm("\\<{ l1:{l2:{while (true) {break;} "
					      +"int k=1;}} }\\> true");
	FindTaclet taclet=(FindTaclet)TacletForTests
	    .getTaclet("TestMatchTaclet_whileright").taclet();   
	MatchConditions svi = taclet.matchJavaBlock
	    (match, (Term) taclet.find(),
	     MatchConditions.EMPTY_MATCHCONDITIONS, services); 

	assertNotNull("There should be instantiations",svi);
	assertTrue("#e2 should be instantiated",
		   svi.getInstantiations().isInstantiated(TacletForTests
				      .svLookup("#e2")));
	assertTrue("#p1 should be instantiated",
		   svi.getInstantiations().isInstantiated(TacletForTests
				      .svLookup("#p1")));
	
	Term matchTwo = TacletForTests.parseTerm("\\<{ l1:{l2:{while (true) {boolean b=true; break;} "
						 +"}int k=1;} }\\> true");
	FindTaclet tacletTwo=(FindTaclet)TacletForTests
	    .getTaclet("TestMatchTaclet_whileright_labeled").taclet(); 
	
	svi = tacletTwo.matchJavaBlock
	       (matchTwo, (Term) tacletTwo.find(),
		MatchConditions.EMPTY_MATCHCONDITIONS, services); 
	assertNotNull(svi);

	assertTrue(svi.getInstantiations().isInstantiated(TacletForTests
				      .svLookup("#e2")));
	assertTrue(svi.getInstantiations().isInstantiated(TacletForTests
				      .svLookup("#p1")));
	assertTrue(svi.getInstantiations().isInstantiated(TacletForTests
				      .svLookup("#lab")));

	Term match3 = TacletForTests.parseTerm("\\<{ l1:{l2:{while (true) {boolean b=false; break;} "
					       +"int k=1;}} }\\> true");
	FindTaclet taclet3=(FindTaclet)TacletForTests
	    .getTaclet("TestMatchTaclet_whileright_labeled").taclet(); 
	
	svi = taclet3.matchJavaBlock
	       (match3, (Term) taclet3.find(),
		MatchConditions.EMPTY_MATCHCONDITIONS, services); 
	assertNull(svi);

	Term emptyBlock = 
	    TacletForTests.parseTerm("\\<{ { {} int i = 0; } }\\> true");
	FindTaclet empty_block_taclet=(FindTaclet)TacletForTests
	    .getTaclet("TestMatchTaclet_empty_block").taclet(); 
	
 	svi = empty_block_taclet.matchJavaBlock
	       (emptyBlock, (Term) empty_block_taclet.find(),
		MatchConditions.EMPTY_MATCHCONDITIONS, services); 
 	assertTrue(svi != null);

	Term emptyBlock2 = 
	    TacletForTests.parseTerm("\\<{ { {} } }\\> true");

 	svi = empty_block_taclet.matchJavaBlock
	       (emptyBlock2, (Term) empty_block_taclet.find(),
		MatchConditions.EMPTY_MATCHCONDITIONS, services); 

	assertNotNull(svi);

	Debug.out("%%%%%%%%%%%%");
	Term emptyBlock3 = 
	    TacletForTests.parseTerm("\\<{ { {} l1:{} } }\\> true");
 	svi = empty_block_taclet.matchJavaBlock
	       (emptyBlock3, (Term) empty_block_taclet.find(),
		MatchConditions.EMPTY_MATCHCONDITIONS, services); 
	assertNotNull(svi);


	FindTaclet var_decl_taclet=(FindTaclet)TacletForTests
	    .getTaclet("TestMatchTaclet_variable_declaration").taclet(); 

	svi = var_decl_taclet.matchJavaBlock
	    (emptyBlock, (Term) var_decl_taclet.find(),
	     MatchConditions.EMPTY_MATCHCONDITIONS, services); 
	assertNull(svi);	

	Term emptyLabel = 
	    TacletForTests.parseTerm("\\<{ { l1:{} } }\\> true");
	FindTaclet empty_label_taclet=(FindTaclet)TacletForTests
	    .getTaclet("TestMatchTaclet_empty_label").taclet(); 
	svi = empty_label_taclet.matchJavaBlock
	    (emptyLabel, 
	     (Term)empty_label_taclet.find(),
	     MatchConditions.EMPTY_MATCHCONDITIONS, services); 
	assertNotNull(svi);

	Term emptyLabel2 = 
	    TacletForTests.parseTerm("\\<{ l2:{ l1:{} } }\\> true");
	svi = empty_label_taclet.matchJavaBlock
	       (emptyLabel2, 
		(Term)empty_label_taclet.find(),
		MatchConditions.EMPTY_MATCHCONDITIONS, services); 
	assertNotNull(svi);

	Term emptyLabel3 = 
	    TacletForTests.parseTerm("\\<{ {l3:{{l2:{l1:{}}}} int i = 0;} }\\> true");
	svi = empty_label_taclet.matchJavaBlock
	       (emptyLabel3, 
		(Term)empty_label_taclet.find(),
		MatchConditions.EMPTY_MATCHCONDITIONS, services); 
	assertNotNull(svi);
    }

        
    public void testProgramMatch1() {
	Services services = TacletForTests.services();
	de.uka.ilkd.key.java.Recoder2KeY c2k
	    = new de.uka.ilkd.key.java.Recoder2KeY(services,
						  new NamespaceSet());
	JavaBlock jb=c2k.readBlock("{ int i; int j; i=++j;"
				   +" while(true) {break;}}", 
				   c2k.createEmptyContext());

	de.uka.ilkd.key.java.StatementBlock sb
	    =(de.uka.ilkd.key.java.StatementBlock)jb.program();

	JavaBlock javaBlock = JavaBlock.createJavaBlock
	    (new de.uka.ilkd.key.java.StatementBlock
		(new ImmutableArray<Statement>
		    (new de.uka.ilkd.key.java.Statement[]{
			(de.uka.ilkd.key.java.Statement)sb.getChildAt(2),
			(de.uka.ilkd.key.java.Statement)sb.getChildAt(3)
		    })));


	Term match = TB.dia(javaBlock, TB.tt());
	
	FindTaclet taclet=(FindTaclet)TacletForTests
	    .getTaclet("TestMatchTaclet_preincrement").taclet();   

	MatchConditions svi =
	    taclet.matchJavaBlock
	    (match, (Term)taclet.find(), 
	     MatchConditions.EMPTY_MATCHCONDITIONS, services); 


	assertTrue(svi.getInstantiations().isInstantiated(TacletForTests
				      .svLookup("#slhs1")));
	assertTrue(svi.getInstantiations().isInstantiated(TacletForTests
				      .svLookup("#slhs2")));
    }
    
    public void testProgramMatch2() {
	Term match = TacletForTests.parseTerm("\\<{int i; int k;}\\>(\\<{for (int i=0;"
					      +" i<2; i++) {break;} "
					      +"int k=1; }\\> true)");
	FindTaclet taclet
	    =(FindTaclet)TacletForTests.getTaclet("TestMatchTaclet_for_right").taclet();   
	MatchConditions svi = taclet.matchJavaBlock
	    (match.sub(0), (Term)taclet.find(), 
	     MatchConditions.EMPTY_MATCHCONDITIONS, services); 


	assertNotNull(svi);
	assertTrue(svi.getInstantiations().isInstantiated(TacletForTests
				      .svLookup("#loopInit")));
	assertTrue(svi.getInstantiations().isInstantiated(TacletForTests
				      .svLookup("#guard")));
	assertTrue(svi.getInstantiations().isInstantiated(TacletForTests
				      .svLookup("#forupdates")));
	assertTrue(svi.getInstantiations().isInstantiated(TacletForTests
				      .svLookup("#p1")));
    }
    /*
      public void testProgramMatch3() {
      Term match = TacletForTests.parseTerm("<{ {int i=0; break; }  }> true");
      FindTaclet taclet
      =(FindTaclet)TacletForTests.getTaclet("TestMatchTaclet_local_variable_rename").taclet();   
      SVInstantiations svi=(taclet.matchJavaProgram
      (match.javaBlock(), 
      (ContextStatementBlock)taclet.find().javaBlock().program(), 
      taclet.createInitialInstantiation())); 

      System.out.println(svi);
      }
    */
        
    public void testProgramMatch4() {
	Term match = TacletForTests.parseTerm
	    ("\\<{{while (1==1) {if (1==2) {break;}} return 1==3;}}\\>A");

	FindTaclet taclet
	    =(FindTaclet)TacletForTests.getTaclet("TestMatchTaclet_while0").taclet();   

	MatchConditions mc=(taclet.match
			    (match, 
			     taclet.find(), 
			     MatchConditions.EMPTY_MATCHCONDITIONS, services, Constraint.BOTTOM)); 
	assertNotNull(mc);
    }


    public void testVarOccursInIfAndAddRule() {

	Term match = TacletForTests.parseTerm("\\forall testSort z; (p(z) -> A)");
	assertTrue(match.arity() == 1);
	
	// test at the subformula p(z) -> A that has a free variable
	// therefore no match should be found

	Sequent seq = Sequent.createSequent
	    (Semisequent.EMPTY_SEMISEQUENT.insert
	     (0, new ConstrainedFormula(match.sub(0), 
					Constraint.BOTTOM)).semisequent(), 
	     Semisequent.EMPTY_SEMISEQUENT);

	assertTrue("An area conflict should happen because there is a free"+
		   " variable and the matching part is in the if and addrule", 
		   NoPosTacletApp.createNoPosTacletApp ( if_addrule_conflict )
		   .findIfFormulaInstantiations ( seq, services, Constraint.BOTTOM ).size() == 0);
	       
 	// we bind the free variable now a match should be found
	seq = Sequent.createSequent
	    (Semisequent.EMPTY_SEMISEQUENT.insert(0, new ConstrainedFormula
		(match, 
		 Constraint.BOTTOM)).semisequent(), 
	     Semisequent.EMPTY_SEMISEQUENT );

	assertTrue("No area conflict should happen because all variables are bound.", 
		   NoPosTacletApp.createNoPosTacletApp ( if_addrule_conflict )
		   .findIfFormulaInstantiations ( seq, services, Constraint.BOTTOM ).size() != 0);
    }


    public void testVarOccursInFindAndAddRule() {
	Term match = TacletForTests.parseTerm("\\forall testSort z; (p(z) -> A)");

    
	//seq contains term that can match but has a free variable, so
	//matching to a should be not possible

	PosTacletApp app = PosTacletApp.createPosTacletApp
	((FindTaclet)find_addrule_conflict,
	        find_addrule_conflict.match(match.sub(0), 
	                find_addrule_conflict.find(), false,
	                MatchConditions.EMPTY_MATCHCONDITIONS, services, 
	                Constraint.BOTTOM).getInstantiations(),
                    new PosInOccurrence(new ConstrainedFormula(match),
                            PosInTerm.TOP_LEVEL.down(0), true), services);
        
    
	assertTrue("A match has been found but there is a free variable in"+
		   " the term that has been matched and therefore an area"+
		   " conflict with find and addrule should have happened.",
		    app == null);

	// var is not free, match should be found 
	app = PosTacletApp.createPosTacletApp
	((FindTaclet)find_addrule_conflict,
            find_addrule_conflict.match(match, 
                    find_addrule_conflict.find(), false,
                    MatchConditions.EMPTY_MATCHCONDITIONS, services, 
                    Constraint.BOTTOM).getInstantiations(),
                    new PosInOccurrence(new ConstrainedFormula(match),
                            PosInTerm.TOP_LEVEL, true), services);
	assertTrue("A match should have been found,"+
		   " because here there formerly free variable is bound.",
		   app != null);	           
    }



    public void testRWVarOccursFindAndIf() {
	// the find expression is not a sequent, therefore find and if
	// are two different areas and if find matches a term that
	// contains a free variable, no match should be possible  
	//seq contains term that can match but has a free variable, so
	//matching to a should be not possible
	Term match = TacletForTests.parseTerm("\\forall testSort z; (p(z) -> A)");
	TacletApp app = PosTacletApp.createPosTacletApp
	(if_find_clash,
            if_find_clash.match(match.sub(0), if_find_clash.find(), false, 
               MatchConditions.EMPTY_MATCHCONDITIONS, 
               services, Constraint.BOTTOM).getInstantiations(),
               new PosInOccurrence(new ConstrainedFormula(match.sub(0)),
                       PosInTerm.TOP_LEVEL.down(0), true), services);
        
	assertTrue("Match found but match term contains free var and"+
		   "matching var occurs in two instantiation areas"+
		   " (if and find)", app == null); 


	assertTrue("Match not found", 
		   if_find_clash.match(match, if_find_clash.find(), false,
				       MatchConditions.EMPTY_MATCHCONDITIONS, services, Constraint.BOTTOM) != null);	           
    }

    public void testRWVarOccursInAddAndIf() {
	// no clash should happen because in this case the add and if
	// sections are the same area
	Term match = TacletForTests.parseTerm("\\forall testSort z; (p(z) -> A)");

	assertTrue("Match not found but should exist"+
		   " because add and if are same area",
                   if_add_no_clash.match(match.sub(0), if_add_no_clash.find(), false,
					 MatchConditions.EMPTY_MATCHCONDITIONS, services, Constraint.BOTTOM) != null); 
    }
    

    
    public void testXNotFreeInYConflict() {
	Term free_in = TacletForTests.parseTerm("\\forall testSort z; (p(z) & p(f(z)))");
	// matching the not_free_conflict Taclet with (P(f(z),z) should
	// result in a conflict, because z is free in f(z) but
	// the Taclet demands z not free in f(z)
	assertTrue("Match should not be found because of conflict with "+
		   "..not free in..", NoPosTacletApp.createNoPosTacletApp
		   (not_free_conflict,
		    not_free_conflict.match
		    (free_in, not_free_conflict.find(), false,
		     MatchConditions.EMPTY_MATCHCONDITIONS, services, Constraint.BOTTOM), services) == null);

	Term not_free_in = TacletForTests.parseTerm("\\forall testSort z; (p(z) & p(c))");
 	assertTrue("Match should be found because .. not free in.. "+
		   "is not relevant", NoPosTacletApp.createNoPosTacletApp
		   (not_free_conflict,
		    not_free_conflict.match
		    (not_free_in, not_free_conflict.find(), false,
		     MatchConditions.EMPTY_MATCHCONDITIONS, services, Constraint.BOTTOM), services) != null);
    }


    public void testCloseWithBoundRenaming() {
	Term closeable_one = TacletForTests.parseTerm("\\forall testSort z; p(z)");
	Term closeable_two = TacletForTests.parseTerm("\\forall testSort y; p(y)");
	Sequent seq = Sequent.createSequent
	    (Semisequent.EMPTY_SEMISEQUENT.insert
	     (0, new ConstrainedFormula(closeable_one)).semisequent(), 
	     Semisequent.EMPTY_SEMISEQUENT.insert
	     (0, new ConstrainedFormula(closeable_two)).semisequent()); 	
	TacletIndex index = new TacletIndex();
<<<<<<< HEAD
	index.add(close_rule.taclet());
        PosInOccurrence pio = new PosInOccurrence(new ConstrainedFormula(closeable_two, Constraint.BOTTOM),
                PosInTerm.TOP_LEVEL, false);

	TacletApp tacletApp = index.getSuccedentTaclet(pio,
	                                               new IHTacletFilter (true, SLListOfRuleSet.EMPTY_LIST),
=======
	index.add(NoPosTacletApp.createNoPosTacletApp(close_rule.taclet()));
        PosInOccurrence posAntec = new PosInOccurrence(new ConstrainedFormula(closeable_two, Constraint.BOTTOM),
                PosInTerm.TOP_LEVEL, false);

	TacletApp tacletApp = index.getSuccedentTaclet(posAntec,
	                                               new IHTacletFilter (true, ImmutableSLList.<RuleSet>nil()),
>>>>>>> 6f293224
	                                               services, Constraint.BOTTOM).iterator().next();
	assertTrue("Match should be possible(modulo renaming)",
		   tacletApp.findIfFormulaInstantiations ( seq, services, Constraint.BOTTOM ).size()>0);
    }
   
    // a greater test 
    public void testConflict() {
	Term match = TacletForTests.parseTerm("p1(m1(n))");
	for (int i=0; i<conflict.length; i++) {
	    assertTrue("Match should not be found because of area conflict:"+i,
		       conflict[i].match
		       (match, ((FindTaclet)conflict[i]).find(), 
			MatchConditions.EMPTY_MATCHCONDITIONS, services, Constraint.BOTTOM)==null);	    
	}
    }
    
    // test match of update terms
    public void testUpdateMatch() {           
	LocationVariable i 
	   = new LocationVariable(new ProgramElementName("i"), 
	        	          services.getJavaInfo().getKeYJavaType("int"));
	services.getNamespaces().programVariables().add(i);
	Term match = TacletForTests.parseTerm("\\<{}\\>{i:=2}(\\forall nat z; (q1(z)))");
	match = match.sub(0);
	assertTrue("Instantiations should be found as updates can be ignored if "+
		   "only the term that is matched has an update and the "+
		   "template it is matched to has none.",
		   all_left.match(match, ((FindTaclet)all_left).find(), 
				  true, MatchConditions.EMPTY_MATCHCONDITIONS, services, Constraint.BOTTOM)!=null);
		
	Term match2 = TacletForTests.parseTerm("\\<{int i;}\\>{i:=Z(2(#))} true");
	match2 = match2.sub(0);
	assertTrue("Instantiations should be found.",
		   assign_n.match(match2, ((FindTaclet)assign_n).find(), 
				  true, MatchConditions.EMPTY_MATCHCONDITIONS, services, Constraint.BOTTOM)!=null);
    }


    public void testProgramMatchEmptyBlock() {
	Term match = TacletForTests.parseTerm("\\<{ }\\>true ");
	FindTaclet taclet
	    =(FindTaclet)TacletForTests.getTaclet("empty_diamond").taclet();   
	MatchConditions mc=(taclet.match
			    (match, 
			     taclet.find(), 
			     MatchConditions.EMPTY_MATCHCONDITIONS, services, Constraint.BOTTOM)); 

	assertNotNull(mc);

	match = TacletForTests.parseTerm("\\<{ {} }\\>true ");
	taclet=(FindTaclet)TacletForTests.getTaclet("TestMatchTaclet_empty_block").taclet();   

	mc=(taclet.match(match, 
			 taclet.find(), 
			 MatchConditions.EMPTY_MATCHCONDITIONS, services, Constraint.BOTTOM)); 

	assertNotNull(mc);

	match = TacletForTests.parseTerm("\\<{ {int i = 0;} }\\>true ");
	mc=(taclet.match(match, 
			 taclet.find(), MatchConditions.EMPTY_MATCHCONDITIONS, services, Constraint.BOTTOM)); 

	assertNull("The block is not empty",mc);

    }

    //Assume A is a supersort of B. Then a term SV of sort A should match
    //a term of sort B. (assertNotNull)
    public void testWithSubSortsTermSV() {
	Sort osort1=(Sort)TacletForTests.getSorts().lookup(new Name("Obj"));
<<<<<<< HEAD
	Sort osort2=new SortImpl(new Name("os2"), osort1);
	Sort osort3=new SortImpl(new Name("os3"), osort1);
	Sort osort4=new SortImpl(new Name("os4"), 
					      SetAsListOfSort.EMPTY_SET
=======
	Sort osort2=new ClassInstanceSortImpl(new Name("os2"), osort1, false);
	Sort osort3=new ClassInstanceSortImpl(new Name("os3"), osort1, false);
	Sort osort4=new ClassInstanceSortImpl(new Name("os4"), 
					      DefaultImmutableSet.<Sort>nil()
>>>>>>> 6f293224
					      .add(osort2).add(osort3), false);
	Function v4=new Function(new Name("v4"), osort4, new Sort[0]);	
	TermFactory tf=TermFactory.DEFAULT;
	Term match=tf.createTerm(v4);
	FindTaclet taclet=(FindTaclet)TacletForTests.getTaclet
	    ("TestMatchTaclet_subsort_termSV").taclet();   
	MatchConditions mc=taclet.match(match, 
					taclet.find(), 
					MatchConditions.EMPTY_MATCHCONDITIONS, services, Constraint.BOTTOM);
	assertNotNull(mc);
    }

    //Assume A is a supersort of B. Then a variable SV of sort A should _NOT_
    //match a logic variable of sort B. (assertNull)
    public void testWithSubSortsVariableSV() {
	Sort osort1=(Sort)TacletForTests.getSorts().lookup(new Name("Obj"));
<<<<<<< HEAD
	Sort osort2=new SortImpl(new Name("os2"), osort1);
	Sort osort3=new SortImpl(new Name("os3"), osort1);
	Sort osort4=new SortImpl(new Name("os4"), 
					      SetAsListOfSort.EMPTY_SET
=======
	Sort osort2=new ClassInstanceSortImpl(new Name("os2"), osort1, false);
	Sort osort3=new ClassInstanceSortImpl(new Name("os3"), osort1, false);
	Sort osort4=new ClassInstanceSortImpl(new Name("os4"), 
					      DefaultImmutableSet.<Sort>nil()
>>>>>>> 6f293224
					      .add(osort2).add(osort3), false);	
	TermFactory tf=TermFactory.DEFAULT;
	Function aPred = (Function)TacletForTests.getFunctions().lookup(new Name("A"));
	Term sub = tf.createTerm(aPred);
	Term match=TermBuilder.DF.all(new LogicVariable(new Name("lv"), osort4), 
					   sub);
	FindTaclet taclet=(FindTaclet)TacletForTests.getTaclet
	    ("TestMatchTaclet_subsort_variableSV").taclet();   
	MatchConditions mc=taclet.match(match, 
					taclet.find(), 
					MatchConditions.EMPTY_MATCHCONDITIONS, services, Constraint.BOTTOM);
	assertNull(mc);
    }

    public void testNoContextMatching() {
	Term match = TacletForTests.parseTerm("\\<{{ int i = 0;}}\\>true ");
	FindTaclet taclet=(FindTaclet)TacletForTests.getTaclet
	    ("TestMatchTaclet_nocontext").taclet();   
	MatchConditions mc=(taclet.match(match, 
					 taclet.find(), 
					 MatchConditions.EMPTY_MATCHCONDITIONS, services, Constraint.BOTTOM)); 
	assertNotNull("No context matching corrupt.", mc);
    }

    public void testPrefixMatching() {
	TermFactory tf=TermFactory.DEFAULT;
	Term match = TacletForTests.parseTerm("\\<{return;}\\>true ");
	StatementBlock prg = (StatementBlock)match.javaBlock().program();
	ExecutionContext ec = new ExecutionContext
	    (new TypeRef(new KeYJavaType
		(PrimitiveType.JAVA_BYTE, 
		 new SortImpl(new Name("byte")))),
	     new LocationVariable(new ProgramElementName("testVar"),
				 new SortImpl(new Name("testSort"))));
	MethodFrame mframe = new MethodFrame(null, ec, prg);
	match = TB.dia
	    (JavaBlock.createJavaBlock(new StatementBlock(mframe)), 
	     match.sub(0));
	FindTaclet taclet=(FindTaclet)TacletForTests.getTaclet
	    ("TestMatchTaclet_methodframe").taclet();
	MatchConditions mc = (taclet.match(match, 
					   taclet.find(), 
					   MatchConditions.EMPTY_MATCHCONDITIONS,
					   services, Constraint.BOTTOM));
	assertNotNull("Method-Frame should match", mc);

	Term termWithPV=TacletForTests.parseTerm("\\<{int i;}\\>i=0");
	match = TacletForTests.parseTerm("\\<{return 2;}\\>true ");
	prg = (StatementBlock)match.javaBlock().program();
	mframe = new MethodFrame((IProgramVariable)termWithPV.sub(0).sub(0).op(),
				  ec, prg);
	match = TB.dia(JavaBlock.createJavaBlock(new StatementBlock(mframe)), match.sub(0));
	taclet=(FindTaclet)TacletForTests.getTaclet
	    ("TestMatchTaclet_methodframe_value").taclet();	
	mc=(taclet.match(match, 
			 taclet.find(), 
			 MatchConditions.EMPTY_MATCHCONDITIONS,
			 services, Constraint.BOTTOM));
	assertNotNull("Method-Frame with return value should match",mc);

    }

    public void testBugsThathaveBeenRemoved() {

	Term match = TacletForTests.parseTerm("\\<{ int i = 0; }\\>true ");
	FindTaclet taclet=(FindTaclet)TacletForTests.getTaclet
	    ("TestMatchTaclet_eliminate_variable_declaration").taclet();   
	MatchConditions mc=(taclet.match(match, 
					 taclet.find(), 
					 MatchConditions.EMPTY_MATCHCONDITIONS, services, Constraint.BOTTOM)); 

 	assertNull("The reason for this bug was related to the introduction of "+
 		   "statementlist schemavariables and that we could not end the "+ 
 		   "match if the size of nonterminalelements was unequal "+
 		   "The solution was to weaken the check for statement blocks but NOT "+
 		   "for other statement or expressions containers. The bug occured because "+
 		   "the weaker test was also "+
 		   "performed for expressions.", mc);

 	match = TacletForTests.parseTerm("\\<{ {{throw null;} int i = 0;} }\\>true ");
 	taclet=(FindTaclet)TacletForTests.getTaclet("TestMatchTaclet_throw_in_block").taclet();   
 	mc=(taclet.match(match, 
			 taclet.find(), 
			 MatchConditions.EMPTY_MATCHCONDITIONS, services, Constraint.BOTTOM)); 
 	assertNull("No match expected.", mc);

 	match = TacletForTests.parseTerm
 	    ("\\<{{ int l1=1;} if (true);}\\>true");
 	taclet=(FindTaclet)TacletForTests.getTaclet
 	    ("TestMatchTaclet_elim_double_block").taclet();   
 	mc=(taclet.match(match, 
 			 taclet.find(), 
 			 MatchConditions.EMPTY_MATCHCONDITIONS, services, Constraint.BOTTOM));
 	assertNull("Removed bug #118. No match expected.", mc);

 	match = TacletForTests.parseTerm("\\<{ {} {int i;} }\\> true");
 	taclet=(FindTaclet)TacletForTests.getTaclet("TestMatchTaclet_wrap_blocks").taclet();   
 	mc=(taclet.match(match, 
 			 taclet.find(), 
 			 MatchConditions.EMPTY_MATCHCONDITIONS, services, Constraint.BOTTOM)); 
 	assertNotNull("Bug originally failed to match the first empty block.", mc);

 	match = TacletForTests.parseTerm("\\<{ {} {int i;} }\\> true");
 	taclet=(FindTaclet)TacletForTests.getTaclet("TestMatchTaclet_wrap_blocks_two_empty_lists").taclet();   
 	mc=(taclet.match(match, 
 			 taclet.find(), 
 			 MatchConditions.EMPTY_MATCHCONDITIONS, services, Constraint.BOTTOM)); 
 	assertNotNull("Bug originally failed to match the first empty block,"+
 		      " because of he was not able to match two succeeding empty lists.", mc);

	match = TacletForTests.parseTerm("\\<{ {{}} {} }\\> true");
	taclet=(FindTaclet)TacletForTests.getTaclet("TestMatchTaclet_remove_empty_blocks").taclet();   
	mc=(taclet.match(match, 
			 taclet.find(), 
			 MatchConditions.EMPTY_MATCHCONDITIONS, services, Constraint.BOTTOM)); 
	assertNotNull("Bug matching empty blocks using list svs.", mc);

	match = TacletForTests.parseTerm("\\<{ { int i; } {} }\\> true");
	taclet=(FindTaclet)TacletForTests.getTaclet("TestMatchTaclet_bug_matching_lists").taclet();   
	mc=(taclet.match(match, 
			 taclet.find(), 
			 MatchConditions.EMPTY_MATCHCONDITIONS, services, Constraint.BOTTOM)); 
	assertNotNull("List matching bug.", mc);
	
    }

    public static void main(String args[]) {
	TestMatchTaclet t=new TestMatchTaclet("XXX", true);
	t.setUp();
	t.testPrefixMatching();	
	//	t.testBugsThathaveBeenRemoved();
	//t.testStatementListMatch();
    }
    
}<|MERGE_RESOLUTION|>--- conflicted
+++ resolved
@@ -28,13 +28,7 @@
 import de.uka.ilkd.key.java.statement.MethodFrame;
 import de.uka.ilkd.key.logic.*;
 import de.uka.ilkd.key.logic.op.*;
-<<<<<<< HEAD
 import de.uka.ilkd.key.logic.sort.SortImpl;
-import de.uka.ilkd.key.logic.sort.SetAsListOfSort;
-=======
-import de.uka.ilkd.key.logic.sort.ClassInstanceSortImpl;
-import de.uka.ilkd.key.logic.sort.PrimitiveSort;
->>>>>>> 6f293224
 import de.uka.ilkd.key.logic.sort.Sort;
 import de.uka.ilkd.key.proof.IHTacletFilter;
 import de.uka.ilkd.key.proof.TacletIndex;
@@ -477,21 +471,12 @@
 	     Semisequent.EMPTY_SEMISEQUENT.insert
 	     (0, new ConstrainedFormula(closeable_two)).semisequent()); 	
 	TacletIndex index = new TacletIndex();
-<<<<<<< HEAD
 	index.add(close_rule.taclet());
         PosInOccurrence pio = new PosInOccurrence(new ConstrainedFormula(closeable_two, Constraint.BOTTOM),
                 PosInTerm.TOP_LEVEL, false);
 
 	TacletApp tacletApp = index.getSuccedentTaclet(pio,
-	                                               new IHTacletFilter (true, SLListOfRuleSet.EMPTY_LIST),
-=======
-	index.add(NoPosTacletApp.createNoPosTacletApp(close_rule.taclet()));
-        PosInOccurrence posAntec = new PosInOccurrence(new ConstrainedFormula(closeable_two, Constraint.BOTTOM),
-                PosInTerm.TOP_LEVEL, false);
-
-	TacletApp tacletApp = index.getSuccedentTaclet(posAntec,
 	                                               new IHTacletFilter (true, ImmutableSLList.<RuleSet>nil()),
->>>>>>> 6f293224
 	                                               services, Constraint.BOTTOM).iterator().next();
 	assertTrue("Match should be possible(modulo renaming)",
 		   tacletApp.findIfFormulaInstantiations ( seq, services, Constraint.BOTTOM ).size()>0);
@@ -562,17 +547,10 @@
     //a term of sort B. (assertNotNull)
     public void testWithSubSortsTermSV() {
 	Sort osort1=(Sort)TacletForTests.getSorts().lookup(new Name("Obj"));
-<<<<<<< HEAD
 	Sort osort2=new SortImpl(new Name("os2"), osort1);
 	Sort osort3=new SortImpl(new Name("os3"), osort1);
 	Sort osort4=new SortImpl(new Name("os4"), 
-					      SetAsListOfSort.EMPTY_SET
-=======
-	Sort osort2=new ClassInstanceSortImpl(new Name("os2"), osort1, false);
-	Sort osort3=new ClassInstanceSortImpl(new Name("os3"), osort1, false);
-	Sort osort4=new ClassInstanceSortImpl(new Name("os4"), 
-					      DefaultImmutableSet.<Sort>nil()
->>>>>>> 6f293224
+					       DefaultImmutableSet.<Sort>nil()
 					      .add(osort2).add(osort3), false);
 	Function v4=new Function(new Name("v4"), osort4, new Sort[0]);	
 	TermFactory tf=TermFactory.DEFAULT;
@@ -589,17 +567,10 @@
     //match a logic variable of sort B. (assertNull)
     public void testWithSubSortsVariableSV() {
 	Sort osort1=(Sort)TacletForTests.getSorts().lookup(new Name("Obj"));
-<<<<<<< HEAD
 	Sort osort2=new SortImpl(new Name("os2"), osort1);
 	Sort osort3=new SortImpl(new Name("os3"), osort1);
 	Sort osort4=new SortImpl(new Name("os4"), 
-					      SetAsListOfSort.EMPTY_SET
-=======
-	Sort osort2=new ClassInstanceSortImpl(new Name("os2"), osort1, false);
-	Sort osort3=new ClassInstanceSortImpl(new Name("os3"), osort1, false);
-	Sort osort4=new ClassInstanceSortImpl(new Name("os4"), 
-					      DefaultImmutableSet.<Sort>nil()
->>>>>>> 6f293224
+					       DefaultImmutableSet.<Sort>nil()
 					      .add(osort2).add(osort3), false);	
 	TermFactory tf=TermFactory.DEFAULT;
 	Function aPred = (Function)TacletForTests.getFunctions().lookup(new Name("A"));
