--- conflicted
+++ resolved
@@ -5,12 +5,6 @@
 //
 // The KeY system is protected by the GNU General Public License. 
 // See LICENSE.TXT for details.
-<<<<<<< HEAD
-//
-//
-=======
->>>>>>> 032cf20a
-// This file is part of KeY - Integrated Deductive Software Design
 
 package de.uka.ilkd.key.rule.conditions;
 
