// This file is part of KeY - Integrated Deductive Software Design
// Copyright (C) 2001-2010 Universitaet Karlsruhe, Germany
//                         Universitaet Koblenz-Landau, Germany
//                         Chalmers University of Technology, Sweden
//
// The KeY system is protected by the GNU General Public License. 
// See LICENSE.TXT for details.

package de.uka.ilkd.key.rule.conditions;

import de.uka.ilkd.key.java.Services;
import de.uka.ilkd.key.logic.op.SVSubstitute;
import de.uka.ilkd.key.logic.op.SchemaVariable;
import de.uka.ilkd.key.logic.sort.Sort;
import de.uka.ilkd.key.rule.VariableConditionAdapter;
import de.uka.ilkd.key.rule.inst.SVInstantiations;


/**
 * This variable condition checks if a given type denotes an abstract class or
 * interface type.
 */
public final class AbstractOrInterfaceType extends VariableConditionAdapter {

    private final TypeResolver resolver;
    private final boolean negated;

    public AbstractOrInterfaceType(TypeResolver tr, boolean negation) {
        this.resolver = tr;
        this.negated = negation;
    }
    
    public boolean isNegated(){
	return negated;
    }
    
    public TypeResolver getTypeResolver(){
	return resolver;
    }
    
    @Override
    public boolean check(SchemaVariable var, 
	    		 SVSubstitute instCandidate,
	    		 SVInstantiations instMap, 
	    		 Services services) {
        final Sort sort = 
            resolver.resolveSort(var, instCandidate, instMap, services);
                        
        final boolean isAbstractOrInterface = sort.isAbstract();
        
        return negated ? !isAbstractOrInterface : isAbstractOrInterface;
    }
    
    
    @Override
    public String toString() {      
        String prefix = negated ? "\\not" : "";
        return prefix+"\\isAbstractOrInterface (" + resolver + ")";
    }
<<<<<<< HEAD
=======
    
    public TypeResolver getTypeResolver(){return resolver;}
    public boolean isNegated() {return negated;}

>>>>>>> d557ff59
}<|MERGE_RESOLUTION|>--- conflicted
+++ resolved
@@ -57,11 +57,4 @@
         String prefix = negated ? "\\not" : "";
         return prefix+"\\isAbstractOrInterface (" + resolver + ")";
     }
-<<<<<<< HEAD
-=======
-    
-    public TypeResolver getTypeResolver(){return resolver;}
-    public boolean isNegated() {return negated;}
-
->>>>>>> d557ff59
 }