// This file is part of KeY - Integrated Deductive Software Design
// Copyright (C) 2001-2009 Universitaet Karlsruhe, Germany
//                         Universitaet Koblenz-Landau, Germany
//                         Chalmers University of Technology, Sweden
//
// The KeY system is protected by the GNU General Public License. 
// See LICENSE.TXT for details.
//
//

package de.uka.ilkd.key.rule.conditions;

import de.uka.ilkd.key.collection.ImmutableArray;
import de.uka.ilkd.key.java.Expression;
import de.uka.ilkd.key.java.ProgramElement;
import de.uka.ilkd.key.java.Services;
import de.uka.ilkd.key.java.abstraction.KeYJavaType;
import de.uka.ilkd.key.java.reference.ExecutionContext;
import de.uka.ilkd.key.java.reference.MethodName;
import de.uka.ilkd.key.java.reference.MethodReference;
import de.uka.ilkd.key.java.reference.ReferencePrefix;
import de.uka.ilkd.key.logic.op.LocationVariable;
import de.uka.ilkd.key.logic.op.ProgramMethod;
import de.uka.ilkd.key.logic.op.SVSubstitute;
import de.uka.ilkd.key.logic.op.SchemaVariable;
import de.uka.ilkd.key.logic.sort.NullSort;
import de.uka.ilkd.key.rule.VariableConditionAdapter;
import de.uka.ilkd.key.rule.inst.SVInstantiations;


/**
 * ensures that the given instantiation for the schemavariable denotes
 * a static method. For determining the method the callee and the
 * arguments of the method are needed as arguments.
 */
public final class StaticMethodCondition extends VariableConditionAdapter {

    private final boolean negation;
    private final SchemaVariable caller;
    private final SchemaVariable methname;
    private final SchemaVariable args;

    /**
     * the static reference condition checks if a suggested
     * instantiation for a schema variable denotes a static method
     * call. The flag negation allows to reuse this condition for
     * ensuring non static references.
     */
    public StaticMethodCondition (boolean negation, 
				  SchemaVariable caller, 
				  SchemaVariable methname,
				  SchemaVariable args) {
	this.negation = negation;
	this.caller = caller;
	this.methname = methname;
	this.args = args;
    }

<<<<<<< HEAD
    
    private static ArrayOfExpression toArrayOfExpression
	(ArrayOfProgramElement a) {
=======
    private static ImmutableArray<Expression> toExpArray(ImmutableArray<? extends ProgramElement> a) {
>>>>>>> 6f293224
	Expression[] result = new Expression[a.size()];
	for (int i=0; i<a.size(); i++) {
	    result[i]=(Expression)a.get(i);
	}
	return new ImmutableArray<Expression>(result);
    }

    
    @Override
    public boolean check(SchemaVariable var, 
			 SVSubstitute subst, 
			 SVInstantiations svInst,
			 Services services) {
	
	ReferencePrefix rp = (ReferencePrefix) svInst.getInstantiation(caller);
	MethodName mn = (MethodName) svInst.getInstantiation(methname);
	ImmutableArray<ProgramElement> ape = 
	    (ImmutableArray<ProgramElement>) svInst.getInstantiation(args);

	if (rp != null && mn != null && ape != null) {
	    ImmutableArray<Expression> ar 
		= toExpArray((ImmutableArray<ProgramElement>)svInst.getInstantiation(args));
	    if (var == args) {		
		ar = (ImmutableArray<Expression>) toExpArray((ImmutableArray<? extends ProgramElement>)subst);
	    }
	    ExecutionContext ec 
		= svInst.getContextInstantiation().activeStatementContext();
	    MethodReference mr =new MethodReference(ar, mn, rp);
	    ProgramMethod method = null;
	    KeYJavaType prefixType = services.getTypeConverter().
		getKeYJavaType((Expression) rp, ec);
	    if((rp instanceof LocationVariable) && 
	       (((LocationVariable) rp).sort() instanceof NullSort)){
		return true;
	    }
	    if (ec!=null) {
		method = mr.method(services, prefixType, ec);
		// we are only interested in the signature. The method
		// must be declared in the static context.
	    } else { //no execution context
		method = mr.method (services, prefixType, 
		        mr.getMethodSignature(services, ec),
		        prefixType);
	    }
	    if (method == null) {	
		return false;		
	    }
	    return negation ^ method.isStatic();
	}
	return true;
    }

    
    @Override    
    public String toString () {
	return (negation ? "\\not " : "") + "\\staticMethodReference(" + caller 
	       + ", " + methname + ", " + args + ")";
    }
}<|MERGE_RESOLUTION|>--- conflicted
+++ resolved
@@ -56,13 +56,7 @@
 	this.args = args;
     }
 
-<<<<<<< HEAD
-    
-    private static ArrayOfExpression toArrayOfExpression
-	(ArrayOfProgramElement a) {
-=======
     private static ImmutableArray<Expression> toExpArray(ImmutableArray<? extends ProgramElement> a) {
->>>>>>> 6f293224
 	Expression[] result = new Expression[a.size()];
 	for (int i=0; i<a.size(); i++) {
 	    result[i]=(Expression)a.get(i);
