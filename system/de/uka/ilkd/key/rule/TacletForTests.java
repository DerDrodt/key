// This file is part of KeY - Integrated Deductive Software Design
// Copyright (C) 2001-2009 Universitaet Karlsruhe, Germany
//                         Universitaet Koblenz-Landau, Germany
//                         Chalmers University of Technology, Sweden
//
// The KeY system is protected by the GNU General Public License. 
// See LICENSE.TXT for details.
//
//

/** this class is used to parse in Taclet from a file that are used by tests */
package de.uka.ilkd.key.rule;

import java.io.File;
import java.io.StringReader;

import de.uka.ilkd.key.collection.ImmutableSLList;
import de.uka.ilkd.key.java.JavaInfo;
import de.uka.ilkd.key.java.ProgramElement;
import de.uka.ilkd.key.java.Recoder2KeY;
import de.uka.ilkd.key.java.Services;
import de.uka.ilkd.key.logic.*;
import de.uka.ilkd.key.logic.op.Function;
import de.uka.ilkd.key.logic.op.SchemaVariable;
import de.uka.ilkd.key.logic.sort.Sort;
import de.uka.ilkd.key.parser.KeYLexer;
import de.uka.ilkd.key.parser.KeYParser;
import de.uka.ilkd.key.parser.ParserMode;
import de.uka.ilkd.key.pp.AbbrevMap;
import de.uka.ilkd.key.proof.ProofAggregate;
import de.uka.ilkd.key.proof.RuleSource;
import de.uka.ilkd.key.proof.TacletIndex;
import de.uka.ilkd.key.proof.init.*;

public class TacletForTests {

    private TacletForTests() {}

    public static final String testRules = System.getProperty("key.home")+
        File.separator+"examples"+
        File.separator+"_testcase"+
        File.separator+"testrules.key";
    public static String standardFile = testRules;
    
    public static AbbrevMap scm = new AbbrevMap();
    
    public static NamespaceSet nss = new NamespaceSet();
    public static TacletIndex rules= null;
    public static Services services;
    public static File lastFile=null;
    
    public static Namespace variables = null;

    public static Profile profile = new JavaProfile() {
            //we do not want normal standard rules, but ruleSetsDeclarations is needed for string library (HACK)
            public RuleCollection getStandardRules() {
                return new RuleCollection(
<<<<<<< HEAD
                                RuleSource.initRuleFile("LDTsForTestsOnly.key"), 
                                SLListOfBuiltInRule.EMPTY_LIST);
=======
                                RuleSource.initRuleFile("ruleSetsDeclarations.key"), 
                                ImmutableSLList.<BuiltInRule>nil());
>>>>>>> 6f293224
            }
        };
        
    public static void clear() {
        lastFile = null;
        services = null;
        rules = null;
        nss = new NamespaceSet();        
    }
        
    public static void parse(File file) {
	try {	    
	    if (!file.equals(lastFile)) {
		KeYFileForTests envInput = new KeYFileForTests("Test", file);	
		ProblemInitializer pi = new ProblemInitializer(profile); 
		InitConfig ic = pi.prepare(envInput);
              	nss      = ic.namespaces(); 
                rules    = ic.createTacletIndex();
                services = ic.getServices();
		lastFile = file;
		variables = envInput.variables();
	    }
	} catch (Exception e) {
	    System.err.println("Exception occurred while parsing "+file+"\n");
	    e.printStackTrace();
	    System.exit(-1);
	}
    }

    public static Services services() {
	if (services == null) parse();
	return services;
    }

    public static JavaInfo javaInfo() {
	return services ().getJavaInfo ();
    }

    public static JavaInfo getJavaInfo() {
	return javaInfo();
    }

    public static void setStandardFile(String filename) {
	standardFile=filename;
    }

    public static ProofAggregate problems() {
	return null;
    }

    public static void parse(String filename) {
	parse(new File(filename));
    }

    public static void parse() {
	parse(standardFile);
    }

    public static NoPosTacletApp getTaclet(String name) {
	return rules.lookup(new Name(name));
    }
    
    public static AbbrevMap getAbbrevs(){
        return scm;
    }

    public static Namespace getSorts() {
	return nss.sorts();
    }

    public static TacletIndex getRules() {
	return rules;
    }


    public static Namespace getHeuristics() {
	return nss.ruleSets();
    }

    public static Namespace getFunctions() {
	return nss.functions();
    }


    public static Namespace getVariables() {
	return variables;
    }

    public static Namespace getProgramVariables() {
	return nss.programVariables();
    }

    public static NamespaceSet getNamespaces() {
	return nss;
    }

    public static Function funcLookup(String name) {
	return (Function)getFunctions().lookup(new Name(name));
    }

    public static SchemaVariable svLookup(String name) {
	return (SchemaVariable)getVariables().lookup(new Name(name));
    }

    public static Sort sortLookup(String name) {
	return (Sort)getSorts().lookup(new Name(name));
    }

    public static Term parseTerm(String termstr, Services services) {
	if (termstr.equals("")) return null;
	try {	    
	    StringReader br   = new StringReader(termstr);
	    KeYParser parser = new KeYParser(ParserMode.TERM,
	                                     new KeYLexer(br,null), 
					     "No file. " +
					     "TacletForTests.parseTerm("
					     +termstr+")",
					     new Recoder2KeY(services, nss),
					     services, nss,
					     TacletForTests.getAbbrevs());
	    return parser.term();
	} catch (Exception e) {
	    System.err.println("Exception during parsing!");
	    e.printStackTrace();
	    System.exit(-1);
	    return null;
	}
	
    }

    public static Term parseTerm(String termstr, NamespaceSet set) {
	if (termstr.equals("")) return null;
	try {	    
	    StringReader br=new StringReader(termstr);
	    KeYParser parser = new KeYParser(ParserMode.TERM,
	                                     new KeYLexer(br,null), 
					     "No file. " +
					     "TacletForTests.parseTerm("
					     +termstr+")",
					     new Recoder2KeY(services(), set),
					     services(),
					     set,
					     new AbbrevMap());
	    return parser.term();
	} catch (Exception e) {
	    System.err.println("Exception during parsing!");
	    e.printStackTrace();
	    return null;
	}
	
    }

    public static Term parseTerm(String termstr) {
	return parseTerm(termstr, services());
    }

    public static ProgramElement parsePrg(String prgString) {
	Recoder2KeY r2k = new Recoder2KeY(services(), new NamespaceSet());
	return r2k.readBlockWithEmptyContext(prgString).program();
    }
}<|MERGE_RESOLUTION|>--- conflicted
+++ resolved
@@ -19,7 +19,10 @@
 import de.uka.ilkd.key.java.ProgramElement;
 import de.uka.ilkd.key.java.Recoder2KeY;
 import de.uka.ilkd.key.java.Services;
-import de.uka.ilkd.key.logic.*;
+import de.uka.ilkd.key.logic.Name;
+import de.uka.ilkd.key.logic.Namespace;
+import de.uka.ilkd.key.logic.NamespaceSet;
+import de.uka.ilkd.key.logic.Term;
 import de.uka.ilkd.key.logic.op.Function;
 import de.uka.ilkd.key.logic.op.SchemaVariable;
 import de.uka.ilkd.key.logic.sort.Sort;
@@ -55,13 +58,8 @@
             //we do not want normal standard rules, but ruleSetsDeclarations is needed for string library (HACK)
             public RuleCollection getStandardRules() {
                 return new RuleCollection(
-<<<<<<< HEAD
-                                RuleSource.initRuleFile("LDTsForTestsOnly.key"), 
-                                SLListOfBuiltInRule.EMPTY_LIST);
-=======
                                 RuleSource.initRuleFile("ruleSetsDeclarations.key"), 
                                 ImmutableSLList.<BuiltInRule>nil());
->>>>>>> 6f293224
             }
         };
         
