--- conflicted
+++ resolved
@@ -36,12 +36,7 @@
 public class TacletSchemaVariableCollector extends Visitor {
 
     /** collects all found variables */
-<<<<<<< HEAD
-    protected ListOfSchemaVariable varList;
-    
-=======
     protected ImmutableList<SchemaVariable> varList;
->>>>>>> 6f293224
     /** the instantiations needed for unwind loop constructs */
     private SVInstantiations instantiations = 
 	SVInstantiations.EMPTY_SVINSTANTIATIONS;
@@ -87,19 +82,7 @@
 	prgSVColl.start();
 	return prgSVColl.getSchemaVariables();
     }
-<<<<<<< HEAD
-    
-=======
-
-    private ImmutableList<SchemaVariable> collectSVInAttributeOp(AttributeOp op) {
-        ImmutableList<SchemaVariable> result = ImmutableSLList.<SchemaVariable>nil();
-        final IProgramVariable attribute = op.attribute();
-        if (attribute instanceof SchemaVariable) {
-             result = result.prepend((SchemaVariable)attribute);
-        }
-        return result;
-    }
->>>>>>> 6f293224
+    
     
     /** 
      * visits the Term in post order {@link Term#execPostOrder(Visitor)} and 
@@ -135,41 +118,19 @@
 
     
     /**
-<<<<<<< HEAD
      * collects all schema variables occurring on the lhs of an elementary update
      * @param op the ElementaryUpdate operator to be scanned for schemavariables
-     * @param vars the ListOfSchemaVariables with already found schema variables
+     * @param vars the ImmutableList<SchemaVariable> with already found schema variables
      * @return a list of schema variables containing the ones of <code>vars</code> 
      *   together with the schema variables found in <code>op</code>
      */
-    private ListOfSchemaVariable collectSVInElementaryUpdate(
+    private ImmutableList<SchemaVariable> collectSVInElementaryUpdate(
 	    	ElementaryUpdate op, 
-	    	ListOfSchemaVariable vars) {
-        ListOfSchemaVariable result = vars;
+	    	ImmutableList<SchemaVariable> vars) {
+        ImmutableList<SchemaVariable> result = vars;
         
         if(op.lhs() instanceof SchemaVariable) {
             result = result.prepend((SchemaVariable) op.lhs());
-=======
-     * collects all schema variables occurring as part of a quantified update 
-     * operator
-     * @param op the {@link QuanUpdateOperator} to be scanned for schemavariables
-     * @param vars the IList<SchemaVariables> with already found schema variables
-     * @return a list of schema variables containing the ones of <code>vars</code> 
-     *   together with the schema variables found in <code>op</code>
-     */
-    private ImmutableList<SchemaVariable> collectSVInQuanUpdateOperator(
-            final Operator op, ImmutableList<SchemaVariable> vars) {
-        ImmutableList<SchemaVariable> result = vars;
-        final QuanUpdateOperator quan = (QuanUpdateOperator) op;
-        for (int i = 0, locCount = quan.locationCount(); i < locCount; i++) {
-            final Location currentLocation = quan.location(i);
-            if (currentLocation instanceof SchemaVariable) {
-                result = result.prepend((SchemaVariable) currentLocation);
-            } else if (currentLocation instanceof AttributeOp) {
-                result = result
-                        .prepend(collectSVInAttributeOp((AttributeOp) currentLocation));
-            }
->>>>>>> 6f293224
         }
 
         return result;
