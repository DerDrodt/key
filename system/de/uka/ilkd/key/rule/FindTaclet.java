// This file is part of KeY - Integrated Deductive Software Design
// Copyright (C) 2001-2009 Universitaet Karlsruhe, Germany
//                         Universitaet Koblenz-Landau, Germany
//                         Chalmers University of Technology, Sweden
//
// The KeY system is protected by the GNU General Public License. 
// See LICENSE.TXT for details.
//
//

package de.uka.ilkd.key.rule;

import java.util.Iterator;

import de.uka.ilkd.key.collection.ImmutableList;
import de.uka.ilkd.key.collection.ImmutableMap;
import de.uka.ilkd.key.collection.ImmutableSLList;
import de.uka.ilkd.key.collection.ImmutableSet;
import de.uka.ilkd.key.java.Services;
import de.uka.ilkd.key.logic.*;
import de.uka.ilkd.key.logic.op.*;
import de.uka.ilkd.key.proof.Goal;


/** 
 * An abstract class to represent Taclets with a find part. This means, they
 * have to be attached to a formula or term of the sequent. This class is
 * extended by several subclasses to distinct between taclets that have to
 * attached to a top level formula of the antecedent ({@link AntecTaclet}),
 * to the succedent ({@link SuccTaclet}) or to an arbitrary term that matches
 * the find part somewhere in the sequent ({@link RewriteTaclet}).  
 */ 
public abstract class FindTaclet extends Taclet {

    /** contains the find term */
    protected Term find;

    /** Set of schemavariables of the if and the (optional) find part */
    private ImmutableSet<SchemaVariable> ifFindVariables = null;

    /** this method is used to determine if top level updates are
     * allowed to be ignored. This is the case if we have an Antec or
     * SuccTaclet but not for a RewriteTaclet
     * @return true if top level updates shall be ignored 
     */
    protected abstract boolean ignoreTopLevelUpdates();

    
    /** creates a FindTaclet 
     * @param name the Name of the taclet
     * @param applPart the TacletApplPart that contains the if-sequent, the
     * not-free and new-vars conditions 
     * @param goalTemplates a IList<TacletGoalTemplate> that contains all goaltemplates of
     * the taclet (these are the instructions used to create new goals when
     * applying the Taclet)
     * @param ruleSets a IList<RuleSet> that contains all rule sets the Taclet
     *      is attached to
     * @param constraint the Constraint of the Taclet (has to be fulfilled in
     * order to achieve this Taclet)
     * @param attrs the TacletAttributes encoding if the Taclet is non-interactive,
     * recursive or something like that
     * @param find the Term that is the pattern that has to be found in a
     * sequent and the places where it matches the Taclet can be applied
     * @param prefixMap a ImmMap<SchemaVariable,TacletPrefix> that contains the
     * prefix for each SchemaVariable in the Taclet
     */
    public FindTaclet(Name name, TacletApplPart applPart,  
		      ImmutableList<TacletGoalTemplate> goalTemplates, 
		      ImmutableList<RuleSet> ruleSets,
		      Constraint constraint, TacletAttributes attrs,
		      Term find,
		      ImmutableMap<SchemaVariable,TacletPrefix> prefixMap,
		      ImmutableSet<Choice> choices){
	super(name, applPart, goalTemplates, ruleSets, constraint, attrs,
	      prefixMap, choices);
	this.find = find;
    }
    
    /** returns the find term of the taclet to be matched */
    public Term find() {
	return find;
    }

    /** 
     * matches the given term against the taclet's find term and
     * @param term the Term to be matched against the find expression 
     * of the taclet
     * @param matchCond the MatchConditions with side conditions to be 
     * satisfied, eg. partial instantiations of schema variables; before
     * calling this method the constraint contained in the match conditions
     * must be ensured to be satisfiable, i.e.
     *       <tt> matchCond.getConstraint ().isSatisfiable () </tt>
     * must return true
     * @param services the Services 
     * @param userConstraint a Constraint derived from user defined 
     * instantiations of meta variables
     * @return the found schema variable mapping or <tt>null</tt> if 
     * the matching failed
     */
    public MatchConditions matchFind(Term term,
            MatchConditions matchCond,
            Services services,
            Constraint userConstraint) {
        return match(term, find(), 
                ignoreTopLevelUpdates(),
                matchCond, services, userConstraint);
    }

    /** CONSTRAINT NOT USED 
     * applies the replacewith part of Taclets
     * @param gt TacletGoalTemplate used to get the replaceexpression 
     * in the Taclet
     * @param goal the Goal where the rule is applied
     * @param posOfFind the PosInOccurrence belonging to the find expression
     * @param services the Services encapsulating all java information
     * @param matchCond the MatchConditions with all required instantiations 
     */
    protected abstract void applyReplacewith(TacletGoalTemplate gt, Goal goal,
					     PosInOccurrence posOfFind,
					     Services services,
					     MatchConditions matchCond);


    /**
     * adds the sequent of the add part of the Taclet to the goal sequent
     * @param add the Sequent to be added
     * @param goal the Goal to be updated
     * @param posOfFind the PosInOccurrence describes the place where to add
     * the semisequent 
     * @param services the Services encapsulating all java information
     * @param matchCond the MatchConditions with all required instantiations 
     */
    protected abstract void applyAdd(Sequent add, Goal goal,
				     PosInOccurrence posOfFind,
				     Services services,
				     MatchConditions matchCond);


    /**  
     * the rule is applied on the given goal using the
     * information of rule application. 
     * @param goal the goal that the rule application should refer to.
     * @param services the Services encapsulating all java information
     * @param ruleApp the taclet application that is executed.
     */
    public ImmutableList<Goal> apply(Goal     goal,
			    Services services,
			    RuleApp  ruleApp) {

	// Number without the if-goal eventually needed
	int                          numberOfNewGoals = goalTemplates().size();

	TacletApp                    tacletApp        = (TacletApp) ruleApp;
	MatchConditions              mc               = tacletApp.matchConditions ();

	// Restrict introduced metavariables to the subtree
	setRestrictedMetavariables ( goal, mc );

	ImmutableList<Goal>                   newGoals         =
	    checkIfGoals ( goal,
			   tacletApp.ifFormulaInstantiations (),
			   mc,
			   numberOfNewGoals );
	
	Iterator<TacletGoalTemplate> it               = goalTemplates().iterator();
	Iterator<Goal>               goalIt           = newGoals.iterator();

	while (it.hasNext()) {
	    TacletGoalTemplate gt          = it    .next();
	    Goal               currentGoal = goalIt.next();
	    // add first because we want to use pos information that
	    // is lost applying replacewith
	    applyAdd(         gt.sequent(),
			      currentGoal,
			      tacletApp.posInOccurrence(),
			      services,
			      mc );

	    applyReplacewith( gt,
			      currentGoal,
			      tacletApp.posInOccurrence(),
			      services,
			      mc );

	    applyAddrule(     gt.rules(),
			      currentGoal,
			      services,
			      mc );

	    
	    applyAddProgVars( gt.addedProgVars(),
			      currentGoal,
                              tacletApp.posInOccurrence(),
                              services,
			      mc);
                               
            currentGoal.setBranchLabel(gt.name());
	}

	return newGoals;
    }

    StringBuffer toStringFind(StringBuffer sb) {
	return sb.append("\\find(").
	    append(find().toString()).append(")\n");
    }


    /**
     * returns a representation of the Taclet with find part as String
     * @return string representation
     */
    public String toString() {
	if (tacletAsString == null) {
	    StringBuffer sb = new StringBuffer();
	    sb = sb.append(name()).append(" {\n");
	    sb = toStringIf(sb);
	    sb = toStringFind(sb);
	    sb = toStringVarCond(sb);
	    sb = toStringGoalTemplates(sb);
	    sb = toStringRuleSets(sb);
	    sb = toStringAttribs(sb); 
	    tacletAsString = sb.append("}").toString();
	}
	return tacletAsString;
    }


    /**
     * @return Set of schemavariables of the if and the (optional)
     * find part
     */
    public ImmutableSet<SchemaVariable> getIfFindVariables () {
	if ( ifFindVariables == null ) {
	    TacletSchemaVariableCollector svc = new TacletSchemaVariableCollector ();
	    find ().execPostOrder ( svc );
	    
	    ifFindVariables             = getIfVariables ();
	    Iterator<SchemaVariable> it = svc.varIterator ();
	    while ( it.hasNext () )
		ifFindVariables = ifFindVariables.add ( it.next () );
	}

	return ifFindVariables;
    }


    protected Taclet setName(String s, FindTacletBuilder b) {
	return super.setName(s, b); 
    }

    /**
     * Determine whether a replacewith-part is really supposed to modify
     * concerned formulas when applying a taclet (otherwise copies of the
     * formulas are created). Copies are created whenever the constraint of the
     * new formulas is stronger than the conjunction of the original
     * find-formula constraint and the user constraint. (Taking the user
     * constraint into account at this point ensures that the existence of the
     * user constraint is transparent to the user, and is a temporary solution
     * to cope with the absence of disunification constraints).
     * 
     * UPDATE: for the time being we are only considering the old constraint of
     * the formula (as the user constraint is more or less disable in
     * <code>TacletApp. canUseMVAPosteriori</code> right now)
     * 
     * @param goal
     *            the goal to which the taclet is applied
     * @param posOfFind
     *            position of the find-formula (which is the formula whose
     *            constraint is considered as the original formula constraint)
     * @param matchCond
     *            results of matching the taclet, in particular the new
     *            constraint that is attached to formulas added by replacewith
     * @return true iff replacewith is supposed to create copies of concerned
     *         formulas
     */
    protected boolean createCopies (Goal goal,
                                    PosInOccurrence posOfFind,
                                    MatchConditions matchCond) {
//        final Proof proof = goal.proof (); 
//        final Constraint userConstraint =
//            proof.getUserConstraint ().getConstraint ();
        final Constraint oriConstraint =
            posOfFind.constrainedFormula ().constraint ();
//        final Constraint combinedConstraint =
//            userConstraint.join ( oriConstraint, proof.getServices() );
        final Constraint newConstraint = matchCond.getConstraint ();
        return !newConstraint.isAsWeakAs ( oriConstraint );
    }
    
<<<<<<< HEAD
=======
    
    /** returns the variables in a Taclet with a read access
    */
    public ImmutableList<SchemaVariable> readSet() {

	//List variables have to be collected to
	ImmutableList<SchemaVariable> readFromVarialbes = 
            ImmutableSLList.<SchemaVariable>nil();

	//List of Variables in find-part
	TacletSchemaVariableCollector tvarColl1 = new TacletSchemaVariableCollector() {
            public void visit(Term t) {	
	        if (t.op() instanceof Modality || 
                    t.op() instanceof ModalOperatorSV) {
	            varList = collectSVInProgram(t.javaBlock(), varList);
	        }
	        for (int j=0; j<t.arity(); j++) {
	            for (int i=0;i<t.varsBoundHere(j).size();i++) {
		        if (t.varsBoundHere(j).get(i) 
		            instanceof SchemaVariable) {
		            varList = varList.prepend
			        ((SchemaVariable)t.varsBoundHere(j).get(i)); 
		        }
	            }
	        }
            }
        };
	tvarColl1.visit(find()); 

	//List of variables im add & replaceWith-Part
	TacletSchemaVariableCollector tvarColl2 = new TacletSchemaVariableCollector() {
    	    public void visit(Term t) {	
		if (t.op() instanceof SchemaVariable) 
                    varList=varList.prepend((SchemaVariable)t.op());
    	    }	
        };
	tvarColl2.visitGoalTemplates(this, false); 
	
        // build intersection
	Iterator<SchemaVariable> it1 = tvarColl1.varIterator();
	while(it1.hasNext()){
	        SchemaVariable sv1 = it1.next();
		Iterator<SchemaVariable> it2 = tvarColl2.varIterator();

		while(it2.hasNext()){
		    SchemaVariable sv2 = it2.next();

		    if(sv1 == sv2){
			if(writeSet().head()!= null) {
			    //if the variable belongs to the WriteSet, 
                            //remove it from the ReadSet
			    if (writeSet().head() != sv1 )
			       readFromVarialbes = readFromVarialbes.prepend(sv1);
			}
			else readFromVarialbes = readFromVarialbes.prepend(sv1);
			break; //variable found, no need to keep searching
	            }
		}
	}
	return readFromVarialbes; 
    }

    /** 
     * returns the variable in a Taclet to which is written to
     */
    public ImmutableList<SchemaVariable> writeSet() {
	Iterator<TacletGoalTemplate> it = goalTemplates().iterator();
	ImmutableList<SchemaVariable> updateVar = ImmutableSLList.<SchemaVariable>nil(); 
	Term replWith = null; 
	
	while (it.hasNext()){
	    TacletGoalTemplate goalTemp = it.next();

	    if(goalTemp instanceof RewriteTacletGoalTemplate){
		replWith = ((RewriteTacletGoalTemplate)goalTemp).replaceWith();

		if (replWith.op() instanceof IUpdateOperator){
		    try{                
		        updateVar = updateVar.prepend((SchemaVariable)replWith.sub(0).op());
		    } catch(ClassCastException e) {
		        System.err.println(name()+" "+replWith.sub(0).op().getClass());
		    }
		}
	    }
	}
	return updateVar;
    } 
>>>>>>> 6f293224

    /**
     * returns the variables that occur bound in the find part
     */
    protected ImmutableSet<QuantifiableVariable> getBoundVariablesHelper() {
        final BoundVarsVisitor bvv = new BoundVarsVisitor();
        bvv.visit(find());
        return bvv.getBoundVariables();
    }
    
} <|MERGE_RESOLUTION|>--- conflicted
+++ resolved
@@ -14,11 +14,11 @@
 
 import de.uka.ilkd.key.collection.ImmutableList;
 import de.uka.ilkd.key.collection.ImmutableMap;
-import de.uka.ilkd.key.collection.ImmutableSLList;
 import de.uka.ilkd.key.collection.ImmutableSet;
 import de.uka.ilkd.key.java.Services;
 import de.uka.ilkd.key.logic.*;
-import de.uka.ilkd.key.logic.op.*;
+import de.uka.ilkd.key.logic.op.QuantifiableVariable;
+import de.uka.ilkd.key.logic.op.SchemaVariable;
 import de.uka.ilkd.key.proof.Goal;
 
 
@@ -288,96 +288,6 @@
         return !newConstraint.isAsWeakAs ( oriConstraint );
     }
     
-<<<<<<< HEAD
-=======
-    
-    /** returns the variables in a Taclet with a read access
-    */
-    public ImmutableList<SchemaVariable> readSet() {
-
-	//List variables have to be collected to
-	ImmutableList<SchemaVariable> readFromVarialbes = 
-            ImmutableSLList.<SchemaVariable>nil();
-
-	//List of Variables in find-part
-	TacletSchemaVariableCollector tvarColl1 = new TacletSchemaVariableCollector() {
-            public void visit(Term t) {	
-	        if (t.op() instanceof Modality || 
-                    t.op() instanceof ModalOperatorSV) {
-	            varList = collectSVInProgram(t.javaBlock(), varList);
-	        }
-	        for (int j=0; j<t.arity(); j++) {
-	            for (int i=0;i<t.varsBoundHere(j).size();i++) {
-		        if (t.varsBoundHere(j).get(i) 
-		            instanceof SchemaVariable) {
-		            varList = varList.prepend
-			        ((SchemaVariable)t.varsBoundHere(j).get(i)); 
-		        }
-	            }
-	        }
-            }
-        };
-	tvarColl1.visit(find()); 
-
-	//List of variables im add & replaceWith-Part
-	TacletSchemaVariableCollector tvarColl2 = new TacletSchemaVariableCollector() {
-    	    public void visit(Term t) {	
-		if (t.op() instanceof SchemaVariable) 
-                    varList=varList.prepend((SchemaVariable)t.op());
-    	    }	
-        };
-	tvarColl2.visitGoalTemplates(this, false); 
-	
-        // build intersection
-	Iterator<SchemaVariable> it1 = tvarColl1.varIterator();
-	while(it1.hasNext()){
-	        SchemaVariable sv1 = it1.next();
-		Iterator<SchemaVariable> it2 = tvarColl2.varIterator();
-
-		while(it2.hasNext()){
-		    SchemaVariable sv2 = it2.next();
-
-		    if(sv1 == sv2){
-			if(writeSet().head()!= null) {
-			    //if the variable belongs to the WriteSet, 
-                            //remove it from the ReadSet
-			    if (writeSet().head() != sv1 )
-			       readFromVarialbes = readFromVarialbes.prepend(sv1);
-			}
-			else readFromVarialbes = readFromVarialbes.prepend(sv1);
-			break; //variable found, no need to keep searching
-	            }
-		}
-	}
-	return readFromVarialbes; 
-    }
-
-    /** 
-     * returns the variable in a Taclet to which is written to
-     */
-    public ImmutableList<SchemaVariable> writeSet() {
-	Iterator<TacletGoalTemplate> it = goalTemplates().iterator();
-	ImmutableList<SchemaVariable> updateVar = ImmutableSLList.<SchemaVariable>nil(); 
-	Term replWith = null; 
-	
-	while (it.hasNext()){
-	    TacletGoalTemplate goalTemp = it.next();
-
-	    if(goalTemp instanceof RewriteTacletGoalTemplate){
-		replWith = ((RewriteTacletGoalTemplate)goalTemp).replaceWith();
-
-		if (replWith.op() instanceof IUpdateOperator){
-		    try{                
-		        updateVar = updateVar.prepend((SchemaVariable)replWith.sub(0).op());
-		    } catch(ClassCastException e) {
-		        System.err.println(name()+" "+replWith.sub(0).op().getClass());
-		    }
-		}
-	    }
-	}
-	return updateVar;
-    } 
->>>>>>> 6f293224
 
     /**
      * returns the variables that occur bound in the find part
