// This file is part of KeY - Integrated Deductive Software Design
// Copyright (C) 2001-2009 Universitaet Karlsruhe, Germany
//                         Universitaet Koblenz-Landau, Germany
//                         Chalmers University of Technology, Sweden
//
// The KeY system is protected by the GNU General Public License. 
// See LICENSE.TXT for details.
//
//


package de.uka.ilkd.key.rule.inst;

import java.util.Iterator;

import junit.framework.TestCase;
<<<<<<< HEAD
import de.uka.ilkd.key.java.Services;
=======
import de.uka.ilkd.key.collection.*;
>>>>>>> 6f293224
import de.uka.ilkd.key.logic.Name;
import de.uka.ilkd.key.logic.SLListOfNamed;
import de.uka.ilkd.key.logic.TermFactory;
import de.uka.ilkd.key.logic.sort.*;
import de.uka.ilkd.key.rule.TacletForTests;

public class TestGenericSortInstantiations extends TestCase {

    TermFactory tf=TermFactory.DEFAULT;
    static final ImmutableSet<Sort> emptySortSet = DefaultImmutableSet.<Sort>nil();


    /**
     *
     *         A4
     *          |
     *         A3
     *        /  \
     *  A6  A1    A2
     *    \  |
     *      A5
     *
     *
     *        B4
     *       /  \
     *     B2    B3
     *    /  \  /
     *  B5    B1
     *
     *
     *        D4            (the same with array sorts)
     *       /  \
     *     D2    D3
     *    /  \  /
     *  D5    D1
     *
     *
     *        G3
     *       /  \
     *     G1    G2
     *      |
     *     G4
     *
     *
     *              A3
     *       H1    /
     *      /  \  /
     *     H2   H3
     *           |
     *          H4
     *
     *    H2 oneof { A2, A3 }
     */

    {
        // this ensures that necessary Java types are loaded
        TacletForTests.services ().getJavaInfo().readJavaBlock("{}");        
    }
    
    Sort        object       = TacletForTests.services ().getJavaInfo ().objectSort ();
    Sort        cloneable    = TacletForTests.services ().getJavaInfo ().cloneableSort ();
    Sort        serializable = TacletForTests.services ().getJavaInfo ().serializableSort();
    
    Sort        objectArray = ArraySort.getArraySort ( object,
                                                           object, cloneable, serializable );    
    // these sorts are supposed to have no relations to other (object) sorts;
    Sort A4 = new SortImpl ( new Name ( "A4" ), emptySortSet, false );
    Sort A3 = new SortImpl ( new Name ( "A3" ), emptySortSet.add ( A4 ), false );
    Sort A1 = new SortImpl ( new Name ( "A1" ), emptySortSet.add ( A3 ), false );
    Sort A2 = new SortImpl ( new Name ( "A2" ), emptySortSet.add ( A3 ), false );
    Sort A6 = new SortImpl ( new Name ( "A6" ), emptySortSet, false );
    Sort A5 = new SortImpl ( new Name ( "A5" ), emptySortSet.add ( A1 ).add ( A6 ), false );
    
    Sort A4OBJ = new SortImpl ( new Name ( "A4OBJ" ), emptySortSet.add(object), false );
    Sort A3OBJ = new SortImpl ( new Name ( "A3OBJ" ), emptySortSet.add ( A4OBJ ), false );
    Sort A1OBJ = new SortImpl ( new Name ( "A1OBJ" ), emptySortSet.add ( A3OBJ ), false );
    Sort A2OBJ = new SortImpl ( new Name ( "A2OBJ" ), emptySortSet.add ( A3OBJ ), false );
    Sort A6OBJ = new SortImpl ( new Name ( "A6OBJ" ), emptySortSet, false );
    Sort A5OBJ = new SortImpl ( new Name ( "A5OBJ" ), emptySortSet.add ( A1OBJ ).add ( A6OBJ ), false );    

    Sort B4 = new SortImpl ( new Name ( "B4" ), emptySortSet.add ( object ), false );
    Sort B2 = new SortImpl ( new Name ( "B2" ), emptySortSet.add ( B4 ), false );
    Sort B3 = new SortImpl ( new Name ( "B3" ), emptySortSet.add ( B4 ), false );
    Sort B1 = new SortImpl ( new Name ( "B1" ), emptySortSet.add ( B2 ).add ( B3 ), false );
    Sort B5 = new SortImpl ( new Name ( "B5" ), emptySortSet.add ( B2 ), false );

    // This setup resembles the code of <code>Recoder2KeY</code>
    Sort  D4 = ArraySort.getArraySort ( B4, object, cloneable, serializable );
    Sort  D2 = ArraySort.getArraySort ( B2, object, cloneable, serializable );
    Sort  D3 = ArraySort.getArraySort ( B3, object, cloneable, serializable );
    Sort  D1 = ArraySort.getArraySort ( B1, object, cloneable, serializable );
    Sort  D5 = ArraySort.getArraySort ( B5, object, cloneable, serializable );
    
    Sort       C1 = new SortImpl         ( new Name ( "C1" ) );

    GenericSort G3;
    GenericSort G1;
    GenericSort G2;
    GenericSort G4;

    GenericSort H1;
    GenericSort H2;
    GenericSort H3;
    GenericSort H4;

    /*
    Function fa1 = new Function ( new Name ( "fa1" ), A1, new Sort [0] );
    Term     a1  = tf.createFunctionTerm ( fa1 );
    Function fa2 = new Function ( new Name ( "fa2" ), A2, new Sort [0] );
    Term     a2  = tf.createFunctionTerm ( fa2 );
    Function fa3 = new Function ( new Name ( "fa3" ), A3, new Sort [0] );
    Term     a3  = tf.createFunctionTerm ( fa3 );
    Function fa4 = new Function ( new Name ( "fa4" ), A4, new Sort [0] );
    Term     a4  = tf.createFunctionTerm ( fa4 );
    Function fa5 = new Function ( new Name ( "fa5" ), A5, new Sort [0] );
    Term     a5  = tf.createFunctionTerm ( fa5 );
    Function fa6 = new Function ( new Name ( "fa6" ), A6, new Sort [0] );
    Term     a6  = tf.createFunctionTerm ( fa6 );

    Function fb1 = new Function ( new Name ( "fb1" ), B1, new Sort [0] );
    Term     b1  = tf.createFunctionTerm ( fb1 );
    Function fb2 = new Function ( new Name ( "fb2" ), B2, new Sort [0] );
    Term     b2  = tf.createFunctionTerm ( fb2 );
    Function fb3 = new Function ( new Name ( "fb3" ), B3, new Sort [0] );
    Term     b3  = tf.createFunctionTerm ( fb3 );
    Function fb4 = new Function ( new Name ( "fb4" ), B4, new Sort [0] );
    Term     b4  = tf.createFunctionTerm ( fb4 );
    Function fb5 = new Function ( new Name ( "fb5" ), B5, new Sort [0] );
    Term     b5  = tf.createFunctionTerm ( fb5 );


    SchemaVariable svg1 = SchemaVariableFactory.createTermSV ( new Name ( "svg1" ), G1 );
    SchemaVariable svg1b = SchemaVariableFactory.createTermSV ( new Name ( "svg1b" ), G1 );
    SchemaVariable svg1c = SchemaVariableFactory.createTermSV ( new Name ( "svg1c" ), G1 );
    SchemaVariable svg2 = SchemaVariableFactory.createTermSV ( new Name ( "svg2" ), G2 );
    SchemaVariable svg2b = SchemaVariableFactory.createTermSV ( new Name ( "svg2b" ), G2 );
    SchemaVariable svg3 = SchemaVariableFactory.createTermSV ( new Name ( "svg3" ), G3 );
    SchemaVariable svg4 = SchemaVariableFactory.createTermSV ( new Name ( "svg4" ), G4 );


    SchemaVariable sva4 = SchemaVariableFactory.createTermSV ( new Name ( "sva4" ), A4 );
    */

    public TestGenericSortInstantiations(String name)
	throws GenericSupersortException {
	super(name);

	G3 = new GenericSort ( new Name ( "G3" ) );
	G1 = new GenericSort ( new Name ( "G1" ),
			       emptySortSet.add ( G3 ),
			       emptySortSet );
	G2 = new GenericSort ( new Name ( "G2" ),
			       emptySortSet.add ( G3 ),
			       emptySortSet );
	G4 = new GenericSort ( new Name ( "G4" ),
			       emptySortSet.add ( G1 ),
			       emptySortSet );

	H1 = new GenericSort ( new Name ( "H1" ) );
	H2 = new GenericSort ( new Name ( "H2" ),
			       emptySortSet.add ( H1 ),
			       emptySortSet.add ( A2 ).add ( A3 ) );
	H3 = new GenericSort ( new Name ( "H3" ),
			       emptySortSet.add ( A3 ).add ( H1 ),
			       emptySortSet );
	H4 = new GenericSort ( new Name ( "H4" ),
			       emptySortSet.add ( H3 ),
			       emptySortSet );
    }


    public static ImmutableList<GenericSort> sorts ( ImmutableList<GenericSortCondition> p_conditions ) {
	Iterator<GenericSortCondition> it = p_conditions.iterator ();
	ImmutableList<GenericSort> res = ImmutableSLList.<GenericSort>nil();

	while ( it.hasNext () )
	    res = res.prepend ( it.next ().getGenericSort () );

	return res;
    }

    /*
    public void testGeneric0 () {
	SVInstantiations svi = SVInstantiations.EMPTY_SVINSTANTIATIONS;
	svi = svi.add ( sva4, a4 );
	
	assertTrue ( "Instantiations should be equal",
		     gsi.isEmpty() );
    }
    */

    public void testGeneric1 () {
	ImmutableList<GenericSortCondition> cs;
	GenericSortInstantiations gsi;

	cs = ImmutableSLList.<GenericSortCondition>nil();
	cs = cs.prepend ( GenericSortCondition.createSupersortCondition ( G1, A4 ) );
	
	Services services = TacletForTests.services();

	gsi = GenericSortInstantiations.create ( sorts ( cs ), cs, services );
	assertEquals ( "Instantiations should be equal",
	               ((ImmutableMap<GenericSort,Sort>)DefaultImmutableMap.<GenericSort,Sort>nilMap())
	               .put ( G1, A4 ),
	               gsi.getAllInstantiations () );

	cs = cs.prepend ( GenericSortCondition.createSupersortCondition ( G1, A3 ) );
	
	gsi = GenericSortInstantiations.create ( sorts ( cs ), cs, services );
	assertEquals ( "Instantiations should be equal",
	               ((ImmutableMap<GenericSort,Sort>)DefaultImmutableMap.<GenericSort,Sort>nilMap())
	               .put ( G1, A4 ),
	               gsi.getAllInstantiations () );

	cs = ImmutableSLList.<GenericSortCondition>nil();
	cs = cs.prepend ( GenericSortCondition.createSupersortCondition ( G1, A1 ) );
	cs = cs.prepend ( GenericSortCondition.createSupersortCondition ( G1, A2 ) );

	gsi = GenericSortInstantiations.create ( sorts ( cs ), cs, services );
	assertEquals ( "Instantiations should be equal",
	               ((ImmutableMap<GenericSort,Sort>)DefaultImmutableMap.<GenericSort,Sort>nilMap())
	               .put ( G1, A3 ),
	               gsi.getAllInstantiations () );

	cs = cs.prepend ( GenericSortCondition.createSupersortCondition ( G1, A4 ) );

	gsi = GenericSortInstantiations.create ( sorts ( cs ), cs, services );
	assertEquals ( "Instantiations should be equal",
	               ((ImmutableMap<GenericSort,Sort>)DefaultImmutableMap.<GenericSort,Sort>nilMap())
	               .put ( G1, A4 ),
	               gsi.getAllInstantiations () );

	cs = ImmutableSLList.<GenericSortCondition>nil();
	cs = cs.prepend ( GenericSortCondition.createSupersortCondition ( G1, A1 ) );
	cs = cs.prepend ( GenericSortCondition.createSupersortCondition ( G1, A6 ) );

	gsi = GenericSortInstantiations.create ( sorts ( cs ), cs, services );
	assertEquals ( "Instantiations should be equal",
	               ((MapFromGenericSortToSort)MapAsListFromGenericSortToSort.EMPTY_MAP)
	               .put ( G1, Sort.ANY ),
	               gsi.getAllInstantiations () );

	cs = ImmutableSLList.<GenericSortCondition>nil();
	cs = cs.prepend ( GenericSortCondition.createSupersortCondition ( G1, B1 ) );
	cs = cs.prepend ( GenericSortCondition.createSupersortCondition ( G1, B5 ) );

	gsi = GenericSortInstantiations.create ( sorts ( cs ), cs, services );
	assertEquals ( "Instantiations should be equal",
	               ((ImmutableMap<GenericSort,Sort>)DefaultImmutableMap.<GenericSort,Sort>nilMap())
	               .put ( G1, B2 ),
	               gsi.getAllInstantiations () );
    }


    public void testGeneric2 () {
	ImmutableList<GenericSortCondition> cs;
	GenericSortInstantiations gsi;
	
	Services services = TacletForTests.services();

	cs = ImmutableSLList.<GenericSortCondition>nil();
	cs = cs.prepend ( GenericSortCondition.createSupersortCondition ( G1, A1 ) );
	cs = cs.prepend ( GenericSortCondition.createSupersortCondition ( G2, A2 ) );
	
	gsi = GenericSortInstantiations.create ( sorts ( cs ), cs, services );
	assertEquals ( "Instantiations should be equal",
	               ((ImmutableMap<GenericSort,Sort>)DefaultImmutableMap.<GenericSort,Sort>nilMap())
	               .put ( G1, A1 ).put ( G2, A2 ),
	               gsi.getAllInstantiations () );

	cs = ImmutableSLList.<GenericSortCondition>nil();
	cs = cs.prepend ( GenericSortCondition.createSupersortCondition ( G1, A1 ) );
	cs = cs.prepend ( GenericSortCondition.createSupersortCondition ( G2, B3 ) );

	gsi = GenericSortInstantiations.create ( sorts ( cs ), cs, services );
	assertEquals ( "Instantiations should be equal",
	               ((ImmutableMap<GenericSort,Sort>)DefaultImmutableMap.<GenericSort,Sort>nilMap())
	               .put ( G1, A1 ).put ( G2, B3 ),
	               gsi.getAllInstantiations () );

	cs = ImmutableSLList.<GenericSortCondition>nil();
	cs = cs.prepend ( GenericSortCondition.createSupersortCondition ( G1, A1 ) );
	cs = cs.prepend ( GenericSortCondition.createSupersortCondition ( G1, A2 ) );
	cs = cs.prepend ( GenericSortCondition.createSupersortCondition ( G2, B3 ) );
	cs = cs.prepend ( GenericSortCondition.createSupersortCondition ( G2, B5 ) );

	gsi = GenericSortInstantiations.create ( sorts ( cs ), cs, services );
	assertEquals ( "Instantiations should be equal",
	               ((ImmutableMap<GenericSort,Sort>)DefaultImmutableMap.<GenericSort,Sort>nilMap())
	               .put ( G1, A3 ).put ( G2, B4 ),
	               gsi.getAllInstantiations () );

	cs = cs.prepend ( GenericSortCondition.createSupersortCondition ( G4, A5 ) );

	gsi = GenericSortInstantiations.create ( sorts ( cs ), cs, services );
	assertEquals ( "Instantiations should be equal",
	               ((ImmutableMap<GenericSort,Sort>)DefaultImmutableMap.<GenericSort,Sort>nilMap())
	               .put ( G1, A3 ).put ( G2, B4 ).put ( G4, A5 ),
	               gsi.getAllInstantiations () );

	cs = cs.tail ();
	cs = cs.prepend ( GenericSortCondition.createSupersortCondition ( G4, A4 ) );

	gsi = GenericSortInstantiations.create ( sorts ( cs ), cs, services );
	assertEquals ( "Instantiations should be equal",
	               ((ImmutableMap<GenericSort,Sort>)DefaultImmutableMap.<GenericSort,Sort>nilMap())
	               .put ( G1, A4 ).put ( G2, B4 ).put ( G4, A4 ),
	               gsi.getAllInstantiations () );

	cs = cs.tail ();
	cs = cs.prepend ( GenericSortCondition.createSupersortCondition ( G4, B1 ) );

	gsi = GenericSortInstantiations.create ( sorts ( cs ), cs, services );
	assertEquals ( "Instantiations should be equal",
	               ((MapFromGenericSortToSort)MapAsListFromGenericSortToSort.EMPTY_MAP)
	               .put ( G1, Sort.ANY ).put ( G2, B4 ).put ( G4, B1 ),
	               gsi.getAllInstantiations () );
    }


    public void testGeneric2Array () {
	ImmutableList<GenericSortCondition> cs;
	GenericSortInstantiations gsi;
	
	Services services = TacletForTests.services();

	cs = ImmutableSLList.<GenericSortCondition>nil();
	cs = cs.prepend ( GenericSortCondition.createSupersortCondition ( G1, A1 ) );
	cs = cs.prepend ( GenericSortCondition.createSupersortCondition ( G2, A2 ) );
	
	gsi = GenericSortInstantiations.create ( sorts ( cs ), cs, services );
	assertEquals ( "Instantiations should be equal",
	               ((ImmutableMap<GenericSort,Sort>)DefaultImmutableMap.<GenericSort,Sort>nilMap())
	               .put ( G1, A1 ).put ( G2, A2 ),
	               gsi.getAllInstantiations () );

	cs = ImmutableSLList.<GenericSortCondition>nil();
	cs = cs.prepend ( GenericSortCondition.createSupersortCondition ( G1, A1 ) );
	cs = cs.prepend ( GenericSortCondition.createSupersortCondition ( G2, D3 ) );

	gsi = GenericSortInstantiations.create ( sorts ( cs ), cs, services );
	assertEquals ( "Instantiations should be equal",
	               ((ImmutableMap<GenericSort,Sort>)DefaultImmutableMap.<GenericSort,Sort>nilMap())
	               .put ( G1, A1 ).put ( G2, D3 ),
	               gsi.getAllInstantiations () );

	cs = ImmutableSLList.<GenericSortCondition>nil();
	cs = cs.prepend ( GenericSortCondition.createSupersortCondition ( G1, A1 ) );
	cs = cs.prepend ( GenericSortCondition.createSupersortCondition ( G1, A2 ) );
	cs = cs.prepend ( GenericSortCondition.createSupersortCondition ( G2, D3 ) );
	cs = cs.prepend ( GenericSortCondition.createSupersortCondition ( G2, D5 ) );

	gsi = GenericSortInstantiations.create ( sorts ( cs ), cs, services );
	assertEquals ( "Instantiations should be equal",
	               ((ImmutableMap<GenericSort,Sort>)DefaultImmutableMap.<GenericSort,Sort>nilMap())
	               .put ( G1, A3 ).put ( G2, D4 ),
	               gsi.getAllInstantiations () );

	cs = cs.prepend ( GenericSortCondition.createSupersortCondition ( G4, A5 ) );

	gsi = GenericSortInstantiations.create ( sorts ( cs ), cs, services );
	assertEquals ( "Instantiations should be equal",
	               ((ImmutableMap<GenericSort,Sort>)DefaultImmutableMap.<GenericSort,Sort>nilMap())
	               .put ( G1, A3 ).put ( G2, D4 ).put ( G4, A5 ),
	               gsi.getAllInstantiations () );

	cs = cs.tail ();
	cs = cs.prepend ( GenericSortCondition.createSupersortCondition ( G4, A4 ) );

	gsi = GenericSortInstantiations.create ( sorts ( cs ), cs, services );
	assertEquals ( "Instantiations should be equal",
	               ((ImmutableMap<GenericSort,Sort>)DefaultImmutableMap.<GenericSort,Sort>nilMap())
	               .put ( G1, A4 ).put ( G2, D4 ).put ( G4, A4 ),
	               gsi.getAllInstantiations () );

	cs = cs.tail ();
	cs = cs.prepend ( GenericSortCondition.createSupersortCondition ( G4, D1 ) );

	gsi = GenericSortInstantiations.create ( sorts ( cs ), cs, services );
	assertEquals ( "Instantiations should be equal",
	               ((MapFromGenericSortToSort)MapAsListFromGenericSortToSort.EMPTY_MAP)
	               .put ( G1, Sort.ANY ).put ( G2, D4 ).put ( G4, D1 ),
	               gsi.getAllInstantiations () );
    }


    public void testGeneric3 () {
	ImmutableList<GenericSortCondition> cs;
	GenericSortInstantiations gsi;
	
	Services services = TacletForTests.services();

	cs = ImmutableSLList.<GenericSortCondition>nil();
	cs = cs.prepend ( GenericSortCondition.createSupersortCondition ( G1, A1 ) );
	cs = cs.prepend ( GenericSortCondition.createSupersortCondition ( G2, A2 ) );
	cs = cs.prepend ( GenericSortCondition.createSupersortCondition ( G3, A5 ) );

	gsi = GenericSortInstantiations.create ( sorts ( cs ), cs, services );
	assertEquals ( "Instantiations should be equal",
	               ((ImmutableMap<GenericSort,Sort>)DefaultImmutableMap.<GenericSort,Sort>nilMap())
	               .put ( G1, A1 ).put ( G2, A2 ).put ( G3, A3 ),
	               gsi.getAllInstantiations () );

	cs = ImmutableSLList.<GenericSortCondition>nil();
	cs = cs.prepend ( GenericSortCondition.createSupersortCondition ( G1, A5 ) );
	cs = cs.prepend ( GenericSortCondition.createSupersortCondition ( G2, A2 ) );
	cs = cs.prepend ( GenericSortCondition.createSupersortCondition ( G3, A5 ) );

	gsi = GenericSortInstantiations.create ( sorts ( cs ), cs, services );
	assertEquals ( "Instantiations should be equal",
	               ((ImmutableMap<GenericSort,Sort>)DefaultImmutableMap.<GenericSort,Sort>nilMap())
	               .put ( G1, A5 ).put ( G2, A2 ).put ( G3, A3 ),
	               gsi.getAllInstantiations () );

	cs = ImmutableSLList.<GenericSortCondition>nil();
	cs = cs.prepend ( GenericSortCondition.createSupersortCondition ( G1, A5 ) );
	cs = cs.prepend ( GenericSortCondition.createSupersortCondition ( G2, A2 ) );
	cs = cs.prepend ( GenericSortCondition.createSupersortCondition ( G3, A5 ) );
	cs = cs.prepend ( GenericSortCondition.createSupersortCondition ( G4, A1 ) );

	gsi = GenericSortInstantiations.create ( sorts ( cs ), cs, services );
	assertEquals ( "Instantiations should be equal",
	               ((ImmutableMap<GenericSort,Sort>)DefaultImmutableMap.<GenericSort,Sort>nilMap())
	               .put ( G1, A1 ).put ( G2, A2 ).put ( G3, A3 ).put ( G4, A1 ),
	               gsi.getAllInstantiations () );

	cs = ImmutableSLList.<GenericSortCondition>nil();
	cs = cs.prepend ( GenericSortCondition.createSupersortCondition ( G1, A5 ) );
	cs = cs.prepend ( GenericSortCondition.createSupersortCondition ( G2, A2 ) );
	cs = cs.prepend ( GenericSortCondition.createSupersortCondition ( G3, A5 ) );
	cs = cs.prepend ( GenericSortCondition.createSupersortCondition ( G4, B1 ) );

<<<<<<< HEAD
	gsi = GenericSortInstantiations.create ( sorts ( cs ), cs, services );	
	assertEquals ( "Instantiations should be equal",
	               ((MapFromGenericSortToSort)MapAsListFromGenericSortToSort.EMPTY_MAP)
	               .put ( G1, Sort.ANY ).put ( G2, A2 ).put ( G3, Sort.ANY ).put ( G4, B1 ),
	               gsi.getAllInstantiations () );
	
	cs = SLListOfGenericSortCondition.EMPTY_LIST;
=======
	try {
	    gsi = GenericSortInstantiations.create ( sorts ( cs ), cs );	
	    fail ( "Expected GenericSortException" );
	} catch ( GenericSortException e ) {}

	cs = ImmutableSLList.<GenericSortCondition>nil();
>>>>>>> 6f293224
	cs = cs.prepend ( GenericSortCondition.createSupersortCondition ( G1, A2 ) );
	cs = cs.prepend ( GenericSortCondition.createSupersortCondition ( G2, B2 ) );
	cs = cs.prepend ( GenericSortCondition.createSupersortCondition ( G4, A5 ) );
	
	gsi = GenericSortInstantiations.create ( sorts ( cs ), cs, services );
	assertEquals ( "Instantiations should be equal",
	               ((ImmutableMap<GenericSort,Sort>)DefaultImmutableMap.<GenericSort,Sort>nilMap())
	               .put ( G1, A3 ).put ( G2, B2 ).put ( G4, A5 ),
	               gsi.getAllInstantiations () );
    }


    public void testGeneric4 () {
	ImmutableList<GenericSortCondition> cs;
	GenericSortInstantiations gsi;
	
	Services services = TacletForTests.services();

	cs = ImmutableSLList.<GenericSortCondition>nil();
	cs = cs.prepend ( GenericSortCondition.createIdentityCondition ( G1, A4 ) );

	gsi = GenericSortInstantiations.create ( sorts ( cs ), cs, services );
	assertEquals ( "Instantiations should be equal",
	               ((ImmutableMap<GenericSort,Sort>)DefaultImmutableMap.<GenericSort,Sort>nilMap())
	               .put ( G1, A4 ),
	               gsi.getAllInstantiations () );

	cs = cs.prepend ( GenericSortCondition.createSupersortCondition ( G1, A3 ) );
	
	gsi = GenericSortInstantiations.create ( sorts ( cs ), cs, services );
	assertEquals ( "Instantiations should be equal",
	               ((ImmutableMap<GenericSort,Sort>)DefaultImmutableMap.<GenericSort,Sort>nilMap())
	               .put ( G1, A4 ),
	               gsi.getAllInstantiations () );

	cs = ImmutableSLList.<GenericSortCondition>nil();
	cs = cs.prepend ( GenericSortCondition.createIdentityCondition ( G1, A1 ) );
	cs = cs.prepend ( GenericSortCondition.createIdentityCondition ( G1, A2 ) );

	try {
	    gsi = GenericSortInstantiations.create ( sorts ( cs ), cs, services );
	    fail ( "Expected GenericSortException" );
	} catch ( GenericSortException e ) {}

	cs = ImmutableSLList.<GenericSortCondition>nil();
	cs = cs.prepend ( GenericSortCondition.createSupersortCondition ( G1, A1 ) );
	cs = cs.prepend ( GenericSortCondition.createIdentityCondition ( G1, A2 ) );

	try {
	    gsi = GenericSortInstantiations.create ( sorts ( cs ), cs, services );
	    fail ( "Expected GenericSortException" );
	} catch ( GenericSortException e ) {}

	cs = ImmutableSLList.<GenericSortCondition>nil();
	cs = cs.prepend ( GenericSortCondition.createIdentityCondition ( H2, A3 ) );

	gsi = GenericSortInstantiations.create ( sorts ( cs ), cs, services );
	assertEquals ( "Instantiations should be equal",
	               ((ImmutableMap<GenericSort,Sort>)DefaultImmutableMap.<GenericSort,Sort>nilMap())
	               .put ( H2, A3 ),
	               gsi.getAllInstantiations () );

	cs = ImmutableSLList.<GenericSortCondition>nil();
	cs = cs.prepend ( GenericSortCondition.createSupersortCondition ( H2, A5 ) );

	gsi = GenericSortInstantiations.create ( sorts ( cs ), cs, services );
	assertEquals ( "Instantiations should be equal",
	               ((ImmutableMap<GenericSort,Sort>)DefaultImmutableMap.<GenericSort,Sort>nilMap())
	               .put ( H2, A3 ),
	               gsi.getAllInstantiations () );

	cs = ImmutableSLList.<GenericSortCondition>nil();
	cs = cs.prepend ( GenericSortCondition.createIdentityCondition ( H2, A4 ) );

	try {
	    gsi = GenericSortInstantiations.create ( sorts ( cs ), cs, services );
	    fail ( "Expected GenericSortException" );
	} catch ( GenericSortException e ) {}

	cs = ImmutableSLList.<GenericSortCondition>nil();
	cs = cs.prepend ( GenericSortCondition.createIdentityCondition ( H3, A1 ) );

	gsi = GenericSortInstantiations.create ( sorts ( cs ), cs, services );
	assertEquals ( "Instantiations should be equal",
	               ((ImmutableMap<GenericSort,Sort>)DefaultImmutableMap.<GenericSort,Sort>nilMap())
	               .put ( H3, A1 ),
	               gsi.getAllInstantiations () );

	cs = ImmutableSLList.<GenericSortCondition>nil();
	cs = cs.prepend ( GenericSortCondition.createSupersortCondition ( H3, A1 ) );

	gsi = GenericSortInstantiations.create ( sorts ( cs ), cs, services );
	assertEquals ( "Instantiations should be equal",
	               ((ImmutableMap<GenericSort,Sort>)DefaultImmutableMap.<GenericSort,Sort>nilMap())
	               .put ( H3, A1 ),
	               gsi.getAllInstantiations () );

	cs = ImmutableSLList.<GenericSortCondition>nil();
	cs = cs.prepend ( GenericSortCondition.createIdentityCondition ( H3, A6 ) );

	try {
	    gsi = GenericSortInstantiations.create ( sorts ( cs ), cs, services );
	    fail ( "Expected GenericSortException" );
	} catch ( GenericSortException e ) {}

    }


    public void testGeneric5 () {
	ImmutableList<GenericSortCondition> cs;
	GenericSortInstantiations gsi;
	
	Services services = TacletForTests.services();

	cs = ImmutableSLList.<GenericSortCondition>nil();
	cs = cs.prepend ( GenericSortCondition.createIdentityCondition ( H1, A4 ) );
	cs = cs.prepend ( GenericSortCondition.createIdentityCondition ( H2, A3 ) );

	gsi = GenericSortInstantiations.create ( sorts ( cs ), cs, services );
	assertEquals ( "Instantiations should be equal",
	               ((ImmutableMap<GenericSort,Sort>)DefaultImmutableMap.<GenericSort,Sort>nilMap())
	               .put ( H1, A4 ).put ( H2, A3 ),
	               gsi.getAllInstantiations () );

	cs = ImmutableSLList.<GenericSortCondition>nil();
	cs = cs.prepend ( GenericSortCondition.createSupersortCondition ( H1, A6 ) );
	cs = cs.prepend ( GenericSortCondition.createSupersortCondition ( H2, A5 ) );

	gsi = GenericSortInstantiations.create ( sorts ( cs ), cs, services );
	assertEquals ( "Instantiations should be equal",
	               ((MapFromGenericSortToSort)MapAsListFromGenericSortToSort.EMPTY_MAP)
	               .put ( H1, Sort.ANY ).put ( H2, A3 ),
	               gsi.getAllInstantiations () );
	
	cs = SLListOfGenericSortCondition.EMPTY_LIST;
	cs = cs.prepend ( GenericSortCondition.createIdentityCondition ( H2, A4 ) );
	try {
	    gsi = GenericSortInstantiations.create ( sorts ( cs ), cs, services );
	    fail ( "Expected GenericSortException" );
	} catch ( GenericSortException e ) {}
	

	cs = ImmutableSLList.<GenericSortCondition>nil();
	cs = cs.prepend ( GenericSortCondition.createSupersortCondition ( H1, A2 ) );
	cs = cs.prepend ( GenericSortCondition.createSupersortCondition ( H2, A5 ) );

	gsi = GenericSortInstantiations.create ( sorts ( cs ), cs, services );
	assertEquals ( "Instantiations should be equal",
	               ((ImmutableMap<GenericSort,Sort>)DefaultImmutableMap.<GenericSort,Sort>nilMap())
	               .put ( H1, A3 ).put ( H2, A3 ),
	               gsi.getAllInstantiations () );

	cs = ImmutableSLList.<GenericSortCondition>nil();
	cs = cs.prepend ( GenericSortCondition.createSupersortCondition ( H1, A2 ) );
	cs = cs.prepend ( GenericSortCondition.createIdentityCondition ( H3, A5 ) );

	gsi = GenericSortInstantiations.create ( sorts ( cs ), cs, services );
	assertEquals ( "Instantiations should be equal",
	               ((ImmutableMap<GenericSort,Sort>)DefaultImmutableMap.<GenericSort,Sort>nilMap())
	               .put ( H1, A3 ).put ( H3, A5 ),
	               gsi.getAllInstantiations () );

	cs = ImmutableSLList.<GenericSortCondition>nil();
	cs = cs.prepend ( GenericSortCondition.createIdentityCondition ( H1, A2 ) );
	cs = cs.prepend ( GenericSortCondition.createIdentityCondition ( H3, A5 ) );

	try {
	    gsi = GenericSortInstantiations.create ( sorts ( cs ), cs, services );
	    fail ( "Expected GenericSortException" );
	} catch ( GenericSortException e ) {}

	cs = ImmutableSLList.<GenericSortCondition>nil();
	cs = cs.prepend ( GenericSortCondition.createIdentityCondition ( H4, A6 ) );

	try {
	    gsi = GenericSortInstantiations.create ( sorts ( cs ), cs, services );
	    fail ( "Expected GenericSortException" );
	} catch ( GenericSortException e ) {}

    }


    public void testGeneric6 () {
	ImmutableList<GenericSortCondition> cs;
	GenericSortInstantiations gsi;
	
	Services services = TacletForTests.services();

	cs = ImmutableSLList.<GenericSortCondition>nil();
	cs = cs.prepend ( GenericSortCondition.createIdentityCondition ( G1, A4 ) );
	cs = cs.prepend ( GenericSortCondition.createForceInstantiationCondition ( G4, true ) );
	cs = cs.prepend ( GenericSortCondition.createForceInstantiationCondition ( G3, false ) );

	gsi = GenericSortInstantiations.create ( sorts ( cs ), cs, services );
	assertEquals ( "Instantiations should be equal",
	               ((ImmutableMap<GenericSort,Sort>)DefaultImmutableMap.<GenericSort,Sort>nilMap())
	               .put ( G1, A4 ).put ( G4, A4 ).put ( G3, A4 ),
	               gsi.getAllInstantiations () );

	cs = cs.prepend ( GenericSortCondition.createSupersortCondition ( G1, A3 ) );
	
	gsi = GenericSortInstantiations.create ( sorts ( cs ), cs, services );
	assertEquals ( "Instantiations should be equal",
	               ((ImmutableMap<GenericSort,Sort>)DefaultImmutableMap.<GenericSort,Sort>nilMap())
	               .put ( G1, A4 ).put ( G4, A4 ).put ( G3, A4 ),
	               gsi.getAllInstantiations () );

	cs = ImmutableSLList.<GenericSortCondition>nil();
	cs = cs.prepend ( GenericSortCondition.createIdentityCondition ( G1, A5 ) );
	cs = cs.prepend ( GenericSortCondition.createSupersortCondition ( G2, A2 ) );
	cs = cs.prepend ( GenericSortCondition.createForceInstantiationCondition ( G3, false ) );

	gsi = GenericSortInstantiations.create ( sorts ( cs ), cs, services );
	assertEquals ( "Instantiations should be equal",
	               ((ImmutableMap<GenericSort,Sort>)DefaultImmutableMap.<GenericSort,Sort>nilMap())
	               .put ( G1, A5 ).put ( G2, A2 ).put ( G3, A3 ),
	               gsi.getAllInstantiations () );

	cs = cs.prepend ( GenericSortCondition.createForceInstantiationCondition ( G4, true ) );

	gsi = GenericSortInstantiations.create ( sorts ( cs ), cs, services );
	assertEquals ( "Instantiations should be equal",
	               ((ImmutableMap<GenericSort,Sort>)DefaultImmutableMap.<GenericSort,Sort>nilMap())
	               .put ( G1, A5 ).put ( G2, A2 ).put ( G3, A3 ).put ( G4, A5 ),
	               gsi.getAllInstantiations () );

	cs = ImmutableSLList.<GenericSortCondition>nil();
	cs = cs.prepend ( GenericSortCondition.createForceInstantiationCondition ( H3, true ) );

	gsi = GenericSortInstantiations.create ( sorts ( cs ), cs, services );
	assertEquals ( "Instantiations should be equal",
	               ((ImmutableMap<GenericSort,Sort>)DefaultImmutableMap.<GenericSort,Sort>nilMap())
	               .put ( H3, A3 ),
	               gsi.getAllInstantiations () );

    }

    public void testNullsort () {
	ImmutableList<GenericSortCondition> cs;
	GenericSortInstantiations gsi;
<<<<<<< HEAD
	
	Services services = TacletForTests.services();
	Sort nullSort = new NullSort(services.getJavaInfo().objectSort());
	services.getNamespaces().sorts().add(SLListOfNamed.EMPTY_LIST.prepend(A1OBJ)
		                                                     .prepend(A2OBJ)
		                                                     .prepend(A3OBJ)
		                                                     .prepend(A4OBJ)
		                                                     .prepend(A5OBJ)
		                                                     .prepend(A6OBJ));
	
	cs = SLListOfGenericSortCondition.EMPTY_LIST;
	cs = cs.prepend ( GenericSortCondition.createSupersortCondition ( G1, A1OBJ ) );
	cs = cs.prepend ( GenericSortCondition.createSupersortCondition ( G1, nullSort ) );
=======

	cs = ImmutableSLList.<GenericSortCondition>nil();
	cs = cs.prepend ( GenericSortCondition.createSupersortCondition ( G1, A1 ) );
	cs = cs.prepend ( GenericSortCondition.createSupersortCondition ( G1, Sort.NULL ) );
>>>>>>> 6f293224
	
	gsi = GenericSortInstantiations.create ( sorts ( cs ), cs, services );
	assertEquals ( "Instantiations should be equal",
<<<<<<< HEAD
	               ((MapFromGenericSortToSort)MapAsListFromGenericSortToSort.EMPTY_MAP)
	               .put ( G1, A1OBJ ),
=======
	               ((ImmutableMap<GenericSort,Sort>)DefaultImmutableMap.<GenericSort,Sort>nilMap())
	               .put ( G1, A1 ),
>>>>>>> 6f293224
	               gsi.getAllInstantiations () );

	cs = cs.prepend ( GenericSortCondition.createSupersortCondition ( G1, A2OBJ ) );

	gsi = GenericSortInstantiations.create ( sorts ( cs ), cs, services );
	assertEquals ( "Instantiations should be equal",
<<<<<<< HEAD
	               ((MapFromGenericSortToSort)MapAsListFromGenericSortToSort.EMPTY_MAP)
	               .put ( G1, A3OBJ ),
	               gsi.getAllInstantiations () );

	cs = SLListOfGenericSortCondition.EMPTY_LIST;
	cs = cs.prepend ( GenericSortCondition.createSupersortCondition ( G1, nullSort ) );
	cs = cs.prepend ( GenericSortCondition.createSupersortCondition ( G1, A1OBJ ) );
=======
	               ((ImmutableMap<GenericSort,Sort>)DefaultImmutableMap.<GenericSort,Sort>nilMap())
	               .put ( G1, A3 ),
	               gsi.getAllInstantiations () );

	cs = ImmutableSLList.<GenericSortCondition>nil();
	cs = cs.prepend ( GenericSortCondition.createSupersortCondition ( G1, Sort.NULL ) );
	cs = cs.prepend ( GenericSortCondition.createSupersortCondition ( G1, A1 ) );
>>>>>>> 6f293224
	
	gsi = GenericSortInstantiations.create ( sorts ( cs ), cs, services );
	assertEquals ( "Instantiations should be equal",
<<<<<<< HEAD
	               ((MapFromGenericSortToSort)MapAsListFromGenericSortToSort.EMPTY_MAP)
	               .put ( G1, A1OBJ ),
	               gsi.getAllInstantiations () );
	
	cs = SLListOfGenericSortCondition.EMPTY_LIST;
=======
	               ((ImmutableMap<GenericSort,Sort>)DefaultImmutableMap.<GenericSort,Sort>nilMap())
	               .put ( G1, A1 ),
	               gsi.getAllInstantiations () );

	cs = ImmutableSLList.<GenericSortCondition>nil();
>>>>>>> 6f293224
	cs = cs.prepend ( GenericSortCondition.createSupersortCondition ( G1, C1 ) );
	cs = cs.prepend ( GenericSortCondition.createSupersortCondition ( G1, nullSort ) );
	
	gsi = GenericSortInstantiations.create ( sorts ( cs ), cs, services );
	assertEquals ( "Instantiations should be equal",
	               ((MapFromGenericSortToSort)MapAsListFromGenericSortToSort.EMPTY_MAP)
	               .put ( G1, Sort.ANY ),
	               gsi.getAllInstantiations () );

<<<<<<< HEAD
	cs = SLListOfGenericSortCondition.EMPTY_LIST;
	cs = cs.prepend ( GenericSortCondition.createSupersortCondition ( G1, nullSort ) );
=======
	cs = ImmutableSLList.<GenericSortCondition>nil();
	cs = cs.prepend ( GenericSortCondition.createSupersortCondition ( G1, Sort.NULL ) );
>>>>>>> 6f293224
	cs = cs.prepend ( GenericSortCondition.createSupersortCondition ( G1, C1 ) );

	gsi = GenericSortInstantiations.create ( sorts ( cs ), cs, services );
	assertEquals ( "Instantiations should be equal",
	               ((MapFromGenericSortToSort)MapAsListFromGenericSortToSort.EMPTY_MAP)
	               .put ( G1, Sort.ANY ),
	               gsi.getAllInstantiations () );
    }

}<|MERGE_RESOLUTION|>--- conflicted
+++ resolved
@@ -14,13 +14,10 @@
 import java.util.Iterator;
 
 import junit.framework.TestCase;
-<<<<<<< HEAD
+import de.uka.ilkd.key.collection.*;
 import de.uka.ilkd.key.java.Services;
-=======
-import de.uka.ilkd.key.collection.*;
->>>>>>> 6f293224
 import de.uka.ilkd.key.logic.Name;
-import de.uka.ilkd.key.logic.SLListOfNamed;
+import de.uka.ilkd.key.logic.Named;
 import de.uka.ilkd.key.logic.TermFactory;
 import de.uka.ilkd.key.logic.sort.*;
 import de.uka.ilkd.key.rule.TacletForTests;
@@ -221,7 +218,7 @@
 
 	gsi = GenericSortInstantiations.create ( sorts ( cs ), cs, services );
 	assertEquals ( "Instantiations should be equal",
-	               ((ImmutableMap<GenericSort,Sort>)DefaultImmutableMap.<GenericSort,Sort>nilMap())
+	               DefaultImmutableMap.<GenericSort,Sort>nilMap()
 	               .put ( G1, A4 ),
 	               gsi.getAllInstantiations () );
 
@@ -229,7 +226,7 @@
 	
 	gsi = GenericSortInstantiations.create ( sorts ( cs ), cs, services );
 	assertEquals ( "Instantiations should be equal",
-	               ((ImmutableMap<GenericSort,Sort>)DefaultImmutableMap.<GenericSort,Sort>nilMap())
+	               DefaultImmutableMap.<GenericSort,Sort>nilMap()
 	               .put ( G1, A4 ),
 	               gsi.getAllInstantiations () );
 
@@ -239,7 +236,7 @@
 
 	gsi = GenericSortInstantiations.create ( sorts ( cs ), cs, services );
 	assertEquals ( "Instantiations should be equal",
-	               ((ImmutableMap<GenericSort,Sort>)DefaultImmutableMap.<GenericSort,Sort>nilMap())
+	               DefaultImmutableMap.<GenericSort,Sort>nilMap()
 	               .put ( G1, A3 ),
 	               gsi.getAllInstantiations () );
 
@@ -247,7 +244,7 @@
 
 	gsi = GenericSortInstantiations.create ( sorts ( cs ), cs, services );
 	assertEquals ( "Instantiations should be equal",
-	               ((ImmutableMap<GenericSort,Sort>)DefaultImmutableMap.<GenericSort,Sort>nilMap())
+	               DefaultImmutableMap.<GenericSort,Sort>nilMap()
 	               .put ( G1, A4 ),
 	               gsi.getAllInstantiations () );
 
@@ -257,7 +254,7 @@
 
 	gsi = GenericSortInstantiations.create ( sorts ( cs ), cs, services );
 	assertEquals ( "Instantiations should be equal",
-	               ((MapFromGenericSortToSort)MapAsListFromGenericSortToSort.EMPTY_MAP)
+	               DefaultImmutableMap.<GenericSort,Sort>nilMap()
 	               .put ( G1, Sort.ANY ),
 	               gsi.getAllInstantiations () );
 
@@ -267,7 +264,7 @@
 
 	gsi = GenericSortInstantiations.create ( sorts ( cs ), cs, services );
 	assertEquals ( "Instantiations should be equal",
-	               ((ImmutableMap<GenericSort,Sort>)DefaultImmutableMap.<GenericSort,Sort>nilMap())
+	               DefaultImmutableMap.<GenericSort,Sort>nilMap()
 	               .put ( G1, B2 ),
 	               gsi.getAllInstantiations () );
     }
@@ -285,7 +282,7 @@
 	
 	gsi = GenericSortInstantiations.create ( sorts ( cs ), cs, services );
 	assertEquals ( "Instantiations should be equal",
-	               ((ImmutableMap<GenericSort,Sort>)DefaultImmutableMap.<GenericSort,Sort>nilMap())
+	               DefaultImmutableMap.<GenericSort,Sort>nilMap()
 	               .put ( G1, A1 ).put ( G2, A2 ),
 	               gsi.getAllInstantiations () );
 
@@ -295,7 +292,7 @@
 
 	gsi = GenericSortInstantiations.create ( sorts ( cs ), cs, services );
 	assertEquals ( "Instantiations should be equal",
-	               ((ImmutableMap<GenericSort,Sort>)DefaultImmutableMap.<GenericSort,Sort>nilMap())
+	               DefaultImmutableMap.<GenericSort,Sort>nilMap()
 	               .put ( G1, A1 ).put ( G2, B3 ),
 	               gsi.getAllInstantiations () );
 
@@ -307,7 +304,7 @@
 
 	gsi = GenericSortInstantiations.create ( sorts ( cs ), cs, services );
 	assertEquals ( "Instantiations should be equal",
-	               ((ImmutableMap<GenericSort,Sort>)DefaultImmutableMap.<GenericSort,Sort>nilMap())
+	               DefaultImmutableMap.<GenericSort,Sort>nilMap()
 	               .put ( G1, A3 ).put ( G2, B4 ),
 	               gsi.getAllInstantiations () );
 
@@ -315,7 +312,7 @@
 
 	gsi = GenericSortInstantiations.create ( sorts ( cs ), cs, services );
 	assertEquals ( "Instantiations should be equal",
-	               ((ImmutableMap<GenericSort,Sort>)DefaultImmutableMap.<GenericSort,Sort>nilMap())
+	               DefaultImmutableMap.<GenericSort,Sort>nilMap()
 	               .put ( G1, A3 ).put ( G2, B4 ).put ( G4, A5 ),
 	               gsi.getAllInstantiations () );
 
@@ -324,7 +321,7 @@
 
 	gsi = GenericSortInstantiations.create ( sorts ( cs ), cs, services );
 	assertEquals ( "Instantiations should be equal",
-	               ((ImmutableMap<GenericSort,Sort>)DefaultImmutableMap.<GenericSort,Sort>nilMap())
+	               DefaultImmutableMap.<GenericSort,Sort>nilMap()
 	               .put ( G1, A4 ).put ( G2, B4 ).put ( G4, A4 ),
 	               gsi.getAllInstantiations () );
 
@@ -333,7 +330,7 @@
 
 	gsi = GenericSortInstantiations.create ( sorts ( cs ), cs, services );
 	assertEquals ( "Instantiations should be equal",
-	               ((MapFromGenericSortToSort)MapAsListFromGenericSortToSort.EMPTY_MAP)
+	               DefaultImmutableMap.<GenericSort,Sort>nilMap()
 	               .put ( G1, Sort.ANY ).put ( G2, B4 ).put ( G4, B1 ),
 	               gsi.getAllInstantiations () );
     }
@@ -351,7 +348,7 @@
 	
 	gsi = GenericSortInstantiations.create ( sorts ( cs ), cs, services );
 	assertEquals ( "Instantiations should be equal",
-	               ((ImmutableMap<GenericSort,Sort>)DefaultImmutableMap.<GenericSort,Sort>nilMap())
+	               DefaultImmutableMap.<GenericSort,Sort>nilMap()
 	               .put ( G1, A1 ).put ( G2, A2 ),
 	               gsi.getAllInstantiations () );
 
@@ -361,7 +358,7 @@
 
 	gsi = GenericSortInstantiations.create ( sorts ( cs ), cs, services );
 	assertEquals ( "Instantiations should be equal",
-	               ((ImmutableMap<GenericSort,Sort>)DefaultImmutableMap.<GenericSort,Sort>nilMap())
+	               DefaultImmutableMap.<GenericSort,Sort>nilMap()
 	               .put ( G1, A1 ).put ( G2, D3 ),
 	               gsi.getAllInstantiations () );
 
@@ -373,7 +370,7 @@
 
 	gsi = GenericSortInstantiations.create ( sorts ( cs ), cs, services );
 	assertEquals ( "Instantiations should be equal",
-	               ((ImmutableMap<GenericSort,Sort>)DefaultImmutableMap.<GenericSort,Sort>nilMap())
+	               DefaultImmutableMap.<GenericSort,Sort>nilMap()
 	               .put ( G1, A3 ).put ( G2, D4 ),
 	               gsi.getAllInstantiations () );
 
@@ -381,7 +378,7 @@
 
 	gsi = GenericSortInstantiations.create ( sorts ( cs ), cs, services );
 	assertEquals ( "Instantiations should be equal",
-	               ((ImmutableMap<GenericSort,Sort>)DefaultImmutableMap.<GenericSort,Sort>nilMap())
+	               DefaultImmutableMap.<GenericSort,Sort>nilMap()
 	               .put ( G1, A3 ).put ( G2, D4 ).put ( G4, A5 ),
 	               gsi.getAllInstantiations () );
 
@@ -390,7 +387,7 @@
 
 	gsi = GenericSortInstantiations.create ( sorts ( cs ), cs, services );
 	assertEquals ( "Instantiations should be equal",
-	               ((ImmutableMap<GenericSort,Sort>)DefaultImmutableMap.<GenericSort,Sort>nilMap())
+	               DefaultImmutableMap.<GenericSort,Sort>nilMap()
 	               .put ( G1, A4 ).put ( G2, D4 ).put ( G4, A4 ),
 	               gsi.getAllInstantiations () );
 
@@ -399,7 +396,7 @@
 
 	gsi = GenericSortInstantiations.create ( sorts ( cs ), cs, services );
 	assertEquals ( "Instantiations should be equal",
-	               ((MapFromGenericSortToSort)MapAsListFromGenericSortToSort.EMPTY_MAP)
+	               DefaultImmutableMap.<GenericSort,Sort>nilMap()
 	               .put ( G1, Sort.ANY ).put ( G2, D4 ).put ( G4, D1 ),
 	               gsi.getAllInstantiations () );
     }
@@ -418,7 +415,7 @@
 
 	gsi = GenericSortInstantiations.create ( sorts ( cs ), cs, services );
 	assertEquals ( "Instantiations should be equal",
-	               ((ImmutableMap<GenericSort,Sort>)DefaultImmutableMap.<GenericSort,Sort>nilMap())
+	               DefaultImmutableMap.<GenericSort,Sort>nilMap()
 	               .put ( G1, A1 ).put ( G2, A2 ).put ( G3, A3 ),
 	               gsi.getAllInstantiations () );
 
@@ -429,7 +426,7 @@
 
 	gsi = GenericSortInstantiations.create ( sorts ( cs ), cs, services );
 	assertEquals ( "Instantiations should be equal",
-	               ((ImmutableMap<GenericSort,Sort>)DefaultImmutableMap.<GenericSort,Sort>nilMap())
+	               DefaultImmutableMap.<GenericSort,Sort>nilMap()
 	               .put ( G1, A5 ).put ( G2, A2 ).put ( G3, A3 ),
 	               gsi.getAllInstantiations () );
 
@@ -441,7 +438,7 @@
 
 	gsi = GenericSortInstantiations.create ( sorts ( cs ), cs, services );
 	assertEquals ( "Instantiations should be equal",
-	               ((ImmutableMap<GenericSort,Sort>)DefaultImmutableMap.<GenericSort,Sort>nilMap())
+	               DefaultImmutableMap.<GenericSort,Sort>nilMap()
 	               .put ( G1, A1 ).put ( G2, A2 ).put ( G3, A3 ).put ( G4, A1 ),
 	               gsi.getAllInstantiations () );
 
@@ -451,29 +448,20 @@
 	cs = cs.prepend ( GenericSortCondition.createSupersortCondition ( G3, A5 ) );
 	cs = cs.prepend ( GenericSortCondition.createSupersortCondition ( G4, B1 ) );
 
-<<<<<<< HEAD
 	gsi = GenericSortInstantiations.create ( sorts ( cs ), cs, services );	
 	assertEquals ( "Instantiations should be equal",
-	               ((MapFromGenericSortToSort)MapAsListFromGenericSortToSort.EMPTY_MAP)
+	               DefaultImmutableMap.<GenericSort,Sort>nilMap()
 	               .put ( G1, Sort.ANY ).put ( G2, A2 ).put ( G3, Sort.ANY ).put ( G4, B1 ),
 	               gsi.getAllInstantiations () );
 	
-	cs = SLListOfGenericSortCondition.EMPTY_LIST;
-=======
-	try {
-	    gsi = GenericSortInstantiations.create ( sorts ( cs ), cs );	
-	    fail ( "Expected GenericSortException" );
-	} catch ( GenericSortException e ) {}
-
-	cs = ImmutableSLList.<GenericSortCondition>nil();
->>>>>>> 6f293224
+	cs =  ImmutableSLList.<GenericSortCondition>nil();
 	cs = cs.prepend ( GenericSortCondition.createSupersortCondition ( G1, A2 ) );
 	cs = cs.prepend ( GenericSortCondition.createSupersortCondition ( G2, B2 ) );
 	cs = cs.prepend ( GenericSortCondition.createSupersortCondition ( G4, A5 ) );
 	
 	gsi = GenericSortInstantiations.create ( sorts ( cs ), cs, services );
 	assertEquals ( "Instantiations should be equal",
-	               ((ImmutableMap<GenericSort,Sort>)DefaultImmutableMap.<GenericSort,Sort>nilMap())
+	               DefaultImmutableMap.<GenericSort,Sort>nilMap()
 	               .put ( G1, A3 ).put ( G2, B2 ).put ( G4, A5 ),
 	               gsi.getAllInstantiations () );
     }
@@ -490,7 +478,7 @@
 
 	gsi = GenericSortInstantiations.create ( sorts ( cs ), cs, services );
 	assertEquals ( "Instantiations should be equal",
-	               ((ImmutableMap<GenericSort,Sort>)DefaultImmutableMap.<GenericSort,Sort>nilMap())
+	               DefaultImmutableMap.<GenericSort,Sort>nilMap()
 	               .put ( G1, A4 ),
 	               gsi.getAllInstantiations () );
 
@@ -498,7 +486,7 @@
 	
 	gsi = GenericSortInstantiations.create ( sorts ( cs ), cs, services );
 	assertEquals ( "Instantiations should be equal",
-	               ((ImmutableMap<GenericSort,Sort>)DefaultImmutableMap.<GenericSort,Sort>nilMap())
+	               DefaultImmutableMap.<GenericSort,Sort>nilMap()
 	               .put ( G1, A4 ),
 	               gsi.getAllInstantiations () );
 
@@ -525,7 +513,7 @@
 
 	gsi = GenericSortInstantiations.create ( sorts ( cs ), cs, services );
 	assertEquals ( "Instantiations should be equal",
-	               ((ImmutableMap<GenericSort,Sort>)DefaultImmutableMap.<GenericSort,Sort>nilMap())
+	               DefaultImmutableMap.<GenericSort,Sort>nilMap()
 	               .put ( H2, A3 ),
 	               gsi.getAllInstantiations () );
 
@@ -534,7 +522,7 @@
 
 	gsi = GenericSortInstantiations.create ( sorts ( cs ), cs, services );
 	assertEquals ( "Instantiations should be equal",
-	               ((ImmutableMap<GenericSort,Sort>)DefaultImmutableMap.<GenericSort,Sort>nilMap())
+	               DefaultImmutableMap.<GenericSort,Sort>nilMap()
 	               .put ( H2, A3 ),
 	               gsi.getAllInstantiations () );
 
@@ -551,7 +539,7 @@
 
 	gsi = GenericSortInstantiations.create ( sorts ( cs ), cs, services );
 	assertEquals ( "Instantiations should be equal",
-	               ((ImmutableMap<GenericSort,Sort>)DefaultImmutableMap.<GenericSort,Sort>nilMap())
+	               DefaultImmutableMap.<GenericSort,Sort>nilMap()
 	               .put ( H3, A1 ),
 	               gsi.getAllInstantiations () );
 
@@ -560,7 +548,7 @@
 
 	gsi = GenericSortInstantiations.create ( sorts ( cs ), cs, services );
 	assertEquals ( "Instantiations should be equal",
-	               ((ImmutableMap<GenericSort,Sort>)DefaultImmutableMap.<GenericSort,Sort>nilMap())
+	               DefaultImmutableMap.<GenericSort,Sort>nilMap()
 	               .put ( H3, A1 ),
 	               gsi.getAllInstantiations () );
 
@@ -587,7 +575,7 @@
 
 	gsi = GenericSortInstantiations.create ( sorts ( cs ), cs, services );
 	assertEquals ( "Instantiations should be equal",
-	               ((ImmutableMap<GenericSort,Sort>)DefaultImmutableMap.<GenericSort,Sort>nilMap())
+	               DefaultImmutableMap.<GenericSort,Sort>nilMap()
 	               .put ( H1, A4 ).put ( H2, A3 ),
 	               gsi.getAllInstantiations () );
 
@@ -597,11 +585,11 @@
 
 	gsi = GenericSortInstantiations.create ( sorts ( cs ), cs, services );
 	assertEquals ( "Instantiations should be equal",
-	               ((MapFromGenericSortToSort)MapAsListFromGenericSortToSort.EMPTY_MAP)
+	               DefaultImmutableMap.<GenericSort,Sort>nilMap()
 	               .put ( H1, Sort.ANY ).put ( H2, A3 ),
 	               gsi.getAllInstantiations () );
 	
-	cs = SLListOfGenericSortCondition.EMPTY_LIST;
+	cs = ImmutableSLList.<GenericSortCondition>nil();
 	cs = cs.prepend ( GenericSortCondition.createIdentityCondition ( H2, A4 ) );
 	try {
 	    gsi = GenericSortInstantiations.create ( sorts ( cs ), cs, services );
@@ -615,7 +603,7 @@
 
 	gsi = GenericSortInstantiations.create ( sorts ( cs ), cs, services );
 	assertEquals ( "Instantiations should be equal",
-	               ((ImmutableMap<GenericSort,Sort>)DefaultImmutableMap.<GenericSort,Sort>nilMap())
+	               DefaultImmutableMap.<GenericSort,Sort>nilMap()
 	               .put ( H1, A3 ).put ( H2, A3 ),
 	               gsi.getAllInstantiations () );
 
@@ -625,7 +613,7 @@
 
 	gsi = GenericSortInstantiations.create ( sorts ( cs ), cs, services );
 	assertEquals ( "Instantiations should be equal",
-	               ((ImmutableMap<GenericSort,Sort>)DefaultImmutableMap.<GenericSort,Sort>nilMap())
+	               DefaultImmutableMap.<GenericSort,Sort>nilMap()
 	               .put ( H1, A3 ).put ( H3, A5 ),
 	               gsi.getAllInstantiations () );
 
@@ -662,7 +650,7 @@
 
 	gsi = GenericSortInstantiations.create ( sorts ( cs ), cs, services );
 	assertEquals ( "Instantiations should be equal",
-	               ((ImmutableMap<GenericSort,Sort>)DefaultImmutableMap.<GenericSort,Sort>nilMap())
+	               DefaultImmutableMap.<GenericSort,Sort>nilMap()
 	               .put ( G1, A4 ).put ( G4, A4 ).put ( G3, A4 ),
 	               gsi.getAllInstantiations () );
 
@@ -670,7 +658,7 @@
 	
 	gsi = GenericSortInstantiations.create ( sorts ( cs ), cs, services );
 	assertEquals ( "Instantiations should be equal",
-	               ((ImmutableMap<GenericSort,Sort>)DefaultImmutableMap.<GenericSort,Sort>nilMap())
+	               DefaultImmutableMap.<GenericSort,Sort>nilMap()
 	               .put ( G1, A4 ).put ( G4, A4 ).put ( G3, A4 ),
 	               gsi.getAllInstantiations () );
 
@@ -681,7 +669,7 @@
 
 	gsi = GenericSortInstantiations.create ( sorts ( cs ), cs, services );
 	assertEquals ( "Instantiations should be equal",
-	               ((ImmutableMap<GenericSort,Sort>)DefaultImmutableMap.<GenericSort,Sort>nilMap())
+	               DefaultImmutableMap.<GenericSort,Sort>nilMap()
 	               .put ( G1, A5 ).put ( G2, A2 ).put ( G3, A3 ),
 	               gsi.getAllInstantiations () );
 
@@ -689,7 +677,7 @@
 
 	gsi = GenericSortInstantiations.create ( sorts ( cs ), cs, services );
 	assertEquals ( "Instantiations should be equal",
-	               ((ImmutableMap<GenericSort,Sort>)DefaultImmutableMap.<GenericSort,Sort>nilMap())
+	               DefaultImmutableMap.<GenericSort,Sort>nilMap()
 	               .put ( G1, A5 ).put ( G2, A2 ).put ( G3, A3 ).put ( G4, A5 ),
 	               gsi.getAllInstantiations () );
 
@@ -698,7 +686,7 @@
 
 	gsi = GenericSortInstantiations.create ( sorts ( cs ), cs, services );
 	assertEquals ( "Instantiations should be equal",
-	               ((ImmutableMap<GenericSort,Sort>)DefaultImmutableMap.<GenericSort,Sort>nilMap())
+	               DefaultImmutableMap.<GenericSort,Sort>nilMap()
 	               .put ( H3, A3 ),
 	               gsi.getAllInstantiations () );
 
@@ -707,96 +695,61 @@
     public void testNullsort () {
 	ImmutableList<GenericSortCondition> cs;
 	GenericSortInstantiations gsi;
-<<<<<<< HEAD
 	
 	Services services = TacletForTests.services();
 	Sort nullSort = new NullSort(services.getJavaInfo().objectSort());
-	services.getNamespaces().sorts().add(SLListOfNamed.EMPTY_LIST.prepend(A1OBJ)
+	services.getNamespaces().sorts().add(ImmutableSLList.<Named>nil().prepend(A1OBJ)
 		                                                     .prepend(A2OBJ)
 		                                                     .prepend(A3OBJ)
 		                                                     .prepend(A4OBJ)
 		                                                     .prepend(A5OBJ)
 		                                                     .prepend(A6OBJ));
 	
-	cs = SLListOfGenericSortCondition.EMPTY_LIST;
+	cs = ImmutableSLList.<GenericSortCondition>nil();
 	cs = cs.prepend ( GenericSortCondition.createSupersortCondition ( G1, A1OBJ ) );
 	cs = cs.prepend ( GenericSortCondition.createSupersortCondition ( G1, nullSort ) );
-=======
-
-	cs = ImmutableSLList.<GenericSortCondition>nil();
-	cs = cs.prepend ( GenericSortCondition.createSupersortCondition ( G1, A1 ) );
-	cs = cs.prepend ( GenericSortCondition.createSupersortCondition ( G1, Sort.NULL ) );
->>>>>>> 6f293224
-	
-	gsi = GenericSortInstantiations.create ( sorts ( cs ), cs, services );
-	assertEquals ( "Instantiations should be equal",
-<<<<<<< HEAD
-	               ((MapFromGenericSortToSort)MapAsListFromGenericSortToSort.EMPTY_MAP)
+	
+	gsi = GenericSortInstantiations.create ( sorts ( cs ), cs, services );
+	assertEquals ( "Instantiations should be equal",
+	               DefaultImmutableMap.<GenericSort,Sort>nilMap()
 	               .put ( G1, A1OBJ ),
-=======
-	               ((ImmutableMap<GenericSort,Sort>)DefaultImmutableMap.<GenericSort,Sort>nilMap())
-	               .put ( G1, A1 ),
->>>>>>> 6f293224
 	               gsi.getAllInstantiations () );
 
 	cs = cs.prepend ( GenericSortCondition.createSupersortCondition ( G1, A2OBJ ) );
 
 	gsi = GenericSortInstantiations.create ( sorts ( cs ), cs, services );
 	assertEquals ( "Instantiations should be equal",
-<<<<<<< HEAD
-	               ((MapFromGenericSortToSort)MapAsListFromGenericSortToSort.EMPTY_MAP)
+	               DefaultImmutableMap.<GenericSort,Sort>nilMap()
 	               .put ( G1, A3OBJ ),
 	               gsi.getAllInstantiations () );
 
-	cs = SLListOfGenericSortCondition.EMPTY_LIST;
+	cs = ImmutableSLList.<GenericSortCondition>nil();
 	cs = cs.prepend ( GenericSortCondition.createSupersortCondition ( G1, nullSort ) );
 	cs = cs.prepend ( GenericSortCondition.createSupersortCondition ( G1, A1OBJ ) );
-=======
-	               ((ImmutableMap<GenericSort,Sort>)DefaultImmutableMap.<GenericSort,Sort>nilMap())
-	               .put ( G1, A3 ),
-	               gsi.getAllInstantiations () );
-
-	cs = ImmutableSLList.<GenericSortCondition>nil();
-	cs = cs.prepend ( GenericSortCondition.createSupersortCondition ( G1, Sort.NULL ) );
-	cs = cs.prepend ( GenericSortCondition.createSupersortCondition ( G1, A1 ) );
->>>>>>> 6f293224
-	
-	gsi = GenericSortInstantiations.create ( sorts ( cs ), cs, services );
-	assertEquals ( "Instantiations should be equal",
-<<<<<<< HEAD
-	               ((MapFromGenericSortToSort)MapAsListFromGenericSortToSort.EMPTY_MAP)
+	
+	gsi = GenericSortInstantiations.create ( sorts ( cs ), cs, services );
+	assertEquals ( "Instantiations should be equal",
+	               DefaultImmutableMap.<GenericSort,Sort>nilMap()
 	               .put ( G1, A1OBJ ),
 	               gsi.getAllInstantiations () );
 	
-	cs = SLListOfGenericSortCondition.EMPTY_LIST;
-=======
-	               ((ImmutableMap<GenericSort,Sort>)DefaultImmutableMap.<GenericSort,Sort>nilMap())
-	               .put ( G1, A1 ),
-	               gsi.getAllInstantiations () );
-
-	cs = ImmutableSLList.<GenericSortCondition>nil();
->>>>>>> 6f293224
+	cs = ImmutableSLList.<GenericSortCondition>nil();
 	cs = cs.prepend ( GenericSortCondition.createSupersortCondition ( G1, C1 ) );
 	cs = cs.prepend ( GenericSortCondition.createSupersortCondition ( G1, nullSort ) );
 	
 	gsi = GenericSortInstantiations.create ( sorts ( cs ), cs, services );
 	assertEquals ( "Instantiations should be equal",
-	               ((MapFromGenericSortToSort)MapAsListFromGenericSortToSort.EMPTY_MAP)
+	               DefaultImmutableMap.<GenericSort,Sort>nilMap()
 	               .put ( G1, Sort.ANY ),
 	               gsi.getAllInstantiations () );
 
-<<<<<<< HEAD
-	cs = SLListOfGenericSortCondition.EMPTY_LIST;
+	cs = ImmutableSLList.<GenericSortCondition>nil();
 	cs = cs.prepend ( GenericSortCondition.createSupersortCondition ( G1, nullSort ) );
-=======
-	cs = ImmutableSLList.<GenericSortCondition>nil();
-	cs = cs.prepend ( GenericSortCondition.createSupersortCondition ( G1, Sort.NULL ) );
->>>>>>> 6f293224
 	cs = cs.prepend ( GenericSortCondition.createSupersortCondition ( G1, C1 ) );
 
 	gsi = GenericSortInstantiations.create ( sorts ( cs ), cs, services );
 	assertEquals ( "Instantiations should be equal",
-	               ((MapFromGenericSortToSort)MapAsListFromGenericSortToSort.EMPTY_MAP)
+	               DefaultImmutableMap.<GenericSort,Sort>nilMap()
 	               .put ( G1, Sort.ANY ),
 	               gsi.getAllInstantiations () );
     }
