--- conflicted
+++ resolved
@@ -712,11 +712,7 @@
 	gsi = GenericSortInstantiations.create ( sorts ( cs ), cs, services );
 	assertEquals ( "Instantiations should be equal",
 	               DefaultImmutableMap.<GenericSort,Sort>nilMap()
-<<<<<<< HEAD
 	               .put ( G1, A1OBJ ),
-=======
-	               .put ( G1, A1 ),
->>>>>>> d557ff59
 	               gsi.getAllInstantiations () );
 
 	cs = cs.prepend ( GenericSortCondition.createSupersortCondition ( G1, A2OBJ ) );
@@ -724,11 +720,7 @@
 	gsi = GenericSortInstantiations.create ( sorts ( cs ), cs, services );
 	assertEquals ( "Instantiations should be equal",
 	               DefaultImmutableMap.<GenericSort,Sort>nilMap()
-<<<<<<< HEAD
 	               .put ( G1, A3OBJ ),
-=======
-	               .put ( G1, A3 ),
->>>>>>> d557ff59
 	               gsi.getAllInstantiations () );
 
 	cs = ImmutableSLList.<GenericSortCondition>nil();
@@ -738,11 +730,7 @@
 	gsi = GenericSortInstantiations.create ( sorts ( cs ), cs, services );
 	assertEquals ( "Instantiations should be equal",
 	               DefaultImmutableMap.<GenericSort,Sort>nilMap()
-<<<<<<< HEAD
 	               .put ( G1, A1OBJ ),
-=======
-	               .put ( G1, A1 ),
->>>>>>> d557ff59
 	               gsi.getAllInstantiations () );
 	
 	cs = ImmutableSLList.<GenericSortCondition>nil();
