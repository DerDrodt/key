// This file is part of KeY - Integrated Deductive Software Design
// Copyright (C) 2001-2009 Universitaet Karlsruhe, Germany
//                         Universitaet Koblenz-Landau, Germany
//                         Chalmers University of Technology, Sweden
//
// The KeY system is protected by the GNU General Public License. 
// See LICENSE.TXT for details.
//
//

package de.uka.ilkd.key.rule.inst;

import java.util.HashSet;
import java.util.Iterator;
import java.util.Set;

import de.uka.ilkd.key.collection.*;
import de.uka.ilkd.key.java.Services;
import de.uka.ilkd.key.logic.Term;
<<<<<<< HEAD
import de.uka.ilkd.key.logic.op.IteratorOfEntryOfSchemaVariableAndInstantiationEntry;
import de.uka.ilkd.key.logic.op.ProgramSV;
import de.uka.ilkd.key.logic.op.SchemaVariable;
import de.uka.ilkd.key.logic.sort.*;
=======
import de.uka.ilkd.key.logic.op.SchemaVariable;
import de.uka.ilkd.key.logic.op.SortedSchemaVariable;
import de.uka.ilkd.key.logic.sort.CollectionSort;
import de.uka.ilkd.key.logic.sort.GenericSort;
import de.uka.ilkd.key.logic.sort.IntersectionSort;
import de.uka.ilkd.key.logic.sort.Sort;
>>>>>>> 6f293224


/**
 * This class handles the instantiation of generic sorts (used for
 * generic taclets), i.e. the class tries to find a solution for the
 * conditions on the generic sorts given by the type hierarchy and the
 * chosen SV instantiations
 *
 * this class is immutable
 */

public final class GenericSortInstantiations {

    public static final GenericSortInstantiations EMPTY_INSTANTIATIONS =
	new GenericSortInstantiations ( DefaultImmutableMap.<GenericSort,Sort>nilMap() );


    private final ImmutableMap<GenericSort,Sort> insts;


    private GenericSortInstantiations ( ImmutableMap<GenericSort,Sort> p_insts ) {
	insts = p_insts;	
    }
    
    /**
     * Create an object that solves the conditions given by the
     * instantiation iterator, i.e. instantiations of the generic
     * sorts used within "p_instantiations" are sought for which are
     * compatible with the instantiations of the SVs
     * @param p_instantiations list of SV instantiations
     * @param p_conditions additional conditions for sort instantiations
     * @throws GenericSortException iff the conditions could not be
     * solved
     */
    public static GenericSortInstantiations create
<<<<<<< HEAD
	( IteratorOfEntryOfSchemaVariableAndInstantiationEntry p_instantiations,
	  ListOfGenericSortCondition                           p_conditions,
	  Services                                             services) {
=======
	( Iterator<ImmutableMapEntry<SchemaVariable,InstantiationEntry>> p_instantiations,
	  ImmutableList<GenericSortCondition>                           p_conditions ) {
>>>>>>> 6f293224

	ImmutableList<GenericSort>                          sorts      =
	    ImmutableSLList.<GenericSort>nil();
	GenericSortCondition                       c;
	
        final Iterator<GenericSortCondition>             it;

	// Find the generic sorts within "p_instantiations" and
	// "p_conditions", create the conditions

	for ( it = p_conditions.iterator (); it.hasNext (); )
	    sorts = sorts.prepend ( it.next ().getGenericSort () );

	while ( p_instantiations.hasNext () ) {
	    c = GenericSortCondition.createCondition
		( p_instantiations.next ().value () );
	    if ( c != null ) {
		p_conditions = p_conditions.prepend ( c );
		sorts        = sorts       .prepend ( c.getGenericSort () );
	    }
	}
	return create ( sorts, p_conditions, services );
    }


    /**
     * Create an object that holds instantiations of the generic sorts
     * "p_sorts" satisfying the conditions "p_conditions"
     * @param p_sorts generic sorts to instantiate
     * @param p_conditions conditions the instantiations have to
     * satisfy
     * @throws GenericSortException if no instantiations has been
     * found
     */
    public static GenericSortInstantiations create
<<<<<<< HEAD
	( ListOfGenericSort          p_sorts,
	  ListOfGenericSortCondition p_conditions,
	  Services                   services) {
=======
	( ImmutableList<GenericSort>          p_sorts,
	  ImmutableList<GenericSortCondition> p_conditions ) {
>>>>>>> 6f293224

	if ( p_sorts.isEmpty() )
	    return EMPTY_INSTANTIATIONS;

	return new GenericSortInstantiations ( solve ( p_sorts,
						       p_conditions,
						       services) );
    }


    /**
     * @return Boolean.TRUE if the sorts used within "p_entry" are
     * correct, Boolean.FALSE if the sorts are definitely incorrect,
     * null if the sorts could (perhaps) be made correct by choosing
     * the right generic sort instantiations
     */
    public Boolean checkSorts ( InstantiationEntry p_entry ) {
	if ( !( p_entry instanceof TermInstantiation ) ||
	     p_entry.getSchemaVariable() instanceof ProgramSV )
	    return Boolean.TRUE;

	final GenericSortCondition c =
	    GenericSortCondition.createCondition ( p_entry );
	if ( c != null ) return checkCondition ( c );
	
	final SchemaVariable sv = p_entry.getSchemaVariable ();
        final Term term = ( (TermInstantiation)p_entry ).getTerm ();
        
        if(GenericSortCondition.subSortsAllowed(sv)) {
            return term.sort().extendsTrans(sv.sort());
        } else {
            return sv.sort() == term.sort();
        }
    }


    /**
     * @return Boolean.TRUE if the generic sort instantiations within
     * "this" satisfy "p_condition", null otherwise (this means,
     * "p_condition" could be satisfied by create a new
     * "GenericSortInstantiations"-object)
     */
    public Boolean checkCondition ( GenericSortCondition p_condition ) {
	Sort s = insts.get ( p_condition.getGenericSort () );

	if ( s == null ) { 
	    return null;
	}

        return p_condition.check( s, this ) ? Boolean.TRUE : null;   
    }


    public boolean isInstantiated   ( GenericSort p_gs ) {
	return insts.containsKey ( p_gs );
    }


    public Sort    getInstantiation ( GenericSort p_gs ) {
	return insts.get ( p_gs );
    }

    public boolean isEmpty() {
        return insts.isEmpty();
    }

    /**
     * Create a list of conditions establishing the instantiations
     * stored by this object (not saying anything about further
     * generic sorts)
     */
    public ImmutableList<GenericSortCondition> toConditions () {
	ImmutableList<GenericSortCondition>          res  =
	    ImmutableSLList.<GenericSortCondition>nil();
	Iterator<ImmutableMapEntry<GenericSort,Sort>> it   =
	    insts.entryIterator ();
	ImmutableMapEntry<GenericSort,Sort>           entry;
	
	while ( it.hasNext () ) {
	    entry = it.next ();
	    res   = res.prepend ( GenericSortCondition.createIdentityCondition
				  ( entry.key (), entry.value () ) );
	}

	return res;
    }


    /**
     * @param services the Services class
     * @return p_s iff p_s is not a generic sort, the concrete sort
     * p_s is instantiated with currently otherwise 
     * @throws GenericSortException iff p_s is a generic sort which is
     * not yet instantiated
     */
    public Sort getRealSort ( SchemaVariable p_sv, Services services ) {
	return getRealSort ( p_sv.sort (), services );
    }

    public Sort getRealSort ( Sort p_s, Services services ) {
	if ( p_s instanceof GenericSort ) {
	    p_s = getInstantiation ( (GenericSort)p_s );
	    if ( p_s == null ) {
		throw GenericSortException.UNINSTANTIATED_GENERIC_SORT;
            }
<<<<<<< HEAD
	} else if ( p_s instanceof ArraySort ) {
	    Sort s = getRealSort ( ((ArraySort)p_s).elementSort (), services );
=======
	} else if (p_s instanceof IntersectionSort) {
            final IntersectionSort inter = (IntersectionSort)p_s; 
            
            ImmutableSet<Sort> sos = DefaultImmutableSet.<Sort>nil();
            
            for (int i = 0, sz = inter.memberCount(); i < sz; i++) {
                sos = sos.add(getRealSort(inter.getComponent(i), services));
            }
            
            final Sort res = IntersectionSort.getIntersectionSort(sos, services);
            
            if (res == null) {
                throw new GenericSortException
                ( "Generic sort is instantiated with an intersection sort" +
                  " that has an empty domain." );
            }
            
            return res;
        } else if ( p_s instanceof CollectionSort ) {
	    Sort s = getRealSort ( ((CollectionSort)p_s).elementSort (), services );
>>>>>>> 6f293224

	    s = ((ArraySort)p_s).cloneFor ( s );

	    if ( s == null )
		throw new GenericSortException
		    ( "Generic collection sort is instantiated with a sort" +
		      " without collections" );

	    return s;
	}

	return p_s;
    }


    /**
     * Really solve the conditions given
     * @param p_sorts generic sorts that must be instantiated
     * @param p_conditions conditions to be solved
     * @throws GenericSortException no solution could be found
     * @return the/a found solution
     */
<<<<<<< HEAD
    private static MapFromGenericSortToSort solve
	( ListOfGenericSort          p_sorts,
	  ListOfGenericSortCondition p_conditions,
	  Services services) {
=======
    private static ImmutableMap<GenericSort,Sort> solve
	( ImmutableList<GenericSort>          p_sorts,
	  ImmutableList<GenericSortCondition> p_conditions ) {
>>>>>>> 6f293224

	ImmutableMap<GenericSort,Sort> res;

	// the generic sorts are sorted topologically, i.e. if sort A
	// is a supersort of sort B, then A appears behind B within
	// "topologicalSorts"
	ImmutableList<GenericSort> topologicalSorts = topology ( p_sorts );

	res = solveHelp ( topologicalSorts,
			  DefaultImmutableMap.<GenericSort,Sort>nilMap(),
			  p_conditions,
<<<<<<< HEAD
			  SLListOfGenericSort.EMPTY_LIST,
			  services);
=======
			  ImmutableSLList.<GenericSort>nil() );
>>>>>>> 6f293224

	if ( res == null )
	    throw new GenericSortException
		( "Conditions for generic sorts could not be solved: " +
		  p_conditions );

	return res;
    }

    
    private static final class FailException extends Exception {
        private static final long serialVersionUID = 5291022478863582449L;
    }
    private final static FailException FAIL_EXCEPTION = new FailException ();
    

    /**
     * Method which is called recursively and tries to instantiate one
     * (the first) generic sort from the "p_remainingSorts"-list
     * @param p_remainingSorts generic sorts which needs to be
     * instantiated (topologically sorted)
     * @param p_curRes instantiations so far
     * @param p_conditions conditions (see above)
     * @return a solution if one could be found, null otherwise
     */
<<<<<<< HEAD
    private static MapFromGenericSortToSort solveHelp
	( ListOfGenericSort          p_remainingSorts,
	  MapFromGenericSortToSort   p_curRes,
	  ListOfGenericSortCondition p_conditions,
	  ListOfGenericSort          p_pushedBack,
	  Services                   services) {
=======
    private static ImmutableMap<GenericSort,Sort> solveHelp
	( ImmutableList<GenericSort>          p_remainingSorts,
	  ImmutableMap<GenericSort,Sort>   p_curRes,
	  ImmutableList<GenericSortCondition> p_conditions,
	  ImmutableList<GenericSort>          p_pushedBack ) {
>>>>>>> 6f293224

	if ( p_remainingSorts.isEmpty() )
	    return solveForcedInst(p_pushedBack, 
		    		   p_curRes, 
		    		   p_conditions,
		    		   services);

	// next generic sort to seek an instantiation for
	final GenericSort gs = p_remainingSorts.head ();
	p_remainingSorts = p_remainingSorts.tail ();

	// Find the sorts "gs" has to be a supersort of and the
	// identity conditions
	ImmutableList<Sort>                     subsorts     = ImmutableSLList.<Sort>nil();
	ImmutableList<GenericSortCondition>     idConditions =
	                        ImmutableSLList.<GenericSortCondition>nil();

	// subsorts given by the conditions (could be made faster
	// by using a hash map for storing the conditions)
        {
            final Iterator<GenericSortCondition> itC = p_conditions.iterator ();
            while ( itC.hasNext () ) {
                final GenericSortCondition c = itC.next ();
                if ( c.getGenericSort () == gs ) {
                    if ( c instanceof GenericSortCondition.GSCSupersort )
                        subsorts = subsorts.prepend
                        ( ( (GenericSortCondition.GSCSupersort)c ).getSubsort () );
                    else if ( c instanceof GenericSortCondition.GSCIdentity )
                        idConditions = idConditions.prepend ( c );
                }
            }
        }

        
        // add the subsorts given by the already instantiated
        // generic sorts
        subsorts = addChosenInstantiations ( p_curRes, gs, subsorts );

        // Solve the conditions
        final ImmutableList<Sort> chosenList;
        try {
            chosenList = chooseResults ( gs, idConditions );
        } catch ( FailException e ) {
            return null;
        }
        
        if ( chosenList != null ) {
            return descend ( p_remainingSorts,
                              p_curRes,
                              p_conditions,
                              p_pushedBack,
                              gs,
                              subsorts,
                              chosenList,
                              services);
        } else if ( !subsorts.isEmpty() ) {
            // if anything else has failed, construct minimal
            // supersorts of the found subsorts and try them
<<<<<<< HEAD
            final ListOfSort superSorts = minimalSupersorts(subsorts, 
        	    					    services );
=======
            final ImmutableList<Sort> superSorts = minimalSupersorts ( subsorts );
>>>>>>> 6f293224

            return descend ( p_remainingSorts,
                              p_curRes,
                              p_conditions,
                              p_pushedBack,
                              gs,
                              subsorts,
                              superSorts,
                              services);
        } else {
            // and if even that did not work, remove the generic
            // sort from the list and try again later
            return solveHelp ( p_remainingSorts,
                               p_curRes,
                               p_conditions,
                               p_pushedBack.prepend ( gs ),
                               services);
        }
    }


    private static ImmutableMap<GenericSort,Sort>
                                descend (ImmutableList<GenericSort> p_remainingSorts,
                                         ImmutableMap<GenericSort,Sort> p_curRes,
                                         ImmutableList<GenericSortCondition> p_conditions,
                                         ImmutableList<GenericSort> p_pushedBack,
                                         GenericSort p_gs,
<<<<<<< HEAD
                                         ListOfSort p_subsorts,
                                         ListOfSort p_chosenList,
                                         Services services) {
        final IteratorOfSort itChosen = p_chosenList.iterator ();
=======
                                         ImmutableList<Sort> p_subsorts,
                                         ImmutableList<Sort> p_chosenList) {
        final Iterator<Sort> itChosen = p_chosenList.iterator ();
>>>>>>> 6f293224
        while ( itChosen.hasNext () ) {
            final Sort chosen = itChosen.next ();
            if ( !isSupersortOf ( chosen, p_subsorts ) // this test is unnecessary in some cases
                 || !p_gs.isPossibleInstantiation ( chosen ) ) continue;

            final ImmutableMap<GenericSort,Sort> res = solveHelp ( p_remainingSorts,
                                                             p_curRes.put ( p_gs,
                                                                            chosen ),
                                                             p_conditions,
                                                             p_pushedBack,
                                                             services);
            if ( res != null ) return res;
        }
        return null;
    }


    private static ImmutableList<Sort> chooseResults (GenericSort p_gs,
                                             ImmutableList<GenericSortCondition> p_idConditions)
                                                        throws FailException {
        if ( !p_idConditions.isEmpty() ) {
            // then the instantiation is completely determined by
            // an identity condition
            final Iterator<GenericSortCondition> itC = p_idConditions.iterator ();
            final Sort chosen = condSort ( itC );

            // other identity conditions must lead to the same
            // instantiation
            while ( itC.hasNext () ) {
                if ( chosen != condSort ( itC ) ) throw FAIL_EXCEPTION;
            }

            return ImmutableSLList.<Sort>nil().prepend ( chosen );
        } else {
            // if a list of possible instantiations of the generic
            // sort has been given, use it
            final ImmutableList<Sort> res = toList ( p_gs.getOneOf () );
            if ( res.isEmpty () ) return null;
            return res;
        }
    }


    private static ImmutableList<Sort> toList (ImmutableSet<Sort> p_set) {
        ImmutableList<Sort> res;
        res = ImmutableSLList.<Sort>nil();
        final Iterator<Sort> it = p_set.iterator ();
        while ( it.hasNext () )
            res = res.prepend ( it.next () );
        return res;
    }


    private static Sort condSort (Iterator<GenericSortCondition> itC) {
        return ( (GenericSortCondition.GSCIdentity)itC.next () ).getSort ();
    }


    private static ImmutableList<Sort> addChosenInstantiations (ImmutableMap<GenericSort,Sort> p_curRes,
                                                       GenericSort p_gs,
                                                       ImmutableList<Sort> p_subsorts) {
        final Iterator<ImmutableMapEntry<GenericSort,Sort>> it = p_curRes.entryIterator ();
        while ( it.hasNext () ) {
            final ImmutableMapEntry<GenericSort,Sort> entry = it.next ();
            if ( entry.key ().extendsTrans ( p_gs ) )
                p_subsorts = p_subsorts.prepend ( entry.value () );
        }
        return p_subsorts;
    }


    /**
     * Method which is called by solveHelp and tries to instantiate
     * the generic sorts for which GSCForceInstantiation-conditions
     * (with "maximum" parameter) are contained within "p_conditions"
     * @param p_curRes instantiations so far
     * @param p_conditions conditions (see above)
     * @return a solution if one could be found, null otherwise
     */
<<<<<<< HEAD
    private static MapFromGenericSortToSort solveForcedInst
	( ListOfGenericSort          p_remainingSorts,
	  MapFromGenericSortToSort   p_curRes,
	  ListOfGenericSortCondition p_conditions,
	  Services                   services) {
=======
    private static ImmutableMap<GenericSort,Sort> solveForcedInst
	( ImmutableList<GenericSort>          p_remainingSorts,
	  ImmutableMap<GenericSort,Sort>   p_curRes,
	  ImmutableList<GenericSortCondition> p_conditions ) {
>>>>>>> 6f293224

	if ( p_remainingSorts.isEmpty() )
	    return p_curRes; // nothing further to be done

	Iterator<GenericSort> it = topology ( p_remainingSorts ).iterator ();
	p_remainingSorts         = ImmutableSLList.<GenericSort>nil();

	// reverse the order of the sorts, to start with the most
	// general one
	while ( it.hasNext () )
	    p_remainingSorts = p_remainingSorts.prepend ( it.next () );

	return solveForcedInstHelp ( p_remainingSorts,
				     p_curRes,
				     services);
    }


    /**
     * Method which is called recursively and tries to instantiate one
     * (the first) generic sort from the "p_remainingSorts"-list
     * @param p_remainingSorts generic sorts which needs to be
     * instantiated (topologically sorted, starting with the most
     * general sort)
     * @param p_curRes instantiations so far
     * @return a solution if one could be found, null otherwise
     */
<<<<<<< HEAD
    private static MapFromGenericSortToSort solveForcedInstHelp
	( ListOfGenericSort        p_remainingSorts,
	  MapFromGenericSortToSort p_curRes,
	  Services services) {
=======
    private static ImmutableMap<GenericSort,Sort> solveForcedInstHelp
	( ImmutableList<GenericSort>        p_remainingSorts,
	  ImmutableMap<GenericSort,Sort> p_curRes ) {
>>>>>>> 6f293224
	if ( p_remainingSorts.isEmpty() ) {
	    // we're done
	    return p_curRes;
	} else {
	    // next generic sort to seek an instantiation for
	    GenericSort gs   = p_remainingSorts.head ();
	    p_remainingSorts = p_remainingSorts.tail ();

	    Iterator<Sort>           it;
	    Sort                     cur;
	    ImmutableMap<GenericSort,Sort> res;
	    HashSet<Sort>                  todo   = new HashSet<Sort> ();
	    HashSet<Sort>                  done   = new HashSet<Sort> ();
	    Sort                     cand;

	    // search for instantiated supersorts of gs (the method
	    // below is neither fast nor complete, but should find a
	    // solution for relevant situations)

	    // insert into the working list (set)
	    it = gs.extendsSorts (services).iterator ();
	    while ( it.hasNext () )
		todo.add ( it.next () );

	    while ( !todo.isEmpty () ) {
		it  = null;
		cur = todo.iterator ().next ();
		todo.remove ( cur );
		done.add    ( cur );

		if ( cur instanceof GenericSort ) {
		    cand = p_curRes.get ( (GenericSort)cur );
		    if ( cand == null )
			it = cur.extendsSorts(services).iterator();
		} else {
		    it   = cur.extendsSorts(services).iterator();
		    cand = cur;
		}

		if ( cand != null &&
		     isPossibleInstantiation ( gs, cand, p_curRes ) ) {
		    res = solveForcedInstHelp ( p_remainingSorts,
						p_curRes.put ( gs, cand ),
						services);
		    if ( res != null )
			return res;
		}

		if ( it != null ) {
		    while ( it.hasNext () ) {
			cur = it.next ();
			if ( !done.contains ( cur ) )
			    todo.add ( cur );
		    }
		}
	    }
	}

	return null;
    }


    /**
     * Sort generic sorts topologically, i.e. if sort A is a supersort
     * of sort B, then A appears behind B within the return value
     * @return sorted sorts
     */
    private static ImmutableList<GenericSort> topology ( ImmutableList<GenericSort> p_sorts ) {
	ImmutableList<GenericSort>     res     = ImmutableSLList.<GenericSort>nil();
	Iterator<GenericSort> it;
	GenericSort           curMax;
	GenericSort           tMax;
	ImmutableList<GenericSort>     tList;

	while ( !p_sorts.isEmpty() ) {
	    // search for a maximal element
	    it      = p_sorts.iterator ();
	    curMax  = it.next ();

	    if ( res.contains ( curMax ) ) {
		p_sorts = p_sorts.tail ();
		continue;
	    }

	    tList   = ImmutableSLList.<GenericSort>nil();

	    while ( it.hasNext () ) {
		tMax = it.next ();
		if ( !res.contains ( tMax ) ) {
		    if ( curMax.extendsTrans ( tMax ) ) {
			tList  = tList.prepend ( curMax );
			curMax = tMax;
		    } else
			tList  = tList.prepend ( tMax );
		}
	    }

	    res     = res.prepend ( curMax );
	    p_sorts = tList;
	}

	return res;
    }

    /**
     * Find all minimal common supersorts of "p_itSorts"
     *
     * PRECONDITION: !p_sorts.isEmpty ()
     */
<<<<<<< HEAD
    private static ListOfSort minimalSupersorts ( ListOfSort p_sorts, 
	    					  Services services ) {
=======
    private static ImmutableList<Sort> minimalSupersorts ( ImmutableList<Sort> p_sorts ) {
>>>>>>> 6f293224
        // if the list only consists of a single sort, return this sort
        if ( p_sorts.size () == 1 ) return p_sorts;
            
        final Iterator<Sort> p_itSorts = p_sorts.iterator();
	HashSet<Sort>        inside    = new HashSet<Sort> ();
	HashSet<Sort>        outside   = new HashSet<Sort> ();
	HashSet<Sort>        todo      = new HashSet<Sort> ();

	inside.add(p_itSorts.next());

	// Find a set "inside" of common supersorts of "p_itSorts"
	// that contains all minimal common supersorts
	while ( !inside.isEmpty () && p_itSorts.hasNext () ) {
	    final Sort condition = p_itSorts.next ();

	    // At this point todo.isEmpty ()
	    final HashSet<Sort> t = todo;
	    todo            = inside;
	    inside          = t;

	    while ( !todo.isEmpty () ) {
		final Sort nextTodo = getOneOf ( todo );

		if ( !inside .contains ( nextTodo ) &&
		     !outside.contains ( nextTodo ) ) {
		    if ( condition.extendsTrans ( nextTodo ) )
			inside .add ( nextTodo );
		    else {
			outside.add ( nextTodo );			
			addSortsToSet ( todo, nextTodo.extendsSorts (services) );
		    }
		}
	    }
	}

	// Find the minimal elements of "inside"
	return findMinimalElements ( inside );
    }


    /**
     * Find all minimal elements of the given set <code>p_inside</code>
     */
    private static ImmutableList<Sort> findMinimalElements (Set<Sort> p_inside) {
        if ( p_inside.size () == 1 )
            return ImmutableSLList.<Sort>nil()
                        .prepend ( p_inside.iterator ().next () );

        ImmutableList<Sort> res = ImmutableSLList.<Sort>nil();
        final Iterator<Sort> it = p_inside.iterator ();
        
        mainloop: while ( it.hasNext () ) {
            final Sort sort = it.next ();

            ImmutableList<Sort> res2 = ImmutableSLList.<Sort>nil();
            final Iterator<Sort> itSort = res.iterator ();
            while ( itSort.hasNext () ) {
                final Sort oldMinimal = itSort.next ();

                if ( oldMinimal.extendsTrans ( sort ) )
                    continue mainloop;
                else if ( !sort.extendsTrans ( oldMinimal ) )
                    res2 = res2.prepend ( oldMinimal );
            }

            res = res2.prepend ( sort );
        }
        
        return res;
    }


    private static Sort getOneOf (Set<Sort> p_set) {
        final Sort nextTodo = p_set.iterator ().next ();
        p_set.remove ( nextTodo );
        return nextTodo;
    }


    private static void addSortsToSet (Set<Sort> p_set, ImmutableSet<Sort> p_sorts) {
        final Iterator<Sort> itSort = p_sorts.iterator ();
        while ( itSort.hasNext () )
            p_set.add ( itSort.next () );
    }


<<<<<<< HEAD
=======
    /**
     * Add the first non-NULL sort given by the iterator <code>p_itSorts</code>
     * to the set <code>inside</code>, return true iff NULL sorts have been
     * found and omitted doing this. If <code>p_itSorts</code> does only
     * deliver the sort NULL, add NULL to the set <code>inside</code>
     */
    private static boolean insertFirstSort (Iterator<Sort> p_itSorts,
                                            HashSet<Sort> inside) {
        boolean checkNULL = false;
        Sort cand = p_itSorts.next ();
        while ( cand == Sort.NULL && p_itSorts.hasNext () ) {
            cand = p_itSorts.next ();
            checkNULL = true;
        }
        inside.add ( cand );
        return checkNULL;
    }

>>>>>>> 6f293224

    /**
     * @return true iff "p_s" is supersort of every sort of
     * "p_subsorts"
     */
    private static boolean isSupersortOf ( Sort       p_s,
					   ImmutableList<Sort> p_subsorts ) {
	final Iterator<Sort> it = p_subsorts.iterator ();

	while ( it.hasNext () ) {
	    if ( !it.next ().extendsTrans ( p_s ) )
		return false;
	}

	return true;
    }


    /**
     * @return true iff "p_s" is a valid instantiation of the generic
     * sort "p_gs", and this instantiation is consistent with
     * previously chosen instantiations
     */
    private static boolean isPossibleInstantiation
	( GenericSort                p_gs,
	  Sort                       p_s,
	  ImmutableMap<GenericSort,Sort>   p_curRes) {
        
	if ( !p_gs.isPossibleInstantiation ( p_s ) )
	    return false;

	// check whether the new instantiation is consistent with the
	// already chosen instantiations
	final Iterator<ImmutableMapEntry<GenericSort,Sort>> itEntry = p_curRes.entryIterator ();
	while ( itEntry.hasNext () ) {
	    final ImmutableMapEntry<GenericSort,Sort> entry = itEntry.next ();

            if ( entry .key   ().extendsTrans ( p_gs ) &&
		 !entry.value ().extendsTrans ( p_s  ) ||
		 p_gs.extendsTrans ( entry.key   () ) &&
		 !p_s.extendsTrans ( entry.value () ) )
		return false;
	}	
	return true;
    }


    @Override
    public String toString () {
	Iterator<ImmutableMapEntry<GenericSort,Sort>> it  = insts.entryIterator ();
	ImmutableMapEntry<GenericSort,Sort>           entry;
	String                              res = "";

	while ( it.hasNext () ) {
	    if ( !"".equals ( res ) )
		res += ", ";
	    entry  = it.next ();
	    res   += entry.key () + "=" + entry.value ();
	}

	return res;
    }


    /**
     * ONLY FOR JUNIT TESTS
     */

    public ImmutableMap<GenericSort,Sort> getAllInstantiations () {
	return insts;
    }
}<|MERGE_RESOLUTION|>--- conflicted
+++ resolved
@@ -17,19 +17,11 @@
 import de.uka.ilkd.key.collection.*;
 import de.uka.ilkd.key.java.Services;
 import de.uka.ilkd.key.logic.Term;
-<<<<<<< HEAD
-import de.uka.ilkd.key.logic.op.IteratorOfEntryOfSchemaVariableAndInstantiationEntry;
 import de.uka.ilkd.key.logic.op.ProgramSV;
 import de.uka.ilkd.key.logic.op.SchemaVariable;
-import de.uka.ilkd.key.logic.sort.*;
-=======
-import de.uka.ilkd.key.logic.op.SchemaVariable;
-import de.uka.ilkd.key.logic.op.SortedSchemaVariable;
-import de.uka.ilkd.key.logic.sort.CollectionSort;
+import de.uka.ilkd.key.logic.sort.ArraySort;
 import de.uka.ilkd.key.logic.sort.GenericSort;
-import de.uka.ilkd.key.logic.sort.IntersectionSort;
 import de.uka.ilkd.key.logic.sort.Sort;
->>>>>>> 6f293224
 
 
 /**
@@ -65,14 +57,9 @@
      * solved
      */
     public static GenericSortInstantiations create
-<<<<<<< HEAD
-	( IteratorOfEntryOfSchemaVariableAndInstantiationEntry p_instantiations,
-	  ListOfGenericSortCondition                           p_conditions,
+	( Iterator<ImmutableMapEntry<SchemaVariable,InstantiationEntry>> p_instantiations,
+	  ImmutableList<GenericSortCondition>                           p_conditions,
 	  Services                                             services) {
-=======
-	( Iterator<ImmutableMapEntry<SchemaVariable,InstantiationEntry>> p_instantiations,
-	  ImmutableList<GenericSortCondition>                           p_conditions ) {
->>>>>>> 6f293224
 
 	ImmutableList<GenericSort>                          sorts      =
 	    ImmutableSLList.<GenericSort>nil();
@@ -108,14 +95,9 @@
      * found
      */
     public static GenericSortInstantiations create
-<<<<<<< HEAD
-	( ListOfGenericSort          p_sorts,
-	  ListOfGenericSortCondition p_conditions,
+	( ImmutableList<GenericSort>          p_sorts,
+	  ImmutableList<GenericSortCondition> p_conditions,
 	  Services                   services) {
-=======
-	( ImmutableList<GenericSort>          p_sorts,
-	  ImmutableList<GenericSortCondition> p_conditions ) {
->>>>>>> 6f293224
 
 	if ( p_sorts.isEmpty() )
 	    return EMPTY_INSTANTIATIONS;
@@ -221,31 +203,8 @@
 	    if ( p_s == null ) {
 		throw GenericSortException.UNINSTANTIATED_GENERIC_SORT;
             }
-<<<<<<< HEAD
 	} else if ( p_s instanceof ArraySort ) {
 	    Sort s = getRealSort ( ((ArraySort)p_s).elementSort (), services );
-=======
-	} else if (p_s instanceof IntersectionSort) {
-            final IntersectionSort inter = (IntersectionSort)p_s; 
-            
-            ImmutableSet<Sort> sos = DefaultImmutableSet.<Sort>nil();
-            
-            for (int i = 0, sz = inter.memberCount(); i < sz; i++) {
-                sos = sos.add(getRealSort(inter.getComponent(i), services));
-            }
-            
-            final Sort res = IntersectionSort.getIntersectionSort(sos, services);
-            
-            if (res == null) {
-                throw new GenericSortException
-                ( "Generic sort is instantiated with an intersection sort" +
-                  " that has an empty domain." );
-            }
-            
-            return res;
-        } else if ( p_s instanceof CollectionSort ) {
-	    Sort s = getRealSort ( ((CollectionSort)p_s).elementSort (), services );
->>>>>>> 6f293224
 
 	    s = ((ArraySort)p_s).cloneFor ( s );
 
@@ -268,16 +227,10 @@
      * @throws GenericSortException no solution could be found
      * @return the/a found solution
      */
-<<<<<<< HEAD
-    private static MapFromGenericSortToSort solve
-	( ListOfGenericSort          p_sorts,
-	  ListOfGenericSortCondition p_conditions,
-	  Services services) {
-=======
     private static ImmutableMap<GenericSort,Sort> solve
 	( ImmutableList<GenericSort>          p_sorts,
-	  ImmutableList<GenericSortCondition> p_conditions ) {
->>>>>>> 6f293224
+	  ImmutableList<GenericSortCondition> p_conditions,
+	  Services services) {
 
 	ImmutableMap<GenericSort,Sort> res;
 
@@ -289,12 +242,9 @@
 	res = solveHelp ( topologicalSorts,
 			  DefaultImmutableMap.<GenericSort,Sort>nilMap(),
 			  p_conditions,
-<<<<<<< HEAD
-			  SLListOfGenericSort.EMPTY_LIST,
+			  ImmutableSLList.<GenericSort>nil(),
 			  services);
-=======
-			  ImmutableSLList.<GenericSort>nil() );
->>>>>>> 6f293224
+
 
 	if ( res == null )
 	    throw new GenericSortException
@@ -320,20 +270,12 @@
      * @param p_conditions conditions (see above)
      * @return a solution if one could be found, null otherwise
      */
-<<<<<<< HEAD
-    private static MapFromGenericSortToSort solveHelp
-	( ListOfGenericSort          p_remainingSorts,
-	  MapFromGenericSortToSort   p_curRes,
-	  ListOfGenericSortCondition p_conditions,
-	  ListOfGenericSort          p_pushedBack,
-	  Services                   services) {
-=======
     private static ImmutableMap<GenericSort,Sort> solveHelp
 	( ImmutableList<GenericSort>          p_remainingSorts,
 	  ImmutableMap<GenericSort,Sort>   p_curRes,
 	  ImmutableList<GenericSortCondition> p_conditions,
-	  ImmutableList<GenericSort>          p_pushedBack ) {
->>>>>>> 6f293224
+	  ImmutableList<GenericSort>          p_pushedBack,
+	  Services                   services) {
 
 	if ( p_remainingSorts.isEmpty() )
 	    return solveForcedInst(p_pushedBack, 
@@ -392,12 +334,8 @@
         } else if ( !subsorts.isEmpty() ) {
             // if anything else has failed, construct minimal
             // supersorts of the found subsorts and try them
-<<<<<<< HEAD
-            final ListOfSort superSorts = minimalSupersorts(subsorts, 
+            final ImmutableList<Sort> superSorts = minimalSupersorts ( subsorts, 
         	    					    services );
-=======
-            final ImmutableList<Sort> superSorts = minimalSupersorts ( subsorts );
->>>>>>> 6f293224
 
             return descend ( p_remainingSorts,
                               p_curRes,
@@ -425,16 +363,10 @@
                                          ImmutableList<GenericSortCondition> p_conditions,
                                          ImmutableList<GenericSort> p_pushedBack,
                                          GenericSort p_gs,
-<<<<<<< HEAD
-                                         ListOfSort p_subsorts,
-                                         ListOfSort p_chosenList,
+                                         ImmutableList<Sort> p_subsorts,
+                                         ImmutableList<Sort> p_chosenList,
                                          Services services) {
-        final IteratorOfSort itChosen = p_chosenList.iterator ();
-=======
-                                         ImmutableList<Sort> p_subsorts,
-                                         ImmutableList<Sort> p_chosenList) {
         final Iterator<Sort> itChosen = p_chosenList.iterator ();
->>>>>>> 6f293224
         while ( itChosen.hasNext () ) {
             final Sort chosen = itChosen.next ();
             if ( !isSupersortOf ( chosen, p_subsorts ) // this test is unnecessary in some cases
@@ -514,18 +446,11 @@
      * @param p_conditions conditions (see above)
      * @return a solution if one could be found, null otherwise
      */
-<<<<<<< HEAD
-    private static MapFromGenericSortToSort solveForcedInst
-	( ListOfGenericSort          p_remainingSorts,
-	  MapFromGenericSortToSort   p_curRes,
-	  ListOfGenericSortCondition p_conditions,
-	  Services                   services) {
-=======
     private static ImmutableMap<GenericSort,Sort> solveForcedInst
 	( ImmutableList<GenericSort>          p_remainingSorts,
 	  ImmutableMap<GenericSort,Sort>   p_curRes,
-	  ImmutableList<GenericSortCondition> p_conditions ) {
->>>>>>> 6f293224
+	  ImmutableList<GenericSortCondition> p_conditions,
+	  Services                   services) {
 
 	if ( p_remainingSorts.isEmpty() )
 	    return p_curRes; // nothing further to be done
@@ -553,16 +478,11 @@
      * @param p_curRes instantiations so far
      * @return a solution if one could be found, null otherwise
      */
-<<<<<<< HEAD
-    private static MapFromGenericSortToSort solveForcedInstHelp
-	( ListOfGenericSort        p_remainingSorts,
-	  MapFromGenericSortToSort p_curRes,
-	  Services services) {
-=======
     private static ImmutableMap<GenericSort,Sort> solveForcedInstHelp
 	( ImmutableList<GenericSort>        p_remainingSorts,
-	  ImmutableMap<GenericSort,Sort> p_curRes ) {
->>>>>>> 6f293224
+	  ImmutableMap<GenericSort,Sort> p_curRes,
+	  Services services) {
+
 	if ( p_remainingSorts.isEmpty() ) {
 	    // we're done
 	    return p_curRes;
@@ -672,12 +592,9 @@
      *
      * PRECONDITION: !p_sorts.isEmpty ()
      */
-<<<<<<< HEAD
-    private static ListOfSort minimalSupersorts ( ListOfSort p_sorts, 
+    private static ImmutableList<Sort> minimalSupersorts ( ImmutableList<Sort> p_sorts, 
 	    					  Services services ) {
-=======
-    private static ImmutableList<Sort> minimalSupersorts ( ImmutableList<Sort> p_sorts ) {
->>>>>>> 6f293224
+
         // if the list only consists of a single sort, return this sort
         if ( p_sorts.size () == 1 ) return p_sorts;
             
@@ -764,27 +681,6 @@
     }
 
 
-<<<<<<< HEAD
-=======
-    /**
-     * Add the first non-NULL sort given by the iterator <code>p_itSorts</code>
-     * to the set <code>inside</code>, return true iff NULL sorts have been
-     * found and omitted doing this. If <code>p_itSorts</code> does only
-     * deliver the sort NULL, add NULL to the set <code>inside</code>
-     */
-    private static boolean insertFirstSort (Iterator<Sort> p_itSorts,
-                                            HashSet<Sort> inside) {
-        boolean checkNULL = false;
-        Sort cand = p_itSorts.next ();
-        while ( cand == Sort.NULL && p_itSorts.hasNext () ) {
-            cand = p_itSorts.next ();
-            checkNULL = true;
-        }
-        inside.add ( cand );
-        return checkNULL;
-    }
-
->>>>>>> 6f293224
 
     /**
      * @return true iff "p_s" is supersort of every sort of
