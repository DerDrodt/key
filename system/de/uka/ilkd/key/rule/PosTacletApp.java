--- conflicted
+++ resolved
@@ -75,14 +75,9 @@
 	createPosTacletApp(FindTaclet         taclet, 
 			   SVInstantiations   instantiations,
 			   Constraint         matchConstraint,
-<<<<<<< HEAD
-			   SetOfMetavariable  matchNewMetavariables,
+			   ImmutableSet<Metavariable>  matchNewMetavariables,
 			   PosInOccurrence    pos,
 			   Services           services) { 
-=======
-			   ImmutableSet<Metavariable>  matchNewMetavariables,
-			   PosInOccurrence    pos) { 
->>>>>>> 6f293224
 	return createPosTacletApp ( taclet,
 				    instantiations,
 				    matchConstraint,
@@ -96,16 +91,10 @@
 	createPosTacletApp(FindTaclet                   taclet, 
 			   SVInstantiations             instantiations,
 			   Constraint                   matchConstraint,
-<<<<<<< HEAD
-			   SetOfMetavariable            matchNewMetavariables,
-			   ListOfIfFormulaInstantiation ifInstantiations,
+			   ImmutableSet<Metavariable>            matchNewMetavariables,
+			   ImmutableList<IfFormulaInstantiation> ifInstantiations,
 			   PosInOccurrence              pos,
 			   Services                     services) { 
-=======
-			   ImmutableSet<Metavariable>            matchNewMetavariables,
-			   ImmutableList<IfFormulaInstantiation> ifInstantiations,
-			   PosInOccurrence              pos) { 
->>>>>>> 6f293224
 	Debug.assertTrue ( ifInstsCorrectSize ( taclet, ifInstantiations ),
 			   "If instantiations list has wrong size" );
         
@@ -388,12 +377,8 @@
      * instantiations given and forget the old ones
      */
     protected TacletApp setAllInstantiations ( MatchConditions              mc,
-<<<<<<< HEAD
-					       ListOfIfFormulaInstantiation ifInstantiations,
-					       Services                     services) {
-=======
-					       ImmutableList<IfFormulaInstantiation> ifInstantiations ) {
->>>>>>> 6f293224
+					       ImmutableList<IfFormulaInstantiation> ifInstantiations,
+					       Services                     services) {	
 	return createPosTacletApp( (FindTaclet)taclet(),
 				   mc.getInstantiations   (),
 				   mc.getConstraint       (),
