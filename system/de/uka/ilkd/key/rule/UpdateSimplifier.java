--- conflicted
+++ resolved
@@ -61,12 +61,8 @@
      */
     public UpdateSimplifier(boolean deletionEnabled, boolean eager) {
 	this.eager = eager;
-<<<<<<< HEAD
-        ListOfIUpdateRule usRules = SLListOfIUpdateRule.EMPTY_LIST.  
+        ImmutableList<IUpdateRule> usRules = ImmutableSLList.<IUpdateRule>nil().
         append(new ApplyOnWorkingSpaceNonRigid(this)).
-=======
-        ImmutableList<IUpdateRule> usRules = ImmutableSLList.<IUpdateRule>nil().    
->>>>>>> 032cf20a
         append(new ApplyOnAnonymousUpdate(this)).
         append(new ApplyAnonymousUpdateOnNonRigid(this)).
         append(new ApplyOnUpdate(this)).
