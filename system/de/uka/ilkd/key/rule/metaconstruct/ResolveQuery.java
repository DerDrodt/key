--- conflicted
+++ resolved
@@ -132,12 +132,7 @@
             
             final ExecutionContext ec; 
             if (pm.getContainerType() != null) {
-<<<<<<< HEAD
-                ec = new ExecutionContext(new TypeRef(pm.getContainerType()), null);
-=======
-                ec = new ExecutionContext(new TypeRef(pm.getContainerType()),
-                        null, null);
->>>>>>> 615c60b0
+                ec = new ExecutionContext(new TypeRef(pm.getContainerType()), null, null);
             } else {
                 ec = services.getJavaInfo().getDefaultExecutionContext();
             }
