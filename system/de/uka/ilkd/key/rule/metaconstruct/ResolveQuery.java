// This file is part of KeY - Integrated Deductive Software Design
// Copyright (C) 2001-2009 Universitaet Karlsruhe, Germany
//                         Universitaet Koblenz-Landau, Germany
//                         Chalmers University of Technology, Sweden
//
// The KeY system is protected by the GNU General Public License. 
// See LICENSE.TXT for details.
//
//
package de.uka.ilkd.key.rule.metaconstruct;

import java.util.Iterator;

import de.uka.ilkd.key.collection.ImmutableArray;
import de.uka.ilkd.key.collection.ImmutableSet;
import de.uka.ilkd.key.java.Expression;
import de.uka.ilkd.key.java.Services;
import de.uka.ilkd.key.java.Statement;
import de.uka.ilkd.key.java.StatementBlock;
import de.uka.ilkd.key.java.abstraction.KeYJavaType;
import de.uka.ilkd.key.java.declaration.LocalVariableDeclaration;
import de.uka.ilkd.key.java.declaration.VariableSpecification;
import de.uka.ilkd.key.java.expression.operator.CopyAssignment;
import de.uka.ilkd.key.java.reference.ExecutionContext;
import de.uka.ilkd.key.java.reference.MethodReference;
import de.uka.ilkd.key.java.reference.TypeRef;
import de.uka.ilkd.key.java.statement.MethodBodyStatement;
import de.uka.ilkd.key.java.statement.MethodFrame;
import de.uka.ilkd.key.logic.*;
import de.uka.ilkd.key.logic.op.*;
import de.uka.ilkd.key.logic.sort.NullSort;
import de.uka.ilkd.key.logic.sort.Sort;
import de.uka.ilkd.key.rule.inst.SVInstantiations;


public class ResolveQuery extends AbstractMetaOperator {
    
    private static final TermBuilder TB = TermBuilder.DF;

    private Term[] addUpdatesLoc = null;
    private Term[] addUpdatesVal = null;
    private Term addUpdatesTarget;
    private JavaBlock addJavaBlock = null;
    private JavaBlock addDecls = null;
//    private boolean stop = false;    

    
    public ResolveQuery() {
	super(new Name("#ResolveQuery"), 2, Sort.FORMULA);
    }


<<<<<<< HEAD
    private ArrayOfExpression createArgumentPVs(Term t, Services services) {
=======
    /**
     * checks whether the top level structure of the given @link Term
     * is syntactically valid, given the assumption that the top level
     * operator of the term is the same as this Operator. The
     * assumption that the top level operator and the term are equal
     * is NOT checked.  
     * @return true iff the top level structure of
     * the @link Term is valid.
     */
    public boolean validTopLevel(Term term) {
	// a meta operator accepts almost everything
	return  term.arity()==arity();
    }

    private ImmutableArray<Expression> createArgumentPVs(Term t, Services services) {
>>>>>>> 6f293224
	final ProgramMethod pm = ((ProgramMethod)t.op());
	boolean staticMethod = pm.isStatic() || pm.isConstructor();
	Expression[] result = new Expression[t.arity()-(staticMethod ? 0 : 1)];
	for (int i=0; i<result.length; i++) {            
	    final IProgramVariable parameter = 
                pm.getVariableSpecification(i).getProgramVariable();
            final KeYJavaType argumentType = pm.getParameterType(i);
            result[i] = createPV(parameter.name().toString(), argumentType, services);
	}
	return new ImmutableArray<Expression>(result);
    }

    private ImmutableArray<QuantifiableVariable> collectFreeVariables(Term t){
	ImmutableSet<QuantifiableVariable> qvs = t.freeVars();
	QuantifiableVariable[] qva = new QuantifiableVariable[qvs.size()];
	Iterator<QuantifiableVariable> it = qvs.iterator();
	for(int i=0; it.hasNext(); i++){
	    qva[i] = it.next();
	}
	return new ImmutableArray<QuantifiableVariable>(qva);
    }

    private ProgramVariable createPV(String name, Sort s, Services services) {       
        return createPV(name, services.getJavaInfo().getKeYJavaType(s), services);
    }

    private ProgramVariable createPV(String name, KeYJavaType kjt, Services services) {
       
        final ProgramElementName pvname 
            = services.getVariableNamer().getTemporaryNameProposal(name);
        
        return new LocationVariable(pvname, kjt);
    }
    
    private Term createProgramMethodSubstitute(Term t, Term rigidResTerm, Services services) {
	ProgramMethod pm = (ProgramMethod) t.op();
	if(t.arity() > 0 && !pm.isStatic() && !pm.isConstructor() && 
	   t.sub(0).sort() instanceof NullSort){
	    return TB.tt();
	}
	addUpdatesLoc = new Term[t.arity()];
	addUpdatesVal = new Term[t.arity()];
	// the last slot is for the subterm of the update term (to
	// be set on a higher recursion level)
	ImmutableArray<Expression> argPVs = createArgumentPVs(t, services);
	
        final ProgramVariable callerPV = 
	    (pm.isStatic() || pm.isConstructor()) ? null : 
                createPV("queryReceiver", t.sub(0).sort(), services);
	// create updates
	for (int i = 0; i<argPVs.size(); i++) {
<<<<<<< HEAD
	    addUpdatesLoc[i] = TB.var
		((ProgramVariable)argPVs.getExpression(i));
=======
	    addUpdatesLoc[i] = tf.createVariableTerm
		((ProgramVariable)argPVs.get(i));
>>>>>>> 6f293224
	    addUpdatesVal[i] = 
		t.sub(i + (pm.isStatic() || pm.isConstructor() ? 0 : 1));
	}
	if (!pm.isStatic() || pm.isConstructor()) {
	    addUpdatesLoc[addUpdatesLoc.length-1] = TB.var(callerPV);
	    addUpdatesVal[addUpdatesVal.length-1] = t.sub(0);
	}	
	// create java block
        final ProgramVariable res = createPV(suggestResultVariableName(pm), t.sort(), services);
	Statement mbs = null;
	//    = new MethodBodyStatement(pm, callerPV, res, argPVs); 
        //    (for always binding dynamically)
	if (pm.isConstructor() || pm.isStatic() || pm.isPrivate()) { //static binding
	    mbs = new MethodBodyStatement(pm, callerPV, res, argPVs);
	} else { //dynamic binding
	    mbs = new MethodReference(argPVs, pm.getProgramElementName(),
	                                    callerPV);
            mbs = new CopyAssignment(res, (Expression) mbs);
            
            final ExecutionContext ec; 
            if (pm.getContainerType() != null) {
                ec = new ExecutionContext(new TypeRef(pm.getContainerType()), null);
            } else {
                ec = services.getJavaInfo().getDefaultExecutionContext();
            }
            mbs = new MethodFrame(null, ec, new StatementBlock(mbs));
            
        }            
        
	addJavaBlock = JavaBlock.createJavaBlock(new StatementBlock(mbs));
	// create local var declaration java block
	LocalVariableDeclaration[] vardecls 
	    = new LocalVariableDeclaration[t.arity()+1]; 
	vardecls[0] = new LocalVariableDeclaration
	    (new TypeRef(res.getKeYJavaType()), 
	     new VariableSpecification(res)); 
	for (int i=0; i<argPVs.size(); i++) {
	    ProgramVariable pv = (ProgramVariable)argPVs.get(i);
	    vardecls[i+1] = new LocalVariableDeclaration
		(new TypeRef(pv.getKeYJavaType()), 
		 new VariableSpecification(pv));
	}
	if (!(pm.isStatic() || pm.isConstructor())) {
	    vardecls[vardecls.length-1] = new LocalVariableDeclaration
		(new TypeRef(callerPV.getKeYJavaType()), 
		 new VariableSpecification(callerPV));
	}
	addDecls = JavaBlock.createJavaBlock(new StatementBlock(vardecls));
	Term resTerm = TB.var(res);
	Term eq1 = TB.equals(resTerm, rigidResTerm);
	Term result = TB.box(addJavaBlock, eq1);
	if (addUpdatesLoc!=null && addUpdatesLoc.length>0) {
	    addUpdatesTarget = result;
	    result = TB.applyParallel(services, addUpdatesLoc, 
                addUpdatesVal, addUpdatesTarget);
	}
	if (addDecls!=null) {
	    result = TB.dia(addDecls, result);
	}
	ImmutableArray<QuantifiableVariable> qvs = collectFreeVariables(t);
	if(qvs.size() > 0){
	    result = TB.all(qvs, result);
	}
	return result;
    }


    /**
     * generates a proposal for naming the result variable depending on the
     * methods name
     * @param pm the ProgramMethod     
     */
    private String suggestResultVariableName(ProgramMethod pm) {
        String resultVarName = pm.getName();
        
        final String[] commonQueryPrefix = new String[]{"is", "has", "get"};
        for (int i = 0; i<commonQueryPrefix.length; i++) {
            if (resultVarName.startsWith(commonQueryPrefix[i])) {
                if (resultVarName.length() > commonQueryPrefix[i].length()) {
                    resultVarName = resultVarName.
                        substring(commonQueryPrefix[i].length()).toLowerCase();                    
                }
                break;
            }
        }
        return resultVarName;
    }


    public Term calculate(Term term, SVInstantiations svInst, 
			  Services services) {
	return createProgramMethodSubstitute(term.sub(0), term.sub(1), services);	
    }
}<|MERGE_RESOLUTION|>--- conflicted
+++ resolved
@@ -50,25 +50,7 @@
     }
 
 
-<<<<<<< HEAD
-    private ArrayOfExpression createArgumentPVs(Term t, Services services) {
-=======
-    /**
-     * checks whether the top level structure of the given @link Term
-     * is syntactically valid, given the assumption that the top level
-     * operator of the term is the same as this Operator. The
-     * assumption that the top level operator and the term are equal
-     * is NOT checked.  
-     * @return true iff the top level structure of
-     * the @link Term is valid.
-     */
-    public boolean validTopLevel(Term term) {
-	// a meta operator accepts almost everything
-	return  term.arity()==arity();
-    }
-
     private ImmutableArray<Expression> createArgumentPVs(Term t, Services services) {
->>>>>>> 6f293224
 	final ProgramMethod pm = ((ProgramMethod)t.op());
 	boolean staticMethod = pm.isStatic() || pm.isConstructor();
 	Expression[] result = new Expression[t.arity()-(staticMethod ? 0 : 1)];
@@ -120,13 +102,8 @@
                 createPV("queryReceiver", t.sub(0).sort(), services);
 	// create updates
 	for (int i = 0; i<argPVs.size(); i++) {
-<<<<<<< HEAD
 	    addUpdatesLoc[i] = TB.var
-		((ProgramVariable)argPVs.getExpression(i));
-=======
-	    addUpdatesLoc[i] = tf.createVariableTerm
 		((ProgramVariable)argPVs.get(i));
->>>>>>> 6f293224
 	    addUpdatesVal[i] = 
 		t.sub(i + (pm.isStatic() || pm.isConstructor() ? 0 : 1));
 	}
