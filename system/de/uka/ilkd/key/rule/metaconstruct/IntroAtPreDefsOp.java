--- conflicted
+++ resolved
@@ -9,7 +9,6 @@
 
 package de.uka.ilkd.key.rule.metaconstruct;
 
-import java.util.Iterator;
 import java.util.LinkedHashMap;
 import java.util.Map;
 
@@ -27,11 +26,7 @@
 import de.uka.ilkd.key.java.visitor.JavaASTVisitor;
 import de.uka.ilkd.key.ldt.HeapLDT;
 import de.uka.ilkd.key.logic.Name;
-<<<<<<< HEAD
-=======
 import de.uka.ilkd.key.logic.ProgramElementName;
-import de.uka.ilkd.key.logic.SetOfTerm;
->>>>>>> f5ee3ff4
 import de.uka.ilkd.key.logic.Term;
 import de.uka.ilkd.key.logic.op.AbstractMetaOperator;
 import de.uka.ilkd.key.logic.op.Function;
@@ -40,12 +35,9 @@
 import de.uka.ilkd.key.rule.inst.SVInstantiations;
 import de.uka.ilkd.key.speclang.LoopInvariant;
 import de.uka.ilkd.key.speclang.LoopInvariantImpl;
-<<<<<<< HEAD
 import de.uka.ilkd.key.speclang.LoopPredicateSet;
-=======
 import de.uka.ilkd.key.util.InvInferenceTools;
 import de.uka.ilkd.key.util.Pair;
->>>>>>> f5ee3ff4
 
 
 
@@ -65,91 +57,16 @@
 	    		  Services services) {
         final Term target = term.sub(0);
         
-<<<<<<< HEAD
-//        //the target term should have a Java block 
-//        ProgramElement pe = target.javaBlock().program();
-//        assert pe != null;
-//                
-//        //collect all loops in the innermost method frame
-//        Object[] frameAndLoops = new JavaASTVisitor(pe, services) {
-//            private MethodFrame frame = null;
-//            private ImmutableSet<LoopStatement> loops = DefaultImmutableSet.<LoopStatement>nil();
-//            protected void doDefaultAction(SourceElement node) {
-//                if(node instanceof MethodFrame && frame == null) {
-//                    frame = (MethodFrame) node;
-//                } else if(frame == null && node instanceof LoopStatement) {
-//                    loops = loops.add((LoopStatement) node);
-//                }
-//            }
-//            public Object[] run() {
-//                walk(root());
-//                return new Object[]{frame, loops};
-//            }
-//        }.run();
-//        MethodFrame frame = (MethodFrame) frameAndLoops[0];
-//        ImmutableSet<LoopStatement> loops = (ImmutableSet<LoopStatement>) frameAndLoops[1];
-//        
-//        //determine "self"
-//        Term selfTerm;
-//        ExecutionContext ec = (ExecutionContext) frame.getExecutionContext();
-//        ReferencePrefix rp = ec.getRuntimeInstance();
-//        if(rp == null || rp instanceof TypeReference) {
-//            selfTerm = null;
-//        } else {
-//            selfTerm = services.getTypeConverter().convertToLogicElement(rp);
-//        }
-//
-//        //collect atPre-functions, update loop invariants
-//        Map<Operator, Function /*atPre*/> atPreFunctions = 
-//            new LinkedHashMap<Operator, Function>();
-//        for(LoopStatement loop : loops) {
-//            LoopInvariant inv 
-//                = services.getSpecificationRepository().getLoopInvariant(loop);
-//            if(inv != null) {
-//                if(selfTerm != null && inv.getInternalSelfTerm() == null) {
-//                    //we're calling a static method from an instance context
-//                    selfTerm = null;
-//                }
-//                Term newInvariant 
-//                    = inv.getInvariant(selfTerm, atPreFunctions, services);
-//                ImmutableSet<Term> newPredicates
-//                    = inv.getPredicates(selfTerm, atPreFunctions, services);
-//                Term newModifies
-//                    = inv.getModifies(selfTerm, atPreFunctions, services);
-//                Term newVariant
-//                    = inv.getVariant(selfTerm, atPreFunctions, services);
-//                boolean newPredicateHeuristicsAllowed
-//                    = inv.getPredicateHeuristicsAllowed();
-//                
-//                LoopInvariant newInv 
-//                    = new LoopInvariantImpl(loop, 
-//                                            newInvariant, 
-//                                            newPredicates,
-//                                            newModifies, 
-//                                            newVariant, 
-//                                            selfTerm,
-//                                            atPreFunctions,
-//                                            newPredicateHeuristicsAllowed);
-//                services.getSpecificationRepository().setLoopInvariant(newInv);                
-//            }
-//        }
-//        
-//        //define atPre symbols
-//        Term atPreUpdate 
-//            = APF.createAtPreDefinitions(atPreFunctions, services);
-//        return TB.apply(atPreUpdate, target);
-        return target;
-=======
         //the target term should have a Java block 
         final ProgramElement pe = target.javaBlock().program();
         assert pe != null;
                 
         //collect all loops in the innermost method frame
-        final Pair<MethodFrame,SetOfLoopStatement> frameAndLoops 
+        final Pair<MethodFrame,ImmutableSet<LoopStatement>> frameAndLoops 
         	= new JavaASTVisitor(pe, services) {
             private MethodFrame frame = null;
-            private SetOfLoopStatement loops 
-            	= SetAsListOfLoopStatement.EMPTY_SET;
+            private ImmutableSet<LoopStatement> loops 
+            	= DefaultImmutableSet.<LoopStatement>nil();
             protected void doDefaultAction(SourceElement node) {
                 if(node instanceof MethodFrame && frame == null) {
                     frame = (MethodFrame) node;
@@ -157,13 +74,13 @@
                     loops = loops.add((LoopStatement) node);
                 }
             }
-            public Pair<MethodFrame,SetOfLoopStatement> run() {
+            public Pair<MethodFrame,ImmutableSet<LoopStatement>> run() {
                 walk(root());
-                return new Pair<MethodFrame,SetOfLoopStatement>(frame, loops);
+                return new Pair<MethodFrame,ImmutableSet<LoopStatement>>(frame, loops);
             }
         }.run();
         final MethodFrame frame = frameAndLoops.first;
-        final SetOfLoopStatement loops = frameAndLoops.second;
+        final ImmutableSet<LoopStatement> loops = frameAndLoops.second;
         
         //determine "self"
         Term selfTerm;
@@ -204,7 +121,7 @@
                 }
                 final Term newInvariant 
                     = inv.getInvariant(selfTerm, heapAtPre, services);
-                final SetOfTerm newPredicates
+                final LoopPredicateSet newPredicates
                     = inv.getPredicates(selfTerm, heapAtPre, services);
                 final Term newModifies
                     = inv.getModifies(selfTerm, heapAtPre, services);
@@ -227,6 +144,5 @@
         }
         
         return TB.apply(heapAtPreUpdate, target);
->>>>>>> f5ee3ff4
     }
 }