--- conflicted
+++ resolved
@@ -1,22 +1,11 @@
 // This file is part of KeY - Integrated Deductive Software Design
 // Copyright (C) 2001-2009 Universitaet Karlsruhe, Germany
-<<<<<<< HEAD
-=======
 //                         Universitaet Koblenz-Landau, Germany
 //                         Chalmers University of Technology, Sweden
 //
 // The KeY system is protected by the GNU General Public License. 
 // See LICENSE.TXT for details.
-// This file is part of KeY - Integrated Deductive Software Design
-// Copyright (C) 2001-2005 Universitaet Karlsruhe, Germany
->>>>>>> 032cf20a
-//                         Universitaet Koblenz-Landau, Germany
-//                         Chalmers University of Technology, Sweden
-//
-// The KeY system is protected by the GNU General Public License. 
-// See LICENSE.TXT for details.
-//
-//
+
 
 package de.uka.ilkd.key.rule.metaconstruct;
 
@@ -24,7 +13,6 @@
 import java.util.LinkedHashMap;
 import java.util.Map;
 
-<<<<<<< HEAD
 import de.uka.ilkd.key.java.*;
 import de.uka.ilkd.key.java.reference.*;
 import de.uka.ilkd.key.java.statement.*;
@@ -32,7 +20,6 @@
 import de.uka.ilkd.key.logic.*;
 import de.uka.ilkd.key.logic.op.*;
 import de.uka.ilkd.key.logic.sort.Sort;
-=======
 import de.uka.ilkd.key.collection.DefaultImmutableSet;
 import de.uka.ilkd.key.collection.ImmutableSet;
 import de.uka.ilkd.key.java.ProgramElement;
@@ -50,7 +37,6 @@
 import de.uka.ilkd.key.logic.op.AbstractMetaOperator;
 import de.uka.ilkd.key.logic.op.Function;
 import de.uka.ilkd.key.logic.op.Operator;
->>>>>>> 032cf20a
 import de.uka.ilkd.key.proof.AtPreFactory;
 import de.uka.ilkd.key.rule.inst.SVInstantiations;
 import de.uka.ilkd.key.rule.updatesimplifier.Update;
@@ -121,7 +107,7 @@
                     //we're calling a static method from an instance context
                     selfTerm = null;
                 }
-<<<<<<< HEAD
+
                 Term newInvariant 
                     = inv.getInvariant(selfTerm, memoryArea, atPreFunctions, services);
                 SetOfTerm newPredicates
@@ -155,29 +141,6 @@
                                             atPreFunctions,
                                             newPredicateHeuristicsAllowed);
                 services.getSpecificationRepository().setLoopInvariant(newInv);                
-=======
-                Term newInvariant
-                        = inv.getInvariant(selfTerm, atPreFunctions, services);
-                LoopPredicateSet newPredicates
-                        = inv.getPredicates(selfTerm, atPreFunctions, services);
-                LocationDescriptorSet newModifies
-                        = inv.getModifies(selfTerm, atPreFunctions, services);
-                Term newVariant
-                        = inv.getVariant(selfTerm, atPreFunctions, services);
-                boolean newPredicateHeuristicsAllowed
-                        = inv.getPredicateHeuristicsAllowed();
-
-                LoopInvariant newInv
-                        = new LoopInvariantImpl(loop,
-                        newInvariant,
-                        newPredicates,
-                        newModifies,
-                        newVariant,
-                        selfTerm,
-                        atPreFunctions,
-                        newPredicateHeuristicsAllowed);
-                services.getSpecificationRepository().setLoopInvariant(newInv);
->>>>>>> 032cf20a
             }
         }
         
