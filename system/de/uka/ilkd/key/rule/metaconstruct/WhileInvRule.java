// This file is part of KeY - Integrated Deductive Software Design
// Copyright (C) 2001-2005 Universitaet Karlsruhe, Germany
//                         Universitaet Koblenz-Landau, Germany
//                         Chalmers University of Technology, Sweden
//
// The KeY system is protected by the GNU General Public License. 
// See LICENSE.TXT for details.
//
//
package de.uka.ilkd.key.rule.metaconstruct;


import java.util.ArrayList;
import java.util.LinkedList;
import java.util.ListIterator;

import de.uka.ilkd.key.java.*;
import de.uka.ilkd.key.java.abstraction.KeYJavaType;
import de.uka.ilkd.key.java.expression.literal.BooleanLiteral;
import de.uka.ilkd.key.java.statement.MethodFrame;
import de.uka.ilkd.key.java.statement.While;
import de.uka.ilkd.key.logic.*;
import de.uka.ilkd.key.logic.op.*;
import de.uka.ilkd.key.logic.sort.ProgramSVSort;
import de.uka.ilkd.key.logic.sort.Sort;
import de.uka.ilkd.key.rule.inst.SVInstantiations;


public class WhileInvRule extends AbstractMetaOperator {

    /** the outer label that is used to leave the while loop ('l1') */
    private final SchemaVariable outerLabel = 
        SchemaVariableFactory.createProgramSV(new ProgramElementName("outer_label"),
                                       ProgramSVSort.LABEL, false);
    /** the inner label ('l2') */
    private final SchemaVariable innerLabel =
        SchemaVariableFactory.createProgramSV(new ProgramElementName("inner_label"),
                                       ProgramSVSort.LABEL, false);
    /** list of the labels */
    private ListOfSchemaVariable instantiations  = null;

    /** list of breaks that lead to abrupt termination
     * of the loop to be transformed. Is initialised by
     * the method neededInstantiations that is invoked 
     * before calculate
     */
    private LinkedList breakList;

    /** The JavaInfo object which is handed over as
     * a parameter of calculate.
     */
    private JavaInfo javaInfo;
    private TypeConverter typeConv;
    private TermFactory tf;

    private ProgramElement body;
    private Term inv, post;
    private JavaNonTerminalProgramElement root; 
    private Modality modality;
    
    private KeYJavaType returnType;
    
    public WhileInvRule() {
        super(new Name("#whileInvRule"), 2);
    }


    /** Unlike other meta operators this one returns a formula
     * not a term.
     */
    public Sort sort(Term[] term) {
        return Sort.FORMULA;
    }


    /**
     * checks whether the top level structure of the given @link Term
     * is syntactically valid, given the assumption that the top level
     * operator of the term is the same as this Operator. The
     * assumption that the top level operator and the term are equal
     * is NOT checked.  
     * @return true iff the top level structure of
     * the @link Term is valid.
     */
    public boolean validTopLevel(Term term) {
        // a meta operator accepts almost everything
        return  term.arity()==arity();
    }


   
    /**
     * initialises this meta operator
     * @param term the instantiated Term passed to the MetaOperator 
     * @param services the Services providing access to signature and
     * type model
     */
    private void init(Term term, Services services) {
        root = (JavaNonTerminalProgramElement)
        term.sub(0).javaBlock().program();  
        modality = (Modality)term.sub(0).op();
        
        ReplaceWhileLoop removeWhile = 
            new ReplaceWhileLoop(root, null, services);
        removeWhile.start();       
        
        body = removeWhile.getTheLoop();
        
        // some initialisations...
                
        inv = term.sub(1);
        post = term.sub(0).sub(0);
                        
        javaInfo = services.getJavaInfo();
        tf = TermFactory.DEFAULT ;
        typeConv = services.getTypeConverter();
        
        returnType = removeWhile.returnType();
    }
    
    
    /** calculates the resulting term. */
    public Term calculate(Term term, SVInstantiations svInst, Services services) {
        
        // global initialisation
        init(term, services);
        
        // local initialisation
        ArrayList stmnt = new ArrayList();
        ArrayList breakIfCascade = new ArrayList();
        
        
        ProgramVariable contFlag   = getNewLocalvariable("cont", "boolean", services);
        ProgramVariable returnFlag = getNewLocalvariable("rtrn", "boolean", services);
        ProgramVariable breakFlag  = getNewLocalvariable("brk", "boolean", services);                   
        // xxx how to ensure that "exc" has not been used before??
        ProgramVariable excFlag    = getNewLocalvariable("exc", "boolean", services);        
        ProgramVariable excParam   = getNewLocalvariable("e", "java.lang.Throwable", services);          
        ProgramVariable thrownException = 
            getNewLocalvariable("thrownExc", "java.lang.Throwable", services);
        
        ProgramVariable returnExpression = null;
        if (returnType != null) {
            returnExpression = getNewLocalvariable("returnExpr", returnType, services);
        }
        
        Term contFlagTerm   = null;
        Term returnFlagTerm = null;
        Term breakFlagTerm  = null;
        Term excFlagTerm    = null;
        
        // end of initialisation............
        
        int breakCounter = 0;
        final ListIterator it = breakList.listIterator(0);
        int numberOfBreaks = 0;
        while (it.hasNext()) {
            BreakToBeReplaced b = (BreakToBeReplaced)it.next();
            ProgramVariable newVar = getNewLocalvariable("break_"+breakCounter++, 
                                                         "boolean", services);
            b.setProgramVariable(newVar);
            stmnt.add(KeYJavaASTFactory.declare
                      (newVar, BooleanLiteral.FALSE,
                       javaInfo.getKeYJavaType("boolean")));
            numberOfBreaks++;
            Statement s;
            if (b.getBreak().getLabel() != null) 
                s = KeYJavaASTFactory.breakStatement(b.getBreak().getLabel());
            else 
                s = KeYJavaASTFactory.emptyStatement();
            breakIfCascade.add(KeYJavaASTFactory.ifThen(newVar, s));
        }
        
        
        WhileInvariantTransformation w = 
            new WhileInvariantTransformation((While)body, 
                                             (ProgramElementName)
                                             svInst.getInstantiation(outerLabel),
                                             (ProgramElementName)
                                             svInst.getInstantiation(innerLabel),
                                             contFlag, excFlag, excParam, 
                                             thrownException, breakFlag, 
                                             returnFlag, returnExpression,
                                             breakList, services);
        w.start();
        
        ArrayList resultSubterms = new ArrayList();
        
        // normal case and continue
        if (w.continueOccurred()) {
            stmnt.add(contFlagDecl(contFlag));
            contFlagTerm = tf.createEqualityTerm
            (Op.EQUALS, 
             typeConv.convertToLogicElement(contFlag), 
             typeConv.getBooleanLDT().getTrueTerm());
        }
        
        // exception case
        resultSubterms.add(throwCase(excFlag, 
                                     thrownException, 
                                     post));
        
        // return case
        if (w.returnOccurred()) {
            stmnt.add(returnFlagDecl(returnFlag, svInst));
            returnFlagTerm = 
                typeConv.convertToLogicElement(returnFlag);
            resultSubterms.add
            (returnCase(returnFlag, returnType,
                        returnExpression, post));
            
            if (returnType != null) {
                stmnt.add(KeYJavaASTFactory.declare
                          (returnExpression, returnType));
            }
        }
        
        
        // break case
        if (numberOfBreaks > 0) {
            stmnt.add(breakFlagDecl(breakFlag));
            breakFlagTerm = 
                typeConv.convertToLogicElement(breakFlag);
            resultSubterms.add(breakCase(breakFlag, post, 
                                         breakIfCascade)); 
        }
        
        
        // we catch all exceptions
        stmnt.add(KeYJavaASTFactory.declare
                  (excFlag, BooleanLiteral.FALSE,
                   javaInfo.getKeYJavaType("boolean")));
        excFlagTerm = 
            typeConv.convertToLogicElement(excFlag);
        stmnt.add(KeYJavaASTFactory.declare
                  (thrownException,
                   javaInfo.getKeYJavaType("java.lang.Throwable"))); 
        
        
        resultSubterms.add
        (normalCaseAndContinue(contFlagTerm, returnFlagTerm,
                               breakFlagTerm, excFlagTerm, inv));
        
        Term result = createLongJunctorTerm(Op.AND, resultSubterms); 
        
        stmnt.add(w.result());
        StatementBlock s = new StatementBlock
        ((Statement[])stmnt.toArray(new Statement[0]));
        Statement resSta;
        if (svInst.getExecutionContext() != null)
            resSta = new MethodFrame(null, svInst.getExecutionContext(), s);
        else
            resSta = s;
        
        Modality loopBodyModality = modality;
        
        // This here is crucial for transactions. If you wonder why the conversion
        // is so "irregular", well, that's the way it is ;) /Wojtek
        if (modality == BOXTRC || modality == TOUTTRC)
            loopBodyModality = BOX;
        if (modality == DIATRC)
            loopBodyModality = DIA;
        return tf.createProgramTerm
        (loopBodyModality, 
         JavaBlock.createJavaBlock
         (new StatementBlock(resSta)), result); 
    }


    /**
     * creates a new program variable 
     * @param varNameBase a String specifying the basename of the new variable
     * @param varType a String specifying the typename of the new variable 
     * @param services the Services allowing access to the variablenaming facilities
     * @return a new program variable of the given type and a name as near as possible
     * to the given basename
     */
    private ProgramVariable getNewLocalvariable
    (String varNameBase, String varType, Services services) {
        
        return getNewLocalvariable(varNameBase, 
                                   javaInfo.getKeYJavaType(varType), services);
        
    }
    
    /**
     * creates a new program variable 
     * @param varNameBase a String specifying the basename of the new variable
     * @param varType the KeYJavaType of the new variable 
     * @param services the Services allowing access to the variablenaming facilities
     * @return a new program variable of the given type and a name as near as possible
     * to the given basename
     */
    private ProgramVariable getNewLocalvariable
    (String varNameBase, KeYJavaType varType, Services services) {        
        return KeYJavaASTFactory.
          localVariable(services.getVariableNamer().
                        getTemporaryNameProposal(varNameBase), varType);
        
    }
    

    /** returns the schemavariables that are needed to transform the given
     * loop. The unwind-loop construct may need labels if unlabeled breaks 
     * and/or continues occur in the loop. Often there will be uninstantiated
     * Schemavariables in the loop that is why the found instantiations have to
     * be given.
     */
    public ListOfSchemaVariable neededInstantiations(ProgramElement originalLoop,
<<<<<<< HEAD
						     SVInstantiations svInst) {
	WhileInvariantTransformation w = 
	    new WhileInvariantTransformation(originalLoop, 
                                             svInst, 
                                             javaInfo == null 
                                              ? null 
                                              : javaInfo.getServices());
	w.start();
	instantiations = SLListOfSchemaVariable.EMPTY_LIST;
	if (w.innerLabelNeeded()) {
	    instantiations = instantiations.prepend(innerLabel);
	}
	if (w.outerLabelNeeded()) {
	    instantiations = instantiations.prepend(outerLabel);
	}
	breakList = w.breakList();
	return instantiations;
=======
                                                     SVInstantiations svInst) {
        WhileInvariantTransformation w = 
            new WhileInvariantTransformation(originalLoop, svInst);
        w.start();
        instantiations = SLListOfSchemaVariable.EMPTY_LIST;
        if (w.innerLabelNeeded()) {
            instantiations = instantiations.prepend(innerLabel);
        }
        if (w.outerLabelNeeded()) {
            instantiations = instantiations.prepend(outerLabel);
        }
        breakList = w.breakList();
        return instantiations;
>>>>>>> bc57f132
    }

    //---------------------------------------------------------------
    // --- private helper methods to construct the result term
    //---------------------------------------------------------------


    private Term createLongJunctorTerm(Junctor junctor, ArrayList terms) {
        if (terms.size() == 1)
            return (Term)terms.get(0);
        else if (terms.size() == 2)
            return tf.createJunctorTerm(junctor,
                                        (Term)terms.get(0),
                                        (Term)terms.get(1));
        else {
            Term arg1 = (Term)terms.get(0);
            terms.remove(0);
            return 
                tf.createJunctorTerm(junctor, 
                                     arg1, 
                                     createLongJunctorTerm(junctor, terms));
        }
    }


    private Statement returnFlagDecl(ProgramVariable returnFlag,
                                     SVInstantiations svInst) {
        return KeYJavaASTFactory.
            declare(returnFlag, BooleanLiteral.FALSE,
                    javaInfo.getKeYJavaType("boolean"));
    }

    private Term returnCase(ProgramVariable returnFlag,
                            KeYJavaType returnType,
                            ProgramVariable returnExpression,
                            Term post) {
        Term executeReturn = tf.createProgramTerm
            (modality, 
             addContext(root, new StatementBlock
                        (KeYJavaASTFactory.returnClause(returnExpression))), 
             post);
        
        return tf.createJunctorTerm
            (Op.IMP, 
             tf.createEqualityTerm(Op.EQUALS, 
                                   typeConv.convertToLogicElement(returnFlag), 
                                   typeConv.getBooleanLDT().getTrueTerm()), 
             executeReturn);
        
    }


    private Statement breakFlagDecl(ProgramVariable breakFlag) {
        return KeYJavaASTFactory.
            declare(breakFlag, BooleanLiteral.FALSE,
                    javaInfo.getKeYJavaType("boolean"));
    }

    private Statement contFlagDecl(ProgramVariable contFlag) {
        return KeYJavaASTFactory.
            declare(contFlag, BooleanLiteral.FALSE,
                    javaInfo.getKeYJavaType("boolean"));
    }

    private Term breakCase(ProgramVariable breakFlag,
                           Term post,
                           ArrayList breakIfCascade) {
        Term executeBreak = 
            tf.createProgramTerm
            (modality,
             addContext(root, new StatementBlock
                        ((Statement[])breakIfCascade.toArray(new Statement[0]))),
             post);
        return tf.createJunctorTerm
            (Op.IMP, 
             tf.createEqualityTerm(Op.EQUALS, 
                                   typeConv.convertToLogicElement(breakFlag), 
                                   typeConv.getBooleanLDT().getTrueTerm()), 
             executeBreak); 
    }


    private Term  normalCaseAndContinue(Term contFlagTerm,
                                        Term returnFlagTerm,
                                        Term breakFlagTerm,
                                        Term excFlagTerm,
                                        Term inv) {

        final Term TRUE_TERM = typeConv.getBooleanLDT().getTrueTerm();

        ArrayList al = new ArrayList();

        if (returnFlagTerm != null)
            al.add(tf.createEqualityTerm(Op.EQUALS, returnFlagTerm, TRUE_TERM));
        if (breakFlagTerm != null)
            al.add(tf.createEqualityTerm(Op.EQUALS, breakFlagTerm, TRUE_TERM));
        if (excFlagTerm != null)
            al.add(tf.createEqualityTerm(Op.EQUALS, excFlagTerm, TRUE_TERM));

        if (al.size() == 0) {
            if (contFlagTerm == null)
                return inv;
            else 
                return tf.createJunctorTerm(Op.IMP, contFlagTerm, inv);
        } else {
            Term premiss = tf.createJunctorTerm(Op.NOT, 
                                                createLongJunctorTerm(Op.OR, al));
            if (contFlagTerm != null)
                premiss = tf.createJunctorTerm(Op.OR, 
                                               contFlagTerm,
                                               premiss);            
            
            return 
                tf.createJunctorTerm(Op.IMP, premiss, inv);
        }       
    }
    

    private Term throwCase(ProgramVariable excFlag,
                           ProgramVariable thrownException,
                           Term post) {
        Term throwException = 
            tf.createProgramTerm
            (modality, addContext
             (root, new StatementBlock
              (KeYJavaASTFactory.throwClause(thrownException))), 
             post);
        return tf.createJunctorTerm
            (Op.IMP, 
             tf.createEqualityTerm(Op.EQUALS, 
                                   typeConv.convertToLogicElement(excFlag), 
                                   typeConv.getBooleanLDT().getTrueTerm()), 
             throwException);
    }


    protected JavaBlock addContext(JavaNonTerminalProgramElement root,
<<<<<<< HEAD
				   StatementBlock block) {
	ReplaceWhileLoop replaceWhile = 
  	    new ReplaceWhileLoop(root, block, javaInfo.getServices());
 	replaceWhile.start();       
	
	return JavaBlock.createJavaBlock((StatementBlock)replaceWhile.result());
=======
                                   StatementBlock block) {
        ReplaceWhileLoop replaceWhile = 
            new ReplaceWhileLoop(root, block);
        replaceWhile.start();       
        
        return JavaBlock.createJavaBlock((StatementBlock)replaceWhile.result());
>>>>>>> bc57f132

    }
    

}<|MERGE_RESOLUTION|>--- conflicted
+++ resolved
@@ -307,28 +307,13 @@
      * be given.
      */
     public ListOfSchemaVariable neededInstantiations(ProgramElement originalLoop,
-<<<<<<< HEAD
-						     SVInstantiations svInst) {
-	WhileInvariantTransformation w = 
+                                                     SVInstantiations svInst) {
+        WhileInvariantTransformation w = 
 	    new WhileInvariantTransformation(originalLoop, 
                                              svInst, 
                                              javaInfo == null 
                                               ? null 
                                               : javaInfo.getServices());
-	w.start();
-	instantiations = SLListOfSchemaVariable.EMPTY_LIST;
-	if (w.innerLabelNeeded()) {
-	    instantiations = instantiations.prepend(innerLabel);
-	}
-	if (w.outerLabelNeeded()) {
-	    instantiations = instantiations.prepend(outerLabel);
-	}
-	breakList = w.breakList();
-	return instantiations;
-=======
-                                                     SVInstantiations svInst) {
-        WhileInvariantTransformation w = 
-            new WhileInvariantTransformation(originalLoop, svInst);
         w.start();
         instantiations = SLListOfSchemaVariable.EMPTY_LIST;
         if (w.innerLabelNeeded()) {
@@ -339,7 +324,6 @@
         }
         breakList = w.breakList();
         return instantiations;
->>>>>>> bc57f132
     }
 
     //---------------------------------------------------------------
@@ -477,21 +461,12 @@
 
 
     protected JavaBlock addContext(JavaNonTerminalProgramElement root,
-<<<<<<< HEAD
-				   StatementBlock block) {
-	ReplaceWhileLoop replaceWhile = 
-  	    new ReplaceWhileLoop(root, block, javaInfo.getServices());
- 	replaceWhile.start();       
-	
-	return JavaBlock.createJavaBlock((StatementBlock)replaceWhile.result());
-=======
                                    StatementBlock block) {
         ReplaceWhileLoop replaceWhile = 
-            new ReplaceWhileLoop(root, block);
+  	    new ReplaceWhileLoop(root, block, javaInfo.getServices());
         replaceWhile.start();       
         
         return JavaBlock.createJavaBlock((StatementBlock)replaceWhile.result());
->>>>>>> bc57f132
 
     }
     
