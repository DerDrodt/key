--- conflicted
+++ resolved
@@ -34,20 +34,11 @@
 	term = term.sub ( 0 );
 	Operator op = term.op ();
 
-<<<<<<< HEAD
 	if(op instanceof ProgramConstant) {
 	    Literal lit = ((ProgramConstant)op).getCompileTimeConstant();
 	    if(lit != null) {
 		term = services.getTypeConverter().convertToLogicElement(lit);
 	    }
-=======
-	if ( op instanceof ProgramConstant ) {
-	    Literal lit = ((ProgramConstant)op).getCompileTimeConstant ();
-	    	    
-	    if ( lit != null )
-		term = services.getTypeConverter ()
-		    .convertToLogicElement ( lit );	    	   
->>>>>>> d557ff59
 	}
 
 	return term;
