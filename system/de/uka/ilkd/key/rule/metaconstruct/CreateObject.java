// This file is part of KeY - Integrated Deductive Software Design
// Copyright (C) 2001-2009 Universitaet Karlsruhe, Germany
//                         Universitaet Koblenz-Landau, Germany
//                         Chalmers University of Technology, Sweden
//
// The KeY system is protected by the GNU General Public License. 
// See LICENSE.TXT for details.
//
//
// This file is part of KeY - Integrated Deductive Software Design
// Copyright (C) 2001-2004 Universitaet Karlsruhe, Germany
//                         Universitaet Koblenz-Landau, Germany
//                         Chalmers University of Technology, Sweden
//
// The KeY system is protected by the GNU General Public License. 
// See LICENSE.TXT for details.
package de.uka.ilkd.key.rule.metaconstruct;

<<<<<<< HEAD
import de.uka.ilkd.key.java.*;
=======
import de.uka.ilkd.key.collection.ImmutableArray;
import de.uka.ilkd.key.java.Expression;
import de.uka.ilkd.key.java.ProgramElement;
import de.uka.ilkd.key.java.Services;
>>>>>>> 032cf20a
import de.uka.ilkd.key.java.declaration.ClassDeclaration;
import de.uka.ilkd.key.java.expression.operator.New;
import de.uka.ilkd.key.java.recoderext.CreateObjectBuilder;
import de.uka.ilkd.key.java.reference.MethodReference;
import de.uka.ilkd.key.java.reference.TypeReference;
import de.uka.ilkd.key.logic.ProgramElementName;
import de.uka.ilkd.key.rule.inst.SVInstantiations;


/**
 * If an allocation expression <code>new Class(...)</code> occurs, a new object
 * has to be created, in KeY this is quite similar to take it out of a list of
 * objects and setting the implicit flag <code> &lt;created&gt; </code> to
 * <code>true</code> as well as setting all fields of the object to their
 * default values. For the complete procedure, the method creates the 
 * implicit method <code>&lt;createObject&gt;</code> which on its part calls
 * another implicit method <code>lt;prepare&gt;</code> for setting the fields
 * values.
 */
public class CreateObject extends ProgramMetaConstruct {

    public CreateObject(ProgramElement newExpr) {	
	super("create-object", newExpr); 
    }


    /**
     * creates and returns a method reference to the implicit '<createObject>'
     * method 
     */
    public ProgramElement symbolicExecution(ProgramElement pe, 
					    Services services,
					    SVInstantiations svInst) {
	
 	TypeReference classReference = ((New)pe).getTypeReference();

  	if (!(classReference.getKeYJavaType().getJavaType() 
	      instanceof ClassDeclaration)) {
  	    // no implementation available
  	    return pe;
  	}	
 	
        return new MethodReference(new ImmutableArray<Expression>(), 
				   new ProgramElementName
                                   (CreateObjectBuilder.IMPLICIT_OBJECT_CREATE), 
				   classReference,
                                   ((New)pe).getScope());					   
    }
}<|MERGE_RESOLUTION|>--- conflicted
+++ resolved
@@ -7,23 +7,10 @@
 // See LICENSE.TXT for details.
 //
 //
-// This file is part of KeY - Integrated Deductive Software Design
-// Copyright (C) 2001-2004 Universitaet Karlsruhe, Germany
-//                         Universitaet Koblenz-Landau, Germany
-//                         Chalmers University of Technology, Sweden
-//
-// The KeY system is protected by the GNU General Public License. 
-// See LICENSE.TXT for details.
 package de.uka.ilkd.key.rule.metaconstruct;
 
-<<<<<<< HEAD
 import de.uka.ilkd.key.java.*;
-=======
 import de.uka.ilkd.key.collection.ImmutableArray;
-import de.uka.ilkd.key.java.Expression;
-import de.uka.ilkd.key.java.ProgramElement;
-import de.uka.ilkd.key.java.Services;
->>>>>>> 032cf20a
 import de.uka.ilkd.key.java.declaration.ClassDeclaration;
 import de.uka.ilkd.key.java.expression.operator.New;
 import de.uka.ilkd.key.java.recoderext.CreateObjectBuilder;
