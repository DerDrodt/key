--- conflicted
+++ resolved
@@ -5,20 +5,7 @@
 //
 // The KeY system is protected by the GNU General Public License. 
 // See LICENSE.TXT for details.
-<<<<<<< HEAD
-//
-//
-=======
->>>>>>> 032cf20a
-//This file is part of KeY - Integrated Deductive Software Design
-// Copyright (C) 2001-2005 Universitaet Karlsruhe, Germany
-//                         Universitaet Koblenz-Landau, Germany
-//                         Chalmers University of Technology, Sweden
-//
-// The KeY system is protected by the GNU General Public License. 
-// See LICENSE.TXT for details.
-//
-//
+
 package de.uka.ilkd.key.rule.metaconstruct.arith;
 
 import de.uka.ilkd.key.java.Services;
