--- conflicted
+++ resolved
@@ -5,16 +5,11 @@
 //
 // The KeY system is protected by the GNU General Public License. 
 // See LICENSE.TXT for details.
-<<<<<<< HEAD
 //
 //
 package de.uka.ilkd.key.rule.metaconstruct;
 
-=======
-package de.uka.ilkd.key.rule.metaconstruct;
-
 import java.util.Iterator;
->>>>>>> 032cf20a
 import java.util.Map;
 
 import de.uka.ilkd.key.collection.ImmutableArray;
