// This file is part of KeY - Integrated Deductive Software Design
// Copyright (C) 2001-2007 Universitaet Karlsruhe, Germany
//                         Universitaet Koblenz-Landau, Germany
//                         Chalmers University of Technology, Sweden
//
// The KeY system is protected by the GNU General Public License. 
// See LICENSE.TXT for details.
//
//

package de.uka.ilkd.key.rule.metaconstruct;

import de.uka.ilkd.key.java.Services;
import de.uka.ilkd.key.logic.JavaBlock;
import de.uka.ilkd.key.logic.Name;
import de.uka.ilkd.key.logic.Term;
import de.uka.ilkd.key.logic.TermBuilder;
import de.uka.ilkd.key.logic.TermFactory;
import de.uka.ilkd.key.logic.UpdateFactory;
import de.uka.ilkd.key.logic.op.AbstractMetaOperator;
import de.uka.ilkd.key.logic.op.ArrayOp;
import de.uka.ilkd.key.logic.op.AttributeOp;
import de.uka.ilkd.key.logic.op.Function;
import de.uka.ilkd.key.logic.op.IUpdateOperator;
import de.uka.ilkd.key.logic.op.IteratorOfLocation;
import de.uka.ilkd.key.logic.IteratorOfTerm;
import de.uka.ilkd.key.logic.op.Location;
import de.uka.ilkd.key.logic.op.LogicVariable;
import de.uka.ilkd.key.logic.op.SetAsListOfLocation;
import de.uka.ilkd.key.logic.op.SetOfLocation;
import de.uka.ilkd.key.logic.SetAsListOfTerm;
import de.uka.ilkd.key.logic.SetOfTerm;
import de.uka.ilkd.key.logic.sort.ArraySortImpl;
import de.uka.ilkd.key.logic.sort.Sort;
import de.uka.ilkd.key.rule.UpdateSimplifier;
import de.uka.ilkd.key.rule.inst.SVInstantiations;
import de.uka.ilkd.key.rule.updatesimplifier.ArrayOfAssignmentPair;
import de.uka.ilkd.key.rule.updatesimplifier.AssignmentPair;
import de.uka.ilkd.key.rule.updatesimplifier.Update;
import de.uka.ilkd.key.util.Debug;

/* @author Christoph Gladisch
 * This class is necessary for the following rule :
 *     Gamma |- {u'} phi', Delta      Gamma |- {u} phi, u=u' & {u'}phi'<->{u'}phi, Delta
 * ---------------------------------------------------------
 *             Gamma |- {u} phi, Delta
 * 
 * this meta construct generates 
 * u=u' & {u'}phi'<->{u'}phi
 * where
 *  u1=u2  :=  (obl_f1 & obl_f2 & obl_f3 & ... obl_fn)
 * and
 *  obl_fi  :=   \forall x1, x2, ... ; ({u1} fi(x1, x2, ...)) = ({u2} fi(x1, x2, ...))
 *  
 *  This rule allowes to substitute updates by equivalent updates "modulo defindness":
 *  
 */
public class MetaEquivalentUpdates extends AbstractMetaOperator {
	private final static TermFactory tf = TermFactory.DEFAULT;
    private final static TermBuilder tb = TermBuilder.DF;
	private UpdateFactory uf;
	private Services serv;

	public MetaEquivalentUpdates() {
		super(new Name("#equivUpdates"), 2);
	}

    /**
     * Determine the sort that the operator <code>op</code> takes as
     * <code>argNum</code>s argument. Stupid, but class <code>Operator</code>
     * does not provide a nice API to computer this sort ...
     */
    private Sort getArgumentSort(Location op, int argNum) {
        if ( op instanceof AttributeOp ) {
            return ((AttributeOp) op).getContainerType().getSort();
        } else if ( op instanceof ArrayOp ) {
            switch ( argNum ) {
            case 0:
                return ( (ArrayOp)op ).arraySort ();
            case 1:
                return serv.getTypeConverter ().getIntegerLDT ().getNumberSymbol ().sort ();
            }
        } else if ( op instanceof Function ) {
            return ( (Function)op ).argSort ( argNum );
        }

        assert false : "Location " + op + " of class " + op.getClass ()
                       + " is not supported yet";
        return null;
    }
    
	/**	 
	 *   obl_fi  :=   \forall x1, x2, ... ; ({u1} fi(x1, x2, ...)) = ({u2} fi(x1, x2, ...))
     *   This method requires as argument the "location term" t and not just the "location operator" of t
     *   because some operators, e.g. ".length", may have unknown sorts. This caused BUG 0898 resp. 0910.
	 * */
<<<<<<< HEAD
	private Term eqUpdWithRespectToTerm(Update upd1, Update upd2, Location op) {
		final Term[] varArray = new Term[op.arity()];
		//System.out.println("Location as term(" + t.arity() + "):"
		//		+ t.toString());
		for (int j = 0; j < op.arity(); j++) {
			LogicVariable lv = new LogicVariable(new Name("x" + j),
                                                 getArgumentSort(op, j));
                        System.out.println("lv: "+lv);
                        System.out.println("getArgumentSort("+op+","+ j+"): "+getArgumentSort(op, j));
=======
	private Term eqUpdWithRespectToTerm(Update upd1, Update upd2, Term t) {
		final Term[] varArray = new Term[t.arity()];
		//System.out.println("Location as term(" + t.arity() + "):" + t.toString());
		for (int j = 0; j < t.arity(); j++) {
            Sort argSort = getArgumentSort((Location)t.op(), j);
            if(argSort==null){
                //If the sort cannot be determined from the operator, then try to derive
                //the sort from the term arguments
                Term subj = t.sub(j);
                argSort = subj.sort();
                Debug.assertFalse(argSort==null, "Cannot determine sort of argument "+j+
                            " (it is null) of the following term that stemms " +
                            "from left-hand side of an update:"+
                            t.toString());
                    //System.out.println("getArgumentSort(op, "+j+"):null");
            }
			LogicVariable lv = new LogicVariable(new Name("x" + j),argSort);
>>>>>>> 2954fecd
			Term vt = tf.createVariableTerm(lv);
			//System.out.print(" " + vt.toString());
			varArray[j] = vt;
		}

                final Term locWithVars = tf.createTerm ( t.op(), varArray,
                                                         null,
                                                         JavaBlock.EMPTY_JAVABLOCK );
        		// System.out.println("Term with free variables: " + locWithVars.toString());
        
        	final Term u1t = uf.apply ( upd1, locWithVars );
                final Term u2t = uf.apply ( upd2, locWithVars );
        
                return tb.all ( locWithVars.freeVars ().toArray (), tb.equals ( u1t, u2t ) );
	}

    private Location getUpdatedOp(AssignmentPair ap) {
        final Location loc = ap.location();
        if ( loc instanceof ArrayOp
             && loc.sort ().extendsTrans ( getJavaLangObject () ) ) {
            // we return the most general ArrayOp, namely the one for
            // java.lang.Object[]-arrays
            final Sort javaLangCloneable =
                serv.getJavaInfo ().getJavaLangCloneableAsSort ();
            final Sort javaIoSerializable =
                serv.getJavaInfo ().getJavaIoSerializableAsSort ();
            
            return ArrayOp.getArrayOp ( ArraySortImpl.getArraySort (
                             getJavaLangObject (), getJavaLangObject (),
                             javaLangCloneable, javaIoSerializable ) );
        }
        return loc;
    }

    private Sort getJavaLangObject() {
        return serv.getJavaInfo ().getJavaLangObjectAsSort ();
    }

    private SetOfTerm addLocTermsToSet(Update upd,
                                            SetOfTerm updatedLocTerms) {
        final ArrayOfAssignmentPair pairs = upd.getAllAssignmentPairs ();
        for ( int i = 0; i < pairs.size (); i++ ) {
            updatedLocTerms = updatedLocTerms.add( pairs.getAssignmentPair ( i ).locationAsTerm());
            /* updatedLocs = updatedLocs.add ( getUpdatedOp ( pairs.getAssignmentPair ( i ) ) ); BUG 0898*/
        }
        return updatedLocTerms;
    }

	/** 
	 *  u1=u2  :=  (obl_f1 & obl_f2 & obl_f3 & ... obl_fn)
	 * and
	 *  obl_fi  :=   \forall x1, x2, ... ; ({u1} fi(x1, x2, ...)) = ({u2} fi(x1, x2, ...))
	 */
	private Term eqivalentUpdates(Update upd1, Update upd2) {
        	SetOfTerm updatedLocTerms = SetAsListOfTerm.EMPTY_SET;
                
                updatedLocTerms = addLocTermsToSet ( upd1, updatedLocTerms );
                updatedLocTerms = addLocTermsToSet ( upd2, updatedLocTerms );
        
        		// System.out.println("Locations:" + updatedLocs);
        
                Term res = tb.tt ();
                
                final IteratorOfTerm termIt = updatedLocTerms.iterator ();
                while ( termIt.hasNext () ) {
                    res = tb.and ( res, eqUpdWithRespectToTerm ( upd1, upd2,
                                                                 termIt.next () ) );
                }
        
		return res;
	}

	/** {u'}phi<->{u'}phi'*/
	private Term equivalentSubFormulas(Term u1phi1, Term u2phi2) {
        final Update upd2 = Update.createUpdate ( u2phi2 );

        final Term phi1 = getTarget ( u1phi1 );
        final Term phi2 = getTarget ( u2phi2 );

        if ( ( phi1.sort () == Sort.FORMULA ) != ( phi2.sort () == Sort.FORMULA ) )
            return tb.ff ();

        final Term u2phi1 = uf.prepend ( upd2, phi1 );

        if ( phi1.sort () == Sort.FORMULA )
            return tb.equiv ( u2phi1, u2phi2 );
        else
            return tb.equals ( u2phi1, u2phi2 );
    }

    private Term getTarget(Term t) {
        if ( t.op () instanceof IUpdateOperator )
            return ( (IUpdateOperator)t.op () ).target ( t );
        return t;
    }


	/** calculates the resulting term:
	 * u=u' & {u'}phi'<->{u'}phi
	 * where
	 *  u1=u2  :=  (obl_f1 & obl_f2 & obl_f3 & ... obl_fn)
	 * and
	 *  obl_fi  :=   \forall x1, x2, ... ; ({u1} fi(x1, x2, ...)) = ({u2} fi(x1, x2, ...))
	 */
	public Term calculate(Term term, SVInstantiations svInst, Services services) {
		serv = services;
		uf = new UpdateFactory(serv, new UpdateSimplifier ());
		
		final Term u1phi1 = term.sub(0);
		final Term u2phi2 = term.sub(1);
		//System.out.println("u1phi1:" + u1phi1.toString());
		//System.out.println("u2phi2:" + u2phi2.toString());
		final Update upd1 = Update.createUpdate(u1phi1);
		final Update upd2 = Update.createUpdate(u2phi2);
		//System.out.println("upd1:" + upd1.toString());
		//System.out.println("upd2:" + upd2.toString());

		final Term u1EqvU2 = eqivalentUpdates(upd1, upd2);
		//System.out.println("u1EqvU2:" + u1EqvU2.toString());
		final Term phi1EqvPhi2 = equivalentSubFormulas(u1phi1, u2phi2);
		//System.out.println("phi1EqvPhi2:" + phi1EqvPhi2.toString());
		
        serv = null;
        uf = null;
        
		return tb.and ( u1EqvU2, phi1EqvPhi2 );
	}

	public Sort sort(Term[] term) {
		return Sort.FORMULA;
	}

	public boolean validTopLevel(Term term) {
		return term.arity() == arity();
	}

}<|MERGE_RESOLUTION|>--- conflicted
+++ resolved
@@ -94,17 +94,6 @@
      *   This method requires as argument the "location term" t and not just the "location operator" of t
      *   because some operators, e.g. ".length", may have unknown sorts. This caused BUG 0898 resp. 0910.
 	 * */
-<<<<<<< HEAD
-	private Term eqUpdWithRespectToTerm(Update upd1, Update upd2, Location op) {
-		final Term[] varArray = new Term[op.arity()];
-		//System.out.println("Location as term(" + t.arity() + "):"
-		//		+ t.toString());
-		for (int j = 0; j < op.arity(); j++) {
-			LogicVariable lv = new LogicVariable(new Name("x" + j),
-                                                 getArgumentSort(op, j));
-                        System.out.println("lv: "+lv);
-                        System.out.println("getArgumentSort("+op+","+ j+"): "+getArgumentSort(op, j));
-=======
 	private Term eqUpdWithRespectToTerm(Update upd1, Update upd2, Term t) {
 		final Term[] varArray = new Term[t.arity()];
 		//System.out.println("Location as term(" + t.arity() + "):" + t.toString());
@@ -122,7 +111,6 @@
                     //System.out.println("getArgumentSort(op, "+j+"):null");
             }
 			LogicVariable lv = new LogicVariable(new Name("x" + j),argSort);
->>>>>>> 2954fecd
 			Term vt = tf.createVariableTerm(lv);
 			//System.out.print(" " + vt.toString());
 			varArray[j] = vt;
