--- conflicted
+++ resolved
@@ -33,8 +33,8 @@
     
     private static final Name NAME = new Name("One Step Simplification");
     
-    private static final ListOfString ruleSets 
-    	= SLListOfString.EMPTY_LIST.append("concrete")
+    private static final ImmutableList<String> ruleSets 
+    	= ImmutableSLList.<String>nil().append("concrete")
     	                           .append("simplify_literals")
     	                           .append("simplify");
   
@@ -42,7 +42,7 @@
     		= new WeakHashMap<ConstrainedFormula, Instantiation>();
     
     private Proof lastProof;
-    private SetOfNoPosTacletApp appsTakenOver;
+    private ImmutableSet<NoPosTacletApp> appsTakenOver;
     private TacletIndex[] indices;
     
     
@@ -101,25 +101,13 @@
     
     private void initIndices(Goal goal) {
 	if(goal.proof() != lastProof) {
-<<<<<<< HEAD
-	    indices = new TacletIndex[2];
-	    indices[0] = new TacletIndex(tacletsForRuleSet(
-		    		goal, 
-		    		"concrete", 
-		    		ImmutableSLList.<String>nil()));
-	    indices[1] = new TacletIndex(tacletsForRuleSet(
-		    		goal, 
-		    		"simplify", 
-		    		ImmutableSLList.<String>nil().prepend("concrete")));
-	    lastProof = goal.proof();
-=======
 	    lastProof = goal.proof();	    
-	    appsTakenOver = SetAsListOfNoPosTacletApp.EMPTY_SET;	    
+	    appsTakenOver = DefaultImmutableSet.<NoPosTacletApp>nil();;	    
 	    indices = new TacletIndex[ruleSets.size()];
 	    int i = 0;
-	    ListOfString done = SLListOfString.EMPTY_LIST;
+	    ImmutableList<String> done = ImmutableSLList.<String>nil();
 	    for(String ruleSet : ruleSets) {
-		SetOfTaclet taclets = tacletsForRuleSet(goal, 
+		ImmutableSet<Taclet> taclets = tacletsForRuleSet(goal, 
 						        ruleSet, 
 						        done);
 		indices[i++] = new TacletIndex(taclets);
@@ -141,7 +129,6 @@
 	    lastProof = null;
 	    appsTakenOver = null;
 	    indices = null;
->>>>>>> f5ee3ff4
 	}
     }
     
