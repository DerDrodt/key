--- conflicted
+++ resolved
@@ -58,12 +58,8 @@
      * @param services the Services encapsulating all java information
      * @return list of new created goals 
      */
-<<<<<<< HEAD
     @Override    
-    public ListOfGoal execute(Goal goal, Services services) {
-=======
     public ImmutableList<Goal> execute(Goal goal, Services services) {
->>>>>>> 6f293224
 	goal.addAppliedRuleApp(this);	
 	ImmutableList<Goal> result = builtInRule.apply(goal, services, this);
 	if (result == null)
