// This file is part of KeY - Integrated Deductive Software Design
// Copyright (C) 2001-2009 Universitaet Karlsruhe, Germany
//                         Universitaet Koblenz-Landau, Germany
//                         Chalmers University of Technology, Sweden
//
// The KeY system is protected by the GNU General Public License. 
// See LICENSE.TXT for details.
<<<<<<< HEAD
//
//
=======
>>>>>>> 032cf20a
/*
 * Created on 07.12.2004
 *
 * TODO To change the template for this generated file go to
 * Window - Preferences - Java - Code Style - Code Templates
 */
package de.uka.ilkd.key.rule.export;

<<<<<<< HEAD
=======
import de.uka.ilkd.key.collection.ImmutableList;
>>>>>>> 032cf20a
import de.uka.ilkd.key.logic.Named;

/**
 * @author stenger
 *
 * This interface generalizes the concept of a named set of taclets,
 * like a rule set, a .key file, etc.
 */
public interface TacletContainer extends Named {
<<<<<<< HEAD
    ListOfTacletModelInfo getTaclets ();
=======
    ImmutableList<TacletModelInfo> getTaclets ();
>>>>>>> 032cf20a
}<|MERGE_RESOLUTION|>--- conflicted
+++ resolved
@@ -5,11 +5,6 @@
 //
 // The KeY system is protected by the GNU General Public License. 
 // See LICENSE.TXT for details.
-<<<<<<< HEAD
-//
-//
-=======
->>>>>>> 032cf20a
 /*
  * Created on 07.12.2004
  *
@@ -18,10 +13,7 @@
  */
 package de.uka.ilkd.key.rule.export;
 
-<<<<<<< HEAD
-=======
 import de.uka.ilkd.key.collection.ImmutableList;
->>>>>>> 032cf20a
 import de.uka.ilkd.key.logic.Named;
 
 /**
@@ -31,9 +23,5 @@
  * like a rule set, a .key file, etc.
  */
 public interface TacletContainer extends Named {
-<<<<<<< HEAD
-    ListOfTacletModelInfo getTaclets ();
-=======
     ImmutableList<TacletModelInfo> getTaclets ();
->>>>>>> 032cf20a
 }