// This file is part of KeY - Integrated Deductive Software Design
// Copyright (C) 2001-2009 Universitaet Karlsruhe, Germany
//                         Universitaet Koblenz-Landau, Germany
//                         Chalmers University of Technology, Sweden
//
// The KeY system is protected by the GNU General Public License. 
// See LICENSE.TXT for details.
//
//

package de.uka.ilkd.key.rule;

import java.util.Iterator;

import de.uka.ilkd.key.collection.ImmutableList;
import de.uka.ilkd.key.collection.DefaultImmutableSet;
import de.uka.ilkd.key.collection.ImmutableSet;
import de.uka.ilkd.key.java.ProgramElement;
import de.uka.ilkd.key.java.Services;
import de.uka.ilkd.key.logic.Constraint;
import de.uka.ilkd.key.logic.PosInOccurrence;
import de.uka.ilkd.key.logic.RenameTable;
import de.uka.ilkd.key.logic.Term;
import de.uka.ilkd.key.logic.op.Metavariable;
import de.uka.ilkd.key.logic.op.QuantifiableVariable;
import de.uka.ilkd.key.logic.op.SchemaVariable;
import de.uka.ilkd.key.rule.inst.SVInstantiations;
import de.uka.ilkd.key.util.Debug;

/** 
 * A no position taclet application has no position information yet. This can
 * have different reasons: <ul>
 *  <li> the taclet application belongs to a no find taclet, this means it is
 * attached to a sequent and not to a formula or term. </li>
 *  <li> the taclet application has not been matched against a term or formula,
 * but may already contain instantiation information for some of its
 * schemavariables. This is the case, if the taclet of this application object
 * has been inserted by an addrule part of another taclet. For this reason 
 * the {@link de.uka.ilkd.key.proof.TacletIndex} manages no position taclet
 * application objects instead of the taclets itself. 
 * </li> </ul>
 * 
 */
public class NoPosTacletApp extends TacletApp {

    /** creates a NoPosTacletApp for the given taclet and no instantiation
     * information and CHECKS variable conditions as well as it resolves
     * collisions
     * @param taclet the Taclet 
     */
    public static NoPosTacletApp createNoPosTacletApp(Taclet taclet) {
	return new UninstantiatedNoPosTacletApp(taclet);
    }

    /** creates a NoPosTacletApp for the given taclet with some known
     * instantiations and CHECKS variable conditions as well as it
     * resolves collisions
     * The ifInstantiations parameter is not
     * matched against the if sequence, but only stored. For matching
     * use the method "setIfFormulaInstantiations".
     * @param taclet the Taclet 
     * @param instantiations the SVInstantiations
     */
    public static NoPosTacletApp
	createNoPosTacletApp(Taclet           taclet, 
			     SVInstantiations instantiations,
			     Services         services) {
	return createNoPosTacletApp ( taclet,
				      instantiations,
				      Constraint.BOTTOM,
<<<<<<< HEAD
				      SetAsListOfMetavariable.EMPTY_SET,
				      null,
				      services);
=======
				      DefaultImmutableSet.<Metavariable>nil(),
				      null );
>>>>>>> 6f293224
    }

    public static NoPosTacletApp
	createNoPosTacletApp(Taclet             taclet, 
			     SVInstantiations   instantiations,
			     Constraint         matchConstraint,
<<<<<<< HEAD
			     SetOfMetavariable  matchNewMetavariables,
			     Services           services) {
=======
			     ImmutableSet<Metavariable>  matchNewMetavariables) {
>>>>>>> 6f293224
	return createNoPosTacletApp ( taclet,
				      instantiations,
				      matchConstraint,
				      matchNewMetavariables,
				      null,
				      services);
    }
 
    public static NoPosTacletApp
	createNoPosTacletApp(Taclet                       taclet, 
			     SVInstantiations             instantiations,
			     Constraint                   matchConstraint,
<<<<<<< HEAD
			     SetOfMetavariable            matchNewMetavariables,
			     ListOfIfFormulaInstantiation ifInstantiations,
			     Services                     services) {
=======
			     ImmutableSet<Metavariable>            matchNewMetavariables,
			     ImmutableList<IfFormulaInstantiation> ifInstantiations) {
>>>>>>> 6f293224
	Debug.assertTrue ( ifInstsCorrectSize ( taclet, ifInstantiations ),
			   "If instantiations list has wrong size" );

	if ( !matchConstraint.isSatisfiable () )
	    return null;

	SVInstantiations inst = resolveCollisionVarSV(taclet, 
						      instantiations,
						      services);
	if (checkVarCondNotFreeIn(taclet, inst)) {
	    return new NoPosTacletApp(taclet,
				      inst,
				      matchConstraint,
				      matchNewMetavariables,
				      ifInstantiations);
	} 
	return null;
    }
 
    public static NoPosTacletApp createNoPosTacletApp(Taclet             taclet,
						      MatchConditions    matchCond,
						      Services           services) {
	return createNoPosTacletApp ( taclet,
				      matchCond.getInstantiations   (),
				      matchCond.getConstraint       (),
				      matchCond.getNewMetavariables (),
				      null,
				      services);
    }
   
    /**
     * Create TacletApp with immutable "instantiations", i.e. this
     * instantiations must not be modified later (e.g. by
     * "addInstantiation"). However, this information is currently
     * only used to decide about introduction of
     * metavariables. Immutable instantiations are important for the
     * "addrules" part of taclets.
     */
    public static NoPosTacletApp
	createFixedNoPosTacletApp( Taclet             taclet,
				   SVInstantiations   instantiations,
				   Constraint         constraint,
				   Services           services) {
	NoPosTacletApp res = createNoPosTacletApp ( taclet,
						    instantiations,
						    constraint,
<<<<<<< HEAD
						    SetAsListOfMetavariable.EMPTY_SET,
						    null,
						    services);
=======
						    DefaultImmutableSet.<Metavariable>nil(),
						    null );
>>>>>>> 6f293224
	// Make the given SVs fixed
	if ( res != null ) {
	    final Iterator<SchemaVariable> it = instantiations.svIterator ();
	    while ( it.hasNext () ) {
		res.fixedVars = res.fixedVars.add ( it.next () );
            }
            res.updateContextFixed = true;
        }
	return res;
    }
   
    
    /** creates a NoPosTacletApp for the given taclet and no instantiation
     * information
     * @param taclet the Taclet 
     */
    protected NoPosTacletApp(Taclet taclet) {
	super(taclet);
    }

    /** creates a NoPosTacletApp for the given taclet with some known instantiations
     * @param taclet the Taclet 
     * @param instantiations the SVInstantiations
     */
    private NoPosTacletApp(Taclet                       taclet,
			   SVInstantiations             instantiations,
			   Constraint                   matchConstraint,
			   ImmutableSet<Metavariable>            matchNewMetavariables,
			   ImmutableList<IfFormulaInstantiation> ifInstantiations) {
	super(taclet,
	      instantiations,
	      matchConstraint,
	      matchNewMetavariables,
	      ifInstantiations);
    }


    /** checks if the variable conditions of type 'x not free in y' are
     * hold by the found instantiations. The variable conditions is used
     * implicit in the prefix. (Used to calculate the prefix)
     * @param taclet the Taclet that is tried to be instantiated. A match for the
     * find (or/and if) has been found.
     * @param instantiations the SVInstantiations so that the find(if) matches
     * @return true iff all variable conditions x not free in y are hold
     */
    protected static boolean checkVarCondNotFreeIn(Taclet taclet,
					 SVInstantiations instantiations) {
	final Iterator<SchemaVariable> it = instantiations.svIterator();
	while ( it.hasNext () ) {
            final SchemaVariable sv = it.next ();

	    if ( sv instanceof ModalOperatorSV
	         || sv instanceof ProgramSV
                 || sv instanceof VariableSV
                 || sv instanceof SkolemTermSV)
                continue;

	    final TacletPrefix prefix = taclet.getPrefix ( sv );
            if ( prefix.context () ) continue;
        
	    final ImmutableSet<QuantifiableVariable> boundVarSet =
	        boundAtOccurrenceSet ( prefix, instantiations );
	    final Term inst = (Term)instantiations.getInstantiation ( sv );
	    if ( !inst.freeVars ().subset ( boundVarSet ) ) return false;
	}
    
	return true;
    }


    /** adds a new instantiation to this TacletApp 
     * @param sv the SchemaVariable to be instantiated
     * @param term the Term the SchemaVariable is instantiated with
     * @return the new TacletApp
     */
    public TacletApp addInstantiation(SchemaVariable sv, 
	    			      Term term,
				      boolean interesting,
				      Services services) {
	if (interesting)
	    return createNoPosTacletApp(taclet(), 
					instantiations()
					.addInteresting(sv, term, services),
					constraint       (),
					newMetavariables (),
					ifFormulaInstantiations (),
					services);
	else
	    return createNoPosTacletApp(taclet(), 
					instantiations().add(sv, term, services),
					constraint       (),
					newMetavariables (),
					ifFormulaInstantiations (),
					services);
    }


    
    public TacletApp addInstantiation(SchemaVariable sv, 
	    			      Object[] list,
	    			      boolean interesting,
	    			      Services services) {
	if (interesting) {
	    return createNoPosTacletApp(taclet(), 
		    			instantiations().addInterestingList(sv, list, services), 
		    			constraint(),
		    			newMetavariables(), 
		    			ifFormulaInstantiations(),
		    			services);
	} else {
	    return createNoPosTacletApp(taclet(), 
		    			instantiations().addList(sv, list, services), 
		    			constraint(), 
		    			newMetavariables(),
		    			ifFormulaInstantiations(),
		    			services);
	}
    }
    
    

    /**
     * adds a new instantiation to this TacletApp
     * 
     * @param sv
     *            the SchemaVariable to be instantiated
     * @param pe
     *            the ProgramElement the SV is instantiated with
     * @return the new TacletApp
     */
    public TacletApp addInstantiation(SchemaVariable sv, 
	    			      ProgramElement pe,
				      boolean interesting,
				      Services services) {
	if (interesting) {
	    return createNoPosTacletApp(taclet(), 
					instantiations()
					.addInteresting(sv, pe, services),
					constraint       (),
					newMetavariables (),
					ifFormulaInstantiations (),
					services);
	} else { 
	    return createNoPosTacletApp(taclet(), 
					instantiations().add(sv, pe, services),
					constraint       (),
					newMetavariables (),
					ifFormulaInstantiations (),
					services);
	}
    }


    /**
     * creates a new Taclet application containing all the
     * instantiations given 
     * by the SVInstantiations and hold the old ones
     * @param svi the SVInstantiations whose entries are the needed
     * instantiations 
     * @return the new Taclet application
     */
    public TacletApp addInstantiation(SVInstantiations svi,
	    			      Services services) {
	return new NoPosTacletApp(taclet(),
				  svi.union(instantiations(), services),
				  constraint       (),
				  newMetavariables (),
				  ifFormulaInstantiations ());
    }


    /**
     * creates a new Taclet application containing all the
     * instantiations given 
     * by the SVInstantiations and forget the ones in this TacletApp
     * @param svi the SVInstantiations whose entries are the needed
     * instantiations 
     * @return the new Taclet application
     */
    @Override
    protected TacletApp setInstantiation(SVInstantiations svi,
	    				 Services services) {
	return new NoPosTacletApp(taclet(), svi,
				  constraint       (),
				  newMetavariables (),
				  ifFormulaInstantiations ());
    }


    /**
     * creates a new Taclet application containing all the
     * instantiations, constraints and new metavariables given 
     * by the mc object and forget the old ones
     */
    public TacletApp setMatchConditions(MatchConditions mc,
	    				Services services) {
	return createNoPosTacletApp( taclet(),
				     mc.getInstantiations   (),
				     mc.getConstraint       (),
				     mc.getNewMetavariables (),
				     ifFormulaInstantiations (),
				     services);
    }


    /**
     * creates a new Taclet application containing all the
     * instantiations, constraints, new metavariables and if formula
     * instantiations given and forget the old ones
     */
    protected TacletApp setAllInstantiations ( MatchConditions              mc,
<<<<<<< HEAD
					       ListOfIfFormulaInstantiation ifInstantiations,
					       Services                     services) {
=======
					       ImmutableList<IfFormulaInstantiation> ifInstantiations ) {
>>>>>>> 6f293224
	return createNoPosTacletApp( taclet(),
				     mc.getInstantiations   (),
				     mc.getConstraint       (),
				     mc.getNewMetavariables (),
				     ifInstantiations,
				     services);
    }


    /** returns true iff all necessary informations are collected, so
     * that the Taclet can be applied.
     * @return true iff all necessary informations are collected, so
     * that the Taclet can be applied.
     */
    public boolean complete() {
	return ( uninstantiatedVars().isEmpty()
		 && taclet() instanceof NoFindTaclet
		 && ifInstsComplete () );

    }


    /**
     * @return true iff the taclet instantiation can be made complete
     * using metavariables
     */
    public boolean sufficientlyComplete(Services services) {
	return ( taclet() instanceof NoFindTaclet ) &&
	    instsSufficientlyComplete(services) &&
	    ifInstsComplete ();
    }


    protected ImmutableSet<QuantifiableVariable> contextVars(SchemaVariable sv) {
	return DefaultImmutableSet.<QuantifiableVariable>nil();
    }


    /**
     * returns the PositionInOccurrence (representing a ConstrainedFormula and
     * a position in the corresponding formula)
     * @return the PosInOccurrence
     */
    public PosInOccurrence posInOccurrence() {
	return null;
    }

    /**
     * PRECONDITION: ifFormulaInstantiations () == null &&
     *               ( pos == null || termConstraint.isSatisfiable () )
     * @return TacletApp with the resulting instantiations or null
     */
    public NoPosTacletApp matchFind(PosInOccurrence pos,
				    Constraint      termConstraint,
				    Services        services,
				    Constraint      userConstraint) {
        NoPosTacletApp result = matchFind(pos, termConstraint, services, userConstraint, null);
	return result;
    }


    /* This is a short-circuit version of matchFind(). It helps eliminate
       numerous calls to the expensive pos.subTerm() while matching during
       a recursive descent in a term (where the current subterm is known 
       anyway).
     */
    public NoPosTacletApp matchFind(PosInOccurrence pos,
				    Constraint      termConstraint,
				    Services        services,
				    Constraint      userConstraint,
                                    Term t) {
        if ((t==null) && (pos!=null)) t = pos.subTerm ();

        MatchConditions mc = setupMatchConditions(pos, services, userConstraint);
        
        if ( mc == null )
            return null;
        
        MatchConditions res = null;
	if (taclet() instanceof FindTaclet) {
	    Constraint c = mc.getConstraint ().join ( termConstraint, 
                    services );
	    if ( c.isSatisfiable () ) {
		res = ((FindTaclet)taclet())
		    .matchFind ( t,
				 mc.setConstraint ( c ),
				 services,
				 userConstraint );
		// the following check will partly be repeated within the
		// constructor; this could be optimised
		if ( res == null ||
		     !checkVarCondNotFreeIn(taclet(), 
                             res.getInstantiations(), pos) )
		    return null;
	    } 
	} else {
	    res = mc;
	}
        
        return evalCheckRes(res, services);
    }

    private NoPosTacletApp evalCheckRes(MatchConditions res, 
	    			        Services services) {
	if ( res == null )
	    return null;

	if ( updateContextFixed &&
	     !updateContextCompatible ( res ) ) {
           /* Debug.out("NoPosTacletApp: Incompatible context", instantiations.getUpdateContext (),
                      res.matchConditions().getInstantiations().getUpdateContext());*/
            return null;
        }

	return (NoPosTacletApp)setMatchConditions ( res, services );
    }

    
    protected MatchConditions setupMatchConditions(PosInOccurrence pos,
		  				   Services services,
						   Constraint userConstraint) {
	SVInstantiations svInst = taclet() instanceof NoFindTaclet ? 
                instantiations   () : instantiations   ().clearUpdateContext ();
        
                MatchConditions mc  =
	    new MatchConditions ( svInst,
				  constraint       (),
				  newMetavariables (),
                                  RenameTable.EMPTY_TABLE);
        
	if ( taclet() instanceof RewriteTaclet ) {
	    mc = ((RewriteTaclet)taclet ()).checkUpdatePrefix ( pos,
								mc,
								services,
								userConstraint );
	    if (mc==null) {
                Debug.out("NoPosTacletApp: Update prefix check failed.");
            }
        }
        
	return mc;
    }


    private boolean updateContextCompatible ( MatchConditions p_mc ) {
	return 
	    instantiations.getUpdateContext ()
	    .equals ( p_mc.getInstantiations ().getUpdateContext () );
    }

    
    @Override
    public boolean equals(Object o) {
    	if (o == this) return true;
    	if (!(o instanceof NoPosTacletApp)) return false;
    	return super.equals(o);
    }
    
    
    @Override
    public int hashCode() {
    	return super.hashCode();
    }    
}<|MERGE_RESOLUTION|>--- conflicted
+++ resolved
@@ -12,8 +12,8 @@
 
 import java.util.Iterator;
 
+import de.uka.ilkd.key.collection.DefaultImmutableSet;
 import de.uka.ilkd.key.collection.ImmutableList;
-import de.uka.ilkd.key.collection.DefaultImmutableSet;
 import de.uka.ilkd.key.collection.ImmutableSet;
 import de.uka.ilkd.key.java.ProgramElement;
 import de.uka.ilkd.key.java.Services;
@@ -21,9 +21,7 @@
 import de.uka.ilkd.key.logic.PosInOccurrence;
 import de.uka.ilkd.key.logic.RenameTable;
 import de.uka.ilkd.key.logic.Term;
-import de.uka.ilkd.key.logic.op.Metavariable;
-import de.uka.ilkd.key.logic.op.QuantifiableVariable;
-import de.uka.ilkd.key.logic.op.SchemaVariable;
+import de.uka.ilkd.key.logic.op.*;
 import de.uka.ilkd.key.rule.inst.SVInstantiations;
 import de.uka.ilkd.key.util.Debug;
 
@@ -68,26 +66,17 @@
 	return createNoPosTacletApp ( taclet,
 				      instantiations,
 				      Constraint.BOTTOM,
-<<<<<<< HEAD
-				      SetAsListOfMetavariable.EMPTY_SET,
+				       DefaultImmutableSet.<Metavariable>nil(),
 				      null,
 				      services);
-=======
-				      DefaultImmutableSet.<Metavariable>nil(),
-				      null );
->>>>>>> 6f293224
     }
 
     public static NoPosTacletApp
 	createNoPosTacletApp(Taclet             taclet, 
 			     SVInstantiations   instantiations,
 			     Constraint         matchConstraint,
-<<<<<<< HEAD
-			     SetOfMetavariable  matchNewMetavariables,
+			     ImmutableSet<Metavariable>  matchNewMetavariables,
 			     Services           services) {
-=======
-			     ImmutableSet<Metavariable>  matchNewMetavariables) {
->>>>>>> 6f293224
 	return createNoPosTacletApp ( taclet,
 				      instantiations,
 				      matchConstraint,
@@ -100,14 +89,9 @@
 	createNoPosTacletApp(Taclet                       taclet, 
 			     SVInstantiations             instantiations,
 			     Constraint                   matchConstraint,
-<<<<<<< HEAD
-			     SetOfMetavariable            matchNewMetavariables,
-			     ListOfIfFormulaInstantiation ifInstantiations,
+			     ImmutableSet<Metavariable>            matchNewMetavariables,
+			     ImmutableList<IfFormulaInstantiation> ifInstantiations,
 			     Services                     services) {
-=======
-			     ImmutableSet<Metavariable>            matchNewMetavariables,
-			     ImmutableList<IfFormulaInstantiation> ifInstantiations) {
->>>>>>> 6f293224
 	Debug.assertTrue ( ifInstsCorrectSize ( taclet, ifInstantiations ),
 			   "If instantiations list has wrong size" );
 
@@ -154,14 +138,9 @@
 	NoPosTacletApp res = createNoPosTacletApp ( taclet,
 						    instantiations,
 						    constraint,
-<<<<<<< HEAD
-						    SetAsListOfMetavariable.EMPTY_SET,
+						    DefaultImmutableSet.<Metavariable>nil(),
 						    null,
 						    services);
-=======
-						    DefaultImmutableSet.<Metavariable>nil(),
-						    null );
->>>>>>> 6f293224
 	// Make the given SVs fixed
 	if ( res != null ) {
 	    final Iterator<SchemaVariable> it = instantiations.svIterator ();
@@ -373,12 +352,8 @@
      * instantiations given and forget the old ones
      */
     protected TacletApp setAllInstantiations ( MatchConditions              mc,
-<<<<<<< HEAD
-					       ListOfIfFormulaInstantiation ifInstantiations,
+					       ImmutableList<IfFormulaInstantiation> ifInstantiations,
 					       Services                     services) {
-=======
-					       ImmutableList<IfFormulaInstantiation> ifInstantiations ) {
->>>>>>> 6f293224
 	return createNoPosTacletApp( taclet(),
 				     mc.getInstantiations   (),
 				     mc.getConstraint       (),
