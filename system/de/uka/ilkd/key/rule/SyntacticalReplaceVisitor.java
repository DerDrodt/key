--- conflicted
+++ resolved
@@ -22,9 +22,9 @@
 import java.util.LinkedList;
 import java.util.Stack;
 
+import de.uka.ilkd.key.collection.DefaultImmutableMap;
 import de.uka.ilkd.key.collection.ImmutableArray;
 import de.uka.ilkd.key.collection.ImmutableMap;
-import de.uka.ilkd.key.collection.DefaultImmutableMap;
 import de.uka.ilkd.key.java.*;
 import de.uka.ilkd.key.java.reference.ExecutionContext;
 import de.uka.ilkd.key.java.visitor.ProgramContextAdder;
@@ -390,17 +390,16 @@
 	} 
 	return op;
     }
-<<<<<<< HEAD
     
-    private ArrayOfQuantifiableVariable instantiateBoundVariables(Term visited) {
-        final ArrayOfQuantifiableVariable vBoundVars = visited.boundVars();
+    private ImmutableArray<QuantifiableVariable> instantiateBoundVariables(Term visited) {
+        final ImmutableArray<QuantifiableVariable> vBoundVars = visited.boundVars();
         final QuantifiableVariable[] newVars = (vBoundVars.size() > 0)? 
         	new QuantifiableVariable[vBoundVars.size()]
         	                         : EMPTY_QUANTIFIABLE_VARS;
         boolean varsChanged = false;
 
         for(int j = 0, size = vBoundVars.size(); j < size; j++) {                 
-            QuantifiableVariable boundVar = vBoundVars.getQuantifiableVariable(j);
+            QuantifiableVariable boundVar = vBoundVars.get(j);
             if (boundVar instanceof SchemaVariable) {
         	final SchemaVariable boundSchemaVariable = 
         	    (SchemaVariable) boundVar;
@@ -420,91 +419,10 @@
         	varsChanged = true;
             } 
             newVars[j] = boundVar;                    
-=======
-
-    /**
-     */
-    private Operator instantiateNRFunctionWithExplicitDependencies
-    	(NRFunctionWithExplicitDependencies nrFunc) {
-        final Location[] locs = new Location[nrFunc.dependencies().size()];
-        final ImmutableArray<Location> patternDeps = nrFunc.dependencies();
-        boolean instantiationNecessary = false;
-        for (int i = 0; i<locs.length; i++) {
-            Location loc = patternDeps.get(i);            
-            if (loc instanceof SchemaVariable) {                
-                Object o = svInst.getInstantiation((SchemaVariable)loc); 
-                if (o instanceof Term) {
-                    loc =(Location) ((Term)o).op();
-                } else {
-                    Debug.assertTrue(o instanceof Location);
-                    loc = (Location)o;
-                }
-                instantiationNecessary = true;
-            }
-            locs[i] = loc;
         }
         
-        if (!instantiationNecessary) return nrFunc;
-        
-        // HACK
-        String name = nrFunc.name().toString();
-        name = name.substring(0, name.indexOf("[")+1);
-        for (int i = 0; i<locs.length; i++) {
-            name += locs[i].name();
-            name += ";";
-        }
-        name += "]";
-        return NRFunctionWithExplicitDependencies.
-        	getSymbol(new Name(name), new ImmutableArray<Location>(locs));
-    }
-    
-    private ImmutableArray<QuantifiableVariable>[] instantiateBoundVariables(Term visited) {
-        boolean containsBoundVars = false;
-        ImmutableArray<QuantifiableVariable>[] boundVars = 
-            new ImmutableArray[visited.arity()];
-
-        for (int i = 0, arity = visited.arity(); i < arity; i++) {
-            final ImmutableArray<QuantifiableVariable> vBoundVars =
-                visited.varsBoundHere(i);
-        
-            final QuantifiableVariable[] newVars = (vBoundVars.size() > 0)? 
-                    new QuantifiableVariable[vBoundVars.size()]
-                    : EMPTY_QUANTIFIABLE_VARS;
-                    
-            for (int j = 0, size = vBoundVars.size(); j < size; j++) {                 
-                containsBoundVars = true;
-                QuantifiableVariable boundVar = vBoundVars.get(j);
-                if (boundVar instanceof SchemaVariable) {
-                    final SortedSchemaVariable boundSchemaVariable = 
-                        (SortedSchemaVariable) boundVar;
-                    if (svInst.isInstantiated(boundSchemaVariable)) {
-                        boundVar = ((QuantifiableVariable) ((Term) svInst
-                                .getInstantiation(boundSchemaVariable))
-                                .op());
-                    } else {
-                        if (forceSVInst) {
-                            boundVar = createTemporaryLV(boundSchemaVariable);
-                        } else {
-                            // this case may happen for PO generation of
-                            // taclets
-                            boundVar = boundSchemaVariable;
-                        }
-                    }
-                    varsChanged.setVal(true);
-                } 
-                newVars[j] = boundVar;                    
-            }
-            boundVars[i] =  varsChanged.val() ?                     
-                    new ImmutableArray<QuantifiableVariable>(newVars) : vBoundVars;                
-        }           
-        
-        if (!containsBoundVars) {
-            boundVars = null;
->>>>>>> 6f293224
-        }
-        
         return  varsChanged                     
-        	? new ArrayOfQuantifiableVariable(newVars) 
+        	? new ImmutableArray<QuantifiableVariable>(newVars) 
                 : vBoundVars;                
     }
     
@@ -555,12 +473,7 @@
             }
             
            // instantiate bound variables            
-<<<<<<< HEAD
-           final ArrayOfQuantifiableVariable boundVars = 
-=======
-           varsChanged.setVal(false); // reset variable change flag
-           final ImmutableArray<QuantifiableVariable>[] boundVars = 
->>>>>>> 6f293224
+           final ImmutableArray<QuantifiableVariable> boundVars = 
                instantiateBoundVariables(visited);
             
             Term[] neededsubs = neededSubs(newOp.arity());
