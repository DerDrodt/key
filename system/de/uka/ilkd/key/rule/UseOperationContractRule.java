// This file is part of KeY - Integrated Deductive Software Design
// Copyright (C) 2001-2009 Universitaet Karlsruhe, Germany
//                         Universitaet Koblenz-Landau, Germany
//                         Chalmers University of Technology, Sweden
//
// The KeY system is protected by the GNU General Public License. 
// See LICENSE.TXT for details.
//
//

package de.uka.ilkd.key.rule;

import java.util.Iterator;
import java.util.LinkedHashMap;
import java.util.Map;

import de.uka.ilkd.key.collection.*;
import de.uka.ilkd.key.gui.ContractConfigurator;
import de.uka.ilkd.key.gui.Main;
import de.uka.ilkd.key.java.*;
import de.uka.ilkd.key.java.recoderext.ConstructorNormalformBuilder;
import de.uka.ilkd.key.java.statement.LabeledStatement;
import de.uka.ilkd.key.java.statement.MethodBodyStatement;
import de.uka.ilkd.key.java.statement.Throw;
import de.uka.ilkd.key.java.visitor.ProgramContextAdder;
import de.uka.ilkd.key.logic.*;
import de.uka.ilkd.key.logic.op.*;
import de.uka.ilkd.key.proof.AtPreFactory;
import de.uka.ilkd.key.proof.Goal;
import de.uka.ilkd.key.proof.OpReplacer;
import de.uka.ilkd.key.proof.init.CreatedAttributeTermFactory;
import de.uka.ilkd.key.proof.mgt.ComplexRuleJustificationBySpec;
import de.uka.ilkd.key.proof.mgt.ContractWithInvs;
import de.uka.ilkd.key.proof.mgt.RuleJustificationBySpec;
import de.uka.ilkd.key.rule.inst.ContextStatementBlockInstantiation;
<<<<<<< HEAD
import de.uka.ilkd.key.speclang.*;
=======
import de.uka.ilkd.key.rule.updatesimplifier.Update;
import de.uka.ilkd.key.speclang.ClassInvariant;
import de.uka.ilkd.key.speclang.FormulaWithAxioms;
import de.uka.ilkd.key.speclang.OperationContract;
import de.uka.ilkd.key.speclang.SignatureVariablesFactory;
>>>>>>> 6f293224


/**
 * Implements the rule which inserts operation contracts for a method body
 * statement.
 */
public class UseOperationContractRule implements BuiltInRule {

    private static final Name NAME = new Name("Use Operation Contract");
    private static final TermBuilder TB = TermBuilder.DF;
    private static final SignatureVariablesFactory SVF 
        = SignatureVariablesFactory.INSTANCE;
    private static final AtPreFactory APF = AtPreFactory.INSTANCE;
    private static final CreatedAttributeTermFactory CATF 
        = CreatedAttributeTermFactory.INSTANCE;
    private static final String INIT_NAME 
	= ConstructorNormalformBuilder.CONSTRUCTOR_NORMALFORM_IDENTIFIER;
    
  
    public static final UseOperationContractRule INSTANCE 
                                            = new UseOperationContractRule();
    
    

    //-------------------------------------------------------------------------
    //constructors
    //------------------------------------------------------------------------- 
    
    private UseOperationContractRule() {
    }
    
    
    
    //-------------------------------------------------------------------------
    //internal methods
    //-------------------------------------------------------------------------
    
    /**
     * Returns a new PosInOccurrence which points to the same position as the 
     * passed one, except below updates.
     */
    private PosInOccurrence goBelowUpdates(PosInOccurrence pio) {
        if(pio != null && pio.subTerm().op() instanceof UpdateApplication) {
            int targetPos = ((UpdateApplication)pio.subTerm().op()).targetPos();
            return goBelowUpdates(pio.down(targetPos));
        } else {
            return pio;
        }
    }
    
    
    /**
     * Returns the active statement of the passed a java block.
     */
    private SourceElement getActiveStatement(JavaBlock jb) {
        assert jb.program() != null;
        
        SourceElement result = jb.program().getFirstElement();
        while(result instanceof ProgramPrefix
              && !(result instanceof StatementBlock 
                   && ((StatementBlock)result).isEmpty())) {
            if(result instanceof LabeledStatement) {
                result = ((LabeledStatement)result).getChildAt(1);
            } else {
                result = result.getFirstElement();
            }
        }
        return result;
    }
    
    
    /**
     * Returns all meta variables occurring in the passed term.
     */
    private ImmutableSet<Metavariable> getAllMetavariables(Term term) {
        ImmutableSet<Metavariable> result = DefaultImmutableSet.<Metavariable>nil();            
        
        if(term.op() instanceof Metavariable) {
            result = result.add((Metavariable) term.op());
        }
            
        for(int i = 0; i < term.arity(); i++) {
            result = result.union(getAllMetavariables(term.sub(i)));
        }

        return result;
    }
    
    
    /**
     * Returns the operation contracts which are applicable for the passed 
     * operation and the passed modality (at the passed PosInOccurrence).
     */
    private ImmutableSet<OperationContract> getApplicableContracts(Services services, 
                                                          ProgramMethod pm, 
                                                          Modality modality,
                                                          PosInOccurrence pio) {
        ImmutableSet<OperationContract> result 
                = services.getSpecificationRepository()
                          .getOperationContracts(pm, modality);
        
        //in box modalities, diamond contracts may be applied as well
        if(modality == Modality.BOX) {
            result = result.union(services.getSpecificationRepository()
                                          .getOperationContracts(pm, Modality.DIA));
        }
        
<<<<<<< HEAD
        assert getAllMetavariables(pio.topLevel().subTerm()).isEmpty() : "metavariables are disabled";
=======
        //prevent application of contracts with "everything" modifier sets 
        //if metavariables are involved (hackish, see Bug 810)
        if(getAllMetavariables(pio.topLevel().subTerm()).size() > 0) {
            ProgramVariable dummySelfVar 
                = SVF.createSelfVar(services, pm, true);
            ImmutableList<ParsableVariable> dummyParamVars 
                = SVF.createParamVars(services, pm, true);
            for(OperationContract contract : result) {
                if(contract.getModifies(dummySelfVar, dummyParamVars, services)
                           .contains(EverythingLocationDescriptor.INSTANCE)) {
                    result = result.remove(contract);
                }
            }
        }
>>>>>>> 6f293224
        
        return result;
    }
    
    
    /**
     * Chooses a contract to be applied together with invariants to be assumed 
     * and ensured. This is done either automatically or by asking the user.
     */
    private ContractWithInvs configureContract(Services services, 
                                               ProgramMethod pm,
                                               Modality modality,
                                               PosInOccurrence pio) {
        if(Main.getInstance().mediator().autoMode()) {
            ImmutableSet<OperationContract> contracts
                = getApplicableContracts(services, pm, modality, pio);
            if(contracts.size() == 0) {
                return null;
            }
            OperationContract combinedContract 
                = services.getSpecificationRepository()
                          .combineContracts(contracts);
            
            ImmutableSet<ClassInvariant> ownInvs
                = services.getSpecificationRepository()
                          .getClassInvariants(pm.getContainerType());
            
            //TODO: Allow user control over the used invariants, instead of 
            //always using ownInvs (see bug #913)
            return new ContractWithInvs(combinedContract,
                                        ownInvs, 
                                        ownInvs);
        } else {
            ContractConfigurator cc 
                    = new ContractConfigurator(Main.getInstance(),
                                               services,
                                               pm,
                                               modality,
                                               true,
                                               true,
                                               true,
                                               true);
            if(cc.wasSuccessful()) {
                return cc.getContractWithInvs();
            } else {
                return null;
            }
        }
    }
   
    
    /**
     * Replaces the term at the passed PosInOccurrence with the passed 
     * replacement in the passed goal.
     */
    private void replaceInGoal(Term replacement, Goal goal, PosInOccurrence pio) {
        final Map<Term, Term> replaceMap = new LinkedHashMap<Term, Term>();
        replaceMap.put(pio.subTerm(), replacement);
        OpReplacer or = new OpReplacer(replaceMap);
        
        ConstrainedFormula cf = pio.constrainedFormula();
        ConstrainedFormula newCf 
            = new ConstrainedFormula(or.replace(cf.formula()), 
                                     cf.constraint());
        goal.changeFormula(newCf, pio);
    }
    
    
    private PosInProgram getPosInProgram(JavaBlock jb) {
        ProgramElement pe = jb.program();        
   
        PosInProgram result = PosInProgram.TOP;
        
        if (pe instanceof ProgramPrefix) {
            ProgramPrefix curPrefix = (ProgramPrefix)pe;
       
            final ImmutableArray<ProgramPrefix> prefix = curPrefix.getPrefixElements();
            final int length = prefix.size();
                
            // fail fast check      
            curPrefix = prefix.get(length-1);// length -1 >= 0 as prefix array 
                                                          //contains curPrefix as first element

            pe = curPrefix.getFirstActiveChildPos().getProgram(curPrefix);

            assert pe instanceof MethodBodyStatement;
        
            int i = length - 1;
            do {
                result = curPrefix.getFirstActiveChildPos().append(result);
                i--;
                if (i >= 0) {
                    curPrefix = prefix.get(i);
                }
            } while (i >= 0);       

        } else {
            assert pe instanceof MethodBodyStatement;
        }
        return result;
    }
    
    
    private StatementBlock replaceStatement(JavaBlock jb, 
                                            StatementBlock replacement) {
        PosInProgram pos = getPosInProgram(jb);
        int lastPos = pos.last();
        ContextStatementBlockInstantiation csbi = 
            new ContextStatementBlockInstantiation(pos, 
                                                   pos.up().down(lastPos+1), 
                                                   null, 
                                                   jb.program());
        final NonTerminalProgramElement result = 
            ProgramContextAdder.INSTANCE.start(
                        (JavaNonTerminalProgramElement)jb.program(), 
                        replacement, 
                        csbi);
        return (StatementBlock) result;
    }

    

    //-------------------------------------------------------------------------
    //public interface
    //------------------------------------------------------------------------- 
    
    public boolean isApplicable(Goal goal, 
                                PosInOccurrence pio, 
                                Constraint userConstraint) {
        Services services = goal.node().proof().getServices();
        
        //pio must be a modality term in succedent
        pio = goBelowUpdates(pio);
        if(pio == null 
           || pio.isInAntec() 
           || !(pio.subTerm().op() instanceof Modality)
           || pio.subTerm().javaBlock().program() == null) {
            return false;
        }
        
        //active statement must be method body statement (TODO: constructor calls, see bug 702)
        Modality modality = (Modality) pio.subTerm().op();
        SourceElement activeStatement 
                = getActiveStatement(pio.subTerm().javaBlock());
        if(!(activeStatement instanceof MethodBodyStatement)) {
            return false;
        }
 
        //there must be applicable contracts for the operation
        MethodBodyStatement mbs = (MethodBodyStatement) activeStatement;
        ProgramMethod pm = mbs.getProgramMethod(services);
        ImmutableSet<OperationContract> contracts 
                = getApplicableContracts(services, pm, modality, pio);
        if(contracts.size() == 0) {
            return false;
        }
        
        //applying a contract here must not create circular dependencies 
        //between proofs
        if(!goal.proof().mgt().contractApplicableFor(pm, goal)) {
            return false;
        }

        return true;
    }

    
<<<<<<< HEAD
    public ListOfGoal apply(Goal goal, Services services, RuleApp ruleApp) {
//        //collect information about sequent
//        PosInOccurrence pio = goBelowUpdates(ruleApp.posInOccurrence());
//        Modality modality = (Modality) pio.subTerm().op();
//        JavaBlock jb = pio.subTerm().javaBlock();
//        SourceElement activeStatement = getActiveStatement(jb);
//        MethodBodyStatement mbs = (MethodBodyStatement) activeStatement;
//        ProgramMethod pm = mbs.getProgramMethod(services);
//        Term actualSelf 
//            = (mbs.getDesignatedContext() instanceof Expression
//               ? services.getTypeConverter()
//                         .convertToLogicElement(mbs.getDesignatedContext())
//               : null);
//        ListOfTerm actualParams = SLListOfTerm.EMPTY_LIST;
//        ArrayOfExpression args = mbs.getArguments();
//        for(int i = 0; i < args.size(); i++) {
//            actualParams = actualParams.append(
//                    services.getTypeConverter()
//                            .convertToLogicElement(args.getProgramElement(i)));
//        }
//        ProgramVariable actualResult 
//            = (ProgramVariable) mbs.getResultVariable();
//        
//        //configure contract and assumed / ensured invariants
//        ContractWithInvs cwi;
//        if(ruleApp instanceof UseOperationContractRuleApp) {
//            //the contract and invariants are already fixed 
//            //(probably because we're in the process of reading in a 
//            //proof from a file)
//            cwi = ((UseOperationContractRuleApp) ruleApp).getInstantiation();            
//        } else { 
//            cwi = configureContract(services, pm, modality, pio);
//        }
//        if(cwi == null) {
//            return null;
//        }
//        assert cwi.contract.getProgramMethod().equals(pm);
//
//        //create variables for self, parameters, result, exception, and a map 
//        //for atPre-functions
//        //register the newly created program variables
//        Namespace progVarNS = services.getNamespaces().programVariables();
//        ProgramVariable selfVar          
//            = SVF.createSelfVar(services, pm, true);
//        if(selfVar != null)
//            goal.addProgramVariable(selfVar);
//        
//        ListOfParsableVariable paramVars 
//            = SVF.createParamVars(services, pm, true);
//        ListOfProgramVariable paramVarsAsProgVars 
//            = SLListOfProgramVariable.EMPTY_LIST;
//        for (ParsableVariable pvar : paramVars) {
//            assert pvar instanceof ProgramVariable 
//                   : pvar + " is not a ProgramVariable";
//            paramVarsAsProgVars 
//                = paramVarsAsProgVars.append((ProgramVariable)pvar);
//            goal.addProgramVariable((ProgramVariable)pvar);
//        }
//        
//        ProgramVariable resultVar = SVF.createResultVar(services, pm, true);
//        if(resultVar != null) {
//            goal.addProgramVariable(resultVar);
//        }
//        
//        ProgramVariable excVar = SVF.createExcVar(services, pm, true);
//        if(excVar != null) {
//            progVarNS.addSafely(excVar);
//        }
//        
//        Map<Operator, Function> atPreFunctions               
//            = new LinkedHashMap<Operator, Function>();
//        
//        //translate the contract and the invariants
//        FormulaWithAxioms pre = cwi.contract.getPre(selfVar, 
//                                                    paramVars, 
//                                                    services);
//        FormulaWithAxioms post = cwi.contract.getPost(selfVar, 
//                                                      paramVars, 
//                                                      resultVar, 
//                                                      excVar, 
//                                                      atPreFunctions,
//                                                      services);
//        SetOfLocationDescriptor modifies = cwi.contract.getModifies(selfVar, 
//                                                                    paramVars, 
//                                                                    services);           
//        for (final ClassInvariant inv : cwi.assumedInvs) {
//            pre = pre.conjoin(inv.getClosedInv(services));
//        }
//
//        for (final ClassInvariant inv : cwi.ensuredInvs) {
//            post = post.conjoin(inv.getClosedInv(services));
//        }
//        
//        //add "actual parameters" (which in fact already are
//        //program variables in a method body statement) to modifier set
//        for(Term t : actualParams) {
//            ProgramVariable pv = (ProgramVariable) t.op();
//            modifies = modifies.add(new BasicLocationDescriptor(TB.var(pv)));
//        }
//        
//        //split goal into three branches
//        ListOfGoal result = goal.split(3);
//        Goal preGoal = result.tail().tail().head();
//        preGoal.setBranchLabel("Pre");
//        Goal postGoal = result.tail().head();
//        postGoal.setBranchLabel("Post");
//        Goal excPostGoal = result.head();
//        excPostGoal.setBranchLabel("Exceptional Post");
//        
//        //prepare common stuff for the three branches
//        UpdateFactory uf = new UpdateFactory(services, goal.simplifier());
//        AnonymisingUpdateFactory auf = new AnonymisingUpdateFactory(uf);
//        SetOfMetavariable mvs = getAllMetavariables(pio.topLevel().subTerm());
//        Term[] mvTerms = new Term[mvs.size()];
//        final IteratorOfMetavariable it2 = mvs.iterator();
//        for(int i = 0; i < mvTerms.length; i++) {
//            assert it2.hasNext();
//            mvTerms[i] = TB.func(it2.next());
//        }            
//        Update anonUpdate = auf.createAnonymisingUpdate(modifies, 
//                                                        mvTerms, 
//                                                        services);
//        Update atPreUpdate = APF.createAtPreDefinitions(atPreFunctions, 
//                                                        services);
//        Update selfParamsUpdate = (selfVar == null
//                                   ? uf.skip()
//                                   : uf.elementaryUpdate(TB.var(selfVar), 
//                                                         actualSelf));
//        
//        final IteratorOfTerm actualParamsIt = actualParams.iterator();
//        for (final ParsableVariable paramVar : paramVars) {
//            assert actualParamsIt.hasNext();
//            selfParamsUpdate 
//                = uf.parallel(selfParamsUpdate, 
//                              uf.elementaryUpdate(TB.var(paramVar), 
//                                                  actualParamsIt.next()));
//        }
//        Term excNullTerm = TB.equals(TB.var(excVar), TB.NULL(services));
//       
//        //create "Pre" branch
//        Term reachablePre = TB.and(new Term[]{
//                TB.inReachableState(services),
//                selfVar != null ? CATF.createCreatedAndNotNullTerm(services, TB.var(selfVar)) : TB.tt(),
//                CATF.createReachableVariableValuesTerm(services, 
//                                                       paramVarsAsProgVars)});
//        Term preTerm = uf.prepend(
//                selfParamsUpdate, 
//                TB.and(reachablePre, TB.imp(pre.getAxiomsAsFormula(), 
//                                            pre.getFormula())));
//        replaceInGoal(preTerm, preGoal, pio);
//        
//        //create "Post" branch
//        Term reachablePost = TB.and(
//                TB.inReachableState(services), 
//                CATF.createReachableVariableValueTerm(services, resultVar));
//        StatementBlock postSB = replaceStatement(jb, new StatementBlock());
//        Term postTermWithoutUpdate 
//            = TB.imp(TB.and(new Term[]{excNullTerm,
//                                       reachablePost,
//                                       post.getAxiomsAsFormula(),
//                                       post.getFormula()}),
//                     TB.prog(modality,
//                             JavaBlock.createJavaBlock(postSB), 
//                             pio.subTerm().sub(0)));
//        
//        Update resultUpdate = (actualResult == null
//                               ? uf.skip()
//                               : uf.elementaryUpdate(TB.var(actualResult), 
//                                                     TB.var(resultVar)));
//        
//        //case distinction necessary because UpdateFactory is unable  
//        //to deal with update compositions involving both normal and 
//        //anonym*ous* updates; replace by "else" case once this is fixed
//        Term postTerm;
//        if(anonUpdate.isAnonymousUpdate()) {
//            assert false;
//            postTerm = uf.prepend(resultUpdate, postTermWithoutUpdate);
////            postTerm = TB.tf().createAnonymousUpdateTerm(
////                                    AnonymousUpdate.getNewAnonymousOperator(), 
////                                    postTerm);
//        } else {
//            postTerm = uf.prepend(uf.sequential(new Update[]{selfParamsUpdate,
//                                                           atPreUpdate,
//                                                           anonUpdate,
//                                                           resultUpdate}),
//                                postTermWithoutUpdate);
//        }
//                                                        
//        replaceInGoal(postTerm, postGoal, pio);
//        
//        //create "Exceptional Post" branch
//        Term reachableExcPost = TB.and(
//                TB.inReachableState(services),
//                CATF.createCreatedAndNotNullTerm(services, TB.var(excVar)));
//        StatementBlock excPostSB 
//            = replaceStatement(jb, new StatementBlock(new Throw(excVar)));
//        Term excPostTermWithoutUpdate
//            = TB.imp(TB.and(new Term[]{reachableExcPost,
//                                       post.getAxiomsAsFormula(),
//                                       post.getFormula()}),
//                     TB.prog(modality,
//                             JavaBlock.createJavaBlock(excPostSB), 
//                             pio.subTerm().sub(0)));
//        Term excPostTerm = uf.prepend(uf.sequential(new Update[]{selfParamsUpdate,
//                                                               atPreUpdate,
//                                                               anonUpdate}),
//                                    excPostTermWithoutUpdate);
//                                                            
//        replaceInGoal(excPostTerm, excPostGoal, pio);
//        
//        //create justification
//        RuleJustificationBySpec just = new RuleJustificationBySpec(cwi);
//        ComplexRuleJustificationBySpec cjust 
//            = (ComplexRuleJustificationBySpec)
//              goal.proof().env().getJustifInfo().getJustification(this);
//        cjust.add(ruleApp, just);
//        
//        return result;
return null;	
=======
    public ImmutableList<Goal> apply(Goal goal, Services services, RuleApp ruleApp) {
        //collect information about sequent
        PosInOccurrence pio = goBelowUpdates(ruleApp.posInOccurrence());
        Modality modality = (Modality) pio.subTerm().op();
        JavaBlock jb = pio.subTerm().javaBlock();
        SourceElement activeStatement = getActiveStatement(jb);
        MethodBodyStatement mbs = (MethodBodyStatement) activeStatement;
        ProgramMethod pm = mbs.getProgramMethod(services);
        Term actualSelf 
            = (mbs.getDesignatedContext() instanceof Expression
               ? services.getTypeConverter()
                         .convertToLogicElement(mbs.getDesignatedContext())
               : null);
        ImmutableList<Term> actualParams = ImmutableSLList.<Term>nil();
        ImmutableArray<Expression> args = mbs.getArguments();
        for(int i = 0; i < args.size(); i++) {
            actualParams = actualParams.append(
                    services.getTypeConverter()
                            .convertToLogicElement(args.get(i)));
        }
        ProgramVariable actualResult 
            = (ProgramVariable) mbs.getResultVariable();
        
        //configure contract and assumed / ensured invariants
        ContractWithInvs cwi;
        if(ruleApp instanceof UseOperationContractRuleApp) {
            //the contract and invariants are already fixed 
            //(probably because we're in the process of reading in a 
            //proof from a file)
            cwi = ((UseOperationContractRuleApp) ruleApp).getInstantiation();            
        } else { 
            cwi = configureContract(services, pm, modality, pio);
        }
        if(cwi == null) {
            return null;
        }
        assert cwi.contract.getProgramMethod().equals(pm);

        //create variables for self, parameters, result, exception, and a map 
        //for atPre-functions
        //register the newly created program variables
        Namespace progVarNS = services.getNamespaces().programVariables();
        ProgramVariable selfVar          
            = SVF.createSelfVar(services, pm, true);
        if(selfVar != null) {
            goal.addProgramVariable(selfVar);
        }
        
        ImmutableList<ParsableVariable> paramVars 
            = SVF.createParamVars(services, pm, true);
        ImmutableList<ProgramVariable> paramVarsAsProgVars 
            = ImmutableSLList.<ProgramVariable>nil();
        for (ParsableVariable pvar : paramVars) {
            assert pvar instanceof ProgramVariable 
                   : pvar + " is not a ProgramVariable";
            paramVarsAsProgVars 
                = paramVarsAsProgVars.append((ProgramVariable)pvar);
            goal.addProgramVariable((ProgramVariable)pvar);
        }
        
        ProgramVariable resultVar = SVF.createResultVar(services, pm, true);
        if(resultVar != null) {
            goal.addProgramVariable(resultVar);
        }
        
        ProgramVariable excVar = SVF.createExcVar(services, pm, true);
        if(excVar != null) {
            progVarNS.addSafely(excVar);
        }
        
        Map<Operator, Function> atPreFunctions               
            = new LinkedHashMap<Operator, Function>();
        
        //translate the contract and the invariants
        FormulaWithAxioms pre = cwi.contract.getPre(selfVar, 
                                                    paramVars, 
                                                    services);
        FormulaWithAxioms post = cwi.contract.getPost(selfVar, 
                                                      paramVars, 
                                                      resultVar, 
                                                      excVar, 
                                                      atPreFunctions,
                                                      services);
        ImmutableSet<LocationDescriptor> modifies = cwi.contract.getModifies(selfVar, 
                                                                    paramVars, 
                                                                    services);
        
        if(pm.getName().equals(INIT_NAME)) {
            for (final ClassInvariant inv : cwi.assumedInvs) {
                pre = pre.conjoin(inv.getClosedInvExcludingOne(selfVar, services));
            }
        } else {
            for (final ClassInvariant inv : cwi.assumedInvs) {
                pre = pre.conjoin(inv.getClosedInv(services));
            }
        }

        for (final ClassInvariant inv : cwi.ensuredInvs) {
            post = post.conjoin(inv.getClosedInv(services));
        }
        
        //add "actual parameters" (which in fact already are
        //program variables in a method body statement) to modifier set
        for(Term t : actualParams) {
            ProgramVariable pv = (ProgramVariable) t.op();
            modifies = modifies.add(new BasicLocationDescriptor(TB.var(pv)));
        }
        
        //split goal into three branches
        ImmutableList<Goal> result = goal.split(3);
        Goal preGoal = result.tail().tail().head();
        preGoal.setBranchLabel("Pre");
        Goal postGoal = result.tail().head();
        postGoal.setBranchLabel("Post");
        Goal excPostGoal = result.head();
        excPostGoal.setBranchLabel("Exceptional Post");
        
        //prepare common stuff for the three branches
        UpdateFactory uf = new UpdateFactory(services, goal.simplifier());
        AnonymisingUpdateFactory auf = new AnonymisingUpdateFactory(uf);
        ImmutableSet<Metavariable> mvs = getAllMetavariables(pio.topLevel().subTerm());
        Term[] mvTerms = new Term[mvs.size()];
        final Iterator<Metavariable> it2 = mvs.iterator();
        for(int i = 0; i < mvTerms.length; i++) {
            assert it2.hasNext();
            mvTerms[i] = TB.func(it2.next());
        }            
        Update anonUpdate = auf.createAnonymisingUpdate(modifies, 
                                                        mvTerms, 
                                                        services);
        Update atPreUpdate = APF.createAtPreDefinitions(atPreFunctions, 
                                                        services);
        Update selfParamsUpdate = (selfVar == null
                                   ? uf.skip()
                                   : uf.elementaryUpdate(TB.var(selfVar), 
                                                         actualSelf));
        
        final Iterator<Term> actualParamsIt = actualParams.iterator();
        for (final ParsableVariable paramVar : paramVars) {
            assert actualParamsIt.hasNext();
            selfParamsUpdate 
                = uf.parallel(selfParamsUpdate, 
                              uf.elementaryUpdate(TB.var(paramVar), 
                                                  actualParamsIt.next()));
        }
        Term excNullTerm = TB.equals(TB.var(excVar), TB.NULL(services));
       
        //create "Pre" branch
        Term reachablePre = TB.and(new Term[]{
                TB.inReachableState(services),
                selfVar != null ? CATF.createCreatedAndNotNullTerm(services, TB.var(selfVar)) : TB.tt(),
                CATF.createReachableVariableValuesTerm(services, 
                                                       paramVarsAsProgVars)});
        Term preTerm = uf.prepend(
                selfParamsUpdate, 
                TB.and(reachablePre, TB.imp(pre.getAxiomsAsFormula(), 
                                            pre.getFormula())));
        replaceInGoal(preTerm, preGoal, pio);
        
        //create "Post" branch
        Term reachablePost = TB.and(
                TB.inReachableState(services), 
                CATF.createReachableVariableValueTerm(services, resultVar));
        StatementBlock postSB = replaceStatement(jb, new StatementBlock());
        Term postTermWithoutUpdate 
            = TB.imp(TB.and(new Term[]{excNullTerm,
                                       reachablePost,
                                       post.getAxiomsAsFormula(),
                                       post.getFormula()}),
                     TB.prog(modality,
                             JavaBlock.createJavaBlock(postSB), 
                             pio.subTerm().sub(0)));
        
        Update resultUpdate = (actualResult == null
                               ? uf.skip()
                               : uf.elementaryUpdate(TB.var(actualResult), 
                                                     TB.var(resultVar)));
        
        //case distinction necessary because UpdateFactory is unable  
        //to deal with update compositions involving both normal and 
        //anonym*ous* updates; replace by "else" case once this is fixed
        Term postTerm;
        if(anonUpdate.isAnonymousUpdate()) {
            postTerm = uf.prepend(resultUpdate, postTermWithoutUpdate);
            postTerm = TB.tf().createAnonymousUpdateTerm(
                                    AnonymousUpdate.getNewAnonymousOperator(), 
                                    postTerm);
        } else {
            postTerm = uf.prepend(uf.sequential(new Update[]{selfParamsUpdate,
                                                           atPreUpdate,
                                                           anonUpdate,
                                                           resultUpdate}),
                                postTermWithoutUpdate);
        }
                                                        
        replaceInGoal(postTerm, postGoal, pio);
        
        //create "Exceptional Post" branch
        Term reachableExcPost = TB.and(
                TB.inReachableState(services),
                CATF.createCreatedAndNotNullTerm(services, TB.var(excVar)));
        StatementBlock excPostSB 
            = replaceStatement(jb, new StatementBlock(new Throw(excVar)));
        Term excPostTermWithoutUpdate
            = TB.imp(TB.and(new Term[]{reachableExcPost,
                                       post.getAxiomsAsFormula(),
                                       post.getFormula()}),
                     TB.prog(modality,
                             JavaBlock.createJavaBlock(excPostSB), 
                             pio.subTerm().sub(0)));
        Term excPostTerm = uf.prepend(uf.sequential(new Update[]{selfParamsUpdate,
                                                               atPreUpdate,
                                                               anonUpdate}),
                                    excPostTermWithoutUpdate);
                                                            
        replaceInGoal(excPostTerm, excPostGoal, pio);
        
        //create justification
        RuleJustificationBySpec just = new RuleJustificationBySpec(cwi);
        ComplexRuleJustificationBySpec cjust 
            = (ComplexRuleJustificationBySpec)
              goal.proof().env().getJustifInfo().getJustification(this);
        cjust.add(ruleApp, just);
        
        return result;
>>>>>>> 6f293224
    }
    
    
    public Name name() {
        return NAME;
    }


    public String displayName() { 
        return NAME.toString();
    }
    
    
    public String toString() {
        return displayName();
    }
}<|MERGE_RESOLUTION|>--- conflicted
+++ resolved
@@ -33,15 +33,7 @@
 import de.uka.ilkd.key.proof.mgt.ContractWithInvs;
 import de.uka.ilkd.key.proof.mgt.RuleJustificationBySpec;
 import de.uka.ilkd.key.rule.inst.ContextStatementBlockInstantiation;
-<<<<<<< HEAD
 import de.uka.ilkd.key.speclang.*;
-=======
-import de.uka.ilkd.key.rule.updatesimplifier.Update;
-import de.uka.ilkd.key.speclang.ClassInvariant;
-import de.uka.ilkd.key.speclang.FormulaWithAxioms;
-import de.uka.ilkd.key.speclang.OperationContract;
-import de.uka.ilkd.key.speclang.SignatureVariablesFactory;
->>>>>>> 6f293224
 
 
 /**
@@ -149,24 +141,7 @@
                                           .getOperationContracts(pm, Modality.DIA));
         }
         
-<<<<<<< HEAD
         assert getAllMetavariables(pio.topLevel().subTerm()).isEmpty() : "metavariables are disabled";
-=======
-        //prevent application of contracts with "everything" modifier sets 
-        //if metavariables are involved (hackish, see Bug 810)
-        if(getAllMetavariables(pio.topLevel().subTerm()).size() > 0) {
-            ProgramVariable dummySelfVar 
-                = SVF.createSelfVar(services, pm, true);
-            ImmutableList<ParsableVariable> dummyParamVars 
-                = SVF.createParamVars(services, pm, true);
-            for(OperationContract contract : result) {
-                if(contract.getModifies(dummySelfVar, dummyParamVars, services)
-                           .contains(EverythingLocationDescriptor.INSTANCE)) {
-                    result = result.remove(contract);
-                }
-            }
-        }
->>>>>>> 6f293224
         
         return result;
     }
@@ -334,8 +309,7 @@
     }
 
     
-<<<<<<< HEAD
-    public ListOfGoal apply(Goal goal, Services services, RuleApp ruleApp) {
+    public ImmutableList<Goal> apply(Goal goal, Services services, RuleApp ruleApp) {
 //        //collect information about sequent
 //        PosInOccurrence pio = goBelowUpdates(ruleApp.posInOccurrence());
 //        Modality modality = (Modality) pio.subTerm().op();
@@ -348,8 +322,8 @@
 //               ? services.getTypeConverter()
 //                         .convertToLogicElement(mbs.getDesignatedContext())
 //               : null);
-//        ListOfTerm actualParams = SLListOfTerm.EMPTY_LIST;
-//        ArrayOfExpression args = mbs.getArguments();
+//        ImmutableList<Term> actualParams = ImmutableSLList.<Term>nil();
+//        ImmutableArray<Expression> args = mbs.getArguments();
 //        for(int i = 0; i < args.size(); i++) {
 //            actualParams = actualParams.append(
 //                    services.getTypeConverter()
@@ -382,10 +356,10 @@
 //        if(selfVar != null)
 //            goal.addProgramVariable(selfVar);
 //        
-//        ListOfParsableVariable paramVars 
+//        ImmutableList<ParsableVariable> paramVars 
 //            = SVF.createParamVars(services, pm, true);
-//        ListOfProgramVariable paramVarsAsProgVars 
-//            = SLListOfProgramVariable.EMPTY_LIST;
+//        ImmutableList<ProgramVariable> paramVarsAsProgVars 
+//            = ImmutableSLList.<ProgramVariable>nil();
 //        for (ParsableVariable pvar : paramVars) {
 //            assert pvar instanceof ProgramVariable 
 //                   : pvar + " is not a ProgramVariable";
@@ -417,7 +391,7 @@
 //                                                      excVar, 
 //                                                      atPreFunctions,
 //                                                      services);
-//        SetOfLocationDescriptor modifies = cwi.contract.getModifies(selfVar, 
+//        ImmutableSet<LocationDescriptor> modifies = cwi.contract.getModifies(selfVar, 
 //                                                                    paramVars, 
 //                                                                    services);           
 //        for (final ClassInvariant inv : cwi.assumedInvs) {
@@ -436,7 +410,7 @@
 //        }
 //        
 //        //split goal into three branches
-//        ListOfGoal result = goal.split(3);
+//        ImmutableList<Goal> result = goal.split(3);
 //        Goal preGoal = result.tail().tail().head();
 //        preGoal.setBranchLabel("Pre");
 //        Goal postGoal = result.tail().head();
@@ -447,9 +421,9 @@
 //        //prepare common stuff for the three branches
 //        UpdateFactory uf = new UpdateFactory(services, goal.simplifier());
 //        AnonymisingUpdateFactory auf = new AnonymisingUpdateFactory(uf);
-//        SetOfMetavariable mvs = getAllMetavariables(pio.topLevel().subTerm());
+//        ImmutableSet<Metavariable> mvs = getAllMetavariables(pio.topLevel().subTerm());
 //        Term[] mvTerms = new Term[mvs.size()];
-//        final IteratorOfMetavariable it2 = mvs.iterator();
+//        final Iterator<Metavariable> it2 = mvs.iterator();
 //        for(int i = 0; i < mvTerms.length; i++) {
 //            assert it2.hasNext();
 //            mvTerms[i] = TB.func(it2.next());
@@ -464,7 +438,7 @@
 //                                   : uf.elementaryUpdate(TB.var(selfVar), 
 //                                                         actualSelf));
 //        
-//        final IteratorOfTerm actualParamsIt = actualParams.iterator();
+//        final Iterator<Term> actualParamsIt = actualParams.iterator();
 //        for (final ParsableVariable paramVar : paramVars) {
 //            assert actualParamsIt.hasNext();
 //            selfParamsUpdate 
@@ -554,233 +528,6 @@
 //        
 //        return result;
 return null;	
-=======
-    public ImmutableList<Goal> apply(Goal goal, Services services, RuleApp ruleApp) {
-        //collect information about sequent
-        PosInOccurrence pio = goBelowUpdates(ruleApp.posInOccurrence());
-        Modality modality = (Modality) pio.subTerm().op();
-        JavaBlock jb = pio.subTerm().javaBlock();
-        SourceElement activeStatement = getActiveStatement(jb);
-        MethodBodyStatement mbs = (MethodBodyStatement) activeStatement;
-        ProgramMethod pm = mbs.getProgramMethod(services);
-        Term actualSelf 
-            = (mbs.getDesignatedContext() instanceof Expression
-               ? services.getTypeConverter()
-                         .convertToLogicElement(mbs.getDesignatedContext())
-               : null);
-        ImmutableList<Term> actualParams = ImmutableSLList.<Term>nil();
-        ImmutableArray<Expression> args = mbs.getArguments();
-        for(int i = 0; i < args.size(); i++) {
-            actualParams = actualParams.append(
-                    services.getTypeConverter()
-                            .convertToLogicElement(args.get(i)));
-        }
-        ProgramVariable actualResult 
-            = (ProgramVariable) mbs.getResultVariable();
-        
-        //configure contract and assumed / ensured invariants
-        ContractWithInvs cwi;
-        if(ruleApp instanceof UseOperationContractRuleApp) {
-            //the contract and invariants are already fixed 
-            //(probably because we're in the process of reading in a 
-            //proof from a file)
-            cwi = ((UseOperationContractRuleApp) ruleApp).getInstantiation();            
-        } else { 
-            cwi = configureContract(services, pm, modality, pio);
-        }
-        if(cwi == null) {
-            return null;
-        }
-        assert cwi.contract.getProgramMethod().equals(pm);
-
-        //create variables for self, parameters, result, exception, and a map 
-        //for atPre-functions
-        //register the newly created program variables
-        Namespace progVarNS = services.getNamespaces().programVariables();
-        ProgramVariable selfVar          
-            = SVF.createSelfVar(services, pm, true);
-        if(selfVar != null) {
-            goal.addProgramVariable(selfVar);
-        }
-        
-        ImmutableList<ParsableVariable> paramVars 
-            = SVF.createParamVars(services, pm, true);
-        ImmutableList<ProgramVariable> paramVarsAsProgVars 
-            = ImmutableSLList.<ProgramVariable>nil();
-        for (ParsableVariable pvar : paramVars) {
-            assert pvar instanceof ProgramVariable 
-                   : pvar + " is not a ProgramVariable";
-            paramVarsAsProgVars 
-                = paramVarsAsProgVars.append((ProgramVariable)pvar);
-            goal.addProgramVariable((ProgramVariable)pvar);
-        }
-        
-        ProgramVariable resultVar = SVF.createResultVar(services, pm, true);
-        if(resultVar != null) {
-            goal.addProgramVariable(resultVar);
-        }
-        
-        ProgramVariable excVar = SVF.createExcVar(services, pm, true);
-        if(excVar != null) {
-            progVarNS.addSafely(excVar);
-        }
-        
-        Map<Operator, Function> atPreFunctions               
-            = new LinkedHashMap<Operator, Function>();
-        
-        //translate the contract and the invariants
-        FormulaWithAxioms pre = cwi.contract.getPre(selfVar, 
-                                                    paramVars, 
-                                                    services);
-        FormulaWithAxioms post = cwi.contract.getPost(selfVar, 
-                                                      paramVars, 
-                                                      resultVar, 
-                                                      excVar, 
-                                                      atPreFunctions,
-                                                      services);
-        ImmutableSet<LocationDescriptor> modifies = cwi.contract.getModifies(selfVar, 
-                                                                    paramVars, 
-                                                                    services);
-        
-        if(pm.getName().equals(INIT_NAME)) {
-            for (final ClassInvariant inv : cwi.assumedInvs) {
-                pre = pre.conjoin(inv.getClosedInvExcludingOne(selfVar, services));
-            }
-        } else {
-            for (final ClassInvariant inv : cwi.assumedInvs) {
-                pre = pre.conjoin(inv.getClosedInv(services));
-            }
-        }
-
-        for (final ClassInvariant inv : cwi.ensuredInvs) {
-            post = post.conjoin(inv.getClosedInv(services));
-        }
-        
-        //add "actual parameters" (which in fact already are
-        //program variables in a method body statement) to modifier set
-        for(Term t : actualParams) {
-            ProgramVariable pv = (ProgramVariable) t.op();
-            modifies = modifies.add(new BasicLocationDescriptor(TB.var(pv)));
-        }
-        
-        //split goal into three branches
-        ImmutableList<Goal> result = goal.split(3);
-        Goal preGoal = result.tail().tail().head();
-        preGoal.setBranchLabel("Pre");
-        Goal postGoal = result.tail().head();
-        postGoal.setBranchLabel("Post");
-        Goal excPostGoal = result.head();
-        excPostGoal.setBranchLabel("Exceptional Post");
-        
-        //prepare common stuff for the three branches
-        UpdateFactory uf = new UpdateFactory(services, goal.simplifier());
-        AnonymisingUpdateFactory auf = new AnonymisingUpdateFactory(uf);
-        ImmutableSet<Metavariable> mvs = getAllMetavariables(pio.topLevel().subTerm());
-        Term[] mvTerms = new Term[mvs.size()];
-        final Iterator<Metavariable> it2 = mvs.iterator();
-        for(int i = 0; i < mvTerms.length; i++) {
-            assert it2.hasNext();
-            mvTerms[i] = TB.func(it2.next());
-        }            
-        Update anonUpdate = auf.createAnonymisingUpdate(modifies, 
-                                                        mvTerms, 
-                                                        services);
-        Update atPreUpdate = APF.createAtPreDefinitions(atPreFunctions, 
-                                                        services);
-        Update selfParamsUpdate = (selfVar == null
-                                   ? uf.skip()
-                                   : uf.elementaryUpdate(TB.var(selfVar), 
-                                                         actualSelf));
-        
-        final Iterator<Term> actualParamsIt = actualParams.iterator();
-        for (final ParsableVariable paramVar : paramVars) {
-            assert actualParamsIt.hasNext();
-            selfParamsUpdate 
-                = uf.parallel(selfParamsUpdate, 
-                              uf.elementaryUpdate(TB.var(paramVar), 
-                                                  actualParamsIt.next()));
-        }
-        Term excNullTerm = TB.equals(TB.var(excVar), TB.NULL(services));
-       
-        //create "Pre" branch
-        Term reachablePre = TB.and(new Term[]{
-                TB.inReachableState(services),
-                selfVar != null ? CATF.createCreatedAndNotNullTerm(services, TB.var(selfVar)) : TB.tt(),
-                CATF.createReachableVariableValuesTerm(services, 
-                                                       paramVarsAsProgVars)});
-        Term preTerm = uf.prepend(
-                selfParamsUpdate, 
-                TB.and(reachablePre, TB.imp(pre.getAxiomsAsFormula(), 
-                                            pre.getFormula())));
-        replaceInGoal(preTerm, preGoal, pio);
-        
-        //create "Post" branch
-        Term reachablePost = TB.and(
-                TB.inReachableState(services), 
-                CATF.createReachableVariableValueTerm(services, resultVar));
-        StatementBlock postSB = replaceStatement(jb, new StatementBlock());
-        Term postTermWithoutUpdate 
-            = TB.imp(TB.and(new Term[]{excNullTerm,
-                                       reachablePost,
-                                       post.getAxiomsAsFormula(),
-                                       post.getFormula()}),
-                     TB.prog(modality,
-                             JavaBlock.createJavaBlock(postSB), 
-                             pio.subTerm().sub(0)));
-        
-        Update resultUpdate = (actualResult == null
-                               ? uf.skip()
-                               : uf.elementaryUpdate(TB.var(actualResult), 
-                                                     TB.var(resultVar)));
-        
-        //case distinction necessary because UpdateFactory is unable  
-        //to deal with update compositions involving both normal and 
-        //anonym*ous* updates; replace by "else" case once this is fixed
-        Term postTerm;
-        if(anonUpdate.isAnonymousUpdate()) {
-            postTerm = uf.prepend(resultUpdate, postTermWithoutUpdate);
-            postTerm = TB.tf().createAnonymousUpdateTerm(
-                                    AnonymousUpdate.getNewAnonymousOperator(), 
-                                    postTerm);
-        } else {
-            postTerm = uf.prepend(uf.sequential(new Update[]{selfParamsUpdate,
-                                                           atPreUpdate,
-                                                           anonUpdate,
-                                                           resultUpdate}),
-                                postTermWithoutUpdate);
-        }
-                                                        
-        replaceInGoal(postTerm, postGoal, pio);
-        
-        //create "Exceptional Post" branch
-        Term reachableExcPost = TB.and(
-                TB.inReachableState(services),
-                CATF.createCreatedAndNotNullTerm(services, TB.var(excVar)));
-        StatementBlock excPostSB 
-            = replaceStatement(jb, new StatementBlock(new Throw(excVar)));
-        Term excPostTermWithoutUpdate
-            = TB.imp(TB.and(new Term[]{reachableExcPost,
-                                       post.getAxiomsAsFormula(),
-                                       post.getFormula()}),
-                     TB.prog(modality,
-                             JavaBlock.createJavaBlock(excPostSB), 
-                             pio.subTerm().sub(0)));
-        Term excPostTerm = uf.prepend(uf.sequential(new Update[]{selfParamsUpdate,
-                                                               atPreUpdate,
-                                                               anonUpdate}),
-                                    excPostTermWithoutUpdate);
-                                                            
-        replaceInGoal(excPostTerm, excPostGoal, pio);
-        
-        //create justification
-        RuleJustificationBySpec just = new RuleJustificationBySpec(cwi);
-        ComplexRuleJustificationBySpec cjust 
-            = (ComplexRuleJustificationBySpec)
-              goal.proof().env().getJustifInfo().getJustification(this);
-        cjust.add(ruleApp, just);
-        
-        return result;
->>>>>>> 6f293224
     }
     
     
