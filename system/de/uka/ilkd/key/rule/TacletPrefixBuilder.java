--- conflicted
+++ resolved
@@ -68,18 +68,11 @@
     }
 
     private void visit(Term t) {
-<<<<<<< HEAD
 	if (t.op() instanceof SchemaVariable && 
             t.arity() == 0 &&
 	    !(t.op() instanceof VariableSV) &&
 	    !(t.op() instanceof ProgramSV) &&
 	    !(t.op() instanceof SkolemTermSV)) { 
-=======
-	if (t.op() instanceof SortedSchemaVariable && 
-	    !((SchemaVariable)t.op()).isVariableSV() &&
-	    !((SchemaVariable)t.op()).isProgramSV()  &&
-	    !((SchemaVariable)t.op()).isSkolemTermSV()) {    // see below /AR
->>>>>>> d557ff59
 	    SchemaVariable sv = (SchemaVariable)t.op();
 	    ImmutableSet<SchemaVariable> relevantBoundVars = removeNotFreeIn(sv);
 	    TacletPrefix prefix = prefixMap.get(sv);
