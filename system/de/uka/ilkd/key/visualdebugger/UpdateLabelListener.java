--- conflicted
+++ resolved
@@ -21,11 +21,7 @@
     }
 
     private void analyseNodeChanges(NodeReplacement nr, int id,
-<<<<<<< HEAD
-            boolean looking, HashMapFromPosInOccurrenceToLabel labels) {
-=======
             boolean looking, HashMap<PosInOccurrence, Label> labels) {
->>>>>>> d4649337
         final IteratorOfNodeChange it = nr.getNodeChanges();
         while (it.hasNext()) {
             NodeChange nc = it.next();
@@ -59,15 +55,6 @@
         return false;
     }
 
-<<<<<<< HEAD
-    // FIXME: What is a BC Taclet and this broke because of a test of taclets starting with 
-    // inst_ after we have renamed taclets this set of rules changed so that a replacement
-    // with inst is not possible! Workaround by assumption ...
-    private boolean isBCTaclet(PosTacletApp tap, Node n) {
-       
-        return !(tap.taclet().name().toString().startsWith("instAll") ||
-                tap.taclet().name().toString().startsWith("instEx"));
-=======
     // FIXME: What is a BC Taclet and this broke because of a test of taclets
     // starting with
     // inst_ after we have renamed taclets this set of rules changed so that a
@@ -77,7 +64,6 @@
 
         return !(tap.taclet().name().toString().startsWith("instAll") || tap
                 .taclet().name().toString().startsWith("instEx"));
->>>>>>> d4649337
     }
 
     // TODO duplication in prooflistner
@@ -87,26 +73,12 @@
         if (this.modalityTopLevel(pio)
                 && !this.containsIfTerm(pio.constrainedFormula().formula()))
             return true;
-<<<<<<< HEAD
-        if (op == Op.AND
-                || op == Op.OR
-                || op == Op.IF_THEN_ELSE
-                || op == Op.IF_EX_THEN_ELSE
-                || op == Op.EQV
-                || op == Op.IMP
-                || op == Op.AND
-                || (op instanceof IUpdateOperator/*
-                                                     * &&
-                                                     * !containsJavaBlock(pio.constrainedFormula().formula()
-                                                     */))
-=======
         if (op == Op.AND || op == Op.OR || op == Op.IF_THEN_ELSE
                 || op == Op.IF_EX_THEN_ELSE || op == Op.EQV || op == Op.IMP
                 || op == Op.AND || (op instanceof IUpdateOperator/*
                                                                      * &&
                                                                      * !containsJavaBlock(pio.constrainedFormula().formula()
                                                                      */))
->>>>>>> d4649337
             return false;
         final OpCollector col = new OpCollector();
         f.execPostOrder(col);
@@ -125,10 +97,6 @@
         return false;
     }
 
-<<<<<<< HEAD
- 
-=======
->>>>>>> d4649337
     public void ruleApplied(ProofEvent e) {
         RuleAppInfo info = e.getRuleAppInfo();
         setStepInfos(info);
@@ -142,17 +110,10 @@
         }
     }
 
-<<<<<<< HEAD
-    private HashMapFromPosInOccurrenceToLabel setAssumeLabel(
-            HashMapFromPosInOccurrenceToLabel labels, Node n,
-            ListOfIfFormulaInstantiation inst) {
-        HashMapFromPosInOccurrenceToLabel l = labels;
-=======
     private HashMap<PosInOccurrence, Label> setAssumeLabel(
             HashMap<PosInOccurrence, Label> labels, Node n,
             ListOfIfFormulaInstantiation inst) {
         HashMap<PosInOccurrence, Label> l = labels;
->>>>>>> d4649337
         if (inst == null) {
             return l;
         }
@@ -204,11 +165,7 @@
         int id = -1;
         boolean looking = false;
 
-<<<<<<< HEAD
-        HashMapFromPosInOccurrenceToLabel labels = (HashMapFromPosInOccurrenceToLabel) parent
-=======
         HashMap<PosInOccurrence, Label> labels = (HashMap<PosInOccurrence, Label>) parent
->>>>>>> d4649337
                 .getNodeInfo().getVisualDebuggerState().getLabels().clone();
 
         RuleApp app = parent.getAppliedRuleApp();
@@ -217,19 +174,11 @@
 
             final PosTacletApp tapp = (PosTacletApp) app;
             final PosInOccurrence pio = tapp.posInOccurrence().topLevel();
-<<<<<<< HEAD
 
             if (labels.containsKey(pio) && isBCTaclet(tapp, parent)) {
                 labels = setAssumeLabel(labels, n, tapp
                         .ifFormulaInstantiations());
 
-=======
-
-            if (labels.containsKey(pio) && isBCTaclet(tapp, parent)) {
-                labels = setAssumeLabel(labels, n, tapp
-                        .ifFormulaInstantiations());
-
->>>>>>> d4649337
                 if (modalityTopLevel(pio) && !inUpdate(pio)) {
                     id = nr.getNode().serialNr();
                     looking = true;
@@ -255,18 +204,10 @@
         n.getNodeInfo().getVisualDebuggerState().setLabels(labels);
     }
 
-<<<<<<< HEAD
-    private void updateLooking(HashMapFromPosInOccurrenceToLabel labels) {
-        boolean removelooking = true;
-
-        for (IteratorOfPosInOccurrence it = labels.keyIterator(); it.hasNext();) {
-            PosInOccurrence pio = it.next();
-=======
     private void updateLooking(HashMap<PosInOccurrence, Label> labels) {
         boolean removelooking = true;
 
         for (final PosInOccurrence pio : labels.keySet()) {
->>>>>>> d4649337
             PCLabel l = (PCLabel) labels.get(pio);
             if (l.isLooking()) {
                 if (!isLiteral(pio)) {
@@ -276,13 +217,7 @@
         }
 
         if (removelooking) {
-<<<<<<< HEAD
-            for (IteratorOfPosInOccurrence it = labels.keyIterator(); it
-                    .hasNext();) {
-                PosInOccurrence pio = it.next();
-=======
             for (final PosInOccurrence pio : labels.keySet()) {
->>>>>>> d4649337
                 PCLabel l = (PCLabel) labels.get(pio);
                 l.setLooking(false);
             }
