package de.uka.ilkd.key.visualdebugger.watchpoints;

import java.util.*;
import java.util.Map.Entry;

import de.uka.ilkd.key.java.Services;
import de.uka.ilkd.key.java.SourceElement;
import de.uka.ilkd.key.java.StatementContainer;
import de.uka.ilkd.key.java.declaration.VariableSpecification;
import de.uka.ilkd.key.java.statement.MethodBodyStatement;
import de.uka.ilkd.key.java.statement.MethodFrame;
import de.uka.ilkd.key.logic.*;
import de.uka.ilkd.key.logic.op.LocationVariable;
import de.uka.ilkd.key.logic.op.Modality;
import de.uka.ilkd.key.logic.op.ProgramMethod;
import de.uka.ilkd.key.logic.op.QuanUpdateOperator;
import de.uka.ilkd.key.proof.IteratorOfNode;
import de.uka.ilkd.key.proof.ListOfNode;
import de.uka.ilkd.key.proof.Node;
import de.uka.ilkd.key.proof.SLListOfNode;
import de.uka.ilkd.key.rule.ListOfRuleSet;
import de.uka.ilkd.key.rule.RuleSet;
import de.uka.ilkd.key.rule.Taclet;

public class VariableNameTracker {

    /** The current proof tree.*/
    private Node node;
    /** The watchpoints.*/
    private List<WatchPoint> watchpoints;
    
    private Map<MethodBodyStatement, ListOfRenamingTable> nameMaps = new HashMap<MethodBodyStatement, ListOfRenamingTable>();
    
    public VariableNameTracker(Node node, List<WatchPoint> watchpoints) {
        super();
        this.node = node;
        this.watchpoints = watchpoints;
    }


    /**
     * @param node
     */
    private SourceElement getStatement(Node node) {
        try {

            IteratorOfConstrainedFormula iterator = node.sequent().iterator();
            ConstrainedFormula constrainedFormula;
            Term term;
            while (iterator.hasNext()) {
                constrainedFormula = iterator.next();
                term = constrainedFormula.formula();

                while (term.op() instanceof QuanUpdateOperator) {
                    int targetPos = ((QuanUpdateOperator) term.op())
                    .targetPos();
                    term = term.sub(targetPos);
                }
                // proceed to most inner method-frame
                if (term.op() instanceof Modality) {
                    ProgramPrefix programPrefix = (ProgramPrefix) term
                    .javaBlock().program();
                    return programPrefix.getPrefixElementAt(programPrefix
                            .getPrefixLength() - 1);

                }
            }
        } catch (RuntimeException e) {
            // TODO Auto-generated catch block
            e.printStackTrace();
        }
        return null;
    }
   
    
    /**
     * Gets the indices of all parameters that are used in (all)watchpoints for the
     * given method.
     * 
     * @param programMethod
     *                the program method
     * 
     * @return the parameter indices of method, null if no local variables are
     *         used
     */
    private Set<Integer> getParameterIndicesOfMethod(
            ProgramMethod programMethod) {

        int parameterCount = programMethod.getParameterDeclarationCount();
        Set<Integer> parameterIndices = new HashSet<Integer>();

        for (WatchPoint watchPoint : getWatchpointsForMethod(programMethod)) {

                for (int position : watchPoint.getKeyPositions()) {

                    if( position < parameterCount) {
                        parameterIndices.add(position);
                    }
                }
        }
        return parameterIndices;
    }
 
    /**
     * Checks if the given listOfRuleSet contains the method-expand taclet.
     * 
     * */
    private boolean isMethodExpandRule(ListOfRuleSet listOfRuleSet) {
        return listOfRuleSet.contains(
                new RuleSet(
                        new Name("method_expand")));
    }
    /**
     * Add parameter count.
     *
     *  In this method the we add the parametercount on the position of the variables from the method
     *  body. After that the correct order of the variables is rebuild according to the original ones.
     * 
     * @param programMethod the program method
     * @param variables the variables
     * @param parameterCount the parameter count
     * @param watchpoints the watchpoints
     * 
     * @return the renamed local variables
     */
    private List<LocationVariable> addParameterCount(
            ProgramMethod programMethod, Map<Integer, SourceElement> variables,
            int parameterCount, List<WatchPoint> watchpoints) {

        Set<Entry<Integer, SourceElement>> entrySet = variables.entrySet();
        List<LocationVariable> localVariables = new LinkedList<LocationVariable>();
        
        for (WatchPoint watchPoint : getWatchpointsForMethod(programMethod)){
                for (int position : watchPoint.getKeyPositions()) {
                    for (Entry<Integer, SourceElement> entry : entrySet) {
                        if (entry.getKey() + parameterCount == position) {
                            VariableSpecification varspec = (VariableSpecification) entry.getValue();
                            localVariables.add((LocationVariable) varspec.getProgramVariable());
                        }
                    }
                }
        }
        return localVariables;
    }

    /**
     * Gets the initial renamings.
     * 
     * When the KeY Prover is started every variable is initially renamed by the ProgVarReplaceVisitor, i.e. it
     * has still the same "name" but it is a new object. If we have used local variables in the watchpoints we have
     * to keep track of these renamings. Therefore this method first looks up all applications of method-expand taclets.
     * In those methods we check first if they contain parameters that are relevant for us and furthermore store the
     * parameter count. Finally the following method-frame is investigated and the parameter count added to rebuild
     * the original order.
     * 
<<<<<<< HEAD
     * 
     * @return the initial renamings
=======
     * @param node the node
>>>>>>> fc19b19e
     */
    public void start() {

        final Services services = node.proof().getServices();
        
        Node currentNode = node;
        Node parent = currentNode.parent();
        List<LocationVariable> renamedLocalVariables = null;
        List<LocationVariable> initialRenamings = new LinkedList<LocationVariable>();
        ProgramMethod programMethod = null;
        int parameterCount = 0;

        while (parent != null) {

            if (parent.getAppliedRuleApp().rule() instanceof Taclet) {

                if (isMethodExpandRule(((Taclet) parent.getAppliedRuleApp()
                        .rule()).getRuleSets())) {
                    
                    renamedLocalVariables = new LinkedList<LocationVariable>();
                    // treat parent, i.e. the method-body-statement to get parameter information
                    SourceElement parentElement = getStatement(parent);
                    MethodBodyStatement mbs = null;
                    if (parentElement instanceof StatementContainer) {

<<<<<<< HEAD
                        MethodBodyStatement mbs = (MethodBodyStatement) parentElement
                        .getFirstElement();
                        MethodVisitor mbsVisitor = new MethodVisitor(mbs, services);
                        mbsVisitor.start();
                        programMethod = mbs.getProgramMethod(node.proof()
=======
                        mbs = (MethodBodyStatement) parentElement.getFirstElement();
                        if(!nameMaps.containsKey(mbs)){
                            System.out.println("added mbs to name map");
                            nameMaps.put(mbs, SLListOfRenamingTable.EMPTY_LIST);
                        }
                         programMethod = mbs.getProgramMethod(node.proof()
>>>>>>> fc19b19e
                                .getServices());
                    }

                    parameterCount = programMethod.getParameterDeclarationCount();
                    Set<Integer> parameterIndices = getParameterIndicesOfMethod(programMethod);

                    for (Integer index : parameterIndices) {
                        
                        LocationVariable programVariable = (LocationVariable) mbs.getArguments().getExpression(index);
                        renamedLocalVariables.add(programVariable);
                        initialRenamings.add(programVariable);
                    }
                    
                    // treat currentnode, i.e. the method-frame
                    SourceElement element = getStatement(currentNode);
                    //  Before getting the finally renamed variables we have to get all variables that are declared
                    //  in the method body. The resulting positions are not correct yet since the parameter count is missing.
                    if (element instanceof MethodFrame) {
                       
                        MethodVisitor mv = new MethodVisitor(
                                (MethodFrame) element, services);
                        mv.start();
                        
                        renamedLocalVariables.addAll(addParameterCount(
                                programMethod, WatchpointUtil.valueToKey(mv.result()),
                                parameterCount, watchpoints));
                        initialRenamings.addAll(addParameterCount(
                                programMethod, WatchpointUtil.valueToKey(mv.result()),
                                parameterCount, watchpoints));

                    }System.out.println("size of renamed variables: " + renamedLocalVariables.size());
                    if(renamedLocalVariables.isEmpty()){
                        nameMaps.remove(mbs);
                        System.out.println("removed mbs");
                    }else {
                    addRenamingTable(mbs, nameMaps, trackVariableNames(programMethod, renamedLocalVariables));
                }
                    }
            }
            currentNode = parent;
            parent = currentNode.parent();
        }System.out.println("size of renamed variables: " + renamedLocalVariables.size());
    }
    
    private ListOfRenamingTable collectAllRenamings() {

        ListOfRenamingTable allRenamings = SLListOfRenamingTable.EMPTY_LIST;
        Node anode = node;
        // climb the tree
        ListOfNode lon = SLListOfNode.EMPTY_LIST;
        while (anode.parent() != null) {
            
            lon = lon.append(anode.parent());
            anode = anode.parent();
        }
        lon = lon.reverse();
        // walk back on the same branch
        IteratorOfNode it = lon.iterator();
        while (it.hasNext()) {
            Node currentNode = it.next();
            ListOfRenamingTable renamingTables = currentNode.getRenamingTable();
            if (renamingTables != null && renamingTables.size() > 0) {
                System.out.println("found renaming @node: " + currentNode.serialNr());
                IteratorOfRenamingTable i = renamingTables.iterator();

                while (i.hasNext()) {
                    RenamingTable next = i.next();
                    System.out.println(next);
                    allRenamings = allRenamings.append(next);
                }
            }

        }
        return allRenamings;
    }
    
    private RenamingTable trackVariableNames(ProgramMethod pm, List<LocationVariable> initialRenamings) {

        List<LocationVariable> orginialLocalVariables = getLocalsForMethod(pm);
        HashMap<LocationVariable, SourceElement> nameMap = new HashMap<LocationVariable, SourceElement>();

        assert orginialLocalVariables.size() == initialRenamings.size();

        for(int k = 0; k<orginialLocalVariables.size(); k++) {
            // create standard mapping from original var -> initially renamed var
            LocationVariable originalVar = orginialLocalVariables.get(k);
            LocationVariable initiallyRenamedVar = initialRenamings.get(k);
            nameMap.put(originalVar, initiallyRenamedVar);
            System.out.println("created initial mapping");
            IteratorOfRenamingTable i = collectAllRenamings().iterator();

            while (i.hasNext()) {
                RenamingTable renaming = i.next();

                SourceElement renamedVariable = renaming
                .getRenaming(initiallyRenamedVar);

                if (renamedVariable != null) {
                    // replace entry with the most actual one
                    nameMap.put(originalVar, renamedVariable);
                    System.out.println("created name update");

                }
                //TODO track history
              //  trackHistory(nameMap);
            }
        }
        return new MultiRenamingTable(nameMap);
    }
    //TODO
    private void trackHistory(HashMap<LocationVariable, SourceElement> nameMap) {
       
        IteratorOfRenamingTable i = collectAllRenamings().iterator();
        boolean allNamesUpToDate = true;
        while (i.hasNext()) {
            RenamingTable renaming = i.next();

            for (SourceElement name : nameMap.values()) {
                SourceElement renamedVariable = renaming
                .getRenaming(name);

                if (renamedVariable != null) {
                    // replace entry with the most actual one
                    allNamesUpToDate = false;
                    nameMap.put((LocationVariable) name, renamedVariable);
                }
            }
        }if(allNamesUpToDate){return;} else {trackHistory(nameMap); }
    }
/**
 * some helper methods 
 */

    private void addRenamingTable(MethodBodyStatement key, Map<MethodBodyStatement, ListOfRenamingTable> nameMap, RenamingTable newElement){
        ListOfRenamingTable lort = nameMap.get(key);
        lort = nameMap.get(key).prepend(newElement);
        nameMap.put(key, lort);
        }
    
    private List<LocationVariable> getAllLocalVariables(/*List<WatchPoint> watchpoints*/){
        List<LocationVariable> locals = new LinkedList<LocationVariable>();
        for (WatchPoint watchPoint : watchpoints) {
            locals.addAll(watchPoint.getOrginialLocalVariables());
            }
        return locals;
    }
    private List<LocationVariable> getLocalsForMethod(ProgramMethod pm){
        List<LocationVariable> locals = new LinkedList<LocationVariable>();
        for (WatchPoint watchPoint : watchpoints) {
            if(watchPoint.getProgramMethod().equals(pm))
            locals.addAll(watchPoint.getOrginialLocalVariables());
            }
        return locals;
    }
    private List<WatchPoint> getWatchpointsForMethod(ProgramMethod pm){
        List<WatchPoint> wps = new LinkedList<WatchPoint>();
        for (WatchPoint watchPoint : watchpoints) {
            if(watchPoint.getProgramMethod().equals(pm))
            wps.add(watchPoint);
            }
        return wps;
    }
    
 public Map<MethodBodyStatement, ListOfRenamingTable> result (){
     return nameMaps;
 }  
 
}<|MERGE_RESOLUTION|>--- conflicted
+++ resolved
@@ -153,12 +153,7 @@
      * parameter count. Finally the following method-frame is investigated and the parameter count added to rebuild
      * the original order.
      * 
-<<<<<<< HEAD
-     * 
-     * @return the initial renamings
-=======
      * @param node the node
->>>>>>> fc19b19e
      */
     public void start() {
 
@@ -184,20 +179,12 @@
                     MethodBodyStatement mbs = null;
                     if (parentElement instanceof StatementContainer) {
 
-<<<<<<< HEAD
-                        MethodBodyStatement mbs = (MethodBodyStatement) parentElement
-                        .getFirstElement();
-                        MethodVisitor mbsVisitor = new MethodVisitor(mbs, services);
-                        mbsVisitor.start();
-                        programMethod = mbs.getProgramMethod(node.proof()
-=======
                         mbs = (MethodBodyStatement) parentElement.getFirstElement();
                         if(!nameMaps.containsKey(mbs)){
                             System.out.println("added mbs to name map");
                             nameMaps.put(mbs, SLListOfRenamingTable.EMPTY_LIST);
                         }
                          programMethod = mbs.getProgramMethod(node.proof()
->>>>>>> fc19b19e
                                 .getServices());
                     }
 
