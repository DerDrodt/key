--- conflicted
+++ resolved
@@ -2,23 +2,11 @@
 
 import java.io.File;
 import java.io.IOException;
-import java.util.ArrayList;
-import java.util.HashMap;
-import java.util.HashSet;
-import java.util.Iterator;
-import java.util.LinkedList;
-import java.util.List;
-import java.util.Set;
+import java.util.*;
 
 import javax.swing.SwingUtilities;
 
-import de.uka.ilkd.key.gui.IMain;
-import de.uka.ilkd.key.gui.KeYMediator;
-import de.uka.ilkd.key.gui.Main;
-<<<<<<< HEAD
-import de.uka.ilkd.key.gui.ProverTaskListener;
-=======
->>>>>>> 4733c2d7
+import de.uka.ilkd.key.gui.*;
 import de.uka.ilkd.key.java.*;
 import de.uka.ilkd.key.java.abstraction.ClassType;
 import de.uka.ilkd.key.java.abstraction.KeYJavaType;
@@ -29,58 +17,19 @@
 import de.uka.ilkd.key.java.reference.ExecutionContext;
 import de.uka.ilkd.key.java.reference.MethodReference;
 import de.uka.ilkd.key.java.reference.ReferencePrefix;
-import de.uka.ilkd.key.java.reference.TypeRef;
 import de.uka.ilkd.key.java.statement.LabeledStatement;
 import de.uka.ilkd.key.java.statement.MethodBodyStatement;
 import de.uka.ilkd.key.java.statement.MethodFrame;
 import de.uka.ilkd.key.java.visitor.ProgramVariableCollector;
-import de.uka.ilkd.key.logic.ArrayOfProgramPrefix;
-import de.uka.ilkd.key.logic.ConstrainedFormula;
-import de.uka.ilkd.key.logic.IteratorOfConstrainedFormula;
-import de.uka.ilkd.key.logic.IteratorOfTerm;
-import de.uka.ilkd.key.logic.JavaBlock;
-import de.uka.ilkd.key.logic.ListOfTerm;
-import de.uka.ilkd.key.logic.Name;
-import de.uka.ilkd.key.logic.Namespace;
-import de.uka.ilkd.key.logic.PosInOccurrence;
-import de.uka.ilkd.key.logic.PosInTerm;
-import de.uka.ilkd.key.logic.ProgramElementName;
-import de.uka.ilkd.key.logic.ProgramPrefix;
-import de.uka.ilkd.key.logic.SLListOfTerm;
-import de.uka.ilkd.key.logic.Sequent;
-import de.uka.ilkd.key.logic.SetAsListOfTerm;
-import de.uka.ilkd.key.logic.SetOfTerm;
-import de.uka.ilkd.key.logic.Term;
-import de.uka.ilkd.key.logic.TermFactory;
-import de.uka.ilkd.key.logic.op.ArrayOp;
-import de.uka.ilkd.key.logic.op.AttributeOp;
-import de.uka.ilkd.key.logic.op.Function;
-import de.uka.ilkd.key.logic.op.IteratorOfProgramMethod;
-import de.uka.ilkd.key.logic.op.ListOfProgramMethod;
-import de.uka.ilkd.key.logic.op.ListOfProgramVariable;
-import de.uka.ilkd.key.logic.op.LocationVariable;
-import de.uka.ilkd.key.logic.op.Modality;
-import de.uka.ilkd.key.logic.op.Op;
-import de.uka.ilkd.key.logic.op.ProgramMethod;
-import de.uka.ilkd.key.logic.op.ProgramVariable;
-import de.uka.ilkd.key.logic.op.QuanUpdateOperator;
-import de.uka.ilkd.key.logic.op.SLListOfProgramVariable;
+import de.uka.ilkd.key.logic.*;
+import de.uka.ilkd.key.logic.op.*;
 import de.uka.ilkd.key.pp.AbbrevMap;
 import de.uka.ilkd.key.pp.LogicPrinter;
 import de.uka.ilkd.key.pp.ProgramPrinter;
-import de.uka.ilkd.key.proof.Goal;
-import de.uka.ilkd.key.proof.IteratorOfGoal;
-import de.uka.ilkd.key.proof.ListOfGoal;
-import de.uka.ilkd.key.proof.Node;
-import de.uka.ilkd.key.proof.ProblemLoader;
-import de.uka.ilkd.key.proof.Proof;
+import de.uka.ilkd.key.proof.*;
 import de.uka.ilkd.key.proof.init.InitConfig;
 import de.uka.ilkd.key.proof.mgt.ProofEnvironment;
-import de.uka.ilkd.key.rule.ListOfRuleSet;
-import de.uka.ilkd.key.rule.PosTacletApp;
-import de.uka.ilkd.key.rule.RuleApp;
-import de.uka.ilkd.key.rule.RuleSet;
-import de.uka.ilkd.key.rule.Taclet;
+import de.uka.ilkd.key.rule.*;
 import de.uka.ilkd.key.strategy.DebuggerStrategy;
 import de.uka.ilkd.key.strategy.StrategyFactory;
 import de.uka.ilkd.key.strategy.StrategyProperties;
@@ -105,13 +54,7 @@
     /** The Constant debugPackage. */
     public static final String debugPackage = "visualdebugger";
 
-<<<<<<< HEAD
-    /** The key bugger mode. */
-    static boolean keyBuggerMode;
-
     /** The quan_splitting. */
-=======
->>>>>>> 4733c2d7
     public static boolean quan_splitting = false;
 
     /** The Constant sepName. */
@@ -215,7 +158,7 @@
             args[1] = "LOOP";
 
             Main.evaluateOptions(args);
-            IMain key = Main.getInstance(false);
+            Main key = Main.getInstance(false);
             key.loadCommandLineFile();
 
             visualDebuggerInstance.main = Main.getInstance(false);
@@ -287,12 +230,8 @@
     /** The listeners. */
     private LinkedList listeners = new LinkedList();
 
-<<<<<<< HEAD
-    /** The main. */
-    private Main main;
-=======
+    /** The Main. */
     private IMain main;
->>>>>>> 4733c2d7
 
     /** The max proof steps for state vis computation. */
     protected int maxProofStepsForStateVisComputation = 8000;
@@ -1611,6 +1550,7 @@
         if (terms.size() == 0)
             return terms;
         final DebuggerPO po = new DebuggerPO("DebuggerPo");
+
         final ProofStarter ps = new ProofStarter();
         if (etProgressMonitor != null) {
             ps.addProgressMonitor(etProgressMonitor);
@@ -1633,21 +1573,16 @@
         ps.setUseDecisionProcedure(useDecisionProcedures);
         ps.run(proofEnvironment);
 
-<<<<<<< HEAD
-        setProofStrategy(proof, true, false, SLListOfTerm.EMPTY_LIST);
         if (etProgressMonitor != null) {
             ps.removeProgressMonitor(etProgressMonitor);
         }
-        return collectResult(proof.openGoals().iterator().next().node()
-                .sequent());
-=======
-        setProofStrategy(proof, true, false);
+
+        setProofStrategy(proof, true, false, SLListOfTerm.EMPTY_LIST);
 
         final ListOfGoal openGoals = proof.openGoals();
         assert openGoals.size() == 1;
         
         return collectResult(openGoals.head().sequent());
->>>>>>> 4733c2d7
     }
 
     /**
@@ -1895,7 +1830,8 @@
          * 
          * @see de.uka.ilkd.key.gui.ProverTaskListener#taskFinished()
          */
-        public void taskFinished() {
+        public void taskFinished(TaskFinishedInfo info) {
+            // TODO Auto-generated method stub
             pm.setProgress(300);
         }
 
@@ -1920,6 +1856,8 @@
             pm.setMaximum(300);
 
         }
+
+        
     }
 
     public WatchPointManager getWatchPointManager() {
