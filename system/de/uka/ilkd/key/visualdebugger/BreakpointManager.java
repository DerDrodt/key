--- conflicted
+++ resolved
@@ -59,17 +59,8 @@
         return result;
     }
 
-<<<<<<< HEAD
-
-    public boolean suspendByStep(Node n, SourceElementId id){  
-        if (n.parent() != null) {
-            return n.parent().getNodeInfo().getVisualDebuggerState().getStatementIdcount()==0;
-        } 
-        return false;
-=======
     public void remove(Breakpoint b) {
         bp.remove(b);
->>>>>>> d4649337
     }
 
     public void setNoEx(boolean noEx) {
