package de.uka.ilkd.key.visualdebugger;

import java.io.File;

/**
 * A source element id identifies an occurrence of a source code element
 * unambigously. In the current implementation an occurrence is identified by
 * labeling programs (up to now only statement labels are supported). the
 * labelling is performed by inserting a pseudo method call
 * <tt>Debug.sep(id)</tt> before and after each statement.
 * 
 * An isnatnce of this class refers to exact one such label.
 */
public class SourceElementId {
    private String className = "";

    private File file;

<<<<<<< HEAD
    }
    
    public SourceElementId(String cl, String id,boolean isStatement,boolean isBoolean) {
        this(cl,id);
        this.isStatement = isStatement;
        this.isBoolean   = isBoolean;
    }
    
=======
    private int id;

    private boolean isBoolean = false;

    private boolean isStatement = true;
>>>>>>> d4649337

    public SourceElementId(String id) {
        this("", new Integer(id).intValue());
    }

    public SourceElementId(String cl, int id) {
        this.id = id;
        this.className = cl;

    }

    public SourceElementId(String cl, String id) {
        this(id);
        this.className = cl;

    }

    public SourceElementId(String cl, String id, boolean isStatement,
            boolean isBoolean) {
        this(cl, id);
        this.isStatement = isStatement;
        this.isBoolean = isBoolean;
    }

    public boolean equals(Object o) {
        if (o instanceof SourceElementId) {
            SourceElementId id2 = (SourceElementId) o;
            return id == id2.getId();
        }
        return false;
    }

    public String getClassName() {
        return className;
    }

    public File getFile() {
        return file;
    }

    public int getId() {
        return id;
    }

    public int hashCode() {
        return id;
    }

    public boolean isBoolean() {
        return isBoolean;
    }

    public boolean isStatement() {
        return isStatement;
    }

    public String toString() {
        return "Class Name: " + className + " Statement: " + id + " File"
                + file;
    }

}<|MERGE_RESOLUTION|>--- conflicted
+++ resolved
@@ -16,22 +16,11 @@
 
     private File file;
 
-<<<<<<< HEAD
-    }
-    
-    public SourceElementId(String cl, String id,boolean isStatement,boolean isBoolean) {
-        this(cl,id);
-        this.isStatement = isStatement;
-        this.isBoolean   = isBoolean;
-    }
-    
-=======
     private int id;
 
     private boolean isBoolean = false;
 
     private boolean isStatement = true;
->>>>>>> d4649337
 
     public SourceElementId(String id) {
         this("", new Integer(id).intValue());
