--- conflicted
+++ resolved
@@ -209,20 +209,14 @@
         goalChooser.init(proof, proof.openGoals());
         final ProofListener pl = new ProofListener();
 
-        ///%%% HACK !!!! Remove as soon as possible
+        //%%% HACK !!!! Remove as soon as possible
         List backup = Goal.getRuleAppListener();
         Goal.setRuleAppListenerList((Collections.synchronizedList(new ArrayList(10))));
+        //%%% END OF HACK 
+        
         Goal.addRuleAppListener(pl);
-<<<<<<< HEAD
-        System.out.println("27");
-        ProofAggregate proofList = null;
-        try {
-            proofList = po.getPO();
-            System.out.println("28");
-=======
        
         try {
->>>>>>> 6d925f99
             int countApplied = 0;
 
                 initProgressMonitors(maxSteps);
@@ -238,16 +232,15 @@
             System.err.println(e);
             e.printStackTrace();
             return false;
-        } finally {
-            
+        } finally {            
             Goal.removeRuleAppListener(pl);
-<<<<<<< HEAD
-=======
             Goal.setRuleAppListenerList(backup);
-            env.removeProofList(po.getPO());
->>>>>>> 6d925f99
+            try {
+                env.removeProofList(po.getPO());
+            } catch (ProofInputException e) {
+                e.printStackTrace();
+            }
             proof.setActiveStrategy(oldStrategy);
-            env.removeProofList(proofList);
         }
 
         return true;
