--- conflicted
+++ resolved
@@ -6,8 +6,6 @@
 
 import javax.swing.SwingUtilities;
 
-import de.uka.ilkd.key.java.JavaInfo;
-import de.uka.ilkd.key.java.Services;
 import de.uka.ilkd.key.java.SourceElement;
 import de.uka.ilkd.key.java.StatementBlock;
 import de.uka.ilkd.key.java.declaration.VariableSpecification;
@@ -242,7 +240,7 @@
 
     /**
      * @param pos
-     * @return
+     * @return the list of updates found along the given position
      */
     private static LinkedList<Update> collectUpdates(PosInOccurrence pos) {
         LinkedList<Update> updates = new LinkedList<Update>();
@@ -367,7 +365,7 @@
      * @param proof
      * @param maxsteps
      * @param ps
-     * @return
+     * @return the ProofEnvrionment
      */
     private static ProofEnvironment createProofEnvironment(Sequent seq,
             Proof proof, int maxsteps, final ProofStarter ps) {
@@ -552,9 +550,6 @@
         return allRenamings;
     }
 
-<<<<<<< HEAD
-    public static void getInitialRenamings(Node node, Services services) {
-=======
     /**
      * Gets the initial renamings.
      * 
@@ -563,7 +558,6 @@
      * @return the initial renamings
      */
     public static List<LocationVariable> getInitialRenamings(Node node,  List<WatchPoint> watchpoints) {
->>>>>>> 6d925f99
 
         Node currentNode = node;
         Node parent = currentNode.parent();
@@ -584,7 +578,7 @@
 
                         MethodBodyStatement mbs = (MethodBodyStatement) parentElement
                         .getFirstElement();
-                        MethodVisitor mbsVisitor = new MethodVisitor(mbs);
+                        MethodVisitor mbsVisitor = new MethodVisitor(mbs, node.proof().getServices());
                         mbsVisitor.start();
                         programMethod = mbs.getProgramMethod(node.proof()
                                 .getServices());
@@ -595,7 +589,7 @@
 
                         for (Integer index : parameterIndices) {
                             renamedLocalVariables.add((LocationVariable) programMethod
-                                    .getParameterDeclarationAt(index).getVariableSpecification().getProgramVariable());
+                                    .getParameterDeclarationAt(index.intValue()).getVariableSpecification().getProgramVariable());
                         }
                     }
                     // treat currentnode, i.e. the method-frame
@@ -603,8 +597,7 @@
                     //  Before getting the finally renamed variables we have to get all variables that are declared
                     //  in the method body. The resulting positions are not correct yet since the parameter count is missing.
                     if (element instanceof MethodFrame) {
-                        MethodVisitor mv = new MethodVisitor(
-                                (MethodFrame) element);
+                        MethodVisitor mv = new MethodVisitor((MethodFrame) element, currentNode.proof().getServices());
                         mv.start();
                         renamedLocalVariables.addAll(addParameterCount(
                                 programMethod, valueToKey(mv.result()),
@@ -615,31 +608,6 @@
                         if(wp.getProgramMethod().equals(programMethod)){
                             wp.setInittiallyRenamedLocalVariables(renamedLocalVariables);
                         }
-<<<<<<< HEAD
-                        
-                            if (term.op() instanceof Modality) {
-                               
-                                ProgramPrefix programPrefix = (ProgramPrefix) term
-                                        .javaBlock().program();
-
-                                programPrefix = programPrefix
-                                        .getPrefixElementAt(programPrefix
-                                                .getPrefixLength() - 1);
-                                // TODO
-                                if(programPrefix instanceof MethodFrame) {
-                                    MethodFrame mf = (MethodFrame) programPrefix;
-                                    MethodVisitor mv = new MethodVisitor(mf, services);
-                                    mv.start();
-                                    System.out.println(mv.result());
-                                System.out.println(programPrefix.getClass());
-                                System.out.println(programPrefix.toString()); 
-                                }
-
-                            }
-
-                        
-=======
->>>>>>> 6d925f99
                     }
                 }
             }
@@ -721,9 +689,9 @@
 
         for (WatchPoint watchPoint : watchpoints) {
             if(watchPoint.getProgramMethod().equals(programMethod)){
-                for (int position : watchPoint.getKeyPositions()) {
-
-                    if( position < parameterCount) {
+                for (Integer position : watchPoint.getKeyPositions()) {
+
+                    if( position.intValue() < parameterCount) {
                         parameterIndices.add(position);
                     }
                 }
@@ -757,7 +725,7 @@
             if(watchPoint.getProgramMethod().equals(programMethod)){
                 for (int position : watchPoint.getKeyPositions()) {
                     for (Entry<Integer, SourceElement> entry : entrySet) {
-                        if (entry.getKey() + parameterCount == position) {
+                        if (entry.getKey().intValue() + parameterCount == position) {
 
                             VariableSpecification varspec = (VariableSpecification) entry.getValue();
                             localVariables.add((LocationVariable) varspec.getProgramVariable());
