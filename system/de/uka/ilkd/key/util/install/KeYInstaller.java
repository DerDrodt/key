--- conflicted
+++ resolved
@@ -37,12 +37,7 @@
 
     /** array with names of required library files */
     private static final String[] libraries = new String[] {
-<<<<<<< HEAD
-	"antlr.jar", 
-	"recoderKey.jar", "xerces.jar", "jargs.jar", "log4j.jar"
-=======
 	"antlr.jar", "recoderKey.jar", "log4j.jar"
->>>>>>> 68b8149d
     };
 
     /** optional external binaries */
