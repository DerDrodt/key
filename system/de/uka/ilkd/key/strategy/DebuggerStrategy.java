// This file is part of KeY - Integrated Deductive Software Design
// Copyright (C) 2001-2005 Universitaet Karlsruhe, Germany
//                         Universitaet Koblenz-Landau, Germany
//                         Chalmers University of Technology, Sweden
//
// The KeY system is protected by the GNU General Public License. 
// See LICENSE.TXT for details.
//
//

package de.uka.ilkd.key.strategy;

import de.uka.ilkd.key.logic.IteratorOfNamed;
import de.uka.ilkd.key.logic.ListOfNamed;
import de.uka.ilkd.key.logic.Name;
import de.uka.ilkd.key.logic.NamespaceSet;
import de.uka.ilkd.key.proof.Proof;
import de.uka.ilkd.key.strategy.feature.*;
import de.uka.ilkd.key.visualdebugger.VisualDebugger;

/**
 * Strategy tailored to VBT aimed symbolic execution.
 */
public class DebuggerStrategy extends VBTStrategy {
    
    public static final String VISUAL_DEBUGGER_SPLITTING_RULES_KEY = "VD_SPLITTING_RULES_KEY";
    public static final String VISUAL_DEBUGGER_IN_UPDATE_AND_ASSUMES_KEY = 
        "VD_IN_UPDATE_AND_ASSUMES_RULES_KEY";
    public static final String VISUAL_DEBUGGER_IN_INIT_PHASE_KEY = "VD_IN_INIT_PHASE_KEY";
<<<<<<< HEAD

    public static final String VISUAL_DEBUGGER_TRUE= "TRUE";
    public static final String VISUAL_DEBUGGER_FALSE = "FALSE";


    private ListOfNamed h;

=======

    public static final String VISUAL_DEBUGGER_TRUE= "TRUE";
    public static final String VISUAL_DEBUGGER_FALSE = "FALSE";


>>>>>>> d4649337
    public static StrategyProperties getDebuggerStrategyProperties(boolean splittingRulesAllowed,
            boolean inUpdateAndAssumes, boolean inInitPhase) {
        final StrategyProperties res = new StrategyProperties();
        res.setProperty(StrategyProperties.LOOP_OPTIONS_KEY,
                StrategyProperties.LOOP_EXPAND);
        res.setProperty(StrategyProperties.METHOD_OPTIONS_KEY,
                StrategyProperties.METHOD_EXPAND);
        res.setProperty(StrategyProperties.QUERY_OPTIONS_KEY,
                StrategyProperties.QUERY_NONE);
<<<<<<< HEAD
        if (VisualDebugger.quan_splitting)
            res.setProperty(StrategyProperties.QUANTIFIERS_OPTIONS_KEY,
                    StrategyProperties.QUANTIFIERS_INSTANTIATE);
        else res.setProperty(StrategyProperties.QUANTIFIERS_OPTIONS_KEY, 
                StrategyProperties.QUANTIFIERS_NON_SPLITTING);

=======
        res.setProperty(StrategyProperties.NON_LIN_ARITH_OPTIONS_KEY,
                StrategyProperties.NON_LIN_ARITH_DEF_OPS);

        res.setProperty(StrategyProperties.SPLITTING_OPTIONS_KEY,
                StrategyProperties.SPLITTING_NORMAL);

        
        if (VisualDebugger.quan_splitting) {
            res.setProperty(StrategyProperties.QUANTIFIERS_OPTIONS_KEY,
                    StrategyProperties.QUANTIFIERS_INSTANTIATE);
        } else {
            res.setProperty(StrategyProperties.QUANTIFIERS_OPTIONS_KEY, 
                StrategyProperties.QUANTIFIERS_NON_SPLITTING_WITH_PROGS);
        }
        
>>>>>>> d4649337
        res.setProperty(VISUAL_DEBUGGER_SPLITTING_RULES_KEY, 
                splittingRulesAllowed ? VISUAL_DEBUGGER_TRUE :
                    VISUAL_DEBUGGER_FALSE);

        res.setProperty(VISUAL_DEBUGGER_IN_UPDATE_AND_ASSUMES_KEY, 
                inUpdateAndAssumes ? VISUAL_DEBUGGER_TRUE :
                    VISUAL_DEBUGGER_FALSE);

        res.setProperty(VISUAL_DEBUGGER_IN_INIT_PHASE_KEY, 
                inInitPhase ? VISUAL_DEBUGGER_TRUE :
                    VISUAL_DEBUGGER_FALSE);

        return res;
    }

   protected DebuggerStrategy(Proof p_proof, StrategyProperties props) {
       super ( p_proof, props );

       RuleSetDispatchFeature d = getCostComputationDispatcher();

       bindRuleSet(d, "simplify_autoname", ifZero(BreakpointFeature.create(),
               inftyConst(), longConst(0)));
       bindRuleSet(d, "method_expand", ifZero(BreakpointFeature.create(),
               inftyConst(), longConst(0)));   
       bindRuleSet(d, "debugger", inftyConst());
       bindRuleSet(d, "statement_sep", longConst(-200));

       bindRuleSet(d, "test_gen_empty_modality_hide", inftyConst());

       bindRuleSet(d, "test_gen_quan", inftyConst());

       bindRuleSet( d, "instanceof_to_exists",  inftyConst());

       bindRuleSet ( d, "split_cond",
<<<<<<< HEAD
               ifZero(LabelFeature.INSTANCE,longConst(-200000),longConst(0)));

       bindRuleSet ( d, "beta",
               ifZero(LabelFeature.INSTANCE,longConst(-200000),longConst(0)));

=======
              ifZero(LabelFeature.INSTANCE,longConst(-3000), longConst(0)));

       bindRuleSet ( d, "beta",
               ifZero(LabelFeature.INSTANCE,longConst(-3000),longConst(0)));
    
       
>>>>>>> d4649337
       final NamespaceSet nss = p_proof.getNamespaces ();

       assert nss != null : "Rule set namespace not available.";               

       // FIXME: do not add it for each rule set add it as sum feature
       
<<<<<<< HEAD
       h = nss.ruleSets().allElements();
=======
       final ListOfNamed h = nss.ruleSets().allElements();
>>>>>>> d4649337

       final boolean isSplittingAllowed = props.
           get(VISUAL_DEBUGGER_SPLITTING_RULES_KEY).equals(VISUAL_DEBUGGER_TRUE);

       final boolean inUpdateAndAssumes = props.
          get(VISUAL_DEBUGGER_IN_UPDATE_AND_ASSUMES_KEY).equals(VISUAL_DEBUGGER_TRUE);

       final boolean inInitPhase = props.
          get(VISUAL_DEBUGGER_IN_INIT_PHASE_KEY).equals(VISUAL_DEBUGGER_TRUE);
              
       final Feature inUpdateFeature = InUpdateFeature.create(isSplittingAllowed, 
               inUpdateAndAssumes, inInitPhase);
       
<<<<<<< HEAD
       final IteratorOfNamed it =h.iterator();
       while (it.hasNext()){
           bindRuleSet ( d, it.next().name().toString(),                    
                   ifZero(inUpdateFeature, inftyConst(),longConst(0)));
=======
       final IteratorOfNamed it = h.iterator();
       while (it.hasNext()){
           final String ruleSetName = it.next().name().toString();
           bindRuleSet ( d, ruleSetName,                    
                   ifZero(inUpdateFeature, inftyConst(), longConst(0)));
>>>>>>> d4649337
       }
   }

    public Name name() {
        return new Name("DebuggerStrategy");
    }

    public static class Factory extends StrategyFactory {

        public Factory() {
        }

        public Strategy create(Proof p_proof,
                StrategyProperties strategyProperties) {
            
            injectDebuggerDefaultOptionsIfUnset(strategyProperties);
            
            return new DebuggerStrategy(p_proof, strategyProperties);
        }

        private void injectDebuggerDefaultOptionsIfUnset(
                StrategyProperties props) {

            if (!props.containsKey(VISUAL_DEBUGGER_SPLITTING_RULES_KEY)) {
                props.put(VISUAL_DEBUGGER_SPLITTING_RULES_KEY, VISUAL_DEBUGGER_TRUE);
            }

            if (!props.containsKey(VISUAL_DEBUGGER_IN_UPDATE_AND_ASSUMES_KEY)) {
                props.put(VISUAL_DEBUGGER_IN_UPDATE_AND_ASSUMES_KEY, VISUAL_DEBUGGER_FALSE);
            }

            if (!props.containsKey(VISUAL_DEBUGGER_IN_INIT_PHASE_KEY)) {
                props.put(VISUAL_DEBUGGER_IN_INIT_PHASE_KEY, VISUAL_DEBUGGER_TRUE);
            }
        }

        public Name name() {
            return new Name("DebuggerStrategy");
        }
    }
}<|MERGE_RESOLUTION|>--- conflicted
+++ resolved
@@ -27,21 +27,11 @@
     public static final String VISUAL_DEBUGGER_IN_UPDATE_AND_ASSUMES_KEY = 
         "VD_IN_UPDATE_AND_ASSUMES_RULES_KEY";
     public static final String VISUAL_DEBUGGER_IN_INIT_PHASE_KEY = "VD_IN_INIT_PHASE_KEY";
-<<<<<<< HEAD
 
     public static final String VISUAL_DEBUGGER_TRUE= "TRUE";
     public static final String VISUAL_DEBUGGER_FALSE = "FALSE";
 
 
-    private ListOfNamed h;
-
-=======
-
-    public static final String VISUAL_DEBUGGER_TRUE= "TRUE";
-    public static final String VISUAL_DEBUGGER_FALSE = "FALSE";
-
-
->>>>>>> d4649337
     public static StrategyProperties getDebuggerStrategyProperties(boolean splittingRulesAllowed,
             boolean inUpdateAndAssumes, boolean inInitPhase) {
         final StrategyProperties res = new StrategyProperties();
@@ -51,14 +41,6 @@
                 StrategyProperties.METHOD_EXPAND);
         res.setProperty(StrategyProperties.QUERY_OPTIONS_KEY,
                 StrategyProperties.QUERY_NONE);
-<<<<<<< HEAD
-        if (VisualDebugger.quan_splitting)
-            res.setProperty(StrategyProperties.QUANTIFIERS_OPTIONS_KEY,
-                    StrategyProperties.QUANTIFIERS_INSTANTIATE);
-        else res.setProperty(StrategyProperties.QUANTIFIERS_OPTIONS_KEY, 
-                StrategyProperties.QUANTIFIERS_NON_SPLITTING);
-
-=======
         res.setProperty(StrategyProperties.NON_LIN_ARITH_OPTIONS_KEY,
                 StrategyProperties.NON_LIN_ARITH_DEF_OPS);
 
@@ -74,7 +56,6 @@
                 StrategyProperties.QUANTIFIERS_NON_SPLITTING_WITH_PROGS);
         }
         
->>>>>>> d4649337
         res.setProperty(VISUAL_DEBUGGER_SPLITTING_RULES_KEY, 
                 splittingRulesAllowed ? VISUAL_DEBUGGER_TRUE :
                     VISUAL_DEBUGGER_FALSE);
@@ -109,31 +90,19 @@
        bindRuleSet( d, "instanceof_to_exists",  inftyConst());
 
        bindRuleSet ( d, "split_cond",
-<<<<<<< HEAD
-               ifZero(LabelFeature.INSTANCE,longConst(-200000),longConst(0)));
-
-       bindRuleSet ( d, "beta",
-               ifZero(LabelFeature.INSTANCE,longConst(-200000),longConst(0)));
-
-=======
               ifZero(LabelFeature.INSTANCE,longConst(-3000), longConst(0)));
 
        bindRuleSet ( d, "beta",
                ifZero(LabelFeature.INSTANCE,longConst(-3000),longConst(0)));
     
        
->>>>>>> d4649337
        final NamespaceSet nss = p_proof.getNamespaces ();
 
        assert nss != null : "Rule set namespace not available.";               
 
        // FIXME: do not add it for each rule set add it as sum feature
        
-<<<<<<< HEAD
-       h = nss.ruleSets().allElements();
-=======
        final ListOfNamed h = nss.ruleSets().allElements();
->>>>>>> d4649337
 
        final boolean isSplittingAllowed = props.
            get(VISUAL_DEBUGGER_SPLITTING_RULES_KEY).equals(VISUAL_DEBUGGER_TRUE);
@@ -147,18 +116,11 @@
        final Feature inUpdateFeature = InUpdateFeature.create(isSplittingAllowed, 
                inUpdateAndAssumes, inInitPhase);
        
-<<<<<<< HEAD
-       final IteratorOfNamed it =h.iterator();
-       while (it.hasNext()){
-           bindRuleSet ( d, it.next().name().toString(),                    
-                   ifZero(inUpdateFeature, inftyConst(),longConst(0)));
-=======
        final IteratorOfNamed it = h.iterator();
        while (it.hasNext()){
            final String ruleSetName = it.next().name().toString();
            bindRuleSet ( d, ruleSetName,                    
                    ifZero(inUpdateFeature, inftyConst(), longConst(0)));
->>>>>>> d4649337
        }
    }
 
