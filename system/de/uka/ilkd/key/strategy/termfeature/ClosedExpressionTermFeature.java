// This file is part of KeY - Integrated Deductive Software Design
// Copyright (C) 2001-2010 Universitaet Karlsruhe, Germany
//                         Universitaet Koblenz-Landau, Germany
//                         Chalmers University of Technology, Sweden
//
// The KeY system is protected by the GNU General Public License. 
// See LICENSE.TXT for details.
<<<<<<< HEAD
///

=======
>>>>>>> d557ff59
package de.uka.ilkd.key.strategy.termfeature;

import de.uka.ilkd.key.logic.Term;
import de.uka.ilkd.key.strategy.termfeature.BinaryTermFeature;
import de.uka.ilkd.key.strategy.termfeature.TermFeature;

/**
 * return zero cost if given term does not contain any free variables.
 */
public class ClosedExpressionTermFeature extends BinaryTermFeature {

    public static final TermFeature INSTANCE = new ClosedExpressionTermFeature ();
    
    private ClosedExpressionTermFeature () {}
    
    protected boolean filter(Term term) {
        return term.freeVars ().size () == 0;
    }
}<|MERGE_RESOLUTION|>--- conflicted
+++ resolved
@@ -5,11 +5,7 @@
 //
 // The KeY system is protected by the GNU General Public License. 
 // See LICENSE.TXT for details.
-<<<<<<< HEAD
-///
 
-=======
->>>>>>> d557ff59
 package de.uka.ilkd.key.strategy.termfeature;
 
 import de.uka.ilkd.key.logic.Term;
