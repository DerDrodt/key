--- conflicted
+++ resolved
@@ -9,13 +9,9 @@
 //
 package de.uka.ilkd.key.strategy.quantifierHeuristics;
 
-<<<<<<< HEAD
-import de.uka.ilkd.key.java.Services;
-import de.uka.ilkd.key.logic.IteratorOfTerm;
-=======
 import java.util.Iterator;
 
->>>>>>> 6f293224
+import de.uka.ilkd.key.java.Services;
 import de.uka.ilkd.key.logic.PosInOccurrence;
 import de.uka.ilkd.key.logic.Term;
 import de.uka.ilkd.key.logic.TermBuilder;
@@ -45,24 +41,14 @@
         final Instantiation ia = Instantiation.create ( qf, goal.sequent(), 
                 goal.proof().getServices() );
         final QuantifiableVariable var =
-<<<<<<< HEAD
-            qf.varsBoundHere ( 0 ).lastQuantifiableVariable ();
-        return new Iterator ( ia.getSubstitution ().iterator (), var, goal.proof().getServices() );
-    }
-
-
-    private class Iterator implements IteratorOfTerm {
-        private final IteratorOfTerm       instances;
-=======
             qf.varsBoundHere ( 0 ).last ();
-        return new HIIterator ( ia.getSubstitution ().iterator (), var );
+        return new HIIterator ( ia.getSubstitution ().iterator (), var, goal.proof().getServices() );
     }
 
 
     private class HIIterator implements Iterator<Term> {
         private final Iterator<Term>       instances;
 
->>>>>>> 6f293224
         private final QuantifiableVariable quantifiedVar;
 
         private final Sort                 quantifiedVarSort;
@@ -70,13 +56,9 @@
 
         private Term                       nextInst = null;
 
-<<<<<<< HEAD
-        private Iterator(IteratorOfTerm it, 
-        	         QuantifiableVariable var, 
+        private HIIterator(Iterator<Term> it, 
+					 QuantifiableVariable var, 
         	         Services services) {
-=======
-        private HIIterator(Iterator<Term> it, QuantifiableVariable var) {
->>>>>>> 6f293224
             this.instances = it;
             this.quantifiedVar = var;
             quantifiedVarSort = quantifiedVar.sort ();
