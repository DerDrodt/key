--- conflicted
+++ resolved
@@ -26,6 +26,7 @@
 import de.uka.ilkd.key.logic.Term;
 import de.uka.ilkd.key.logic.TermBuilder;
 import de.uka.ilkd.key.logic.op.Equality;
+import de.uka.ilkd.key.logic.op.IfThenElse;
 import de.uka.ilkd.key.logic.op.Junctor;
 import de.uka.ilkd.key.logic.op.Operator;
 
@@ -57,47 +58,23 @@
 	    ImmutableSet<Term> assertList, Services services) {
 
 	final PredictCostProver prover = new PredictCostProver(sub
-		.applyWithoutCasts(matrix), assertList, services);
+		.applyWithoutCasts(matrix, services), assertList, services);
 	return prover.cost();
     }
 
-<<<<<<< HEAD
-	public static long computerInstanceCost(Substitution sub,
-	        Term matrix,
-	        SetOfTerm assertList, Services services) {
-        
-        
-		final PredictCostProver prover = 
-			new PredictCostProver ( sub.applyWithoutCasts(matrix, services), 
-			        assertList, services );
-		return prover.cost();
-=======
     // init context
     private void initClauses(Term instance) {
-	for (Term t : TriggerUtils.setByOperator(instance, Op.AND)) {
+	for (Term t : TriggerUtils.setByOperator(instance, Junctor.AND)) {
 	    // clauses.add(new Clause(literals));
-	    for (ImmutableSet<Term> lit : createClause(TriggerUtils.setByOperator(t, Op.OR).iterator())) {
+	    for (ImmutableSet<Term> lit : createClause(TriggerUtils.setByOperator(t, Junctor.OR).iterator())) {
 		clauses.add(new Clause(lit));
 	    }
->>>>>>> 6f293224
 	}
     }
 
     private Set<ImmutableSet<Term>> createClause(Iterator<Term> terms) {
 	Set<ImmutableSet<Term>> res = new HashSet<ImmutableSet<Term>>();
 
-<<<<<<< HEAD
-	//init context 
-	private void initClauses(Term instance) {
-		IteratorOfTerm it = TriggerUtils.iteratorByOperator(instance, Junctor.AND);
-		while (it.hasNext()) {
-			SetOfTerm literals = TriggerUtils.setByOperator(it.next(),Junctor.OR);
-			//clauses.add(new Clause(literals));
-			Iterator<SetOfTerm> lit = createClause(literals.toArray(), 0).iterator();
-			while (lit.hasNext()) {
-			  clauses.add(new Clause(lit.next()));
-			}
-=======
 	if (terms.hasNext()) {
 	    final Term self = terms.next();	    
 	    final Set<ImmutableSet<Term>> next = createClause(terms);
@@ -107,106 +84,17 @@
 	    } else {
 		for(ImmutableSet<Term> ts : next) {
 		    createClauseHelper(res, self, ts);
->>>>>>> 6f293224
 		}
 	    }
 	}
 	return res;
     }
 
-<<<<<<< HEAD
-	private Set<SetOfTerm> createClause(Term[] terms, int i) {
-		Set<SetOfTerm> res = new HashSet<SetOfTerm>();
-		if (i >= terms.length)
-			return res;
-		Term self = terms[i];
-		Set<SetOfTerm> next = createClause(terms, i+1);
-		if(next.size()==0){
-		     res.add(SetAsListOfTerm.EMPTY_SET.add(self));
-		}
-		else {
-			Iterator<SetOfTerm>  it = next.iterator();
-			while (it.hasNext()) {
-				SetOfTerm ts = it.next();
-				res.add(ts.add(self));
-			}
-		}
-		return res;
-=======
     private void createClauseHelper(Set<ImmutableSet<Term>> res, Term self,
-	    ImmutableSet<Term> ts) {
-	if (self.op() == Op.IF_EX_THEN_ELSE) {
-	    res.add(ts.add(tb.not(self.sub(0))).add(self.sub(1)));
-	    res.add(ts.add(self.sub(0)).add(self.sub(2)));
-	} else {
+	    ImmutableSet<Term> ts) {	
 	    res.add(ts.add(self));
->>>>>>> 6f293224
-	}
-    }
-
-<<<<<<< HEAD
-	//end 
-	
-    
-    
-	//rules of thie sub prover
-	//(1) cache rule
-	/**
-	 * Find in the cache wether this <code>problem</code> has 
-	 * ever been proved
-	 */
-	private Term provedFromCache(Term problem, Map cache) {
-		boolean positive = true;
-        Term pro = problem;
-        Operator op = pro.op ();
-        while ( op == Junctor.NOT ) {
-            pro = pro.sub ( 0 );
-            op = pro.op ();
-            positive = !positive;
-        }
-        Term res = (Term)cache.get ( pro );
-        if ( res != null ) return positive ? res : tb.not ( res );
-        return problem;
-	}
-    
-	/**
-	 * add the problem with its result(res) to cache. if the problem is 
-	 * not an atom, add its subterm with according changed res to cache.
-	 */
-	private void addToCache(Term problem, Term res, Map<Term, Term> cache){
-		boolean temp =true;
-		Term pro = problem;
-		Operator op = pro.op();
-		while(op==Junctor.NOT){
-			pro = pro.sub(0);
-			op = pro.op();
-			temp=!temp;
-		}
-		cache.put(pro, temp ? res : tb.not(res));
-	}
-    
-	//(2)self-proved rule
-	/**
-	 * If the given <code>problem</code>'s operation is equal,or mathmetic
-	 * operation(=,>=, <=), this method will try to prove it by finding the
-	 * relation between its two subterms.
-	 */
-	private Term provedBySelf(Term problem) {
-		boolean temp = true;
-		Term pro = problem;
-		Operator op = pro.op();
-		if (op == Junctor.NOT) {
-			temp = !temp;
-			pro = pro.sub(0);
-			op = pro.op();
-		}
-		if (op == Equality.EQUALS && pro.sub(0).equals(pro.sub(1)))
-			return temp ? trueT : falseT;
-		Term arithRes = HandleArith.provedByArith(pro, services);
-		if(TriggerUtils.isTrueOrFalse(arithRes))
-			return temp ? arithRes : tb.not(arithRes);
-		else return problem;
-=======
+    }
+
     // end
 
     // (2)self-proved rule
@@ -219,12 +107,12 @@
 	boolean negated = false;
 	Term pro = problem;
 	Operator op = pro.op();
-	while (op == Op.NOT) {
+	while (op == Junctor.NOT) {
 	    negated = !negated;
 	    pro = pro.sub(0);
 	    op = pro.op();
 	}
-	if ((op == Op.EQUALS || op == Op.EQV) && 
+	if ((op == Equality.EQUALS || op == Equality.EQV) && 
 		pro.sub(0).equalsModRenaming(pro.sub(1)))
 	    return negated ? falseT : trueT;
 	Term arithRes = HandleArith.provedByArith(pro, services);
@@ -242,51 +130,20 @@
     private Term provedByequal(Term problem, Term axiom) {
 	boolean negated = false;
 	Term pro = problem;
-	while (pro.op() == Op.NOT) {
+	while (pro.op() == Junctor.NOT) {
 	    pro = pro.sub(0);
 	    negated = !negated;
 	}
 	Term ax = axiom;
-	while (ax.op() == Op.NOT) {
+	while (ax.op() == Junctor.NOT) {
 	    ax = ax.sub(0);
 	    negated = !negated;
->>>>>>> 6f293224
 	}
 	if (pro.equalsModRenaming(ax))
 	    return negated ? falseT : trueT;
 	return problem;
     }
 
-<<<<<<< HEAD
-	//(3)equal rule
-	/***
-	 * @return trueT if problem is equal axiom, false if problem's negation
-	 * is equal axiom. Otherwise retrun problem.  
-	 */
-	private Term provedByequal(Term problem, Term axiom) {
-		boolean temp = true;
-		Term pro = problem;
-		if (pro.op() == Junctor.NOT) {
-			pro = pro.sub(0);
-			temp = !temp;
-		}
-		Term ax = axiom;
-		if (ax.op() == Junctor.NOT) {
-			ax = ax.sub(0);
-			temp = !temp;
-		}
-		if (pro.equals(ax))
-			return temp ? trueT : falseT;
-		return problem;
-	}  
-	
-	//(4)combine provedByequal and provedByArith .
-	/** 
-	 * @param problem
-	 * @param axiom
-	 * @return if axiom conduct problem then return trueT. If axiom conduct
-	 *         negation of problem return fastT. Otherwise, return problem
-=======
     // (4)combine provedByequal and provedByArith .
     /**
      * @param problem
@@ -318,7 +175,6 @@
 	/*
 	 * res = provedFromCache(problem, cache); if (res.equals(trueT) ||
 	 * res.equals(falseT)) { return res; }
->>>>>>> 6f293224
 	 */
 	res = provedBySelf(problem);
 	if (TriggerUtils.isTrueOrFalse(res)) {
@@ -449,11 +305,11 @@
 		Term lit = it.next();
 		Term temp = proveLiteral(lit, assertLits);
 		final Operator op = temp.op();
-		if (op == Op.TRUE) {
+		if (op == Junctor.TRUE) {
 		    res = DefaultImmutableSet.<Term> nil().add(trueT);
 		    break;
 		}
-		if (op == Op.FALSE) {
+		if (op == Junctor.FALSE) {
 		    continue;
 		}
 		res = res.add(lit);
@@ -463,43 +319,6 @@
 	    return res;
 	}
 
-<<<<<<< HEAD
-		/** Refine this clause in two process, first try to refined by 
-		 * itself, @see selfRefine. Second refine this clause by assuming
-		 * assertLiteras are true*/
-		public void firstRefine() {
-		//	if (selfRefine(literals)) {
-		//		literals = SetAsListOfTerm.EMPTY_SET.add(trueT);
-		//		return;
-		//	}
-			literals = this.refine(assertLiterals);
-		}
-             
-		/**
-		 * Refine literals in this clause, but it does not change 
-		 * literlas, only return literals that can't be removed by
-		 * refining
-		 */
-		public SetOfTerm refine(SetOfTerm assertLits) {
-			SetOfTerm res = SetAsListOfTerm.EMPTY_SET;
-			IteratorOfTerm it = this.iterator();
-			while (it.hasNext()) {
-				Term lit = it.next();
-				Term temp = proveLiteral(lit, assertLits);
-				final Operator op = temp.op();
-                if (op == Junctor.TRUE) {
-					res = SetAsListOfTerm.EMPTY_SET.add(trueT);
-					break;
-				}
-				if (op == Junctor.FALSE) {
-					continue;
-				}
-				res = res.add(lit);
-			}
-			if (res.size() == 0)
-				res = res.add(falseT);
-			return res;
-=======
 	/**
 	 * This method is used for detect where a clause can be simply refined
 	 * to to true. And it is implemented like this. Assume that the clause
@@ -513,59 +332,24 @@
 		return false;
 	    Term[] terms = lits.toArray(new Term[lits.size()]);
 	    ImmutableSet<Term> next = lits.remove(terms[0]);
-	    boolean opNot = terms[0].op() == Op.NOT;
+	    boolean opNot = terms[0].op() == Junctor.NOT;
 	    Term axiom = opNot ? terms[0].sub(0) : tb.not(terms[0]);
 	    for (int j = 1; j < terms.length; j++) {
 		Term pro = provedByAnother(terms[j], axiom);
 		final Operator op = pro.op();
-		if (op == Op.TRUE)
+		if (op == Junctor.TRUE)
 		    return true;
-		if (op == Op.FALSE && terms[0].equals(terms[j])) {
+		if (op == Junctor.FALSE && terms[0].equals(terms[j])) {
 		    next = next.remove(terms[j]);
 		    literals = literals.remove(terms[j]);
->>>>>>> 6f293224
 		}
 	    }
 	    return selfRefine(next);
 	}
 
-<<<<<<< HEAD
-		
-		/**This method is used for detect where a clause can be simply 
-		 * refined to to true. And it is implemented like this. Assume
-		 * that the clause contains two literals Li and Lj. If (!Li->Lj) 
-		 * which is acturally (Li|Lj), is true, and the clasue is true.
-		 * provedByAnthoer(Lj,!Li) is used to proved (!Li->Lj). Some 
-		 * examples are (!a|a) which is (!!a->a) and (a>=1|a<=0) which is
-		 * !a>=1->a<=0      
-		 */
-		public boolean selfRefine(SetOfTerm lits) {
-			if(lits.size()<=1)return false;
-			Term[] terms = lits.toArray();
-			SetOfTerm next = lits.remove(terms[0]);
-			boolean opNot    = terms[0].op()==Junctor.NOT;
-			Term axiom = opNot?terms[0].sub(0): tb.not(terms[0]);
-			for(int j=1;j<terms.length ;j++){
-			     Term pro = provedByAnother(terms[j],axiom);
-			     final Operator op = pro.op();
-                 if(op == Junctor.TRUE)return true;
-			     if(op == Junctor.FALSE&&terms[0].equals(terms[j])){
-				next = next.remove(terms[j]);
-			        literals = literals.remove(terms[j]);
-			     }
-			}
-			return selfRefine(next);
-		}
-		
-		
-		public String toString() {
-			return literals.toString();
-		}
-=======
 	public String toString() {
 	    return literals.toString();
 	}
->>>>>>> 6f293224
     }
 
 }