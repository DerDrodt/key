--- conflicted
+++ resolved
@@ -14,22 +14,12 @@
 import java.util.Iterator;
 
 import de.uka.ilkd.key.java.Services;
-<<<<<<< HEAD
+import de.uka.ilkd.key.collection.*;
 import de.uka.ilkd.key.ldt.IntegerLDT;
 import de.uka.ilkd.key.logic.*;
 import de.uka.ilkd.key.logic.op.Operator;
 import de.uka.ilkd.key.logic.op.SVSubstitute;
 import de.uka.ilkd.key.logic.op.SortedOperator;
-import de.uka.ilkd.key.logic.sort.ArrayOfSort;
-=======
-import de.uka.ilkd.key.logic.Name;
-import de.uka.ilkd.key.logic.PosInOccurrence;
-import de.uka.ilkd.key.logic.Term;
-import de.uka.ilkd.key.logic.TermBuilder;
-import de.uka.ilkd.key.logic.ldt.IntegerLDT;
-import de.uka.ilkd.key.logic.op.Function;
-import de.uka.ilkd.key.logic.op.RigidFunction;
->>>>>>> 6f293224
 import de.uka.ilkd.key.logic.sort.Sort;
 import de.uka.ilkd.key.proof.Goal;
 import de.uka.ilkd.key.rule.MatchConditions;
@@ -98,7 +88,7 @@
                 	return 2;
                     }
 
-                    public Sort sort(ArrayOfTerm terms) {
+                    public Sort sort(ImmutableArray<Term> terms) {
                 	return Sort.ANY;
                     }
                     
@@ -110,7 +100,7 @@
                 	return Sort.ANY;
                     }
                     
-                    public ArrayOfSort argSorts () {
+                    public ImmutableArray<Sort> argSorts () {
                 	return null;
                     }
 
