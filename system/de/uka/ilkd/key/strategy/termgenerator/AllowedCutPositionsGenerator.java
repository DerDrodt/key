--- conflicted
+++ resolved
@@ -36,11 +36,7 @@
                               pos.isInAntec () );
     }
 
-<<<<<<< HEAD
-    private static class Iterator implements IteratorOfTerm {
-=======
     private class ACPIterator implements Iterator<Term> {
->>>>>>> 6f293224
         private final Stack termStack = new Stack (); 
 
         public ACPIterator(Term t, boolean negated) {
