// This file is part of KeY - Integrated Deductive Software Design
// Copyright (C) 2001-2010 Universitaet Karlsruhe, Germany
//                         Universitaet Koblenz-Landau, Germany
//                         Chalmers University of Technology, Sweden
//
// The KeY system is protected by the GNU General Public License. 
// See LICENSE.TXT for details.
//
//

package de.uka.ilkd.key.strategy;

import java.util.HashMap;
import java.util.Iterator;

import de.uka.ilkd.key.collection.ImmutableList;
import de.uka.ilkd.key.collection.ImmutableSLList;
import de.uka.ilkd.key.collection.ImmutableSet;
import de.uka.ilkd.key.java.Services;
import de.uka.ilkd.key.logic.*;
import de.uka.ilkd.key.logic.op.SchemaVariable;
import de.uka.ilkd.key.logic.op.SkolemTermSV;
import de.uka.ilkd.key.proof.*;
import de.uka.ilkd.key.rule.*;
import de.uka.ilkd.key.util.Debug;

/**
 * Instances of this class are immutable
 */
public abstract class TacletAppContainer extends RuleAppContainer {
    
    private final long age;

    protected TacletAppContainer ( RuleApp     p_app,
				   RuleAppCost p_cost,
                                   long        p_age ) {
	super ( p_app, p_cost );
	age = p_age; 
    }


    protected NoPosTacletApp getTacletApp () {
	return (NoPosTacletApp)getRuleApp();
    }
    
    public long getAge () {
        return age;
    }

    private ImmutableList<TacletApp> incMatchIfFormulas (Goal p_goal) {
        final IfInstantiator instantiator = new IfInstantiator ( p_goal );
        instantiator.findIfFormulaInstantiations ();
        return instantiator.getResults ();
    }

    protected static TacletAppContainer createContainer(RuleApp p_app,
                                                        PosInOccurrence p_pio,
                                                        Goal p_goal,
                                                        Strategy p_strategy,
                                                        boolean p_initial) {
        return createContainer ( p_app, p_pio, p_goal,
                                 p_strategy.computeCost ( p_app, p_pio, p_goal ),
                                 p_initial );
    }

    private static TacletAppContainer createContainer(RuleApp p_app,
                                                      PosInOccurrence p_pio,
                                                      Goal p_goal,
                                                      RuleAppCost p_cost,
                                                      boolean p_initial) {
        // This relies on the fact that the method <code>Goal.getTime()</code>
        // never returns a value less than zero
        final long        localage  = p_initial ? -1 : p_goal.getTime();
        if ( p_pio == null )
            return new NoFindTacletAppContainer ( p_app, p_cost, localage );
        else
            return new FindTacletAppContainer ( p_app, p_pio, p_cost, p_goal, localage );
    }


    /**
     * Create a list of new RuleAppContainers that are to be 
     * considered for application.
     */
    public final ImmutableList<RuleAppContainer> createFurtherApps (Goal p_goal,
                                                     Strategy p_strategy) {
        if ( !isStillApplicable ( p_goal )
             ||
             getTacletApp ().ifInstsComplete ()
             && !ifFormulasStillValid ( p_goal ))
            return ImmutableSLList.<RuleAppContainer>nil();

        final TacletAppContainer newCont = createContainer ( p_goal, p_strategy );
        if ( newCont.getCost () instanceof TopRuleAppCost )
            return ImmutableSLList.<RuleAppContainer>nil();

        ImmutableList<RuleAppContainer> res =
            ImmutableSLList.<RuleAppContainer>nil().prepend ( newCont );

        if ( getTacletApp ().ifInstsComplete () ) {
            res = addInstances ( getTacletApp (), res, p_goal, p_strategy );            
        } else {
            for (TacletApp tacletApp : incMatchIfFormulas(p_goal)) {
                final TacletApp app = tacletApp;
                res = addContainer(app, res, p_goal, p_strategy);
                res = addInstances(app, res, p_goal, p_strategy);
            }
        }
        
        return res;
    }


    /**
     * Add all instances of the given taclet app (that are possibly produced
     * using method <code>instantiateApp</code> of the strategy) to
     * <code>targetList</code>
     */
    private ImmutableList<RuleAppContainer> addInstances( TacletApp app,
                                                 ImmutableList<RuleAppContainer> targetList,
                                                 Goal p_goal,
                                                 Strategy p_strategy) {
        if ( app.uninstantiatedVars ().size () == 0 ) return targetList;
        return instantiateApp ( app, targetList, p_goal, p_strategy );
    }

    /**
     * Use the method <code>instantiateApp</code> of the strategy for choosing
     * the values of schema variables that have not been instantiated so far
     */
    private ImmutableList<RuleAppContainer> instantiateApp(TacletApp app,
                                                  ImmutableList<RuleAppContainer> targetList,
                                                  final Goal p_goal,
                                                  Strategy p_strategy) {
        // just for being able to modify the result-list in an
        // anonymous class
        final ImmutableList<RuleAppContainer>[] resA =  new ImmutableList[] { targetList };
        
        final RuleAppCostCollector collector =
            new RuleAppCostCollector () {
                public void collect(RuleApp newApp, RuleAppCost cost) {
                    if (cost instanceof TopRuleAppCost) return;
                    resA[0] = addContainer ( (TacletApp)newApp,
                                             resA[0],
                                             p_goal,
                                             cost );
                }
            };
        p_strategy.instantiateApp ( app,
                                    getPosInOccurrence ( p_goal ),
                                    p_goal,
                                    collector );
        
        return resA[0];
    }

    /**
     * Create a container object for the given taclet app, provided that the app
     * is <code>sufficientlyComplete</code>, and add the container to
     * <code>targetList</code>
     */
    private ImmutableList<RuleAppContainer> addContainer(TacletApp app,
                                                ImmutableList<RuleAppContainer> targetList,
                                                Goal p_goal,
                                                Strategy p_strategy) {
        return targetList.prepend ( TacletAppContainer
                                    .createContainer ( app,
                                                       getPosInOccurrence ( p_goal ),
                                                       p_goal,
                                                       p_strategy,
                                                       false ) );
    }

    /**
     * Create a container object for the given taclet app, provided that the app
     * is <code>sufficientlyComplete</code>, and add the container to
     * <code>targetList</code>
     */
    private ImmutableList<RuleAppContainer> addContainer(TacletApp app,
                                                ImmutableList<RuleAppContainer> targetList,
                                                Goal p_goal,
                                                RuleAppCost cost) {
        if ( !sufficientlyCompleteApp ( app, p_goal.proof().getServices() ) ) return targetList;
        return targetList.prepend ( TacletAppContainer
                                    .createContainer ( app,
                                                       getPosInOccurrence ( p_goal ),
                                                       p_goal,
                                                       cost,
                                                       false ) );
    }

    private boolean sufficientlyCompleteApp(TacletApp app, Services services) {
        final ImmutableSet<SchemaVariable> needed = app.neededUninstantiatedVars (services);
        if ( needed.size () == 0 ) return true;
<<<<<<< HEAD
        final Iterator<SchemaVariable> it = needed.iterator ();
        while ( it.hasNext () ) {
            final SchemaVariable sv = it.next ();
            if ( sv instanceof SkolemTermSV ) continue;
=======
        for (SchemaVariable aNeeded : needed) {
            final SchemaVariable sv = aNeeded;
            if (sv.isSkolemTermSV()) continue;
>>>>>>> d557ff59
            return false;
        }
        return true;
    }
    
    private TacletAppContainer createContainer (Goal p_goal, Strategy p_strategy) {
        return createContainer ( getTacletApp (),
                                 getPosInOccurrence ( p_goal ),
                                 p_goal,
                                 p_strategy,
                                 false );
    }


    /**
     * Create containers for NoFindTaclets.
     */
    static ImmutableList<RuleAppContainer> createAppContainers
        ( NoPosTacletApp p_app, Goal p_goal, Strategy  p_strategy ) {
	return createAppContainers ( p_app, null, p_goal, p_strategy );
    }
    
    /**
     * Create containers for FindTaclets or NoFindTaclets.
     * @param p_app if <code>p_pio</code> is null, <code>p_app</code> has to be
     * a <code>TacletApp</code> for a <code>NoFindTaclet</code>,
     * otherwise for a <code>FindTaclet</code>.
     * @return list of containers for currently applicable TacletApps, the cost
     * may be an instance of <code>TopRuleAppCost</code>.
     */
    static ImmutableList<RuleAppContainer> createAppContainers
        ( NoPosTacletApp  p_app,
          PosInOccurrence p_pio,
          Goal            p_goal,
          Strategy        p_strategy ) {
        if ( !( p_pio == null 
                ? p_app.taclet () instanceof NoFindTaclet
                : p_app.taclet () instanceof FindTaclet ) )
            // faster than <code>assertTrue</code>
	    Debug.fail ( "Wrong type of taclet " + p_app.taclet () );

        // Create an initial container for the given taclet; the if-formulas of
        // the taclet are only matched lazy (by <code>createFurtherApps()</code>
        return ImmutableSLList.<RuleAppContainer>nil()
                    .prepend ( createContainer ( p_app,
                                                 p_pio,
                                                 p_goal,
                                                 p_strategy,
                                                 true ) );
    }

    /**
     * @return true iff instantiation of the if-formulas of the stored taclet
     * app exist and are valid are still valid, i.e. the referenced formulas
     * still exist
     */
    protected boolean ifFormulasStillValid ( Goal p_goal ) {
    	if ( getTacletApp().taclet().ifSequent().isEmpty() )
    	    return true;
    	if ( !getTacletApp().ifInstsComplete() )
    	    return false;

    	final Iterator<IfFormulaInstantiation> it =
    	    getTacletApp().ifFormulaInstantiations().iterator();
	final Sequent seq = p_goal.sequent(); 

	while ( it.hasNext () ) {
	    final IfFormulaInstantiation ifInst2 = it.next ();
            if ( !( ifInst2 instanceof IfFormulaInstSeq ) )
                // faster than assertTrue
	        Debug.fail ( "Don't know what to do with the " +
                             "if-instantiation " + ifInst2 );
	    final IfFormulaInstSeq ifInst = (IfFormulaInstSeq)ifInst2;
	    if ( !( ifInst.inAntec() ? seq.antecedent() : seq.succedent() )
	          .contains ( ifInst.getConstrainedFormula() ) )
		return false;
	}
	
	return true;
    }

    /**
     * @return true iff the stored rule app is applicable for the given sequent,
     * i.e. if the find-position does still exist (if-formulas are not
     * considered)
     */
    protected abstract boolean isStillApplicable ( Goal p_goal );
    

    protected PosInOccurrence getPosInOccurrence ( Goal p_goal ) {
    	return null;
    }


    /**
     * Create a <code>RuleApp</code> that is suitable to be applied 
     * or <code>null</code>.
     */
    public RuleApp completeRuleApp(Goal p_goal, Strategy strategy) {
        if ( !isStillApplicable ( p_goal ) )
            return null;
    
        if ( !ifFormulasStillValid ( p_goal ) )
            return null;
    
        TacletApp app = getTacletApp ();
    
        final PosInOccurrence pio = getPosInOccurrence ( p_goal );
        if ( !strategy.isApprovedApp(app, pio, p_goal) ) return null;
    
        if ( pio != null ) {
            app = app.setPosInOccurrence ( pio, p_goal.proof().getServices() );
            if ( app == null ) return null;
        }
    
        if ( !app.complete() )
            app = app.tryToInstantiate ( p_goal.proof().getServices() );
    
        return app;
    }
    
    /**
     * This class implements custom instantiation of if-formulas.
     */
    private class IfInstantiator {
        private final Goal      goal;
        
        private ImmutableList<IfFormulaInstantiation> allAntecFormulas;
        private ImmutableList<IfFormulaInstantiation> allSuccFormulas;

        private ImmutableList<TacletApp> results = ImmutableSLList.<TacletApp>nil();
        
        IfInstantiator ( final Goal goal ) {
            this.goal = goal;
        }

        private void addResult (TacletApp app) {
            if ( app == null ) return;
            results = results.prepend ( app );
            /*
            final RuleAppContainer cont =
                TacletAppContainer.createContainer ( app,
                                                     getPosInOccurrence ( goal ),
                                                     goal,
                                                     strategy,
                                                     false );
            results = results.prepend ( cont );
            */
        }
        
        /**
         * Find all possible instantiations of the if sequent formulas
         * within the sequent "p_seq".
         */
        public void findIfFormulaInstantiations () {
            final Sequent p_seq = goal.sequent();

            Debug.assertTrue ( getTacletApp().ifFormulaInstantiations() == null,
                   "The if formulas have already been instantiated" );

            if ( getTaclet ().ifSequent ().isEmpty() )
                addResult ( getTacletApp () );
            else {
                allAntecFormulas = IfFormulaInstSeq.createList(
		    p_seq, true);
                allSuccFormulas  = IfFormulaInstSeq.createList(
		    p_seq, false);
                findIfFormulaInstantiationsHelp
                    ( createSemisequentList ( getTaclet ().ifSequent ()  // Matching starting
                                  .succedent () ),                       // with the last formula
                      createSemisequentList ( getTaclet ().ifSequent ()
                                  .antecedent () ),
                      ImmutableSLList.<IfFormulaInstantiation>nil(),
                      getTacletApp ().matchConditions (),
                      false );
            }
        }

        
        private Taclet getTaclet () {
            return getTacletApp ().taclet ();
        }

        
        /**
         * @param p_all
         *            if true then return all formulas of the particular
         *            semisequent, otherwise only the formulas returned by
         *            <code>selectNewFormulas</code>
         * @return a list of potential if-formula instantiations (analogously to
         *         <code>IfFormulaInstSeq.createList</code>)
         */
        private ImmutableList<IfFormulaInstantiation> getSequentFormulas ( boolean p_antec,
                                                                  boolean p_all ) {
            if ( p_all ) return getAllSequentFormulas ( p_antec );

            final ImmutableList<IfFormulaInstantiation> cache =
                getNewSequentFormulasFromCache(p_antec);
            if ( cache != null ) return cache;

            final ImmutableList<IfFormulaInstantiation> newFormulas =
                selectNewFormulas ( p_antec );

            addNewSequentFormulasToCache(newFormulas, p_antec);

            return newFormulas;
        }

        /**
         * @return a list of potential if-formula instantiations (analogously to
         *         <code>IfFormulaInstSeq.createList</code>), but consisting
         *         only of those formulas of the current goal for which the
         *         method <code>isNewFormula</code> returns <code>true</code>
         */
        private ImmutableList<IfFormulaInstantiation> selectNewFormulas (boolean p_antec) {
            final Iterator<IfFormulaInstantiation> it =
                getAllSequentFormulas ( p_antec ).iterator ();                                                                
            ImmutableList<IfFormulaInstantiation> res =
                ImmutableSLList.<IfFormulaInstantiation>nil();

            while ( it.hasNext () ) {
                final IfFormulaInstantiation ifInstantiation = it.next ();
                if ( isNewFormulaDirect ( ifInstantiation ) )
                    res = res.prepend ( ifInstantiation );
            }
            
            return res;
        }

        /**
         * @return true iff the formula described by the argument has been
         *         modified (or introduced) since the latest point of time when
         *         the if-formulas of the enclosing taclet app (container) have
         *         been matched
         */
        private boolean isNewFormula (IfFormulaInstantiation p_ifInstantiation) {
            final boolean antec = ( (IfFormulaInstSeq)p_ifInstantiation ).inAntec ();

            final ImmutableList<IfFormulaInstantiation> cache =
                            getNewSequentFormulasFromCache ( antec );

            if ( cache != null ) return cache.contains ( p_ifInstantiation );

            return isNewFormulaDirect ( p_ifInstantiation );
        }

        /**
         * @return true iff the formula described by the argument has been
         *         modified (or introduced) since the latest point of time when
         *         the if-formulas of the enclosing taclet app (container) have
         *         been matched (this method does not use the cache)
         */
        private boolean isNewFormulaDirect (IfFormulaInstantiation p_ifInstantiation) {
            final boolean antec = ( (IfFormulaInstSeq)p_ifInstantiation ).inAntec ();

            final ConstrainedFormula cfma = p_ifInstantiation.getConstrainedFormula ();
            final PosInOccurrence pio = new PosInOccurrence ( cfma,
                                                              PosInTerm.TOP_LEVEL,
                                                              antec );

            final FormulaTagManager tagManager = goal.getFormulaTagManager ();

            final FormulaTag tag = tagManager.getTagForPos ( pio );
            final long formulaAge = tagManager.getAgeForTag ( tag );

            // The strict relation can be used, because when applying a rule the
            // age of a goal is increased before the actual modification of the
            // goal take place
            return getAge () < formulaAge;
        }

        private ImmutableList<IfFormulaInstantiation>
                    getNewSequentFormulasFromCache (boolean p_antec) {
            synchronized ( ifInstCache ) {
                if ( ifInstCache.cacheKey != goal.node () ) return null;

                // the cache contains formula lists for the right semisequent
                return getCacheMap ( p_antec ).get ( getAgeObject () );
            }
        }

        private void addNewSequentFormulasToCache (ImmutableList<IfFormulaInstantiation> p_list,
                                                   boolean p_antec) {
            synchronized ( ifInstCache ) {
                if ( ifInstCache.cacheKey != goal.node () ) {
                    ifInstCache.reset(goal.node());
                }

                getCacheMap ( p_antec ).put ( getAgeObject (), p_list );
            }
        }


        private HashMap<Long, ImmutableList<IfFormulaInstantiation>> getCacheMap (boolean p_antec) {
            return p_antec ? ifInstCache.antecCache : ifInstCache.succCache;
        }

        private Long getAgeObject () {
            return Long.valueOf( getAge() );
        }


        private ImmutableList<IfFormulaInstantiation> getAllSequentFormulas ( boolean p_antec ) {
            return p_antec ? allAntecFormulas : allSuccFormulas;
        }


        /**
         * Recursive function for matching the remaining tail of an if sequent
         * 
         * @param p_ifSeqTail
         *            tail of the current semisequent as list
         * @param p_ifSeqTail2nd
         *            the following semisequent (i.e. antecedent) or null
         * @param p_matchCond
         *            match conditions until now, i.e. after matching the first
         *            formulas of the if sequent
         * @param p_alreadyMatchedNewFor
         *            at least one new formula has already been matched, i.e. a
         *            formula that has been modified recently
         */
        private void findIfFormulaInstantiationsHelp
            ( ImmutableList<ConstrainedFormula>      p_ifSeqTail,
              ImmutableList<ConstrainedFormula>      p_ifSeqTail2nd,
              ImmutableList<IfFormulaInstantiation>  p_alreadyMatched,
              MatchConditions               p_matchCond,
              boolean                       p_alreadyMatchedNewFor ) {
            
            while ( p_ifSeqTail.isEmpty () ) {
                if ( p_ifSeqTail2nd == null ) {
                    // All formulas have been matched, collect the results
                    addResult ( setAllInstantiations ( p_matchCond,
                                                       p_alreadyMatched ) );
                    return;
                } else {
                    // Change from succedent to antecedent
                    p_ifSeqTail    = p_ifSeqTail2nd;
                    p_ifSeqTail2nd = null;
                }
            }

            // Match the current formula
            final boolean antec = p_ifSeqTail2nd == null;
            final boolean lastIfFormula =
                p_ifSeqTail.size () == 1
                && ( p_ifSeqTail2nd == null || p_ifSeqTail2nd.isEmpty () );
            final ImmutableList<IfFormulaInstantiation> formulas =
                getSequentFormulas ( antec,
                                     !lastIfFormula || p_alreadyMatchedNewFor );
            final IfMatchResult mr = getTaclet ().matchIf ( formulas.iterator (),
                                                            p_ifSeqTail.head ().formula (),
                                                            p_matchCond,
                                                            getServices (),
                                                            getUserConstraint () );

            // For each matching formula call the method again to match
            // the remaining terms
            Iterator<IfFormulaInstantiation> itCand = mr.getFormulas        ().iterator ();
            Iterator<MatchConditions>        itMC   = mr.getMatchConditions ().iterator ();
            p_ifSeqTail                             = p_ifSeqTail.tail ();
            while ( itCand.hasNext () ) {
                final IfFormulaInstantiation ifInstantiation = itCand.next ();
                final boolean nextAlreadyMatchedNewFor = lastIfFormula
                                         || p_alreadyMatchedNewFor
                                         || isNewFormula ( ifInstantiation );                
                findIfFormulaInstantiationsHelp ( p_ifSeqTail,
                                                  p_ifSeqTail2nd,
                                                  p_alreadyMatched.prepend ( ifInstantiation ),
                                                  itMC.next (),
                                                  nextAlreadyMatchedNewFor );
            }
        }

        private Constraint getUserConstraint () {
            return getProof ().getUserConstraint().getConstraint();
        }

        private Proof getProof () {
            return goal.proof();
        }

        private Services getServices () {
            return getProof ().getServices();
        }

        private NoPosTacletApp setAllInstantiations ( MatchConditions p_matchCond, ImmutableList<IfFormulaInstantiation> p_alreadyMatched ) {
            return NoPosTacletApp.createNoPosTacletApp(
        	    getTaclet(),
                    p_matchCond.getInstantiations(), 
                    p_matchCond.getConstraint(),
                    p_matchCond.getNewMetavariables(), 
                    p_alreadyMatched,
                    getServices());
        }

        private ImmutableList<ConstrainedFormula> createSemisequentList ( Semisequent p_ss ) {
            ImmutableList<ConstrainedFormula> res = ImmutableSLList.<ConstrainedFormula>nil();

            for (final ConstrainedFormula cf : p_ss) {
                res = res.prepend ( cf );
            }
            return res; 
        }

        /**
         * @return Returns the results.
         */
        public ImmutableList<TacletApp> getResults () {
            return results;
        }
    }

    
    /**
     * Direct-mapped cache of lists of formulas (potential instantiations of
     * if-formulas of taclets) that were modified after a certain point of time
     */

    /**
     * Hashmaps of the particular lists of formulas; the keys of the maps
     * is the point of time that separates old from new (modified) formulas 
     * 
     * Keys: Long        Values: IList<IfFormulaInstantiation>
     */
    protected static final class IfInstCache {
        public Node cacheKey = null;

        public final HashMap<Long, ImmutableList<IfFormulaInstantiation>> 
            antecCache = new HashMap<Long, ImmutableList<IfFormulaInstantiation>> ();
        public final HashMap<Long, ImmutableList<IfFormulaInstantiation>>  succCache  = 
            new HashMap<Long, ImmutableList<IfFormulaInstantiation>>  ();  
        
        public void reset(Node n){
            cacheKey = n;
            antecCache.clear ();
            succCache.clear ();
        }
    }

    /**This field causes a memory leak (that is ad-hoc-ly fixed in 
     * QueueRuleApplicationManager.clearCache()) because it is static and it 
     * has a reference to node which has again a reference to proof. 
     * Can this field be made non-static by putting it in some other class?
     * This field was private before the fix*/
    public static final IfInstCache ifInstCache = new IfInstCache ();
}<|MERGE_RESOLUTION|>--- conflicted
+++ resolved
@@ -192,16 +192,9 @@
     private boolean sufficientlyCompleteApp(TacletApp app, Services services) {
         final ImmutableSet<SchemaVariable> needed = app.neededUninstantiatedVars (services);
         if ( needed.size () == 0 ) return true;
-<<<<<<< HEAD
-        final Iterator<SchemaVariable> it = needed.iterator ();
-        while ( it.hasNext () ) {
-            final SchemaVariable sv = it.next ();
-            if ( sv instanceof SkolemTermSV ) continue;
-=======
         for (SchemaVariable aNeeded : needed) {
             final SchemaVariable sv = aNeeded;
-            if (sv.isSkolemTermSV()) continue;
->>>>>>> d557ff59
+            if ( sv instanceof SkolemTermSV ) continue;
             return false;
         }
         return true;
