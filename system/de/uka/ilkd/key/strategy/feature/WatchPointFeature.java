package de.uka.ilkd.key.strategy.feature;

import java.util.LinkedList;

<<<<<<< HEAD
import de.uka.ilkd.key.logic.ConstrainedFormula;
import de.uka.ilkd.key.logic.IteratorOfTerm;
import de.uka.ilkd.key.logic.ListOfTerm;
import de.uka.ilkd.key.logic.PIOPathIterator;
import de.uka.ilkd.key.logic.PosInOccurrence;
import de.uka.ilkd.key.logic.SLListOfTerm;
import de.uka.ilkd.key.logic.Sequent;
import de.uka.ilkd.key.logic.Term;
import de.uka.ilkd.key.logic.UpdateFactory;
=======
import de.uka.ilkd.key.logic.*;
>>>>>>> 980205b5
import de.uka.ilkd.key.logic.op.Operator;
import de.uka.ilkd.key.logic.op.QuanUpdateOperator;
import de.uka.ilkd.key.proof.Goal;
import de.uka.ilkd.key.proof.Proof;
import de.uka.ilkd.key.proof.init.InitConfig;
import de.uka.ilkd.key.proof.mgt.ProofEnvironment;
import de.uka.ilkd.key.rule.RuleApp;
import de.uka.ilkd.key.rule.updatesimplifier.Update;
<<<<<<< HEAD
import de.uka.ilkd.key.strategy.DebuggerStrategy;
import de.uka.ilkd.key.strategy.Strategy;
import de.uka.ilkd.key.strategy.StrategyFactory;
import de.uka.ilkd.key.strategy.StrategyProperties;
=======
>>>>>>> 980205b5
import de.uka.ilkd.key.visualdebugger.ProofStarter;
import de.uka.ilkd.key.visualdebugger.WatchpointPO;

public class WatchPointFeature extends BinaryFeature {

    private final ListOfTerm watchpoints;

    public WatchPointFeature(ListOfTerm watchpoints) {
        super();
        this.watchpoints = watchpoints;
    }

    protected boolean filter(RuleApp app, PosInOccurrence pos, Goal goal) {

        System.out.println("entering watchpointfeature...");

        assert watchpoints != null : "Watchpoints are NULL!";
        if (watchpoints == null || watchpoints.isEmpty()) {
            System.out
                    .println("The list of watchpoints is empty./in WatchpointFeature");
            return false;
        } else {

            Sequent seq = goal.sequent();
            LinkedList<Update> updates = new LinkedList<Update>();
            Proof proof = goal.proof();
            UpdateFactory updateFactory = new UpdateFactory(
                    proof.getServices(), goal.simplifier());

            PIOPathIterator it = pos.iterator();
            while (it.hasNext()) {
                it.next();
                Term term = it.getSubTerm();
                Operator operator = term.op();
                if (operator instanceof QuanUpdateOperator) {

                    Update update = Update.createUpdate(term);
                    System.out.println("update.toString: " + update.toString());
                    updates.addFirst(update);

                    System.out.println("counted updates: " + updates.size());
                }
            }

            IteratorOfTerm watchpointIterator = watchpoints.iterator();
            System.out.println(watchpoints.size() + " watchpoints found.");

            while (watchpointIterator.hasNext()) {
                Term watchpoint = watchpointIterator.next();

                for (Update update : updates) {
                    watchpoint = updateFactory.prepend(update, watchpoint);
                }

                ConstrainedFormula newCF = new ConstrainedFormula(watchpoint);
                seq.changeFormula(newCF, pos);

                // start side proof
                ProofStarter ps = new ProofStarter();

                ProofEnvironment proofEnvironment = goal.proof().env();
                InitConfig initConfig = proofEnvironment.getInitConfig();

                WatchpointPO watchpointPO = new WatchpointPO("WatchpointPO",
                        seq);
                watchpointPO.setIndices(initConfig.createTacletIndex(),
                        initConfig.createBuiltInRuleIndex());

                StrategyProperties strategyProperties = DebuggerStrategy
                        .getDebuggerStrategyProperties(true, false, false,
                                SLListOfTerm.EMPTY_LIST);
                final StrategyFactory factory = new DebuggerStrategy.Factory();
                Strategy strategy = (factory.create(proof, strategyProperties));
                proof.setActiveStrategy(strategy);
                ps.setStrategy(strategy);
                watchpointPO.setProofSettings(proof.getSettings());
                watchpointPO.setInitConfig(initConfig);
<<<<<<< HEAD
                ps.setStrategy(strategy);
=======
                
>>>>>>> 980205b5
                ps.init(watchpointPO);
                // watchpoints ok until here - no return from ps.run!
                ps.run(proofEnvironment);
                if (watchpoints == null) {
                    System.out
                            .println("wp's null, after after ps.run in WatchpointFeature");
                } else {
                    System.out
                            .println("wp's ok,  ps.run /in WatchpointFeature");
                }
                System.out.println("proof could be closed:" + ps.getProof().closed());
                return ps.getProof().closed();
            }
        }
        return false;
    }

    public static WatchPointFeature create(ListOfTerm wp) {
        return new WatchPointFeature(wp);
    }
}<|MERGE_RESOLUTION|>--- conflicted
+++ resolved
@@ -2,19 +2,7 @@
 
 import java.util.LinkedList;
 
-<<<<<<< HEAD
-import de.uka.ilkd.key.logic.ConstrainedFormula;
-import de.uka.ilkd.key.logic.IteratorOfTerm;
-import de.uka.ilkd.key.logic.ListOfTerm;
-import de.uka.ilkd.key.logic.PIOPathIterator;
-import de.uka.ilkd.key.logic.PosInOccurrence;
-import de.uka.ilkd.key.logic.SLListOfTerm;
-import de.uka.ilkd.key.logic.Sequent;
-import de.uka.ilkd.key.logic.Term;
-import de.uka.ilkd.key.logic.UpdateFactory;
-=======
 import de.uka.ilkd.key.logic.*;
->>>>>>> 980205b5
 import de.uka.ilkd.key.logic.op.Operator;
 import de.uka.ilkd.key.logic.op.QuanUpdateOperator;
 import de.uka.ilkd.key.proof.Goal;
@@ -23,13 +11,10 @@
 import de.uka.ilkd.key.proof.mgt.ProofEnvironment;
 import de.uka.ilkd.key.rule.RuleApp;
 import de.uka.ilkd.key.rule.updatesimplifier.Update;
-<<<<<<< HEAD
 import de.uka.ilkd.key.strategy.DebuggerStrategy;
 import de.uka.ilkd.key.strategy.Strategy;
 import de.uka.ilkd.key.strategy.StrategyFactory;
 import de.uka.ilkd.key.strategy.StrategyProperties;
-=======
->>>>>>> 980205b5
 import de.uka.ilkd.key.visualdebugger.ProofStarter;
 import de.uka.ilkd.key.visualdebugger.WatchpointPO;
 
@@ -107,11 +92,7 @@
                 ps.setStrategy(strategy);
                 watchpointPO.setProofSettings(proof.getSettings());
                 watchpointPO.setInitConfig(initConfig);
-<<<<<<< HEAD
                 ps.setStrategy(strategy);
-=======
-                
->>>>>>> 980205b5
                 ps.init(watchpointPO);
                 // watchpoints ok until here - no return from ps.run!
                 ps.run(proofEnvironment);
