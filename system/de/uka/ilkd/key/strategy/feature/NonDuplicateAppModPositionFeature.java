// This file is part of KeY - Integrated Deductive Software Design
// Copyright (C) 2001-2009 Universitaet Karlsruhe, Germany
//                         Universitaet Koblenz-Landau, Germany
//                         Chalmers University of Technology, Sweden
//
// The KeY system is protected by the GNU General Public License. 
// See LICENSE.TXT for details.
//
//

package de.uka.ilkd.key.strategy.feature;

<<<<<<< HEAD
import de.uka.ilkd.key.logic.ListOfTerm;
=======
import de.uka.ilkd.key.collection.ImmutableList;
>>>>>>> 6f293224
import de.uka.ilkd.key.logic.PosInOccurrence;
import de.uka.ilkd.key.logic.Term;
import de.uka.ilkd.key.proof.Goal;
import de.uka.ilkd.key.rule.TacletApp;
import de.uka.ilkd.key.rule.UpdatePair;


/**
 * Binary feature that returns zero iff a certain Taclet app has not already
 * been performed
 */
public class NonDuplicateAppModPositionFeature extends NonDuplicateAppFeature {

    public static final Feature INSTANCE = new NonDuplicateAppModPositionFeature ();

    public boolean filter(TacletApp app, PosInOccurrence pos, Goal goal) {
        if ( !app.ifInstsComplete () ) {
            return true;
        }

        return !containsRuleApp ( goal.appliedRuleApps (), app, pos );
    }

    protected boolean comparePio(TacletApp newApp,
                                 TacletApp oldApp,
                                 PosInOccurrence newPio, PosInOccurrence oldPio) {
        final Term newFocus = newPio.subTerm ();
        final Term oldFocus = oldPio.subTerm ();
        if ( !newFocus.equals ( oldFocus ) ) return false;
        if ( newFocus.isRigid () ) return true;
<<<<<<< HEAD
        final ListOfTerm oldUpdateContext =
            oldApp.instantiations ().getUpdateContext ();
        final ListOfTerm newUpdateContext =
=======
        final ImmutableList<UpdatePair> oldUpdateContext =
            oldApp.instantiations ().getUpdateContext ();
        final ImmutableList<UpdatePair> newUpdateContext =
>>>>>>> 6f293224
            newApp.instantiations ().getUpdateContext ();
        return oldUpdateContext.equals ( newUpdateContext );
    }
}<|MERGE_RESOLUTION|>--- conflicted
+++ resolved
@@ -10,16 +10,11 @@
 
 package de.uka.ilkd.key.strategy.feature;
 
-<<<<<<< HEAD
-import de.uka.ilkd.key.logic.ListOfTerm;
-=======
 import de.uka.ilkd.key.collection.ImmutableList;
->>>>>>> 6f293224
 import de.uka.ilkd.key.logic.PosInOccurrence;
 import de.uka.ilkd.key.logic.Term;
 import de.uka.ilkd.key.proof.Goal;
 import de.uka.ilkd.key.rule.TacletApp;
-import de.uka.ilkd.key.rule.UpdatePair;
 
 
 /**
@@ -45,15 +40,9 @@
         final Term oldFocus = oldPio.subTerm ();
         if ( !newFocus.equals ( oldFocus ) ) return false;
         if ( newFocus.isRigid () ) return true;
-<<<<<<< HEAD
-        final ListOfTerm oldUpdateContext =
+        final ImmutableList<Term> oldUpdateContext =
             oldApp.instantiations ().getUpdateContext ();
-        final ListOfTerm newUpdateContext =
-=======
-        final ImmutableList<UpdatePair> oldUpdateContext =
-            oldApp.instantiations ().getUpdateContext ();
-        final ImmutableList<UpdatePair> newUpdateContext =
->>>>>>> 6f293224
+        final ImmutableList<Term> newUpdateContext =
             newApp.instantiations ().getUpdateContext ();
         return oldUpdateContext.equals ( newUpdateContext );
     }
