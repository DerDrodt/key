// This file is part of KeY - Integrated Deductive Software Design
// Copyright (C) 2001-2009 Universitaet Karlsruhe, Germany
//                         Universitaet Koblenz-Landau, Germany
//                         Chalmers University of Technology, Sweden
//
// The KeY system is protected by the GNU General Public License. 
// See LICENSE.TXT for details.
//
//


package de.uka.ilkd.key.strategy.feature;

import java.util.Iterator;

import de.uka.ilkd.key.collection.ImmutableSet;
import de.uka.ilkd.key.logic.PosInOccurrence;
import de.uka.ilkd.key.logic.op.SchemaVariable;
import de.uka.ilkd.key.proof.Goal;
import de.uka.ilkd.key.rule.TacletApp;

/**
 * Feature that returns zero iff the given rule app is a taclet app that needs
 * explicit instantiation of schema variables (which has not been done yet)
 */
public class TacletRequiringInstantiationFeature extends BinaryTacletAppFeature {

    public final static Feature INSTANCE 
        = new TacletRequiringInstantiationFeature ();
    
    private TacletRequiringInstantiationFeature() {
        super ( false );
    }
    
    protected boolean filter(TacletApp app, PosInOccurrence pos, Goal goal) {
<<<<<<< HEAD
        final SetOfSchemaVariable neededVars = app.neededUninstantiatedVars (goal.proof().getServices());
        final SetOfSchemaVariable ifFindVars = app.taclet ().getIfFindVariables ();
        final IteratorOfSchemaVariable it = neededVars.iterator ();
=======
        final ImmutableSet<SchemaVariable> neededVars = app.neededUninstantiatedVars ();
        final ImmutableSet<SchemaVariable> ifFindVars = app.taclet ().getIfFindVariables ();
        final Iterator<SchemaVariable> it = neededVars.iterator ();
>>>>>>> 6f293224
        while ( it.hasNext () ) {
            if ( !ifFindVars.contains ( it.next () ) ) return true;
        }
        return false;
    }
}<|MERGE_RESOLUTION|>--- conflicted
+++ resolved
@@ -33,15 +33,9 @@
     }
     
     protected boolean filter(TacletApp app, PosInOccurrence pos, Goal goal) {
-<<<<<<< HEAD
-        final SetOfSchemaVariable neededVars = app.neededUninstantiatedVars (goal.proof().getServices());
-        final SetOfSchemaVariable ifFindVars = app.taclet ().getIfFindVariables ();
-        final IteratorOfSchemaVariable it = neededVars.iterator ();
-=======
-        final ImmutableSet<SchemaVariable> neededVars = app.neededUninstantiatedVars ();
+        final ImmutableSet<SchemaVariable> neededVars = app.neededUninstantiatedVars (goal.proof().getServices());
         final ImmutableSet<SchemaVariable> ifFindVars = app.taclet ().getIfFindVariables ();
         final Iterator<SchemaVariable> it = neededVars.iterator ();
->>>>>>> 6f293224
         while ( it.hasNext () ) {
             if ( !ifFindVars.contains ( it.next () ) ) return true;
         }
