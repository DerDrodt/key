--- conflicted
+++ resolved
@@ -52,11 +52,7 @@
         
         assert ifSeq.size () == 1 : "Wrong number of if-formulas.";
                 
-<<<<<<< HEAD
-        final Boolean pol = polarity ( pos, Boolean.valueOf( pos.isInAntec () ) );
-=======
         final Boolean pol = polarity ( pos, Boolean.valueOf(pos.isInAntec()) );
->>>>>>> d557ff59
 
         final boolean ifForInAntec =
             ifSeq.succedent ().isEmpty();        
