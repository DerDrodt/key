--- conflicted
+++ resolved
@@ -22,18 +22,12 @@
 import de.uka.ilkd.key.logic.Name;
 import de.uka.ilkd.key.logic.Named;
 import de.uka.ilkd.key.logic.NamespaceSet;
-import de.uka.ilkd.key.logic.Term;
 import de.uka.ilkd.key.logic.op.Function;
 import de.uka.ilkd.key.logic.op.SchemaVariable;
-<<<<<<< HEAD
 import de.uka.ilkd.key.logic.op.VariableSV;
-import de.uka.ilkd.key.logic.sort.*;
-=======
-import de.uka.ilkd.key.logic.op.SortedSchemaVariable;
-import de.uka.ilkd.key.logic.sort.ArraySortImpl;
+import de.uka.ilkd.key.logic.sort.ArraySort;
 import de.uka.ilkd.key.logic.sort.GenericSort;
 import de.uka.ilkd.key.logic.sort.Sort;
->>>>>>> 6f293224
 
 
 public class TestDeclParser extends TestCase {
@@ -128,13 +122,8 @@
 	parseDecls("\\sorts { \\generic G; \\generic H \\extends G; }");
 
 	G = checkGenericSort ( nss.sorts().lookup(new Name("G")),
-<<<<<<< HEAD
-			       SetAsListOfSort.EMPTY_SET.add(Sort.ANY),
-			       SetAsListOfSort.EMPTY_SET );
-=======
-			       DefaultImmutableSet.<Sort>nil(),
-			       DefaultImmutableSet.<Sort>nil() );
->>>>>>> 6f293224
+			       DefaultImmutableSet.<Sort>nil().add(Sort.ANY),
+			       DefaultImmutableSet.<Sort>nil() );
 	H = checkGenericSort ( nss.sorts().lookup(new Name("H")),
 			       DefaultImmutableSet.<Sort>nil().add ( G ),
 			       DefaultImmutableSet.<Sort>nil() );
@@ -145,13 +134,8 @@
 	
 	S = checkSort        ( nss.sorts().lookup(new Name("S")) );
 	G = checkGenericSort ( nss.sorts().lookup(new Name("G")),
-<<<<<<< HEAD
-			       SetAsListOfSort.EMPTY_SET.add(Sort.ANY),
-			       SetAsListOfSort.EMPTY_SET );
-=======
-			       DefaultImmutableSet.<Sort>nil(),
-			       DefaultImmutableSet.<Sort>nil() );
->>>>>>> 6f293224
+			       DefaultImmutableSet.<Sort>nil().add(Sort.ANY),
+			       DefaultImmutableSet.<Sort>nil() );
 	H = checkGenericSort ( nss.sorts().lookup(new Name("H")),
 			       DefaultImmutableSet.<Sort>nil().add ( S ).add ( G ),
 			       DefaultImmutableSet.<Sort>nil() );
@@ -163,13 +147,8 @@
 	S = checkSort        ( nss.sorts().lookup(new Name("S")) );
 	T = checkSort        ( nss.sorts().lookup(new Name("T")) );
 	H = checkGenericSort ( nss.sorts().lookup(new Name("H")),
-<<<<<<< HEAD
-			       SetAsListOfSort.EMPTY_SET.add(Sort.ANY),
-			       SetAsListOfSort.EMPTY_SET.add ( S ).add ( T ) );
-=======
-			       DefaultImmutableSet.<Sort>nil(),
+			       DefaultImmutableSet.<Sort>nil().add(Sort.ANY),
 			       DefaultImmutableSet.<Sort>nil().add ( S ).add ( T ) );
->>>>>>> 6f293224
 	
 
 	nss = new NamespaceSet ();
@@ -178,13 +157,8 @@
 	S = checkSort        ( nss.sorts().lookup(new Name("S")) );
 	T = checkSort        ( nss.sorts().lookup(new Name("T")) );
 	G = checkGenericSort ( nss.sorts().lookup(new Name("G")),
-<<<<<<< HEAD
-			       SetAsListOfSort.EMPTY_SET.add(Sort.ANY),
-			       SetAsListOfSort.EMPTY_SET );
-=======
-			       DefaultImmutableSet.<Sort>nil(),
-			       DefaultImmutableSet.<Sort>nil() );
->>>>>>> 6f293224
+			       DefaultImmutableSet.<Sort>nil().add(Sort.ANY),
+			       DefaultImmutableSet.<Sort>nil() );
 	H = checkGenericSort ( nss.sorts().lookup(new Name("H")),
 			       DefaultImmutableSet.<Sort>nil().add ( T ).add ( G ),
 			       DefaultImmutableSet.<Sort>nil().add ( S ) );
@@ -196,19 +170,11 @@
 	S = checkSort        ( nss.sorts().lookup(new Name("S")) );
 	T = checkSort        ( nss.sorts().lookup(new Name("T")) );
 	G = checkGenericSort ( nss.sorts().lookup(new Name("G")),
-<<<<<<< HEAD
-			       SetAsListOfSort.EMPTY_SET.add(Sort.ANY),
-			       SetAsListOfSort.EMPTY_SET );
+			       DefaultImmutableSet.<Sort>nil().add(Sort.ANY),
+			       DefaultImmutableSet.<Sort>nil() );
 	checkGenericSort     ( nss.sorts().lookup(new Name("G2")),
-			       SetAsListOfSort.EMPTY_SET.add(Sort.ANY),
-			       SetAsListOfSort.EMPTY_SET );
-=======
-			       DefaultImmutableSet.<Sort>nil(),
-			       DefaultImmutableSet.<Sort>nil() );
-	checkGenericSort     ( nss.sorts().lookup(new Name("G2")),
-			       DefaultImmutableSet.<Sort>nil(),
-			       DefaultImmutableSet.<Sort>nil() );
->>>>>>> 6f293224
+			       DefaultImmutableSet.<Sort>nil().add(Sort.ANY),
+			       DefaultImmutableSet.<Sort>nil() );
 	H = checkGenericSort ( nss.sorts().lookup(new Name("H")),
 			       DefaultImmutableSet.<Sort>nil().add ( T ).add ( G ),
 			       DefaultImmutableSet.<Sort>nil().add ( S ) );
