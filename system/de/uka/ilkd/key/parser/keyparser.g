// This file is part of KeY - Integrated Deductive Software Design
// Copyright (C) 2001-2007 Universitaet Karlsruhe, Germany
//                         Universitaet Koblenz-Landau, Germany
//                         Chalmers University of Technology, Sweden
//
// The KeY system is protected by the GNU General Public License. 
// See LICENSE.TXT for details.
//
//

/* -*-antlr-*- */
header {

  package de.uka.ilkd.key.parser;

  import antlr.*;

  import java.io.*;
  import java.util.List;
  import java.util.Iterator;
  import java.util.ArrayList;
  import java.util.LinkedList;
  import java.util.HashMap;
  import java.util.HashSet;
  import java.util.Vector;
  import java.math.BigInteger;

  import de.uka.ilkd.key.collection.ListOfString;
  import de.uka.ilkd.key.collection.IteratorOfString;
  import de.uka.ilkd.key.collection.SLListOfString;

  import de.uka.ilkd.key.logic.*;
  import de.uka.ilkd.key.logic.op.*;
  import de.uka.ilkd.key.logic.sort.*;
  import de.uka.ilkd.key.logic.sort.oclsort.OclSort;

  import de.uka.ilkd.key.proof.*;
  import de.uka.ilkd.key.proof.init.*;

  import de.uka.ilkd.key.rule.*;
  import de.uka.ilkd.key.rule.conditions.*;
  import de.uka.ilkd.key.rule.metaconstruct.*;
 
  import de.uka.ilkd.key.speclang.SetAsListOfOperationContract;
  import de.uka.ilkd.key.speclang.SetOfOperationContract;
  import de.uka.ilkd.key.speclang.dl.translation.DLSpecFactory;

  import de.uka.ilkd.key.util.*;

  import de.uka.ilkd.key.java.JavaInfo;
  import de.uka.ilkd.key.java.Services;
  import de.uka.ilkd.key.java.JavaReader;
  import de.uka.ilkd.key.java.SchemaJavaReader;
  import de.uka.ilkd.key.java.abstraction.*;
  import de.uka.ilkd.key.java.visitor.*;
  import de.uka.ilkd.key.java.Recoder2KeY;
  import de.uka.ilkd.key.java.SchemaRecoder2KeY;
  import de.uka.ilkd.key.java.StatementBlock;
  import de.uka.ilkd.key.java.declaration.VariableDeclaration;
  import de.uka.ilkd.key.java.recoderext.*;
  import de.uka.ilkd.key.java.declaration.ArrayOfParameterDeclaration;
  import de.uka.ilkd.key.pp.*;
}

/** 
 * General KeY parser, can work in different modes (parserMode)
 */  
class KeYParser extends Parser;
options {
    importVocab=KeYLexer;
    k = 1;
    defaultErrorHandler=true;
}

{
    static final Sort[] AN_ARRAY_OF_SORTS = new Sort[0];
    static final Term[] AN_ARRAY_OF_TERMS = new Term[0];

    private final static int NORMAL_NONRIGID = 0;
    private final static int LOCATION_MODIFIER = 1;
    private final static int HEAP_DEPENDENT = 2;

    static HashMap<String, Character> prooflabel2tag = new HashMap<String, Character>(15);
    static {
      prooflabel2tag.put("branch", new Character('b'));
      prooflabel2tag.put("rule", new Character('r'));
      prooflabel2tag.put("term", new Character('t'));
      prooflabel2tag.put("formula", new Character('f'));
      prooflabel2tag.put("inst", new Character('i'));
      prooflabel2tag.put("ifseqformula", new Character('q'));
      prooflabel2tag.put("heur", new Character('h'));
      prooflabel2tag.put("builtin", new Character('n'));
      prooflabel2tag.put("keyLog", new Character('l'));
      prooflabel2tag.put("keyUser", new Character('u'));
      prooflabel2tag.put("keyVersion", new Character('v'));
      prooflabel2tag.put("keySettings", new Character('s'));
      prooflabel2tag.put("contract", new Character('c'));	
      prooflabel2tag.put("userinteraction", new Character('a'));
   }

    private NamespaceSet nss;
    private Choice defaultChoice = null;
    private HashMap<String, String> category2Default = new HashMap<String, String>();
    private boolean onlyWith=false;
    private SetOfChoice activatedChoices = SetAsListOfChoice.EMPTY_SET;
    private SetOfChoice selectedChoices = SetAsListOfChoice.EMPTY_SET;
    private HashSet usedChoiceCategories = new HashSet();
    private HashMap taclet2Builder;
    private AbbrevMap scm;
    private KeYExceptionHandler keh = null;

    // these variables are set if a file is read in step by
    // step. This used when reading in LDTs because of cyclic
    // dependencies.
    private boolean skip_schemavariables;
    private boolean skip_functions;
    private boolean skip_predicates;
    private boolean skip_sorts;
    private boolean skip_rulesets;
    private boolean skip_taclets;
    private boolean parse_includes = false;
    private Includes includes = new Includes();

    private boolean schemaMode = false;
    private ParserMode parserMode;

    private boolean chooseContract = false;
    private int savedGuessing = -1;

    private int lineOffset=0;
    private int colOffset=0;
    private int stringLiteralLine=0; // HACK!

    private Services services;
    private TermFactory tf;
    private JavaReader javaReader;

    // if this is used then we can capture parts of the input for later use
    private DeclPicker capturer = null;
    private ProgramMethod pm = null;

    private SetOfTaclet taclets = SetAsListOfTaclet.EMPTY_SET; 
    private SetOfOperationContract contracts = SetAsListOfOperationContract.EMPTY_SET;

    private ParserConfig schemaConfig;
    private ParserConfig normalConfig;
    
    // the current active config
    private ParserConfig parserConfig;

    private Term quantifiedArrayGuard = null;
    private boolean parsingContracts = false;
    private boolean parsingFind      = false;
    
    private TokenStreamSelector selector;

    /**
     * Although the parser mode can be deduced from the particular constructor
     * used we still require the caller to provide the parser mode explicitly, 
     * so that the code is readable.
     */
    public KeYParser(ParserMode mode, TokenStream lexer) {
	this((lexer instanceof KeYLexer)? ((KeYLexer)lexer).getSelector() : ((DeclPicker)lexer).getSelector(), 2);
        this.selector = (lexer instanceof KeYLexer)? ((KeYLexer)lexer).getSelector() : ((DeclPicker)lexer).getSelector();
	this.parserMode = mode;
    }

    public KeYParser(ParserMode mode, TokenStream lexer, Services services) {
        this(mode, lexer);
        this.keh = services.getExceptionHandler();
    }

    /* Most general constructor, should only be used internally */
    private KeYParser(TokenStream lexer,
		     String filename,
                     Services services,
		     NamespaceSet nss,
		     TermFactory tf,
		     ParserMode mode) {
        this(mode, lexer);
        setFilename(filename);
 	this.services = services;
	if(services != null)
          this.keh = services.getExceptionHandler();
	this.nss = nss;
	
        this.defaultChoice = new Choice(new Name("Default"));
        if(nss != null) {
            this.defaultChoice.setFuncNS(nss.functions());
        }
                
	this.tf = tf;
        switchToNormalMode();
    }

    /** 
     * Used to construct Declaration parser - for signature declarations,
     * i.e. sorts, schema variabls, predicates, functions and rule sets.
     */  
    public KeYParser(ParserMode mode, TokenStream lexer,
                     String filename, Services services,
                     NamespaceSet nss) {
        this(lexer, filename, services, nss, null, mode);
	resetSkips();
    }


    /** 
     * Used to construct Term parser - for first-order terms
     * and formulae.
     */  
    public KeYParser(ParserMode mode, TokenStream lexer,                   
                     String filename, TermFactory  tf,
                     JavaReader jr, Services services,
                     NamespaceSet nss, AbbrevMap scm) {
        this(lexer, filename, services, nss, tf, mode);
        this.javaReader = jr;
        this.scm = scm;
    }


    /** ONLY FOR TEST CASES.
     * Used to construct Global Declaration Term parser - for first-order 
     * terms and formulae. Variables in quantifiers are expected to be
     * declared globally in the variable namespace.  This parser is used
     * for test cases, where you want to know in advance which objects
     * will represent bound variables.
     */  
    public KeYParser(ParserMode mode, TokenStream lexer,
		     TermFactory tf, JavaReader jr,
		     NamespaceSet nss) {
        this(lexer, null, new Services(), nss, tf, mode);
        this.scm = new AbbrevMap();
        this.javaReader = jr;
    }

    public KeYParser(ParserMode mode, TokenStream lexer,
		     TermFactory tf, Services services,
		     NamespaceSet nss) {
	this(mode, lexer, tf, 
	     new Recoder2KeY(
		new KeYCrossReferenceServiceConfiguration(
		   services.getExceptionHandler()), 
		services.getJavaInfo().rec2key(), new NamespaceSet(), 
		services.getTypeConverter()),
   	     nss);
    }

    public KeYParser(ParserMode mode, TokenStream lexer,
		     Services services, NamespaceSet nss) {
	this(mode, lexer, TermFactory.DEFAULT,
	     new Recoder2KeY(
	       new KeYCrossReferenceServiceConfiguration(
	         services.getExceptionHandler()),
	       services.getJavaInfo().rec2key(), new NamespaceSet(),
	       services.getTypeConverter()),
	     nss);
    }


    /**
     * Used to construct Taclet parser
     */  
    public KeYParser(ParserMode mode, TokenStream lexer,
                     String filename, TermFactory tf,
                     SchemaJavaReader jr, Services services,  
                     NamespaceSet nss, HashMap taclet2Builder) {
        this(lexer, filename, services, nss, tf, mode);
        switchToSchemaMode();
        this.scm = new AbbrevMap();
        this.javaReader = jr;
        this.taclet2Builder = taclet2Builder;
    }

    public KeYParser(ParserMode mode, TokenStream lexer,
                     String filename, TermFactory tf,
                     Services services, NamespaceSet nss) {
        this(mode, lexer, filename, tf,
             new SchemaRecoder2KeY(services, nss),
	     services, nss, new HashMap());
    }


    /** 
     * Used to construct Problem parser
     */  
    public KeYParser(ParserMode mode, TokenStream lexer, 
                     String filename, ParserConfig schemaConfig,
                     ParserConfig normalConfig, HashMap taclet2Builder,
                     SetOfTaclet taclets, SetOfChoice selectedChoices) { 
        this(lexer, filename, null, null, null, mode);
        if (lexer instanceof DeclPicker) {
            this.capturer = (DeclPicker) lexer;
        }
        if (normalConfig!=null)
        scm = new AbbrevMap();
        tf = TermFactory.DEFAULT;
        this.schemaConfig = schemaConfig;
        this.normalConfig = normalConfig;       
	switchToNormalMode();
        this.taclet2Builder = taclet2Builder;
        this.taclets = taclets;
	if(selectedChoices != null)
	   this.selectedChoices = selectedChoices;
        if(normalConfig != null){
            this.keh = normalConfig.services().getExceptionHandler();
           	this.defaultChoice.setFuncNS(parserConfig.namespaces().functions());
        }else{
            this.keh = new KeYRecoderExcHandler();
        }
    }

    public KeYParser(ParserMode mode, TokenStream lexer, String filename) { 
        this(lexer, filename, null, null, null, mode);
        if (lexer instanceof DeclPicker) {
            this.capturer = (DeclPicker) lexer;
        }
        scm = new AbbrevMap();
        tf = TermFactory.DEFAULT;
        this.schemaConfig = null;
        this.normalConfig = null;       
	switchToNormalMode();
        this.taclet2Builder = null;
        this.taclets = null;
        this.keh = new KeYRecoderExcHandler();
    }
 
    public boolean getChooseContract() {
      return chooseContract;
    }
    
    public String getFilename() {
      return ((CharScanner)selector.getCurrentStream()).getFilename();
    }

    public void setFilename(String filename) {
      ((CharScanner)selector.getCurrentStream()).setFilename(filename);
    }
 
    private boolean isDeclParser() {
	return parserMode == ParserMode.DECLARATION;
    }

    private boolean isTermParser() {
	return parserMode == ParserMode.TERM;
    }

    private boolean isGlobalDeclTermParser() {
	return parserMode == ParserMode.GLOBALDECL;
    }

    private boolean isTacletParser() {
	return parserMode == ParserMode.TACLET;
    }

    private boolean isProblemParser() {
	return parserMode == ParserMode.PROBLEM;
    }

    public void reportError(RecognitionException ex){
        keh.reportException(ex);
    }

    public SetOfChoice getActivatedChoices(){
        return activatedChoices;
    }
    
    public Includes getIncludes(){
        return includes;
    }

    public JavaInfo getJavaInfo() {
        if(isProblemParser()) 
          return parserConfig.javaInfo();
    	if(getServices() != null)
          return getServices().getJavaInfo();
	else
	  return null;
    }

    public Services getServices() {
        if(isProblemParser()) 
          return parserConfig.services();
        return services;
    }

    public NamespaceSet namespaces() {
        if(isProblemParser()) 
          return parserConfig.namespaces();
        return nss;
    }

    public Namespace sorts() {
        return namespaces().sorts();
    }

    public Namespace functions() {
        return namespaces().functions();
    }

    public Namespace ruleSets() {
        return namespaces().ruleSets();
    }

    public Namespace variables() {
        return namespaces().variables();
    }

    public Namespace programVariables() {
        return namespaces().programVariables();
    }

    public Namespace choices(){
        return namespaces().choices();
    }

    public SetOfTaclet getTaclets(){
        return taclets;
    }

    public SetOfOperationContract getContracts(){
        return contracts;
    }
    
    public HashMap<String, String> getCategory2Default(){
        return category2Default;
    }

    private boolean inSchemaMode() {
	if(isTermParser() && schemaMode)
	   Debug.fail("In Term parser mode schemaMode cannot be true.");
	if(isTacletParser() && !schemaMode)
	   Debug.fail("In Taclet parser mode schemaMode should always be true.");
        return schemaMode;
    }

    private void switchToSchemaMode() {
	if(!isTermParser()) {
          schemaMode = true;
	  if(isProblemParser())
            parserConfig = schemaConfig;    
	}
    }

    private void switchToNormalMode() {
	if(!isTermParser() && !isTacletParser()) {
          schemaMode = false;      
	  if(isProblemParser())
            parserConfig = normalConfig;
	}
    }

    private int getLine() {
        int line = -1;
        try {
            line = LT(0).getLine() + lineOffset;
        } catch (TokenStreamException e) {
            System.err.println("No further token in stream");
        }
        return line;
    }   

    private int getColumn() {
        int col = -1;
        try {
            col = LT(0).getColumn() + colOffset;
        } catch (TokenStreamException e) {
            System.err.println("No further token in stream");
        }
        return col;
    }   

    private void resetSkips() {
       skip_schemavariables = false;
       skip_functions       = false;
       skip_predicates      = false;
       skip_sorts           = false;
       skip_rulesets        = false;
       skip_taclets         = false;
    }

    private void skipFuncs() {
        skip_functions = true;
    }
    
    private void skipPreds() {
        skip_predicates = true;
    }

    private void skipTaclets() {
        skip_taclets = true;
    }

    private void skipVars() {
        skip_schemavariables = true;
    }

    private void skipSorts() {
        skip_sorts = true;
    }

    private void skipRuleSets() {
        skip_rulesets = true;
    }
    
    private Named lookup(Name n) {
       if(isProblemParser()) {
          final Namespace[] lookups = {
            normalConfig.namespaces().functions(), 
            schemaConfig.namespaces().functions(), 
            normalConfig.namespaces().variables(), 
            schemaConfig.namespaces().variables(), 
            schemaConfig.namespaces().programVariables()
          };
          return doLookup(n,lookups);
       } else {
          final Namespace[] lookups = {
              functions(), variables(), 
              programVariables()
          };
          return doLookup(n,lookups);
       }
    }

    private static Named doLookup(Name n, Namespace[] lookups) {
        for (int i = 0; i<lookups.length; i++) {
            if (lookups[i].lookup(n) != null) {
                return lookups[i].lookup(n);
            }
        }
        return null;    
    }

    private void addInclude(String filename, boolean relativePath, boolean ldt){
        RuleSource source=null;
        if (relativePath) {
            int end = getFilename().lastIndexOf(File.separator);
            int start = 0;
            filename = filename.replace('/', File.separatorChar);
            filename = filename.replace('\\', File.separatorChar);
            if(getFilename().startsWith("file:")){
                start = 5;
            }
            File path=new File(getFilename().substring(start,end+1)+filename);
            try{ 
                source = RuleSource.initRuleFile(path.toURL()); 
            }catch(java.net.MalformedURLException e){
                System.err.println("Exception due to malformed URL of file "+
                                   filename+"\n " +e);
            }
        } else {
            source = RuleSource.initRuleFile(filename+".key"); 
        }
        if (ldt) {
            includes.putLDT(filename, source);
        } else {
            includes.put(filename, source);
        }
    }  

    public void parseVariables()
        throws RecognitionException, TokenStreamException {
      resetSkips();
      skipFuncs(); skipPreds(); skipSorts(); skipRuleSets();
      decls();
      resetSkips();
    }

    public void parseFunctions()
        throws RecognitionException, TokenStreamException {
      resetSkips();
      skipVars(); skipPreds(); skipSorts(); skipRuleSets();
      decls();
      resetSkips();
    }

    public void parsePredicates()
        throws RecognitionException, TokenStreamException {
      resetSkips();
      skipVars(); skipFuncs(); skipSorts(); skipRuleSets();
      decls();
      resetSkips();
    }

    public void parseSorts() 
        throws RecognitionException, TokenStreamException {
      resetSkips();
      skipVars(); skipFuncs(); skipPreds(); skipRuleSets();
      decls();
      resetSkips();
    }

    public void parseRuleSets()
        throws RecognitionException, TokenStreamException {
      resetSkips();
      skipVars(); skipFuncs(); skipPreds(); skipSorts();
      decls();
      resetSkips();
    }

    public void parseFuncAndPred()
        throws RecognitionException, TokenStreamException {
      resetSkips();
      skipVars(); skipSorts(); skipRuleSets();
      decls();
      resetSkips();
    }
  
    /** parses a problem but without reading the declarations of
     * sorts, functions and predicates. These have to be given
     * explicitly.
     * the heuristics of the current problem file will be added 
     */ 
    public Term parseProblem() 
        throws RecognitionException, TokenStreamException {
      resetSkips();
      skipSorts(); skipFuncs(); skipPreds(); skipTaclets();
      return problem();
    }

    public void parseIncludes()
        throws RecognitionException, TokenStreamException {
      parse_includes=true;
      problem();
    }

    public void parseWith()
        throws RecognitionException, TokenStreamException {
      onlyWith=true;
      problem();
    }

    private void schema_var_decl(String name, Sort s, boolean makeVariableSV,
            boolean makeSkolemTermSV, boolean makeLocationsSV, boolean makeFunctionsSV,
            SchemaVariableModifierSet mods) throws AmbigiousDeclException {
        if (!skip_schemavariables) {

            SchemaVariable v;
            if ( s == Sort.FORMULA ) {
                v = SchemaVariableFactory.createFormulaSV
                (new Name(name), mods.list(), mods.rigid());
            } else if ( s instanceof ProgramSVSort ) {
                v = SchemaVariableFactory.createProgramSV
                (new ProgramElementName(name),(ProgramSVSort) s, mods.list());
            } else {
                if ( makeVariableSV ) {
                    v=SchemaVariableFactory.createVariableSV
                    (new Name(name), s, mods.list());
                } else if ( makeSkolemTermSV ) {
                    v = SchemaVariableFactory.createSkolemTermSV
                    (new Name(name), s, mods.list());
                } else if( makeLocationsSV ) {
                	Debug.assertTrue(mods.list());
	                v = SchemaVariableFactory.createListSV(new Name(name), LocationDescriptor.class);
                } else if( makeFunctionsSV ) {
                	Debug.assertTrue(mods.list());
	                v = SchemaVariableFactory.createListSV(new Name(name), Function.class);
                } else { v = SchemaVariableFactory.createTermSV
                    (new Name(name), s, mods.list(), mods.rigid(), mods.strict());
                }
            }          

            if (inSchemaMode()) {
               if (variables().lookup(v.name()) != null) {
            	 throw new AmbigiousDeclException(v.name().toString(), getFilename(), 
            	  				 getLine(), getColumn());
               }
               variables().add(v);
            }
        }
        
    }

    public static Term toZNotation(String number, Namespace functions, TermFactory tf){
	String s = number;
        final boolean negative = (s.charAt(0) == '-');
	if (negative) {
	    s = number.substring(1, s.length());
	}
        if(s.startsWith("0x")) {
	  try {
	    BigInteger bi = new BigInteger(s.substring(2),16);
	    s = bi.toString();
	  } catch(NumberFormatException nfe) {
	    Debug.fail("Not a hexadecimal constant (BTW, this should not have happened).");
	  }
	}
        Term result = tf.createFunctionTerm((Function) functions.lookup(new Name("#")));

        for(int i = 0; i<s.length(); i++){
            result = tf.createFunctionTerm((Function)functions.lookup
                 (new Name(s.substring(i,i+1))), result);
        }

       	if (negative) {
  	    result = tf.createFunctionTerm
		((Function) functions.lookup(new Name("neglit")), result);
        }
	return tf.createFunctionTerm
            ((Function) functions.lookup(new Name("Z")), result); 
    }

    private String getTypeList(ListOfProgramVariable vars) {
	StringBuffer result = new StringBuffer("");
	final IteratorOfProgramVariable it = vars.iterator();
	while (it.hasNext()) {
         result.append(it.next().getContainerType().getFullName());
         if (it.hasNext()) result.append(", ");         
	}
	return result.toString();
    }

    private TermSymbol getAttribute(Sort prefixSort, String attributeName) 
           throws SemanticException {
        final JavaInfo javaInfo = getJavaInfo();
        TermSymbol result = null;

        if (!inSchemaMode()) {
            if (attributeName.indexOf(':') != -1) {     
                result = javaInfo.getAttribute(attributeName);
            } else {
                final KeYJavaType prefixKJT = javaInfo.getKeYJavaType(prefixSort);
                if (prefixKJT == null) {
                    semanticError("Could not find type '"+prefixSort+"'. Maybe mispelled or "+
                        "you use an array or object type in a .key-file with missing " + 
                        "\\javaSource section.");
                }
                // WATCHOUT why not in DECLARATION MODE	   
                if(!isDeclParser()) {			      	
                    if (prefixSort == Sort.NULL) {
                        semanticError
                        ("Cannot uniquely determine attribute " + attributeName + 
                            "\n Please specify exact type by attaching" +
                            " @( delaredInType ) to the attribute name.");
                    }

                    final ListOfProgramVariable vars = 	
                    javaInfo.getAllAttributes(attributeName, prefixKJT);
                    
                    if (vars.size() == 0) {
                        semanticError("There is no attribute '" + attributeName + 
                            "' declared in type '" + prefixSort + "'");
                    }                    

                    if (LogicPrinter.printInShortForm(attributeName, 
                            prefixSort, getServices())) {       		   
                        result = vars.head();
                    } else {
                        if (vars.size() > 1) {
                            semanticError
                            ("Cannot uniquely determine attribute " + attributeName + 
                                "\n Please specify the exact type by attaching" +
                                " @( declaredInType ) to the attribute name." + 
                                "\n Found attributes of the same name in: " + getTypeList(vars));
                        }
                    }
                }              
            }
        }else{
            result = (SortedSchemaVariable)variables().lookup(new Name(attributeName));
        }
        if ( result == null && !("length".equals(attributeName)) ) {
            throw new NotDeclException ("Attribute ", attributeName,
                getFilename(), getLine(), getColumn());
        }
        return result;
    }

   
    public Term createAttributeTerm(Term prefix, TermSymbol attribute,
              Term shadowNumber) {
        Term result = prefix;
	if (!inSchemaMode()) {
          if (((ProgramVariable)attribute).isStatic()){
              result = tf.createVariableTerm((ProgramVariable)attribute);
          } else {
              if (shadowNumber != null) {
                  result = tf.createShadowAttributeTerm((ProgramVariable)attribute, 
                                                        result, shadowNumber);
              } else {
                  result = tf.createAttributeTerm((ProgramVariable)attribute, result);
              }
          }
	} else {
        if (shadowNumber != null) {
                result = tf.createShadowAttributeTerm((SchemaVariable)attribute, result, shadowNumber);
	    } else
                result = tf.createAttributeTerm((SchemaVariable)attribute, result);         
	}
        return result;
    }

    public de.uka.ilkd.key.logic.op.Location[] extractLocations(List /*String, KeYJavaType*/ locNames)
    throws SemanticException {
        de.uka.ilkd.key.logic.op.Location[] vars = 
	    new de.uka.ilkd.key.logic.op.Location[locNames.size()];
        for (int i = 0; i<vars.length; i++) {
            final String strLocName;
            if(locNames.get(i) instanceof KeYJavaType) { //array op
            	strLocName = "[](" + ((KeYJavaType)(locNames.get(i))).getSort().name() + ")";
            } else {
	            strLocName = (String)locNames.get(i);
            }
            final Name locName = new Name(strLocName);
            if(isProblemParser()) {
               vars[i] = (SortedSchemaVariable)
                   schemaConfig.namespaces().variables().lookup(locName);
            }
            if ((vars[i] == null && isProblemParser()) || !isProblemParser()) {
                if(locNames.get(i) instanceof KeYJavaType) { //array op
                    Sort componentSort 
                    		= ((KeYJavaType)(locNames.get(i))).getSort();
                    Sort objectSort 
                    		= getJavaInfo().getJavaLangObjectAsSort();
                    Sort cloneableSort 
                    		= getJavaInfo().getJavaLangCloneableAsSort();
                    Sort serializableSort 
                    		= getJavaInfo().getJavaIoSerializableAsSort();
                    Sort arraySort 
                    	= ArraySortImpl.getArraySort(componentSort,
                    								 objectSort,
                                                     cloneableSort,
                                                     serializableSort);
                    vars[i] = ArrayOp.getArrayOp(arraySort);
                } else {
                    Object o = programVariables().lookup(locName);
                    if (o != null) {
                        vars[i] = (de.uka.ilkd.key.logic.op.Location) o;
                    } else {
                        vars[i] = (de.uka.ilkd.key.logic.op.Location) getAttribute(null, strLocName);
                    }
                }
            }
        }
        return vars;
    }

    public List /*ArrayOfLocation*/ extractPartitionedLocations(List /*List (String, KeYJavaType)*/ locListList)
    throws SemanticException {
        List result = new ArrayList();
        Iterator it = locListList.iterator();
        while(it.hasNext()) {
            List locNames = (List) it.next();
            de.uka.ilkd.key.logic.op.Location[] locs
                        = extractLocations(locNames);
            result.add(new de.uka.ilkd.key.logic.op.ArrayOfLocation(locs));
        }
        return result;
    }

    public static String createDependencyName(String name, List dependencyListList) {
	StringBuffer result = new StringBuffer(name);
        result.append("[");
        Iterator it = dependencyListList.iterator();
        while (it.hasNext()) {
            List dependencyList = (List) it.next();
		    Iterator it2 = dependencyList.iterator();
            while (it2.hasNext()) {
            	Object dep = it2.next();
            	if(dep instanceof KeYJavaType) { //array op
            		result.append("[](" + ((KeYJavaType)dep).getSort().name() + ")");
            	} else {
		        	result.append((String) dep);
            	}
                result.append(";");
	    	}
        	if (it.hasNext()) {
                result.append("|");
            }
        }
        result.append("]");
        
	return result.toString();
    }
     
    private LogicVariable bindVar(String id, Sort s) {
        if(isGlobalDeclTermParser())
  	  Debug.fail("bindVar was called in Global Declaration Term parser.");
        LogicVariable v=new LogicVariable(new Name(id), s);
        namespaces().setVariables(variables().extended(v));
        return v;
    }

    private void bindVar(LogicVariable v) {
        if(isGlobalDeclTermParser())
  	  Debug.fail("bindVar was called in Global Declaration Term parser.");
        namespaces().setVariables(variables().extended(v));
    }

    private void bindVar() {
        if(isGlobalDeclTermParser())
  	  Debug.fail("bindVar was called in Global Declaration Term parser.");
        namespaces().setVariables ( new Namespace ( variables () ) );
    }

  private KeYJavaType getTypeByClassName(String s) 
    throws KeYSemanticException {
        KeYJavaType kjt = null;              
        try {
            final Sort sort = lookupSort(s);
            if (sort != null) {
                kjt=getJavaInfo().getKeYJavaType(sort);
            }
        } catch(RuntimeException e){
            return null;
        }

        return kjt;
    }
    
    private boolean isPackage(String name){
        try {   
            return getJavaInfo().isPackage(name);
        } catch(RuntimeException e){        
            // may be thrown in cases of invalid java identifiers
            return false;
        } 
    }
    
    private void unbindVars() {
        if(isGlobalDeclTermParser()) {
            Debug.fail("unbindVars was called in Global Declaration Term parser.");
        }
        namespaces().setVariables(variables().parent());
    }

    private void bindProgVars(HashSet progVars) {
	namespaces().setProgramVariables(new Namespace(programVariables()));
	Iterator it=progVars.iterator();
	while (it.hasNext()) {
  	      programVariables().add((Named)it.next());
	}
    }

    private void unbindProgVars() {
	if(isGlobalDeclTermParser()) {
   	   namespaces().setVariables(variables().parent());
	} else
	   if(!isDeclParser()) {
             namespaces().setProgramVariables(programVariables().parent());
        }
    }

    private HashSet progVars(JavaBlock jb) {
	if(isGlobalDeclTermParser()) {
  	  ProgramVariableCollector pvc
	      = new ProgramVariableCollector(jb.program(), getServices());
          pvc.start();
          return pvc.result();
        }else 
  	  if(!isDeclParser()) {
            if ((isTermParser() || isProblemParser()) && jb==JavaBlock.EMPTY_JAVABLOCK) {
              return new HashSet();
            }   
            DeclarationProgramVariableCollector pvc
               = new DeclarationProgramVariableCollector(jb.program(), getServices());
            pvc.start();
            return pvc.result();
          }
	Debug.fail("KeYParser.progVars(): this statement should not be reachable.");
	return null;
    }

    private Term termForParsedVariable(ParsableVariable v) 
        throws antlr.SemanticException {
        if ( v instanceof LogicVariable ) {
            return tf.createVariableTerm((LogicVariable)v);
        } else if ( v instanceof ProgramVariable ) {
            return tf.createVariableTerm((ProgramVariable)v);
        } else {
	  if(isGlobalDeclTermParser())
		semanticError(v + " is not a logic variable");
          if ((!isProblemParser()) && (v instanceof Metavariable)) {
             return tf.createFunctionTerm((Metavariable)v);
          } else {
  	     if(isTermParser())
               semanticError(v + " is an unknown kind of variable.");
	    if (inSchemaMode() && v instanceof SchemaVariable ) {
               return tf.createVariableTerm((SchemaVariable)v);
            } else {
	    	String errorMessage = "";
                if ( inSchemaMode() ) {
       	          errorMessage += v +" is not a program, logic or schema variable";
                } else {
                  errorMessage += v +" is not a logic or program variable";
                }
                semanticError(errorMessage);
            }
	  }
	}
	return null;
    }
    
    private PairOfStringAndJavaBlock getJavaBlock(Token t) throws antlr.SemanticException {
	PairOfStringAndJavaBlock sjb = new PairOfStringAndJavaBlock();
        String s=t.getText();
	int index = s.indexOf("\n");
	sjb.opName = s.substring(0,index);
	s = s.substring(index+1);
	Debug.out("Modal operator name passed to getJavaBlock: ",sjb.opName);
	Debug.out("Java block passed to getJavaBlock: ", s);

        JavaReader jr = javaReader;

	try {
            if (inSchemaMode()) {
                if(isProblemParser()) // Alt jr==null;
                jr = new SchemaRecoder2KeY(parserConfig.services(), 
                    parserConfig.namespaces());
                ((SchemaJavaReader)jr).setSVNamespace(variables());
            } else{
                if(isProblemParser()) // Alt jr==null;
                jr = new Recoder2KeY(parserConfig.services(), 
                    parserConfig.namespaces());
            }

            if (inSchemaMode() || isGlobalDeclTermParser()) {
                sjb.javaBlock = jr.readBlockWithEmptyContext(s);
            }else{
                sjb.javaBlock = jr.readBlockWithProgramVariables(programVariables(), s);
            }
        } catch (de.uka.ilkd.key.java.PosConvertException e) {
            lineOffset=e.getLine()-1;
            colOffset=e.getColumn()+1;
            throw new JavaParserException(e, t, 
                getFilename(), lineOffset, colOffset);
        } catch (de.uka.ilkd.key.java.ConvertException e) { 
            if (e.parseException()!=null
            &&  e.parseException().currentToken != null
            &&  e.parseException().currentToken.next != null) {               
                lineOffset=e.parseException().currentToken.next.beginLine;               
                colOffset=e.parseException().currentToken.next.beginColumn;
                e.parseException().currentToken.next.beginLine=getLine()-1;
                e.parseException().currentToken.next.beginColumn=getColumn();
                throw new JavaParserException(e, t, getFilename(), -1, -1);  // row/columns already in text
            }       
            if (e.proofJavaException()!=null
            &&  e.proofJavaException().currentToken != null
            &&  e.proofJavaException().currentToken.next != null) {      
                lineOffset = e.proofJavaException().currentToken.next.beginLine-1;
                colOffset=e.proofJavaException().currentToken.next.beginColumn;
                e.proofJavaException().currentToken.next.beginLine=getLine();
                e.proofJavaException().currentToken.next.beginColumn =getColumn();
                 throw  new JavaParserException(e, t, getFilename(), lineOffset, colOffset); 
                            
            }   
            throw new JavaParserException(e, t, getFilename());
        } 
        return sjb;
    }

    private Operator lookupVarfuncId(String varfunc_name, 
                    PairOfTermArrayAndBoundVarsArray args) throws NotDeclException {
        Term[] argTerms = null;
        if (args != null) {
            argTerms = args.getTerms();
        }
        return lookupVarfuncId(varfunc_name, argTerms);
    }

    /**
     * looks up and returns the sort of the given name or null if none has been found.
     * If the sort is not found for the first time, the name is expanded with "java.lang." 
     * and the look up restarts
     */
     private Sort lookupSort(String name) {        
	Sort result = (Sort) sorts().lookup(new Name(name));
	if (result == null) {
  	    result = (Sort) sorts().lookup(new Name("java.lang."+name));
	}
	return result;
     }
     

    /** looks up a function, (program) variable or static query of the 
     * given name varfunc_id and the argument terms args in the namespaces 
     * and java info. 
     * @param varfunc_name the String with the symbols name
     * @param args is null iff no argument list is given, for instance `f', 
     * and is an array of size zero, if an empty argument list was given,
     * for instance `f()'.
     */
    private Operator lookupVarfuncId(String varfunc_name, Term[] args) 
        throws NotDeclException{
        // case 1: variable
        Operator v = (TermSymbol) variables().lookup(new Name(varfunc_name));
        if (v != null && (args == null || (inSchemaMode() && v instanceof OperatorSV))) {
            return v;
        }
        // case 2: function
        v = (TermSymbol) functions().lookup(new Name(varfunc_name));
        if (v != null) { // we allow both args==null (e.g. `c')
                         // and args.length=0 (e.g. 'c())' here 
            return v;
        }
        // case 3: program variable
        v = (TermSymbol) programVariables().lookup
            (new ProgramElementName(varfunc_name));
        if (v != null && args==null) {
            return v;
        }
        if (args==null) {
            throw new NotDeclException
                ("(program) variable or constant", varfunc_name,
                 getFilename(), getLine(), getColumn());
        } else {
            throw new NotDeclException
                ("function or static query", varfunc_name,
                 getFilename(), getLine(), getColumn());
        }
    }

    private boolean isStaticAttribute() throws KeYSemanticException {	
        if(inSchemaMode()) return false;
        final JavaInfo javaInfo = getJavaInfo();
        KeYJavaType kjt = null;
	boolean result = false;
        try {
            int n = 1; 
            StringBuffer className = new StringBuffer(LT(n).getText());
	    while (isPackage(className.toString()) || LA(n+2)==NUM_LITERAL || 
	    		(LT(n+2)!=null && LT(n+2).getText()!=null && 
	    		LT(n+2).getText().charAt(0)<='Z' && LT(n+2).getText().charAt(0)>='A' && 
	    		(LT(n+2).getText().length()==1 || 
	    		 LT(n+2).getText().charAt(1)<='z' && LT(n+2).getText().charAt(1)>='a'))){  	   
                if (LA(n+1) != DOT && LA(n+1) != EMPTYBRACKETS) return false;
                className.append(".");	       
                className.append(LT(n+2).getText());
                n+=2;
	    }	
        while (LA(n+1) == EMPTYBRACKETS) {
                className.append("[]");
                n++;
        }
	kjt = getTypeByClassName(className.toString());

	    if (kjt != null) { 
		// works as we do not have inner classes
		if (LA(n+1) == DOT) {
		    final ProgramVariable pv = 
		      javaInfo.getAttribute(LT(n+2).getText(), kjt);
		    result = (pv != null && pv.isStatic());		
		}    
	    }else{
	     result = false;
	    }
	} catch (antlr.TokenStreamException tse) {
	    // System.out.println("an exception occured"+tse);
	    result = false;
	}
	if(result && inputState.guessing > 0) {
           savedGuessing = inputState.guessing;
	   inputState.guessing = 0;
	}
	return result;
    }

    private boolean isMetaOperator() throws TokenStreamException {  
    if((LA(1) == IDENT &&
         AbstractMetaOperator.name2metaop(LT(1).getText())!=null)
       || LA(1) == IN_TYPE)
      return true;
    return false;
    }

    private boolean isStaticQuery() throws KeYSemanticException {   
    if(inSchemaMode()) return false;
    final JavaInfo javaInfo = getJavaInfo();
    boolean result = false;
    try {
        int n = 1; 
        KeYJavaType kjt = null;
        StringBuffer className = new StringBuffer(LT(n).getText());
        while (isPackage(className.toString())) {          
          if (LA(n+1) != DOT) return false;
          className.append(".");         
          className.append(LT(n+2).getText());
          n+=2;
        }   
        kjt = getTypeByClassName(className.toString());
        if (kjt != null) { 
           if (LA(n+1) == DOT && LA(n+3) == LPAREN) {
               IteratorOfProgramMethod it = javaInfo.getAllProgramMethods(kjt).iterator();
               while(it.hasNext()) {
                 final ProgramMethod pm = it.next();
                 final String name = kjt.getFullName()+"::"+LT(n+2).getText();
                 if(pm != null && pm.isStatic() && pm.name().toString().equals(name) ) {
                   result = true;
		   break;
		 }
               }
           }   
        }
    } catch (antlr.TokenStreamException tse) {
        // System.out.println("an exception occured"+tse);
        result = false;
    }
    if(result && inputState.guessing > 0) {
      savedGuessing = inputState.guessing;
      inputState.guessing = 0;
    }
    return result;
    }

    private boolean emptyBraces(int lookahead) {
        try {        
            return LA(lookahead) == LBRACE && LA(lookahead+1) == RBRACE;
        } catch (antlr.TokenStreamException tse) {
            return false;
        }
    }

    private TacletBuilder createTacletBuilderFor
        (Object find, int stateRestriction) 
        throws InvalidFindException {
        if ( stateRestriction != RewriteTaclet.NONE && !( find instanceof Term ) ) {        
            String mod;
            switch (stateRestriction) {
                case RewriteTaclet.SAME_UPDATE_LEVEL: 
                       mod = "\"\\sameUpdateLevel\""; 
                break;
                case RewriteTaclet.IN_SEQUENT_STATE: 
                       mod = "\"\\inSequentState\""; 
                break;                
                default: 
                       mod = "State restrictions"; 
                break;                
            }
            
            throw new InvalidFindException
                ( mod +  " may only be used for rewrite taclets:" + find,
                 getFilename(), getLine(), getColumn());
        }
        if ( find == null ) {
            return new NoFindTacletBuilder();
        } else if ( find instanceof Term ) {
            return new RewriteTacletBuilder().setFind((Term)find)
                .setStateRestriction(stateRestriction);
        } else if ( find instanceof Sequent ) {
            Sequent findSeq = (Sequent) find;
            if ( findSeq == Sequent.EMPTY_SEQUENT ) {
                return new NoFindTacletBuilder();
            } else if (   findSeq.antecedent().size() == 1
                          && findSeq.succedent().size() == 0 ) {
                Term findFma = findSeq.antecedent().get(0).formula();
                return new AntecTacletBuilder().setFind(findFma);
            } else if (   findSeq.antecedent().size() == 0
                          && findSeq.succedent().size() == 1 ) {
                Term findFma = findSeq.succedent().get(0).formula();
                return new SuccTacletBuilder().setFind(findFma);
            } else {
                throw new InvalidFindException
                    ("Unknown find-sequent (perhaps null?):"+findSeq,
                     getFilename(), getLine(), getColumn());
            }
        } else {
            throw new InvalidFindException
                    ("Unknown find class type: " + find.getClass().getName(),
                     getFilename(), getLine(), getColumn());
        }
    }       

    private void addGoalTemplate(TacletBuilder b,
                                 String id,
                                 Object rwObj,
                                 Sequent addSeq,
                                 ListOfTaclet addRList,
                                 SetOfSchemaVariable pvs,
                                 SetOfChoice soc) 
        throws SemanticException
        {
            TacletGoalTemplate gt = null;
            if ( rwObj == null ) {
                // there is no replacewith, so we take
                gt = new TacletGoalTemplate(addSeq,
                                            addRList,
                                            pvs);
            } else {
                if ( b instanceof NoFindTacletBuilder ) {
                    // there is a replacewith without a find.
                    throw 
                        new UnfittingReplacewithException
                        ("Replacewith without find", getFilename(),
                         getLine(), getColumn());
                } else if ( b instanceof SuccTacletBuilder
                            || b instanceof AntecTacletBuilder ) {
                    if ( rwObj instanceof Sequent ) {
                        gt = new AntecSuccTacletGoalTemplate(addSeq,
                                                             addRList,
                                                             (Sequent)rwObj,
                                                             pvs);  
                    } else {
                        throw new UnfittingReplacewithException
                            ("Replacewith in a Antec-or SuccTaclet has "+
                             "to contain a sequent (not a term)", 
                             getFilename(), getLine(), getColumn());
                    }
                } else if ( b instanceof RewriteTacletBuilder ) {
                    if ( rwObj instanceof Term ) {
                        gt = new RewriteTacletGoalTemplate(addSeq,
                                                           addRList,
                                                           (Term)rwObj,
                                                           pvs);  
                    } else {
                        throw new UnfittingReplacewithException
                            ("Replacewith in a RewriteTaclet has "+
                             "to contain a term (not a sequent)", 
                             getFilename(), getLine(), getColumn());
                    }
                }
            }
            gt.setName(id); 
            b.addTacletGoalTemplate(gt);
            if(soc != null) b.addGoal2ChoicesMapping(gt,soc);
        }
     
    public void testLiteral(String l1, String l2)
    throws KeYSemanticException
    {
     if (!l1.equals(l2)){
        semanticError("Expecting '"+l1+"', found '"+l2+"'.");
	};
    }

    /** parses a problem but without reading the declarations of
     * sorts, functions and predicates. These have to be given
     * explicitly.
     * the rule sets of the current problem file will be added 
     */ 
    public Term parseTacletsAndProblem() 
    throws antlr.RecognitionException, antlr.TokenStreamException{
        resetSkips();
        skipSorts(); skipFuncs(); skipPreds();    
        return problem();
    }

    /**
     * returns the ProgramMethod parsed in the jml_specifications section.
     */
    public ProgramMethod getProgramMethod(){
        return pm;
    }

    public void addSort(Sort s) {
	sorts().add(s);
    }

    private void addSortAdditionals(Sort s) {
        if (s instanceof NonCollectionSort) {
            NonCollectionSort ns = (NonCollectionSort)s;
            final Sort[] addsort = {
                ns.getSetSort(), ns.getSequenceSort(), ns.getBagSort() 
            };

            for (int i = 0; i<addsort.length; i++) {
                addSort(addsort[i]);
                addSortAdditionals(addsort[i]);
            }
        }
        if ( s instanceof SortDefiningSymbols ) {                        
           ((SortDefiningSymbols)s).addDefinedSymbols(defaultChoice.funcNS(), sorts());
        }
    }

    public void addFunction(Function f) {
        functions().add(f);
    }

    private Sort getIntersectionSort(ListOfString composites) 
                                            throws NotDeclException, KeYSemanticException {
        SetOfSort compositeSorts = SetAsListOfSort.EMPTY_SET;
        final IteratorOfString it = composites.iterator(); 
        while ( it.hasNext () ) {
            final String sortName = it.next();
            final Sort sort = lookupSort(sortName);
            if ( sort == null) {
                throw new NotDeclException("Sort", sortName, 
                    getFilename(), getLine(), getColumn(), 
                    "Components of intersection sorts have to be declared before.");
            }
            compositeSorts = compositeSorts.add(sort);
        }
        final Sort s = IntersectionSort.getIntersectionSort(compositeSorts, sorts(), functions());
        if (!(s instanceof IntersectionSort)) {
            semanticError("Failed to create an intersection sort of " + composites + 
                ". Usually intersection is not required in these cases as \n" + 
                "it is equal to one composite. In this case " + s);            
        }        
        return s;
    }
    
    private HashSet lookupOperatorSV(String opName, HashSet operators) 
    throws KeYSemanticException {
	OperatorSV osv = (OperatorSV)variables().lookup(new Name(opName));
        if(osv == null)
           semanticError("Schema variable "+opName+" not defined.");
        operators.addAll(osv.operators());
        return operators;
    } 
    
    private HashSet opSVHelper(String opName, 
                                HashSet operators,
                                boolean modalOp) 
       throws KeYSemanticException {
       if(opName.charAt(0) == '#') {
          return lookupOperatorSV(opName, operators);           
       }else{
       	  switchToNormalMode();
       	  Operator op;
       	  if (modalOp) {
       	    // modalities are not in the functions namespace
       	    op = Op.getModality(opName);
       	  } else {
           op = (Operator) functions().lookup(new Name(opName));
          }
          switchToSchemaMode();
          if(op == null)
            semanticError("Unrecognised operator: "+opName);
          operators.add(op);
       }
       return operators;
    }

    private void setChoiceHelper(SetOfChoice choices, String section){
        if(choices.size() > 1) {
	   Debug.fail("Don't know what to do with multiple"+
		      "option declarations for "+section+".");
	}
        if(choices.size() == 1) {
             namespaces().setFunctions(choices.iterator().next().funcNS());
        }else{
             namespaces().setFunctions(defaultChoice.funcNS());
	}
    }

    private void semanticError(String message) throws KeYSemanticException {
      throw new KeYSemanticException
        (message, getFilename(), getLine(), getColumn());
    }

    class PairOfStringAndJavaBlock {
      String opName;
      JavaBlock javaBlock;
    }

}

// WATCHOUT Don't remove this. Ever!!! 
// Although it's not called, it is necessary for antlr to produce the 
// right parser.
top {Term a;} : a=formula {	 
   Debug.fail("KeYParser: top() should not be called. Ever.");	 
}	 
;

decls : 
        (one_include_statement)* {
           if(parse_includes) return;
           activatedChoices = SetAsListOfChoice.EMPTY_SET;  
	}
        (options_choice)? { if(onlyWith) return; }
        (
            option_decls
        |    
            sort_decls
        |
            prog_var_decls
        |
            schema_var_decls
        |
            pred_decls
        |
            func_decls
        |
            ruleset_decls

        ) *
    ;

one_include_statement
{
   boolean ldts = false;
}
:
    (INCLUDE | (INCLUDELDTS {ldts = true; }))
    one_include[ldts] (COMMA one_include[ldts])* SEMI
;

one_include [boolean ldt]
{
     String relfile = null;
}
:
        (absfile:IDENT{ 
                if(parse_includes){
                    addInclude(absfile.getText(),false,ldt);
                }
            }
        | relfile = string_literal { 
                if(parse_includes){
                    addInclude(relfile, true,ldt);
                }
            })
    ;

options_choice
:
  (WITHOPTIONS activated_choice (COMMA activated_choice)* SEMI)
;

activated_choice{
    String name;
    Choice c;
}:
        cat:IDENT COLON choice:IDENT
        {if(usedChoiceCategories.contains(cat.getText())){
            throw new IllegalArgumentException("You have already chosen a different option for "+cat.getText());
        }
        usedChoiceCategories.add(cat.getText());
        name = cat.getText()+":"+choice.getText();
        c = (Choice) choices().lookup(new Name(name));
        if(c==null){
            throw new NotDeclException("Option", choice,
                                       getFilename());
        }else{
            activatedChoices=activatedChoices.add(c);
        }
        }
    ;

option_decls
:
        OPTIONSDECL LBRACE (choice SEMI)* RBRACE 
    ;

choice{
    String cat=null;
}:
        category:IDENT {cat=category.getText();} (COLON LBRACE choice_option[cat] (COMMA choice_option[cat])* RBRACE)? 
        {
            if(!category2Default.containsKey(cat)){
                choices().add(new Choice("On",cat));
                choices().add(new Choice("Off",cat)); 
                category2Default.put(cat, cat+":On");               
            }
        }
    ;

choice_option[String cat]{
    String name;
}:
        choice:IDENT { name=cat+":"+choice.getText();
        Choice c = (Choice) choices().lookup(new Name(name));
        if(c==null){
            c = new Choice(choice.getText(),cat);
            choices().add(c);
        }
            if(!category2Default.containsKey(cat)){
                category2Default.put(cat, name);
            }
        }
    ;

sort_decls 
{
  ListOfSort lsorts = SLListOfSort.EMPTY_LIST;
  ListOfSort multipleSorts = SLListOfSort.EMPTY_LIST;
}
: SORTS LBRACE 
       ( multipleSorts = one_sort_decl { lsorts = lsorts.prepend(multipleSorts); })* 
  RBRACE 
     {
        final IteratorOfSort it = lsorts.iterator();
        while (it.hasNext()) {                   
             addSortAdditionals ( it.next() ); 
         }
      }

;

one_sort_decl returns [ListOfSort createdSorts = SLListOfSort.EMPTY_LIST] 
{
    boolean isObjectSort  = false;
    boolean isGenericSort = false;
    boolean isSubSort = false;
    boolean isIntersectionSort = false;
    Sort[] sortExt=new Sort [0];
    Sort[] sortOneOf=new Sort [0];
    String firstSort;
    ListOfString sortIds = SLListOfString.EMPTY_LIST; 
} : 
        ( 
          OBJECT  {isObjectSort =true;} sortIds = objectSortIdentifiers
        | GENERIC {isGenericSort=true;} sortIds = simple_ident_comma_list
            ( ONEOF sortOneOf = oneof_sorts )? 
            ( EXTENDS sortExt = extends_sorts )?
        | sortIds = intersectionSortIdentifier { isIntersectionSort = true; }
        | firstSort = simple_ident_dots { sortIds = sortIds.prepend(firstSort); }
          (
              (EXTENDS sortExt = extends_sorts {  isSubSort = true ; } ) 
            | ((COMMA) sortIds = simple_ident_comma_list { sortIds = sortIds.prepend(firstSort) ; } )
          )?
        ) SEMI {   
            if (!skip_sorts) {
                if (isIntersectionSort) {                    
                    final Sort sort = getIntersectionSort(sortIds);
                    createdSorts = createdSorts.append(sort);
                    addSort(sort); 
                } else {
                    IteratorOfString it = sortIds.iterator ();        
                    while ( it.hasNext () ) {
                        Name sort_name = new Name(it.next());   
                        // attention: no expand to java.lang here!       
                        if (sorts().lookup(sort_name) == null) {
                            Sort s;
                            if (isObjectSort) {
                                if (sort_name.toString().equals("java.lang.Object")) {
                                    if (sorts().lookup(new Name("java.lang.Object")) == null) {
                                        s = new ClassInstanceSortImpl(sort_name, false);
                                    }
                                    s=(Sort)sorts().lookup(new Name("java.lang.Object"));
                                } else {
                                    s = new ClassInstanceSortImpl(sort_name,
                                        (Sort)sorts().lookup(new Name("java.lang.Object")), false);
                                }	
                            } else if (isGenericSort) {
                                int i;
                                SetOfSort  ext   = SetAsListOfSort.EMPTY_SET;
                                SetOfSort  oneOf = SetAsListOfSort.EMPTY_SET;

                                for ( i = 0; i != sortExt.length; ++i )
                                ext = ext.add ( sortExt[i] );

                                for ( i = 0; i != sortOneOf.length; ++i )
                                oneOf = oneOf.add ( sortOneOf[i] );
                                
                                try {
                                    s = new GenericSort(sort_name, ext, oneOf);
                                } catch (GenericSupersortException e) {
                                    throw new GenericSortException ( "sort", "Illegal sort given",
                                        e.getIllegalSort(), getFilename(), getLine(), getColumn());
                                }
                            } else if (new Name("any").equals(sort_name)) {
                                s = Sort.ANY;
                            } else if (isSubSort) {
                                SetOfSort  ext = SetAsListOfSort.EMPTY_SET;

                                for ( int i = 0; i != sortExt.length; ++i )
                                ext = ext.add ( sortExt[i] );

                                s = new PrimitiveSort(sort_name, ext);
                            } else {
                                s = new PrimitiveSort(sort_name);
                            }
                            addSort ( s ); 

                            createdSorts = createdSorts.append(s);
                        }
                    }
                }
            }
        };

intersectionSortIdentifier returns [ListOfString composites = SLListOfString.EMPTY_LIST] 
{
  ListOfString rightComposites;
  String left = ""; 
  String right = "";   
}
:     
     INTERSECTIONSORT LPAREN 
        (left  = simple_ident_dots) COMMA 
        (rightComposites = intersectionSortIdentifier {            
            final IteratorOfString it = rightComposites.iterator();
            right = "\\inter(" + it.next() + "," + it.next() +")";
        } | right = simple_ident_dots) RPAREN 
     {
         composites = composites.prepend(right).prepend(left);
     }
;

objectSortIdentifiers returns [ListOfString ids = SLListOfString.EMPTY_LIST]
{
  String id;
}
 :
  id = simple_ident_dots { ids = ids.append ( id );} 
  (COMMA id = simple_ident_dots { ids = ids.append ( id );})*
 ;


simple_ident_dots returns [ String ident = ""; ] 
{
  String id = null;
}
:
  id = simple_ident { ident += id; }  
    (DOT 
 	(id = simple_ident | num:NUM_LITERAL {id=num.getText();}) 
 	{ident += "." + id;})* 
 ;

extends_sorts returns [Sort[] extendsSorts = null] 
{
    List args = new LinkedList();
    Sort s;
}
    :
        s = any_sortId_check[!skip_sorts] { args.add(s); }
        (
            COMMA s = any_sortId_check[!skip_sorts] {args.add(s);}
        ) *
        {
            extendsSorts = (Sort[])args.toArray(AN_ARRAY_OF_SORTS);
        }
    ;

oneof_sorts returns [Sort[] oneOfSorts = null] 
{
    List args = new LinkedList();
    Sort s;
}
    : LBRACE
        s = sortId_check[true] { args.add(s); }
        (
            COMMA s = sortId_check[true] {args.add(s);}
        ) *
      RBRACE {
        oneOfSorts = (Sort[])args.toArray(AN_ARRAY_OF_SORTS);
      }
    ;

keyjavatype returns [KeYJavaType kjt=null]
{ 
   String type = null;
   boolean array = false;

}
:
   type = simple_ident_dots (EMPTYBRACKETS {type += "[]"; array=true;})* {

     kjt = getJavaInfo().getKeYJavaType(type);
            
     if (kjt == null) {
       //expand to "java.lang"
       String guess = "java.lang."+type;
       kjt = getJavaInfo().getKeYJavaType(guess);       
       if (array) {
          try {
            JavaBlock jb = getJavaInfo().readJavaBlock("{" + type + " k;}");
            kjt = ((VariableDeclaration) 
                    ((StatementBlock) jb.program()).getChildAt(0)).
                        getTypeReference().getKeYJavaType();
//            kjt = getJavaInfo().getKeYJavaType(type);
          } catch (Exception e) {
             kjt = null;
          }          
       }
     }
	
     if (kjt == null) {
       semanticError("Unknown type: " + type);
     }
   }
 ;

prog_var_decls 
{
    String var_name;
    KeYJavaType kjt = null;
    ListOfString var_names = null;
}
    :
        { switchToNormalMode();}
        PROGRAMVARIABLES
        LBRACE 
        (
            kjt = keyjavatype
            var_names = simple_ident_comma_list
            {
	        IteratorOfString it = var_names.iterator();
		while(it.hasNext()){
		  var_name = it.next();
		  ProgramElementName pvName = new ProgramElementName(var_name);
		  Named name = lookup(pvName);
                  if (name != null ) {
		    // commented out as pv do not have unique name (at the moment)
		    //  throw new AmbigiousDeclException
     		    //  	(var_name, getFilename(), getLine(), getColumn()); 
		    if(name instanceof ProgramVariable && 
			    !((ProgramVariable)name).getKeYJavaType().equals(kjt)) { 
                      namespaces().programVariables().add(new LocationVariable
                        (pvName, kjt));
		    }
                  }else{
                     namespaces().programVariables().add(new LocationVariable
                        (pvName, kjt));
		  }
	       }
            }
            SEMI
        ) *
        RBRACE
    ;

string_literal returns [String lit = null]
   :
     id:STRING_LITERAL {
       lit = id.getText();
       lit = lit.substring(1,lit.length()-1);
       stringLiteralLine = id.getLine();
     }
     ;

simple_ident returns [String ident = null]
   :
     id:IDENT { ident = id.getText(); }
   ;

simple_ident_comma_list returns [ListOfString ids = SLListOfString.EMPTY_LIST]
{
  String id = null;
}
   :
   id = simple_ident { ids = ids.append(id); }
   (COMMA id = simple_ident { ids = ids.append(id); })*
 ;


schema_var_decls :
        SCHEMAVARIABLES LBRACE  { switchToSchemaMode(); }
  	  ( one_schema_var_decl )*
        RBRACE { switchToNormalMode(); }
    ;
 
one_schema_var_decl 
{
    Sort s = null;
    boolean makeVariableSV  = false;
    boolean makeSkolemTermSV = false;
    boolean makeLocationsSV	= false;
    boolean makeFunctionsSV  = false;
    boolean modalOpSV       = false;
    String id = null;
    ListOfString ids = null;
    SchemaVariableModifierSet mods = null;
} :   
   ((MODALOPERATOR {modalOpSV = true;} | OPERATOR {modalOpSV = false;} ) 
       one_schema_op_decl[modalOpSV] SEMI)
 |
  ( 
   (
    PROGRAM
    { mods = new SchemaVariableModifierSet.ProgramSV (); }
    ( schema_modifiers[mods] ) ?
    id = simple_ident  {
       s = (Sort)ProgramSVSort.name2sort().get(new Name(id));
       if (s == null) {
         semanticError
           ("Program SchemaVariable of type "+id+" not found.");
       }
    }
    ids = simple_ident_comma_list
  | FORMULA
    { mods = new SchemaVariableModifierSet.FormulaSV (); }
    ( schema_modifiers[mods] ) ?
    {s = Sort.FORMULA;}
    ids = simple_ident_comma_list 
  | LOCATION
    { makeLocationsSV = true; 
      mods = new SchemaVariableModifierSet.ListSV(); }
    ( schema_modifiers[mods] ) ?    
    ids = simple_ident_comma_list 
  | FUNCTION
    { makeFunctionsSV = true; 
      mods = new SchemaVariableModifierSet.ListSV(); }
    ( schema_modifiers[mods] ) ?
    ids = simple_ident_comma_list 
  | (    TERM
         { mods = new SchemaVariableModifierSet.TermSV (); }
         ( schema_modifiers[mods] ) ?
      | (VARIABLES
         {makeVariableSV = true;}
         { mods = new SchemaVariableModifierSet.VariableSV (); }
         ( schema_modifiers[mods] ) ?)
      | (SKOLEMTERM {makeSkolemTermSV = true;}
         { mods = new SchemaVariableModifierSet.SkolemTermSV (); }
         ( schema_modifiers[mods] ) ?)
    )
    s = any_sortId_check[true]
    ids = simple_ident_comma_list 
  ) SEMI
   { 
     IteratorOfString it = ids.iterator();
     while(it.hasNext())
       schema_var_decl(it.next(),s,makeVariableSV,makeSkolemTermSV, 
       				   makeLocationsSV, makeFunctionsSV, mods);
   }
 )

 ;

schema_modifiers[SchemaVariableModifierSet mods]
{
    ListOfString opts = null;
}
    :
        LBRACKET
        opts = simple_ident_comma_list         
        RBRACKET
        {
            final IteratorOfString it = opts.iterator ();
            while ( it.hasNext () ) {
                final String option = it.next();
                if (!mods.addModifier(option))
                    semanticError(option+ 
                    ": Illegal or unknown modifier in declaration of schema variable");
            }
        }
    ;

one_schema_op_decl[boolean modalOp]
{
    HashSet operators = new HashSet(50);
    String id = null;
    Sort sort = Sort.FORMULA;
    ListOfString ids = null;
} 
    :
        (LPAREN sort = any_sortId_check[true] {
           if (modalOp && sort != Sort.FORMULA) { 
               semanticError("Modal operator SV must be a FORMULA, not " + sort);
           }            
         } RPAREN)? 
        LBRACE ids = simple_ident_comma_list RBRACE id = simple_ident
	{   if (skip_schemavariables) {	       
	       return;
	    }	        
            IteratorOfString it1 = ids.iterator();
            while(it1.hasNext()) {
  	      operators = opSVHelper(it1.next(), operators, modalOp);
  	    }
            SchemaVariable osv = (SchemaVariable)variables().lookup(new Name(id));
            if(osv != null)
              semanticError("Schema variable "+id+" already defined.");
	    Iterator it2 = operators.iterator();
	    int arity = ((Operator)it2.next()).arity();
	    while(it2.hasNext())
              if(arity != ((Operator)it2.next()).arity())
                semanticError("Arity mismatch for schema variable "+id);

            osv = SchemaVariableFactory.createOperatorSV(new Name(id), 
                        modalOp ? Modality.class : Operator.class, 
                        sort, arity, operators);
            
            if (inSchemaMode()) {
                variables().add(osv);
                functions().add(osv);
            }
        }
    ;

pred_decl
{
    Sort[] argSorts;    
    String pred_name;
    List dependencyListList = null;
    boolean nonRigid = false;
    int location = NORMAL_NONRIGID;
}
    :
        (NONRIGID {nonRigid=true;}(LBRACKET location = location_ident RBRACKET)?)?
        pred_name = funcpred_name
        (
            LBRACKET
            dependencyListList = dependency_list_list
            RBRACKET
            {
                if (!nonRigid) {
                    semanticError(pred_name+
		      ": Predicate declarations with attribute lists must use the '\\nonRigid' modifier");
                }
                pred_name = KeYParser.createDependencyName(pred_name,
                                                           dependencyListList);
            }
        )?
        argSorts = arg_sorts[!skip_predicates]
        {
            if (!skip_predicates) {
                Name predicate = new Name(pred_name);		    		                        
                Function p = null;
                if (lookup(predicate) != null) {
                    throw new AmbigiousDeclException
                    (pred_name, getFilename(), getLine(), getColumn());
                } else if (nonRigid) {
                    if (dependencyListList != null) {
                        p = NRFunctionWithExplicitDependencies.getSymbol
                            (predicate, Sort.FORMULA, 
                             new ArrayOfSort(argSorts),
                             extractPartitionedLocations(dependencyListList));
                    } else {
	        	switch (location) {
                           case NORMAL_NONRIGID:                         
                              p = new NonRigidFunction(predicate, Sort.FORMULA, argSorts);                           
                              break;
                           case LOCATION_MODIFIER: 
                              semanticError("Modifier 'Location' not allowed for non-rigid predicates.");
                              break;
                 	  case HEAP_DEPENDENT: p = new NonRigidHeapDependentFunction(predicate, Sort.FORMULA, argSorts);      
                 	      break;
                 	  default:
                 	     semanticError("Unknown modifier used in declaration of non-rigid predicate "+predicate);
                 	}
                    }

                } else {
                   p = new RigidFunction(predicate, Sort.FORMULA, argSorts);
                }
                assert p != null;
                addFunction(p);         
            } 
        }
        SEMI
    ;

pred_decls 
{
    SetOfChoice choices = SetAsListOfChoice.EMPTY_SET;
}
    :
        PREDICATES (choices=option_list[choices])? 
	{
           setChoiceHelper(choices,"predicates");
	}
        LBRACE
        (
            pred_decl
        ) *
        RBRACE
    {
           setChoiceHelper(SetAsListOfChoice.EMPTY_SET, "predicates");
    }
    ;


location_ident returns [int kind = NORMAL_NONRIGID]
{ String id = null; }
    :
        id = simple_ident
       { 
          if ("Location".equals(id)) {
             kind = LOCATION_MODIFIER;
          } else if ("HeapDependent".equals(id)) {
             kind = HEAP_DEPENDENT;
          } else if (!"Location".equals(id)) {
            semanticError(
                id+": Attribute of a Non Rigid Function can only be 'Location'");        
          }
       }
    ;



func_decl
{
    Sort[] argSorts;
    Sort retSort;
    String func_name;
    List dependencyListList = null;
    boolean nonRigid = false;
    String id = null;
    int location = NORMAL_NONRIGID;
}
    :
        (NONRIGID {nonRigid=true;} (LBRACKET location = location_ident RBRACKET)?)?
        retSort = sortId_check[!skip_functions]
        func_name = funcpred_name 
        (
            LBRACKET
            dependencyListList = dependency_list_list
            RBRACKET
            {
                if (!nonRigid)
                {
                    semanticError(func_name+
		      ": Function declarations with attribute lists	must use the '\\nonRigid' modifier");
                }
                func_name = KeYParser.createDependencyName(func_name,
                                                           dependencyListList);
            }
        )?
        argSorts = arg_sorts[!skip_functions]
        {
            if (!skip_functions) {
                Name fct_name = new Name(func_name);
                Function f = null;
                if (lookup(fct_name) != null) {
                    throw new AmbigiousDeclException
                    (func_name, getFilename(), getLine(), getColumn());
                } else if (nonRigid) {
                    if (dependencyListList != null) {
                        f = NRFunctionWithExplicitDependencies.getSymbol
                            (fct_name, retSort, 
                             new ArrayOfSort(argSorts),
                             extractPartitionedLocations(dependencyListList));
                    } else {
                        switch (location) {
                           case NORMAL_NONRIGID: f = new NonRigidFunction(fct_name, retSort, argSorts);
                              break;
                           case LOCATION_MODIFIER: f = new NonRigidFunctionLocation(fct_name, retSort, argSorts);
                              break;
                 	  case HEAP_DEPENDENT: f = new NonRigidHeapDependentFunction(fct_name, retSort, argSorts);      
                 	      break;
                 	  default:
                 	     semanticError("Unknwon modifier used in declaration of non-rigid function "+fct_name);
                 	}
                    }
                } else {
                    f = new RigidFunction(fct_name, retSort, argSorts);
                }
                assert f != null;
                addFunction(f);
            } 
        }
        SEMI
    ;

func_decls 
{
    SetOfChoice choices = SetAsListOfChoice.EMPTY_SET;
}
    :
        FUNCTIONS (choices=option_list[choices])? 
	{
           setChoiceHelper(choices,"functions");
	}
        LBRACE 
        (
            func_decl
        ) *
        RBRACE
    {
           setChoiceHelper(SetAsListOfChoice.EMPTY_SET, "functions");
    }
    ;

dependency_list_list returns [List dependencyListList = new LinkedList()]
{
    List dependencyList;
}
    :
        dependencyList = dependency_list {dependencyListList.add(dependencyList);}
        (OR dependencyList = dependency_list {dependencyListList.add(dependencyList);})*
    ;

dependency_list returns [List dependencyList = new LinkedList()]
{
    String attribute;
    KeYJavaType componentType;
}
    :
        (
            (
                (attribute = attrid) {dependencyList.add(attribute);}
            |
                (componentType = arrayopid) {dependencyList.add(componentType);}
            )
            SEMI
        )+
    ;

arrayopid returns [KeYJavaType componentType = null]
    :
        EMPTYBRACKETS
        LPAREN
        componentType = keyjavatype
        RPAREN
    ;

arg_sorts[boolean checkSort] returns [Sort[] argSorts = null] 
{
    List args = new LinkedList();
    Sort s;
}
    :
        (
            LPAREN
            s = sortId_check[checkSort] { args.add(s); }
            (
                COMMA s = sortId_check[checkSort] {args.add(s);}
            ) *
            RPAREN
        ) ?
        {
            argSorts = (Sort[])args.toArray(AN_ARRAY_OF_SORTS);
        }
    ;

ruleset_decls
{
  String id = null;
}
    :
        HEURISTICSDECL
        LBRACE
        (
            id = simple_ident SEMI
            { 
                if (!skip_rulesets) {
                    RuleSet h = new RuleSet(new Name(id));
                    if(ruleSets().lookup(new Name(id))==null){
                        ruleSets().add(h);
                    }
                }
            }
        ) *
        RBRACE
    ;

sortId  returns [Sort s = null]
    :
        s = sortId_check[true]
    ;           

// Non-generic sorts, array sorts allowed
sortId_check [boolean checkSort] returns [Sort s = null]                
{
    Sort t;
}
    :
        t = sortId_check_help[checkSort]
        s = array_set_decls[t]
    ;

// Generic and non-generic sorts, array sorts allowed
any_sortId_check [boolean checkSort] returns [Sort s = null]                
{
    Sort t;
}
    :   
        t = any_sortId_check_help[checkSort]
        s = array_set_decls[t]
    ;

// also allow generic sorts
any_sortId_check_help [boolean checkSort] returns [Sort s = null]
{
    String name;
}
    :
        name = simple_sort_name 
        {  s = lookupSort(name);
           if (checkSort && s == null) {
                throw new NotDeclException("sort", name, 
                                           getFilename(), 
                                           getLine(), getColumn());
           }
        }
    ;

sortId_check_help [boolean checkSort] returns [Sort s = null]
    :
        s = any_sortId_check_help[checkSort]
        {
            // don't allow generic sorts or collection sorts of
            // generic sorts at this point
            Sort t = s;
            while ( t != Sort.NULL && t instanceof CollectionSort ) {
            	t = ((CollectionSort)t).elementSort ();
            }

            if ( t instanceof GenericSort ) {
                throw new GenericSortException ( "sort",
                    "Non-generic sort expected", t,
                    getFilename (), getLine (), getColumn () );
            }
        }
    ;

empty_set_braces returns [String result = null]
:
   LBRACE RBRACE { result = "{}".intern(); }
;

array_set_decls[Sort p] returns [Sort s = null]                
{
    String sortName = "";
    String emptybraces = null;
    int  n = 0;    
}

    :
     (EMPTYBRACKETS {n++;})*
        { 
            if (n != 0){
                final JavaInfo ji = getJavaInfo();
                s = ArraySortImpl.getArraySortForDim(
                    p, n, ji.getJavaLangObjectAsSort(),
                    ji.getJavaLangCloneableAsSort(), 
                    ji.getJavaIoSerializableAsSort());
            } else {
                s = p;
            }
        }     
        ({ if (s != null) { 
                    sortName = s.name() + "";
                }
            }  
             (emptybraces = empty_set_braces {                  
                    
                    sortName += emptybraces; 
                    s = lookupSort(sortName);
                    if (s == null) {
                        throw new NotDeclException("sort", sortName, 
                            getFilename(), 
                            getLine(), getColumn());
                    }
                })*)
      
            
    ;

attrid returns [String attr = "";]
{
  String id = null;
  String classRef = "";
  KeYJavaType kjt = null;
  boolean brackets = false;
} : 
        
    id = simple_ident 
       (AT LPAREN classRef = simple_ident_dots (EMPTYBRACKETS {brackets = true;})? RPAREN {
            if(brackets) classRef += "[]";
            if (!isDeclParser()) {
	        kjt = getTypeByClassName(classRef);
		if(kjt == null)
                  throw new NotDeclException
                    ("Class " + classRef + " is unknown.", 
                     classRef, getFilename(), getLine(), 
                     getColumn());
		classRef = kjt.getFullName();
            }
         classRef+="::";
       })? 
    {
	attr = classRef+id;
    }
    ;

id_declaration returns [ IdDeclaration idd = null ]
{
    Sort s = null;
}
    :
        id:IDENT
        ( COLON s = sortId_check[true] ) ?
        {
            idd = new IdDeclaration ( id.getText (), s );
        }
    ;

funcpred_name returns [String result = null]
{
  String name = null;
  String prefix = null;
}
    :
     
    (sort_name DOUBLECOLON) => (prefix = sort_name 
        DOUBLECOLON name = simple_ident {result = prefix + "::" + name;})
  | 
    (prefix = simple_ident {result = prefix; })
;


// no array and set sorts
simple_sort_name returns [String name = ""]
{ String id = ""; }
    :
        id = simple_ident_dots  { name = id; } 
        | inter:INTERSECTIONSORT {name += inter.getText();} LPAREN 
             id = simple_ident_dots { name += "(" + id;  } COMMA 
             id = simple_sort_name  { name +=  "," + id + ")"; }          
          RPAREN
    ;


sort_name returns [String name = null]
{
  String emptybraces = "";
}
    :
        name = simple_sort_name     
        (emptybraces = empty_set_braces {name += emptybraces;} |
         brackets:EMPTYBRACKETS {name += brackets.getText();} )*
;

/**
 * In the special but important case of Taclets, we don't yet know
 * whether we are going to have a term or a formula, and it is hard
 * to decide a priori what we are looking at.  So the `term' 
 * non-terminal will recognize a term or a formula.  The `formula'
 * reads a formula/term and throws an error if it wasn't a formula.
 * This gives a rather late error message. */

formula returns [Term a = null] 
    :
        a = term 
        {
            if (a != null && a.sort() != Sort.FORMULA ) {
                semanticError("Just Parsed a Term where a Formula was expected.");
            }
        }
    ;

term returns [Term a = null] 
    :
        a=term20 
    ;

    
location_list returns [SetOfLocationDescriptor set = SetAsListOfLocationDescriptor.EMPTY_SET;]
{
	LocationDescriptor loc;
}
:
	LBRACE
	(
      	loc=location_descriptor {set = set.add(loc);}
      	(
      		COMMA loc=location_descriptor {set = set.add(loc);}
      	)*
    )?
    RBRACE
;


location_descriptor returns [LocationDescriptor loc = null]
{
	ListOfQuantifiableVariable boundVars = null;
	Term f = tf.createJunctorTerm(Op.TRUE);
	Term t;
}
:
   {
		quantifiedArrayGuard = tf.createJunctorTerm(Op.TRUE);
   }
   (
	STAR {loc = EverythingLocationDescriptor.INSTANCE;}
    | (
	(FOR boundVars=bound_variables)?
    	((IF) => IF LPAREN f=formula RPAREN)?
       	t=accessterm {
          if(boundVars != null) {	  
             while(!boundVars.isEmpty()) {
    	        unbindVars();
        	    boundVars = boundVars.tail();
             }
	  }	  
     	  quantifiedArrayGuard = tf.createJunctorTermAndSimplify(Op.AND, f, quantifiedArrayGuard);       
	  loc = new BasicLocationDescriptor(quantifiedArrayGuard, t);
	}
      )
   )
   {
		quantifiedArrayGuard = null;
   }
;


term20 returns [Term a = null] 
{
    Term a1;
}
    :   a=term30 
        (EQV a1=term30 
            { a = tf.createJunctorTerm(Op.EQV, new Term[]{a, a1});} )*
; exception
        catch [TermCreationException ex] {
              keh.reportException
		(new KeYSemanticException
			(ex.getMessage(), getFilename(), getLine(), getColumn()));
        }

term30 returns [Term a = null] 
{
    Term a1;
}
    :   a=term40 
        (IMP a1=term30 
            { a = tf.createJunctorTerm(Op.IMP, new Term[]{a, a1});} )?
; exception
        catch [TermCreationException ex] {
              keh.reportException
		(new KeYSemanticException
			(ex.getMessage(), getFilename(), getLine(), getColumn()));
        }

term40 returns [Term a = null] 
{
    Term a1;
}
    :   a=term50 
        (OR a1=term50 
            { a = tf.createJunctorTerm(Op.OR, new Term[]{a, a1});} )*
; exception
        catch [TermCreationException ex] {
              keh.reportException
		(new KeYSemanticException
			(ex.getMessage(), getFilename(), getLine(), getColumn()));
        }

term50 returns [Term a = null] 
{
    Term a1;
}
    :   a=term60 
        (AND a1=term60
            { a = tf.createJunctorTerm(Op.AND, new Term[]{a, a1});} )*
; exception
        catch [TermCreationException ex] {
              keh.reportException
		(new KeYSemanticException
			(ex.getMessage(), getFilename(), getLine(), getColumn()));
        }

term60 returns [Term a = null] 
    :  
        a = unary_formula
    |   a = term70
; exception
        catch [TermCreationException ex] {
              keh.reportException
		(new KeYSemanticException
			(ex.getMessage(), getFilename(), getLine(), getColumn()));
        }

unary_formula returns [Term a = null] 
{ Term a1; }
    :  
        NOT a1  = term60 { a = tf.createJunctorTerm(Op.NOT,new Term[]{a1}); }
    |	a = quantifierterm 
    |   a = modality_dl_term
; exception
        catch [TermCreationException ex] {
              keh.reportException
		(new KeYSemanticException
			(ex.getMessage(), getFilename(), getLine(), getColumn()));
        }

term70 returns [Term a = null] 
{
    Term a1;
    boolean negated = false;
}
    :
        a =  logicTermReEntry // accessterm 
        // a term like {o:=u}x=y is parsed as {o:=u}(x=y)
        (  
	    (EQUALS | NOT_EQUALS {negated = true;}) a1 = logicTermReEntry
            { 
                if (a.sort() == Sort.FORMULA ||
                    a1.sort() == Sort.FORMULA) {
                    String errorMessage = 
                    "The term equality \'=\'/\'!=\' is not "+
                    "allowed between formulas.\n Please use \'" + Op.EQV +
                    "\' in combination with \'" + Op.NOT + "\' instead.";
                if (a.op() == Op.TRUE || a.op() == Op.FALSE ||
                    a1.op() == Op.TRUE || a1.op() == Op.FALSE) {
                    errorMessage += 
                    " It seems as if you have mixed up the boolean " +
                    "constants \'TRUE\'/\'FALSE\' " +
                    "with the formulas \'true\'/\'false\'.";
                }
                semanticError(errorMessage);
            }
            a = tf.createEqualityTerm(a, a1);

            if (negated) {
              a = tf.createJunctorTerm(Op.NOT, a);
            }
        })?
 ; exception
        catch [TermCreationException ex] {
              keh.reportException
		(new KeYSemanticException
			(ex.getMessage(), getFilename(), getLine(), getColumn()));
        }

relation_op returns [Function op = null]
{
  String op_name = null;
}
:
 (
    LESS         { op_name = "lt"; }
 |  LESSEQUAL    { op_name = "leq"; }
 |  GREATER      { op_name = "gt"; }
 |  GREATEREQUAL { op_name = "geq"; }
 ) {
     op = (Function) functions().lookup(new Name(op_name)); 
     if(op == null) {
       semanticError("Function symbol '"+op_name+"' not found.");
     }
   }
;

weak_arith_op returns [Function op = null]
{
  String op_name = null;
}
:
 (
    PLUS         { op_name = "add"; }
 |  MINUS        { op_name = "sub"; }
 ) {
     op = (Function) functions().lookup(new Name(op_name)); 
     if(op == null) {
       semanticError("Function symbol '"+op_name+"' not found.");
     }
   }
 
;

strong_arith_op returns [Function op = null]
{
  String op_name = null;
}
:
 (
    STAR         { op_name = "mul"; }
 |  SLASH        { op_name = "div"; }
 |  PERCENT      { op_name = "mod"; }
 ) {
     op = (Function) functions().lookup(new Name(op_name)); 
     if(op == null) {
       semanticError("Function symbol '"+op_name+"' not found.");
     }
   }
;

// term80
logicTermReEntry returns [Term a = null]
{
  Term a1 = null;
  Function op = null;
}
:
   a = term90 ((relation_op)=> op = relation_op a1=term90 {
                 a = tf.createFunctionTerm(op, a, a1);
              })?
; exception
        catch [TermCreationException ex] {
              keh.reportException
		(new KeYSemanticException
			(ex.getMessage(), getFilename(), getLine(), getColumn()));
        }


term90 returns [Term a = null]
{
  Term a1 = null;
  Function op = null;
}
:
   a = term100 ( op = weak_arith_op a1=term100 {
                  a = tf.createFunctionTerm(op, a, a1);
                })*
; exception
        catch [TermCreationException ex] {
              keh.reportException
		(new KeYSemanticException
			(ex.getMessage(), getFilename(), getLine(), getColumn()));
        }

term100 returns [Term a = null]
{
  Term a1 = null;
  Function op = null;
}
:
   a = term110 ( op = strong_arith_op a1=term110 {
                  a = tf.createFunctionTerm(op, a, a1);
                })*
; exception
        catch [TermCreationException ex] {
              keh.reportException
		(new KeYSemanticException
			(ex.getMessage(), getFilename(), getLine(), getColumn()));
        }


/**
 * helps to better distinguish if formulas are allowed or only term are
 * accepted
 * WATCHOUT: Woj: the check for Sort.FORMULA had to be removed to allow
 * infix operators and the whole bunch of grammar rules above.
 */
term110 returns [Term result = null]
    :
        (
            result = accessterm |
            result = update_or_substitution
        ) 
        {
	/*
            if (result.sort() == Sort.FORMULA) {
                semanticError("Only terms may stand here.");
            }
	*/
        }          
    ;
 
// WATCHOUT: Woj: not used anymore, but don't remove,
// very useful piece of code
/*
classReference returns [String classReference = ""]
{}:
        
        id:IDENT {
            classReference = id.getText(); 
            while (isPackage(classReference)) {
                match(DOT);
                classReference += "." + LT(1).getText();
                match(IDENT);
            }      
            KeYJavaType kjt = null;
	    kjt = getTypeByClassName(classReference);
            if ( kjt == null) {
                throw new NotDeclException
                    ("Class " + classReference + " is unknown.", 
                     classReference, getFilename(), getLine(), 
                     getColumn());
            }
	    classReference = kjt.getFullName();
        }  
    ;
*/


transactionNumber returns [Term trans = null]
:
     EXP LPAREN trans = term60 RPAREN
     |
     p:PRIMES {
       int primes = p.getText().length();
       if(parsingContracts) {
         if(primes != 1) {
           semanticError("In contracts only one prime is allowed "+
	     "(equivalent to ^(de.uka.ilkd.key.javacard.KeYJCSystem.<transactionCounter>)).");
	 }
         // Woj's solution
         //TermSymbol v = getAttribute(
         //  getTypeByClassName("de.uka.ilkd.key.javacard.KeYJCSystem").getSort(),
         //  "de.uka.ilkd.key.javacard.KeYJCSystem::<transactionCounter>"); 
	 //trans = createAttributeTerm(null, v, null);
	 // Richard's solution
	 final ProgramVariable op = getServices().getJavaInfo().getAttribute
           (JVMIsTransientMethodBuilder.IMPLICIT_TRANSACTION_COUNTER, 
            "de.uka.ilkd.key.javacard.KeYJCSystem");
         if(op == null) {
           semanticError("Attribute " +
            JVMIsTransientMethodBuilder.IMPLICIT_TRANSACTION_COUNTER +
            " of type " + "de.uka.ilkd.key.javacard.KeYJCSystem" + " not known. " + 
            "Did you place appropriate Java Card API to your sources?");
         }
         trans = tf.createVariableTerm(op);
       }else{
         trans = toZNotation(""+primes, functions(), tf);
       }
     }
;


staticAttributeOrQueryReference returns [String attrReference = ""]
:
        
      //  attrReference=simple_ident_dots 
      id:IDENT
        {
            attrReference = id.getText(); 
            while (isPackage(attrReference) || LA(2)==NUM_LITERAL || 
                (LT(2).getText().charAt(0)<='Z' && LT(2).getText().charAt(0)>='A' && 
	    		(LT(2).getText().length()==1 || LT(2).getText().charAt(1)<='z' && LT(2).getText().charAt(1)>='a'))) {
                match(DOT);
                attrReference += "." + LT(1).getText();
                if(LA(1)==NUM_LITERAL){
                	match(NUM_LITERAL);
                }else{
               	 	match(IDENT);
                }
            }      
        }
        (EMPTYBRACKETS {attrReference += "[]";})*    
        {   KeYJavaType kjt = null;
            kjt = getTypeByClassName(attrReference);
            if (kjt == null) {
                throw new NotDeclException
                    ("Class " + attrReference + " is unknown.", 
                     attrReference, getFilename(), getLine(), 
                     getColumn());
            }	        
            attrReference = kjt.getSort().name().toString();            
            match(DOT);
            attrReference += "::" + LT(1).getText();
            match(IDENT);
	    if(savedGuessing > -1) {
	      inputState.guessing = savedGuessing;
	      savedGuessing = -1;
	    }
        }  
    ;

static_attribute_suffix returns [Term result = null]
{
    TermSymbol v = null;
    Term shadowNumber  = null;
    String attributeName = "";
}    
    :   
        attributeName = staticAttributeOrQueryReference
        {   
         	String className;
            if(attributeName.indexOf(':')!=-1){	
	       		className = 
		   			attributeName.substring(0, attributeName.indexOf(':'));
            }else{
          		className = 
		   			attributeName.substring(0, attributeName.lastIndexOf("."));	
            }	
	       	v = getAttribute(getTypeByClassName(className).getSort(), attributeName); 
	    }
        (shadowNumber = transactionNumber)?
        { result = createAttributeTerm(null, v, shadowNumber); }                   
 ; exception
        catch [TermCreationException ex] {
              keh.reportException
		(new KeYSemanticException
			(ex.getMessage(), getFilename(), getLine(), getColumn()));
        }


attribute_or_query_suffix[Term prefix] returns [Term result = null]
{
    TermSymbol v = null;
    Term shadowNumber = null;
    result = prefix;
    String attributeName = "";    
}    
    :   
        DOT 
        ((IDENT (AT LPAREN simple_ident_dots RPAREN)? LPAREN)=>( result = query[prefix])
         | 
            attributeName = attrid 
            {   
            	v = getAttribute(prefix.sort(), attributeName);             	
            }   
            ( 

                ( shadowNumber = transactionNumber )?
                {
                    result = createAttributeTerm(prefix, v, shadowNumber);
                }        
            ))
 ; exception
        catch [TermCreationException ex] {
              keh.reportException
		(new KeYSemanticException
			(ex.getMessage(), getFilename(), getLine(), getColumn()));
        }

query [Term prefix] returns [Term result = null] 
{
    String classRef = "";
    Term[] args = null;
    PairOfTermArrayAndBoundVarsArray argsWithBoundVars = null; 
    boolean brackets = false;
}
    :
    mid:IDENT (AT LPAREN classRef = simple_ident_dots (EMPTYBRACKETS {brackets = true;} )? RPAREN)? argsWithBoundVars = argument_list
    { 
       if("".equals(classRef)){
          classRef = prefix.sort().name().toString();
       }else{
         if(brackets) classRef += "[]";
         KeYJavaType kjt = getTypeByClassName(classRef);
         if(kjt == null)
           throw new NotDeclException
             ("Class " + classRef + " is unknown.", 
              classRef, getFilename(), getLine(), 
              getColumn());
         classRef = kjt.getFullName();
       }
       if (argsWithBoundVars != null) {
         args = argsWithBoundVars.getTerms();
       }
       result = getServices().getJavaInfo().getProgramMethodTerm
                (prefix, mid.getText(), args, classRef);
    }        
 ; exception
        catch [TermCreationException ex] {
              keh.reportException
		(new KeYSemanticException
			(ex.getMessage(), getFilename(), getLine(),getColumn()));

        }

static_query returns [Term result = null] 
{
    String queryRef = "";
    Term[] args = null;
    PairOfTermArrayAndBoundVarsArray argsWithBoundVars = null; 
    TermSymbol ts = null;
}
    :
    queryRef =  staticAttributeOrQueryReference argsWithBoundVars = argument_list
    { 
       if (argsWithBoundVars != null) {
         args = argsWithBoundVars.getTerms();
       }

       int index = queryRef.indexOf(':');
       String className = queryRef.substring(0, index); 
       String qname = queryRef.substring(index+2); 
       result = getServices().getJavaInfo().getProgramMethodTerm(null, qname, args, className);
       if(result == null && isTermParser()) {
	  final Sort sort = lookupSort(className);
          if (sort == null) {
		semanticError("Could not find matching sort for " + className);
          }
          KeYJavaType kjt = getServices().getJavaInfo().getKeYJavaType(sort);
          if (kjt == null) {
		semanticError("Found logic sort for " + className + 
		 " but no corresponding java type (e.g. int is only " +
		 " available as logic sort not as java type use (jint, jbyte, jshort etc. instead)");
          }          
       }
	    
    }        
 ; exception
        catch [TermCreationException ex] {
        keh.reportException
		(new KeYSemanticException
			(ex.getMessage(), getFilename(), getLine(),getColumn()));

        }

//term120
accessterm returns [Term result = null] 
{
    Sort s = null;
}
    :
      (MINUS ~NUM_LITERAL) => MINUS result = term110
        {
            if (result.sort() != Sort.FORMULA) {
                result = tf.createFunctionTerm
                ((Function) functions().lookup(new Name("neg")), result);
            } else {
                semanticError("Formula cannot be prefixed with '-'");
            }
        } 
      |
      (LPAREN any_sortId_check[false] RPAREN term110)=> 
        LPAREN s = any_sortId_check[true] RPAREN result=term110 {
         if(s==null) {
           semanticError("Tried to cast to unknown type.");
         } else if ((s instanceof PrimitiveSort) && 
             (result.sort() instanceof ObjectSort)) {
                semanticError("Illegal cast from " + result.sort() + 
                    " to sort " + s +
                    ". Casts between primitive and reference types are not allowed. ");
         }
         result = tf.createFunctionTerm(((AbstractSort)s).getCastSymbol(), result);
	  } |
      ( {isStaticQuery()}? // look for package1.package2.Class.query(
        result = static_query
      | 
        {isStaticAttribute()}?            // look for package1.package2.Class.attr
        result = static_attribute_suffix
      | 	
        result = term130
      )   
         ( result = array_access_suffix[result] | result = attribute_or_query_suffix[result] )*
 ; exception
        catch [TermCreationException ex] {
              semanticError(ex.getMessage());
        }



array_access_suffix [Term arrayReference] returns [Term result = arrayReference] 
{
    Term indexTerm  = null;
    Term shadowNumber = null;
    Term rangeFrom = null;
    Term rangeTo   = null;     
    Sort arraySort = null;
}
	:
  	LBRACKET 
	(   STAR {
           	rangeFrom = toZNotation("0", functions(), tf);
           	Term lt = createAttributeTerm(result, getAttribute(result.sort(), "length"), null);
           	Term one = toZNotation("1", functions(), tf);
  	   		rangeTo = tf.createFunctionTerm
           		((Function) functions().lookup(new Name("sub")), lt, one); 
        } 
        | indexTerm = logicTermReEntry 
	        ((DOTRANGE) => DOTRANGE rangeTo = logicTermReEntry
		                 {rangeFrom = indexTerm;})?
    )
    RBRACKET (AT LPAREN arraySort = any_sortId_check[true] RPAREN)? ( shadowNumber = transactionNumber )? 
    {
       if (arraySort == null) {
       	if ( inSchemaMode() ) {
          if ( parsingFind ) {
		semanticError("Array operators occuring in the focus term must be fully qualified"+
			      " (e.g. a[i]@(int[]).");
          }
          arraySort = result.sort(); 
       	} else {
       	  arraySort = result.sort();	
       	}
       }
       
       
	if(rangeTo != null) {
		if(quantifiedArrayGuard == null) {
			semanticError(
  		  	"Quantified array expressions are only allowed in locations.");
		}
		LogicVariable indexVar = new LogicVariable(new Name("i"), 
		   	   		   (Sort) sorts().lookup(new Name("int")));
		indexTerm = tf.createVariableTerm(indexVar);
		   	
		Function leq = (Function) functions().lookup(new Name("leq"));
		Term fromTerm = tf.createFunctionTerm(leq, rangeFrom, indexTerm);
		Term toTerm = tf.createFunctionTerm(leq, indexTerm, rangeTo);
		Term guardTerm = tf.createJunctorTerm(Op.AND, fromTerm, toTerm);
		quantifiedArrayGuard = tf.createJunctorTermAndSimplify(Op.AND, 
		   						  quantifiedArrayGuard, 
		   						  guardTerm);
		}
        if (shadowNumber != null) {
            result = tf.createShadowArrayTerm
                      (ShadowArrayOp.getShadowArrayOp(arraySort), result, indexTerm, 
                       shadowNumber);
        } else {
            result = tf.createArrayTerm(ArrayOp.getArrayOp(arraySort), result, indexTerm);
        }  
    }            
    ;exception
        catch [TermCreationException ex] {
              semanticError(ex.getMessage());
        }



accesstermlist returns [HashSet accessTerms = new HashSet()] {Term t = null;}:
     (t=accessterm {accessTerms.add(t);} ( COMMA t=accessterm {accessTerms.add(t);})* )? ;


term130 returns [Term a = null]
    :
        {isMetaOperator()}? a = specialTerm
    |   a = funcpredvarterm
    |   LPAREN a = term RPAREN 
    |   "true"  { a = tf.createJunctorTerm(Op.TRUE); }
    |   "false" { a = tf.createJunctorTerm(Op.FALSE); }
    |   a = ifThenElseTerm
    |   a = ifExThenElseTerm
    |   a = workingspaceterm
    |   a = workingspacenonrigidterm
    //Used for OCL Simplification.
    //WATCHOUT: Woj: some time we will need to have support for strings in Java DL too,
    // what then? This here is specific to OCL, isn't it?
    |   literal:STRING_LITERAL
        {
            String s = literal.getText(); 
            Name name = new Name(s);
            TermSymbol stringLit = (TermSymbol)functions().lookup(name);
            if (stringLit == null) {
                stringLit = new RigidFunction(name, 
                        OclSort.STRING, new Sort[0]);
                addFunction((Function)stringLit);
            }
            a = tf.createFunctionTerm(stringLit);
        }
   ; exception
        catch [TermCreationException ex] {
              keh.reportException
		(new KeYSemanticException
			(ex.getMessage(), getFilename(), getLine(), getColumn()));
        }

workingspaceterm returns [Term a=null]
{
    Sort s1,s2;
    ListOfKeYJavaType sig = SLListOfKeYJavaType.EMPTY_LIST;
    KeYJavaType classType = null;
    String methodName;
    Term pre;
    HashSet progVars = new HashSet();
    int argCount = 0;
    ProgramMethod pm = null;
}
    :
        WORKINGSPACE LBRACE s1=any_sortId_check[true] 
        {
            classType = getJavaInfo().getKeYJavaType(s1);
        }
        DOUBLECOLON
        methodName=simple_ident
        LPAREN
        (
            s2=any_sortId_check[true] (id:IDENT)?
            {
                sig = sig.append(getJavaInfo().getKeYJavaType(s2));
            }
            (
                COMMA
                s2=any_sortId_check[true] (id2:IDENT)?
                {
                    sig = sig.append(getJavaInfo().getKeYJavaType(s2));
                }
            )*
        )?
        RPAREN
        {
            pm = getJavaInfo().getProgramMethod(classType,
                methodName, sig, classType);
            ArrayOfParameterDeclaration params = 
                pm.getMethodDeclaration().getParameters();
            for(int i=0; i<params.size(); i++){
                ProgramVariable p = (ProgramVariable) params.
                getParameterDeclaration(i). 
                getVariableSpecification().getProgramVariable();
                progVars.add(p);
            }
            bindProgVars(progVars);
        }
        RBRACE
        LBRACE pre=term RBRACE
        {
            unbindProgVars();
            WorkingSpaceRigidOp op = (WorkingSpaceRigidOp) functions().lookup(
                new Name(WorkingSpaceRigidOp.makeName(pm, pre, getServices())));
            if(op==null){
                a = tf.createWorkingSpaceTerm(pm, pre, (Sort) sorts().lookup(
                        new Name("int")), getServices());
                functions().add(a.op());
            }else{
                a = tf.createWorkingSpaceTerm(op);
            }
        }
    ;

workingspacenonrigidterm returns [Term a=null]
{
    Sort s1,s2;
    ListOfKeYJavaType sig = SLListOfKeYJavaType.EMPTY_LIST;
    KeYJavaType classType = null;
    String methodName,s;
    Term pre, t1, t2;
    HashSet progVars = new HashSet();
    int argCount = 0;
    ProgramMethod pm = null;
    String pvr = "{";
}
    :
        WORKINGSPACENONRIGID LBRACE s1=any_sortId_check[true] 
        {
            classType = getJavaInfo().getKeYJavaType(s1);
        }
        DOUBLECOLON
        methodName=simple_ident
        LPAREN
        (
            s2=any_sortId_check[true] (id:IDENT)?
            {
                sig = sig.append(getJavaInfo().getKeYJavaType(s2));
            }
            (
                COMMA
                s2=any_sortId_check[true] (id2:IDENT)?
                {
                    sig = sig.append(getJavaInfo().getKeYJavaType(s2));
                }
            )*
        )?
        RPAREN
        {
            pm = getJavaInfo().getProgramMethod(classType,
                methodName, sig, classType);
        }
        RBRACE
        LBRACE
        (
            t1=funcpredvarterm EQUALS t2=funcpredvarterm
            {
                pvr+=t1+"="+t2;
            }
        )?
        (
            COMMA t1=funcpredvarterm EQUALS t2=funcpredvarterm
            {
                pvr+=", "+t1+"="+t2;
/*                    lp.reset();
                    lp.printTerm(t1);
                    s=lp.toString();
                    s=s.substring(0, s.length()-1);
                    pvr+=", "+s;
                    lp.reset();
                    pvr+="=";
                    lp.printTerm(t2);
                    s=lp.toString();
                    s=s.substring(0, s.length()-1);
                    pvr+=s;*/
            }
        )*
        RBRACE
        {
            pvr+="}";
            WorkingSpaceNonRigidOp op = (WorkingSpaceNonRigidOp) 
                functions().lookup(
                    new Name(WorkingSpaceNonRigidOp.makeNameWithoutSR(pm, pvr)));
            System.out.println(op);
            a = tf.createWorkingSpaceNonRigidTerm(op);
        }
    ;

abbreviation returns [Term a=null]
{ 
    String sc = null;
}
    :
        (   sc = simple_ident
            {
                a =  scm.getTerm(sc);
                if(a==null){
                    throw new NotDeclException
                        ("abbreviation", sc, 
                         getFilename(), getLine(), getColumn());
                }                                
            }
        )
    ;

ifThenElseTerm returns [Term result = null]
{
    Term condF, thenT, elseT;
}
    :
        IF LPAREN condF = term RPAREN
        {
            if (condF.sort() != Sort.FORMULA) {
                semanticError
		  ("Condition of an \\if-then-else term has to be a formula.");
            }
        }
        THEN LPAREN thenT = term RPAREN
        ELSE LPAREN elseT = term RPAREN
        {
            result = tf.createIfThenElseTerm ( condF, thenT, elseT );
        }
 ; exception
        catch [TermCreationException ex] {
              keh.reportException
		(new KeYSemanticException
			(ex.getMessage(), getFilename(), getLine(), getColumn()));
        }

ifExThenElseTerm returns [Term result = null]
{
    Term condF, thenT, elseT;
    ListOfQuantifiableVariable exVars = SLListOfQuantifiableVariable.EMPTY_LIST;
    ArrayOfQuantifiableVariable exVarsAr = null;
}
    :
        IFEX exVars = bound_variables
               {
                    exVarsAr = new ArrayOfQuantifiableVariable
                                           ( exVars.toArray () );
               }
        LPAREN condF = term RPAREN
        {
            if (condF.sort() != Sort.FORMULA) {
                semanticError
		  ("Condition of an \\if-then-else term has to be a formula.");
            }
        }
        THEN LPAREN thenT = term RPAREN
        {
            while ( !exVars.isEmpty () ) {
                if(!isGlobalDeclTermParser())
                    unbindVars ();
                exVars = exVars.tail ();
            }
        }
        ELSE LPAREN elseT = term RPAREN
        {
            result = tf.createIfExThenElseTerm ( exVarsAr, condF, thenT, elseT );
        }
 ; exception
        catch [TermCreationException ex] {
              keh.reportException
		(new KeYSemanticException
			(ex.getMessage(), getFilename(), getLine(), getColumn()));
        }


//"TermWithBoundVars" is used here instead of "Term" to allow for
//syntax needed for OCL simplification.

argument returns [TermWithBoundVars p = null]
{
    ArrayOfQuantifiableVariable vars = null;
    Term a;
}
:
 (vars = ocl_bound_variables)? 
 (
   // WATCHOUT Woj: can (should) this be unified to term60?
   {isTermParser() || isGlobalDeclTermParser()}? 
     a = term 
  |  
     a = term60 
 )
 {
   p = new TermWithBoundVars(vars, a);
    if(vars != null && !isGlobalDeclTermParser() )
       unbindVars();
 }
 ;
  
ocl_bound_variables returns [ArrayOfQuantifiableVariable vars = null] 
{
   ListOfQuantifiableVariable vs = null;
}
:
  BIND vs = bound_variables {
     vars = new ArrayOfQuantifiableVariable(vs.toArray());
  }
 ;

quantifierterm returns [Term a = null]
{
    Operator op = null;
    ListOfQuantifiableVariable vs = null;
    Term a1 = null;
}
:
        (   FORALL { op = Op.ALL; }
          | EXISTS  { op = Op.EX;  })
        vs = bound_variables a1 = term60
        {
            a = tf.createQuantifierTerm((Quantifier)op,
	       new ArrayOfQuantifiableVariable(vs.toArray()),a1);
            if(!isGlobalDeclTermParser())
              unbindVars();
        }
;

//term120_2
update_or_substitution returns [Term result = null]
:
      (LBRACE SUBST) => 
	 result = substitutionterm
      |  (
           {isGlobalDeclTermParser()}? result = simple_updateterm
	 |
           result = updateterm
       )
    ; 

substitutionterm returns [Term result = null] 
{
  QuantifiableVariable v = null;
  SubstOp op = Op.SUBST;
  Term a1 = null;
  Term a2 = null;
}
:
   LBRACE SUBST
     v = one_bound_variable SEMI
     { // Tricky part, v cannot be bound while parsing a1
       if(!isGlobalDeclTermParser())
          unbindVars();
     }
     a1=logicTermReEntry
     { // The rest of the tricky part, bind it again
       if(!isGlobalDeclTermParser())
          if(v instanceof LogicVariable)
            bindVar((LogicVariable)v);
	  else
	    bindVar();
     }
   RBRACE
   ( a2 = term110 | a2 = unary_formula ) {
      result = tf.createSubstitutionTerm ( op, v, a1, a2 );
      if(!isGlobalDeclTermParser())
        unbindVars();
   }
; exception
        catch [TermCreationException ex] {
              keh.reportException
		(new KeYSemanticException
			(ex.getMessage(), getFilename(), getLine(), getColumn()));
        }

simple_updateterm returns [Term a = null]
{
  ParsableVariable v;
  Term a1, a2;
}
:
  LBRACE v = varId ASSIGN a1=term RBRACE ( a2 = term110 | a2 = unary_formula )
  { 
	a = tf.createUpdateTerm ( tf.createVariableTerm ( (ProgramVariable) v ), a1, a2 );
  }
;

updateterm returns [Term result = null] 
{ 
    SingleUpdateData sud = null;
    List locations = new LinkedList();
    List values    = new LinkedList();
    List guards    = new LinkedList();
    List boundVars = new LinkedList();
    Term a2 = null;
} :
        LBRACE ((STAR ASSIGN)=> 
          (STAR ASSIGN STAR
             num:NUM_LITERAL RBRACE ( a2 = term110 | a2 = unary_formula ) {
                return tf.createAnonymousUpdateTerm
                   (new Name("*:=*"+num.getText()), a2);
             }                  
          )	  
          | 
          (sud = singleupdate {
            locations.add(sud.a0); 
            values.add(sud.a1); 
            guards.add(sud.guard);
            boundVars.add(sud.boundVars);
          } (  ( COMMA {  
                 	System.err.println(getFilename() + "(" + getLine() + 
                 	", " + getColumn() + "): " + "The comma ',' " + 
                 	"for parallel composition of updates is deprecated and " + 
                 	"will be skipped in future. Please use '||' instead.");
                 } | PARALLEL)
                 
                sud = singleupdate {
                locations.add(sud.a0); 
                values.add(sud.a1); 
                guards.add(sud.guard);
                boundVars.add(sud.boundVars);
          })*) RBRACE ( a2 = term110 | a2 = unary_formula )
        {   

            result = tf.createQuanUpdateTerm
		((ArrayOfQuantifiableVariable[])boundVars.toArray
                     (new ArrayOfQuantifiableVariable[boundVars.size()]),
		 (Term[])guards.toArray(new Term[guards.size()]),
		 (Term[])locations.toArray(new Term[locations.size()]),
		 (Term[])values.toArray(new Term[values.size()]),
		  a2);
        })
   ; exception
        catch [TermCreationException ex] {
              keh.reportException
		(new KeYSemanticException
			(ex.getMessage(), getFilename(), getLine(), getColumn()));
        }

singleupdate returns[SingleUpdateData sud=null]
{
    Term a0 = null;
    Term a1 = null;
    Term phi = null;
    ListOfQuantifiableVariable boundVars = SLListOfQuantifiableVariable.EMPTY_LIST;
    sud = new SingleUpdateData();
}  :
        (
            FOR boundVars = bound_variables
                   {
                        sud.boundVars = new ArrayOfQuantifiableVariable
                                               ( boundVars.toArray () );
                   }
        ) ?
        (
            (IF) => (
                IF
                LPAREN
                phi=term
                {
                    if (phi.sort() != Sort.FORMULA) {
                      semanticError("Guard of an update has to be a formula.");
                    }
                    sud.guard = phi;
                }
                RPAREN
            ) | (
                // nothing
            )
        )
        (a0 = lhsSingle ) ASSIGN (a1 = rhsSingle) {
            sud.a0 = a0;
            sud.a1 = a1;
            while ( !boundVars.isEmpty () ) {
                unbindVars ();
                boundVars = boundVars.tail ();
            }
        }
    ;
   
bound_variables returns[ListOfQuantifiableVariable list = SLListOfQuantifiableVariable.EMPTY_LIST]
{
  QuantifiableVariable var = null;
}
:
      LPAREN
        var = one_bound_variable { list = list.append(var); }
       (SEMI var = one_bound_variable { list = list.append(var); })*
      RPAREN
   | var = one_bound_variable { list = list.append(var); } SEMI 
     
;

one_bound_variable returns[QuantifiableVariable v=null]
:
  {isGlobalDeclTermParser()}? v = one_logic_bound_variable_nosort
 |
  {inSchemaMode()}? v = one_schema_bound_variable
 |
  {!inSchemaMode()}? v = one_logic_bound_variable
;

one_schema_bound_variable returns[QuantifiableVariable v=null]
{
  String id = null;
  TermSymbol ts = null;
}
:
   id = simple_ident {
      ts = (TermSymbol) variables().lookup(new Name(id));   
      // It is my belief (Woj) that this check is obsolete
      // if ( ts == null || ts instanceof LogicVariable ) {
      //  throw new KeYSemanticException("Quantified variables need a sort.", 
      //          getFilename(), getLine(), getColumn());
      // }
      if ( ! (ts instanceof SchemaVariable && ((SchemaVariable)ts).isVariableSV())) {
        semanticError(ts+" is not allowed in a quantifier.");
      }
      v = (SortedSchemaVariable) ts;
      bindVar();
   }
;

one_logic_bound_variable returns[QuantifiableVariable v=null]
{ 
  Sort s = null;
  String id = null;
}
:
  s=sortId id=simple_ident {
    v = bindVar(id, s);
  }
;

one_logic_bound_variable_nosort returns[QuantifiableVariable v=null]
{ 
  String id = null;
}
:
  id=simple_ident {
    v = (LogicVariable)variables().lookup(new Name(id));
  }
;

rhsSingle returns[Term result = null]
{} :
        result = logicTermReEntry
    ;

lhsSingle returns[Term result = null]
 :
        result = logicTermReEntry
        { 
            if (!(result.sort() instanceof ProgramSVSort ||
                  result.op() instanceof de.uka.ilkd.key.logic.op.Location))  {
                semanticError("Only locations can be updated, but " + 
                	result.op() + " is no location, but a " + 
                	result.op().getClass().getName());
            }
        }
    ;

modality_dl_term returns [Term a = null]
{
    Term a1;
    PairOfTermArrayAndBoundVarsArray argsWithBoundVars = null;
    Term[] terms = null;
    Operator op = null;
    PairOfStringAndJavaBlock sjb = null;
}
   :
   modality : MODALITY
     {
       sjb=getJavaBlock(modality);
       Debug.out("op: ", sjb.opName);
       Debug.out("program: ", sjb.javaBlock);
       if(sjb.opName.charAt(0) == '#') {
         if (!inSchemaMode()) {
           semanticError
             ("No schema elements allowed outside taclet declarations ("+sjb.opName+")");
         }
         op = (SchemaVariable)variables().lookup(new Name(sjb.opName));
       } else {
         op = Op.getModality(sjb.opName);
       }
       if(op == null) {
         semanticError("Unknown modal operator: "+sjb.opName);
       }
       bindProgVars(progVars(sjb.javaBlock));
     }
   // CAREFUL here, op can be null during guessing stage (use lazy &&)
   ({op != null && op.arity() == 1}? a1=term60
     // This here will accept both (1) \modality...\endmodality post and
     // (2) \modality...\endmodality(post)
     // so that it is consistent with pretty printer that prints (1).
     // A term "(post)" seems to be parsed as "post" anyway
      {
            a = tf.createProgramTerm(op, sjb.javaBlock, new Term[]{a1});
            unbindProgVars();
      }
    |
    argsWithBoundVars = argument_list
      {
        Debug.fail("We don't have modalities with arity > 1, so this should not	be executed.");
        unbindProgVars();
        if (argsWithBoundVars != null) {
          terms = argsWithBoundVars.getTerms();
        }
        if(op.arity() != terms.length) {
            semanticError("The arity of " + op.name() +
                " is "+op.arity() + ", but you provided " + terms.length + " arguments");
        }
        a = tf.createProgramTerm(op, sjb.javaBlock, terms);
      }
   )
   ; exception
        catch [TermCreationException ex] {
              keh.reportException
		(new KeYSemanticException
			(ex.getMessage(), getFilename(), getLine(), getColumn()));
        }

//"PairOfTermArrayAndBoundVarsArray" is used here instead of "Term" to allow for
//syntax needed for OCL simplification.
argument_list returns [PairOfTermArrayAndBoundVarsArray ts = null]
{
    List args = new LinkedList();
    TermWithBoundVars p1, p2;
}
    :
        LPAREN 
        (p1 = argument { args.add(p1);  }

            (COMMA p2 = argument { args.add(p2); } )* )?

        RPAREN
        {
            ts = new PairOfTermArrayAndBoundVarsArray(args);
        }

    ;

funcpredvarterm returns [Term a = null]
{
    List dependencyListList = null;
    PairOfTermArrayAndBoundVarsArray argsWithBoundVars = null;
    String varfuncid;
    String neg = "";
    boolean opSV = false;
}
    :
        ch:CHAR_LITERAL {
            String s = ch.getText();
            int intVal = 0;
            if (s.length()==3) {
                intVal = (int)s.charAt(1);
            } else {
                try {
                    intVal = Integer.parseInt(s.substring(3,s.length()-1),16);
                } catch (NumberFormatException ex) {
                    semanticError("'"+s+"' is not a valid character.");
                }       
            }
            a = tf.createFunctionTerm((Function) functions().lookup(new Name("C")), 
                                      toZNotation(""+intVal, functions(), tf).sub(0));
        }
    | 
        ((MINUS)? NUM_LITERAL) => (MINUS {neg = "-";})? number:NUM_LITERAL
        { a = toZNotation(neg+number.getText(), functions(), tf);}    
    | AT a = abbreviation
    | varfuncid = funcpred_name 
        (   (LBRACKET dependency_list_list RBRACKET) =>
            (
                LBRACKET
                dependencyListList = dependency_list_list
                RBRACKET
                {
                    varfuncid
                        = KeYParser.createDependencyName(varfuncid,
                                                         dependencyListList);
                }
            )
        )?
	((LPAREN)=>argsWithBoundVars = argument_list)? 
        //argsWithBoundVars==null indicates no argument list
        //argsWithBoundVars.size()==0 indicates open-close-parens ()
        {  
            Operator op = lookupVarfuncId(varfuncid, argsWithBoundVars);            
            if (op instanceof ParsableVariable) {
                a = termForParsedVariable((ParsableVariable)op);
            } else  if (op instanceof TermSymbol) {
                if (argsWithBoundVars==null) {
                    argsWithBoundVars = new PairOfTermArrayAndBoundVarsArray(new LinkedList());
                }

                a = tf.createFunctionWithBoundVarsTerm((TermSymbol)op, argsWithBoundVars);

            }
        }
; exception
        catch [TermCreationException ex] {
              keh.reportException
		(new KeYSemanticException
			(ex.getMessage(), getFilename(), getLine(), getColumn()));
        }

specialTerm returns [Term result = null] 
{
    Operator vf = null;
}:
        vf = expr_op 
            {   
                result = tf.createFunctionTerm((Function)vf, AN_ARRAY_OF_TERMS);
            }                 
     | 
     {isTacletParser() || isProblemParser()}?
       result = metaTerm
   ; exception
        catch [TermCreationException ex] {
              keh.reportException
		(new KeYSemanticException
			(ex.getMessage(), getFilename(), getLine(), getColumn()));
        }

arith_op returns [String op = null]
:
    PERCENT {op = "%";}
  | STAR {op = "*";}
  | MINUS {op = "-";}
  | SLASH {op = "/";}
  | PLUS { op = "+";}
;

expr_op returns [Operator v = null] 
{
    ParsableVariable left_var0 = null;
    ParsableVariable right_var0 = null;
    ParsableVariable unary_var0 = null;
    String op_str = null;
}   
    :

        IN_TYPE LPAREN (
	    (left_var0=varId (op_str = arith_op right_var0 = varId)?)
	  |
            ( MINUS unary_var0 = varId) 
        ) RPAREN
        {  
            if (unary_var0!=null) {
                // can only be unary minus
                ProgramSV unary_var = (ProgramSV) unary_var0;
                Sort type = de.uka.ilkd.key.logic.sort.Sort.FORMULA;
                return new InTypeOperator
                    (type, new de.uka.ilkd.key.java.expression.operator.Negative(unary_var));
            }
            else {
                ProgramSV left_var = (ProgramSV) left_var0;
                Sort type = de.uka.ilkd.key.logic.sort.Sort.FORMULA;
                if (right_var0 != null) {
                    ProgramSV right_var = (ProgramSV) right_var0;
                    if ("+".equals(op_str)) {
                        return new InTypeOperator
                            (type, new de.uka.ilkd.key.java.expression.operator.Plus(left_var, right_var));
                    } else if ("-".equals(op_str)) {
                        return new InTypeOperator
                            (type, new de.uka.ilkd.key.java.expression.operator.Minus(left_var, right_var));
                    } else if ("*".equals(op_str)) {
                        return new InTypeOperator
                            (type, new de.uka.ilkd.key.java.expression.operator.Times(left_var, right_var));
                    } else if ("/".equals(op_str)) {
                        return new InTypeOperator
                            (type, new de.uka.ilkd.key.java.expression.operator.Divide(left_var, right_var));
                    } else if ("%".equals(op_str)) {
                        return new InTypeOperator
                            (type, new de.uka.ilkd.key.java.expression.operator.Modulo(left_var, right_var));
                    } 
                }
                else {
                    return new InTypeOperator(type, left_var);
                }
            }
        }
    ;

varId returns [ParsableVariable v = null]
    :
        id:IDENT 
        {   
            v = (ParsableVariable) variables().lookup(new Name(id.getText()));
            if (v == null) {
                throw new NotDeclException("variable", id, 
                                           getFilename());
            }
        } 
  ;

varIds returns [LinkedList list = new LinkedList()]
{
   ListOfString ids = null;
   ParsableVariable v = null;
   String id = null;
}
    :
      ids = simple_ident_comma_list {
         IteratorOfString it = ids.iterator();
	 while(it.hasNext()) {
	    id = it.next();
            v = (ParsableVariable) variables().lookup(new Name(id));
            if (v == null) {
               semanticError("Variable " +id + " not declared.");
            }
	    list.add(v);
	 }
      }
  ;

taclet[SetOfChoice choices] returns [Taclet r] 
{ 
    Sequent ifSeq = Sequent.EMPTY_SEQUENT;
    Object  find = null;
    r = null;
    TacletBuilder b = null;
    int stateRestriction = RewriteTaclet.NONE;
}
    : 
        name:IDENT (choices=option_list[choices])? 
        LBRACE {
	  //  schema var decls
	  namespaces().setVariables(new Namespace(variables()));
        } 
	( SCHEMAVAR one_schema_var_decl ) *
        ( ASSUMES LPAREN ifSeq=seq RPAREN ) ?
        ( FIND {parsingFind = true; } LPAREN find = termorseq RPAREN {parsingFind = false;}
            ( SAMEUPDATELEVEL { stateRestriction = RewriteTaclet.SAME_UPDATE_LEVEL; } |
              INSEQUENTSTATE { stateRestriction = RewriteTaclet.IN_SEQUENT_STATE; } 
            ) ? ) ?
        { 
            b = createTacletBuilderFor(find, stateRestriction);
            b.setName(new Name(name.getText()));
            b.setIfSequent(ifSeq);
        }
        ( VARCOND LPAREN varexplist[b] RPAREN ) ?
        goalspecs[b]
        modifiers[b]
        RBRACE
        { 
            b.setChoices(choices);
            r = b.getTaclet(); 
            taclet2Builder.put(r,b);
	  // dump local schema var decls
	  namespaces().setVariables(variables().parent());
        }
    ;

modifiers[TacletBuilder b]
{
  Vector rs = null;
  String dname= null;
  String oname= null;
  String htext = null;
} : 
        ( rs = rulesets {
           Iterator it = rs.iterator();
           while(it.hasNext())
               b.addRuleSet((RuleSet)it.next());
         }
        | NONINTERACTIVE { 
                //      b.setNoninteractive(true);  
                // "noninteractive" (as it is now) is confusing
                // dropped this completely until a better solution (->Uwe)
            }       
        | DISPLAYNAME dname = string_literal 
            {b.setDisplayName(dname);}
        | OLDNAME oname = string_literal 
            {b.addOldName(oname);}
        | HELPTEXT htext = string_literal
            {b.setHelpText(htext);}
        ) *
    ;

seq returns [Sequent s] {Semisequent ant,suc; s = null; } : 
        ant=semisequent SEQARROW suc=semisequent 
        { s = Sequent.createSequent(ant, suc); }
    ;
exception
     catch [RuntimeException ex] {
         keh.reportException
  	    (new KeYSemanticException
			(ex.getMessage(), getFilename(), getLine(), getColumn()));
     }
termorseq returns [Object o]
{
    Term head = null;
    Sequent s = null;
    Semisequent ss = null;
    o = null; 
}
    :
        head=term ( COMMA s=seq | SEQARROW ss=semisequent ) ?
        {
            if ( s == null ) {
                if ( ss == null ) {
                    // Just a term
                    o = head;
                } else {
                    // A sequent with only head in the antecedent.
                    Semisequent ant = Semisequent.EMPTY_SEMISEQUENT;
                    ant = ant.insertFirst(
                                          new ConstrainedFormula(head, Constraint.BOTTOM)).semisequent();
                    o = Sequent.createSequent(ant,ss);
                }
            } else {
                // A sequent.  Prepend head to the antecedent.
                Semisequent newAnt = s.antecedent();
                newAnt = newAnt .insertFirst(
                                             new ConstrainedFormula(head, Constraint.BOTTOM)).semisequent();
                o = Sequent.createSequent(newAnt,s.succedent());
            }
        }
    |
        SEQARROW ss=semisequent
        {
            o = Sequent.createSequent(Semisequent.EMPTY_SEMISEQUENT,ss);
        }
    ;

semisequent returns [Semisequent ss]
{ 
    Term head = null;
    ss = Semisequent.EMPTY_SEMISEQUENT; 
}
    :
        /* empty */ | 
        head=term ( COMMA ss=semisequent ) ? 
        { ss = ss.insertFirst(new ConstrainedFormula(head, Constraint.BOTTOM)).semisequent(); }
    ;

varexplist[TacletBuilder b] : varexp[b] ( COMMA varexp[b] ) * ;

varexp[TacletBuilder b]
{
  boolean negated = false;
}
:
  (   varcond_new[b]  | varcond_newlabel[b]
    | varcond_free[b] | varcond_literal[b]
    | varcond_hassort[b] | varcond_query[b]
    | varcond_non_implicit[b] | varcond_non_implicit_query[b]
    | varcond_enum_const[b]
    | varcond_inReachableState[b] 
<<<<<<< HEAD
    | varcond_isupdated[b]    
=======
    | varcond_equal_ws_op[b]
    | varcond_ws_non_rigid_op[b]
    | varcond_ws_op[b]
>>>>>>> 615c60b0
  ) 
  | 
  ( (NOT {negated = true;} )? 
      ( varcond_reference[b, negated] 
      | varcond_enumtype[b, negated]
      | varcond_staticmethod[b,negated]  
      | varcond_referencearray[b, negated]
      | varcond_array[b, negated]
      | varcond_abstractOrInterface[b, negated]
      | varcond_static[b,negated] 
      | varcond_typecheck[b, negated]
      | varcond_localvariable[b, negated]
      | varcond_freeLabelIn[b,negated] )
  )
;

type_resolver returns [TypeResolver tr = null] 
{
    Sort s = null;
    ParsableVariable y = null;
} :
    s = any_sortId_check[true]      
    {
        if ( !( s instanceof GenericSort ) ) {
        throw new GenericSortException ( "sort",
            "Generic sort expected", s,
            getFilename (), getLine (), getColumn () );
        }
        tr = TypeResolver.createGenericSortResolver((GenericSort)s);
    } |
    ( TYPEOF LPAREN y = varId RPAREN  
        {  tr = TypeResolver.createElementTypeResolver((SchemaVariable)y); } )
    |
    ( CONTAINERTYPE LPAREN y = varId RPAREN  
        {  tr = TypeResolver.createContainerTypeResolver((SchemaVariable)y); } )
;

varcond_new [TacletBuilder b]
{
  ParsableVariable x = null, y = null;
  Sort s = null;
}
:
   NEW LPAREN x=varId COMMA
      (
          TYPEOF LPAREN y=varId RPAREN {
	    b.addVarsNew((SchemaVariable) x, (SchemaVariable) y, false);
	  }
      |
          ELEMTYPEOF LPAREN y=varId RPAREN {
 	    b.addVarsNew((SchemaVariable) x, (SchemaVariable) y, true);
	  }
      |
         DEPENDINGON LPAREN y=varId RPAREN {
	    b.addVarsNewDependingOn((SchemaVariable)x,(SchemaVariable)y);
	  }
      |  DEPENDINGONMOD LPAREN y=varId RPAREN {
          b.addVariableCondition(new NewDepOnAnonUpdates((SchemaVariable) x,(SchemaVariable)y));		  
	  }
      | s=sortId_check[true] {
		b.addVarsNew((SchemaVariable) x, s);
	  }
      )
   RPAREN
   
;

varcond_newlabel [TacletBuilder b] 
{ 
  ParsableVariable x;
}
:
  NEWLABEL LPAREN x=varId RPAREN {
     b.addVariableCondition(new NewJumpLabelCondition((SchemaVariable)x));
  }
;
varcond_typecheck [TacletBuilder b, boolean negated]
{
  TypeResolver fst = null, snd = null;
  int typecheckType = -1;
}
:
   (  SAME  { 	
	typecheckType = negated ? TypeComparisionCondition.NOT_SAME : TypeComparisionCondition.SAME;
	} 
    | COMPATIBLE { 
      typecheckType = TypeComparisionCondition.NOT_COMPATIBLE;
	if (!negated) {  
	  semanticError("Compatible types condition only available as negated version.");
	} 
      }
    | ISSUBTYPE { typecheckType = negated ?  
	  TypeComparisionCondition.NOT_IS_SUBTYPE: TypeComparisionCondition.IS_SUBTYPE; 
      }
    | STRICT ISSUBTYPE {
         if (negated) {  
	  semanticError("A negated strict subtype check does not make sense.");
	} 
	typecheckType = TypeComparisionCondition.STRICT_SUBTYPE;
      }
   ) 
   LPAREN fst = type_resolver COMMA snd = type_resolver RPAREN {
               b.addVariableCondition
                 (new TypeComparisionCondition(fst, snd, typecheckType));
            }
;


varcond_free [TacletBuilder b]
{
  ParsableVariable x = null;
  LinkedList ys = null;
}
:
   NOTFREEIN LPAREN x=varId COMMA ys=varIds RPAREN {
     Iterator it = ys.iterator();
     while(it.hasNext()) {
        b.addVarsNotFreeIn((SchemaVariable)x,(SchemaVariable)it.next());
     }
   }
;

varcond_literal [TacletBuilder b]
{
  ParsableVariable x = null, y = null;
}
:
   NOTSAMELITERAL LPAREN x=varId COMMA y=varId RPAREN {
     b.addVariableCondition(new TestLiteral(
       (SchemaVariable) x, (SchemaVariable) y));          
   }
;

varcond_equal_ws_op [TacletBuilder b]
{
  ParsableVariable x = null, y = null;
}
:
    EQUALWORKINGSPACEOP LPAREN x=varId COMMA y=varId RPAREN {
     b.addVariableCondition(new TestEqualWorkingSpaceOp(
       (SchemaVariable) x, (SchemaVariable) y));          
   }
;

varcond_ws_non_rigid_op [TacletBuilder b]
{
  ParsableVariable x = null;
}
:
    TESTWORKINGSPACENONRIGIDOP LPAREN x=varId RPAREN {
     b.addVariableCondition(new TestWorkingSpaceNonRigidOp(
       (SchemaVariable) x));          
   }
;

varcond_ws_op [TacletBuilder b]
{
  ParsableVariable x = null;
}
:
    TESTWORKINGSPACEOP LPAREN x=varId RPAREN {
     b.addVariableCondition(new TestWorkingSpaceOp((SchemaVariable) x));
   }
;


varcond_hassort [TacletBuilder b]
{
  ParsableVariable x = null;
  Sort s = null;
}
:
   HASSORT LPAREN x=varId COMMA s=any_sortId_check[true] RPAREN {
     if ( !( s instanceof GenericSort ) )
   	 throw new GenericSortException ( "sort",
   					  "Generic sort expected", s,
   					   getFilename (), getLine (), getColumn () );
     if ( !JavaTypeToSortCondition. checkSortedSV((SchemaVariable)x) )
   	 semanticError("Expected schema variable of kind EXPRESSION or TYPE, " +
   					"but is " + x);
     b.addVariableCondition(new JavaTypeToSortCondition ((SchemaVariable)x, (GenericSort)s));
   }
;

varcond_enumtype [TacletBuilder b, boolean negated]
{
  TypeResolver tr = null;
}
:
   ISENUMTYPE LPAREN tr = type_resolver RPAREN
      {
         b.addVariableCondition(new EnumTypeCondition(tr, negated));
      }
;
 

varcond_reference [TacletBuilder b, boolean isPrimitive]
{
  ParsableVariable x = null;
  TypeResolver tr = null;
  String id = null;
  boolean nonNull = false;
}
:
   ISREFERENCE (LBRACKET 
                     id = simple_ident {                                          	
                   	if ("non_null".equals(id)) {
                   	    nonNull = true;
                   	} else {	   
                            semanticError(id + 
                   	      " is not an allowed modifier for the \\isReference variable condition.");
                   	}                   	
                     }
                RBRACKET)? 
   LPAREN      
        tr = type_resolver                           
   RPAREN 
   { b.addVariableCondition(new TypeCondition(tr, !isPrimitive, nonNull)); }
;

varcond_non_implicit [TacletBuilder b]
{
  ParsableVariable x = null;
}
:
   ISNONIMPLICIT LPAREN x=varId RPAREN {
     b.addVariableCondition(new NonImplicitTypeCondition((SchemaVariable) x));
   } 
;

varcond_query [TacletBuilder b]
{
  ParsableVariable x = null;
}
:
   ISQUERY LPAREN x=varId RPAREN {
     b.addVariableCondition(new TestQuery((SchemaVariable)x));
   }
;

varcond_inReachableState [TacletBuilder b]
{
  ParsableVariable x = null;
}
:
   ISINREACHABLESTATE LPAREN x=varId RPAREN    	
   {
      b.addVariableCondition(new InReachableStateCondition((SchemaVariable)x));
   }
;

varcond_non_implicit_query [TacletBuilder b]
{
  ParsableVariable x = null;
}
:
   ISNONIMPLICITQUERY LPAREN x=varId RPAREN 
        {
            b.addVariableCondition(new TestNonImplicitQuery((SchemaVariable)x));
        }
    ;

/*varcond_monomials [TacletBuilder b]
{
  ParsableVariable x = null, y = null;
}
:
   MONOMIALSDIVIDE LPAREN x=varId COMMA y=varId RPAREN {
     final VariableCondition c;
     c = new MonomialsDivideCondition
                  ((SchemaVariable)x,(SchemaVariable)y);
     b.addVariableCondition ( c );
   }
;*/
         
varcond_staticmethod [TacletBuilder b, boolean negated]
{
  ParsableVariable x = null, y = null, z = null;
}
:
   STATICMETHODREFERENCE LPAREN x=varId COMMA y=varId COMMA z=varId RPAREN {
      b.addVariableCondition(new StaticMethodCondition
         (negated, (SchemaVariable)x, (SchemaVariable)y, (SchemaVariable)z));
   }
;

varcond_referencearray [TacletBuilder b, boolean primitiveElementType]
{
  ParsableVariable x = null;
}
:
   ISREFERENCEARRAY LPAREN x=varId RPAREN {
     b.addVariableCondition(new ArrayComponentTypeCondition(
       (SchemaVariable)x, !primitiveElementType));
   }
;

varcond_array [TacletBuilder b, boolean negated]
{
  ParsableVariable x = null;
}
:
   ISARRAY LPAREN x=varId RPAREN {
     b.addVariableCondition(new ArrayTypeCondition(
       (SchemaVariable)x, negated));
   }
;


varcond_abstractOrInterface [TacletBuilder b, boolean negated]
{
  TypeResolver tr = null;
}
:
   IS_ABSTRACT_OR_INTERFACE LPAREN tr=type_resolver RPAREN {
     b.addVariableCondition(new AbstractOrInterfaceType(tr, negated));
   }
;

varcond_enum_const [TacletBuilder b]
{
  ParsableVariable x = null;
}
:
   ENUM_CONST LPAREN x=varId RPAREN {
      b.addVariableCondition(new EnumConstantCondition(
	(SchemaVariable) x));     
   }
;

varcond_static [TacletBuilder b, boolean negated]
{
  ParsableVariable x = null;
}
:
   STATIC LPAREN x=varId RPAREN {
      b.addVariableCondition(new StaticReferenceCondition(
	(SchemaVariable) x, negated));     
   }
;

varcond_localvariable [TacletBuilder b, boolean negated]
{
  ParsableVariable x = null;
}
:
   ISLOCALVARIABLE 
	LPAREN x=varId RPAREN {
     	   b.addVariableCondition(new LocalVariableCondition((SchemaVariable) x, negated));
        } 
;

varcond_isupdated [TacletBuilder b]
{
  ParsableVariable x = null;
}
:
   ISUPDATED 
	LPAREN x=varId RPAREN {
     	   b.addVariableCondition(new IsUpdatedVariableCondition((SchemaVariable) x));
        } 
;


varcond_freeLabelIn [TacletBuilder b, boolean negated]
{
   ParsableVariable label = null, statement = null;
} :

 FREELABELIN 
    LPAREN label=varId COMMA statement=varId RPAREN {
    	b.addVariableCondition(new FreeLabelInVariableCondition((SchemaVariable) label, 
    	(SchemaVariable) statement, negated ));
    }
;

goalspecs[TacletBuilder b] :
        CLOSEGOAL
    | goalspecwithoption[b] ( SEMI goalspecwithoption[b] )* ;

goalspecwithoption[TacletBuilder b]
{
    SetOfChoice soc = SetAsListOfChoice.EMPTY_SET;
} :
        (( soc = option_list[soc]
                LBRACE
                goalspec[b,soc] 
                RBRACE)
        |  
            goalspec[b,null] 
        )
    ;

option returns [Choice c=null]
:
        cat:IDENT COLON choice:IDENT
        {
            c = (Choice) choices().lookup(new Name(cat.getText()+":"+choice.getText()));
            if(c==null) {
                throw new NotDeclException
			("Option", choice, getFilename());
	    }
        }
    ;
    
option_list[SetOfChoice soc] returns [SetOfChoice result = null]
{
   Choice c = null;
}
:
LPAREN {result = soc; } 
  c = option {result = result.add(c);}
  (COMMA c = option {result = result.add(c);})*
RPAREN
;

goalspec[TacletBuilder b, SetOfChoice soc] 
{
    Object rwObj = null;
    Sequent addSeq = Sequent.EMPTY_SEQUENT;
    ListOfTaclet addRList = SLListOfTaclet.EMPTY_LIST;
    SetOfSchemaVariable addpv = SetAsListOfSchemaVariable.EMPTY_SET;
    String name = null;
}
    :
        (name = string_literal COLON)?
        (   ( rwObj = replacewith
                (addSeq=add)? 
                (addRList=addrules)? 
                (addpv=addprogvar)?
            )
        | ( addSeq=add (addRList=addrules)? )
        | ( addRList=addrules )
        )
        {
            addGoalTemplate(b,name,rwObj,addSeq,addRList,addpv,soc);
        }
        
    ;

replacewith returns [Object o] { o = null; } :
        REPLACEWITH LPAREN o=termorseq RPAREN;

add returns [Sequent s] { s = null;} :
        ADD LPAREN s=seq RPAREN;

addrules returns [ListOfTaclet lor] { lor = null; } :
        ADDRULES LPAREN lor=tacletlist RPAREN;

addprogvar returns [SetOfSchemaVariable pvs] {pvs = null; } :
        ADDPROGVARS LPAREN pvs=pvset RPAREN;

tacletlist returns [ListOfTaclet lor]
{ 
    Taclet head = null;
    lor = SLListOfTaclet.EMPTY_LIST; 
}
    :
        head=taclet[SetAsListOfChoice.EMPTY_SET]   
        ( /*empty*/ | COMMA lor=tacletlist ) { lor = lor.prepend(head); }
    ;

pvset returns [SetOfSchemaVariable pvs] 
{
    ParsableVariable pv = null;
    pvs = SetAsListOfSchemaVariable.EMPTY_SET;
}
    :
        pv=varId
        ( /*empty*/ | COMMA pvs=pvset ) { pvs = pvs.add
                                          ((SchemaVariable)pv); };

rulesets returns [Vector rs = new Vector()] :
        HEURISTICS LPAREN ruleset[rs] ( COMMA ruleset[rs] ) * RPAREN ;

ruleset[Vector rs]
:
        id:IDENT
        {   
            RuleSet h = (RuleSet) ruleSets().lookup(new Name(id.getText()));
            if (h == null) {
                throw new NotDeclException("ruleset", id, getFilename());
            }
            rs.add(h);
        }
    ;

metaId returns [MetaOperator v = null] 
{
  String id = null;
}
:
  id = simple_ident {
     v = AbstractMetaOperator.name2metaop(id);
     if (v == null)
       semanticError("Unknown metaoperator: "+id);
  }
;

metaTerm returns [Term result = null]
{
    LinkedList al = new LinkedList();
    String param = null;
    MetaOperator vf = null;
    Term t = null;
} 
    :
        (vf = metaId (COLON param = simple_ident)? 
           ( LPAREN 
            t = term
            {
                al.add(t);
            }
            ( COMMA 
                t = term
                {
                    al.add(t);
                }   
            )* RPAREN )?
            {   
	        if(param != null) {
		  MetaOperator nvf = vf.getParamMetaOperator(param);
		  if(nvf == null) {
                    semanticError("Meta operator "+vf.name()+" is not a parametric meta operator.");
		  }else {
		    vf = nvf;
		  }
		}
                result = tf.createMetaTerm(vf,
                                           (Term[])al.toArray(AN_ARRAY_OF_TERMS));
            }         
        ) 
 ; exception
     catch [TermCreationException ex] {
         keh.reportException
  	    (new KeYSemanticException
			(ex.getMessage(), getFilename(), getLine(), getColumn()));
        }

contracts[SetOfChoice choices, Namespace funcNSForSelectedChoices]
{
  Choice c = null;
}
:
   CONTRACTS
       LBRACE {
	    switchToNormalMode();
	    IteratorOfChoice it = choices.iterator();
	    Namespace funcNSForRules = funcNSForSelectedChoices;
	    while(it.hasNext()){
		c=it.next();
		funcNSForRules = 
		    funcNSForRules.extended(c.funcNS().allElements());
	    }
	    namespaces().setFunctions(funcNSForRules); 
	    parsingContracts = true;
       }
       ( one_contract )*
       RBRACE {
            parsingContracts = false;
       }
;

one_contract 
{
  Term fma = null;
  SetOfLocationDescriptor modifiesClause = SetAsListOfLocationDescriptor.EMPTY_SET;
  String displayName = null;
  String contractName = null;
  Vector rs = null;
  NamespaceSet oldServicesNamespaces = null;
}
:
   contractName = simple_ident LBRACE { 
        //  program variable declarations and
        // add @pre functions
        namespaces().setProgramVariables(new AtPreNamespace(programVariables(), getJavaInfo()));    
        namespaces().setFunctions(new AtPreNamespace(functions(), getJavaInfo()));
        oldServicesNamespaces = getServices().getNamespaces(); //why are the Services namespaces
                                                             //not directly updated in the parser?
        getServices().setNamespaces(namespaces());
     }
     (prog_var_decls)? 
     fma = formula MODIFIES (modifiesClause = location_list)?
     (rs=rulesets)?   // for backward compatibility
     (DISPLAYNAME displayName = string_literal)?
     {
       DLSpecFactory dsf = new DLSpecFactory(getServices());
       try {
         contracts = contracts.add(dsf.createDLOperationContract(contractName,
	       					                 displayName,
       					                         fma, 
           				                         modifiesClause));
       } catch(ProofInputException e) {
         semanticError(e.getMessage());
       }
     } RBRACE SEMI {
     // dump local program variable declarations and @pre functions
     namespaces().setProgramVariables(programVariables().parent());
     namespaces().setFunctions(functions().parent());
     getServices().setNamespaces(oldServicesNamespaces);
   }
;

problem returns [ Term a = null ]
{
    Taclet s = null;
    SetOfChoice choices=SetAsListOfChoice.EMPTY_SET;
    Choice c = null;
    ListOfString stlist = null;
    Namespace funcNSForSelectedChoices = new Namespace();
    String pref = null;
}
    :


	{ if (capturer != null) capturer.mark(); }
        (pref = preferences)
        { if ((pref!=null) && (capturer != null)) capturer.mark(); }

        stlist = javaSource {
          if(stlist != null && stlist.size() > 1)
            Debug.fail("Don't know what to do with multiple java source entries.");
	    }
        
        decls
        { 
            if(parse_includes || onlyWith) return null;
            switchToNormalMode();
            IteratorOfChoice it = selectedChoices.iterator(); 
            while(it.hasNext()){
	         Choice choice = (Choice)choices().lookup(it.next().name());
		 if(choice != null) {
                   funcNSForSelectedChoices=funcNSForSelectedChoices.
                      extended(choice.funcNS().allElements());
	         }
             } 
             funcNSForSelectedChoices=funcNSForSelectedChoices.
                 extended(defaultChoice.
                          funcNS().allElements()); 
        }
        // WATCHOUT: choices is always going to be an empty set here,
	// isn't it?
	( contracts[choices, funcNSForSelectedChoices] )*
        (  RULES (choices = option_list[choices])?
	    LBRACE
            { 
                switchToSchemaMode(); 
                 IteratorOfChoice it = choices.iterator();
                 Namespace funcNSForRules = funcNSForSelectedChoices;
                 while(it.hasNext()){
                     c=it.next();
                     funcNSForRules = 
                         funcNSForRules.extended(c.funcNS().allElements());
                 }
                 namespaces().setFunctions(funcNSForRules); 
            }
            ( 
                s = taclet[choices] SEMI
                {
                    try {
                        if (!skip_taclets) {
                            taclets = taclets.addUnique(s);
                        }
                    } catch(de.uka.ilkd.key.collection.NotUniqueException e) {
                        semanticError
                        ("Cannot add taclet \"" + s.name() + 
                            "\" to rule base as a taclet with the same "+
                            "name already exists.");
                    }
                }
            )*
            RBRACE {choices=SetAsListOfChoice.EMPTY_SET;}
        ) *
        ((PROBLEM LBRACE 
            {switchToNormalMode(); 
	     namespaces().setFunctions(funcNSForSelectedChoices);
	     if (capturer != null) capturer.capture();}
                a = formula 
            RBRACE) | CHOOSECONTRACT {
	                if (capturer != null) capturer.capture();
	                chooseContract = true;
		      })?
        {
			setChoiceHelper(SetAsListOfChoice.EMPTY_SET, "");
        }
   ;

javaSource returns [ListOfString ids = SLListOfString.EMPTY_LIST]
{ 
  String s = null;
}
:
   (NOJAVAMODEL SEMI{ return null; } )
   |
   (JAVASOURCE 
      s = oneJavaSource { ids = ids.append(s); }
      (COMMA s = oneJavaSource { ids = ids.append(s); })*
    SEMI)?
    ;



oneJavaSource returns [String s = null]
{
  StringBuffer b=new StringBuffer();
  String l = null;
}
:
  (  l = string_literal {
       b.append(l);
     }
  |  
     SLASH { b.append("/"); }
  )+ {
    s = b.toString();
  }
;

preferences returns [String s = null]:
	( KEYSETTINGS LBRACE
		(s = string_literal)?
		RBRACE )?
	;
	
proof [ProblemLoader prl] :
        ( PROOF proofBody[prl] )?
    ;


proofBody [ProblemLoader prl] :
        LBRACE
            ( pseudosexpr[prl] )+ 
        RBRACE
    ;


pseudosexpr [ProblemLoader prl] { char eid='0'; String str = null; } :
        LPAREN (eid=expreid
            (str = string_literal { prl.beginExpr(eid,str); } )? 
            ( pseudosexpr[prl] )* ) ?
        { prl.endExpr(eid, stringLiteralLine); }
        RPAREN   
    ;

expreid returns [ char eid = '0' ]
{ String id = null; } 
:
   id = simple_ident {
      Character c = prooflabel2tag.get(id);
      if(c != null)
         eid = c.charValue();
   }
;<|MERGE_RESOLUTION|>--- conflicted
+++ resolved
@@ -1,5 +1,6 @@
 // This file is part of KeY - Integrated Deductive Software Design
 // Copyright (C) 2001-2007 Universitaet Karlsruhe, Germany
+// Copyright (C) 2001-2005 Universitaet Karlsruhe, Germany
 //                         Universitaet Koblenz-Landau, Germany
 //                         Chalmers University of Technology, Sweden
 //
@@ -3098,20 +3099,96 @@
 {
     Sort s1,s2;
     ListOfKeYJavaType sig = SLListOfKeYJavaType.EMPTY_LIST;
+    ListOfTerm args = SLListOfTerm.EMPTY_LIST;
     KeYJavaType classType = null;
     String methodName;
+    Term self=null;
     Term pre;
     HashSet progVars = new HashSet();
     int argCount = 0;
     ProgramMethod pm = null;
 }
     :
-        WORKINGSPACE LBRACE s1=any_sortId_check[true] 
+        WORKINGSPACE LBRACE 
+        
+        s2=any_sortId_check[true] (id0:IDENT)?
+        {
+        	LocationVariable selfVar = new LocationVariable(new ProgramElementName(id0.getText()), 
+            	getJavaInfo().getKeYJavaType(s2));
+        	progVars.add(selfVar);
+        	self = tf.createVariableTerm(selfVar);
+        }
+        RBRACE s1=any_sortId_check[true] 
         {
             classType = getJavaInfo().getKeYJavaType(s1);
         }
         DOUBLECOLON
         methodName=simple_ident
+        LPAREN
+        (
+            s2=any_sortId_check[true] (id1:IDENT)?
+            {
+            	ProgramVariable p = new LocationVariable(new ProgramElementName(id1.getText()), 
+                  	getJavaInfo().getKeYJavaType(s2));
+                progVars.add(p);
+                args = args.append(tf.createVariableTerm(p));
+            }
+            (
+                COMMA
+                s2=any_sortId_check[true] (id2:IDENT)?
+                {
+	               	ProgramVariable p = new LocationVariable(new ProgramElementName(id2.getText()), 
+    	              	getJavaInfo().getKeYJavaType(s2));
+        	        progVars.add(p);
+            	    args = args.append(tf.createVariableTerm(p));
+                }
+            )*
+        )?
+        RPAREN
+        {
+            bindProgVars(progVars);
+        }
+        RBRACE
+        LBRACE pre=term RBRACE
+        {
+            unbindProgVars();
+            Term[] argTerms = args.toArray();
+            Term methodTerm = getServices().getJavaInfo().getProgramMethodTerm
+                (null, methodName, argTerms, classType.getSort().toString());
+            WorkingSpaceRigidOp op = (WorkingSpaceRigidOp) functions().lookup(
+                new Name(WorkingSpaceRigidOp.makeName(methodTerm, pre, getServices())));
+            if(op==null){
+                a = tf.createWorkingSpaceTerm(methodTerm, pre, (Sort) sorts().lookup(
+                        new Name("int")), getServices());
+                functions().add(a.op());
+            }else{
+                a = tf.createWorkingSpaceTerm(op);
+            }
+        }
+    ;
+
+workingspacenonrigidterm returns [Term a=null]
+{
+    Sort s1,s2;
+    ListOfKeYJavaType sig = SLListOfKeYJavaType.EMPTY_LIST;
+    ListOfTerm args = SLListOfTerm.EMPTY_LIST;
+    KeYJavaType classType = null;
+    String methodName,s;
+    Term pre, t1, t2;
+    HashSet progVars = new HashSet();
+    int argCount = 0;
+    ProgramMethod pm = null;
+    String pvr = "{";
+    WorkingSpaceNonRigidOp op=null;
+}
+    :
+        WORKINGSPACENONRIGID LBRACE s1=any_sortId_check[true] 
+        {
+            classType = getJavaInfo().getKeYJavaType(s1);
+        }
+        DOUBLECOLON
+        methodName=simple_ident
+        RBRACE
         LPAREN
         (
             s2=any_sortId_check[true] (id:IDENT)?
@@ -3130,103 +3207,33 @@
         {
             pm = getJavaInfo().getProgramMethod(classType,
                 methodName, sig, classType);
-            ArrayOfParameterDeclaration params = 
-                pm.getMethodDeclaration().getParameters();
-            for(int i=0; i<params.size(); i++){
-                ProgramVariable p = (ProgramVariable) params.
-                getParameterDeclaration(i). 
-                getVariableSpecification().getProgramVariable();
-                progVars.add(p);
-            }
-            bindProgVars(progVars);
-        }
-        RBRACE
-        LBRACE pre=term RBRACE
-        {
-            unbindProgVars();
-            WorkingSpaceRigidOp op = (WorkingSpaceRigidOp) functions().lookup(
-                new Name(WorkingSpaceRigidOp.makeName(pm, pre, getServices())));
-            if(op==null){
-                a = tf.createWorkingSpaceTerm(pm, pre, (Sort) sorts().lookup(
-                        new Name("int")), getServices());
-                functions().add(a.op());
-            }else{
-                a = tf.createWorkingSpaceTerm(op);
-            }
-        }
-    ;
-
-workingspacenonrigidterm returns [Term a=null]
-{
-    Sort s1,s2;
-    ListOfKeYJavaType sig = SLListOfKeYJavaType.EMPTY_LIST;
-    KeYJavaType classType = null;
-    String methodName,s;
-    Term pre, t1, t2;
-    HashSet progVars = new HashSet();
-    int argCount = 0;
-    ProgramMethod pm = null;
-    String pvr = "{";
-}
-    :
-        WORKINGSPACENONRIGID LBRACE s1=any_sortId_check[true] 
-        {
-            classType = getJavaInfo().getKeYJavaType(s1);
-        }
-        DOUBLECOLON
-        methodName=simple_ident
+            op = (WorkingSpaceNonRigidOp) functions().lookup(
+                    new Name(WorkingSpaceNonRigidOp.makeName(pm)));
+            System.out.println(op);
+        }
         LPAREN
         (
-            s2=any_sortId_check[true] (id:IDENT)?
+            t1=term130
             {
-                sig = sig.append(getJavaInfo().getKeYJavaType(s2));
+                args = args.append(t1);
             }
             (
                 COMMA
-                s2=any_sortId_check[true] (id2:IDENT)?
-                {
-                    sig = sig.append(getJavaInfo().getKeYJavaType(s2));
-                }
+               	t1=term130
+            	{
+                	args = args.append(t1);
+            	}
             )*
         )?
         RPAREN
         {
-            pm = getJavaInfo().getProgramMethod(classType,
-                methodName, sig, classType);
-        }
-        RBRACE
-        LBRACE
-        (
-            t1=funcpredvarterm EQUALS t2=funcpredvarterm
-            {
-                pvr+=t1+"="+t2;
-            }
-        )?
-        (
-            COMMA t1=funcpredvarterm EQUALS t2=funcpredvarterm
-            {
-                pvr+=", "+t1+"="+t2;
-/*                    lp.reset();
-                    lp.printTerm(t1);
-                    s=lp.toString();
-                    s=s.substring(0, s.length()-1);
-                    pvr+=", "+s;
-                    lp.reset();
-                    pvr+="=";
-                    lp.printTerm(t2);
-                    s=lp.toString();
-                    s=s.substring(0, s.length()-1);
-                    pvr+=s;*/
-            }
-        )*
-        RBRACE
-        {
-            pvr+="}";
-            WorkingSpaceNonRigidOp op = (WorkingSpaceNonRigidOp) 
-                functions().lookup(
-                    new Name(WorkingSpaceNonRigidOp.makeNameWithoutSR(pm, pvr)));
-            System.out.println(op);
-            a = tf.createWorkingSpaceNonRigidTerm(op);
+        	Term[] argArray = args.toArray();
+        	if(op!=null){
+        		a = tf.createWorkingSpaceNonRigidTerm(op, argArray);
+        	}else{
+        		a = tf.createWorkingSpaceNonRigidTerm(pm, (Sort) sorts().lookup(
+                        new Name("int")), argArray);
+        	}
         }
     ;
 
@@ -3984,13 +3991,10 @@
     | varcond_non_implicit[b] | varcond_non_implicit_query[b]
     | varcond_enum_const[b]
     | varcond_inReachableState[b] 
-<<<<<<< HEAD
-    | varcond_isupdated[b]    
-=======
     | varcond_equal_ws_op[b]
     | varcond_ws_non_rigid_op[b]
     | varcond_ws_op[b]
->>>>>>> 615c60b0
+    | varcond_isupdated[b]    
   ) 
   | 
   ( (NOT {negated = true;} )? 
