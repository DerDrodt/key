--- conflicted
+++ resolved
@@ -1,5 +1,5 @@
 // This file is part of KeY - Integrated Deductive Software Design
-// Copyright (C) 2001-2010 Universitaet Karlsruhe, Germany
+// Copyright (C) 2001-2009 Universitaet Karlsruhe, Germany
 //                         Universitaet Koblenz-Landau, Germany
 //                         Chalmers University of Technology, Sweden
 //
@@ -26,9 +26,6 @@
 
   import de.uka.ilkd.key.proof.*;
   import de.uka.ilkd.key.proof.init.*;
-
-  import de.uka.ilkd.key.rtsj.logic.op.*;
-  import de.uka.ilkd.key.rtsj.rule.conditions.*;
 
   import de.uka.ilkd.key.rule.*;
   import de.uka.ilkd.key.rule.conditions.*;
@@ -50,7 +47,8 @@
   import de.uka.ilkd.key.java.StatementBlock;
   import de.uka.ilkd.key.java.declaration.VariableDeclaration;
   import de.uka.ilkd.key.java.recoderext.*;
-  import de.uka.ilkd.key.pp.*;
+  import de.uka.ilkd.key.pp.AbbrevMap;
+  import de.uka.ilkd.key.pp.LogicPrinter;
 }
 
 /** 
@@ -66,18 +64,11 @@
 {
     private static final TermFactory tf = TermFactory.DEFAULT;
 
-<<<<<<< HEAD
     private static final Sort[] AN_ARRAY_OF_SORTS = new Sort[0];
     private static final Term[] AN_ARRAY_OF_TERMS = new Term[0];
 
     private static final int NORMAL_NONRIGID = 0;
     private static final int LOCATION_MODIFIER = 1;
-=======
-    private final static int NORMAL_NONRIGID = 0;
-    private final static int LOCATION_MODIFIER = 1;
-    private final static int HEAP_DEPENDENT = 2;
-    private final static int LOCATION_NOHEAP_MODIFIER = 3;
->>>>>>> d557ff59
 
     static HashMap<String, Character> prooflabel2tag = new HashMap<String, Character>(15);
     static {
@@ -531,7 +522,7 @@
             }
             File path=new File(getFilename().substring(start,end+1)+filename);
             try{ 
-                source = RuleSource.initRuleFile(path.toURI().toURL()); 
+                source = RuleSource.initRuleFile(path.toURL()); 
             }catch(java.net.MalformedURLException e){
                 System.err.println("Exception due to malformed URL of file "+
                                    filename+"\n " +e);
@@ -1471,11 +1462,6 @@
 
 one_sort_decl returns [ImmutableList<Sort> createdSorts = ImmutableSLList.<Sort>nil()] 
 {
-<<<<<<< HEAD
-=======
-    boolean isObjectSort = false;
-    boolean isAbstractSort = false;
->>>>>>> d557ff59
     boolean isGenericSort = false;
     Sort[] sortExt=new Sort [0];
     Sort[] sortOneOf=new Sort [0];
@@ -1483,13 +1469,7 @@
     ImmutableList<String> sortIds = ImmutableSLList.<String>nil(); 
 } : 
         ( 
-<<<<<<< HEAD
          GENERIC {isGenericSort=true;} sortIds = simple_ident_comma_list
-=======
-          OBJECT  {isObjectSort =true;} (ABSTRACT {isAbstractSort = true;})? sortIds = objectSortIdentifiers
-            ( EXTENDS sortExt = extends_sorts )?
-        | GENERIC {isGenericSort=true;} sortIds = simple_ident_comma_list
->>>>>>> d557ff59
             ( ONEOF sortOneOf = oneof_sorts )? 
             ( EXTENDS sortExt = extends_sorts )?
         | firstSort = simple_ident_dots { sortIds = sortIds.prepend(firstSort); }
@@ -1505,22 +1485,7 @@
                         // attention: no expand to java.lang here!       
                         if (sorts().lookup(sort_name) == null) {
                             Sort s;
-<<<<<<< HEAD
 			    if (isGenericSort) {
-=======
-                            if (isObjectSort) {
-                                if (sort_name.toString().equals("java.lang.Object")) {
-                                    if (sorts().lookup(new Name("java.lang.Object")) == null) {
-                                        s = new ClassInstanceSortImpl(sort_name, isAbstractSort);
-                                    } else {
-                                        s=(Sort)sorts().lookup(new Name("java.lang.Object"));
-                                    }
-                                } else {
-                                    s = new ClassInstanceSortImpl(sort_name,
-                                        (Sort)sorts().lookup(new Name("java.lang.Object")), isAbstractSort);
-                                }	
-                            } else if (isGenericSort) {
->>>>>>> d557ff59
                                 int i;
                                 ImmutableSet<Sort>  ext   = DefaultImmutableSet.<Sort>nil();
                                 ImmutableSet<Sort>  oneOf = DefaultImmutableSet.<Sort>nil();
@@ -1627,7 +1592,7 @@
        }
      }
      
-     //XXX
+     //HEAP
      if(kjt == null) {
 	Sort sort = lookupSort(type);
 	if(sort != null) {
@@ -1842,7 +1807,6 @@
         argSorts = arg_sorts[!skip_predicates]
         {
             if (!skip_predicates) {
-<<<<<<< HEAD
             
                 if(whereToBind != null 
 	 	   && whereToBind.length != argSorts.length) {
@@ -1874,39 +1838,6 @@
                     		     argSorts,
                     		     whereToBind,
                     		     false);
-=======
-                Name predicate = new Name(pred_name);		    		                        
-                Function p = null;
-                if (lookup(predicate) != null) {
-                    throw new AmbigiousDeclException
-                    (pred_name, getFilename(), getLine(), getColumn());
-                } else if (nonRigid) {
-                    if (dependencyListList != null) {
-                        p = NRFunctionWithExplicitDependencies.getSymbol
-                            (predicate, Sort.FORMULA, 
-                             new ImmutableArray<Sort>(argSorts),
-                             extractPartitionedLocations(dependencyListList));
-                    } else {
-	        	switch (location) {
-                           case NORMAL_NONRIGID:                         
-                              p = new NonRigidFunction(predicate, Sort.FORMULA, argSorts);                           
-                              break;
-                           case LOCATION_MODIFIER: 
-                              semanticError("Modifier 'Location' not allowed for non-rigid predicates.");
-                              break;
-                           case LOCATION_NOHEAP_MODIFIER: 
-                              semanticError("Modifier 'Location' not allowed for non-rigid predicates.");
-                              break;
-                 	  case HEAP_DEPENDENT: p = new NonRigidHeapDependentFunction(predicate, Sort.FORMULA, argSorts);      
-                 	      break;
-                 	  default:
-                 	     semanticError("Unknown modifier used in declaration of non-rigid predicate "+predicate);
-                 	}
-                    }
-
-                } else {
-                   p = new RigidFunction(predicate, Sort.FORMULA, argSorts);
->>>>>>> d557ff59
                 }
                 
 		if (lookup(p.name()) != null) {
@@ -1940,13 +1871,6 @@
        { 
           if ("Location".equals(id)) {
              kind = LOCATION_MODIFIER;
-<<<<<<< HEAD
-=======
-          } else if ("LocationNoHeap".equals(id)) {
-             kind = LOCATION_NOHEAP_MODIFIER;
-          } else if ("HeapDependent".equals(id)) {
-             kind = HEAP_DEPENDENT;
->>>>>>> d557ff59
           } else if (!"Location".equals(id)) {
             semanticError(
                 id+": Attribute of a Non Rigid Function can only be 'Location'");        
@@ -1989,7 +1913,6 @@
                 } 
             
                 Function f = null;
-<<<<<<< HEAD
                 
 	        int separatorIndex = func_name.indexOf("::"); 
 	        if (separatorIndex > 0) {
@@ -2023,36 +1946,6 @@
 		}
 	        
 	        addFunction(f);
-=======
-                if (lookup(fct_name) != null) {
-                    throw new AmbigiousDeclException
-                    (func_name, getFilename(), getLine(), getColumn());
-                } else if (nonRigid) {
-                    if (dependencyListList != null) {
-                        f = NRFunctionWithExplicitDependencies.getSymbol
-                            (fct_name, retSort, 
-                             new ImmutableArray<Sort>(argSorts),
-                             extractPartitionedLocations(dependencyListList));
-                    } else {
-                        switch (location) {
-                           case NORMAL_NONRIGID: f = new NonRigidFunction(fct_name, retSort, argSorts);
-                              break;
-                           case LOCATION_MODIFIER: f = new NonRigidFunctionLocation(fct_name, retSort, argSorts, true);
-                              break;
-                           case LOCATION_NOHEAP_MODIFIER: f = new NonRigidFunctionLocation(fct_name, retSort, argSorts, false);
-                              break;
-                 	  case HEAP_DEPENDENT: f = new NonRigidHeapDependentFunction(fct_name, retSort, argSorts);      
-                 	      break;
-                 	  default:
-                 	     semanticError("Unknwon modifier used in declaration of non-rigid function "+fct_name);
-                 	}
-                    }
-                } else {
-                    f = new RigidFunction(fct_name, retSort, argSorts);
-                }
-                assert f != null;
-                addFunction(f);
->>>>>>> d557ff59
             } 
         }
         SEMI
@@ -2872,11 +2765,6 @@
     Term indexTerm  = null;
     Term rangeFrom = null;
     Term rangeTo   = null;     
-<<<<<<< HEAD
-=======
-    Sort arraySort = null;
-    boolean atPre = false;
->>>>>>> d557ff59
 }
 	:
   	LBRACKET 
@@ -2892,38 +2780,7 @@
 		                 {rangeFrom = indexTerm;})?
     )
     RBRACKET 
-<<<<<<< HEAD
     {       
-=======
-    (AT (
-           (LPAREN arraySort = any_sortId_check[true] RPAREN) 
-            | 
-            (id0:IDENT 
-              {
-                if(!id0.getText().equals("pre") || !(functions() instanceof AtPreNamespace)) { 
-                    semanticError("Unexpected: " + id0.getText()); 
-                }
-                atPre = true;
-              }
-            )
-        )
-    )? 
-    ( shadowNumber = transactionNumber )?
-    {
-       if (arraySort == null) {
-       	if ( inSchemaMode() ) {
-          if ( parsingFind ) {
-		semanticError("Array operators occuring in the focus term must be fully qualified"+
-			      " (e.g. a[i]@(int[]).");
-          }
-          arraySort = result.sort(); 
-       	} else {
-       	  arraySort = result.sort();	
-       	}
-       }
-       
-       
->>>>>>> d557ff59
 	if(rangeTo != null) {
 		if(quantifiedArrayGuard == null) {
 			semanticError(
@@ -2939,27 +2796,7 @@
 		Term guardTerm = tf.createTerm(Junctor.AND, fromTerm, toTerm);
 		quantifiedArrayGuard = tf.createTerm(Junctor.AND, quantifiedArrayGuard, guardTerm);
 		}
-<<<<<<< HEAD
             result = TermBuilder.DF.dotArr(getServices(), result, indexTerm); 
-=======
-        if (shadowNumber != null) {
-            if(atPre) {
-            	semanticError("@pre for shadowed arrays not supported");
-            } else {
-                result = tf.createShadowArrayTerm
-                      (ShadowArrayOp.getShadowArrayOp(arraySort), result, indexTerm, 
-                       shadowNumber);
-            }
-        } else {
-            final ArrayOp aop = ArrayOp.getArrayOp(arraySort);
-            if(atPre) {
-                Function aopAtPre = ((AtPreNamespace)functions()).getArrayOpAtPre(aop);
-                result = tf.createFunctionTerm(aopAtPre, result, indexTerm);
-            } else {
-                result = tf.createArrayTerm(aop, result, indexTerm);
-            }
-        }  
->>>>>>> d557ff59
     }            
     ;exception
         catch [TermCreationException ex] {
@@ -2980,35 +2817,8 @@
     |   TRUE  { a = tf.createTerm(Junctor.TRUE); }
     |   FALSE { a = tf.createTerm(Junctor.FALSE); }
     |   a = ifThenElseTerm
-<<<<<<< HEAD
     //|   a = sum_or_product_term
     //|   a = bounded_sum_term
-=======
-    |   a = ifExThenElseTerm
-    |   a = workingspaceterm
-    |   a = workingspacenonrigidterm
-    |   a = sum_or_product_term
-    |   a = bounded_sum_term
-    //Used for OCL Simplification.
-    //WATCHOUT: Woj: some time we will need to have support for strings in Java DL too,
-    // what then? This here is specific to OCL, isn't it?
-    |   literal:STRING_LITERAL
-        {
-           /* OCL simplification currently deactivated
-            String s = literal.getText(); 
-            Name name = new Name(s);
-            TermSymbol stringLit = (TermSymbol)functions().lookup(name);
-            if (stringLit == null) {
-                stringLit = new RigidFunction(name, 
-                        OclSort.STRING, new Sort[0]);
-                addFunction((Function)stringLit);
-            }
-            a = tf.createFunctionTerm(stringLit);
-            */
-            
-            a = getServices().getTypeConverter().convertToLogicElement(new de.uka.ilkd.key.java.expression.literal.StringLiteral(literal.getText()));
-        }
->>>>>>> d557ff59
    ; exception
         catch [TermCreationException ex] {
               keh.reportException
@@ -3016,147 +2826,6 @@
 			(ex.getMessage(), getFilename(), getLine(), getColumn()));
         }
 
-workingspaceterm returns [Term a=null]
-{
-    Sort s1,s2;
-    ImmutableList<KeYJavaType> sig = ImmutableSLList.<KeYJavaType>nil();
-    ImmutableList<Term> args = ImmutableSLList.<Term>nil();
-    KeYJavaType classType = null;
-    String methodName;
-    Term self=null;
-    Term pre;
-    HashSet progVars = new HashSet();
-    int argCount = 0;
-    ProgramMethod pm = null;
-}
-    :
-        WORKINGSPACE LBRACE 
-        
-        s2=any_sortId_check[true] (id0:IDENT)?
-        {
-        	LocationVariable selfVar = new LocationVariable(new ProgramElementName(id0.getText()), 
-            	getJavaInfo().getKeYJavaType(s2));
-        	progVars.add(selfVar);
-        	self = tf.createVariableTerm(selfVar);
-        }
-        RBRACE s1=any_sortId_check[true] 
-        {
-            classType = getJavaInfo().getKeYJavaType(s1);
-        }
-        DOUBLECOLON
-        methodName=simple_ident
-        LPAREN
-        (
-            s2=any_sortId_check[true] (id1:IDENT)?
-            {
-            	ProgramVariable p = new LocationVariable(new ProgramElementName(id1.getText()), 
-                  	getJavaInfo().getKeYJavaType(s2));
-                progVars.add(p);
-                args = args.append(tf.createVariableTerm(p));
-            }
-            (
-                COMMA
-                s2=any_sortId_check[true] (id2:IDENT)?
-                {
-	               	ProgramVariable p = new LocationVariable(new ProgramElementName(id2.getText()), 
-    	              	getJavaInfo().getKeYJavaType(s2));
-        	        progVars.add(p);
-            	    args = args.append(tf.createVariableTerm(p));
-                }
-            )*
-        )?
-        RPAREN
-        {
-            bindProgVars(progVars);
-        }
-        RBRACE
-        LBRACE pre=term RBRACE
-        {
-            unbindProgVars();
-            Term[] argTerms = args.toArray(AN_ARRAY_OF_TERMS);
-            Term methodTerm = getServices().getJavaInfo().getProgramMethodTerm
-                (null, methodName, argTerms, classType.getSort().toString());
-            WorkingSpaceRigidOp op = (WorkingSpaceRigidOp) functions().lookup(
-                new Name(WorkingSpaceRigidOp.makeName(methodTerm, pre, getServices())));
-            if(op==null){
-                a = tf.createWorkingSpaceTerm(methodTerm, pre, (Sort) sorts().lookup(
-                        new Name("int")), getServices());
-                functions().add(a.op());
-            }else{
-                a = tf.createWorkingSpaceTerm(op);
-            }
-        }
-    ;
-
-workingspacenonrigidterm returns [Term a=null]
-{
-    Sort s1,s2;
-    ImmutableList<KeYJavaType> sig = ImmutableSLList.<KeYJavaType>nil();
-    ImmutableList<Term> args = ImmutableSLList.<Term>nil();
-    KeYJavaType classType = null;
-    String methodName,s;
-    Term pre, t1, t2;
-    HashSet progVars = new HashSet();
-    int argCount = 0;
-    ProgramMethod pm = null;
-    String pvr = "{";
-    WorkingSpaceNonRigidOp op=null;
-}
-    :
-        WORKINGSPACENONRIGID LBRACE s1=any_sortId_check[true] 
-        {
-            classType = getJavaInfo().getKeYJavaType(s1);
-        }
-        DOUBLECOLON
-        methodName=simple_ident
-        RBRACE
-        LPAREN
-        (
-            s2=any_sortId_check[true] (id:IDENT)?
-            {
-                sig = sig.append(getJavaInfo().getKeYJavaType(s2));
-            }
-            (
-                COMMA
-                s2=any_sortId_check[true] (id2:IDENT)?
-                {
-                    sig = sig.append(getJavaInfo().getKeYJavaType(s2));
-                }
-            )*
-        )?
-        RPAREN
-        {
-            pm = getJavaInfo().getProgramMethod(classType,
-                methodName, sig, classType);
-            op = (WorkingSpaceNonRigidOp) functions().lookup(
-                    new Name(WorkingSpaceNonRigidOp.makeName(pm)));
-            System.out.println(op);
-        }
-        LPAREN
-        (
-            t1=term130
-            {
-                args = args.append(t1);
-            }
-            (
-                COMMA
-               	t1=term130
-            	{
-                	args = args.append(t1);
-            	}
-            )*
-        )?
-        RPAREN
-        {
-        	Term[] argArray = args.toArray(AN_ARRAY_OF_TERMS);
-        	if(op!=null){
-        		a = tf.createWorkingSpaceNonRigidTerm(op, argArray);
-        	}else{
-        		a = tf.createWorkingSpaceNonRigidTerm(pm, (Sort) sorts().lookup(
-                        new Name("int")), argArray);
-        	}
-        }
-    ;
 
 abbreviation returns [Term a=null]
 { 
@@ -3684,22 +3353,13 @@
 
 semisequent returns [Semisequent ss]
 { 
-    Term head = null, t=null;
-    ss = Semisequent.EMPTY_SEMISEQUENT;
-    ImmutableList<ConstrainedFormula> terms = ImmutableSLList.<ConstrainedFormula>nil();
+    Term head = null;
+    ss = Semisequent.EMPTY_SEMISEQUENT; 
 }
     :
         /* empty */ | 
-        head=term 
-        {terms = terms.append(new ConstrainedFormula(head, Constraint.BOTTOM));} 
-        ( 
-        	COMMA t=term 
-        	{
-        		terms = terms.append(new ConstrainedFormula(t, Constraint.BOTTOM));
-        	}
-        )*
-        { ss = ss.insert(0, terms).semisequent(); }
-    //    { ss = ss.insertFirst(new ConstrainedFormula(head, Constraint.BOTTOM)).semisequent(); }
+        head=term ( COMMA ss=semisequent ) ? 
+        { ss = ss.insertFirst(new ConstrainedFormula(head, Constraint.BOTTOM)).semisequent(); }
     ;
 
 varexplist[TacletBuilder b] : varexp[b] ( COMMA varexp[b] ) * ;
@@ -3709,7 +3369,6 @@
   boolean negated = false;
 }
 :
-<<<<<<< HEAD
   ( varcond_applyUpdateOnRigid[b]
     | varcond_dropEffectlessElementaries[b]
     | varcond_dropEffectlessStores[b]  
@@ -3737,36 +3396,6 @@
         | varcond_staticmethod[b,negated]  
         | varcond_typecheck[b, negated]
       )
-=======
-  (   varcond_new[b]  | varcond_newlabel[b]
-    | varcond_free[b] | varcond_literal[b]
-    | varcond_hassort[b] | varcond_query[b]
-    | varcond_non_implicit[b] | varcond_non_implicit_query[b]
-    | varcond_enum_const[b]
-    | varcond_inReachableState[b] 
-    | varcond_equal_ws_op[b]
-    | varcond_ws_non_rigid_op[b]
-    | varcond_ws_op[b]
-    | varcond_isupdated[b]    
-    | varcond_sameheapdeppred[b]
-  ) 
-  | 
-  ( (NOT {negated = true;} )? 
-      ( varcond_reference[b, negated] 
-      | varcond_enumtype[b, negated]
-      | varcond_staticmethod[b,negated]  
-      | varcond_referencearray[b, negated]
-      | varcond_array[b, negated]
-      | varcond_memory_area[b, negated]
-      | varcond_parent_scope[b, negated]
-      | varcond_scope_stack[b, negated]
-      | varcond_abstractOrInterface[b, negated]
-      | varcond_interface[b, negated]
-      | varcond_static[b,negated] 
-      | varcond_typecheck[b, negated]
-      | varcond_localvariable[b, negated]
-      | varcond_freeLabelIn[b,negated] )
->>>>>>> d557ff59
   )
 ;
 
@@ -3937,52 +3566,6 @@
    }
 ;
 
-<<<<<<< HEAD
-=======
-varcond_literal [TacletBuilder b]
-{
-  ParsableVariable x = null, y = null;
-}
-:
-   NOTSAMELITERAL LPAREN x=varId COMMA y=varId RPAREN {
-     b.addVariableCondition(new TestLiteral(
-       (SchemaVariable) x, (SchemaVariable) y));          
-   }
-;
-
-varcond_equal_ws_op [TacletBuilder b]
-{
-  ParsableVariable x = null, y = null;
-}
-:
-    EQUALWORKINGSPACEOP LPAREN x=varId COMMA y=varId RPAREN {
-     b.addVariableCondition(new TestEqualWorkingSpaceOp(
-       (SchemaVariable) x, (SchemaVariable) y));          
-   }
-;
-
-varcond_ws_non_rigid_op [TacletBuilder b]
-{
-  ParsableVariable x = null;
-}
-:
-    TESTWORKINGSPACENONRIGIDOP LPAREN x=varId RPAREN {
-     b.addVariableCondition(new TestWorkingSpaceNonRigidOp(
-       (SchemaVariable) x));          
-   }
-;
-
-varcond_ws_op [TacletBuilder b]
-{
-  ParsableVariable x = null;
-}
-:
-    TESTWORKINGSPACEOP LPAREN x=varId RPAREN {
-     b.addVariableCondition(new TestWorkingSpaceOp((SchemaVariable) x));
-   }
-;
-
->>>>>>> d557ff59
 
 varcond_hassort [TacletBuilder b]
 {
@@ -4094,16 +3677,6 @@
    }
 ;
 
-varcond_interface [TacletBuilder b, boolean negated]
-{
-  TypeResolver tr = null;
-}
-:
-   IS_INTERFACE LPAREN tr=type_resolver RPAREN {
-     b.addVariableCondition(new InterfaceType(tr, negated));
-   }
-;
-
 varcond_enum_const [TacletBuilder b]
 {
   ParsableVariable x = null;
@@ -4152,49 +3725,6 @@
         } 
 ;
 
-varcond_memory_area [TacletBuilder b, boolean negated]
-{
-  ParsableVariable x = null;
-}
-:
-   MEMORYAREA 
-	LPAREN x=varId RPAREN {
-     	   b.addVariableCondition(new MemoryAreaCondition((SchemaVariable) x, negated));
-        } 
-;
-
-varcond_parent_scope [TacletBuilder b, boolean negated]
-{
-  ParsableVariable x = null;
-}
-:
-   PARENTSCOPE
-	LPAREN x=varId RPAREN {
-     	   b.addVariableCondition(new ParentScopeCondition((SchemaVariable) x, negated));
-        } 
-;
-
-varcond_scope_stack [TacletBuilder b, boolean negated]
-{
-  ParsableVariable x = null;
-}
-:
-   SCOPESTACK
-	LPAREN x=varId RPAREN {
-     	   b.addVariableCondition(new ScopeStackCondition((SchemaVariable) x, negated));
-        } 
-    ;
-
-varcond_sameheapdeppred [TacletBuilder b]
-{
-  ParsableVariable x = null, y = null;
-}
-:
-   SAMEHEAPDEPPRED LPAREN x=varId COMMA y=varId RPAREN {
-     b.addVariableCondition(new SameHeapDependentPredicateVariableCondition(
-       (SchemaVariable) x, (SchemaVariable) y));          
-   }
-;
 
 varcond_different [TacletBuilder b]
 {
