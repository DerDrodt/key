// This file is part of KeY - Integrated Deductive Software Design
// Copyright (C) 2001-2009 Universitaet Karlsruhe, Germany
//                         Universitaet Koblenz-Landau, Germany
//                         Chalmers University of Technology, Sweden
//
// The KeY system is protected by the GNU General Public License. 
// See LICENSE.TXT for details.
//
//

/* -*-antlr-*- */
header {

  package de.uka.ilkd.key.parser;

  import antlr.*;

  import java.io.*;
  import java.util.*;
  import java.math.BigInteger;

  import de.uka.ilkd.key.collection.*;
  
  import de.uka.ilkd.key.logic.*;
  import de.uka.ilkd.key.logic.op.*;
  import de.uka.ilkd.key.logic.sort.*;
  import de.uka.ilkd.key.logic.sort.oclsort.OclSort;

  import de.uka.ilkd.key.proof.*;
  import de.uka.ilkd.key.proof.init.*;

  import de.uka.ilkd.key.rule.*;
  import de.uka.ilkd.key.rule.conditions.*;
  import de.uka.ilkd.key.rule.metaconstruct.*;
 
  import de.uka.ilkd.key.speclang.ClassInvariant;
  import de.uka.ilkd.key.speclang.OperationContract;
  import de.uka.ilkd.key.speclang.dl.translation.DLSpecFactory;

  import de.uka.ilkd.key.util.*;

  import de.uka.ilkd.key.java.JavaInfo;
  import de.uka.ilkd.key.java.Services;
  import de.uka.ilkd.key.java.JavaReader;
  import de.uka.ilkd.key.java.SchemaJavaReader;
  import de.uka.ilkd.key.java.abstraction.*;
  import de.uka.ilkd.key.java.visitor.*;
  import de.uka.ilkd.key.java.Recoder2KeY;
  import de.uka.ilkd.key.java.SchemaRecoder2KeY;
  import de.uka.ilkd.key.java.StatementBlock;
  import de.uka.ilkd.key.java.declaration.VariableDeclaration;
  import de.uka.ilkd.key.java.recoderext.*;
  import de.uka.ilkd.key.java.declaration.ArrayOfParameterDeclaration;
  import de.uka.ilkd.key.pp.*;
}

/** 
 * General KeY parser, can work in different modes (parserMode)
 */  
class KeYParser extends Parser;
options {
    importVocab=KeYLexer;
    k = 1;
    defaultErrorHandler=true;
}

{
    static final Sort[] AN_ARRAY_OF_SORTS = new Sort[0];
    static final Term[] AN_ARRAY_OF_TERMS = new Term[0];

    private final static int NORMAL_NONRIGID = 0;
    private final static int LOCATION_MODIFIER = 1;
    private final static int HEAP_DEPENDENT = 2;

    static HashMap<String, Character> prooflabel2tag = new HashMap<String, Character>(15);
    static {
      prooflabel2tag.put("branch", new Character('b'));
      prooflabel2tag.put("rule", new Character('r'));
      prooflabel2tag.put("term", new Character('t'));
      prooflabel2tag.put("formula", new Character('f'));
      prooflabel2tag.put("inst", new Character('i'));
      prooflabel2tag.put("ifseqformula", new Character('q'));
      prooflabel2tag.put("ifdirectformula", new Character('d'));
      prooflabel2tag.put("heur", new Character('h'));
      prooflabel2tag.put("builtin", new Character('n'));
      prooflabel2tag.put("keyLog", new Character('l'));
      prooflabel2tag.put("keyUser", new Character('u'));
      prooflabel2tag.put("keyVersion", new Character('v'));
      prooflabel2tag.put("keySettings", new Character('s'));
      prooflabel2tag.put("contract", new Character('c'));	
      prooflabel2tag.put("userinteraction", new Character('a'));
      prooflabel2tag.put("userconstraint", new Character('o'));
      prooflabel2tag.put("matchconstraint", new Character('m'));
      prooflabel2tag.put("newnames", new Character('w'));
      prooflabel2tag.put("autoModeTime", new Character('e'));
   }

    private NamespaceSet nss;
    private Choice defaultChoice = null;
    private HashMap<String, String> category2Default = new HashMap<String, String>();
    private boolean onlyWith=false;
    private ImmutableSet<Choice> activatedChoices = DefaultImmutableSet.<Choice>nil();
    private ImmutableSet<Choice> selectedChoices = DefaultImmutableSet.<Choice>nil();
    private HashSet usedChoiceCategories = new HashSet();
    private HashMap taclet2Builder;
    private AbbrevMap scm;
    private KeYExceptionHandler keh = null;

    // these variables are set if a file is read in step by
    // step. This used when reading in LDTs because of cyclic
    // dependencies.
    private boolean skip_schemavariables;
    private boolean skip_functions;
    private boolean skip_predicates;
    private boolean skip_sorts;
    private boolean skip_rulesets;
    private boolean skip_taclets;
    private boolean parse_includes = false;
    private Includes includes = new Includes();

    private boolean schemaMode = false;
    private ParserMode parserMode;

    private boolean chooseContract = false;
    private int savedGuessing = -1;

    private int lineOffset=0;
    private int colOffset=0;
    private int stringLiteralLine=0; // HACK!

    private Services services;
    private TermFactory tf;
    private JavaReader javaReader;

    // if this is used then we can capture parts of the input for later use
    private DeclPicker capturer = null;
    private ProgramMethod pm = null;

    private ImmutableSet<Taclet> taclets = DefaultImmutableSet.<Taclet>nil(); 
    private ImmutableSet<OperationContract> contracts = DefaultImmutableSet.<OperationContract>nil();
    private ImmutableSet<ClassInvariant> invs = DefaultImmutableSet.<ClassInvariant>nil();

    private ParserConfig schemaConfig;
    private ParserConfig normalConfig;
    
    // the current active config
    private ParserConfig parserConfig;

    private Term quantifiedArrayGuard = null;
    private boolean parsingContracts = false;
    private boolean parsingFind      = false;
    
    private TokenStreamSelector selector;

    /**
     * Although the parser mode can be deduced from the particular constructor
     * used we still require the caller to provide the parser mode explicitly, 
     * so that the code is readable.
     */
    public KeYParser(ParserMode mode, TokenStream lexer) {
	this((lexer instanceof KeYLexer)? ((KeYLexer)lexer).getSelector() : ((DeclPicker)lexer).getSelector(), 2);
        this.selector = (lexer instanceof KeYLexer)? ((KeYLexer)lexer).getSelector() : ((DeclPicker)lexer).getSelector();
	this.parserMode = mode;
    }

    public KeYParser(ParserMode mode, TokenStream lexer, Services services) {
        this(mode, lexer);
        this.keh = services.getExceptionHandler();
    }

    /* Most general constructor, should only be used internally */
    private KeYParser(TokenStream lexer,
		     String filename,
                     Services services,
		     NamespaceSet nss,
		     TermFactory tf,
		     ParserMode mode) {
        this(mode, lexer);
        setFilename(filename);
 	this.services = services;
	if(services != null)
          this.keh = services.getExceptionHandler();
	this.nss = nss;
	
        this.defaultChoice = new Choice(new Name("Default"));
        if(nss != null) {
            this.defaultChoice.setFuncNS(nss.functions());
        }
                
	this.tf = tf;
        switchToNormalMode();
    }

    /** 
     * Used to construct Declaration parser - for signature declarations,
     * i.e. sorts, schema variabls, predicates, functions and rule sets.
     */  
    public KeYParser(ParserMode mode, TokenStream lexer,
                     String filename, Services services,
                     NamespaceSet nss) {
        this(lexer, filename, services, nss, null, mode);
	resetSkips();
    }


    /** 
     * Used to construct Term parser - for first-order terms
     * and formulae.
     */  
    public KeYParser(ParserMode mode, TokenStream lexer,                   
                     String filename, TermFactory  tf,
                     JavaReader jr, Services services,
                     NamespaceSet nss, AbbrevMap scm) {
        this(lexer, filename, services, nss, tf, mode);
        this.javaReader = jr;
        this.scm = scm;
    }


    /** ONLY FOR TEST CASES.
     * Used to construct Global Declaration Term parser - for first-order 
     * terms and formulae. Variables in quantifiers are expected to be
     * declared globally in the variable namespace.  This parser is used
     * for test cases, where you want to know in advance which objects
     * will represent bound variables.
     */  
    public KeYParser(ParserMode mode, TokenStream lexer,
		     TermFactory tf, JavaReader jr,
		     NamespaceSet nss) {
        this(lexer, null, new Services(), nss, tf, mode);
        this.scm = new AbbrevMap();
        this.javaReader = jr;
    }

    public KeYParser(ParserMode mode, TokenStream lexer,
		     TermFactory tf, Services services,
		     NamespaceSet nss) {
	this(mode, lexer, tf, 
	     new Recoder2KeY(
		new KeYCrossReferenceServiceConfiguration(
		   services.getExceptionHandler()), 
		services.getJavaInfo().rec2key(), new NamespaceSet(), 
		services.getTypeConverter()),
   	     nss);
    }

    public KeYParser(ParserMode mode, TokenStream lexer,
		     Services services, NamespaceSet nss) {
	this(mode, lexer, TermFactory.DEFAULT,
	     new Recoder2KeY(
	       new KeYCrossReferenceServiceConfiguration(
	         services.getExceptionHandler()),
	       services.getJavaInfo().rec2key(), new NamespaceSet(),
	       services.getTypeConverter()),
	     nss);
    }


    /**
     * Used to construct Taclet parser
     */  
    public KeYParser(ParserMode mode, TokenStream lexer,
                     String filename, TermFactory tf,
                     SchemaJavaReader jr, Services services,  
                     NamespaceSet nss, HashMap taclet2Builder) {
        this(lexer, filename, services, nss, tf, mode);
        switchToSchemaMode();
        this.scm = new AbbrevMap();
        this.javaReader = jr;
        this.taclet2Builder = taclet2Builder;
    }

    public KeYParser(ParserMode mode, TokenStream lexer,
                     String filename, TermFactory tf,
                     Services services, NamespaceSet nss) {
        this(mode, lexer, filename, tf,
             new SchemaRecoder2KeY(services, nss),
	     services, nss, new HashMap());
    }


    /** 
     * Used to construct Problem parser
     */  
    public KeYParser(ParserMode mode, TokenStream lexer, 
                     String filename, ParserConfig schemaConfig,
                     ParserConfig normalConfig, HashMap taclet2Builder,
                     ImmutableSet<Taclet> taclets, ImmutableSet<Choice> selectedChoices) { 
        this(lexer, filename, null, null, null, mode);
        if (lexer instanceof DeclPicker) {
            this.capturer = (DeclPicker) lexer;
        }
        if (normalConfig!=null)
        scm = new AbbrevMap();
        tf = TermFactory.DEFAULT;
        this.schemaConfig = schemaConfig;
        this.normalConfig = normalConfig;       
	switchToNormalMode();
        this.taclet2Builder = taclet2Builder;
        this.taclets = taclets;
	if(selectedChoices != null)
	   this.selectedChoices = selectedChoices;
        if(normalConfig != null){
            this.keh = normalConfig.services().getExceptionHandler();
           	this.defaultChoice.setFuncNS(parserConfig.namespaces().functions());
        }else{
            this.keh = new KeYRecoderExcHandler();
        }
    }

    public KeYParser(ParserMode mode, TokenStream lexer, String filename) { 
        this(lexer, filename, null, null, null, mode);
        if (lexer instanceof DeclPicker) {
            this.capturer = (DeclPicker) lexer;
        }
        scm = new AbbrevMap();
        tf = TermFactory.DEFAULT;
        this.schemaConfig = null;
        this.normalConfig = null;       
	switchToNormalMode();
        this.taclet2Builder = null;
        this.taclets = null;
        this.keh = new KeYRecoderExcHandler();
    }
 
    public boolean getChooseContract() {
      return chooseContract;
    }
    
    public String getFilename() {
      return ((CharScanner)selector.getCurrentStream()).getFilename();
    }

    public void setFilename(String filename) {
      ((CharScanner)selector.getCurrentStream()).setFilename(filename);
    }
 
    private boolean isDeclParser() {
	return parserMode == ParserMode.DECLARATION;
    }

    private boolean isTermParser() {
	return parserMode == ParserMode.TERM;
    }

    private boolean isGlobalDeclTermParser() {
	return parserMode == ParserMode.GLOBALDECL;
    }

    private boolean isTacletParser() {
	return parserMode == ParserMode.TACLET;
    }

    private boolean isProblemParser() {
	return parserMode == ParserMode.PROBLEM;
    }

    public void reportError(RecognitionException ex){
        keh.reportException(ex);
    }

    public ImmutableSet<Choice> getActivatedChoices(){
        return activatedChoices;
    }
    
    public Includes getIncludes(){
        return includes;
    }

    public JavaInfo getJavaInfo() {
        if(isProblemParser()) 
          return parserConfig.javaInfo();
    	if(getServices() != null)
          return getServices().getJavaInfo();
	else
	  return null;
    }

    public Services getServices() {
        if(isProblemParser()) 
          return parserConfig.services();
        return services;
    }

    public NamespaceSet namespaces() {
        if(isProblemParser()) 
          return parserConfig.namespaces();
        return nss;
    }

    public Namespace sorts() {
        return namespaces().sorts();
    }

    public Namespace functions() {
        return namespaces().functions();
    }

    public Namespace ruleSets() {
        return namespaces().ruleSets();
    }

    public Namespace variables() {
        return namespaces().variables();
    }

    public Namespace programVariables() {
        return namespaces().programVariables();
    }

    public Namespace choices(){
        return namespaces().choices();
    }

    public ImmutableSet<Taclet> getTaclets(){
        return taclets;
    }

    public ImmutableSet<OperationContract> getContracts(){
        return contracts;
    }
    
    public ImmutableSet<ClassInvariant> getInvariants(){
    	return invs;
    }
    
    public HashMap<String, String> getCategory2Default(){
        return category2Default;
    }

    private boolean inSchemaMode() {
	if(isTermParser() && schemaMode)
	   Debug.fail("In Term parser mode schemaMode cannot be true.");
	if(isTacletParser() && !schemaMode)
	   Debug.fail("In Taclet parser mode schemaMode should always be true.");
        return schemaMode;
    }

    private void switchToSchemaMode() {
	if(!isTermParser()) {
          schemaMode = true;
	  if(isProblemParser())
            parserConfig = schemaConfig;    
	}
    }

    private void switchToNormalMode() {
	if(!isTermParser() && !isTacletParser()) {
          schemaMode = false;      
	  if(isProblemParser())
            parserConfig = normalConfig;
	}
    }

    private int getLine() {
        int line = -1;
        try {
            line = LT(0).getLine() + lineOffset;
        } catch (TokenStreamException e) {
            System.err.println("No further token in stream");
        }
        return line;
    }   

    private int getColumn() {
        int col = -1;
        try {
            col = LT(0).getColumn() + colOffset;
        } catch (TokenStreamException e) {
            System.err.println("No further token in stream");
        }
        return col;
    }   

    private void resetSkips() {
       skip_schemavariables = false;
       skip_functions       = false;
       skip_predicates      = false;
       skip_sorts           = false;
       skip_rulesets        = false;
       skip_taclets         = false;
    }

    private void skipFuncs() {
        skip_functions = true;
    }
    
    private void skipPreds() {
        skip_predicates = true;
    }

    private void skipTaclets() {
        skip_taclets = true;
    }

    private void skipVars() {
        skip_schemavariables = true;
    }

    private void skipSorts() {
        skip_sorts = true;
    }

    private void skipRuleSets() {
        skip_rulesets = true;
    }
    
    private Named lookup(Name n) {
       if(isProblemParser()) {
          final Namespace[] lookups = {
            normalConfig.namespaces().functions(), 
            schemaConfig.namespaces().functions(), 
            normalConfig.namespaces().variables(), 
            schemaConfig.namespaces().variables(), 
            schemaConfig.namespaces().programVariables()
          };
          return doLookup(n,lookups);
       } else {
          final Namespace[] lookups = {
              functions(), variables(), 
              programVariables()
          };
          return doLookup(n,lookups);
       }
    }

    private static Named doLookup(Name n, Namespace[] lookups) {
        for (int i = 0; i<lookups.length; i++) {
            if (lookups[i].lookup(n) != null) {
                return lookups[i].lookup(n);
            }
        }
        return null;    
    }

    private void addInclude(String filename, boolean relativePath, boolean ldt){
        RuleSource source=null;
        if (relativePath) {
            int end = getFilename().lastIndexOf(File.separator);
            int start = 0;
            filename = filename.replace('/', File.separatorChar);
            filename = filename.replace('\\', File.separatorChar);
            if(getFilename().startsWith("file:")){
                start = 5;
            }
            File path=new File(getFilename().substring(start,end+1)+filename);
            try{ 
                source = RuleSource.initRuleFile(path.toURL()); 
            }catch(java.net.MalformedURLException e){
                System.err.println("Exception due to malformed URL of file "+
                                   filename+"\n " +e);
            }
        } else {
            source = RuleSource.initRuleFile(filename+".key"); 
        }
        if (ldt) {
            includes.putLDT(filename, source);
        } else {
            includes.put(filename, source);
        }
    }  

    public void parseVariables()
        throws RecognitionException, TokenStreamException {
      resetSkips();
      skipFuncs(); skipPreds(); skipSorts(); skipRuleSets();
      decls();
      resetSkips();
    }

    public void parseFunctions()
        throws RecognitionException, TokenStreamException {
      resetSkips();
      skipVars(); skipPreds(); skipSorts(); skipRuleSets();
      decls();
      resetSkips();
    }

    public void parsePredicates()
        throws RecognitionException, TokenStreamException {
      resetSkips();
      skipVars(); skipFuncs(); skipSorts(); skipRuleSets();
      decls();
      resetSkips();
    }

    public void parseSorts() 
        throws RecognitionException, TokenStreamException {
      resetSkips();
      skipVars(); skipFuncs(); skipPreds(); skipRuleSets();
      decls();
      resetSkips();
    }

    public void parseRuleSets()
        throws RecognitionException, TokenStreamException {
      resetSkips();
      skipVars(); skipFuncs(); skipPreds(); skipSorts();
      decls();
      resetSkips();
    }

    public void parseFuncAndPred()
        throws RecognitionException, TokenStreamException {
      resetSkips();
      skipVars(); skipSorts(); skipRuleSets();
      decls();
      resetSkips();
    }
  
    /** parses a problem but without reading the declarations of
     * sorts, functions and predicates. These have to be given
     * explicitly.
     * the heuristics of the current problem file will be added 
     */ 
    public Term parseProblem() 
        throws RecognitionException, TokenStreamException {
      resetSkips();
      skipSorts(); skipFuncs(); skipPreds(); skipTaclets();
      return problem();
    }

    public void parseIncludes()
        throws RecognitionException, TokenStreamException {
      parse_includes=true;
      problem();
    }

    public void parseWith()
        throws RecognitionException, TokenStreamException {
      onlyWith=true;
      problem();
    }

    private void schema_var_decl(String name, Sort s, boolean makeVariableSV,
            boolean makeSkolemTermSV, boolean makeLocationsSV, boolean makeFunctionsSV,
            SchemaVariableModifierSet mods) throws AmbigiousDeclException {
        if (!skip_schemavariables) {

            SchemaVariable v;
            if ( s == Sort.FORMULA ) {
                v = SchemaVariableFactory.createFormulaSV
                (new Name(name), mods.list(), mods.rigid());
            } else if ( s instanceof ProgramSVSort ) {
                v = SchemaVariableFactory.createProgramSV
                (new ProgramElementName(name),(ProgramSVSort) s, mods.list());
            } else {
                if ( makeVariableSV ) {
                    v=SchemaVariableFactory.createVariableSV
                    (new Name(name), s, mods.list());
                } else if ( makeSkolemTermSV ) {
                    v = SchemaVariableFactory.createSkolemTermSV
                    (new Name(name), s, mods.list());
                } else if( makeLocationsSV ) {
                	Debug.assertTrue(mods.list());
	                v = SchemaVariableFactory.createListSV(new Name(name), LocationDescriptor.class);
                } else if( makeFunctionsSV ) {
                	Debug.assertTrue(mods.list());
	                v = SchemaVariableFactory.createListSV(new Name(name), Function.class);
                } else { v = SchemaVariableFactory.createTermSV
                    (new Name(name), s, mods.list(), mods.rigid(), mods.strict());
                }
            }          

            if (inSchemaMode()) {
               if (variables().lookup(v.name()) != null) {
            	 throw new AmbigiousDeclException(v.name().toString(), getFilename(), 
            	  				 getLine(), getColumn());
               }
               variables().add(v);
            }
        }
        
    }

    public static Term toZNotation(String number, Namespace functions, TermFactory tf){
	String s = number;
        final boolean negative = (s.charAt(0) == '-');
	if (negative) {
	    s = number.substring(1, s.length());
	}
        if(s.startsWith("0x")) {
	  try {
	    BigInteger bi = new BigInteger(s.substring(2),16);
	    s = bi.toString();
	  } catch(NumberFormatException nfe) {
	    Debug.fail("Not a hexadecimal constant (BTW, this should not have happened).");
	  }
	}
        Term result = tf.createFunctionTerm((Function) functions.lookup(new Name("#")));

        for(int i = 0; i<s.length(); i++){
            result = tf.createFunctionTerm((Function)functions.lookup
                 (new Name(s.substring(i,i+1))), result);
        }

       	if (negative) {
  	    result = tf.createFunctionTerm
		((Function) functions.lookup(new Name("neglit")), result);
        }
	return tf.createFunctionTerm
            ((Function) functions.lookup(new Name("Z")), result); 
    }

    private String getTypeList(ImmutableList<ProgramVariable> vars) {
	StringBuffer result = new StringBuffer("");
	final Iterator<ProgramVariable> it = vars.iterator();
	while (it.hasNext()) {
         result.append(it.next().getContainerType().getFullName());
         if (it.hasNext()) result.append(", ");         
	}
	return result.toString();
    }

    private TermSymbol getAttribute(Sort prefixSort, String attributeName) 
           throws SemanticException {
        final JavaInfo javaInfo = getJavaInfo();

        TermSymbol result = null;
        
        if (inSchemaMode()) {
            // if we are currently reading taclets we look for schema variables first
            result = (SortedSchemaVariable)variables().lookup(new Name(attributeName));
        }
        
        assert inSchemaMode() || result == null; 
        if (result == null) {
            
            final boolean unambigousAttributeName = attributeName.indexOf(':') != -1;

            if (unambigousAttributeName) {     
                result = javaInfo.getAttribute(attributeName);
            } else {
                if (inSchemaMode()) {
                    semanticError("Either undeclared schmema variable '" + 
                                  attributeName + "' or a not fully qualified attribute in taclet.");
                }
                final KeYJavaType prefixKJT = javaInfo.getKeYJavaType(prefixSort);
                if (prefixKJT == null) {
                    semanticError("Could not find type '"+prefixSort+"'. Maybe mispelled or "+
                        "you use an array or object type in a .key-file with missing " + 
                        "\\javaSource section.");
                }
                // WATCHOUT why not in DECLARATION MODE	   
                if(!isDeclParser()) {			      	
                    if (prefixSort == Sort.NULL) {
                        semanticError
                        ("Cannot uniquely determine attribute " + attributeName + 
                            "\n Please specify exact type by attaching" +
                            " @( delaredInType ) to the attribute name.");
                    }

                    final ImmutableList<ProgramVariable> vars = 	
                    javaInfo.getAllAttributes(attributeName, prefixKJT);
                    
                    if (vars.size() == 0) {
                        semanticError("There is no attribute '" + attributeName + 
                            "' declared in type '" + prefixSort + "'");
                    }                    

                    if (LogicPrinter.printInShortForm(attributeName, 
                            prefixSort, getServices())) {       		   
                        result = vars.head();
                    } else {
                        if (vars.size() > 1) {
                            semanticError
                            ("Cannot uniquely determine attribute " + attributeName + 
                                "\n Please specify the exact type by attaching" +
                                " @( declaredInType ) to the attribute name." + 
                                "\n Found attributes of the same name in: " + getTypeList(vars));
                        }
                    }
                }              
            }
        }

        if ( result == null && !("length".equals(attributeName)) ) {
            throw new NotDeclException ("Attribute ", attributeName,
                getFilename(), getLine(), getColumn());
        }
        return result;
    }

   
    public Term createAttributeTerm(Term prefix, TermSymbol attribute,
                                    Term shadowNumber) throws SemanticException {
        Term result = prefix;

        if (attribute instanceof SchemaVariable) {
            if (!inSchemaMode()) {
                semanticError("Schemavariables may only occur inside taclets.");
            }
            if (shadowNumber != null) {
                result = tf.createShadowAttributeTerm((SchemaVariable)attribute, result, shadowNumber);
            } else {
                result = tf.createAttributeTerm((SchemaVariable)attribute, result);         
            }
        } else {
            if (((ProgramVariable)attribute).isStatic()){
                result = tf.createVariableTerm((ProgramVariable)attribute);
            } else {
                if (shadowNumber != null) {
                    result = tf.createShadowAttributeTerm((ProgramVariable)attribute, 
                                                          result, shadowNumber);
                } else {
                    result = tf.createAttributeTerm((ProgramVariable)attribute, result);
                }
            }
        }
        return result;
    }

    public de.uka.ilkd.key.logic.op.Location[] extractLocations(List /*String, KeYJavaType*/ locNames)
    throws SemanticException {
        de.uka.ilkd.key.logic.op.Location[] vars = 
	    new de.uka.ilkd.key.logic.op.Location[locNames.size()];
        for (int i = 0; i<vars.length; i++) {
            final String strLocName;
            if(locNames.get(i) instanceof KeYJavaType) { //array op
            	strLocName = "[](" + ((KeYJavaType)(locNames.get(i))).getSort().name() + ")";
            } else {
	            strLocName = (String)locNames.get(i);
            }
            final Name locName = new Name(strLocName);
            if(isProblemParser()) {
               vars[i] = (SortedSchemaVariable)
                   schemaConfig.namespaces().variables().lookup(locName);
            }
            if ((vars[i] == null && isProblemParser()) || !isProblemParser()) {
                if(locNames.get(i) instanceof KeYJavaType) { //array op
                    Sort componentSort 
                    		= ((KeYJavaType)(locNames.get(i))).getSort();
                    Sort objectSort 
                    		= getJavaInfo().getJavaLangObjectAsSort();
                    Sort cloneableSort 
                    		= getJavaInfo().getJavaLangCloneableAsSort();
                    Sort serializableSort 
                    		= getJavaInfo().getJavaIoSerializableAsSort();
                    Sort arraySort 
                    	= ArraySortImpl.getArraySort(componentSort,
                    								 objectSort,
                                                     cloneableSort,
                                                     serializableSort);
                    vars[i] = ArrayOp.getArrayOp(arraySort);
                } else {
                    Object o = programVariables().lookup(locName);
                    if (o != null) {
                        vars[i] = (de.uka.ilkd.key.logic.op.Location) o;
                    } else {
                        vars[i] = (de.uka.ilkd.key.logic.op.Location) getAttribute(null, strLocName);
                    }
                }
            }
        }
        return vars;
    }

    public List /*ImmutableArrayLocation*/ extractPartitionedLocations(List /*List (String, KeYJavaType)*/ locListList)
    throws SemanticException {
        List result = new ArrayList();
        Iterator it = locListList.iterator();
        while(it.hasNext()) {
            List locNames = (List) it.next();
            de.uka.ilkd.key.logic.op.Location[] locs
                        = extractLocations(locNames);
            result.add(new ImmutableArray<de.uka.ilkd.key.logic.op.Location>(locs));
        }
        return result;
    }

    public static String createDependencyName(String name, List dependencyListList) {
	StringBuffer result = new StringBuffer(name);
        result.append("[");
        Iterator it = dependencyListList.iterator();
        while (it.hasNext()) {
            List dependencyList = (List) it.next();
		    Iterator it2 = dependencyList.iterator();
            while (it2.hasNext()) {
            	Object dep = it2.next();
            	if(dep instanceof KeYJavaType) { //array op
            		result.append("[](" + ((KeYJavaType)dep).getSort().name() + ")");
            	} else {
		        	result.append((String) dep);
            	}
                result.append(";");
	    	}
        	if (it.hasNext()) {
                result.append("|");
            }
        }
        result.append("]");
        
	return result.toString();
    }
     
    private LogicVariable bindVar(String id, Sort s) {
        if(isGlobalDeclTermParser())
  	  Debug.fail("bindVar was called in Global Declaration Term parser.");
        LogicVariable v=new LogicVariable(new Name(id), s);
        namespaces().setVariables(variables().extended(v));
        return v;
    }

    private void bindVar(LogicVariable v) {
        if(isGlobalDeclTermParser())
  	  Debug.fail("bindVar was called in Global Declaration Term parser.");
        namespaces().setVariables(variables().extended(v));
    }

    private void bindVar() {
        if(isGlobalDeclTermParser())
  	  Debug.fail("bindVar was called in Global Declaration Term parser.");
        namespaces().setVariables ( new Namespace ( variables () ) );
    }

  private KeYJavaType getTypeByClassName(String s) 
    throws KeYSemanticException {
        KeYJavaType kjt = null;              
        try {
            final Sort sort = lookupSort(s);
            if (sort != null) {
                kjt=getJavaInfo().getKeYJavaType(sort);
            }
        } catch(RuntimeException e){
            return null;
        }

        return kjt;
    }
    
    private boolean isPackage(String name){
        try {   
            return getJavaInfo().isPackage(name);
        } catch(RuntimeException e){        
            // may be thrown in cases of invalid java identifiers
            return false;
        } 
    }
    
    private void unbindVars() {
        if(isGlobalDeclTermParser()) {
            Debug.fail("unbindVars was called in Global Declaration Term parser.");
        }
        namespaces().setVariables(variables().parent());
    }

    private void bindProgVars(Set progVars) {
	namespaces().setProgramVariables(new Namespace(programVariables()));
	Iterator it=progVars.iterator();
	while (it.hasNext()) {
  	      programVariables().add((Named)it.next());
	}
    }

    private void unbindProgVars() {
	if(isGlobalDeclTermParser()) {
   	   namespaces().setVariables(variables().parent());
	} else
	   if(!isDeclParser()) {
             namespaces().setProgramVariables(programVariables().parent());
        }
    }

    private Set progVars(JavaBlock jb) {
	if(isGlobalDeclTermParser()) {
  	  ProgramVariableCollector pvc
	      = new ProgramVariableCollector(jb.program(), getServices());
          pvc.start();
          return pvc.result();
        }else 
  	  if(!isDeclParser()) {
            if ((isTermParser() || isProblemParser()) && jb.isEmpty()) {
              return new HashSet();
            }   
            DeclarationProgramVariableCollector pvc
               = new DeclarationProgramVariableCollector(jb.program(), getServices());
            pvc.start();
            return pvc.result();
          }
	Debug.fail("KeYParser.progVars(): this statement should not be reachable.");
	return null;
    }

    private Term termForParsedVariable(ParsableVariable v) 
        throws antlr.SemanticException {
        if ( v instanceof LogicVariable ) {
            return tf.createVariableTerm((LogicVariable)v);
        } else if ( v instanceof ProgramVariable ) {
            return tf.createVariableTerm((ProgramVariable)v);
        } else {
	  if(isGlobalDeclTermParser())
		semanticError(v + " is not a logic variable");
          if ((!isProblemParser()) && (v instanceof Metavariable)) {
             return tf.createFunctionTerm((Metavariable)v);
          } else {
  	     if(isTermParser())
               semanticError(v + " is an unknown kind of variable.");
	    if (inSchemaMode() && v instanceof SchemaVariable ) {
               return tf.createVariableTerm((SchemaVariable)v);
            } else {
	    	String errorMessage = "";
                if ( inSchemaMode() ) {
       	          errorMessage += v +" is not a program, logic or schema variable";
                } else {
                  errorMessage += v +" is not a logic or program variable";
                }
                semanticError(errorMessage);
            }
	  }
	}
	return null;
    }
    
    private PairOfStringAndJavaBlock getJavaBlock(Token t) throws antlr.SemanticException {
	PairOfStringAndJavaBlock sjb = new PairOfStringAndJavaBlock();
        String s=t.getText();
	int index = s.indexOf("\n");
	sjb.opName = s.substring(0,index);
	s = s.substring(index+1);
	Debug.out("Modal operator name passed to getJavaBlock: ",sjb.opName);
	Debug.out("Java block passed to getJavaBlock: ", s);

        JavaReader jr = javaReader;

	try {
            if (inSchemaMode()) {
                if(isProblemParser()) // Alt jr==null;
                jr = new SchemaRecoder2KeY(parserConfig.services(), 
                    parserConfig.namespaces());
                ((SchemaJavaReader)jr).setSVNamespace(variables());
            } else{
                if(isProblemParser()) // Alt jr==null;
                jr = new Recoder2KeY(parserConfig.services(), 
                    parserConfig.namespaces());
            }

            if (inSchemaMode() || isGlobalDeclTermParser()) {
                sjb.javaBlock = jr.readBlockWithEmptyContext(s);
            }else{
                sjb.javaBlock = jr.readBlockWithProgramVariables(programVariables(), s);
            }
        } catch (de.uka.ilkd.key.java.PosConvertException e) {
            lineOffset=e.getLine()-1;
            colOffset=e.getColumn()+1;
            throw new JavaParserException(e, t, 
                getFilename(), lineOffset, colOffset);
        } catch (de.uka.ilkd.key.java.ConvertException e) { 
            if (e.parseException()!=null
            &&  e.parseException().currentToken != null
            &&  e.parseException().currentToken.next != null) {               
                lineOffset=e.parseException().currentToken.next.beginLine;               
                colOffset=e.parseException().currentToken.next.beginColumn;
                e.parseException().currentToken.next.beginLine=getLine()-1;
                e.parseException().currentToken.next.beginColumn=getColumn();
                throw new JavaParserException(e, t, getFilename(), -1, -1);  // row/columns already in text
            }       
            if (e.proofJavaException()!=null
            &&  e.proofJavaException().currentToken != null
            &&  e.proofJavaException().currentToken.next != null) {      
                lineOffset = e.proofJavaException().currentToken.next.beginLine-1;
                colOffset=e.proofJavaException().currentToken.next.beginColumn;
                e.proofJavaException().currentToken.next.beginLine=getLine();
                e.proofJavaException().currentToken.next.beginColumn =getColumn();
                 throw  new JavaParserException(e, t, getFilename(), lineOffset, colOffset); 
                            
            }   
            throw new JavaParserException(e, t, getFilename());
        } 
        return sjb;
    }

    private Operator lookupVarfuncId(String varfunc_name, 
                    PairOfTermArrayAndBoundVarsArray args) throws NotDeclException {
        Term[] argTerms = null;
        if (args != null) {
            argTerms = args.getTerms();
        }
        return lookupVarfuncId(varfunc_name, argTerms);
    }

    /**
     * looks up and returns the sort of the given name or null if none has been found.
     * If the sort is not found for the first time, the name is expanded with "java.lang." 
     * and the look up restarts
     */
     private Sort lookupSort(String name) {        
	Sort result = (Sort) sorts().lookup(new Name(name));
	if (result == null) {
  	    result = (Sort) sorts().lookup(new Name("java.lang."+name));
	}
	return result;
     }
     

    /** looks up a function, (program) variable or static query of the 
     * given name varfunc_id and the argument terms args in the namespaces 
     * and java info. 
     * @param varfunc_name the String with the symbols name
     * @param args is null iff no argument list is given, for instance `f', 
     * and is an array of size zero, if an empty argument list was given,
     * for instance `f()'.
     */
    private Operator lookupVarfuncId(String varfunc_name, Term[] args) 
        throws NotDeclException{
        // case 1: variable
        Operator v = (TermSymbol) variables().lookup(new Name(varfunc_name));
        if (v != null && (args == null || (inSchemaMode() && v instanceof OperatorSV))) {
            return v;
        }
        // case 2: function
        v = (TermSymbol) functions().lookup(new Name(varfunc_name));
        if (v != null) { // we allow both args==null (e.g. `c')
                         // and args.length=0 (e.g. 'c())' here 
            return v;
        }
        // case 3: program variable
        v = (TermSymbol) programVariables().lookup
            (new ProgramElementName(varfunc_name));
        if (v != null && args==null) {
            return v;
        }
        if (args==null) {
            throw new NotDeclException
                ("(program) variable or constant", varfunc_name,
                 getFilename(), getLine(), getColumn());
        } else {
            throw new NotDeclException
                ("function or static query", varfunc_name,
                 getFilename(), getLine(), getColumn());
        }
    }

    private boolean isStaticAttribute() throws KeYSemanticException {	
        if(inSchemaMode()) return false;
        final JavaInfo javaInfo = getJavaInfo();
        KeYJavaType kjt = null;
	boolean result = false;
        try {
            int n = 1; 
            StringBuffer className = new StringBuffer(LT(n).getText());
	    while (isPackage(className.toString()) || LA(n+2)==NUM_LITERAL || 
	    		(LT(n+2)!=null && LT(n+2).getText()!=null && 
	    		LT(n+2).getText().charAt(0)<='Z' && LT(n+2).getText().charAt(0)>='A' && 
	    		(LT(n+2).getText().length()==1 || 
	    		 LT(n+2).getText().charAt(1)<='z' && LT(n+2).getText().charAt(1)>='a'))){  	   
                if (LA(n+1) != DOT && LA(n+1) != EMPTYBRACKETS) return false;
                // maybe still an attribute starting with an uppercase letter followed by a lowercase letter
                if(getTypeByClassName(className.toString())!=null){
                    ProgramVariable maybeAttr = 
                    javaInfo.getAttribute(LT(n+2).getText(), getTypeByClassName(className.toString()));
                    if(maybeAttr!=null){
                        return true;
                    }
                }
                className.append(".");	       
                className.append(LT(n+2).getText());
                n+=2;
	    }	
        while (LA(n+1) == EMPTYBRACKETS) {
                className.append("[]");
                n++;
        }
	kjt = getTypeByClassName(className.toString());

	    if (kjt != null) { 
		// works as we do not have inner classes
		if (LA(n+1) == DOT) {
		    final ProgramVariable pv = 
		      javaInfo.getAttribute(LT(n+2).getText(), kjt);
		    result = (pv != null && pv.isStatic());		
		}    
	    }else{
	     result = false;
	    }
	} catch (antlr.TokenStreamException tse) {
	    // System.out.println("an exception occured"+tse);
	    result = false;
	}
	if(result && inputState.guessing > 0) {
           savedGuessing = inputState.guessing;
	   inputState.guessing = 0;
	}
	return result;
    }

    private boolean isMetaOperator() throws TokenStreamException {  
    if((LA(1) == IDENT &&
         AbstractMetaOperator.name2metaop(LT(1).getText())!=null)
       || LA(1) == IN_TYPE)
      return true;
    return false;
    }

    private boolean isStaticQuery() throws KeYSemanticException {   
    if(inSchemaMode()) return false;
    final JavaInfo javaInfo = getJavaInfo();
    boolean result = false;
    try {
        int n = 1; 
        KeYJavaType kjt = null;
        StringBuffer className = new StringBuffer(LT(n).getText());
        while (isPackage(className.toString())) {          
          if (LA(n+1) != DOT) return false;
          className.append(".");         
          className.append(LT(n+2).getText());
          n+=2;
        }   
        kjt = getTypeByClassName(className.toString());
        if (kjt != null) { 
           if (LA(n+1) == DOT && LA(n+3) == LPAREN) {
               Iterator<ProgramMethod> it = javaInfo.getAllProgramMethods(kjt).iterator();
               while(it.hasNext()) {
                 final ProgramMethod pm = it.next();
                 final String name = kjt.getFullName()+"::"+LT(n+2).getText();
                 if(pm != null && pm.isStatic() && pm.name().toString().equals(name) ) {
                   result = true;
		   break;
		 }
               }
           }   
        }
    } catch (antlr.TokenStreamException tse) {
        // System.out.println("an exception occured"+tse);
        result = false;
    }
    if(result && inputState.guessing > 0) {
      savedGuessing = inputState.guessing;
      inputState.guessing = 0;
    }
    return result;
    }

    private boolean emptyBraces(int lookahead) {
        try {        
            return LA(lookahead) == LBRACE && LA(lookahead+1) == RBRACE;
        } catch (antlr.TokenStreamException tse) {
            return false;
        }
    }

    private TacletBuilder createTacletBuilderFor
        (Object find, int stateRestriction) 
        throws InvalidFindException {
        if ( stateRestriction != RewriteTaclet.NONE && !( find instanceof Term ) ) {        
            String mod;
            switch (stateRestriction) {
                case RewriteTaclet.SAME_UPDATE_LEVEL: 
                       mod = "\"\\sameUpdateLevel\""; 
                break;
                case RewriteTaclet.IN_SEQUENT_STATE: 
                       mod = "\"\\inSequentState\""; 
                break;                
                default: 
                       mod = "State restrictions"; 
                break;                
            }
            
            throw new InvalidFindException
                ( mod +  " may only be used for rewrite taclets:" + find,
                 getFilename(), getLine(), getColumn());
        }
        if ( find == null ) {
            return new NoFindTacletBuilder();
        } else if ( find instanceof Term ) {
            return new RewriteTacletBuilder().setFind((Term)find)
                .setStateRestriction(stateRestriction);
        } else if ( find instanceof Sequent ) {
            Sequent findSeq = (Sequent) find;
            if ( findSeq.isEmpty() ) {
                return new NoFindTacletBuilder();
            } else if (   findSeq.antecedent().size() == 1
                          && findSeq.succedent().size() == 0 ) {
                Term findFma = findSeq.antecedent().get(0).formula();
                return new AntecTacletBuilder().setFind(findFma);
            } else if (   findSeq.antecedent().size() == 0
                          && findSeq.succedent().size() == 1 ) {
                Term findFma = findSeq.succedent().get(0).formula();
                return new SuccTacletBuilder().setFind(findFma);
            } else {
                throw new InvalidFindException
                    ("Unknown find-sequent (perhaps null?):"+findSeq,
                     getFilename(), getLine(), getColumn());
            }
        } else {
            throw new InvalidFindException
                    ("Unknown find class type: " + find.getClass().getName(),
                     getFilename(), getLine(), getColumn());
        }
    }       

    private void addGoalTemplate(TacletBuilder b,
                                 String id,
                                 Object rwObj,
                                 Sequent addSeq,
                                 ImmutableList<Taclet> addRList,
                                 ImmutableSet<SchemaVariable> pvs,
                                 ImmutableSet<Choice> soc) 
        throws SemanticException
        {
            TacletGoalTemplate gt = null;
            if ( rwObj == null ) {
                // there is no replacewith, so we take
                gt = new TacletGoalTemplate(addSeq,
                                            addRList,
                                            pvs);
            } else {
                if ( b instanceof NoFindTacletBuilder ) {
                    // there is a replacewith without a find.
                    throw 
                        new UnfittingReplacewithException
                        ("Replacewith without find", getFilename(),
                         getLine(), getColumn());
                } else if ( b instanceof SuccTacletBuilder
                            || b instanceof AntecTacletBuilder ) {
                    if ( rwObj instanceof Sequent ) {
                        gt = new AntecSuccTacletGoalTemplate(addSeq,
                                                             addRList,
                                                             (Sequent)rwObj,
                                                             pvs);  
                    } else {
                        throw new UnfittingReplacewithException
                            ("Replacewith in a Antec-or SuccTaclet has "+
                             "to contain a sequent (not a term)", 
                             getFilename(), getLine(), getColumn());
                    }
                } else if ( b instanceof RewriteTacletBuilder ) {
                    if ( rwObj instanceof Term ) {
                        gt = new RewriteTacletGoalTemplate(addSeq,
                                                           addRList,
                                                           (Term)rwObj,
                                                           pvs);  
                    } else {
                        throw new UnfittingReplacewithException
                            ("Replacewith in a RewriteTaclet has "+
                             "to contain a term (not a sequent)", 
                             getFilename(), getLine(), getColumn());
                    }
                }
            }
            gt.setName(id); 
            b.addTacletGoalTemplate(gt);
            if(soc != null) b.addGoal2ChoicesMapping(gt,soc);
        }
     
    public void testLiteral(String l1, String l2)
    throws KeYSemanticException
    {
     if (!l1.equals(l2)){
        semanticError("Expecting '"+l1+"', found '"+l2+"'.");
	};
    }

    /** parses a problem but without reading the declarations of
     * sorts, functions and predicates. These have to be given
     * explicitly.
     * the rule sets of the current problem file will be added 
     */ 
    public Term parseTacletsAndProblem() 
    throws antlr.RecognitionException, antlr.TokenStreamException{
        resetSkips();
        skipSorts(); skipFuncs(); skipPreds();    
        return problem();
    }

    /**
     * returns the ProgramMethod parsed in the jml_specifications section.
     */
    public ProgramMethod getProgramMethod(){
        return pm;
    }

    public static void addSortAdditionals(Sort s, Namespace functions, Namespace sorts) {
        if (s instanceof NonCollectionSort) {
            NonCollectionSort ns = (NonCollectionSort)s;
            final Sort[] addsort = {
                ns.getSetSort(), ns.getSequenceSort(), ns.getBagSort() 
            };
	    
            for (int i = 0; i<addsort.length; i++) {
                sorts.add(addsort[i]);
                addSortAdditionals(addsort[i], functions, sorts);
            }
        }
        if ( s instanceof SortDefiningSymbols ) {                        
           ((SortDefiningSymbols)s).addDefinedSymbols(functions, sorts);
        }
    }

    public void addFunction(Function f) {
        functions().add(f);
    }

    private Sort getIntersectionSort(ImmutableList<String> composites) 
                                            throws NotDeclException, KeYSemanticException {
        ImmutableSet<Sort> compositeSorts = DefaultImmutableSet.<Sort>nil();
        final Iterator<String> it = composites.iterator(); 
        while ( it.hasNext () ) {
            final String sortName = it.next();
            final Sort sort = lookupSort(sortName);
            if ( sort == null) {
                throw new NotDeclException("Sort", sortName, 
                    getFilename(), getLine(), getColumn(), 
                    "Components of intersection sorts have to be declared before.");
            }
            compositeSorts = compositeSorts.add(sort);
        }
        final Sort s = IntersectionSort.getIntersectionSort(compositeSorts, sorts(), functions());
        if (!(s instanceof IntersectionSort)) {
            String err = "Failed to create an intersection sort of " + composites;
            if (s == null) {
                err += " as the resulting intersection sort would be empty.";
            } else {
                err += ". Usually intersection is not required in these cases as \n" + 
                "it is equal to one composite. In this case " + s;
            }
            semanticError(err);
                            
        }        
        return s;
    }
    
    private HashSet lookupOperatorSV(String opName, HashSet operators) 
    throws KeYSemanticException {
	OperatorSV osv = (OperatorSV)variables().lookup(new Name(opName));
        if(osv == null)
           semanticError("Schema variable "+opName+" not defined.");
        operators.addAll(osv.operators());
        return operators;
    } 
    
    private HashSet opSVHelper(String opName, 
                                HashSet operators,
                                boolean modalOp) 
       throws KeYSemanticException {
       if(opName.charAt(0) == '#') {
          return lookupOperatorSV(opName, operators);           
       }else{
       	  switchToNormalMode();
       	  Operator op;
       	  if (modalOp) {
       	    // modalities are not in the functions namespace
       	    op = Op.getModality(opName);
       	  } else {
           op = (Operator) functions().lookup(new Name(opName));
          }
          switchToSchemaMode();
          if(op == null)
            semanticError("Unrecognised operator: "+opName);
          operators.add(op);
       }
       return operators;
    }

    private void setChoiceHelper(ImmutableSet<Choice> choices, String section){
        if(choices.size() > 1) {
	   Debug.fail("Don't know what to do with multiple"+
		      "option declarations for "+section+".");
	}
        if(choices.size() == 1) {
             namespaces().setFunctions(choices.iterator().next().funcNS());
        }else{
             namespaces().setFunctions(defaultChoice.funcNS());
	}
    }

    private void semanticError(String message) throws KeYSemanticException {
      throw new KeYSemanticException
        (message, getFilename(), getLine(), getColumn());
    }

    class PairOfStringAndJavaBlock {
      String opName;
      JavaBlock javaBlock;
    }

}

// WATCHOUT Don't remove this. Ever!!! 
// Although it's not called, it is necessary for antlr to produce the 
// right parser.
top {Term a;} : a=formula {	 
   Debug.fail("KeYParser: top() should not be called. Ever.");	 
}	 
;

decls : 
        (one_include_statement)* {
           if(parse_includes) return;
           activatedChoices = DefaultImmutableSet.<Choice>nil();  
	}
        (options_choice)? { if(onlyWith) return; }
        (
            option_decls
        |    
            sort_decls
        |
            prog_var_decls
        |
            schema_var_decls
        |
            pred_decls
        |
            func_decls
        |
            ruleset_decls

        ) *
    ;

one_include_statement
{
   boolean ldts = false;
}
:
    (INCLUDE | (INCLUDELDTS {ldts = true; }))
    one_include[ldts] (COMMA one_include[ldts])* SEMI
;

one_include [boolean ldt]
{
     String relfile = null;
}
:
        (absfile:IDENT{ 
                if(parse_includes){
                    addInclude(absfile.getText(),false,ldt);
                }
            }
        | relfile = string_literal { 
                if(parse_includes){
                    addInclude(relfile, true,ldt);
                }
            })
    ;

options_choice
:
  (WITHOPTIONS activated_choice (COMMA activated_choice)* SEMI)
;

activated_choice{
    String name;
    Choice c;
}:
        cat:IDENT COLON choice:IDENT
        {if(usedChoiceCategories.contains(cat.getText())){
            throw new IllegalArgumentException("You have already chosen a different option for "+cat.getText());
        }
        usedChoiceCategories.add(cat.getText());
        name = cat.getText()+":"+choice.getText();
        c = (Choice) choices().lookup(new Name(name));
        if(c==null){
            throw new NotDeclException("Option", choice,
                                       getFilename());
        }else{
            activatedChoices=activatedChoices.add(c);
        }
        }
    ;

option_decls
:
        OPTIONSDECL LBRACE (choice SEMI)* RBRACE 
    ;

choice{
    String cat=null;
}:
        category:IDENT {cat=category.getText();} (COLON LBRACE choice_option[cat] (COMMA choice_option[cat])* RBRACE)? 
        {
            if(!category2Default.containsKey(cat)){
                choices().add(new Choice("On",cat));
                choices().add(new Choice("Off",cat)); 
                category2Default.put(cat, cat+":On");               
            }
        }
    ;

choice_option[String cat]{
    String name;
}:
        choice:IDENT { name=cat+":"+choice.getText();
        Choice c = (Choice) choices().lookup(new Name(name));
        if(c==null){
            c = new Choice(choice.getText(),cat);
            choices().add(c);
        }
            if(!category2Default.containsKey(cat)){
                category2Default.put(cat, name);
            }
        }
    ;

sort_decls 
{
  ImmutableList<Sort> lsorts = ImmutableSLList.<Sort>nil();
  ImmutableList<Sort> multipleSorts = ImmutableSLList.<Sort>nil();
}
: SORTS LBRACE 
       ( multipleSorts = one_sort_decl { lsorts = lsorts.prepend(multipleSorts); })* 
  RBRACE 
     {
        final Iterator<Sort> it = lsorts.iterator();
        while (it.hasNext()) {                   
             addSortAdditionals ( it.next(), defaultChoice.funcNS(), sorts() ); 
         }
      }

;

one_sort_decl returns [ImmutableList<Sort> createdSorts = ImmutableSLList.<Sort>nil()] 
{
    boolean isObjectSort  = false;
    boolean isGenericSort = false;
    boolean isSubSort = false;
    boolean isIntersectionSort = false;
    Sort[] sortExt=new Sort [0];
    Sort[] sortOneOf=new Sort [0];
    String firstSort;
    ImmutableList<String> sortIds = ImmutableSLList.<String>nil(); 
} : 
        ( 
          OBJECT  {isObjectSort =true;} sortIds = objectSortIdentifiers
        | GENERIC {isGenericSort=true;} sortIds = simple_ident_comma_list
            ( ONEOF sortOneOf = oneof_sorts )? 
            ( EXTENDS sortExt = extends_sorts )?
        | sortIds = intersectionSortIdentifier { isIntersectionSort = true; }
        | firstSort = simple_ident_dots { sortIds = sortIds.prepend(firstSort); }
          (
              (EXTENDS sortExt = extends_sorts {  isSubSort = true ; } ) 
            | ((COMMA) sortIds = simple_ident_comma_list { sortIds = sortIds.prepend(firstSort) ; } )
          )?
        ) SEMI {   
            if (!skip_sorts) {
                if (isIntersectionSort) {                    
                    final Sort sort = getIntersectionSort(sortIds);
                    createdSorts = createdSorts.append(sort);
                    sorts().add(sort); 
                } else {
                    Iterator<String> it = sortIds.iterator ();        
                    while ( it.hasNext () ) {
                        Name sort_name = new Name(it.next());   
                        // attention: no expand to java.lang here!       
                        if (sorts().lookup(sort_name) == null) {
                            Sort s;
                            if (isObjectSort) {
                                if (sort_name.toString().equals("java.lang.Object")) {
                                    if (sorts().lookup(new Name("java.lang.Object")) == null) {
                                        s = new ClassInstanceSortImpl(sort_name, false);
                                    }
                                    s=(Sort)sorts().lookup(new Name("java.lang.Object"));
                                } else {
                                    s = new ClassInstanceSortImpl(sort_name,
                                        (Sort)sorts().lookup(new Name("java.lang.Object")), false);
                                }	
                            } else if (isGenericSort) {
                                int i;
                                ImmutableSet<Sort>  ext   = DefaultImmutableSet.<Sort>nil();
                                ImmutableSet<Sort>  oneOf = DefaultImmutableSet.<Sort>nil();

                                for ( i = 0; i != sortExt.length; ++i )
                                ext = ext.add ( sortExt[i] );

                                for ( i = 0; i != sortOneOf.length; ++i )
                                oneOf = oneOf.add ( sortOneOf[i] );
                                
                                try {
                                    s = new GenericSort(sort_name, ext, oneOf);
                                } catch (GenericSupersortException e) {
                                    throw new GenericSortException ( "sort", "Illegal sort given",
                                        e.getIllegalSort(), getFilename(), getLine(), getColumn());
                                }
                            } else if (new Name("any").equals(sort_name)) {
                                s = Sort.ANY;
                            } else if (isSubSort) {
                                ImmutableSet<Sort>  ext = DefaultImmutableSet.<Sort>nil();

                                for ( int i = 0; i != sortExt.length; ++i )
                                ext = ext.add ( sortExt[i] );

                                s = new PrimitiveSort(sort_name, ext);
                            } else {
                                s = new PrimitiveSort(sort_name);
                            }
                            sorts().add ( s ); 

                            createdSorts = createdSorts.append(s);
                        }
                    }
                }
            }
        };

intersectionSortIdentifier returns [ImmutableList<String> composites = ImmutableSLList.<String>nil()] 
{
  ImmutableList<String> rightComposites;
  String left = ""; 
  String right = "";   
}
:     
     INTERSECTIONSORT LPAREN 
        (left  = simple_ident_dots) COMMA 
        (rightComposites = intersectionSortIdentifier {            
            final Iterator<String> it = rightComposites.iterator();
            right = "\\inter(" + it.next() + "," + it.next() +")";
        } | right = simple_ident_dots) RPAREN 
     {
         composites = composites.prepend(right).prepend(left);
     }
;

objectSortIdentifiers returns [ImmutableList<String> ids = ImmutableSLList.<String>nil()]
{
  String id;
}
 :
  id = simple_ident_dots { ids = ids.append ( id );} 
  (COMMA id = simple_ident_dots { ids = ids.append ( id );})*
 ;


simple_ident_dots returns [ String ident = ""; ] 
{
  String id = null;
}
:
  id = simple_ident { ident += id; }  
    (DOT 
 	(id = simple_ident | num:NUM_LITERAL {id=num.getText();}) 
 	{ident += "." + id;})* 
 ;

extends_sorts returns [Sort[] extendsSorts = null] 
{
    List args = new LinkedList();
    Sort s;
}
    :
        s = any_sortId_check[!skip_sorts] { args.add(s); }
        (
            COMMA s = any_sortId_check[!skip_sorts] {args.add(s);}
        ) *
        {
            extendsSorts = (Sort[])args.toArray(AN_ARRAY_OF_SORTS);
        }
    ;

oneof_sorts returns [Sort[] oneOfSorts = null] 
{
    List args = new LinkedList();
    Sort s;
}
    : LBRACE
        s = sortId_check[true] { args.add(s); }
        (
            COMMA s = sortId_check[true] {args.add(s);}
        ) *
      RBRACE {
        oneOfSorts = (Sort[])args.toArray(AN_ARRAY_OF_SORTS);
      }
    ;

keyjavatype returns [KeYJavaType kjt=null]
{ 
   String type = null;
   boolean array = false;

}
:
   type = simple_ident_dots (EMPTYBRACKETS {type += "[]"; array=true;})* {

     kjt = getJavaInfo().getKeYJavaType(type);
            
     if (kjt == null) {
       //expand to "java.lang"
       String guess = "java.lang."+type;
       kjt = getJavaInfo().getKeYJavaType(guess);       
       if (array) {
          try {
            JavaBlock jb = getJavaInfo().readJavaBlock("{" + type + " k;}");
            kjt = ((VariableDeclaration) 
                    ((StatementBlock) jb.program()).getChildAt(0)).
                        getTypeReference().getKeYJavaType();
//            kjt = getJavaInfo().getKeYJavaType(type);
          } catch (Exception e) {
             kjt = null;
          }          
       }
     }
	
     if (kjt == null) {
       semanticError("Unknown type: " + type);
     }
   }
 ;

prog_var_decls 
{
    String var_name;
    KeYJavaType kjt = null;
    ImmutableList<String> var_names = null;
}
    :
        { switchToNormalMode();}
        PROGRAMVARIABLES
        LBRACE 
        (
            kjt = keyjavatype
            var_names = simple_ident_comma_list
            {
	        Iterator<String> it = var_names.iterator();
		while(it.hasNext()){
		  var_name = it.next();
		  ProgramElementName pvName = new ProgramElementName(var_name);
		  Named name = lookup(pvName);
                  if (name != null ) {
		    // commented out as pv do not have unique name (at the moment)
		    //  throw new AmbigiousDeclException
     		    //  	(var_name, getFilename(), getLine(), getColumn()); 
		    if(name instanceof ProgramVariable && 
			    !((ProgramVariable)name).getKeYJavaType().equals(kjt)) { 
                      namespaces().programVariables().add(new LocationVariable
                        (pvName, kjt));
		    }
                  }else{
                     namespaces().programVariables().add(new LocationVariable
                        (pvName, kjt));
		  }
	       }
            }
            SEMI
        ) *
        RBRACE
    ;

string_literal returns [String lit = null]
   :
     id:STRING_LITERAL {
       lit = id.getText();
       lit = lit.substring(1,lit.length()-1);
       stringLiteralLine = id.getLine();
     }
     ;

simple_ident returns [String ident = null]
   :
     id:IDENT { ident = id.getText(); }
   ;

simple_ident_comma_list returns [ImmutableList<String> ids = ImmutableSLList.<String>nil()]
{
  String id = null;
}
   :
   id = simple_ident { ids = ids.append(id); }
   (COMMA id = simple_ident { ids = ids.append(id); })*
 ;


schema_var_decls :
        SCHEMAVARIABLES LBRACE  { switchToSchemaMode(); }
  	  ( one_schema_var_decl )*
        RBRACE { switchToNormalMode(); }
    ;
 
one_schema_var_decl 
{
    Sort s = null;
    boolean makeVariableSV  = false;
    boolean makeSkolemTermSV = false;
    boolean makeLocationsSV	= false;
    boolean makeFunctionsSV  = false;
    boolean modalOpSV       = false;
    String id = null;
    ImmutableList<String> ids = null;
    SchemaVariableModifierSet mods = null;
} :   
   ((MODALOPERATOR {modalOpSV = true;} | OPERATOR {modalOpSV = false;} ) 
       one_schema_op_decl[modalOpSV] SEMI)
 |
  ( 
   (
    PROGRAM
    { mods = new SchemaVariableModifierSet.ProgramSV (); }
    ( schema_modifiers[mods] ) ?
    id = simple_ident  {
       s = (Sort)ProgramSVSort.name2sort().get(new Name(id));
       if (s == null) {
         semanticError
           ("Program SchemaVariable of type "+id+" not found.");
       }
    }
    ids = simple_ident_comma_list
  | FORMULA
    { mods = new SchemaVariableModifierSet.FormulaSV (); }
    ( schema_modifiers[mods] ) ?
    {s = Sort.FORMULA;}
    ids = simple_ident_comma_list 
  | LOCATION
    { makeLocationsSV = true; 
      mods = new SchemaVariableModifierSet.ListSV(); }
    ( schema_modifiers[mods] ) ?    
    ids = simple_ident_comma_list 
  | FUNCTION
    { makeFunctionsSV = true; 
      mods = new SchemaVariableModifierSet.ListSV(); }
    ( schema_modifiers[mods] ) ?
    ids = simple_ident_comma_list 
  | (    TERM
         { mods = new SchemaVariableModifierSet.TermSV (); }
         ( schema_modifiers[mods] ) ?
      | (VARIABLES
         {makeVariableSV = true;}
         { mods = new SchemaVariableModifierSet.VariableSV (); }
         ( schema_modifiers[mods] ) ?)
      | (SKOLEMTERM {makeSkolemTermSV = true;}
         { mods = new SchemaVariableModifierSet.SkolemTermSV (); }
         ( schema_modifiers[mods] ) ?)
    )
    s = any_sortId_check[true]
    ids = simple_ident_comma_list 
  ) SEMI
   { 
     Iterator<String> it = ids.iterator();
     while(it.hasNext())
       schema_var_decl(it.next(),s,makeVariableSV,makeSkolemTermSV, 
       				   makeLocationsSV, makeFunctionsSV, mods);
   }
 )

 ;

schema_modifiers[SchemaVariableModifierSet mods]
{
    ImmutableList<String> opts = null;
}
    :
        LBRACKET
        opts = simple_ident_comma_list         
        RBRACKET
        {
            final Iterator<String> it = opts.iterator ();
            while ( it.hasNext () ) {
                final String option = it.next();
                if (!mods.addModifier(option))
                    semanticError(option+ 
                    ": Illegal or unknown modifier in declaration of schema variable");
            }
        }
    ;

one_schema_op_decl[boolean modalOp]
{
    HashSet operators = new HashSet(50);
    String id = null;
    Sort sort = Sort.FORMULA;
    ImmutableList<String> ids = null;
} 
    :
        (LPAREN sort = any_sortId_check[true] {
           if (modalOp && sort != Sort.FORMULA) { 
               semanticError("Modal operator SV must be a FORMULA, not " + sort);
           }            
         } RPAREN)? 
        LBRACE ids = simple_ident_comma_list RBRACE id = simple_ident
	{   if (skip_schemavariables) {	       
	       return;
	    }	        
            Iterator<String> it1 = ids.iterator();
            while(it1.hasNext()) {
  	      operators = opSVHelper(it1.next(), operators, modalOp);
  	    }
            SchemaVariable osv = (SchemaVariable)variables().lookup(new Name(id));
            if(osv != null)
              semanticError("Schema variable "+id+" already defined.");
	    Iterator it2 = operators.iterator();
	    int arity = ((Operator)it2.next()).arity();
	    while(it2.hasNext())
              if(arity != ((Operator)it2.next()).arity())
                semanticError("Arity mismatch for schema variable "+id);

            osv = SchemaVariableFactory.createOperatorSV(new Name(id), 
                        modalOp ? Modality.class : Operator.class, 
                        sort, arity, operators);
            
            if (inSchemaMode()) {
                variables().add(osv);
                functions().add(osv);
            }
        }
    ;

pred_decl
{
    Sort[] argSorts;    
    String pred_name;
    List dependencyListList = null;
    boolean nonRigid = false;
    int location = NORMAL_NONRIGID;
}
    :
        (NONRIGID {nonRigid=true;}(LBRACKET location = location_ident RBRACKET)?)?
        pred_name = funcpred_name
        (
            LBRACKET
            dependencyListList = dependency_list_list
            RBRACKET
            {
                if (!nonRigid) {
                    semanticError(pred_name+
		      ": Predicate declarations with attribute lists must use the '\\nonRigid' modifier");
                }
                pred_name = KeYParser.createDependencyName(pred_name,
                                                           dependencyListList);
            }
        )?
        argSorts = arg_sorts[!skip_predicates]
        {
            if (!skip_predicates) {
                Name predicate = new Name(pred_name);		    		                        
                Function p = null;
                if (lookup(predicate) != null) {
                    throw new AmbigiousDeclException
                    (pred_name, getFilename(), getLine(), getColumn());
                } else if (nonRigid) {
                    if (dependencyListList != null) {
                        p = NRFunctionWithExplicitDependencies.getSymbol
                            (predicate, Sort.FORMULA, 
                             new ImmutableArray<Sort>(argSorts),
                             extractPartitionedLocations(dependencyListList));
                    } else {
	        	switch (location) {
                           case NORMAL_NONRIGID:                         
                              p = new NonRigidFunction(predicate, Sort.FORMULA, argSorts);                           
                              break;
                           case LOCATION_MODIFIER: 
                              semanticError("Modifier 'Location' not allowed for non-rigid predicates.");
                              break;
                 	  case HEAP_DEPENDENT: p = new NonRigidHeapDependentFunction(predicate, Sort.FORMULA, argSorts);      
                 	      break;
                 	  default:
                 	     semanticError("Unknown modifier used in declaration of non-rigid predicate "+predicate);
                 	}
                    }

                } else {
                   p = new RigidFunction(predicate, Sort.FORMULA, argSorts);
                }
                assert p != null;
                addFunction(p);         
            } 
        }
        SEMI
    ;

pred_decls 
{
    ImmutableSet<Choice> choices = DefaultImmutableSet.<Choice>nil();
}
    :
        PREDICATES (choices=option_list[choices])? 
	{
           setChoiceHelper(choices,"predicates");
	}
        LBRACE
        (
            pred_decl
        ) *
        RBRACE
    {
           setChoiceHelper(DefaultImmutableSet.<Choice>nil(), "predicates");
    }
    ;


location_ident returns [int kind = NORMAL_NONRIGID]
{ String id = null; }
    :
        id = simple_ident
       { 
          if ("Location".equals(id)) {
             kind = LOCATION_MODIFIER;
          } else if ("HeapDependent".equals(id)) {
             kind = HEAP_DEPENDENT;
          } else if (!"Location".equals(id)) {
            semanticError(
                id+": Attribute of a Non Rigid Function can only be 'Location'");        
          }
       }
    ;



func_decl
{
    Sort[] argSorts;
    Sort retSort;
    String func_name;
    List dependencyListList = null;
    boolean nonRigid = false;
    String id = null;
    int location = NORMAL_NONRIGID;
}
    :
        (NONRIGID {nonRigid=true;} (LBRACKET location = location_ident RBRACKET)?)?
        retSort = sortId_check[!skip_functions]
        func_name = funcpred_name 
        (
            LBRACKET
            dependencyListList = dependency_list_list
            RBRACKET
            {
                if (!nonRigid)
                {
                    semanticError(func_name+
		      ": Function declarations with attribute lists	must use the '\\nonRigid' modifier");
                }
                func_name = KeYParser.createDependencyName(func_name,
                                                           dependencyListList);
            }
        )?
        argSorts = arg_sorts[!skip_functions]
        {
            if (!skip_functions) {
                Name fct_name = new Name(func_name);
                Function f = null;
                if (lookup(fct_name) != null) {
                    throw new AmbigiousDeclException
                    (func_name, getFilename(), getLine(), getColumn());
                } else if (nonRigid) {
                    if (dependencyListList != null) {
                        f = NRFunctionWithExplicitDependencies.getSymbol
                            (fct_name, retSort, 
                             new ImmutableArray<Sort>(argSorts),
                             extractPartitionedLocations(dependencyListList));
                    } else {
                        switch (location) {
                           case NORMAL_NONRIGID: f = new NonRigidFunction(fct_name, retSort, argSorts);
                              break;
                           case LOCATION_MODIFIER: f = new NonRigidFunctionLocation(fct_name, retSort, argSorts, true);
                              break;
                 	  case HEAP_DEPENDENT: f = new NonRigidHeapDependentFunction(fct_name, retSort, argSorts);      
                 	      break;
                 	  default:
                 	     semanticError("Unknwon modifier used in declaration of non-rigid function "+fct_name);
                 	}
                    }
                } else {
                    f = new RigidFunction(fct_name, retSort, argSorts);
                }
                assert f != null;
                addFunction(f);
            } 
        }
        SEMI
    ;

func_decls 
{
    ImmutableSet<Choice> choices = DefaultImmutableSet.<Choice>nil();
}
    :
        FUNCTIONS (choices=option_list[choices])? 
	{
           setChoiceHelper(choices,"functions");
	}
        LBRACE 
        (
            func_decl
        ) *
        RBRACE
    {
           setChoiceHelper(DefaultImmutableSet.<Choice>nil(), "functions");
    }
    ;

dependency_list_list returns [List dependencyListList = new LinkedList()]
{
    List dependencyList;
}
    :
        dependencyList = dependency_list {dependencyListList.add(dependencyList);}
        (OR dependencyList = dependency_list {dependencyListList.add(dependencyList);})*
    ;

dependency_list returns [List dependencyList = new LinkedList()]
{
    String attribute;
    KeYJavaType componentType;
}
    :
        (
            (
                (attribute = attrid) {dependencyList.add(attribute);}
            |
                (componentType = arrayopid) {dependencyList.add(componentType);}
            )
            SEMI
        )+
    ;

arrayopid returns [KeYJavaType componentType = null]
    :
        EMPTYBRACKETS
        LPAREN
        componentType = keyjavatype
        RPAREN
    ;

arg_sorts[boolean checkSort] returns [Sort[] argSorts = null] 
{
    List args = new LinkedList();
    Sort s;
}
    :
        (
            LPAREN
            s = sortId_check[checkSort] { args.add(s); }
            (
                COMMA s = sortId_check[checkSort] {args.add(s);}
            ) *
            RPAREN
        ) ?
        {
            argSorts = (Sort[])args.toArray(AN_ARRAY_OF_SORTS);
        }
    ;

ruleset_decls
{
  String id = null;
}
    :
        HEURISTICSDECL
        LBRACE
        (
            id = simple_ident SEMI
            { 
                if (!skip_rulesets) {
                    RuleSet h = new RuleSet(new Name(id));
                    if(ruleSets().lookup(new Name(id))==null){
                        ruleSets().add(h);
                    }
                }
            }
        ) *
        RBRACE
    ;

sortId  returns [Sort s = null]
    :
        s = sortId_check[true]
    ;           

// Non-generic sorts, array sorts allowed
sortId_check [boolean checkSort] returns [Sort s = null]                
{
    Sort t;
}
    :
        t = sortId_check_help[checkSort]
        s = array_set_decls[t]
    ;

// Generic and non-generic sorts, array sorts allowed
any_sortId_check [boolean checkSort] returns [Sort s = null]                
{
    Sort t;
}
    :   
        t = any_sortId_check_help[checkSort]
        s = array_set_decls[t]
    ;

// also allow generic sorts
any_sortId_check_help [boolean checkSort] returns [Sort s = null]
{
    String name;
}
    :
        name = simple_sort_name 
        {  s = lookupSort(name);
           if (checkSort && s == null) {
                throw new NotDeclException("sort", name, 
                                           getFilename(), 
                                           getLine(), getColumn());
           }
        }
    ;

sortId_check_help [boolean checkSort] returns [Sort s = null]
    :
        s = any_sortId_check_help[checkSort]
        {
            // don't allow generic sorts or collection sorts of
            // generic sorts at this point
            Sort t = s;
            while ( t != Sort.NULL && t instanceof CollectionSort ) {
            	t = ((CollectionSort)t).elementSort ();
            }

            if ( t instanceof GenericSort ) {
                throw new GenericSortException ( "sort",
                    "Non-generic sort expected", t,
                    getFilename (), getLine (), getColumn () );
            }
        }
    ;

empty_set_braces returns [String result = null]
:
   LBRACE RBRACE { result = "{}".intern(); }
;

array_set_decls[Sort p] returns [Sort s = null]                
{
    String sortName = "";
    String emptybraces = null;
    int  n = 0;    
}

    :
     (EMPTYBRACKETS {n++;})*
        { 
            if (n != 0){
                final JavaInfo ji = getJavaInfo();
                s = ArraySortImpl.getArraySortForDim(
                                                     p, n, ji.getJavaLangObjectAsSort(),
                                                     ji.getJavaLangCloneableAsSort(), 
                                                     ji.getJavaIoSerializableAsSort());

                Sort last = s;
                do {
                    final ArraySort as = (ArraySort) last;
                    sorts().add(as);                        
                    last = as.elementSort();
                } while (last instanceof ArraySort && sorts().lookup(last.name()) == null);
            } else {
                s = p;
            }
        }     
        ({ if (s != null) { 
                    sortName = s.name() + "";
                }
            }  
             (emptybraces = empty_set_braces {                  
                    
                    sortName += emptybraces; 
                    s = lookupSort(sortName);
                    if (s == null) {
                        throw new NotDeclException("sort", sortName, 
                            getFilename(), 
                            getLine(), getColumn());
                    }
                })*)
      
            
    ;

attrid returns [String attr = "";]
{
  String id = null;
  String classRef = "";
  KeYJavaType kjt = null;
  boolean brackets = false;
} : 
        
    id = simple_ident 
       (AT LPAREN classRef = simple_ident_dots (EMPTYBRACKETS {brackets = true;})? RPAREN {
            if(brackets) classRef += "[]";
            if (!isDeclParser()) {
	        kjt = getTypeByClassName(classRef);
		if(kjt == null)
                  throw new NotDeclException
                    ("Class " + classRef + " is unknown.", 
                     classRef, getFilename(), getLine(), 
                     getColumn());
		classRef = kjt.getFullName();
            }
         classRef+="::";
       })? 
    {
	attr = classRef+id;
    }
    ;

id_declaration returns [ IdDeclaration idd = null ]
{
    Sort s = null;
}
    :
        id:IDENT
        ( COLON s = sortId_check[true] ) ?
        {
            idd = new IdDeclaration ( id.getText (), s );
        }
    ;

funcpred_name returns [String result = null]
{
  String name = null;
  String prefix = null;
}
    :
     
    (sort_name DOUBLECOLON) => (prefix = sort_name 
        DOUBLECOLON name = simple_ident {result = prefix + "::" + name;})
  | 
    (prefix = simple_ident {result = prefix; })
;


// no array and set sorts
simple_sort_name returns [String name = ""]
{ String id = ""; }
    :
        id = simple_ident_dots  { name = id; } 
        | inter:INTERSECTIONSORT {name += inter.getText();} LPAREN 
             id = simple_ident_dots { name += "(" + id;  } COMMA 
             id = simple_sort_name  { name +=  "," + id + ")"; }          
          RPAREN
    ;


sort_name returns [String name = null]
{
  String emptybraces = "";
}
    :
        name = simple_sort_name     
        (emptybraces = empty_set_braces {name += emptybraces;} |
         brackets:EMPTYBRACKETS {name += brackets.getText();} )*
;

/**
 * In the special but important case of Taclets, we don't yet know
 * whether we are going to have a term or a formula, and it is hard
 * to decide a priori what we are looking at.  So the `term' 
 * non-terminal will recognize a term or a formula.  The `formula'
 * reads a formula/term and throws an error if it wasn't a formula.
 * This gives a rather late error message. */

formula returns [Term a = null] 
    :
        a = term 
        {
            if (a != null && a.sort() != Sort.FORMULA ) {
                semanticError("Just Parsed a Term where a Formula was expected.");
            }
        }
    ;

term returns [Term a = null] 
    :
        a=term20 
    ;

    
location_list returns [ImmutableSet<LocationDescriptor> set = DefaultImmutableSet.<LocationDescriptor>nil();]
{
	LocationDescriptor loc;
}
:
	LBRACE
	(
      	loc=location_descriptor {set = set.add(loc);}
      	(
      		COMMA loc=location_descriptor {set = set.add(loc);}
      	)*
    )?
    RBRACE
;


location_descriptor returns [LocationDescriptor loc = null]
{
	ImmutableList<QuantifiableVariable> boundVars = null;
	Term f = tf.createJunctorTerm(Op.TRUE);
	Term t;
}
:
   {
		quantifiedArrayGuard = tf.createJunctorTerm(Op.TRUE);
   }
   (
	STAR {loc = EverythingLocationDescriptor.INSTANCE;}
    | (
	(FOR boundVars=bound_variables)?
    	((IF) => IF LPAREN f=formula RPAREN)?
       	t=accessterm {
          if(boundVars != null) {	  
             while(!boundVars.isEmpty()) {
    	        unbindVars();
        	    boundVars = boundVars.tail();
             }
	  }	  
     	  quantifiedArrayGuard = tf.createJunctorTermAndSimplify(Op.AND, f, quantifiedArrayGuard);       
	  loc = new BasicLocationDescriptor(quantifiedArrayGuard, t);
	}
      )
   )
   {
		quantifiedArrayGuard = null;
   }
;


term20 returns [Term a = null] 
{
    Term a1;
}
    :   a=term30 
        (EQV a1=term30 
            { a = tf.createJunctorTerm(Op.EQV, new Term[]{a, a1});} )*
; exception
        catch [TermCreationException ex] {
              keh.reportException
		(new KeYSemanticException
			(ex.getMessage(), getFilename(), getLine(), getColumn()));
        }

term30 returns [Term a = null] 
{
    Term a1;
}
    :   a=term40 
        (IMP a1=term30 
            { a = tf.createJunctorTerm(Op.IMP, new Term[]{a, a1});} )?
; exception
        catch [TermCreationException ex] {
              keh.reportException
		(new KeYSemanticException
			(ex.getMessage(), getFilename(), getLine(), getColumn()));
        }

term40 returns [Term a = null] 
{
    Term a1;
}
    :   a=term50 
        (OR a1=term50 
            { a = tf.createJunctorTerm(Op.OR, new Term[]{a, a1});} )*
; exception
        catch [TermCreationException ex] {
              keh.reportException
		(new KeYSemanticException
			(ex.getMessage(), getFilename(), getLine(), getColumn()));
        }

term50 returns [Term a = null] 
{
    Term a1;
}
    :   a=term60 
        (AND a1=term60
            { a = tf.createJunctorTerm(Op.AND, new Term[]{a, a1});} )*
; exception
        catch [TermCreationException ex] {
              keh.reportException
		(new KeYSemanticException
			(ex.getMessage(), getFilename(), getLine(), getColumn()));
        }

term60 returns [Term a = null] 
    :  
        a = unary_formula
    |   a = term70
; exception
        catch [TermCreationException ex] {
              keh.reportException
		(new KeYSemanticException
			(ex.getMessage(), getFilename(), getLine(), getColumn()));
        }

unary_formula returns [Term a = null] 
{ Term a1; }
    :  
        NOT a1  = term60 { a = tf.createJunctorTerm(Op.NOT,new Term[]{a1}); }
    |	a = quantifierterm 
    |   a = modality_dl_term
; exception
        catch [TermCreationException ex] {
              keh.reportException
		(new KeYSemanticException
			(ex.getMessage(), getFilename(), getLine(), getColumn()));
        }

term70 returns [Term a = null] 
{
    Term a1;
    boolean negated = false;
}
    :
        a =  logicTermReEntry // accessterm 
        // a term like {o:=u}x=y is parsed as {o:=u}(x=y)
        (  
	    (EQUALS | NOT_EQUALS {negated = true;}) a1 = logicTermReEntry
            { 
                if (a.sort() == Sort.FORMULA ||
                    a1.sort() == Sort.FORMULA) {
                    String errorMessage = 
                    "The term equality \'=\'/\'!=\' is not "+
                    "allowed between formulas.\n Please use \'" + Op.EQV +
                    "\' in combination with \'" + Op.NOT + "\' instead.";
                if (a.op() == Op.TRUE || a.op() == Op.FALSE ||
                    a1.op() == Op.TRUE || a1.op() == Op.FALSE) {
                    errorMessage += 
                    " It seems as if you have mixed up the boolean " +
                    "constants \'TRUE\'/\'FALSE\' " +
                    "with the formulas \'true\'/\'false\'.";
                }
                semanticError(errorMessage);
            }
            a = tf.createEqualityTerm(a, a1);

            if (negated) {
              a = tf.createJunctorTerm(Op.NOT, a);
            }
        })?
 ; exception
        catch [TermCreationException ex] {
              keh.reportException
		(new KeYSemanticException
			(ex.getMessage(), getFilename(), getLine(), getColumn()));
        }

relation_op returns [Function op = null]
{
  String op_name = null;
}
:
 (
    LESS         { op_name = "lt"; }
 |  LESSEQUAL    { op_name = "leq"; }
 |  GREATER      { op_name = "gt"; }
 |  GREATEREQUAL { op_name = "geq"; }
 ) {
     op = (Function) functions().lookup(new Name(op_name)); 
     if(op == null) {
       semanticError("Function symbol '"+op_name+"' not found.");
     }
   }
;

weak_arith_op returns [Function op = null]
{
  String op_name = null;
}
:
 (
    PLUS         { op_name = "add"; }
 |  MINUS        { op_name = "sub"; }
 ) {
     op = (Function) functions().lookup(new Name(op_name)); 
     if(op == null) {
       semanticError("Function symbol '"+op_name+"' not found.");
     }
   }
 
;

strong_arith_op returns [Function op = null]
{
  String op_name = null;
}
:
 (
    STAR         { op_name = "mul"; }
 |  SLASH        { op_name = "div"; }
 |  PERCENT      { op_name = "mod"; }
 ) {
     op = (Function) functions().lookup(new Name(op_name)); 
     if(op == null) {
       semanticError("Function symbol '"+op_name+"' not found.");
     }
   }
;

// term80
logicTermReEntry returns [Term a = null]
{
  Term a1 = null;
  Function op = null;
}
:
   a = term90 ((relation_op)=> op = relation_op a1=term90 {
                 a = tf.createFunctionTerm(op, a, a1);
              })?
; exception
        catch [TermCreationException ex] {
              keh.reportException
		(new KeYSemanticException
			(ex.getMessage(), getFilename(), getLine(), getColumn()));
        }


term90 returns [Term a = null]
{
  Term a1 = null;
  Function op = null;
}
:
   a = term100 ( op = weak_arith_op a1=term100 {
                  a = tf.createFunctionTerm(op, a, a1);
                })*
; exception
        catch [TermCreationException ex] {
              keh.reportException
		(new KeYSemanticException
			(ex.getMessage(), getFilename(), getLine(), getColumn()));
        }

term100 returns [Term a = null]
{
  Term a1 = null;
  Function op = null;
}
:
   a = term110 ( op = strong_arith_op a1=term110 {
                  a = tf.createFunctionTerm(op, a, a1);
                })*
; exception
        catch [TermCreationException ex] {
              keh.reportException
		(new KeYSemanticException
			(ex.getMessage(), getFilename(), getLine(), getColumn()));
        }


/**
 * helps to better distinguish if formulas are allowed or only term are
 * accepted
 * WATCHOUT: Woj: the check for Sort.FORMULA had to be removed to allow
 * infix operators and the whole bunch of grammar rules above.
 */
term110 returns [Term result = null]
    :
        (
            result = accessterm |
            result = update_or_substitution
        ) 
        {
	/*
            if (result.sort() == Sort.FORMULA) {
                semanticError("Only terms may stand here.");
            }
	*/
        }          
    ;
 
// WATCHOUT: Woj: not used anymore, but don't remove,
// very useful piece of code
/*
classReference returns [String classReference = ""]
{}:
        
        id:IDENT {
            classReference = id.getText(); 
            while (isPackage(classReference)) {
                match(DOT);
                classReference += "." + LT(1).getText();
                match(IDENT);
            }      
            KeYJavaType kjt = null;
	    kjt = getTypeByClassName(classReference);
            if ( kjt == null) {
                throw new NotDeclException
                    ("Class " + classReference + " is unknown.", 
                     classReference, getFilename(), getLine(), 
                     getColumn());
            }
	    classReference = kjt.getFullName();
        }  
    ;
*/


transactionNumber returns [Term trans = null]
:
     EXP LPAREN trans = term60 RPAREN
     |
     p:PRIMES {
       int primes = p.getText().length();
       if(parsingContracts) {
         if(primes != 1) {
           semanticError("In contracts only one prime is allowed "+
	     "(equivalent to ^(de.uka.ilkd.key.javacard.KeYJCSystem.<transactionCounter>)).");
	 }
         // Woj's solution
         //TermSymbol v = getAttribute(
         //  getTypeByClassName("de.uka.ilkd.key.javacard.KeYJCSystem").getSort(),
         //  "de.uka.ilkd.key.javacard.KeYJCSystem::<transactionCounter>"); 
	 //trans = createAttributeTerm(null, v, null);
	 // Richard's solution
	 final ProgramVariable op = getServices().getJavaInfo().getAttribute
           (JVMIsTransientMethodBuilder.IMPLICIT_TRANSACTION_COUNTER, 
            "de.uka.ilkd.key.javacard.KeYJCSystem");
         if(op == null) {
           semanticError("Attribute " +
            JVMIsTransientMethodBuilder.IMPLICIT_TRANSACTION_COUNTER +
            " of type " + "de.uka.ilkd.key.javacard.KeYJCSystem" + " not known. " + 
            "Did you place appropriate Java Card API to your sources?");
         }
         trans = tf.createVariableTerm(op);
       }else{
         trans = toZNotation(""+primes, functions(), tf);
       }
     }
;


staticAttributeOrQueryReference returns [String attrReference = ""]
:
        
      //  attrReference=simple_ident_dots 
      id:IDENT
        {
            attrReference = id.getText(); 
            while (isPackage(attrReference) || LA(2)==NUM_LITERAL || 
                (LT(2).getText().charAt(0)<='Z' && LT(2).getText().charAt(0)>='A' && 
	    		(LT(2).getText().length()==1 || LT(2).getText().charAt(1)<='z' && LT(2).getText().charAt(1)>='a')) &&
                LA(1) == DOT) {
                if(getTypeByClassName(attrReference)!=null){
                    ProgramVariable maybeAttr = 
                    getJavaInfo().getAttribute(LT(2).getText(), getTypeByClassName(attrReference));
                    if(maybeAttr!=null){
                        break;
                    }
                }

                match(DOT);
                attrReference += "." + LT(1).getText();
                if(LA(1)==NUM_LITERAL){
                	match(NUM_LITERAL);
                }else{
               	 	match(IDENT);
                }
            }      
        }
        (EMPTYBRACKETS {attrReference += "[]";})*    
        {   KeYJavaType kjt = null;
            kjt = getTypeByClassName(attrReference);
            if (kjt == null) {
                throw new NotDeclException
                    ("Class " + attrReference + " is unknown.", 
                     attrReference, getFilename(), getLine(), 
                     getColumn());
            }	        
            attrReference = kjt.getSort().name().toString();            
            match(DOT);
            attrReference += "::" + LT(1).getText();
            match(IDENT);
	    if(savedGuessing > -1) {
	      inputState.guessing = savedGuessing;
	      savedGuessing = -1;
	    }
        }  
    ;

static_attribute_suffix returns [Term result = null]
{
    TermSymbol v = null;
    Term shadowNumber  = null;
    String attributeName = "";
}    
    :   
        attributeName = staticAttributeOrQueryReference
        {   
         	String className;
            if(attributeName.indexOf(':')!=-1){	
	       		className = 
		   			attributeName.substring(0, attributeName.indexOf(':'));
            }else{
          		className = 
		   			attributeName.substring(0, attributeName.lastIndexOf("."));	
            }	
	       	v = getAttribute(getTypeByClassName(className).getSort(), attributeName); 
	    }
        (shadowNumber = transactionNumber)?
        { result = createAttributeTerm(null, v, shadowNumber); }                   
 ; exception
        catch [TermCreationException ex] {
              keh.reportException
		(new KeYSemanticException
			(ex.getMessage(), getFilename(), getLine(), getColumn()));
        }


attribute_or_query_suffix[Term prefix] returns [Term result = null]
{
    TermSymbol v = null;
    Term shadowNumber = null;
    result = prefix;
    String attributeName = "";    
}    
    :   
        DOT 
        ((IDENT (AT LPAREN simple_ident_dots RPAREN)? LPAREN)=>( result = query[prefix])
         | 
            attributeName = attrid 
            {   
            	v = getAttribute(prefix.sort(), attributeName);             	
            }   
            ( 

                ( shadowNumber = transactionNumber )?
                {
                    result = createAttributeTerm(prefix, v, shadowNumber);
                }        
            ))
 ; exception
        catch [TermCreationException ex] {
              keh.reportException
		(new KeYSemanticException
			(ex.getMessage(), getFilename(), getLine(), getColumn()));
        }

query [Term prefix] returns [Term result = null] 
{
    String classRef = "";
    Term[] args = null;
    PairOfTermArrayAndBoundVarsArray argsWithBoundVars = null; 
    boolean brackets = false;
}
    :
    mid:IDENT (AT LPAREN classRef = simple_ident_dots (EMPTYBRACKETS {brackets = true;} )? RPAREN)? argsWithBoundVars = argument_list
    { 
       if("".equals(classRef)){
          classRef = prefix.sort().name().toString();
       }else{
         if(brackets) classRef += "[]";
         KeYJavaType kjt = getTypeByClassName(classRef);
         if(kjt == null)
           throw new NotDeclException
             ("Class " + classRef + " is unknown.", 
              classRef, getFilename(), getLine(), 
              getColumn());
         classRef = kjt.getFullName();
       }
       if (argsWithBoundVars != null) {
         args = argsWithBoundVars.getTerms();
       }
       result = getServices().getJavaInfo().getProgramMethodTerm
                (prefix, mid.getText(), args, classRef);
    }        
 ; exception
        catch [TermCreationException ex] {
              keh.reportException
		(new KeYSemanticException
			(ex.getMessage(), getFilename(), getLine(),getColumn()));

        }

static_query returns [Term result = null] 
{
    String queryRef = "";
    Term[] args = null;
    PairOfTermArrayAndBoundVarsArray argsWithBoundVars = null; 
    TermSymbol ts = null;
}
    :
    queryRef =  staticAttributeOrQueryReference argsWithBoundVars = argument_list
    { 
       if (argsWithBoundVars != null) {
         args = argsWithBoundVars.getTerms();
       }

       int index = queryRef.indexOf(':');
       String className = queryRef.substring(0, index); 
       String qname = queryRef.substring(index+2); 
       result = getServices().getJavaInfo().getProgramMethodTerm(null, qname, args, className);
       if(result == null && isTermParser()) {
	  final Sort sort = lookupSort(className);
          if (sort == null) {
		semanticError("Could not find matching sort for " + className);
          }
          KeYJavaType kjt = getServices().getJavaInfo().getKeYJavaType(sort);
          if (kjt == null) {
		semanticError("Found logic sort for " + className + 
		 " but no corresponding java type (e.g. int is only " +
		 " available as logic sort not as java type use (jint, jbyte, jshort etc. instead)");
          }          
       }
	    
    }        
 ; exception
        catch [TermCreationException ex] {
        keh.reportException
		(new KeYSemanticException
			(ex.getMessage(), getFilename(), getLine(),getColumn()));

        }

//term120
accessterm returns [Term result = null] 
{
    Sort s = null;
}
    :
      (MINUS ~NUM_LITERAL) => MINUS result = term110
        {
            if (result.sort() != Sort.FORMULA) {
                result = tf.createFunctionTerm
                ((Function) functions().lookup(new Name("neg")), result);
            } else {
                semanticError("Formula cannot be prefixed with '-'");
            }
        } 
      |
      (LPAREN any_sortId_check[false] RPAREN term110)=> 
        LPAREN s = any_sortId_check[true] RPAREN result=term110 {
         if(s==null) {
           semanticError("Tried to cast to unknown type.");
         } else if ((s instanceof PrimitiveSort) && 
             (result.sort() instanceof ObjectSort)) {
                semanticError("Illegal cast from " + result.sort() + 
                    " to sort " + s +
                    ". Casts between primitive and reference types are not allowed. ");
         }
         result = tf.createFunctionTerm(((AbstractSort)s).getCastSymbol(), result);
	  } |
      ( {isStaticQuery()}? // look for package1.package2.Class.query(
        result = static_query
      | 
        {isStaticAttribute()}?            // look for package1.package2.Class.attr
        result = static_attribute_suffix
      | 	
        result = term130
      )   
         ( result = array_access_suffix[result] | result = attribute_or_query_suffix[result] )*
 ; exception
        catch [TermCreationException ex] {
              semanticError(ex.getMessage());
        }



array_access_suffix [Term arrayReference] returns [Term result = arrayReference] 
{
    Term indexTerm  = null;
    Term shadowNumber = null;
    Term rangeFrom = null;
    Term rangeTo   = null;     
    Sort arraySort = null;
}
	:
  	LBRACKET 
	(   STAR {
           	rangeFrom = toZNotation("0", functions(), tf);
           	Term lt = createAttributeTerm(result, getAttribute(result.sort(), "length"), null);
           	Term one = toZNotation("1", functions(), tf);
  	   		rangeTo = tf.createFunctionTerm
           		((Function) functions().lookup(new Name("sub")), lt, one); 
        } 
        | indexTerm = logicTermReEntry 
	        ((DOTRANGE) => DOTRANGE rangeTo = logicTermReEntry
		                 {rangeFrom = indexTerm;})?
    )
    RBRACKET (AT LPAREN arraySort = any_sortId_check[true] RPAREN)? ( shadowNumber = transactionNumber )? 
    {
       if (arraySort == null) {
       	if ( inSchemaMode() ) {
          if ( parsingFind ) {
		semanticError("Array operators occuring in the focus term must be fully qualified"+
			      " (e.g. a[i]@(int[]).");
          }
          arraySort = result.sort(); 
       	} else {
       	  arraySort = result.sort();	
       	}
       }
       
       
	if(rangeTo != null) {
		if(quantifiedArrayGuard == null) {
			semanticError(
  		  	"Quantified array expressions are only allowed in locations.");
		}
		LogicVariable indexVar = new LogicVariable(new Name("i"), 
		   	   		   (Sort) sorts().lookup(new Name("int")));
		indexTerm = tf.createVariableTerm(indexVar);
		   	
		Function leq = (Function) functions().lookup(new Name("leq"));
		Term fromTerm = tf.createFunctionTerm(leq, rangeFrom, indexTerm);
		Term toTerm = tf.createFunctionTerm(leq, indexTerm, rangeTo);
		Term guardTerm = tf.createJunctorTerm(Op.AND, fromTerm, toTerm);
		quantifiedArrayGuard = tf.createJunctorTermAndSimplify(Op.AND, 
		   						  quantifiedArrayGuard, 
		   						  guardTerm);
		}
        if (shadowNumber != null) {
            result = tf.createShadowArrayTerm
                      (ShadowArrayOp.getShadowArrayOp(arraySort), result, indexTerm, 
                       shadowNumber);
        } else {
            result = tf.createArrayTerm(ArrayOp.getArrayOp(arraySort), result, indexTerm);
        }  
    }            
    ;exception
        catch [TermCreationException ex] {
              semanticError(ex.getMessage());
        }



accesstermlist returns [HashSet accessTerms = new HashSet()] {Term t = null;}:
     (t=accessterm {accessTerms.add(t);} ( COMMA t=accessterm {accessTerms.add(t);})* )? ;


term130 returns [Term a = null]
    :
        {isMetaOperator()}? a = specialTerm
    |   a = funcpredvarterm
    |   LPAREN a = term RPAREN 
    |   "true"  { a = tf.createJunctorTerm(Op.TRUE); }
    |   "false" { a = tf.createJunctorTerm(Op.FALSE); }
    |   a = ifThenElseTerm
    |   a = ifExThenElseTerm
<<<<<<< HEAD
    |   a = workingspaceterm
    |   a = workingspacenonrigidterm
=======
    |   a = sum_or_product_term
    |   a = bounded_sum_term
>>>>>>> 032cf20a
    //Used for OCL Simplification.
    //WATCHOUT: Woj: some time we will need to have support for strings in Java DL too,
    // what then? This here is specific to OCL, isn't it?
    |   literal:STRING_LITERAL
        {
            String s = literal.getText(); 
            Name name = new Name(s);
            TermSymbol stringLit = (TermSymbol)functions().lookup(name);
            if (stringLit == null) {
                stringLit = new RigidFunction(name, 
                        OclSort.STRING, new Sort[0]);
                addFunction((Function)stringLit);
            }
            a = tf.createFunctionTerm(stringLit);
        }
   ; exception
        catch [TermCreationException ex] {
              keh.reportException
		(new KeYSemanticException
			(ex.getMessage(), getFilename(), getLine(), getColumn()));
        }

workingspaceterm returns [Term a=null]
{
    Sort s1,s2;
    ListOfKeYJavaType sig = SLListOfKeYJavaType.EMPTY_LIST;
    ListOfTerm args = SLListOfTerm.EMPTY_LIST;
    KeYJavaType classType = null;
    String methodName;
    Term self=null;
    Term pre;
    HashSet progVars = new HashSet();
    int argCount = 0;
    ProgramMethod pm = null;
}
    :
        WORKINGSPACE LBRACE 
        
        s2=any_sortId_check[true] (id0:IDENT)?
        {
        	LocationVariable selfVar = new LocationVariable(new ProgramElementName(id0.getText()), 
            	getJavaInfo().getKeYJavaType(s2));
        	progVars.add(selfVar);
        	self = tf.createVariableTerm(selfVar);
        }
        RBRACE s1=any_sortId_check[true] 
        {
            classType = getJavaInfo().getKeYJavaType(s1);
        }
        DOUBLECOLON
        methodName=simple_ident
        LPAREN
        (
            s2=any_sortId_check[true] (id1:IDENT)?
            {
            	ProgramVariable p = new LocationVariable(new ProgramElementName(id1.getText()), 
                  	getJavaInfo().getKeYJavaType(s2));
                progVars.add(p);
                args = args.append(tf.createVariableTerm(p));
            }
            (
                COMMA
                s2=any_sortId_check[true] (id2:IDENT)?
                {
	               	ProgramVariable p = new LocationVariable(new ProgramElementName(id2.getText()), 
    	              	getJavaInfo().getKeYJavaType(s2));
        	        progVars.add(p);
            	    args = args.append(tf.createVariableTerm(p));
                }
            )*
        )?
        RPAREN
        {
            bindProgVars(progVars);
        }
        RBRACE
        LBRACE pre=term RBRACE
        {
            unbindProgVars();
            Term[] argTerms = args.toArray();
            Term methodTerm = getServices().getJavaInfo().getProgramMethodTerm
                (null, methodName, argTerms, classType.getSort().toString());
            WorkingSpaceRigidOp op = (WorkingSpaceRigidOp) functions().lookup(
                new Name(WorkingSpaceRigidOp.makeName(methodTerm, pre, getServices())));
            if(op==null){
                a = tf.createWorkingSpaceTerm(methodTerm, pre, (Sort) sorts().lookup(
                        new Name("int")), getServices());
                functions().add(a.op());
            }else{
                a = tf.createWorkingSpaceTerm(op);
            }
        }
    ;

workingspacenonrigidterm returns [Term a=null]
{
    Sort s1,s2;
    ListOfKeYJavaType sig = SLListOfKeYJavaType.EMPTY_LIST;
    ListOfTerm args = SLListOfTerm.EMPTY_LIST;
    KeYJavaType classType = null;
    String methodName,s;
    Term pre, t1, t2;
    HashSet progVars = new HashSet();
    int argCount = 0;
    ProgramMethod pm = null;
    String pvr = "{";
    WorkingSpaceNonRigidOp op=null;
}
    :
        WORKINGSPACENONRIGID LBRACE s1=any_sortId_check[true] 
        {
            classType = getJavaInfo().getKeYJavaType(s1);
        }
        DOUBLECOLON
        methodName=simple_ident
        RBRACE
        LPAREN
        (
            s2=any_sortId_check[true] (id:IDENT)?
            {
                sig = sig.append(getJavaInfo().getKeYJavaType(s2));
            }
            (
                COMMA
                s2=any_sortId_check[true] (id2:IDENT)?
                {
                    sig = sig.append(getJavaInfo().getKeYJavaType(s2));
                }
            )*
        )?
        RPAREN
        {
            pm = getJavaInfo().getProgramMethod(classType,
                methodName, sig, classType);
            op = (WorkingSpaceNonRigidOp) functions().lookup(
                    new Name(WorkingSpaceNonRigidOp.makeName(pm)));
            System.out.println(op);
        }
        LPAREN
        (
            t1=term130
            {
                args = args.append(t1);
            }
            (
                COMMA
               	t1=term130
            	{
                	args = args.append(t1);
            	}
            )*
        )?
        RPAREN
        {
        	Term[] argArray = args.toArray();
        	if(op!=null){
        		a = tf.createWorkingSpaceNonRigidTerm(op, argArray);
        	}else{
        		a = tf.createWorkingSpaceNonRigidTerm(pm, (Sort) sorts().lookup(
                        new Name("int")), argArray);
        	}
        }
    ;

abbreviation returns [Term a=null]
{ 
    String sc = null;
}
    :
        (   sc = simple_ident
            {
                a =  scm.getTerm(sc);
                if(a==null){
                    throw new NotDeclException
                        ("abbreviation", sc, 
                         getFilename(), getLine(), getColumn());
                }                                
            }
        )
    ;

sum_or_product_term returns [Term result=null]
{
    Term cond, t;
    NumericalQuantifier op=null;
    ImmutableList<QuantifiableVariable> index = null;   
}
    :
        (
            SUM {op = Op.SUM;}
        |
            PRODUCT {op = Op.PRODUCT;}
        )
        index=bound_variables
        LPAREN
        cond=term 
        SEMI t=term 
        {
            unbindVars();
            result = tf.createNumericalQuantifierTerm(op, cond, t, 
                new ImmutableArray<QuantifiableVariable>(index.toArray(new QuantifiableVariable[index.size()])));
        }
        RPAREN
    ;
    
bounded_sum_term returns [Term result=null]
{
    Term a, b, t;
    BoundedNumericalQuantifier op=null;
    ImmutableList<QuantifiableVariable> index = null;   
}
    :
        BSUM {op = Op.BSUM;}
        index=bound_variables
        LPAREN
        a=term 
        SEMI
        b=term 
        SEMI
        t=term 
        {
            unbindVars();
            result = tf.createBoundedNumericalQuantifierTerm(op, a, b, t, 
                new ImmutableArray<QuantifiableVariable>(index.toArray(new QuantifiableVariable[index.size()])));
        }
        RPAREN
    ;

ifThenElseTerm returns [Term result = null]
{
    Term condF, thenT, elseT;
}
    :
        IF LPAREN condF = term RPAREN
        {
            if (condF.sort() != Sort.FORMULA) {
                semanticError
		  ("Condition of an \\if-then-else term has to be a formula.");
            }
        }
        THEN LPAREN thenT = term RPAREN
        ELSE LPAREN elseT = term RPAREN
        {
            result = tf.createIfThenElseTerm ( condF, thenT, elseT );
        }
 ; exception
        catch [TermCreationException ex] {
              keh.reportException
		(new KeYSemanticException
			(ex.getMessage(), getFilename(), getLine(), getColumn()));
        }

ifExThenElseTerm returns [Term result = null]
{
    Term condF, thenT, elseT;
    ImmutableList<QuantifiableVariable> exVars = ImmutableSLList.<QuantifiableVariable>nil();
    ImmutableArray<QuantifiableVariable> exVarsAr = null;
}
    :
        IFEX exVars = bound_variables
               {
                    exVarsAr = new ImmutableArray<QuantifiableVariable>
                                           ( exVars.toArray (new QuantifiableVariable[exVars.size()]) );
               }
        LPAREN condF = term RPAREN
        {
            if (condF.sort() != Sort.FORMULA) {
                semanticError
		  ("Condition of an \\if-then-else term has to be a formula.");
            }
        }
        THEN LPAREN thenT = term RPAREN
        {
            while ( !exVars.isEmpty () ) {
                if(!isGlobalDeclTermParser())
                    unbindVars ();
                exVars = exVars.tail ();
            }
        }
        ELSE LPAREN elseT = term RPAREN
        {
            result = tf.createIfExThenElseTerm ( exVarsAr, condF, thenT, elseT );
        }
 ; exception
        catch [TermCreationException ex] {
              keh.reportException
		(new KeYSemanticException
			(ex.getMessage(), getFilename(), getLine(), getColumn()));
        }


//"TermWithBoundVars" is used here instead of "Term" to allow for
//syntax needed for OCL simplification.

argument returns [TermWithBoundVars p = null]
{
    ImmutableArray<QuantifiableVariable> vars = null;
    Term a;
}
:
 (vars = ocl_bound_variables)? 
 (
   // WATCHOUT Woj: can (should) this be unified to term60?
   {isTermParser() || isGlobalDeclTermParser()}? 
     a = term 
  |  
     a = term60 
 )
 {
   p = new TermWithBoundVars(vars, a);
    if(vars != null && !isGlobalDeclTermParser() )
       unbindVars();
 }
 ;
  
ocl_bound_variables returns [ImmutableArray<QuantifiableVariable> vars = null] 
{
   ImmutableList<QuantifiableVariable> vs = null;
}
:
  BIND vs = bound_variables {
     vars = new ImmutableArray<QuantifiableVariable>(vs.toArray(new QuantifiableVariable[vs.size()]));
  }
 ;

quantifierterm returns [Term a = null]
{
    Operator op = null;
    ImmutableList<QuantifiableVariable> vs = null;
    Term a1 = null;
}
:
        (   FORALL { op = Op.ALL; }
          | EXISTS  { op = Op.EX;  })
        vs = bound_variables a1 = term60
        {
            a = tf.createQuantifierTerm((Quantifier)op,
	       new ImmutableArray<QuantifiableVariable>(vs.toArray(new QuantifiableVariable[vs.size()])),a1);
            if(!isGlobalDeclTermParser())
              unbindVars();
        }
;

//term120_2
update_or_substitution returns [Term result = null]
:
      (LBRACE SUBST) => 
	 result = substitutionterm
      |  (
           {isGlobalDeclTermParser()}? result = simple_updateterm
	 |
           result = updateterm
       )
    ; 

substitutionterm returns [Term result = null] 
{
  QuantifiableVariable v = null;
  SubstOp op = Op.SUBST;
  Term a1 = null;
  Term a2 = null;
}
:
   LBRACE SUBST
     v = one_bound_variable SEMI
     { // Tricky part, v cannot be bound while parsing a1
       if(!isGlobalDeclTermParser())
          unbindVars();
     }
     a1=logicTermReEntry
     { // The rest of the tricky part, bind it again
       if(!isGlobalDeclTermParser())
          if(v instanceof LogicVariable)
            bindVar((LogicVariable)v);
	  else
	    bindVar();
     }
   RBRACE
   ( a2 = term110 | a2 = unary_formula ) {
      result = tf.createSubstitutionTerm ( op, v, a1, a2 );
      if(!isGlobalDeclTermParser())
        unbindVars();
   }
; exception
        catch [TermCreationException ex] {
              keh.reportException
		(new KeYSemanticException
			(ex.getMessage(), getFilename(), getLine(), getColumn()));
        }

simple_updateterm returns [Term a = null]
{
  ParsableVariable v;
  Term a1, a2;
}
:
  LBRACE v = varId ASSIGN a1=term RBRACE ( a2 = term110 | a2 = unary_formula )
  { 
	a = tf.createUpdateTerm ( tf.createVariableTerm ( (ProgramVariable) v ), a1, a2 );
  }
;

updateterm returns [Term result = null] 
{ 
    SingleUpdateData sud = null;
    List locations = new LinkedList();
    List values    = new LinkedList();
    List guards    = new LinkedList();
    List boundVars = new LinkedList();
    Term a2 = null;
} :
        LBRACE ((STAR ASSIGN)=> 
          (STAR ASSIGN STAR
             num:NUM_LITERAL RBRACE ( a2 = term110 | a2 = unary_formula ) {
                return tf.createAnonymousUpdateTerm
                   (new Name("*:=*"+num.getText()), a2);
             }                  
          )	  
          | 
          (sud = singleupdate {
            locations.add(sud.a0); 
            values.add(sud.a1); 
            guards.add(sud.guard);
            boundVars.add(sud.boundVars);
          } (  ( COMMA {  
                 	System.err.println(getFilename() + "(" + getLine() + 
                 	", " + getColumn() + "): " + "The comma ',' " + 
                 	"for parallel composition of updates is deprecated and " + 
                 	"will be skipped in future. Please use '||' instead.");
                 } | PARALLEL)
                 
                sud = singleupdate {
                locations.add(sud.a0); 
                values.add(sud.a1); 
                guards.add(sud.guard);
                boundVars.add(sud.boundVars);
          })*) RBRACE ( a2 = term110 | a2 = unary_formula )
        {   

            result = tf.createQuanUpdateTerm
		((ImmutableArray<QuantifiableVariable>[])boundVars.toArray
                     (new ImmutableArray/*<QuantifiableVariable>*/[boundVars.size()]),
		 (Term[])guards.toArray(new Term[guards.size()]),
		 (Term[])locations.toArray(new Term[locations.size()]),
		 (Term[])values.toArray(new Term[values.size()]),
		  a2);
        })
   ; exception
        catch [TermCreationException ex] {
              keh.reportException
		(new KeYSemanticException
			(ex.getMessage(), getFilename(), getLine(), getColumn()));
        }

singleupdate returns[SingleUpdateData sud=null]
{
    Term a0 = null;
    Term a1 = null;
    Term phi = null;
    ImmutableList<QuantifiableVariable> boundVars = ImmutableSLList.<QuantifiableVariable>nil();
    sud = new SingleUpdateData();
}  :
        (
            FOR boundVars = bound_variables
                   {
                        sud.boundVars = new ImmutableArray<QuantifiableVariable>
                                               ( boundVars.toArray (new QuantifiableVariable[boundVars.size()]) );
                   }
        ) ?
        (
            (IF) => (
                IF
                LPAREN
                phi=term
                {
                    if (phi.sort() != Sort.FORMULA) {
                      semanticError("Guard of an update has to be a formula.");
                    }
                    sud.guard = phi;
                }
                RPAREN
            ) | (
                // nothing
            )
        )
        (a0 = lhsSingle ) ASSIGN (a1 = rhsSingle) {
            sud.a0 = a0;
            sud.a1 = a1;
            while ( !boundVars.isEmpty () ) {
                unbindVars ();
                boundVars = boundVars.tail ();
            }
        }
    ;
   
bound_variables returns[ImmutableList<QuantifiableVariable> list = ImmutableSLList.<QuantifiableVariable>nil()]
{
  QuantifiableVariable var = null;
}
:
      LPAREN
        var = one_bound_variable { list = list.append(var); }
       (SEMI var = one_bound_variable { list = list.append(var); })*
      RPAREN
   | var = one_bound_variable { list = list.append(var); } SEMI 
     
;

one_bound_variable returns[QuantifiableVariable v=null]
:
  {isGlobalDeclTermParser()}? v = one_logic_bound_variable_nosort
 |
  {inSchemaMode()}? v = one_schema_bound_variable
 |
  {!inSchemaMode()}? v = one_logic_bound_variable
;

one_schema_bound_variable returns[QuantifiableVariable v=null]
{
  String id = null;
  TermSymbol ts = null;
}
:
   id = simple_ident {
      ts = (TermSymbol) variables().lookup(new Name(id));   
      // It is my belief (Woj) that this check is obsolete
      // if ( ts == null || ts instanceof LogicVariable ) {
      //  throw new KeYSemanticException("Quantified variables need a sort.", 
      //          getFilename(), getLine(), getColumn());
      // }
      if ( ! (ts instanceof SchemaVariable && ((SchemaVariable)ts).isVariableSV())) {
        semanticError(ts+" is not allowed in a quantifier.");
      }
      v = (SortedSchemaVariable) ts;
      bindVar();
   }
;

one_logic_bound_variable returns[QuantifiableVariable v=null]
{ 
  Sort s = null;
  String id = null;
}
:
  s=sortId id=simple_ident {
    v = bindVar(id, s);
  }
;

one_logic_bound_variable_nosort returns[QuantifiableVariable v=null]
{ 
  String id = null;
}
:
  id=simple_ident {
    v = (LogicVariable)variables().lookup(new Name(id));
  }
;

rhsSingle returns[Term result = null]
{} :
        result = logicTermReEntry
    ;

lhsSingle returns[Term result = null]
 :
        result = logicTermReEntry
        { 
            if (!(result.sort() instanceof ProgramSVSort ||
                  result.op() instanceof de.uka.ilkd.key.logic.op.Location))  {
                semanticError("Only locations can be updated, but " + 
                	result.op() + " is no location, but a " + 
                	result.op().getClass().getName());
            }
        }
    ;

modality_dl_term returns [Term a = null]
{
    Term a1;
    PairOfTermArrayAndBoundVarsArray argsWithBoundVars = null;
    Term[] terms = null;
    Operator op = null;
    PairOfStringAndJavaBlock sjb = null;
}
   :
   modality : MODALITY
     {
       sjb=getJavaBlock(modality);
       Debug.out("op: ", sjb.opName);
       Debug.out("program: ", sjb.javaBlock);
       if(sjb.opName.charAt(0) == '#') {
         if (!inSchemaMode()) {
           semanticError
             ("No schema elements allowed outside taclet declarations ("+sjb.opName+")");
         }
         op = (SchemaVariable)variables().lookup(new Name(sjb.opName));
       } else {
         op = Op.getModality(sjb.opName);
       }
       if(op == null) {
         semanticError("Unknown modal operator: "+sjb.opName);
       }
       bindProgVars(progVars(sjb.javaBlock));
     }
   // CAREFUL here, op can be null during guessing stage (use lazy &&)
   ({op != null && op.arity() == 1}? a1=term60
     // This here will accept both (1) \modality...\endmodality post and
     // (2) \modality...\endmodality(post)
     // so that it is consistent with pretty printer that prints (1).
     // A term "(post)" seems to be parsed as "post" anyway
      {
            a = tf.createProgramTerm(op, sjb.javaBlock, new Term[]{a1});
            unbindProgVars();
      }
    |
    argsWithBoundVars = argument_list
      {
        Debug.fail("We don't have modalities with arity > 1, so this should not	be executed.");
        unbindProgVars();
        if (argsWithBoundVars != null) {
          terms = argsWithBoundVars.getTerms();
        }
        if(op.arity() != terms.length) {
            semanticError("The arity of " + op.name() +
                " is "+op.arity() + ", but you provided " + terms.length + " arguments");
        }
        a = tf.createProgramTerm(op, sjb.javaBlock, terms);
      }
   )
   ; exception
        catch [TermCreationException ex] {
              keh.reportException
		(new KeYSemanticException
			(ex.getMessage(), getFilename(), getLine(), getColumn()));
        }

//"PairOfTermArrayAndBoundVarsArray" is used here instead of "Term" to allow for
//syntax needed for OCL simplification.
argument_list returns [PairOfTermArrayAndBoundVarsArray ts = null]
{
    List args = new LinkedList();
    TermWithBoundVars p1, p2;
}
    :
        LPAREN 
        (p1 = argument { args.add(p1);  }

            (COMMA p2 = argument { args.add(p2); } )* )?

        RPAREN
        {
            ts = new PairOfTermArrayAndBoundVarsArray(args);
        }

    ;

funcpredvarterm returns [Term a = null]
{
    List dependencyListList = null;
    PairOfTermArrayAndBoundVarsArray argsWithBoundVars = null;
    String varfuncid;
    String neg = "";
    boolean opSV = false;
}
    :
        ch:CHAR_LITERAL {
            String s = ch.getText();
            int intVal = 0;
            if (s.length()==3) {
                intVal = (int)s.charAt(1);
            } else {
                try {
                    intVal = Integer.parseInt(s.substring(3,s.length()-1),16);
                } catch (NumberFormatException ex) {
                    semanticError("'"+s+"' is not a valid character.");
                }       
            }
            a = tf.createFunctionTerm((Function) functions().lookup(new Name("C")), 
                                      toZNotation(""+intVal, functions(), tf).sub(0));
        }
    | 
        ((MINUS)? NUM_LITERAL) => (MINUS {neg = "-";})? number:NUM_LITERAL
        { a = toZNotation(neg+number.getText(), functions(), tf);}    
    | AT a = abbreviation
    | varfuncid = funcpred_name 
        (   (LBRACKET dependency_list_list RBRACKET) =>
            (
                LBRACKET
                dependencyListList = dependency_list_list
                RBRACKET
                {
                    varfuncid
                        = KeYParser.createDependencyName(varfuncid,
                                                         dependencyListList);
                }
            )
        )?
	((LPAREN)=>argsWithBoundVars = argument_list)? 
        //argsWithBoundVars==null indicates no argument list
        //argsWithBoundVars.size()==0 indicates open-close-parens ()
        {  
            Operator op = lookupVarfuncId(varfuncid, argsWithBoundVars);            
            if (op instanceof ParsableVariable) {
                a = termForParsedVariable((ParsableVariable)op);
            } else  if (op instanceof TermSymbol) {
                if (argsWithBoundVars==null) {
                    argsWithBoundVars = new PairOfTermArrayAndBoundVarsArray(new LinkedList());
                }

                a = tf.createFunctionWithBoundVarsTerm((TermSymbol)op, argsWithBoundVars);

            }
        }
; exception
        catch [TermCreationException ex] {
              keh.reportException
		(new KeYSemanticException
			(ex.getMessage(), getFilename(), getLine(), getColumn()));
        }

specialTerm returns [Term result = null] 
{
    Operator vf = null;
}:
        vf = expr_op 
            {   
                result = tf.createFunctionTerm((Function)vf, AN_ARRAY_OF_TERMS);
            }                 
     | 
     {isTacletParser() || isProblemParser()}?
       result = metaTerm
   ; exception
        catch [TermCreationException ex] {
              keh.reportException
		(new KeYSemanticException
			(ex.getMessage(), getFilename(), getLine(), getColumn()));
        }

arith_op returns [String op = null]
:
    PERCENT {op = "%";}
  | STAR {op = "*";}
  | MINUS {op = "-";}
  | SLASH {op = "/";}
  | PLUS { op = "+";}
;

expr_op returns [Operator v = null] 
{
    ParsableVariable left_var0 = null;
    ParsableVariable right_var0 = null;
    ParsableVariable unary_var0 = null;
    String op_str = null;
}   
    :

        IN_TYPE LPAREN (
	    (left_var0=varId (op_str = arith_op right_var0 = varId)?)
	  |
            ( MINUS unary_var0 = varId) 
        ) RPAREN
        {  
            if (unary_var0!=null) {
                // can only be unary minus
                ProgramSV unary_var = (ProgramSV) unary_var0;
                Sort type = de.uka.ilkd.key.logic.sort.Sort.FORMULA;
                return new InTypeOperator
                    (type, new de.uka.ilkd.key.java.expression.operator.Negative(unary_var));
            }
            else {
                ProgramSV left_var = (ProgramSV) left_var0;
                Sort type = de.uka.ilkd.key.logic.sort.Sort.FORMULA;
                if (right_var0 != null) {
                    ProgramSV right_var = (ProgramSV) right_var0;
                    if ("+".equals(op_str)) {
                        return new InTypeOperator
                            (type, new de.uka.ilkd.key.java.expression.operator.Plus(left_var, right_var));
                    } else if ("-".equals(op_str)) {
                        return new InTypeOperator
                            (type, new de.uka.ilkd.key.java.expression.operator.Minus(left_var, right_var));
                    } else if ("*".equals(op_str)) {
                        return new InTypeOperator
                            (type, new de.uka.ilkd.key.java.expression.operator.Times(left_var, right_var));
                    } else if ("/".equals(op_str)) {
                        return new InTypeOperator
                            (type, new de.uka.ilkd.key.java.expression.operator.Divide(left_var, right_var));
                    } else if ("%".equals(op_str)) {
                        return new InTypeOperator
                            (type, new de.uka.ilkd.key.java.expression.operator.Modulo(left_var, right_var));
                    } 
                }
                else {
                    return new InTypeOperator(type, left_var);
                }
            }
        }
    ;

varId returns [ParsableVariable v = null]
    :
        id:IDENT 
        {   
            v = (ParsableVariable) variables().lookup(new Name(id.getText()));
            if (v == null) {
                throw new NotDeclException("variable", id, 
                                           getFilename());
            }
        } 
  ;

varIds returns [LinkedList list = new LinkedList()]
{
   ImmutableList<String> ids = null;
   ParsableVariable v = null;
   String id = null;
}
    :
      ids = simple_ident_comma_list {
         Iterator<String> it = ids.iterator();
	 while(it.hasNext()) {
	    id = it.next();
            v = (ParsableVariable) variables().lookup(new Name(id));
            if (v == null) {
               semanticError("Variable " +id + " not declared.");
            }
	    list.add(v);
	 }
      }
  ;

taclet[ImmutableSet<Choice> choices] returns [Taclet r] 
{ 
    Sequent ifSeq = Sequent.EMPTY_SEQUENT;
    Object  find = null;
    r = null;
    TacletBuilder b = null;
    int stateRestriction = RewriteTaclet.NONE;
}
    : 
        name:IDENT (choices=option_list[choices])? 
        LBRACE {
	  //  schema var decls
	  namespaces().setVariables(new Namespace(variables()));
        } 
	( SCHEMAVAR one_schema_var_decl ) *
        ( ASSUMES LPAREN ifSeq=seq RPAREN ) ?
        ( FIND {parsingFind = true; } LPAREN find = termorseq RPAREN {parsingFind = false;}
            ( SAMEUPDATELEVEL { stateRestriction = RewriteTaclet.SAME_UPDATE_LEVEL; } |
              INSEQUENTSTATE { stateRestriction = RewriteTaclet.IN_SEQUENT_STATE; } 
            ) ? ) ?
        { 
            b = createTacletBuilderFor(find, stateRestriction);
            b.setName(new Name(name.getText()));
            b.setIfSequent(ifSeq);
        }
        ( VARCOND LPAREN varexplist[b] RPAREN ) ?
        goalspecs[b]
        modifiers[b]
        RBRACE
        { 
            b.setChoices(choices);
            r = b.getTaclet(); 
            taclet2Builder.put(r,b);
	  // dump local schema var decls
	  namespaces().setVariables(variables().parent());
        }
    ;

modifiers[TacletBuilder b]
{
  Vector rs = null;
  String dname= null;
  String oname= null;
  String htext = null;
} : 
        ( rs = rulesets {
           Iterator it = rs.iterator();
           while(it.hasNext())
               b.addRuleSet((RuleSet)it.next());
         }
        | NONINTERACTIVE { 
                //      b.setNoninteractive(true);  
                // "noninteractive" (as it is now) is confusing
                // dropped this completely until a better solution (->Uwe)
            }       
        | DISPLAYNAME dname = string_literal 
            {b.setDisplayName(dname);}
        | OLDNAME oname = string_literal 
            {b.addOldName(oname);}
        | HELPTEXT htext = string_literal
            {b.setHelpText(htext);}
        ) *
    ;

seq returns [Sequent s] {Semisequent ant,suc; s = null; } : 
        ant=semisequent SEQARROW suc=semisequent 
        { s = Sequent.createSequent(ant, suc); }
    ;
exception
     catch [RuntimeException ex] {
         keh.reportException
  	    (new KeYSemanticException
			(ex.getMessage(), getFilename(), getLine(), getColumn()));
     }
termorseq returns [Object o]
{
    Term head = null;
    Sequent s = null;
    Semisequent ss = null;
    o = null; 
}
    :
        head=term ( COMMA s=seq | SEQARROW ss=semisequent ) ?
        {
            if ( s == null ) {
                if ( ss == null ) {
                    // Just a term
                    o = head;
                } else {
                    // A sequent with only head in the antecedent.
                    Semisequent ant = Semisequent.EMPTY_SEMISEQUENT;
                    ant = ant.insertFirst(
                                          new ConstrainedFormula(head, Constraint.BOTTOM)).semisequent();
                    o = Sequent.createSequent(ant,ss);
                }
            } else {
                // A sequent.  Prepend head to the antecedent.
                Semisequent newAnt = s.antecedent();
                newAnt = newAnt .insertFirst(
                                             new ConstrainedFormula(head, Constraint.BOTTOM)).semisequent();
                o = Sequent.createSequent(newAnt,s.succedent());
            }
        }
    |
        SEQARROW ss=semisequent
        {
            o = Sequent.createSequent(Semisequent.EMPTY_SEMISEQUENT,ss);
        }
    ;

semisequent returns [Semisequent ss]
{ 
    Term head = null, t=null;
    ss = Semisequent.EMPTY_SEMISEQUENT;
    ListOfConstrainedFormula terms = SLListOfConstrainedFormula.EMPTY_LIST;
}
    :
        /* empty */ | 
        head=term 
        {terms = terms.append(new ConstrainedFormula(head, Constraint.BOTTOM));} 
        ( 
        	COMMA t=term 
        	{
        		terms = terms.append(new ConstrainedFormula(t, Constraint.BOTTOM));
        	}
        )*
        { ss = ss.insert(0, terms).semisequent(); }
    //    { ss = ss.insertFirst(new ConstrainedFormula(head, Constraint.BOTTOM)).semisequent(); }
    ;

varexplist[TacletBuilder b] : varexp[b] ( COMMA varexp[b] ) * ;

varexp[TacletBuilder b]
{
  boolean negated = false;
}
:
  (   varcond_new[b]  | varcond_newlabel[b]
    | varcond_free[b] | varcond_literal[b]
    | varcond_hassort[b] | varcond_query[b]
    | varcond_non_implicit[b] | varcond_non_implicit_query[b]
    | varcond_enum_const[b]
    | varcond_inReachableState[b] 
    | varcond_equal_ws_op[b]
    | varcond_ws_non_rigid_op[b]
    | varcond_ws_op[b]
    | varcond_isupdated[b]    
    | varcond_sameheapdeppred[b]
  ) 
  | 
  ( (NOT {negated = true;} )? 
      ( varcond_reference[b, negated] 
      | varcond_enumtype[b, negated]
      | varcond_staticmethod[b,negated]  
      | varcond_referencearray[b, negated]
      | varcond_array[b, negated]
      | varcond_memory_area[b, negated]
      | varcond_parent_scope[b, negated]
      | varcond_scope_stack[b, negated]
      | varcond_abstractOrInterface[b, negated]
      | varcond_interface[b, negated]
      | varcond_static[b,negated] 
      | varcond_typecheck[b, negated]
      | varcond_localvariable[b, negated]
      | varcond_freeLabelIn[b,negated] )
  )
;

type_resolver returns [TypeResolver tr = null] 
{
    Sort s = null;
    ParsableVariable y = null;
} :
    s = any_sortId_check[true]      
    {
        if ( !( s instanceof GenericSort ) ) {
        throw new GenericSortException ( "sort",
            "Generic sort expected", s,
            getFilename (), getLine (), getColumn () );
        }
        tr = TypeResolver.createGenericSortResolver((GenericSort)s);
    } |
    ( TYPEOF LPAREN y = varId RPAREN  
        {  tr = TypeResolver.createElementTypeResolver((SchemaVariable)y); } )
    |
    ( CONTAINERTYPE LPAREN y = varId RPAREN  
        {  tr = TypeResolver.createContainerTypeResolver((SchemaVariable)y); } )
;

varcond_new [TacletBuilder b]
{
  ParsableVariable x = null, y = null;
  Sort s = null;
}
:
   NEW LPAREN x=varId COMMA
      (
          TYPEOF LPAREN y=varId RPAREN {
	    b.addVarsNew((SchemaVariable) x, (SchemaVariable) y, false);
	  }
      |
          ELEMTYPEOF LPAREN y=varId RPAREN {
 	    b.addVarsNew((SchemaVariable) x, (SchemaVariable) y, true);
	  }
      |
         DEPENDINGON LPAREN y=varId RPAREN {
	    b.addVarsNewDependingOn((SchemaVariable)x,(SchemaVariable)y);
	  }
      |  DEPENDINGONMOD LPAREN y=varId RPAREN {
          b.addVariableCondition(new NewDepOnAnonUpdates((SchemaVariable) x,(SchemaVariable)y));		  
	  }
      | s=sortId_check[true] {
		b.addVarsNew((SchemaVariable) x, s);
	  }
      )
   RPAREN
   
;

varcond_newlabel [TacletBuilder b] 
{ 
  ParsableVariable x;
}
:
  NEWLABEL LPAREN x=varId RPAREN {
     b.addVariableCondition(new NewJumpLabelCondition((SchemaVariable)x));
  }
;
varcond_typecheck [TacletBuilder b, boolean negated]
{
  TypeResolver fst = null, snd = null;
  int typecheckType = -1;
}
:
   (  SAME  { 	
	typecheckType = negated ? TypeComparisionCondition.NOT_SAME : TypeComparisionCondition.SAME;
	} 
    | COMPATIBLE { 
      typecheckType = TypeComparisionCondition.NOT_COMPATIBLE;
	if (!negated) {  
	  semanticError("Compatible types condition only available as negated version.");
	} 
      }
    | ISSUBTYPE { typecheckType = negated ?  
	  TypeComparisionCondition.NOT_IS_SUBTYPE: TypeComparisionCondition.IS_SUBTYPE; 
      }
    | STRICT ISSUBTYPE {
         if (negated) {  
	  semanticError("A negated strict subtype check does not make sense.");
	} 
	typecheckType = TypeComparisionCondition.STRICT_SUBTYPE;
      }
   ) 
   LPAREN fst = type_resolver COMMA snd = type_resolver RPAREN {
               b.addVariableCondition
                 (new TypeComparisionCondition(fst, snd, typecheckType));
            }
;


varcond_free [TacletBuilder b]
{
  ParsableVariable x = null;
  LinkedList ys = null;
}
:
   NOTFREEIN LPAREN x=varId COMMA ys=varIds RPAREN {
     Iterator it = ys.iterator();
     while(it.hasNext()) {
        b.addVarsNotFreeIn((SchemaVariable)x,(SchemaVariable)it.next());
     }
   }
;

varcond_literal [TacletBuilder b]
{
  ParsableVariable x = null, y = null;
}
:
   NOTSAMELITERAL LPAREN x=varId COMMA y=varId RPAREN {
     b.addVariableCondition(new TestLiteral(
       (SchemaVariable) x, (SchemaVariable) y));          
   }
;

varcond_equal_ws_op [TacletBuilder b]
{
  ParsableVariable x = null, y = null;
}
:
    EQUALWORKINGSPACEOP LPAREN x=varId COMMA y=varId RPAREN {
     b.addVariableCondition(new TestEqualWorkingSpaceOp(
       (SchemaVariable) x, (SchemaVariable) y));          
   }
;

varcond_ws_non_rigid_op [TacletBuilder b]
{
  ParsableVariable x = null;
}
:
    TESTWORKINGSPACENONRIGIDOP LPAREN x=varId RPAREN {
     b.addVariableCondition(new TestWorkingSpaceNonRigidOp(
       (SchemaVariable) x));          
   }
;

varcond_ws_op [TacletBuilder b]
{
  ParsableVariable x = null;
}
:
    TESTWORKINGSPACEOP LPAREN x=varId RPAREN {
     b.addVariableCondition(new TestWorkingSpaceOp((SchemaVariable) x));
   }
;


varcond_hassort [TacletBuilder b]
{
  ParsableVariable x = null;
  Sort s = null;
}
:
   HASSORT LPAREN x=varId COMMA s=any_sortId_check[true] RPAREN {
     if ( !( s instanceof GenericSort ) )
   	 throw new GenericSortException ( "sort",
   					  "Generic sort expected", s,
   					   getFilename (), getLine (), getColumn () );
     if ( !JavaTypeToSortCondition. checkSortedSV((SchemaVariable)x) )
   	 semanticError("Expected schema variable of kind EXPRESSION or TYPE, " +
   					"but is " + x);
     b.addVariableCondition(new JavaTypeToSortCondition ((SchemaVariable)x, (GenericSort)s));
   }
;

varcond_enumtype [TacletBuilder b, boolean negated]
{
  TypeResolver tr = null;
}
:
   ISENUMTYPE LPAREN tr = type_resolver RPAREN
      {
         b.addVariableCondition(new EnumTypeCondition(tr, negated));
      }
;
 

varcond_reference [TacletBuilder b, boolean isPrimitive]
{
  ParsableVariable x = null;
  TypeResolver tr = null;
  String id = null;
  boolean nonNull = false;
}
:
   ISREFERENCE (LBRACKET 
                     id = simple_ident {                                          	
                   	if ("non_null".equals(id)) {
                   	    nonNull = true;
                   	} else {	   
                            semanticError(id + 
                   	      " is not an allowed modifier for the \\isReference variable condition.");
                   	}                   	
                     }
                RBRACKET)? 
   LPAREN      
        tr = type_resolver                           
   RPAREN 
   { b.addVariableCondition(new TypeCondition(tr, !isPrimitive, nonNull)); }
;

varcond_non_implicit [TacletBuilder b]
{
  ParsableVariable x = null;
}
:
   ISNONIMPLICIT LPAREN x=varId RPAREN {
     b.addVariableCondition(new NonImplicitTypeCondition((SchemaVariable) x));
   } 
;

varcond_query [TacletBuilder b]
{
  ParsableVariable x = null;
}
:
   ISQUERY LPAREN x=varId RPAREN {
     b.addVariableCondition(new TestQuery((SchemaVariable)x));
   }
;

varcond_inReachableState [TacletBuilder b]
{
  ParsableVariable x = null;
}
:
   ISINREACHABLESTATE LPAREN x=varId RPAREN    	
   {
      b.addVariableCondition(new InReachableStateCondition((SchemaVariable)x));
   }
;

varcond_non_implicit_query [TacletBuilder b]
{
  ParsableVariable x = null;
}
:
   ISNONIMPLICITQUERY LPAREN x=varId RPAREN 
        {
            b.addVariableCondition(new TestNonImplicitQuery((SchemaVariable)x));
        }
    ;

/*varcond_monomials [TacletBuilder b]
{
  ParsableVariable x = null, y = null;
}
:
   MONOMIALSDIVIDE LPAREN x=varId COMMA y=varId RPAREN {
     final VariableCondition c;
     c = new MonomialsDivideCondition
                  ((SchemaVariable)x,(SchemaVariable)y);
     b.addVariableCondition ( c );
   }
;*/
         
varcond_staticmethod [TacletBuilder b, boolean negated]
{
  ParsableVariable x = null, y = null, z = null;
}
:
   STATICMETHODREFERENCE LPAREN x=varId COMMA y=varId COMMA z=varId RPAREN {
      b.addVariableCondition(new StaticMethodCondition
         (negated, (SchemaVariable)x, (SchemaVariable)y, (SchemaVariable)z));
   }
;

varcond_referencearray [TacletBuilder b, boolean primitiveElementType]
{
  ParsableVariable x = null;
}
:
   ISREFERENCEARRAY LPAREN x=varId RPAREN {
     b.addVariableCondition(new ArrayComponentTypeCondition(
       (SchemaVariable)x, !primitiveElementType));
   }
;

varcond_array [TacletBuilder b, boolean negated]
{
  ParsableVariable x = null;
}
:
   ISARRAY LPAREN x=varId RPAREN {
     b.addVariableCondition(new ArrayTypeCondition(
       (SchemaVariable)x, negated));
   }
;


varcond_abstractOrInterface [TacletBuilder b, boolean negated]
{
  TypeResolver tr = null;
}
:
   IS_ABSTRACT_OR_INTERFACE LPAREN tr=type_resolver RPAREN {
     b.addVariableCondition(new AbstractOrInterfaceType(tr, negated));
   }
;

varcond_interface [TacletBuilder b, boolean negated]
{
  TypeResolver tr = null;
}
:
   IS_INTERFACE LPAREN tr=type_resolver RPAREN {
     b.addVariableCondition(new InterfaceType(tr, negated));
   }
;

varcond_enum_const [TacletBuilder b]
{
  ParsableVariable x = null;
}
:
   ENUM_CONST LPAREN x=varId RPAREN {
      b.addVariableCondition(new EnumConstantCondition(
	(SchemaVariable) x));     
   }
;

varcond_static [TacletBuilder b, boolean negated]
{
  ParsableVariable x = null;
}
:
   STATIC LPAREN x=varId RPAREN {
      b.addVariableCondition(new StaticReferenceCondition(
	(SchemaVariable) x, negated));     
   }
;

varcond_localvariable [TacletBuilder b, boolean negated]
{
  ParsableVariable x = null;
}
:
   ISLOCALVARIABLE 
	LPAREN x=varId RPAREN {
     	   b.addVariableCondition(new LocalVariableCondition((SchemaVariable) x, negated));
        } 
;

varcond_isupdated [TacletBuilder b]
{
  ParsableVariable x = null;
}
:
   ISUPDATED 
	LPAREN x=varId RPAREN {
     	   b.addVariableCondition(new IsUpdatedVariableCondition((SchemaVariable) x));
        } 
;

<<<<<<< HEAD
varcond_memory_area [TacletBuilder b, boolean negated]
{
  ParsableVariable x = null;
}
:
   MEMORYAREA 
	LPAREN x=varId RPAREN {
     	   b.addVariableCondition(new MemoryAreaCondition((SchemaVariable) x, negated));
        } 
;

varcond_parent_scope [TacletBuilder b, boolean negated]
{
  ParsableVariable x = null;
}
:
   PARENTSCOPE
	LPAREN x=varId RPAREN {
     	   b.addVariableCondition(new ParentScopeCondition((SchemaVariable) x, negated));
        } 
;

varcond_scope_stack [TacletBuilder b, boolean negated]
{
  ParsableVariable x = null;
}
:
   SCOPESTACK
	LPAREN x=varId RPAREN {
     	   b.addVariableCondition(new ScopeStackCondition((SchemaVariable) x, negated));
        } 
=======
varcond_sameheapdeppred [TacletBuilder b]
{
  ParsableVariable x = null, y = null;
}
:
   SAMEHEAPDEPPRED LPAREN x=varId COMMA y=varId RPAREN {
     b.addVariableCondition(new SameHeapDependentPredicateVariableCondition(
       (SchemaVariable) x, (SchemaVariable) y));          
   }
>>>>>>> 032cf20a
;

varcond_freeLabelIn [TacletBuilder b, boolean negated]
{
   ParsableVariable label = null, statement = null;
} :

 FREELABELIN 
    LPAREN label=varId COMMA statement=varId RPAREN {
    	b.addVariableCondition(new FreeLabelInVariableCondition((SchemaVariable) label, 
    	(SchemaVariable) statement, negated ));
    }
;

goalspecs[TacletBuilder b] :
        CLOSEGOAL
    | goalspecwithoption[b] ( SEMI goalspecwithoption[b] )* ;

goalspecwithoption[TacletBuilder b]
{
    ImmutableSet<Choice> soc = DefaultImmutableSet.<Choice>nil();
} :
        (( soc = option_list[soc]
                LBRACE
                goalspec[b,soc] 
                RBRACE)
        |  
            goalspec[b,null] 
        )
    ;

option returns [Choice c=null]
:
        cat:IDENT COLON choice:IDENT
        {
            c = (Choice) choices().lookup(new Name(cat.getText()+":"+choice.getText()));
            if(c==null) {
                throw new NotDeclException
			("Option", choice, getFilename());
	    }
        }
    ;
    
option_list[ImmutableSet<Choice> soc] returns [ImmutableSet<Choice> result = null]
{
   Choice c = null;
}
:
LPAREN {result = soc; } 
  c = option {result = result.add(c);}
  (COMMA c = option {result = result.add(c);})*
RPAREN
;

goalspec[TacletBuilder b, ImmutableSet<Choice> soc] 
{
    Object rwObj = null;
    Sequent addSeq = Sequent.EMPTY_SEQUENT;
    ImmutableList<Taclet> addRList = ImmutableSLList.<Taclet>nil();
    ImmutableSet<SchemaVariable> addpv = DefaultImmutableSet.<SchemaVariable>nil();
    String name = null;
}
    :
        (name = string_literal COLON)?
        (   ( rwObj = replacewith
                (addSeq=add)? 
                (addRList=addrules)? 
                (addpv=addprogvar)?
            )
        | ( addSeq=add (addRList=addrules)? )
        | ( addRList=addrules )
        )
        {
            addGoalTemplate(b,name,rwObj,addSeq,addRList,addpv,soc);
        }
        
    ;

replacewith returns [Object o] { o = null; } :
        REPLACEWITH LPAREN o=termorseq RPAREN;

add returns [Sequent s] { s = null;} :
        ADD LPAREN s=seq RPAREN;

addrules returns [ImmutableList<Taclet> lor] { lor = null; } :
        ADDRULES LPAREN lor=tacletlist RPAREN;

addprogvar returns [ImmutableSet<SchemaVariable> pvs] {pvs = null; } :
        ADDPROGVARS LPAREN pvs=pvset RPAREN;

tacletlist returns [ImmutableList<Taclet> lor]
{ 
    Taclet head = null;
    lor = ImmutableSLList.<Taclet>nil(); 
}
    :
        head=taclet[DefaultImmutableSet.<Choice>nil()]   
        ( /*empty*/ | COMMA lor=tacletlist ) { lor = lor.prepend(head); }
    ;

pvset returns [ImmutableSet<SchemaVariable> pvs] 
{
    ParsableVariable pv = null;
    pvs = DefaultImmutableSet.<SchemaVariable>nil();
}
    :
        pv=varId
        ( /*empty*/ | COMMA pvs=pvset ) { pvs = pvs.add
                                          ((SchemaVariable)pv); };

rulesets returns [Vector rs = new Vector()] :
        HEURISTICS LPAREN ruleset[rs] ( COMMA ruleset[rs] ) * RPAREN ;

ruleset[Vector rs]
:
        id:IDENT
        {   
            RuleSet h = (RuleSet) ruleSets().lookup(new Name(id.getText()));
            if (h == null) {
                throw new NotDeclException("ruleset", id, getFilename());
            }
            rs.add(h);
        }
    ;

metaId returns [MetaOperator v = null] 
{
  String id = null;
}
:
  id = simple_ident {
     v = AbstractMetaOperator.name2metaop(id);
     if (v == null)
       semanticError("Unknown metaoperator: "+id);
  }
;

metaTerm returns [Term result = null]
{
    LinkedList al = new LinkedList();
    String param = null;
    MetaOperator vf = null;
    Term t = null;
} 
    :
        (vf = metaId (COLON param = simple_ident)? 
           ( LPAREN 
            t = term
            {
                al.add(t);
            }
            ( COMMA 
                t = term
                {
                    al.add(t);
                }   
            )* RPAREN )?
            {   
	        if(param != null) {
		  MetaOperator nvf = vf.getParamMetaOperator(param);
		  if(nvf == null) {
                    semanticError("Meta operator "+vf.name()+" is not a parametric meta operator.");
		  }else {
		    vf = nvf;
		  }
		}
                result = tf.createMetaTerm(vf,
                                           (Term[])al.toArray(AN_ARRAY_OF_TERMS));
            }         
        ) 
 ; exception
     catch [TermCreationException ex] {
         keh.reportException
  	    (new KeYSemanticException
			(ex.getMessage(), getFilename(), getLine(), getColumn()));
        }

contracts[ImmutableSet<Choice> choices, Namespace funcNSForSelectedChoices]
{
  Choice c = null;
}
:
   CONTRACTS
       LBRACE {
	    switchToNormalMode();
	    Iterator<Choice> it = choices.iterator();
	    Namespace funcNSForRules = funcNSForSelectedChoices;
	    while(it.hasNext()){
		c=it.next();
		funcNSForRules = 
		    funcNSForRules.extended(c.funcNS().allElements());
	    }
	    namespaces().setFunctions(funcNSForRules); 
	    parsingContracts = true;
       }
       ( one_contract )*
       RBRACE {
            parsingContracts = false;
       }
;

invariants[ImmutableSet<Choice> choices, Namespace funcNSForSelectedChoices]
{
  Choice c = null;
  QuantifiableVariable selfVar;
}
:
   INVARIANTS LPAREN selfVar=one_logic_bound_variable RPAREN
       LBRACE {
	    switchToNormalMode();
	    Iterator<Choice> it = choices.iterator();
	    Namespace funcNSForRules = funcNSForSelectedChoices;
	    while(it.hasNext()){
		c=it.next();
		funcNSForRules = 
		    funcNSForRules.extended(c.funcNS().allElements());
	    }
	    namespaces().setFunctions(funcNSForRules); 
       }
       ( one_invariant[(ParsableVariable)selfVar] )*
       RBRACE  {
           unbindVars();
       }
;


one_contract 
{
  Term fma = null;
  ImmutableSet<LocationDescriptor> modifiesClause = DefaultImmutableSet.<LocationDescriptor>nil();
  String displayName = null;
  String contractName = null;
  Vector rs = null;
  NamespaceSet oldServicesNamespaces = null;
}
:
   contractName = simple_ident LBRACE { 
        //  program variable declarations and
        // add @pre functions
        namespaces().setProgramVariables(new AtPreNamespace(programVariables(), getJavaInfo()));    
        namespaces().setFunctions(new AtPreNamespace(functions(), getJavaInfo()));
        oldServicesNamespaces = getServices().getNamespaces(); //why are the Services namespaces
                                                             //not directly updated in the parser?
        getServices().setNamespaces(namespaces());
     }
     (prog_var_decls)? 
     fma = formula MODIFIES (modifiesClause = location_list)?
     (rs=rulesets)?   // for backward compatibility
     (DISPLAYNAME displayName = string_literal)?
     {
       DLSpecFactory dsf = new DLSpecFactory(getServices());
       try {
         contracts = contracts.add(dsf.createDLOperationContract(contractName,
	       					                 displayName,
       					                         fma, 
           				                         modifiesClause));
       } catch(ProofInputException e) {
         semanticError(e.getMessage());
       }
     } RBRACE SEMI {
     // dump local program variable declarations and @pre functions
     namespaces().setProgramVariables(programVariables().parent());
     namespaces().setFunctions(functions().parent());
     getServices().setNamespaces(oldServicesNamespaces);
   }
;

one_invariant[ParsableVariable selfVar]
{
  Term fma = null;
  String displayName = null;
  String invName = null;
}
:
     invName = simple_ident LBRACE 
     fma = formula
     (DISPLAYNAME displayName = string_literal)?
     {
       DLSpecFactory dsf = new DLSpecFactory(getServices());
       try {
         invs = invs.add(dsf.createDLClassInvariant(invName,
                                                    displayName,
                                                    selfVar,
                                                    fma));
       } catch(ProofInputException e) {
         semanticError(e.getMessage());
       }
     } RBRACE SEMI
;

problem returns [ Term a = null ]
{
    Taclet s = null;
    ImmutableSet<Choice> choices=DefaultImmutableSet.<Choice>nil();
    Choice c = null;
    ImmutableList<String> stlist = null;
    String string = null;
    Namespace funcNSForSelectedChoices = new Namespace();
    String pref = null;
}
    :

	{ if (capturer != null) capturer.mark(); }
        (pref = preferences)
        { if ((pref!=null) && (capturer != null)) capturer.mark(); }
        
        string = bootClassPath
        // the result is of no importance here (strange enough)        
        
        stlist = classPaths 
        // the result is not of importance here, so we use it twice

        stlist = javaSource {
          if(stlist != null && stlist.size() > 1)
            Debug.fail("Don't know what to do with multiple java source entries.");
	    }
        decls
        { 
            if(parse_includes || onlyWith) return null;
            switchToNormalMode();
            Iterator<Choice> it = selectedChoices.iterator(); 
            while(it.hasNext()){
	         Choice choice = (Choice)choices().lookup(it.next().name());
		 if(choice != null) {
                   funcNSForSelectedChoices=funcNSForSelectedChoices.
                      extended(choice.funcNS().allElements());
	         }
             } 
             funcNSForSelectedChoices=funcNSForSelectedChoices.
                 extended(defaultChoice.
                          funcNS().allElements()); 
        }
        // WATCHOUT: choices is always going to be an empty set here,
	// isn't it?
	( contracts[choices, funcNSForSelectedChoices] )*
	( invariants[choices, funcNSForSelectedChoices] )*
        (  RULES (choices = option_list[choices])?
	    LBRACE
            { 
                switchToSchemaMode(); 
                 Iterator<Choice> it = choices.iterator();
                 Namespace funcNSForRules = funcNSForSelectedChoices;
                 while(it.hasNext()){
                     c=it.next();
                     funcNSForRules = 
                         funcNSForRules.extended(c.funcNS().allElements());
                 }
                 namespaces().setFunctions(funcNSForRules); 
            }
            ( 
                s = taclet[choices] SEMI
                {
                    try {
                        if (!skip_taclets) {
                            taclets = taclets.addUnique(s);
                        }
                    } catch(de.uka.ilkd.key.collection.NotUniqueException e) {
                        semanticError
                        ("Cannot add taclet \"" + s.name() + 
                            "\" to rule base as a taclet with the same "+
                            "name already exists.");
                    }
                }
            )*
            RBRACE {choices=DefaultImmutableSet.<Choice>nil();}
        ) *
        ((PROBLEM LBRACE 
            {switchToNormalMode(); 
	     namespaces().setFunctions(funcNSForSelectedChoices);
	     if (capturer != null) capturer.capture();}
                a = formula 
            RBRACE) | CHOOSECONTRACT {
	                if (capturer != null) capturer.capture();
	                chooseContract = true;
		      })?
        {
			setChoiceHelper(DefaultImmutableSet.<Choice>nil(), "");
        }
   ;
   
bootClassPath returns [String id = null] :
  ( BOOTCLASSPATH id=string_literal SEMI )? ;
   
classPaths returns [ImmutableList<String> ids = ImmutableSLList.<String>nil()]
{
  String s = null;
}
:
  ( (
    CLASSPATH 
    s=string_literal {
      ids = ids.append(s);
    }
    SEMI
    )
  | 
    (
    NODEFAULTCLASSES {
      throw new RecognitionException("\\noDefaultClasses is no longer supported. Use \\bootclasspath. See docs/README.classpath");
    }
    SEMI
    )
  )*
  ;

javaSource returns [ImmutableList<String> ids = ImmutableSLList.<String>nil()]
{ 
  String s = null;
}
:
   (NOJAVAMODEL SEMI{ return null; } )
   |
   (JAVASOURCE 
      s = oneJavaSource { ids = ids.append(s); }
      (COMMA s = oneJavaSource { ids = ids.append(s); })*
    SEMI)?
    ;



oneJavaSource returns [String s = null]
{
  StringBuffer b=new StringBuffer();
  String l = null;
}
:
  (  l = string_literal {
       b.append(l);
     }
  |  
     SLASH { b.append("/"); }
  )+ {
    s = b.toString();
  }
;

preferences returns [String s = null]:
	( KEYSETTINGS LBRACE
		(s = string_literal)?
		RBRACE )?
	;
	
proof [ProblemLoader prl] :
        ( PROOF proofBody[prl] )?
    ;


proofBody [ProblemLoader prl] :
        LBRACE
            ( pseudosexpr[prl] )+ 
        RBRACE
    ;


pseudosexpr [ProblemLoader prl] { char eid='0'; String str = null; } :
        LPAREN (eid=expreid
            (str = string_literal { prl.beginExpr(eid,str); } )? 
            ( pseudosexpr[prl] )* ) ?
        { prl.endExpr(eid, stringLiteralLine); }
        RPAREN   
    ;

expreid returns [ char eid = '0' ]
{ String id = null; } 
:
   id = simple_ident {
      Character c = prooflabel2tag.get(id);
      if(c != null)
         eid = c.charValue();
   }
;<|MERGE_RESOLUTION|>--- conflicted
+++ resolved
@@ -3116,13 +3116,10 @@
     |   "false" { a = tf.createJunctorTerm(Op.FALSE); }
     |   a = ifThenElseTerm
     |   a = ifExThenElseTerm
-<<<<<<< HEAD
     |   a = workingspaceterm
     |   a = workingspacenonrigidterm
-=======
     |   a = sum_or_product_term
     |   a = bounded_sum_term
->>>>>>> 032cf20a
     //Used for OCL Simplification.
     //WATCHOUT: Woj: some time we will need to have support for strings in Java DL too,
     // what then? This here is specific to OCL, isn't it?
@@ -4479,7 +4476,6 @@
         } 
 ;
 
-<<<<<<< HEAD
 varcond_memory_area [TacletBuilder b, boolean negated]
 {
   ParsableVariable x = null;
@@ -4511,7 +4507,8 @@
 	LPAREN x=varId RPAREN {
      	   b.addVariableCondition(new ScopeStackCondition((SchemaVariable) x, negated));
         } 
-=======
+    ;
+
 varcond_sameheapdeppred [TacletBuilder b]
 {
   ParsableVariable x = null, y = null;
@@ -4521,7 +4518,6 @@
      b.addVariableCondition(new SameHeapDependentPredicateVariableCondition(
        (SchemaVariable) x, (SchemaVariable) y));          
    }
->>>>>>> 032cf20a
 ;
 
 varcond_freeLabelIn [TacletBuilder b, boolean negated]
