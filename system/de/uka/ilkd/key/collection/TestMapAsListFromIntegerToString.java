--- conflicted
+++ resolved
@@ -57,13 +57,8 @@
     }
 
     public void testReplaceIfSameKeyWithNewValueIsPutInMap() {
-<<<<<<< HEAD
-	MapFromIntegerToString map=createMap();
+	ImmutableMap<Integer,String> map=createMap();
 	map=map.put(Integer.valueOf(0),"Zero");
-=======
-	ImmutableMap<Integer,String> map=createMap();
-	map=map.put(new Integer(0),"Zero");
->>>>>>> 6f293224
 	// zero is in list
 	assertTrue("Zero is not in list.",map.containsValue("Zero"));
 	// but not so old element Null with same key (0)
@@ -71,15 +66,9 @@
     }
 
     public void testImmutability() {
-<<<<<<< HEAD
-	MapFromIntegerToString map=createMap();
-	MapFromIntegerToString old=map;
-	map=map.put(Integer.valueOf(5),"Fuenf");
-=======
 	ImmutableMap<Integer,String> map=createMap();
 	ImmutableMap<Integer,String> old=map;
-	map=map.put(new Integer(5),"Fuenf");
->>>>>>> 6f293224
+	map=map.put(Integer.valueOf(5),"Fuenf");
 	// 5 is in map but not in old
 	assertTrue("Fuenf is not in map",map.containsValue("Fuenf"));
 	assertTrue("Fuenf is in old map, but it should not be there. Map is not immutable.", !old.containsValue("Fuenf"));
@@ -106,13 +95,8 @@
 	ImmutableMap<Integer,String> map=createMap();
 	// add a mapping with a value that has been mapped to
 	// another key before
-<<<<<<< HEAD
 	Integer hundred=Integer.valueOf(100);
 	map=map.put(hundred,entryStr[1]);	
-=======
-	Integer hundred=new Integer(100);
-	map=map.put(hundred,entryStr[1]);
->>>>>>> 6f293224
 	// delete map (*,"Eins")
 	map=map.removeAll(entryStr[1]);
 	assertTrue("Value :"+entryStr[1]+" found in map. But I deleted all"+
@@ -120,33 +104,18 @@
     }
 
     public void testSpecialCases() {
-<<<<<<< HEAD
-	MapFromIntegerToString map=MapAsListFromIntegerToString.EMPTY_MAP;
+	ImmutableMap<Integer,String> map=DefaultImmutableMap.<Integer,String>nilMap();
 	map = map.put(Integer.valueOf(0), "A");
-	assertTrue("Map should be empty and therefore equal to the EMPTY_MAP", 
+	assertTrue("Map should be empty and therefore equal to the EMPTY_MAP",
 	       map.remove(Integer.valueOf(0)).isEmpty());
-	
-	assertTrue("Repeated key removal should not change anything", 
+
+	assertTrue("Repeated key removal should not change anything",
 		   map.remove(Integer.valueOf(0)).remove(Integer.valueOf(0)).isEmpty());
 
 
 	map = map.put(Integer.valueOf(0), "B");
 	assertTrue("Map should have only one element with key 0 and value \"B\" ", 
 	       map.size() == 1 && "B".equals(map.get(Integer.valueOf(0))));
-=======
-	ImmutableMap<Integer,String> map=DefaultImmutableMap.<Integer,String>nilMap();
-	map = map.put(new Integer(0), "A");
-	assertTrue("Map should be empty and therefore equal to the EMPTY_MAP",
-	       map.remove(new Integer(0)).isEmpty());
-
-	assertTrue("Repeated key removal should not change anything",
-		   map.remove(new Integer(0)).remove(new Integer(0)).isEmpty());
-
-
-	map = map.put(new Integer(0), "B");
-	assertTrue("Map should have only one element with key 0 and value \"B\" ",
-	       map.size() == 1 && "B".equals(map.get(new Integer(0))));
->>>>>>> 6f293224
 
 
 	map = map.removeAll("B");
@@ -154,17 +123,10 @@
 		   map.isEmpty());
 
 
-<<<<<<< HEAD
 	map = map.put(Integer.valueOf(0), "B");
 	map = map.put(Integer.valueOf(1), "C");
 	map = map.put(Integer.valueOf(2), "B");
 	
-=======
-	map = map.put(new Integer(0), "B");
-	map = map.put(new Integer(1), "C");
-	map = map.put(new Integer(2), "B");
-
->>>>>>> 6f293224
 	map = map.removeAll("B");
 	assertTrue("Map should not contain value \"B\" any longer ",
 	       map.size() == 1 && !map.containsValue("B"));
