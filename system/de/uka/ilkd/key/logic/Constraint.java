// This file is part of KeY - Integrated Deductive Software Design
// Copyright (C) 2001-2009 Universitaet Karlsruhe, Germany
//                         Universitaet Koblenz-Landau, Germany
//                         Chalmers University of Technology, Sweden
//
// The KeY system is protected by the GNU General Public License. 
// See LICENSE.TXT for details.
//
//

package de.uka.ilkd.key.logic;

import de.uka.ilkd.key.collection.ImmutableSet;
import de.uka.ilkd.key.java.Services;
import de.uka.ilkd.key.logic.op.Metavariable;

/**
 * Abstract constraint interface for constraints offering unification of terms
 * and joins. There are no public constructors to build up a new Constraint use
 * the BOTTOM constraint (static final class variable) and add the needed
 * constraints if a constraint would not be satisfiable (cycles, unification
 * failed) the Constraint TOP is returned. TOP is as well as BOTTOM a static
 * final class variable (means usage of singleton pattern for Constraints BOTTOM
 * and TOP). Unsatisfiable constrains should only be representated by the TOP
 * element.
 */

public interface Constraint {

    /** unsatisfiable Constraint */
    Constraint TOP = new Top();

    /** standard constraint class implementing the offered functionality */
    Constraint BOTTOM = new EqualityConstraint();

    /**
     * returns true if Bottom
     * 
     * @return true if Bottom
     */
    boolean isBottom();

    /**
     * a constraint being instance of this class is satisfiable. If a method
     * realizes that an unsatisfiable Constraint would be built because of
     * failed unification, cycle or s.th. similar it returns the singleton TOP
     * being instance of the subclass Top
     * 
     * @return true always
     */
    boolean isSatisfiable();

    /**
     * @return Find a term the given metavariable can be instantiated with which
     *         is consistent with every instantiation that satisfies this
     *         constraint (that means, the term such an instantiation
     *         substitutes the metavariable with can always be unified with the
     *         returned term).
     */
    Term getInstantiation(Metavariable p_mv);

    /**
     * tries to unify the terms t1 and t2
     * 
     * @param t1
     *            Term to be unified
     * @param t2
     *            Term to be unified
     * @param services
     *            the Services providing access to the type model the parameter
     *            may be <code>null</code> but then the unification fails (i.e. @link
     *            Constraint#TOP is returned) when accessing the type model
     *            (e.g. for introducing intersection sorts) would be necessary).
     * 
     * @return TOP if not possible, else a new constraint with after unification
     *         of t1 and t2
     */
    Constraint unify(Term t1, Term t2, Services services);

    /**
     * tries to unify terms t1 and t2.
     * 
     * @param t1
     *            Term to be unfied
     * @param t2
     *            Term to be unfied
     * @param services
     *            the Services providing access to the type model
     * @param unchanged
     *            true iff the new constraint equals this one
     * @return TOP if not possible, else a new constraint with after unification
     *         of t1 and t2
     */
    Constraint unify(Term t1, Term t2, Services services,
	    BooleanContainer unchanged);

    /**
     * @return true iff this constraint is as strong as "co", i.e. every
     *         instantiation satisfying "this" also satisfies "co".
     */
    boolean isAsStrongAs(Constraint co);

    /**
     * @return true iff this constraint is as weak as "co", i.e. every
     *         instantiation satisfying "co" also satisfies "this".
     */
    boolean isAsWeakAs(Constraint co);

    /**
     * checks equality of constraints
     */
    boolean equals(Object obj);

    /**
     * joins the given constraint with this constraint and returns the joint new
     * constraint. Every implementing class should handle the cases co == TOP
     * and ( co instanceof EqualityConstraint ).
     * 
     * @param co
     *            Constraint to be joined with this one
     * @param services
     *            the Services providing access to the type model
     * @return the joined constraint
     */
    Constraint join(Constraint co, Services services);

    /**
     * joins constraint co with this constraint and returns the joint new
     * constraint. The BooleanContainer is used to wrap a second return value
     * and indicates a subsumption of co by this constraint. Every implementing
     * class should handle the cases co == TOP and ( co instanceof
     * EqualityConstraint ).
     * 
     * @param co
     *            Constraint to be joined with this one
     * @param services
     *            the Services providing access to the type model
     * @param unchanged
     *            the BooleanContainers value set true, if this constraint is as
     *            strong as co
     * @return the joined constraint
     */
    Constraint join(Constraint co, Services services, BooleanContainer unchanged);

    /**
     * @return a constraint derived from this one by removing all constraints on
     *         the given variable, which may therefore have any value according
     *         to the new constraint (the possible values of other variables are
     *         not modified)
     */
<<<<<<< HEAD
    Constraint removeVariables(SetOfMetavariable mvs);
=======
    Constraint removeVariables ( ImmutableSet<Metavariable> mvs );

>>>>>>> 6f293224

    /** @return String representation of the constraint */
    String toString();

    /** Constraint class for representating the TOP (unsatisfiable) constraint. */
    class Top implements Constraint {

	/** creation of TOP */
	public Top() {
	}

	/**
	 * is an unsatisfiable Constraint satisfiable? NO.
	 * 
	 * @return always false
	 */
	public boolean isSatisfiable() {
	    return false;
	}

	public Term getInstantiation(Metavariable p_mv) {
	    // As there is in fact no instantiation satisfying this
	    // constraint, we could return everything
	    return TermBuilder.DF.var(p_mv);
	}

	/**
	 * adding new constraints to an unsatisfiable constraint results in an
	 * unsatisfiable constraint so this one is returned
	 * 
	 * @return always this
	 */
	public Constraint unify(Term t1, Term t2, Services services) {
	    return this;
	}

	public Constraint unify(Term t1, Term t2, Services services,
		BooleanContainer unchanged) {
	    unchanged.setVal(true);
	    return this;
	}

	public boolean equals(Object obj) {
	    return (obj instanceof Top);
	}

	public boolean isAsStrongAs(Constraint co) {
	    // Nothing is stronger than this ...
	    return true;
	}

	public boolean isAsWeakAs(Constraint co) {
	    // Nothing is stronger than this, except another Top
	    // instance
	    return (co instanceof Top);
	}

	/**
	 * joint of Top and co is Top
	 * 
	 * @return this
	 */
	public Constraint join(Constraint co, Services services) {
	    return this;
	}

	/**
	 * joint of Top and co is Top and Top subsumes every constraint
	 * 
	 * @return this
	 */
	public Constraint join(Constraint co, Services services,
		BooleanContainer c) {
	    c.setVal(true);
	    return this;
	}

	/**
	 * returns true if Bottom
	 * 
	 * @return true if Bottom
	 */
	public boolean isBottom() {
	    return false;
	}

	/**
	 * @return a constraint derived from this one by removing all
	 *         constraints on the given variable, which may therefore have
	 *         any value according to the new constraint (the possible
	 *         values of other variables are not modified)
	 */
<<<<<<< HEAD
	public Constraint removeVariables(SetOfMetavariable mvs) {
=======
	public Constraint removeVariables ( ImmutableSet<Metavariable> mvs ) {
>>>>>>> 6f293224
	    // the constraint will still be unsatisfiable, as the
	    // other variables have no valid instantiations
	    return this;
	}

	/**
	 * @return String representing the TOP constraint
	 */
	public String toString() {
	    return "TOP";
	}

	public int hashCode() {
	    return 12345;
	}
    }

}<|MERGE_RESOLUTION|>--- conflicted
+++ resolved
@@ -148,12 +148,7 @@
      *         to the new constraint (the possible values of other variables are
      *         not modified)
      */
-<<<<<<< HEAD
-    Constraint removeVariables(SetOfMetavariable mvs);
-=======
     Constraint removeVariables ( ImmutableSet<Metavariable> mvs );
-
->>>>>>> 6f293224
 
     /** @return String representation of the constraint */
     String toString();
@@ -246,11 +241,7 @@
 	 *         any value according to the new constraint (the possible
 	 *         values of other variables are not modified)
 	 */
-<<<<<<< HEAD
-	public Constraint removeVariables(SetOfMetavariable mvs) {
-=======
 	public Constraint removeVariables ( ImmutableSet<Metavariable> mvs ) {
->>>>>>> 6f293224
 	    // the constraint will still be unsatisfiable, as the
 	    // other variables have no valid instantiations
 	    return this;
