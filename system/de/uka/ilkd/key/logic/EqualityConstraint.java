// This file is part of KeY - Integrated Deductive Software Design
// Copyright (C) 2001-2009 Universitaet Karlsruhe, Germany
//                         Universitaet Koblenz-Landau, Germany
//                         Chalmers University of Technology, Sweden
//
// The KeY system is protected by the GNU General Public License. 
// See LICENSE.TXT for details.
//
//

package de.uka.ilkd.key.logic;

import java.util.*;

import de.uka.ilkd.key.collection.ImmutableList;
import de.uka.ilkd.key.collection.ImmutableSLList;
import de.uka.ilkd.key.collection.DefaultImmutableSet;
import de.uka.ilkd.key.collection.ImmutableSet;
import de.uka.ilkd.key.java.NameAbstractionTable;
import de.uka.ilkd.key.java.Services;
import de.uka.ilkd.key.logic.op.*;
<<<<<<< HEAD
import de.uka.ilkd.key.logic.sort.SetAsListOfSort;
import de.uka.ilkd.key.logic.sort.SetOfSort;
=======
import de.uka.ilkd.key.logic.sort.IntersectionSort;
>>>>>>> 6f293224
import de.uka.ilkd.key.logic.sort.Sort;
import de.uka.ilkd.key.rule.SyntacticalReplaceVisitor;


/** 
 * This class implements a persistent constraint. The constraint
 * contains pairs of Metavariables X and Terms t meaning X=t. It
 * offers services like joining two Constraint objects, adding new
 * constraints to this one by unfying two terms and creating all
 * necessary Metavariable - Term pairs. There are no public
 * constructors to build up a new Constraint use the BOTTOM constraint
 * of the Constraint interface (static final class variable) and add
 * the needed constraints. If a constraint would not be satisfiable
 * (cycles, unification failed) the Constraint TOP of interface
 * Constraint is returned.
 */

public class EqualityConstraint implements Constraint {
    
    /** contains a boolean value */ 
    private static final BooleanContainer
	CONSTRAINTBOOLEANCONTAINER=new BooleanContainer();

    /** stores constraint content as a mapping from Metavariable to
     * Term */
    private HashMap<Metavariable, Term> map;

    /** cache for return values of getInstantiation */
    private HashMap<Metavariable, Term> instantiationCache        = null;

    private Integer hashCode = null;
    
    /** Don't use this constructor, use Constraint.BOTTOM instead */
    public EqualityConstraint() {
	this ( new HashMap<Metavariable, Term> () );
    }

    private EqualityConstraint( HashMap<Metavariable, Term> map ) {
	this.map = map;
    }


    protected synchronized Object clone () {
	EqualityConstraint res        =
	    new EqualityConstraint ( (HashMap<Metavariable, Term>)map.clone () );
	res.instantiationCache        =
	    instantiationCache == null ?
	    null :
	    (HashMap<Metavariable, Term>)instantiationCache.clone ();
	return res;
    }
    
    /** returns true if Bottom
     * @return true if Bottom 
     */
    final public boolean isBottom() {
	return map.isEmpty ();
    }

    /** a constraint being instance of this class is satisfiable. If a
     * method realizes that an unsatisfiable Constraint would be built
     * because of failed unification, cycle or s.th. similar it
     * returns the singleton TOP being instance of the subclass Top
     * @return true always 
     */
    final public boolean isSatisfiable() {
	return true;
    }


    /**
     * @return list of metavariables, instantiations of which may
     * restricted by this constraint
     */
    public Iterator<Metavariable> restrictedMetavariables () {
	return Collections.unmodifiableSet(map.keySet ()).iterator ();
    }

    /**      
     * @return The most general known term that is more defining than
     * p_mv itself by which p_mv can be replaced if the constraint is
     * valid (or null if the constraint allows arbitrary
     * instantiations of p_mv). This is just the entry of map.
     */
    public Term getDirectInstantiation ( Metavariable p_mv ) {
	return map.get ( p_mv );
    }


    /**
     * @return the term by which p_mv is instantiated by the most
     * general substitution satisfying the constraint
     */
    public synchronized Term getInstantiation (Metavariable p_mv) {
        Term t = null;
        if ( instantiationCache == null )
            instantiationCache = new HashMap<Metavariable, Term> ();
        else
            t = instantiationCache.get ( p_mv );

        if ( t == null ) {
            t = map.get ( p_mv );
            if ( t == null )
                t = TermBuilder.DF.var ( p_mv );
            else
                t = instantiate ( t );

            instantiationCache.put ( p_mv, t );
        }

        return t;
    }

    private synchronized Term getInstantiationIfExisting (Metavariable p_mv) {
        if ( instantiationCache == null )
            return null;
        return instantiationCache.get ( p_mv );
    }

    /**
     * instantiatiates term <code>p</code> according to the instantiations
     * of the metavariables described by this constraint. 
     * @param p the Term p to be instantiated
     * @return the instantiated term 
     */
    private Term instantiate ( Term p ) {
	SyntacticalReplaceVisitor srVisitor =
	    new SyntacticalReplaceVisitor ( this );
	p.execPostOrder ( srVisitor );
	return srVisitor.getTerm ();
    }


    /** 
     * unifies terms t1 and t2
     * @param t1 Term to be unified 
     * @param t2 term to be unified
     * @param services the Services providing access to the type model
     * (e.g. necessary when introducing intersection sorts) 
     * @return TOP if not possible, else a new constraint with after
     * unification of t1 and t2
     */
    public Constraint unify ( Term t1, Term t2, Services services  ) {
	return unify(t1, t2, services, CONSTRAINTBOOLEANCONTAINER);
    }

        
    /** executes unification for terms t1 and t2. 
     * @param t1 Term to be unfied 
     * @param t2 Term to be unfied
     * @param services the Services providing access to the type model
     * (e.g. necessary when introducing intersection sorts) 
     * @param unchanged true iff the new constraint equals this one
     * @return TOP if not possible, else a new constraint unifying t1
     * and t2 ( == this iff this subsumes the unification )
     */
    public Constraint unify ( Term             t1,
			      Term             t2,
                              Services        services,
			      BooleanContainer unchanged ) {
	final Constraint newConstraint = unifyHelp ( t1, t2, false, services );

        if ( !newConstraint.isSatisfiable () ) {
            unchanged.setVal ( false );
            return Constraint.TOP;
        }

	if ( newConstraint == this ) {
	    unchanged.setVal ( true );
	    return this;
	}

	unchanged.setVal ( false );
	return newConstraint;
    }

    /**
     * compare two quantifiable variables if they are equal modulo renaming
     * @param ownVar first QuantifiableVariable to be compared
     * @param cmpVar second QuantifiableVariable to be compared
     * @param ownBoundVars variables bound above the current position
     * @param cmpBoundVars variables bound above the current position
     */
    private static boolean compareBoundVariables
	(QuantifiableVariable ownVar,
	 QuantifiableVariable cmpVar,
	 ImmutableList<QuantifiableVariable> ownBoundVars, 
	 ImmutableList<QuantifiableVariable> cmpBoundVars) {	
	
        final int ownNum = indexOf ( ownVar, ownBoundVars );
        final int cmpNum = indexOf ( cmpVar, cmpBoundVars );
        
	if ( ownNum == -1 && cmpNum == -1 )
	    // if both variables are not bound the variables have to be the
	    // same object        
	    return ownVar == cmpVar;

	// otherwise the variables have to be bound at the same point (and both
	// be bound)
	return ownNum == cmpNum;
    }

    
    /**
     * @return the index of the first occurrence of <code>var</code> in
     *         <code>list</code>, or <code>-1</code> if the variable is not
     *         an element of the list
     */
    private static int indexOf (QuantifiableVariable var,
                                ImmutableList<QuantifiableVariable> list) {
        int res = 0;
        while ( !list.isEmpty () ) {
            if ( list.head () == var ) return res;
            ++res;
            list = list.tail ();
        }
        return -1;
    }
    

    /**
     * Compares two terms modulo bound renaming and return a (possibly new)
     * constraint object that holds the instantiations necessary to make the two
     * terms equal.
     * 
     * @param t0
     *            the first term
     * @param t1
     *            the second term
     * @param ownBoundVars variables bound above the current position
     * @param cmpBoundVars variables bound above the current position
     * @param modifyThis
     *            <code>this</code> is an object that has just been created
     *            during this unification process
     * @param services the Services providing access to the type model
     * (e.g. necessary when introducing intersection sorts). Value
     *  <code>null</code> is allowed, but unification fails 
     *  (i.e. @link Constraint#TOP is returned), if e.g. intersection sorts are required. 
     * @return a constraint under which t0, t1 are equal modulo bound renaming.
     *         <code>this</code> is returned iff the terms are equal modulo
     *         bound renaming under <code>this</code>, or
     *         <code>modifyThis==true</code> and the terms are unifiable. For
     *         <code>!modifyThis</code> a new object is created, and
     *         <code>this</code> is never modified.
     *         <code>Constraint.TOP</code> is always returned for ununifiable
     *         terms
     */
    private Constraint unifyHelp ( Term                       t0,
                                   Term                       t1,
                                   ImmutableList<QuantifiableVariable> ownBoundVars, 
                                   ImmutableList<QuantifiableVariable> cmpBoundVars,
                                   NameAbstractionTable       nat,
                                   boolean                    modifyThis, 
                                   Services services ) {

	if ( t0 == t1 && ownBoundVars.equals ( cmpBoundVars ) )
                return this;
            
        final Operator op0 = t0.op ();

        if ( op0 instanceof QuantifiableVariable )
                return handleQuantifiableVariable ( t0,
                                                    t1,
                                                    ownBoundVars,
                                                    cmpBoundVars );

        final Operator op1 = t1.op ();

        if ( op1 instanceof Metavariable ) {
            if ( op0 == op1 ) return this;
            
            if ( op0 instanceof Metavariable )
                return handleTwoMetavariables ( t0, t1, modifyThis, services );
            
            if ( t0.sort ().extendsTrans ( t1.sort () ) )
                return normalize ( (Metavariable)op1, t0, modifyThis, services );

            return Constraint.TOP;
        } else if ( op0 instanceof Metavariable ) {
            if ( t1.sort ().extendsTrans ( t0.sort () ) )
                return normalize ( (Metavariable)op0, t1, modifyThis, services );
            
            return Constraint.TOP;
        }

        if ( ! ( op0 instanceof ProgramVariable ) && op0 != op1 )
                return Constraint.TOP;
        

        if ( t0.sort () != t1.sort () || t0.arity () != t1.arity () )
                return Constraint.TOP;


        nat = handleJava ( t0, t1, nat );
        if (nat == FAILED) return Constraint.TOP;


        return descendRecursively ( t0,
                                    t1,
                                    ownBoundVars,
                                    cmpBoundVars,
                                    nat,
                                    modifyThis,
                                    services);
    }

    /**
     * Resolve an equation <tt>X=Y</tt> (concerning two metavariables) by
     * introducing a third variable <tt>Z</tt> whose sort is the intersection
     * of the sorts of <tt>X</tt>,<tt>Y</tt> and adding equations
     * <tt>X=Z</tt>,<tt>Y=Z</tt>. NB: This method must only be called if
     * none of the sorts of <code>t0</code>,<code>t1</code> is subsort of
     * the other one. Otherwise the resulting equation might get commuted,
     * <tt>Z</tt> might occur on the left side of the new equations and
     * horrible things will happen.
     * 
     * @param t0
     * @param t1
     * @param services
     * @return the constraint 
     */
    private Constraint introduceNewMV (Term t0,
                                       Term t1,
                                       boolean modifyThis,
                                       Services services) {
        if (services == null) return Constraint.TOP;
        
<<<<<<< HEAD
        final SetOfSort set = 
            SetAsListOfSort.EMPTY_SET.add(t0.sort()).add(t1.sort());
        assert false : "metavariables disabled";
        return null;
//        final Sort intersectionSort = 
//            IntersectionSort.getIntersectionSort(set, services);
//                      
//        if (intersectionSort == null) {
//            return Constraint.TOP;
//        }
//        
//        // I think these MV will never occur in saved proofs, or?
//        
//        final Metavariable newMV = 
//            new Metavariable(new Name("#MV"+(MV_COUNTER++)), intersectionSort);
//        final Term newMVTerm = TermFactory.DEFAULT.createFunctionTerm(newMV);
//        
//        final Constraint addFirst = normalize ( (Metavariable)t0.op (),
//                                                newMVTerm,
//                                                modifyThis,
//                                                services );
//        if ( !addFirst.isSatisfiable () ) return Constraint.TOP;
//        return ( (EqualityConstraint)addFirst )
//                                    .normalize ( (Metavariable)t1.op (),
//                                                 newMVTerm,
//                                                 modifyThis || addFirst != this,
//                                                 services );
=======
        final ImmutableSet<Sort> set = 
            DefaultImmutableSet.<Sort>nil().add(t0.sort()).add(t1.sort());

        final Sort intersectionSort = 
            IntersectionSort.getIntersectionSort(set, services);
                      
        if (intersectionSort == null) {
            return Constraint.TOP;
        }
        
        // I think these MV will never occur in saved proofs, or?
        
        final Metavariable newMV = 
            new Metavariable(new Name("#MV"+(MV_COUNTER++)), intersectionSort);
        final Term newMVTerm = TermFactory.DEFAULT.createFunctionTerm(newMV);
        
        final Constraint addFirst = normalize ( (Metavariable)t0.op (),
                                                newMVTerm,
                                                modifyThis,
                                                services );
        if ( !addFirst.isSatisfiable () ) return Constraint.TOP;
        return ( (EqualityConstraint)addFirst )
                                    .normalize ( (Metavariable)t1.op (),
                                                 newMVTerm,
                                                 modifyThis || addFirst != this,
                                                 services );
>>>>>>> 6f293224
    }
   

    /**
     * used to encode that <tt>handleJava</tt> results in an unsatisfiable constraint
     * (faster than using exceptions)
     */
    private static NameAbstractionTable FAILED = new NameAbstractionTable();
    
    private static NameAbstractionTable handleJava (Term t0,
                                                    Term t1,
                                                    NameAbstractionTable nat) {


        if ( !t0.javaBlock ().isEmpty()
                || !t1.javaBlock ().isEmpty() ) {
            nat = checkNat ( nat );
            if ( ! t0.javaBlock ().equalsModRenaming ( t1.javaBlock (), nat ) ) {
                return FAILED; 
            }
        }

        if ( ! ( t0.op () instanceof SchemaVariable )
                && t0.op () instanceof ProgramVariable ) {
            if ( ! ( t1.op () instanceof ProgramVariable ) ) {
                return FAILED; 
            }
            nat = checkNat ( nat );
            if ( ! ( (ProgramVariable)t0.op () )
                    .equalsModRenaming ( (ProgramVariable)t1.op (), nat ) ) {
                return FAILED;
            }
        }
        
        return nat;
    }

    private Constraint descendRecursively 
                      (Term t0,
                       Term t1,
                       ImmutableList<QuantifiableVariable> ownBoundVars,
                       ImmutableList<QuantifiableVariable> cmpBoundVars,
                       NameAbstractionTable nat,
                       boolean modifyThis,
                       Services services) {
        Constraint newConstraint = this;

        for ( int i = 0; i < t0.arity (); i++ ) {
            ImmutableList<QuantifiableVariable> subOwnBoundVars = ownBoundVars;
            ImmutableList<QuantifiableVariable> subCmpBoundVars = cmpBoundVars;            
            
            if ( t0.varsBoundHere ( i ).size () != t1.varsBoundHere ( i ).size () )
                return Constraint.TOP;
            for ( int j = 0; j < t0.varsBoundHere ( i ).size (); j++ ) {
                final QuantifiableVariable ownVar =
                    t0.varsBoundHere ( i ).get ( j );
                final QuantifiableVariable cmpVar =
                    t1.varsBoundHere ( i ).get ( j );
                if ( ownVar.sort () != cmpVar.sort () ) return Constraint.TOP;

                subOwnBoundVars = subOwnBoundVars.prepend ( ownVar );
                subCmpBoundVars = subCmpBoundVars.prepend ( cmpVar );
            }

            newConstraint = ( (EqualityConstraint)newConstraint )
                            .unifyHelp ( t0.sub ( i ), t1.sub ( i ),
                                         subOwnBoundVars, subCmpBoundVars,
                                         nat, modifyThis, services );
                                            
            if ( !newConstraint.isSatisfiable () ) return Constraint.TOP;
            modifyThis = modifyThis || newConstraint != this; 
        }

        return newConstraint;
    }

    private static NameAbstractionTable checkNat (NameAbstractionTable nat) {
        if ( nat == null ) return new NameAbstractionTable ();
        return nat;
    }

    private Constraint handleTwoMetavariables (Term t0,
                                               Term t1,
                                               boolean modifyThis,
                                               Services services) {
        final Metavariable mv0 = (Metavariable)t0.op ();
        final Metavariable mv1 = (Metavariable)t1.op ();
        final Sort mv0S = mv0.sort ();
        final Sort mv1S = mv1.sort ();
        if ( mv1S.extendsTrans ( mv0S ) ) {
            if ( mv0S == mv1S ) {
                // sorts are equal use Metavariable-order to choose the left MV
                if ( mv0.compareTo ( mv1 ) >= 0 )
                    return normalize ( mv0, t1, modifyThis, services );
                return normalize ( mv1, t0, modifyThis, services );                
            }
            return normalize ( mv0, t1, modifyThis, services );
        } else if ( mv0S.extendsTrans ( mv1S ) ) {
            return normalize ( mv1, t0, modifyThis, services );                
        }
        
        // The sorts are incompatible. This is resolved by creating a new
        // metavariable and by splitting the equation into two
        return introduceNewMV ( t0, t1, modifyThis, services );
    }

    private Constraint handleQuantifiableVariable 
                          (Term t0,
                           Term t1,
                           ImmutableList<QuantifiableVariable> ownBoundVars,
                           ImmutableList<QuantifiableVariable> cmpBoundVars) {
        if ( ! ( ( t1.op () instanceof QuantifiableVariable ) && 
                 compareBoundVariables ( (QuantifiableVariable)t0.op (),
                                         (QuantifiableVariable)t1.op (),
                                         ownBoundVars,
                                         cmpBoundVars ) ) )
            return Constraint.TOP;
        return this;
    }

    /**
     * Unify t1 and t2
     * @param modifyThis
     *            <code>this</code> is an object that has just been created
     *            during this unification process
     * @param services the Services providing access to the type model
     * 
     * @return a constraint under which t0, t1 are equal modulo bound renaming.
     *         <code>this</code> is returned iff the terms are equal modulo
     *         bound renaming under <code>this</code>, or
     *         <code>modifyThis==true</code> and the terms are unifiable. For
     *         <code>!modifyThis</code> a new object is created, and
     *         <code>this</code> is never modified.
     *         <code>Constraint.TOP</code> is always returned for ununifiable
     *         terms
     */
    private Constraint unifyHelp (Term t1, Term t2, boolean modifyThis, Services services) {
	return unifyHelp ( t1, t2,
			   ImmutableSLList.<QuantifiableVariable>nil(), 
			   ImmutableSLList.<QuantifiableVariable>nil(),
			   null,
			   modifyThis, services);
    }


    /** 
     * checks for cycles and adds additional constraints if necessary 
     *
     * PRECONDITION: the sorts of mv and t match; if t is also a
     * metavariable with same sort as mv, the order of mv and t is
     * correct (using Metavariable.compareTo)
     *
     * @param mv Metavariable asked to be mapped to the term t
     * @param t the Term the metavariable should be mapped to (if there
     * are no cycles )
     * @param services the Services providing access to the type model
     * @return the resulting Constraint ( == this iff this subsumes
     * the new constraint )
     */ 
    private Constraint normalize(Metavariable mv, Term t,
                                 boolean modifyThis, 
                                 Services services) {
	// MV cycles are impossible if the orders of MV pairs are
	// correct

	if ( !t.isRigid () ) return Constraint.TOP;	    

        // metavariable instantiations must not contain free variables
        if ( t.freeVars ().size () != 0
                || ( modifyThis ? hasCycle ( mv, t ) : hasCycleByInst ( mv, t ) ) ) // cycle
            return Constraint.TOP;
        else if ( map.containsKey ( mv ) )
                return unifyHelp ( valueOf ( mv ), t, modifyThis, services );
        
        final EqualityConstraint newConstraint = getMutableConstraint ( modifyThis );
        newConstraint.map.put ( mv, t );
        
        return newConstraint;
    }

    private EqualityConstraint getMutableConstraint (boolean modifyThis) {
        if ( modifyThis ) return this;
        return new EqualityConstraint ( (HashMap<Metavariable, Term>)map.clone () );
    }

    /**
     * checks equality of constraints by subsuming relation (only equal if no
     * new sorts need to be introduced for subsumption)
     */
    public boolean equals ( Object obj ) {
    	if ( this == obj )
    	    return true;
	if ( obj instanceof Constraint ) {
	    Constraint c = (Constraint)obj;
	    if ( c instanceof EqualityConstraint )
		return map.keySet ().equals
		    ( ((EqualityConstraint)c).map.keySet () ) &&
		    join ( c, null ) == this && 
                    c.join ( this, null ) == c;
	    return isAsStrongAs ( c ) && isAsWeakAs ( c );
	}
	return false;
    }

    /**
     * @return true iff this constraint is as strong as "co",
     * i.e. every instantiation satisfying "this" also satisfies "co".
     */
    public boolean isAsStrongAs ( Constraint co ) {
	if ( this == co )
	    return true;
	if ( co instanceof EqualityConstraint )
	    // use necessary condition for this relation: key set of
	    // this is superset of key set of co
	    return
		map.keySet ().containsAll
		( ((EqualityConstraint)co).map.keySet () ) &&
		join ( co, null ) == this;
	return co.isAsWeakAs ( this );
    }

    /**
     * @return true iff this constraint is as weak as "co",
     * i.e. every instantiation satisfying "co" also satisfies "this".
     */
    public boolean isAsWeakAs ( Constraint co ) {
	if ( this == co )
	    return true;
	if ( co instanceof EqualityConstraint )
	    // use necessary condition for this relation: key set of
	    // co is superset of key set of this
	    return
		((EqualityConstraint)co).map.keySet ().containsAll
		( map.keySet () ) &&
		co.join ( this, null ) == co;
	return co.isAsStrongAs ( this );	
    }

    /** joins the given constraint with this constraint
     * and returns the joint new constraint. 
     * @param co Constraint to be joined with this one
     * @return the joined constraint 
     */	
    public Constraint join(Constraint co, Services services) { 
	return join(co, services, CONSTRAINTBOOLEANCONTAINER); 
    }
    

    /** joins constraint co with this constraint
     * and returns the joint new constraint. The BooleanContainer is
     * used to wrap a second return value and indicates a subsumption
     * of co by this constraint. 
     * @param co Constraint to be joined with this one
     * @param services the Services providing access to the type model
     * @param unchanged the BooleanContainers value set true, if this
     * constraint is as strong as co
     * @return the joined constraint     
     */
    public synchronized Constraint join (Constraint co, 
            Services services, 
            BooleanContainer unchanged) {
        if ( co.isBottom () || co == this ) {
            unchanged.setVal ( true );
            return this;
        } else if ( isBottom () ) {
            unchanged.setVal ( false );
            return co;
        }

        if ( ! ( co instanceof EqualityConstraint ) ) {
            // BUG: Don't know how to set p_subsumed (at least not
            // efficiently)
            unchanged.setVal ( false );
            return co.join ( this, services );
        }

        final ECPair cacheKey;

        lookup: synchronized ( joinCacheMonitor ) {
	    ecPair0.set ( this, co );
            Constraint res = joinCache.get ( ecPair0 );

            if ( res == null ) {
                cacheKey = ecPair0.copy ();
                res = joinCacheOld.get ( cacheKey );
                if ( res == null ) break lookup;
                joinCache.put ( cacheKey, res );
            }

            unchanged.setVal ( this == res );
            return res;
        }

        final Constraint res = joinHelp ( (EqualityConstraint)co, services );

        unchanged.setVal ( res == this );

        synchronized ( joinCacheMonitor ) {
            if ( joinCache.size () > 1000 ) {
                joinCacheOld.clear ();
                final HashMap<ECPair, Constraint> t = joinCacheOld;
                joinCacheOld = joinCache;
                joinCache = t;
            }

            joinCache.put ( cacheKey, res );
            return res;
        }
    }

        
    private Constraint joinHelp (EqualityConstraint co, Services services) {
        Constraint newConstraint = this;
        boolean newCIsNew = false;
        for (Map.Entry<Metavariable, Term> entry : co.map.entrySet ()) {
            newConstraint = ( (EqualityConstraint)newConstraint )
                .normalize ( entry.getKey (), entry.getValue (),
                             newCIsNew, services );
            if ( !newConstraint.isSatisfiable () )
                return Constraint.TOP;
            newCIsNew = newCIsNew || newConstraint != this;
        }

        if ( newConstraint == this )
            return this;

        return newConstraint;
    }
    
    /**
     * @return a constraint derived from this one by removing all
     * constraints on the given variable, which may therefore have any
     * value according to the new constraint (the possible values of
     * other variables are not modified)
     */
    public Constraint removeVariables ( ImmutableSet<Metavariable> mvs ) {
	if ( !mvs.isEmpty() && !isBottom () ) {
	    EqualityConstraint removeConstraint = new EqualityConstraint ();
	    EqualityConstraint newConstraint    = new EqualityConstraint ();

	    // Find equalities with removed metavariable as left side
            for ( Map.Entry<Metavariable, Term>  entry : map.entrySet() ) {
		if ( mvs.contains ( entry.getKey () ) )
		    removeConstraint.map.put
			( entry.getKey (), entry.getValue () );
		else
		    newConstraint   .map.put
			( entry.getKey (), entry.getValue () );
	    }

	    // Find equalities with removed metavariable as right side
	    final Iterator<Map.Entry<Metavariable, Term>> it = 
	        newConstraint.map.entrySet ().iterator ();
	    
	    while ( it.hasNext () ) {
	        Map.Entry<Metavariable, Term> entry = it.next ();
		if ( (entry.getValue ()).op () instanceof Metavariable &&
		     ( (entry.getKey   ()).sort () ==
		       (        entry.getValue ()).sort () ) &&
		     ( mvs.contains
		       ( (Metavariable)(entry.getValue ()).op () ) ) &&
		     !( removeConstraint.map.containsKey
			( (entry.getValue ()).op () ) ) ) {
		    removeConstraint.map.put
			( (Metavariable)(entry.getValue ()).op (),
			  TermBuilder.DF.var
			  ( entry.getKey () ) );
		    it.remove ();
		}
	    }

	    if ( !removeConstraint.map.isEmpty () ) {
		// Substitute removed variables occurring within right
		// sides of the remaining equalities

		// Usually at this point removeConstraint is not a
		// well-formed constraint, as the order of MV may be
		// wrong. However, "SyntacticalReplaceVisitor" doesn't
		// care about that.
		if ( newConstraint.map.isEmpty () )
		    return Constraint.BOTTOM;

		final Set<Map.Entry<Metavariable, Term>> entrySet = 
		    newConstraint.map.entrySet ();
		
		newConstraint = new EqualityConstraint ();

		for (final Map.Entry<Metavariable, Term> entry : entrySet) {		    
		    newConstraint.map.put ( entry.getKey (),
		                            removeConstraint.instantiate
		                            ( entry.getValue () ) );
		}

		return newConstraint;
	    }
	}

	return this;
    }

    /** checks if there is a cycle if the metavariable mv and Term
     * term would be added to this constraint e.g. X=g(Y), Y=f(X) 
     * @param mv the Metavariable   
     * @param term The Term 
     * @return a boolean that is true iff. adding a mapping (mv,term)
     * would cause a cycle 
     */
    private boolean hasCycle ( Metavariable mv, Term term ) {
        ImmutableList<Metavariable> body          = ImmutableSLList.<Metavariable>nil();
        ImmutableList<Term>         fringe        = ImmutableSLList.<Term>nil();
        Term               checkForCycle = term;
        
        while ( true ) {
            final Iterator<Metavariable> it =
                                checkForCycle.metaVars ().iterator ();
            while ( it.hasNext () ) {
                final Metavariable termMV = it.next ();
                if ( !body.contains ( termMV ) ) {
                    final Term termMVterm = getInstantiationIfExisting ( termMV );
                    if ( termMVterm != null ) {
                        if ( termMVterm.metaVars ().contains ( mv ) )
                                return true;
                    } else {
                        if ( map.containsKey ( termMV ) )
                                fringe = fringe.prepend ( map.get ( termMV ) );
                    }
                    
                    if ( termMV == mv ) return true;

                    body = body.prepend ( termMV );
                }
            }

            if ( fringe.isEmpty() ) return false;

            checkForCycle = fringe.head ();
            fringe        = fringe.tail ();
        }        
    }

    private boolean hasCycleByInst (Metavariable mv, Term term) {
        final Iterator<Metavariable> it = term.metaVars ().iterator ();
        
        while ( it.hasNext () ) {
            final Metavariable termMV = it.next ();
            if ( termMV == mv ) return true;
            final Term termMVterm = getInstantiationIfExisting ( termMV );
            if ( termMVterm != null ) {
                if ( termMVterm.metaVars ().contains ( mv ) ) return true;
            } else {
                if ( map.containsKey ( termMV )
                        && hasCycle ( mv, getDirectInstantiation ( termMV ) ) )
                        return true;
            }
        }

        return false;
    }
        
    /**
     * ONLY FOR TESTS DONT USE THEM IN ANOTHER WAY
     * 
     * @return true if metavar is contained as key
     */
    boolean isDefined ( Metavariable mv ) {
	return map.containsKey ( mv );
    }
    
    /** ONLY FOR TESTS DONT USE THEM IN ANOTHER WAY 
     * @return mapping to mv */
    Term valueOf ( Metavariable mv ) {
	return map.get ( mv );
    }

    /** @return String representation of the constraint */
    public String toString () {
	return map.toString ();
    }

    
    private static final class ECPair {
        private Constraint first;
        private Constraint second;
        private int hash;

        public boolean equals (Object o) {
            if ( ! ( o instanceof ECPair ) ) return false;
            final ECPair e = (ECPair)o;
            return first == e.first && second == e.second;
        }
        
	public void set ( Constraint first, Constraint second ) {
            this.first = first;
            this.second = second;
	    this.hash = first.hashCode() + second.hashCode();
	}

        public int hashCode () {
            return hash;
        }
        
        public ECPair copy () {
            return new ECPair ( first, second, hash );
        }
        
        public ECPair (Constraint first, Constraint second) {
	    set ( first, second );
        }

        public ECPair (Constraint first, Constraint second, int hash) {
            this.first = first;
            this.second = second;
	    this.hash = hash;
        }
    }
    
    private static final Boolean joinCacheMonitor = Boolean.FALSE;
    
    private static HashMap<ECPair, Constraint> joinCache = 
        new HashMap<ECPair, Constraint> ();
    private static HashMap<ECPair, Constraint> joinCacheOld = 
        new HashMap<ECPair, Constraint> ();
    
    private static final ECPair  ecPair0   = new ECPair ( null, null, 0 );

    public int hashCode () {
        if ( hashCode == null ) {
            int h = 0;
            final Iterator<Metavariable> it = restrictedMetavariables ();
            while ( it.hasNext () ) {
                final Metavariable mv = it.next ();
                h += mv.hashCode ();
                h += getInstantiation ( mv ).hashCode ();
            }

            hashCode = Integer.valueOf ( h );
        }

        return hashCode.intValue ();
    }
}<|MERGE_RESOLUTION|>--- conflicted
+++ resolved
@@ -19,12 +19,6 @@
 import de.uka.ilkd.key.java.NameAbstractionTable;
 import de.uka.ilkd.key.java.Services;
 import de.uka.ilkd.key.logic.op.*;
-<<<<<<< HEAD
-import de.uka.ilkd.key.logic.sort.SetAsListOfSort;
-import de.uka.ilkd.key.logic.sort.SetOfSort;
-=======
-import de.uka.ilkd.key.logic.sort.IntersectionSort;
->>>>>>> 6f293224
 import de.uka.ilkd.key.logic.sort.Sort;
 import de.uka.ilkd.key.rule.SyntacticalReplaceVisitor;
 
@@ -352,9 +346,8 @@
                                        Services services) {
         if (services == null) return Constraint.TOP;
         
-<<<<<<< HEAD
-        final SetOfSort set = 
-            SetAsListOfSort.EMPTY_SET.add(t0.sort()).add(t1.sort());
+        final ImmutableSet<Sort> set = 
+            DefaultImmutableSet.<Sort>nil().add(t0.sort()).add(t1.sort());
         assert false : "metavariables disabled";
         return null;
 //        final Sort intersectionSort = 
@@ -380,34 +373,6 @@
 //                                                 newMVTerm,
 //                                                 modifyThis || addFirst != this,
 //                                                 services );
-=======
-        final ImmutableSet<Sort> set = 
-            DefaultImmutableSet.<Sort>nil().add(t0.sort()).add(t1.sort());
-
-        final Sort intersectionSort = 
-            IntersectionSort.getIntersectionSort(set, services);
-                      
-        if (intersectionSort == null) {
-            return Constraint.TOP;
-        }
-        
-        // I think these MV will never occur in saved proofs, or?
-        
-        final Metavariable newMV = 
-            new Metavariable(new Name("#MV"+(MV_COUNTER++)), intersectionSort);
-        final Term newMVTerm = TermFactory.DEFAULT.createFunctionTerm(newMV);
-        
-        final Constraint addFirst = normalize ( (Metavariable)t0.op (),
-                                                newMVTerm,
-                                                modifyThis,
-                                                services );
-        if ( !addFirst.isSatisfiable () ) return Constraint.TOP;
-        return ( (EqualityConstraint)addFirst )
-                                    .normalize ( (Metavariable)t1.op (),
-                                                 newMVTerm,
-                                                 modifyThis || addFirst != this,
-                                                 services );
->>>>>>> 6f293224
     }
    
 
