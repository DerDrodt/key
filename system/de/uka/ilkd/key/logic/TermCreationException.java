// This file is part of KeY - Integrated Deductive Software Design
// Copyright (C) 2001-2009 Universitaet Karlsruhe, Germany
//                         Universitaet Koblenz-Landau, Germany
//                         Chalmers University of Technology, Sweden
//
// The KeY system is protected by the GNU General Public License. 
// See LICENSE.TXT for details.
//

package de.uka.ilkd.key.logic;


import de.uka.ilkd.key.logic.op.Operator;
<<<<<<< HEAD
import de.uka.ilkd.key.logic.op.SortedOperator;
import de.uka.ilkd.key.logic.sort.*;
=======
import de.uka.ilkd.key.logic.sort.Sort;
>>>>>>> 6f293224


public class TermCreationException extends RuntimeException {

    private final String errorMessage;

    public TermCreationException(String errorMessage) {
	super(errorMessage);
	this.errorMessage = errorMessage;
    }

    public TermCreationException(Operator op, Term failed) {
	ArrayOfTerm subs = failed.subs();
	for (int i = 0, n = subs.size(); i < n; i++) {
	    Term sub = subs.getTerm(i);
	    assert sub == failed.subs().getTerm(i);
	}            

	errorMessage = 
	    "Building a term failed. Normally there is an arity mismatch " +
	    "or one of the subterms' sorts " +
	    "is not compatible (e.g. like the \'2\' in \"true & 2\")\n" +
	    "The top level operator was " + 
	    op + "(Sort: " + op.sort(subs) + ")" +
	    (op instanceof SortedOperator 
		    ? "; its expected arg sorts were:\n" + 
			    argsToString((SortedOperator)op) 
			    : "") + 
			    "\nThe subterms were:\n" + subsToString(subs);                       
    }

    public String getMessage() {          
	return errorMessage;
    }


    private String argsToString(SortedOperator f) {
	StringBuffer sb = new StringBuffer();
	for(int i = 0; i < f.arity(); i++) {
	    sb.append((i+1) + ".) ");
	    sb.append("sort: " + f.argSort(i) 
		      + (f.argSort(i) == null ? "" : ", sort hash: " + f.argSort(i).hashCode()) 
		      + "\n");
	}
	return sb.toString();
    }


    private String subsToString(ArrayOfTerm subs) {
	StringBuffer sb = new StringBuffer();
	for (int i = 0, n = subs.size(); i < n; i++) {
	    sb.append((i+1) + ".) ");
	    Term subi = subs.getTerm(i);
	    if(subi!=null){
		sb.append(subi);
		Sort subiSort = subi.sort();
		if(subiSort!=null){
		    sb.append("(sort: " + subi.sort()+
			    ", sort hash: "+ subi.sort().hashCode()+")\n");
		}else{
		    sb.append("(Unknown sort, \"null pointer\")");
		}
	    }else{
		sb.append(" !null! ");
	    }

	}
	return sb.toString();
    }


    public String toString() {
	return errorMessage;
    }
}<|MERGE_RESOLUTION|>--- conflicted
+++ resolved
@@ -10,13 +10,10 @@
 package de.uka.ilkd.key.logic;
 
 
+import de.uka.ilkd.key.collection.ImmutableArray;
 import de.uka.ilkd.key.logic.op.Operator;
-<<<<<<< HEAD
 import de.uka.ilkd.key.logic.op.SortedOperator;
-import de.uka.ilkd.key.logic.sort.*;
-=======
 import de.uka.ilkd.key.logic.sort.Sort;
->>>>>>> 6f293224
 
 
 public class TermCreationException extends RuntimeException {
@@ -29,10 +26,10 @@
     }
 
     public TermCreationException(Operator op, Term failed) {
-	ArrayOfTerm subs = failed.subs();
+	ImmutableArray<Term> subs = failed.subs();
 	for (int i = 0, n = subs.size(); i < n; i++) {
-	    Term sub = subs.getTerm(i);
-	    assert sub == failed.subs().getTerm(i);
+	    Term sub = subs.get(i);
+	    assert sub == failed.subs().get(i);
 	}            
 
 	errorMessage = 
@@ -65,11 +62,11 @@
     }
 
 
-    private String subsToString(ArrayOfTerm subs) {
+    private String subsToString(ImmutableArray<Term> subs) {
 	StringBuffer sb = new StringBuffer();
 	for (int i = 0, n = subs.size(); i < n; i++) {
 	    sb.append((i+1) + ".) ");
-	    Term subi = subs.getTerm(i);
+	    Term subi = subs.get(i);
 	    if(subi!=null){
 		sb.append(subi);
 		Sort subiSort = subi.sort();
