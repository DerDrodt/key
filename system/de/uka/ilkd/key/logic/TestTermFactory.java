--- conflicted
+++ resolved
@@ -12,18 +12,11 @@
 
 import junit.framework.Assert;
 import junit.framework.TestCase;
-<<<<<<< HEAD
+import de.uka.ilkd.key.collection.DefaultImmutableSet;
+import de.uka.ilkd.key.collection.ImmutableArray;
 import de.uka.ilkd.key.logic.op.*;
+import de.uka.ilkd.key.logic.sort.Sort;
 import de.uka.ilkd.key.logic.sort.SortImpl;
-import de.uka.ilkd.key.logic.sort.SetAsListOfSort;
-=======
-import de.uka.ilkd.key.collection.DefaultImmutableSet;
-import de.uka.ilkd.key.java.abstraction.KeYJavaType;
-import de.uka.ilkd.key.logic.op.*;
-import de.uka.ilkd.key.logic.sort.ClassInstanceSortImpl;
-import de.uka.ilkd.key.logic.sort.PrimitiveSort;
->>>>>>> 6f293224
-import de.uka.ilkd.key.logic.sort.Sort;
 
 /** class tests the term factory
 */
@@ -32,7 +25,6 @@
 
     private static final TermFactory tf = TermFactory.DEFAULT;
     private Term et1;
-<<<<<<< HEAD
     private Sort sort1=new SortImpl(new Name("S1"));
     private Sort sort2=new SortImpl(new Name("S2"));
     private Sort sort3=new SortImpl(new Name("S3"));
@@ -40,17 +32,7 @@
     private Sort osort2=new SortImpl(new Name("os2"), osort1);
     private Sort osort3=new SortImpl(new Name("os3"), osort1);
     private Sort osort4=new SortImpl(new Name("os4"), 
-						  SetAsListOfSort.EMPTY_SET
-=======
-    private Sort sort1=new PrimitiveSort(new Name("S1"));
-    private Sort sort2=new PrimitiveSort(new Name("S2"));
-    private Sort sort3=new PrimitiveSort(new Name("S3"));
-    private Sort osort1=new ClassInstanceSortImpl(new Name("os1"), false);
-    private Sort osort2=new ClassInstanceSortImpl(new Name("os2"), osort1, false);
-    private Sort osort3=new ClassInstanceSortImpl(new Name("os3"), osort1, false);
-    private Sort osort4=new ClassInstanceSortImpl(new Name("os4"), 
 						  DefaultImmutableSet.<Sort>nil()
->>>>>>> 6f293224
 						  .add(osort2).add(osort3), false);
     
     Function p=new Function(new Name("p"),Sort.FORMULA,new Sort[]{sort1});  
@@ -79,8 +61,8 @@
     }
 
     public void setUp() {
-	Term et_x=new TermImpl(x, new ArrayOfTerm(), null, null);
-	Term et_px=new TermImpl(p, new ArrayOfTerm(new Term[]{et_x}), null, null);
+	Term et_x=new TermImpl(x, new ImmutableArray<Term>(), null, null);
+	Term et_px=new TermImpl(p, new ImmutableArray<Term>(new Term[]{et_x}), null, null);
 	et1=et_px;       
     }
 
@@ -137,7 +119,7 @@
      * constructed anyway, as subformulae are not checked
      */
     public void testWithInvalidSubformulae() { 
-	Term invalidBuilt=new TermImpl(p, new ArrayOfTerm(new TermImpl(y, new ArrayOfTerm(), null, null)), null, null);
+	Term invalidBuilt=new TermImpl(p, new ImmutableArray<Term>(new TermImpl(y, new ImmutableArray<Term>(), null, null)), null, null);
 	try {
 	    Term t_px_or_py=tf.createTerm(Junctor.OR,
 						 new Term[]{invalidBuilt, 
@@ -149,42 +131,42 @@
 
     public void testConstantTrue() {
         Term t_true=tf.createTerm(Junctor.TRUE);
-	Assert.assertEquals(t_true,new TermImpl(Junctor.TRUE, new ArrayOfTerm(), null, null));
+	Assert.assertEquals(t_true,new TermImpl(Junctor.TRUE, new ImmutableArray<Term>(), null, null));
     }
 
     public void testQuantifierTerm() {
 	Term t_forallx_px=TermBuilder.DF.all(new LogicVariable[]{x},t1());
 	Assert.assertEquals(t_forallx_px,
-			    new TermImpl(Quantifier.ALL,new ArrayOfTerm(t1()), new ArrayOfQuantifiableVariable(x), null));
+			    new TermImpl(Quantifier.ALL,new ImmutableArray<Term>(t1()), new ImmutableArray<QuantifiableVariable>(x), null));
     }
 
     public void testJunctorTerm() {
 	Term  t_px_imp_ryw= tf.createTerm(Junctor.IMP, t1(), t2());
-	Assert.assertEquals(t_px_imp_ryw, new TermImpl(Junctor.IMP, new ArrayOfTerm(new Term[]{ t1(), t2()}), null, null));
+	Assert.assertEquals(t_px_imp_ryw, new TermImpl(Junctor.IMP, new ImmutableArray<Term>(new Term[]{ t1(), t2()}), null, null));
     }
 
     public void testNegationTerm() {
 	Term t_not_ryw=tf.createTerm(Junctor.NOT, t2());
-	Assert.assertEquals(t_not_ryw, new TermImpl(Junctor.NOT, new ArrayOfTerm( t2()), null, null));
+	Assert.assertEquals(t_not_ryw, new TermImpl(Junctor.NOT, new ImmutableArray<Term>( t2()), null, null));
     }
 
     public void testDiamondTerm() {
 	JavaBlock jb=JavaBlock.EMPTY_JAVABLOCK;
 	Term t_dia_ryw=tf.createTerm(Modality.DIA, new Term[]{t2()}, null, jb);
-	Assert.assertEquals(t_dia_ryw, new TermImpl(Modality.DIA, new ArrayOfTerm(t2()), null, jb));
+	Assert.assertEquals(t_dia_ryw, new TermImpl(Modality.DIA, new ImmutableArray<Term>(t2()), null, jb));
     }
 
     public void testBoxTerm() {
 	JavaBlock jb=JavaBlock.EMPTY_JAVABLOCK;
-	Term t_dia_ryw=tf.createTerm(Modality.BOX, new ArrayOfTerm(t2()), null, jb);
-	Assert.assertEquals(t_dia_ryw, new TermImpl(Modality.BOX, new ArrayOfTerm(t2()), null, jb));
+	Term t_dia_ryw=tf.createTerm(Modality.BOX, new ImmutableArray<Term>(t2()), null, jb);
+	Assert.assertEquals(t_dia_ryw, new TermImpl(Modality.BOX, new ImmutableArray<Term>(t2()), null, jb));
     }
 
     public void testSubstitutionTerm() {
 	Term t_x_subst_fy_in_px=TermBuilder.DF.subst(WarySubstOp.SUBST, x, t3(),
 							  t1());
-	Assert.assertEquals(new TermImpl(WarySubstOp.SUBST, new ArrayOfTerm(new Term[]{ t3(),t1() }),
-				    	 new ArrayOfQuantifiableVariable(x), null), 
+	Assert.assertEquals(new TermImpl(WarySubstOp.SUBST, new ImmutableArray<Term>(new Term[]{ t3(),t1() }),
+				    	 new ImmutableArray<QuantifiableVariable>(x), null), 
 			    t_x_subst_fy_in_px);
     }
 
@@ -194,7 +176,7 @@
 	try {
 	    tf.createTerm(WarySubstOp.SUBST, 
 		    	  new Term[]{ t2(), t1()},
-		    	  new ArrayOfQuantifiableVariable(x),
+		    	  new ImmutableArray<QuantifiableVariable>(x),
 		    	  null);
 	} catch (TermCreationException e) {
 	    exc=e;	    
