--- conflicted
+++ resolved
@@ -10,17 +10,12 @@
 
 package de.uka.ilkd.key.logic;
 
-<<<<<<< HEAD
-import de.uka.ilkd.key.logic.op.*;
-
-=======
 import java.util.Iterator;
 
 import de.uka.ilkd.key.collection.ImmutableList;
 import de.uka.ilkd.key.collection.ImmutableSLList;
 import de.uka.ilkd.key.logic.op.QuantifiableVariable;
 import de.uka.ilkd.key.logic.op.Quantifier;
->>>>>>> 6f293224
 /**
  * This class is used to collect all appearing variables that can
  * represent logic variables in a term. Duplicates are not removed
