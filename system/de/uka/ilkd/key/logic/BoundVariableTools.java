// This file is part of KeY - Integrated Deductive Software Design
// Copyright (C) 2001-2009 Universitaet Karlsruhe, Germany
//                         Universitaet Koblenz-Landau, Germany
//                         Chalmers University of Technology, Sweden
//
// The KeY system is protected by the GNU General Public License. 
// See LICENSE.TXT for details.
//
//

package de.uka.ilkd.key.logic;

import java.util.HashMap;
import java.util.Map;

import de.uka.ilkd.key.collection.ImmutableArray;
import de.uka.ilkd.key.collection.ImmutableSet;
import de.uka.ilkd.key.logic.op.LogicVariable;
import de.uka.ilkd.key.logic.op.QuantifiableVariable;
import de.uka.ilkd.key.util.Debug;


/**
 * Some generally useful tools for dealing with arrays of bound variables
 */
public class BoundVariableTools {
    
    public final static BoundVariableTools DEFAULT = new BoundVariableTools ();
    
    private BoundVariableTools () {}
    
    private final TermFactory tf = TermFactory.DEFAULT;
    
    /**
     * Compare the arrays <code>oldBoundVars</code> and
     * <code>newBoundVars</code> component-wise, and in case of differences
     * substitute variables from the former array with the ones of the latter
     * array (in <code>originalTerm</code>)
     */
    public Term renameVariables (Term originalTerm,
                                 ImmutableArray<QuantifiableVariable> oldBoundVars,
                                 ImmutableArray<QuantifiableVariable> newBoundVars) {
        Term res = originalTerm;
        for (int i = 0; i != oldBoundVars.size(); ++i) {
            if ( oldBoundVars.get ( i )
                 != newBoundVars.get ( i ) ) {
                final Term newVarTerm =
                    tf.createVariableTerm
                    ( (LogicVariable)newBoundVars.get ( i ) );
                final ClashFreeSubst subst =
                    new ClashFreeSubst ( oldBoundVars.get ( i ),
                                         newVarTerm );
                res = subst.apply ( res );
            }
        }
        
        return res;
    }

    public Term[] renameVariables (Term[] originalTerms,
                                   ImmutableArray<QuantifiableVariable> oldBoundVars,
                                   ImmutableArray<QuantifiableVariable> newBoundVars) {
        final Term[] res = new Term [originalTerms.length];
        for ( int i = 0; i != res.length; ++i )
            res[i] = renameVariables ( originalTerms[i],
                                       oldBoundVars,
                                       newBoundVars );
        return res;
    }
    
    
    /**
     * Replace all variables of <code>oldVars</code> that also turn up in
     * <code>criticalPairs</code> with new variables (currently just with the
     * same name).
     * 
     * @param oldVars
     *            variables to be checked
     * @param newVars
     *            array in which either the original variables (if a variable is
     *            not an element of <code>criticalVars</code>) or newly
     *            created variables are stored
     * @param criticalVars
     *            variables that must not turn up in the resulting array
     *            <code>newVars</code>
     * @return <code>true</code> iff it was necessary to create at least one
     *         new variable
     */
    public boolean resolveCollisions (ImmutableArray<QuantifiableVariable> oldVars,
                                      QuantifiableVariable[] newVars,
                                      ImmutableSet<QuantifiableVariable> criticalVars) {
        boolean changedVar = false;

        for ( int i = 0; i != newVars.length; ++i ) {
            final QuantifiableVariable oldVar = oldVars.get ( i );
            if ( criticalVars.contains ( oldVar ) ) {
                // rename the bound variable
                newVars[i] = new LogicVariable ( oldVar.name (), oldVar.sort () );
                changedVar = true;
            } else {
                newVars[i] = oldVar;
            }
        }
        
        return changedVar;
    }

    /**
     * Ensure that none of the variables <code>criticalVars</code> is bound by
     * the top-level operator of <code>t</code> (by bound renaming)
     */
    public Term resolveCollisions (Term t,
                                   ImmutableSet<QuantifiableVariable> criticalVars) {
        final ImmutableArray<QuantifiableVariable>[] newBoundVars =
            new ImmutableArray [t.arity ()];
        final Term[] newSubs = new Term [t.arity ()];
        
        if ( !resolveCollisions ( t, criticalVars, newBoundVars, newSubs ) )
            return t;
        
        return tf.createTerm ( t.op (), newSubs, newBoundVars, t.javaBlock ());        
    }

    /**
     * Ensure that none of the variables <code>criticalVars</code> is bound by
     * the top-level operator of <code>t</code> (by bound renaming). The
     * resulting subterms and arrays of bound variables are stored in
     * <code>newSubs</code> and <code>newBoundVars</code> (resp.)
     * 
     * @return <code>true</code> if it was necessary to rename a variable,
     *         i.e. to changed anything in the term <code>originalTerm</code>
     */
    public boolean resolveCollisions (Term originalTerm,
                                      ImmutableSet<QuantifiableVariable> criticalVars,
                                      ImmutableArray<QuantifiableVariable>[] newBoundVars,
                                      Term[] newSubs) {
        boolean changed = false;

        for ( int i = 0; i != originalTerm.arity (); ++i ) {
            final ImmutableArray<QuantifiableVariable> oldVars =
                originalTerm.varsBoundHere ( i );

            final QuantifiableVariable[] newVars =
                new QuantifiableVariable [oldVars.size ()];
            if ( resolveCollisions ( oldVars, newVars, criticalVars ) ) {
                changed = true;
                newBoundVars[i] = new ImmutableArray<QuantifiableVariable> ( newVars );
                newSubs[i] = renameVariables ( originalTerm.sub ( i ),
                                               oldVars,
                                               newBoundVars[i] );
            } else {
                newBoundVars[i] = oldVars;
                newSubs[i] = originalTerm.sub ( i );
            }
        }
        
        return changed;
    }

    
    /**
     * Ensure that for the subterms with indexes [<code>subtermsBegin</code>,
     * <code>subtermsEnd</code>) the same variables are bound. In case of
     * differences bound renaming is applied (existing variables are renamed to
     * new ones)
     * 
     * @param boundVarsPerSub bound variables per subterms
     * @param subs subterms (in which variables are renamed if necessary)
     * @param subtermsBegin first subterm that is supposed to be considered
     * @param subtermsEnd subterm after the last subterm to be consider
     * 
     * PRE: <code>subtermsEnd > subtermsBegin</code>
     */
    public ImmutableArray<QuantifiableVariable>
                unifyBoundVariables (ImmutableArray<QuantifiableVariable>[] boundVarsPerSub,
                                     Term[] subs,
                                     int subtermsBegin,
                                     int subtermsEnd) {
        // at least one subterms belongs to the entry (value)
<<<<<<< HEAD
        ArrayOfQuantifiableVariable unifiedVariable = boundVarsPerSub[subtermsBegin];
        
=======
        ImmutableArray<QuantifiableVariable> unifiedVariable = boundVarsPerSub[subtermsBegin];

>>>>>>> 032cf20a
        final Map<QuantifiableVariable, QuantifiableVariable> variableRenamings = 
            new HashMap<QuantifiableVariable, QuantifiableVariable> ();
        for ( int i = subtermsBegin + 1; i < subtermsEnd; ++i ) {
            // check that numbers and sorts of the quantified variables are
            // consistent
            Debug.assertTrue ( consistentVariableArrays ( unifiedVariable,
                                                          boundVarsPerSub[i] ),
                               "Inconsistent bound variables" );

            unifiedVariable = unifyVariableArrays ( unifiedVariable,
                                                    boundVarsPerSub[i],
                                                    variableRenamings );
        }

        // substitute variables where necessary
        for ( int i = subtermsBegin; i < subtermsEnd; ++i )
            subs[i] = renameVariables ( subs[i],
                                        boundVarsPerSub[i],
                                        unifiedVariable );
        
        return unifiedVariable;
    }
    
    /**
     * @return <code>true</code> iff the two given arrays have the same size
     *         and the contained variables have the same sorts
     */
    public boolean consistentVariableArrays (ImmutableArray<QuantifiableVariable> ar0,
                                             ImmutableArray<QuantifiableVariable> ar1) {
        if ( ar0.size () != ar1.size () ) return false;
        for ( int i = 0; i != ar0.size (); ++i ) {
            if ( ar0.get ( i ).sort () 
                 != ar1.get ( i ).sort () )
                return false;
        }
        return true;
    }

    /**
     * @return <code>true</code> iff the two arrays of variables are
     *         compatible (<code>compatibleVariableArrays()</code>) and the
     *         two given terms are equal modulo renaming after unification of
     *         the two arrays (of variables occurring free in the terms)
     */
    public boolean equalsModRenaming (ImmutableArray<QuantifiableVariable> vars0,
				      Term term0,
				      ImmutableArray<QuantifiableVariable> vars1,
				      Term term1) {
        if ( !consistentVariableArrays ( vars0, vars1 ) ) return false;
        if ( vars0.size () == 0 ) return term0.equalsModRenaming ( term1 );
        
        final ImmutableArray<QuantifiableVariable> unifiedVars =
            unifyVariableArrays ( vars0, vars1, 
                    new HashMap<QuantifiableVariable, QuantifiableVariable> () );

        final Term renamedTerm0 = renameVariables ( term0, vars0, unifiedVars );
        final Term renamedTerm1 = renameVariables ( term1, vars1, unifiedVars );

        return renamedTerm0.equalsModRenaming ( renamedTerm1 );
    }
    
    /**
     * Unify the given arrays be replacing variables with new ones, return the
     * unifier
     */
    private ImmutableArray<QuantifiableVariable>
        unifyVariableArrays (ImmutableArray<QuantifiableVariable> ar0,
                             ImmutableArray<QuantifiableVariable> ar1,
                             Map<QuantifiableVariable, QuantifiableVariable> variableRenaming) {
        final QuantifiableVariable[] res = new QuantifiableVariable [ar0.size()];
        for ( int i = 0; i != ar0.size (); ++i ) {
            QuantifiableVariable pv0 = ar0.get ( i );            
            if ( variableRenaming.containsKey ( pv0 ) )
                pv0 = (QuantifiableVariable)variableRenaming.get ( pv0 );
                
            QuantifiableVariable pv1 = ar1.get ( i );
            if ( variableRenaming.containsKey ( pv1 ) )
                pv1 = (QuantifiableVariable)variableRenaming.get ( pv1 );
            
            if ( pv0 != pv1 ) {
                // introduce a new variable
                final QuantifiableVariable newVar =
                    new LogicVariable ( pv0.name (), pv0.sort () );
                variableRenaming.put ( ar0.get ( i ), newVar );
                variableRenaming.put ( ar1.get ( i ), newVar );
                variableRenaming.put ( pv0, newVar );
                variableRenaming.put ( pv1, newVar );
                pv0 = pv1 = newVar;
            }
            
            res[i] = pv0;
        }
        
        return new ImmutableArray<QuantifiableVariable> ( res );
    }
}<|MERGE_RESOLUTION|>--- conflicted
+++ resolved
@@ -177,13 +177,8 @@
                                      int subtermsBegin,
                                      int subtermsEnd) {
         // at least one subterms belongs to the entry (value)
-<<<<<<< HEAD
-        ArrayOfQuantifiableVariable unifiedVariable = boundVarsPerSub[subtermsBegin];
-        
-=======
         ImmutableArray<QuantifiableVariable> unifiedVariable = boundVarsPerSub[subtermsBegin];
 
->>>>>>> 032cf20a
         final Map<QuantifiableVariable, QuantifiableVariable> variableRenamings = 
             new HashMap<QuantifiableVariable, QuantifiableVariable> ();
         for ( int i = subtermsBegin + 1; i < subtermsEnd; ++i ) {
