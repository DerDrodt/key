--- conflicted
+++ resolved
@@ -27,10 +27,6 @@
     private final NameCreationInfo creationInfo;
     private final Comment[] comments;
 
-<<<<<<< HEAD
-
-=======
->>>>>>> d557ff59
     /** create a new name
      * @param name the String with the name of the program element
      */
@@ -71,14 +67,7 @@
 
     public ProgramElementName(String n, String q) {
 	super(q + "::" + n);
-<<<<<<< HEAD
 	assert q.length() > 0 : "Tried to create qualified name with missing qualifier";
-=======
-	if ((q != "")) {
-	    Debug.log4jDebug(q + "::" + n, ProgramElementName.class.getName());
-	}
-	assert q!=null && q.length() > 0 : "Tried to create qualified name with missing qualifier";
->>>>>>> d557ff59
 
 	this.qualifierString = q.intern();
 	this.shortName = n.intern();
