--- conflicted
+++ resolved
@@ -11,17 +11,9 @@
 
 package de.uka.ilkd.key.logic.op;
 
-<<<<<<< HEAD
-import de.uka.ilkd.key.collection.ArrayOfBoolean;
-import de.uka.ilkd.key.logic.Name;
-import de.uka.ilkd.key.logic.sort.ArrayOfSort;
-import de.uka.ilkd.key.logic.sort.NullSort;
-=======
 import de.uka.ilkd.key.collection.ImmutableArray;
 import de.uka.ilkd.key.logic.Name;
-import de.uka.ilkd.key.logic.Term;
-import de.uka.ilkd.key.logic.sort.ProgramSVSort;
->>>>>>> 6f293224
+import de.uka.ilkd.key.logic.sort.NullSort;
 import de.uka.ilkd.key.logic.sort.Sort;
 
 
@@ -29,7 +21,6 @@
             
     private final boolean unique;
     
-<<<<<<< HEAD
     
     //-------------------------------------------------------------------------
     //constructors
@@ -37,8 +28,8 @@
 
     public Function(Name name, 
 	            Sort sort, 
-	            ArrayOfSort argSorts, 
-	            ArrayOfBoolean whereToBind,
+	            ImmutableArray<Sort> argSorts, 
+	            ImmutableArray<Boolean> whereToBind,
 	            boolean unique) {
 	super(name, argSorts, sort, whereToBind, true);
 	this.unique = unique;
@@ -46,42 +37,6 @@
 	assert !(unique && sort == Sort.FORMULA);
 	assert !(sort instanceof NullSort) || name.toString().equals("null")
 	       : "Functions with sort \"null\" are not allowed: " + this;
-=======
-    /** 
-     * sorts of arguments
-     */
-    private ImmutableArray<Sort> argSorts;
-    
-    /** creates a Function 
-     * @param name String with name of the function
-     * @param sort the Sort of the function (result type)
-     * @param argSorts an array of Sort with the sorts of 
-     * the function's arguments  
-     */   
-    public Function(Name name, Sort sort, Sort[] argSorts) {
-	this(name, sort, new ImmutableArray<Sort>(argSorts));
-    }
-
-
-    /** creates a Function 
-     * @param name String with name of the function
-     * @param sort the Sort of the function (result type)
-     * @param argSorts ArrayOf<Sort> of the function's arguments
-     */   
-    public Function(Name name, Sort sort, ImmutableArray<Sort> argSorts) {
-	super(name, sort);
-	this.argSorts = argSorts;
-    }
-
-    /** @return array of allowed sorts of the function arguments */
-    public ImmutableArray<Sort> argSort() {
-	return argSorts;
-    }
-
-    /** @return Sort of the n-th argument */
-    public Sort argSort(int n) {
-	return argSorts.get(n);
->>>>>>> 6f293224
     }
     
     
@@ -92,13 +47,13 @@
 	    	    boolean unique) {
 	this(name, 
              sort, 
-             new ArrayOfSort(argSorts), 
-             whereToBind == null ? null : new ArrayOfBoolean(whereToBind), 
+             new ImmutableArray<Sort>(argSorts), 
+             whereToBind == null ? null : new ImmutableArray<Boolean>(whereToBind), 
              unique);
     }
     
 
-    public Function(Name name, Sort sort, ArrayOfSort argSorts) {
+    public Function(Name name, Sort sort, ImmutableArray<Sort> argSorts) {
 	this(name, sort, argSorts, null, false);
     }    
     
