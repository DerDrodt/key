// This file is part of KeY - Integrated Deductive Software Design
// Copyright (C) 2001-2009 Universitaet Karlsruhe, Germany
//                         Universitaet Koblenz-Landau, Germany
//                         Chalmers University of Technology, Sweden
//
// The KeY system is protected by the GNU General Public License. 
// See LICENSE.TXT for details.
//
//


package de.uka.ilkd.key.logic.op;

import de.uka.ilkd.key.logic.ArrayOfTerm;
import de.uka.ilkd.key.logic.ClashFreeSubst;
import de.uka.ilkd.key.logic.Name;
import de.uka.ilkd.key.logic.Term;
import de.uka.ilkd.key.logic.sort.Sort;

/**
 * Standard first-order substitution operator, resolving clashes but not
 * preventing (usually unsound) substitution of non-rigid terms across modal
 * operators. Currently, only the subclass <code>WarySubstOp</code> is used
 * and accessible through the key parser.
 */
public abstract class SubstOp extends AbstractOperator {
    
<<<<<<< HEAD
    protected SubstOp(Name name) {
	super(name, 2, new Boolean[]{false, true}, true);
=======
    SubstOp(Name name) {
	super(name);
    }

    /**
     * @return true iff the sort of the subterm 0 of the given term
     * has the same sort as or a subsort of the variable to be substituted 
     * and the
     * term's arity is 2 and the numer of variables bound there is 0
     * for the 0th subterm and 1 for the 1st subterm.
     */
    public boolean validTopLevel(Term term){
	if (term.arity() != 2) return false;
	if (term.varsBoundHere(1).size() != 1) return false;
	if (term.varsBoundHere(0).size() != 0) return false;
	Sort substSort=term.sub(0).sort();
	Sort varSort=term.varsBoundHere(1).get(0).sort();       
	return substSort.extendsTrans(varSort);
>>>>>>> 6f293224
    }
    

    /**
     * @return sort of the second subterm or throws an
     * IllegalArgumentException if the given term has no correct (2=) arity
     */
    @Override
    public Sort sort(ArrayOfTerm terms) {
	if(terms.size() == 2) {
	    return terms.getTerm(1).sort();
	}
	else throw new IllegalArgumentException("Cannot determine sort of "+
						"invalid term (Wrong arity).");
    }
    

    /**
     * @return true iff the sort of the subterm 0 of the given term
     * has the same sort as or a subsort of the variable to be substituted 
     * and the
     * term's arity is 2 and the numer of variables bound there is 0
     * for the 0th subterm and 1 for the 1st subterm.
     */
    @Override    
    protected boolean additionalValidTopLevel(Term term){
	if(term.varsBoundHere(1).size() != 1) { 
	    return false;
	}
	Sort substSort = term.sub(0).sort();
	Sort varSort = term.varsBoundHere(1).getQuantifiableVariable(0).sort();       
	return substSort.extendsTrans(varSort);
    }

    
    /**
     * Apply this substitution operator to <code>term</code>, which
     * has this operator as top-level operator
     */
<<<<<<< HEAD
    public abstract Term apply(Term term);// {
//	QuantifiableVariable v = term.varsBoundHere(1).getQuantifiableVariable(0);
//	ClashFreeSubst cfSubst = new ClashFreeSubst(v, term.sub(0));
//	Term res = cfSubst.apply(term.sub(1));
//	return res;
//    }
=======
    public Term apply ( Term term ) {
	QuantifiableVariable v=term.varsBoundHere(1).get(0);
	ClashFreeSubst cfSubst = new ClashFreeSubst(v, term.sub(0));
	Term res = cfSubst.apply(term.sub(1));
	return res;
    }
>>>>>>> 6f293224
}<|MERGE_RESOLUTION|>--- conflicted
+++ resolved
@@ -11,8 +11,7 @@
 
 package de.uka.ilkd.key.logic.op;
 
-import de.uka.ilkd.key.logic.ArrayOfTerm;
-import de.uka.ilkd.key.logic.ClashFreeSubst;
+import de.uka.ilkd.key.collection.ImmutableArray;
 import de.uka.ilkd.key.logic.Name;
 import de.uka.ilkd.key.logic.Term;
 import de.uka.ilkd.key.logic.sort.Sort;
@@ -25,29 +24,8 @@
  */
 public abstract class SubstOp extends AbstractOperator {
     
-<<<<<<< HEAD
     protected SubstOp(Name name) {
 	super(name, 2, new Boolean[]{false, true}, true);
-=======
-    SubstOp(Name name) {
-	super(name);
-    }
-
-    /**
-     * @return true iff the sort of the subterm 0 of the given term
-     * has the same sort as or a subsort of the variable to be substituted 
-     * and the
-     * term's arity is 2 and the numer of variables bound there is 0
-     * for the 0th subterm and 1 for the 1st subterm.
-     */
-    public boolean validTopLevel(Term term){
-	if (term.arity() != 2) return false;
-	if (term.varsBoundHere(1).size() != 1) return false;
-	if (term.varsBoundHere(0).size() != 0) return false;
-	Sort substSort=term.sub(0).sort();
-	Sort varSort=term.varsBoundHere(1).get(0).sort();       
-	return substSort.extendsTrans(varSort);
->>>>>>> 6f293224
     }
     
 
@@ -56,9 +34,9 @@
      * IllegalArgumentException if the given term has no correct (2=) arity
      */
     @Override
-    public Sort sort(ArrayOfTerm terms) {
+    public Sort sort(ImmutableArray<Term> terms) {
 	if(terms.size() == 2) {
-	    return terms.getTerm(1).sort();
+	    return terms.get(1).sort();
 	}
 	else throw new IllegalArgumentException("Cannot determine sort of "+
 						"invalid term (Wrong arity).");
@@ -78,7 +56,7 @@
 	    return false;
 	}
 	Sort substSort = term.sub(0).sort();
-	Sort varSort = term.varsBoundHere(1).getQuantifiableVariable(0).sort();       
+	Sort varSort = term.varsBoundHere(1).get(0).sort();       
 	return substSort.extendsTrans(varSort);
     }
 
@@ -87,19 +65,10 @@
      * Apply this substitution operator to <code>term</code>, which
      * has this operator as top-level operator
      */
-<<<<<<< HEAD
     public abstract Term apply(Term term);// {
 //	QuantifiableVariable v = term.varsBoundHere(1).getQuantifiableVariable(0);
 //	ClashFreeSubst cfSubst = new ClashFreeSubst(v, term.sub(0));
 //	Term res = cfSubst.apply(term.sub(1));
 //	return res;
 //    }
-=======
-    public Term apply ( Term term ) {
-	QuantifiableVariable v=term.varsBoundHere(1).get(0);
-	ClashFreeSubst cfSubst = new ClashFreeSubst(v, term.sub(0));
-	Term res = cfSubst.apply(term.sub(1));
-	return res;
-    }
->>>>>>> 6f293224
 }