--- conflicted
+++ resolved
@@ -50,10 +50,7 @@
 	return (this==loc);
     }
     
-<<<<<<< HEAD
     
-=======
->>>>>>> 615c60b0
     public String proofToString() {
         return "\\nonRigid[Location] " + super.proofToString();
     }
