--- conflicted
+++ resolved
@@ -30,11 +30,7 @@
      */ 
     public ConstrainedFormula(Term term, Constraint constraint) {
 	if (term.sort() != Sort.FORMULA) {
-<<<<<<< HEAD
 	    throw new RuntimeException("A Term instead of a formula: " + term);
-=======
-	    throw new RuntimeException("A Term instead of a Formula: "+term);
->>>>>>> d557ff59
 	}
 	this.term = term;	
 	this.constraint = constraint;
