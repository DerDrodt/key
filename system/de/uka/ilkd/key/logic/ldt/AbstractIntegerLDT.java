// This file is part of KeY - Integrated Deductive Software Design
// Copyright (C) 2001-2005 Universitaet Karlsruhe, Germany
//                         Universitaet Koblenz-Landau, Germany
//                         Chalmers University of Technology, Sweden
//
// The KeY system is protected by the GNU General Public License. 
// See LICENSE.TXT for details.
//
//
package de.uka.ilkd.key.logic.ldt;

import de.uka.ilkd.key.java.Expression;
import de.uka.ilkd.key.java.Services;
import de.uka.ilkd.key.java.abstraction.Type;
import de.uka.ilkd.key.java.expression.Literal;
import de.uka.ilkd.key.java.expression.Operator;
import de.uka.ilkd.key.java.expression.literal.CharLiteral;
import de.uka.ilkd.key.java.expression.literal.IntLiteral;
import de.uka.ilkd.key.java.expression.literal.LongLiteral;
import de.uka.ilkd.key.java.expression.operator.*;
import de.uka.ilkd.key.java.reference.ExecutionContext;
import de.uka.ilkd.key.logic.Name;
import de.uka.ilkd.key.logic.Namespace;
import de.uka.ilkd.key.logic.Term;
import de.uka.ilkd.key.logic.TermFactory;
import de.uka.ilkd.key.logic.op.Function;
import de.uka.ilkd.key.util.Debug;
import de.uka.ilkd.key.util.ExtList;


/** 
 * This class inherits from LDT and implements all method that are
 * necessary to handle integers, shorts and bytes. It caches the symbols 
 * declared in integerHeader.key and offers methods to convert java
 * number types to their logic counterpart.
 */
public abstract class AbstractIntegerLDT extends LDT {

    //public name constants
    public static final String NEGATIVE_LITERAL_STRING = "neglit";
    public static final Name NUMBERS_NAME = new Name("Z");
    public static final Name CHAR_ID_NAME = new Name("C"); 
    
    //the following fields cache the symbols from integerHeader.key. 
    //(explanations see there)
    protected final Function sharp;
    protected final Function numberSymbol[] = new Function[10];
    protected final Function numbers;
    protected final Function negativeNumber;
    protected final Function charID;
    protected final Function plus;
    protected final Function negative;
    protected final Function minus;
    protected final Function times;
    protected final Function divide;
    protected final Function modulo;
    protected final Function jDivide;
    protected final Function jModulo;
    protected final Function unaryMinusJint;
    protected final Function unaryMinusJlong;
    protected final Function addJint;
    protected final Function addJlong;
    protected final Function subJint;
    protected final Function subJlong;
    protected final Function mulJint;
    protected final Function mulJlong;
    protected final Function modJint;
    protected final Function modJlong;
    protected final Function divJint;
    protected final Function divJlong;
    protected final Function shiftrightJint;
    protected final Function shiftrightJlong;
    protected final Function shiftleftJint;
    protected final Function shiftleftJlong;
    protected final Function unsignedshiftrightJint;
    protected final Function unsignedshiftrightJlong;
    protected final Function orJint;
    protected final Function orJlong;
    protected final Function andJint;
    protected final Function andJlong;
    protected final Function xorJint;
    protected final Function xorJlong;
    protected final Function moduloByte;
    protected final Function moduloShort;
    protected final Function moduloInt;
    protected final Function moduloLong;
    protected final Function moduloChar;
    protected final Function javaUnaryMinusInt;
    protected final Function javaUnaryMinusLong;
    protected final Function javaBitwiseNegation;
    protected final Function javaAddInt;
    protected final Function javaAddLong;
    protected final Function javaSubInt;
    protected final Function javaSubLong;
    protected final Function javaMulInt;    
    protected final Function javaMulLong;
    protected final Function javaMod;
    protected final Function javaDivInt;
    protected final Function javaDivLong;
    protected final Function javaShiftRightInt;
    protected final Function javaShiftRightLong;
    protected final Function javaShiftLeftInt;
    protected final Function javaShiftLeftLong;
    protected final Function javaUnsignedShiftRightInt;
    protected final Function javaUnsignedShiftRightLong;
    protected final Function javaBitwiseOrInt;
    protected final Function javaBitwiseOrLong;
    protected final Function javaBitwiseAndInt;
    protected final Function javaBitwiseAndLong;
    protected final Function javaBitwiseXOrInt;
    protected final Function javaBitwiseXOrLong;
    protected final Function javaCastByte;
    protected final Function javaCastShort;
    protected final Function javaCastInt;
    protected final Function javaCastLong;
    protected final Function javaCastChar;   
    protected final Function lessThan;
    protected final Function greaterThan;    
    protected final Function greaterOrEquals;
    protected final Function lessOrEquals;
    protected final Function inByte;
    protected final Function inShort;
    protected final Function inInt;
    protected final Function inLong;
    protected final Function inChar;

    
    //-------------------------------------------------------------------------
    //constructors
    //-------------------------------------------------------------------------

    protected AbstractIntegerLDT(Name name, 
	    			 Namespace sorts, 
	    			 Namespace functions, 
	    			 Type javaType) {
	super(name, sorts, javaType);

        //initialise caches for function symbols from integerHeader.key 
        sharp               = addFunction(functions, "#");
        for (int i = 0; i < 10; i++) {
            numberSymbol[i] = addFunction(functions, ""+i);
        }        
        numbers             = addFunction(functions, NUMBERS_NAME.toString());
        assert sharp.sort() == numbers.argSort(0);
        negativeNumber      = addFunction(functions, NEGATIVE_LITERAL_STRING);
        charID              = addFunction(functions, CHAR_ID_NAME.toString());
        plus                = addFunction(functions, "add");
        negative            = addFunction(functions, "neg");
        minus               = addFunction(functions, "sub");
        times               = addFunction(functions, "mul");
        divide              = addFunction(functions, "div");
        modulo              = addFunction(functions, "mod");
        jDivide             = addFunction(functions, "jdiv");
        jModulo             = addFunction(functions, "jmod");                  
        unaryMinusJint      = addFunction(functions, "unaryMinusJint");
        unaryMinusJlong     = addFunction(functions, "unaryMinusJlong");
        addJint             = addFunction(functions, "addJint");
        addJlong            = addFunction(functions, "addJlong");
        subJint             = addFunction(functions, "subJint");
        subJlong            = addFunction(functions, "subJlong");
        mulJint             = addFunction(functions, "mulJint");
        mulJlong            = addFunction(functions, "mulJlong");
        modJint             = addFunction(functions, "modJint");
        modJlong            = addFunction(functions, "modJlong");
        divJint             = addFunction(functions, "divJint");
        divJlong            = addFunction(functions, "divJlong");
        shiftrightJint      = addFunction(functions, "shiftrightJint");
        shiftrightJlong     = addFunction(functions, "shiftrightJlong");
        shiftleftJint       = addFunction(functions, "shiftleftJint");
        shiftleftJlong      = addFunction(functions, "shiftleftJlong");
        unsignedshiftrightJint  
                            = addFunction(functions, "unsignedshiftrightJint");
        unsignedshiftrightJlong 
                            = addFunction(functions, "unsignedshiftrightJlong");
        orJint              = addFunction(functions, "orJint");
        orJlong             = addFunction(functions, "orJlong");
        andJint             = addFunction(functions, "andJint");
        andJlong            = addFunction(functions, "andJlong");
        xorJint             = addFunction(functions, "xorJint");
        xorJlong            = addFunction(functions, "xorJlong");
        moduloByte          = addFunction(functions, "moduloByte");
        moduloShort         = addFunction(functions, "moduloShort");
        moduloInt           = addFunction(functions, "moduloInt");
        moduloLong          = addFunction(functions, "moduloLong");
        moduloChar          = addFunction(functions, "moduloChar");
        javaUnaryMinusInt   = addFunction(functions, "javaUnaryMinusInt");
        javaUnaryMinusLong  = addFunction(functions, "javaUnaryMinusLong");
        javaBitwiseNegation = addFunction(functions, "javaBitwiseNegation");
        javaAddInt          = addFunction(functions, "javaAddInt");
        javaAddLong         = addFunction(functions, "javaAddLong");
        javaSubInt          = addFunction(functions, "javaSubInt");
        javaSubLong         = addFunction(functions, "javaSubLong");
        javaMulInt          = addFunction(functions, "javaMulInt");
        javaMulLong         = addFunction(functions, "javaMulLong");
        javaMod             = addFunction(functions, "javaMod");
        javaDivInt          = addFunction(functions, "javaDivInt");
        javaDivLong         = addFunction(functions, "javaDivLong");
        javaShiftRightInt   = addFunction(functions, "javaShiftRightInt");
        javaShiftRightLong  = addFunction(functions, "javaShiftRightLong");
        javaShiftLeftInt    = addFunction(functions, "javaShiftLeftInt");
        javaShiftLeftLong   = addFunction(functions, "javaShiftLeftLong");
        javaUnsignedShiftRightInt 
                            = addFunction(functions, "javaUnsignedShiftRightInt");
        javaUnsignedShiftRightLong 
                            = addFunction(functions, "javaUnsignedShiftRightLong");
        javaBitwiseOrInt    = addFunction(functions, "javaBitwiseOrInt");
        javaBitwiseOrLong   = addFunction(functions, "javaBitwiseOrLong");
        javaBitwiseAndInt   = addFunction(functions, "javaBitwiseAndInt");
        javaBitwiseAndLong  = addFunction(functions, "javaBitwiseAndLong");
        javaBitwiseXOrInt   = addFunction(functions, "javaBitwiseXOrInt");
        javaBitwiseXOrLong  = addFunction(functions, "javaBitwiseXOrLong");
        javaCastByte        = addFunction(functions, "javaCastByte");
        javaCastShort       = addFunction(functions, "javaCastShort");
        javaCastInt         = addFunction(functions, "javaCastInt");
        javaCastLong        = addFunction(functions, "javaCastLong");
        javaCastChar        = addFunction(functions, "javaCastChar");
        lessThan            = addFunction(functions, "lt");
        greaterThan         = addFunction(functions, "gt");
        greaterOrEquals     = addFunction(functions, "geq");
        lessOrEquals        = addFunction(functions, "leq");
        inByte              = addFunction(functions, "inByte");
        inShort             = addFunction(functions, "inShort");
        inInt               = addFunction(functions, "inInt");
        inLong              = addFunction(functions, "inLong");
        inChar              = addFunction(functions, "inChar");
    }
    
    
    //-------------------------------------------------------------------------
    //internal methods
    //-------------------------------------------------------------------------
    
    private boolean isNumberLiteral(Function f) {
        char c=f.name().toString().charAt(0);
        return (c-'0'>=0) && (c-'0'<=9);
    }

    
    
    //-------------------------------------------------------------------------
    //public interface
    //-------------------------------------------------------------------------
    
    public Function getNumberTerminator() {
        return sharp;
    }
    
    
    public Function getNumberLiteralFor(int number) {
        if (number < 0 || number > 9) {
            throw new IllegalArgumentException
            ("Number literal symbols range from 0 to 9. Requested was:" + number);
        }
        
        return numberSymbol[number];
    }    
    
    
    public Function getNumberSymbol() {
        return numbers;
    }
    
    
    public Function getNegativeNumberSign() {
        return negativeNumber;
    }
    
    
    public Function getCharSymbol() {
        return charID;
    }
    
    
    public abstract Function getAdd();
    
    
    public Function getNeg() {
        return negative;
    }

    
    public abstract Function getSub();
    
    
    public abstract Function getMul();
    
    
    public abstract Function getDiv();
    
    
    public abstract Function getMod();
    
    public abstract Function getShiftLeft();    
    
    public abstract Function getShiftRight();
    
        
    public abstract Function getUnsignedShiftRight();
    
    
    public abstract Function getBitwiseOr();
    
    
    public abstract Function getBitwiseAnd();
    
    
    public abstract Function getBitwiseXor();
    
    
    public abstract Function getBitwiseNegation();
    
    
    public abstract Function getCast();
    
    
    public abstract Function getLessThan();
    
    
    public abstract Function getGreaterThan();
    
    
    public abstract Function getGreaterOrEquals();
    
    
    public abstract Function getLessOrEquals();
    
    
    public abstract Function getInBounds();    
    

    /** returns the function symbol for the given operation 
     * null if no function is found for the given operator
     * @return  the function symbol for the given operation 
    */
    public Function getFunctionFor
        (de.uka.ilkd.key.java.expression.Operator op, 
                Services serv, ExecutionContext ec) {
        //final KeYJavaType opReturnType = op.getKeYJavaType(serv, ec);

        if (op instanceof GreaterThan) {
            return getGreaterThan();
        } else if (op instanceof GreaterOrEquals) {
            return getGreaterOrEquals();
        } else if (op instanceof LessThan) {
            return getLessThan();
        } else if (op instanceof LessOrEquals) {
            return getLessOrEquals();
        } else if (op instanceof Divide) {                      
            return getDiv();
        } else if (op instanceof Times) {
            return getMul();
        } else if (op instanceof Plus) {
            return getAdd();
        } else if (op instanceof Minus) {
            return getSub(); 
        } else if (op instanceof Modulo) {
            return getMod();
        } else if (op instanceof ShiftLeft) {
            return getShiftLeft();
        } else if (op instanceof ShiftRight) {
            return getShiftRight();
        }  else if (op instanceof UnsignedShiftRight) {
            return getUnsignedShiftRight();
        } else if (op instanceof BinaryAnd) {
            return getBitwiseAnd();
        } else if (op instanceof BinaryNot) {
            return getBitwiseNegation();
        } else if (op instanceof BinaryOr) {
            return getBitwiseOr();
        } else if (op instanceof BinaryXOr) {
            return getBitwiseXor();
        } else if (op instanceof Negative) {
            return getNeg();
        } else if (op instanceof TypeCast) {
            return getCast();
        } else {
            return null;
        }
    }
    
    
    /** returns true if the LDT offers an operation for the given java
     * operator and the logic subterms 
     * @param op the de.uka.ilkd.key.java.expression.Operator to
     * translate
     * @param subs the logic subterms of the java operator
     * @return  true if the LDT offers an operation for the given java
     * operator and the subterms 
     */
    public boolean isResponsible(Operator op, Term[] subs, Services services, ExecutionContext ec) {
        if (subs.length == 1) {
            return isResponsible(op, subs[0], services, ec);
        } else if (subs.length == 2) {
            return isResponsible(op, subs[0], subs[1], services, ec); 
        }
        return false;   
    }
    

    /** returns true if the LDT offers an operation for the given
     * binary java operator and the logic subterms 
     * @param op the de.uka.ilkd.key.java.expression.Operator to
     * translate
     * @param left the left subterm of the java operator
     * @param right the right subterm of the java operator
     * @return  true if the LDT offers an operation for the given java
     * operator and the subterms 
     */
    public boolean isResponsible(Operator op, Term left, Term right, 
            Services services, ExecutionContext ec) {
        if (left!=null && left.sort().extendsTrans(targetSort()) 
                && right!=null && right.sort().extendsTrans(targetSort())) {
            if (getFunctionFor(op, services, ec) != null) {
                return true;
            }
        }
        return false;
    }
    
    
    /** returns true if the LDT offers an operation for the given
     * unary java operator and the logic subterms 
     * @param op the de.uka.ilkd.key.java.expression.Operator to
     * translate
     * @param sub the logic subterms of the java operator
     * @return  true if the LDT offers an operation for the given java
     * operator and the subterm
     */
    public boolean isResponsible(Operator op, Term sub, Services services, ExecutionContext ec) {
        if (sub != null && sub.sort().extendsTrans(targetSort())) {
            if (op instanceof Negative) {
                return true;
            }
        }
        return false;
    }
    

    /** translates a given integer literal to its logic counterpart 
     * @param lit the Literal to be translated (has to be an
     * IntLiteral of an LongLiteral
     * @result the Term that represent the given integer in its logic
     * form
     */ 
    public Term translateLiteral(Literal lit) {
        int length=0;
        boolean minusFlag = false;
        Debug.assertTrue(lit instanceof IntLiteral || 
                         lit instanceof LongLiteral ||
                         lit instanceof CharLiteral,
                         "Literal '"+lit+"' is not an integer literal.");

        char[] int_ch=null;
        assert sharp != null;
        Term result = TermFactory.DEFAULT.createFunctionTerm(sharp);

        Function identifier=numbers;
        if (lit instanceof CharLiteral) {
            lit = new IntLiteral(""+ (int)(((CharLiteral)lit)
                                           .getCharValue()) ) ;
            identifier = charID;
        }

        String literalString = ""; 
        if (lit instanceof IntLiteral) {
            literalString = ((IntLiteral)lit).getValue();
        } else {
            Debug.assertTrue(lit instanceof LongLiteral);
            literalString = ((LongLiteral)lit).getValue();
        }

        if (literalString.charAt(0) == '-') {
            minusFlag = true;       
            literalString = 
                literalString.substring(1);
        }
        if (lit instanceof IntLiteral) {
            if (literalString.startsWith("0x")) {
                try {
                    int i = Integer.parseInt
                        (literalString.substring(2),16);
                    int_ch=(""+i).toCharArray();
                }catch(NumberFormatException nfe) {
                    Debug.fail("Not a hexadecimal constant!");
                }
            } else {
                int_ch = literalString.toCharArray();
            }            
            length = int_ch.length; 
        } else if (lit instanceof LongLiteral) {
            if (literalString.startsWith("0x")) {
                try {
                    // long literals have an 'L' as last sign; we have
                    // to skip it 
                    final long l = Long.parseLong
                        (literalString.substring(2, 
                                                 literalString.length() - 1), 
                         16);
                    int_ch=(""+l).toCharArray();
                } catch (NumberFormatException nfe) {
                    Debug.fail("Not a hexadecimal constant!");
                }
                length = int_ch.length; 
            } else {
                // long literals have an 'L' as last sign; skip it
                int_ch = literalString.toCharArray();
                length = int_ch.length - 1; 
            }
        }
        
        for (int i = 0; i < length; i++) {
            result = TermFactory.DEFAULT.createFunctionTerm
                (numberSymbol[int_ch[i]-'0'], result);
        }
        if (minusFlag) {
            result = TermFactory.DEFAULT.createFunctionTerm
                (negativeNumber, result);
        }
        result = TermFactory.DEFAULT.createFunctionTerm
            (identifier, result);

        Debug.out("integerldt: result of translating literal (lit, result):", 
                  lit, result);

        return result;
    }
    
    
    public boolean hasLiteralFunction(Function f) {
        return containsFunction(f) && (f.arity()==0 || isNumberLiteral(f));
    }
    

    public Expression translateTerm(Term t, ExtList children) {
        if (!containsFunction((Function) t.op())) return null;
        Function f = (Function)t.op();
        if (isNumberLiteral(f) || f == numbers || f ==charID) {     
            StringBuffer sb = new StringBuffer("");
            Term it = t;
            if (f == charID || f == numbers) {
                it = it.sub(0); 
                f = (Function)it.op();      
            }
            while (isNumberLiteral(f)) {
                sb.insert(0, f.name().toString().charAt(0));
                it=it.sub(0);
                f = (Function)it.op();      
            }
            // numbers must end with a sharp
            if (f == sharp) {
                return new IntLiteral(sb.toString());
            }
        }
        throw new RuntimeException("AbstractIntegerLDT: Cannot convert term to program: "
                                   +t);
    }
    
    
    /**
     * returns the function symbol used to represent java-like division of
     * the arithmetical integers
     * @return the function symbol used to represent integer division
     */
    public Function getJDivision() {
        return jDivide;
    }
    
    /**
     * returns the function symbol used to represent the modulo operation of
     * the arithmetical integers
     * @return the function symbol used to represent the integer modulo operation 
     */
    public Function getArithModulo() {        
        return modulo;
    }

    /**
     * returns the function symbol used to represent the java-like modulo operation of
     * the arithmetical integers
     * @return the function symbol used to represent the integer modulo operation 
     */
    public Function getJModulo() {        
        return jModulo;
    }

<<<<<<< HEAD
    
    /**
     * returns the boolean function symbol to compare two integer values
     * <code>val1, val2</code> if <code>val1</code> is lesser or equal than
     * <code>val2</code> 
     * @return the boolean function symbol to compare two integer values
     */
    public Function getLessOrEquals() {
        return lessOrEquals;
    }

    /**
     * returns the boolean function symbol to compare two integer values
     * <code>val1, val2</code> if <code>val1</code> is lesser than
     * <code>val2</code> 
     * @return the boolean function symbol to compare two integer values
     */
    public Function getLessThan() {
        return lessThan;
    }

    /**
     * returns the boolean function symbol to compare two integer values
     * <code>val1, val2</code> if <code>val1</code> is greater or equals
     * <code>val2</code> 
     * @return the boolean function symbol to compare two integer values
     */
    public Function getGreaterOrEquals() {
        return greaterOrEquals;
    }

    /**
     * returns the boolean function symbol to compare two integer values
     * <code>val1, val2</code> if <code>val1</code> is greater than
     * <code>val2</code> 
     * @return the boolean function symbol to compare two integer values
     */
    public Function getGreaterThan() {
        return greaterThan;
    }
    
=======
>>>>>>> d4649337
    /** returns a function mapping an arithmetic integer to its Java long representation */ 
    public Function getModuloLong() {       
        return modJlong;
    }
    
    /**
     * returns the function symbol interpreted as the Java addition on 
     * int (or promotabel to int) operators, i.e. this addition performs a modulo 
     * operation wrt. to the range of type <code>int</code>. This function is independent 
     * of the chosen integer semantics.
     * 
     * In case you want to represent the Java addition on operands promotable to <code>int</code> 
     * which shall be interpreted by the chosen integer semantics use 
     * {@link AbstractIntegerLDT#getJavaAddInt()} instead
     *  
     * @return mathematical interpreted function realising the Java addition on operands of or promotable
     *  to type <code>int</code> 
     */
    public Function getArithJavaIntAddition() {        
        return addJint;
    }
    
   
    /**
     * the function representing the Java operator when one of the
     * operators is an or can be promoted to an int
     * @return function representing the generic Java operator function
     */
    public Function getJavaAddInt() {
        return javaAddInt;
    }


    /**
     * the function representing the Java operator when one of the
     * operators is of type long
     * @return function representing the generic Java operator function
     */
    public Function getJavaAddLong() {
        return javaAddLong;
    }

    /**
     * the function representing the Java operator when one of the
     * operators is an or can be promoted to int
     * @return function representing the generic Java operator function
     */
    public Function getJavaBitwiseAndInt() {
        return javaBitwiseAndInt;
    }

    /**
     * the function representing the Java operator when one of the
     * operators is of type long
     * @return function representing the generic Java operator function
     */
    public Function getJavaBitwiseAndLong() {
        return javaBitwiseAndLong;
    }

    /**
     * the function representing the Java operator <code>~</code>
     * @return function representing the generic Java operator function
     */
    public Function getJavaBitwiseNegation() {
        return javaBitwiseNegation;
    }

    /**
     * the function representing the Java operator <code>|</code> 
     * when one of the operands is an or can be promoted to int
     * @return function representing the generic Java operator function
     */
    public Function getJavaBitwiseOrInt() {
        return javaBitwiseOrInt;
    }


    /**
     * the function representing the Java operator <code>|</code> 
     * when one of the operands is of type long
     * @return function representing the generic Java operator function
     */
    public Function getJavaBitwiseOrLong() {
        return javaBitwiseOrLong;
    }

    /**
     * the function representing the Java operator <code>^</code> 
     * when one of the operands is an or can be promoted to int
     * @return function representing the generic Java operator function
     */
    public Function getJavaBitwiseXOrInt() {
        return javaBitwiseXOrInt;
    }


    /**
     * the function representing the Java operator <code>^</code> 
     * when one of the operands is exact of type long
     * @return function representing the generic Java operator function
     */
    public Function getJavaBitwiseXOrLong() {
        return javaBitwiseXOrLong;
    }

    /**
     * the function representing the Java operator <code>(byte)</code> 
     * @return function representing the generic Java operator function
     */
    public Function getJavaCastByte() {
        return javaCastByte;
    }

    /**
     * the function representing the Java operator <code>(char)</code> 
     * @return function representing the generic Java operator function
     */
    public Function getJavaCastChar() {
        return javaCastChar;
    }


    /**
     * the function representing the Java operator <code>(int)</code> 
     * @return function representing the generic Java operator function
     */
    public Function getJavaCastInt() {
        return javaCastInt;
    }

    /**
     * the function representing the Java operator <code>(long)</code> 
     * @return function representing the generic Java operator function
     */
    public Function getJavaCastLong() {
        return javaCastLong;
    }

    /**
     * the function representing the Java operator <code>(short)</code> 
     * @return function representing the generic Java operator function
     */
    public Function getJavaCastShort() {
        return javaCastShort;
    }

    /**
     * the function representing the Java operator <code>/</code> 
     * when one of the operands is an or a subtype of int
     * @return function representing the generic Java operator function
     */
    public Function getJavaDivInt() {
        return javaDivInt;
    }

    /**
     * the function representing the Java operator <code>/</code> 
     * when one of the operands is exact of type long
     * @return function representing the generic Java operator function
     */
    public Function getJavaDivLong() {
        return javaDivLong;
    }


    /**
     * the function representing the Java operator <code>%</code> 
     * when one of the operands is an or a subtype of int
     * @return function representing the generic Java operator function
     */
    public Function getJavaMod() {
        return javaMod;
    }


    /**
     * the function representing the Java operator <code>*</code> 
     * when one of the operands is an or a subtype of int
     * @return function representing the generic Java operator function
     */
    public Function getJavaMulInt() {
        return javaMulInt;
    }


    /**
     * the function representing the Java operator <code>*</code> 
     * when one of the operands is exact of type long
     * @return function representing the generic Java operator function
     */
    public Function getJavaMulLong() {
        return javaMulLong;
    }


    /**
     * the function representing the Java operator <code>&lt;&lt;</code> 
     * when one of the operands is an or a subtype of int
     * @return function representing the generic Java operator function
     */
    public Function getJavaShiftLeftInt() {
        return javaShiftLeftInt;
    }


    /**
     * the function representing the Java operator <code>&lt;&lt;</code> 
     * when one of the operands is exact of type long
     * @return function representing the generic Java operator function
     */
    public Function getJavaShiftLeftLong() {
        return javaShiftLeftLong;
    }


    /**
     * the function representing the Java operator <code>&gt;&gt;</code> 
     * when one of the operands is an or a subtype of int
     * @return function representing the generic Java operator function
     */
    public Function getJavaShiftRightInt() {
        return javaShiftRightInt;
    }

    /**
     * the function representing the Java operator <code>&gt;&gt;</code> 
     * when one of the operands is exact of type long
     * @return function representing the generic Java operator function
     */
    public Function getJavaShiftRightLong() {
        return javaShiftRightLong;
    }

    /**
     * the function representing the Java operator <code>-</code> 
     * when one of the operands is an or a subtype of int
     * @return function representing the generic Java operator function
     */
    public Function getJavaSubInt() {
        return javaSubInt;
    }

    /**
     * the function representing the Java operator <code>-</code> 
     * when one of the operands is exact of type long
     * @return function representing the generic Java operator function
     */
    public Function getJavaSubLong() {
        return javaSubLong;
    }


    /**
     * the function representing the Java operator <code>-expr</code> 
     * when one of the operands is an or a subtype of int
     * @return function representing the generic Java operator function
     */
    public Function getJavaUnaryMinusInt() {
        return javaUnaryMinusInt;
    }

    /**
     * the function representing the Java operator <code>-exprLong</code> 
     * when one of the operands is exact of type long
     * @return function representing the generic Java operator function
     */
    public Function getJavaUnaryMinusLong() {
        return javaUnaryMinusLong;
    }


    /**
     * the function representing the Java operator <code>&gt;&gt;&gt;</code> 
     * when one of the operands is an or a subtype of int
     * @return function representing the generic Java operator function
     */    
    public Function getJavaUnsignedShiftRightInt() {
        return javaUnsignedShiftRightInt;
    }


    /**
     * the function representing the Java operator <code>&gt;&gt;&gt;</code> 
     * when one of the operands is exact of type long
     * @return function representing the generic Java operator function
     */    
    public Function getJavaUnsignedShiftRightLong() {
        return javaUnsignedShiftRightLong;
    }
} <|MERGE_RESOLUTION|>--- conflicted
+++ resolved
@@ -583,50 +583,6 @@
         return jModulo;
     }
 
-<<<<<<< HEAD
-    
-    /**
-     * returns the boolean function symbol to compare two integer values
-     * <code>val1, val2</code> if <code>val1</code> is lesser or equal than
-     * <code>val2</code> 
-     * @return the boolean function symbol to compare two integer values
-     */
-    public Function getLessOrEquals() {
-        return lessOrEquals;
-    }
-
-    /**
-     * returns the boolean function symbol to compare two integer values
-     * <code>val1, val2</code> if <code>val1</code> is lesser than
-     * <code>val2</code> 
-     * @return the boolean function symbol to compare two integer values
-     */
-    public Function getLessThan() {
-        return lessThan;
-    }
-
-    /**
-     * returns the boolean function symbol to compare two integer values
-     * <code>val1, val2</code> if <code>val1</code> is greater or equals
-     * <code>val2</code> 
-     * @return the boolean function symbol to compare two integer values
-     */
-    public Function getGreaterOrEquals() {
-        return greaterOrEquals;
-    }
-
-    /**
-     * returns the boolean function symbol to compare two integer values
-     * <code>val1, val2</code> if <code>val1</code> is greater than
-     * <code>val2</code> 
-     * @return the boolean function symbol to compare two integer values
-     */
-    public Function getGreaterThan() {
-        return greaterThan;
-    }
-    
-=======
->>>>>>> d4649337
     /** returns a function mapping an arithmetic integer to its Java long representation */ 
     public Function getModuloLong() {       
         return modJlong;
