--- conflicted
+++ resolved
@@ -11,12 +11,9 @@
 
 package de.uka.ilkd.key.logic.sort;
 
-<<<<<<< HEAD
 import de.uka.ilkd.key.java.Services;
-=======
 import de.uka.ilkd.key.collection.DefaultImmutableSet;
 import de.uka.ilkd.key.collection.ImmutableSet;
->>>>>>> 6f293224
 import de.uka.ilkd.key.logic.Name;
 import de.uka.ilkd.key.logic.Named;
 import de.uka.ilkd.key.logic.op.SortDependingFunction;
@@ -24,7 +21,6 @@
 
 public interface Sort extends Named {
     
-<<<<<<< HEAD
     final Sort FORMULA  = new SortImpl(new Name("Formula"));
     final Sort UPDATE   = new SortImpl(new Name("Update"));
     final Sort ANY      = new SortImpl(new Name("any"));    
@@ -33,43 +29,17 @@
     final Name CAST_NAME = new Name("cast");
     final Name INSTANCE_NAME = new Name("instance");
     final Name EXACT_INSTANCE_NAME = new Name("exactInstance");    
-=======
-    Sort FORMULA  = new PrimitiveSort(new Name("Formula"));
-    Sort NULL     = new NullSortImpl(new Name("Null"));
-    /** this sort is the mother of all sorts for java dl 
-     *  TODO: should OCLSorts extendTrans this sort too?
-     */
-    Sort ANY      = new AbstractNonCollectionSort(new Name("any")) {
-
-        public ImmutableSet<Sort> extendsSorts() {            
-            return DefaultImmutableSet.<Sort>nil();
-        }
-
-        public boolean extendsTrans(Sort s) {        
-            return s == this;
-        }
-
-        public Equality getEqualitySymbol() {            
-            return Op.EQUALS;
-        }
-        
-    };
->>>>>>> 6f293224
     
     
     /**
      * Returns the direct supersorts of this sort. Not supported by NullSort.
      */
-<<<<<<< HEAD
-    SetOfSort extendsSorts();
+    ImmutableSet<Sort> extendsSorts();
     
     /**
      * Returns the direct supersorts of this sort.
      */
-    SetOfSort extendsSorts(Services services); 
-=======
-    ImmutableSet<Sort> extendsSorts();
->>>>>>> 6f293224
+    ImmutableSet<Sort> extendsSorts(Services services); 
 
     /**
      * Tells whether the given sort is a reflexive, transitive supersort of this 
