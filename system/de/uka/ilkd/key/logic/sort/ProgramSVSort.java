--- conflicted
+++ resolved
@@ -26,16 +26,7 @@
 import de.uka.ilkd.key.java.expression.Literal;
 import de.uka.ilkd.key.java.expression.PassiveExpression;
 import de.uka.ilkd.key.java.expression.literal.StringLiteral;
-<<<<<<< HEAD
 import de.uka.ilkd.key.java.expression.operator.*;
-=======
-import de.uka.ilkd.key.java.expression.operator.Instanceof;
-import de.uka.ilkd.key.java.expression.operator.Negative;
-import de.uka.ilkd.key.java.expression.operator.New;
-import de.uka.ilkd.key.java.expression.operator.NewArray;
-import de.uka.ilkd.key.java.recoderext.AreaAllocationMethodBuilder;
-import de.uka.ilkd.key.java.recoderext.ImplicitFieldAdder;
->>>>>>> d557ff59
 import de.uka.ilkd.key.java.recoderext.InstanceAllocationMethodBuilder;
 import de.uka.ilkd.key.java.reference.*;
 import de.uka.ilkd.key.java.statement.*;
@@ -64,13 +55,9 @@
 
     public static final ProgramSVSort STATICVARIABLE
 	= new StaticVariableSort();
-<<<<<<< HEAD
-=======
     
     public static final ProgramSVSort LOCALVARIABLE
         = new LocalVariableSort();
->>>>>>> d557ff59
-
     public static final ProgramSVSort SIMPLEEXPRESSION 
 	= new SimpleExpressionSort();
 
@@ -96,10 +83,6 @@
     
     //----------- Expressions with restrictions on kind of type -------------
 
-<<<<<<< HEAD
-
-=======
->>>>>>> d557ff59
     public static final NonSimpleMethodReferenceSort NONSIMPLEMETHODREFERENCE
 	= new NonSimpleMethodReferenceSort();
 
@@ -254,17 +237,6 @@
     public static final ProgramSVSort SWITCH
 	= new SwitchSVSort(); 
 
-<<<<<<< HEAD
-    public static final ProgramSVSort CONSTANTVARIABLE
-	= new ConstantProgramVariableSort();
-
-=======
-    public static final ProgramSVSort IMPLICITVARIABLE
-	= new ImplicitProgramVariableSort();
-
-    public static final ProgramSVSort EXPLICITVARIABLE
-	= new ExplicitProgramVariableSort();
-
     public static final ProgramSVSort CONSTANT_PRIMITIVE_TYPE_VARIABLE
 	= new ConstantProgramVariableSort(new Name("ConstantPrimitiveTypeVariable"), false);
 
@@ -272,11 +244,6 @@
 	= new ConstantProgramVariableSort(new Name("ConstantStringVariable"), true);
 
     
-    // implict field match
-    public static final ProgramSVSort IMPLICITREFERENCE
-	= new ImplicitFieldReferenceSort();
-
->>>>>>> d557ff59
     public static final ProgramSVSort VARIABLEINIT
 	= new ProgramSVSort(new Name("VariableInitializer")) {
         public boolean canStandFor(ProgramElement pe, 
@@ -289,75 +256,10 @@
     public static final ProgramSVSort STRINGLITERAL = new StringLiteralSort();
 
     //--------------- Specials that match on certain names-----------------
-    
-<<<<<<< HEAD
-=======
-    public static final ProgramSVSort IMPLICITCLINIT
-	= new ImplicitFieldSort(new Name("ImplicitClassInitialized"),
-	                        ImplicitFieldAdder.
-				IMPLICIT_CLASS_INITIALIZED, true);
-
-    public static final ProgramSVSort IMPLICITINITINPROGRESS
-	= new ImplicitFieldSort(new Name("ImplicitClassInitializationInProgress"),
-	                        ImplicitFieldAdder.
-				IMPLICIT_CLASS_INIT_IN_PROGRESS, true);
-
-    public static final ProgramSVSort IMPLICITERRONEOUS
-	= new ImplicitFieldSort(new Name("ImplicitClassErroneous"),
-	                        ImplicitFieldAdder.
-				IMPLICIT_CLASS_ERRONEOUS, true);
-
-    public static final ProgramSVSort IMPLICITPREPARED
-	= new ImplicitFieldSort(new Name("ImplicitClassPrepared"),
-	                        ImplicitFieldAdder.
-				IMPLICIT_CLASS_PREPARED, true);
-
-    public static final ProgramSVSort IMPLICITNEXTTOCREATE
-	= new ImplicitFieldSort(new Name("ImplicitNextToCreate"),
-	                        ImplicitFieldAdder.IMPLICIT_NEXT_TO_CREATE, true);
-    
-    public static final ProgramSVSort IMPLICITCREATED
-        = new ImplicitFieldSort(new Name("ImplicitCreated"),
-                                ImplicitFieldAdder.IMPLICIT_CREATED, true);
-    
-    public static final ProgramSVSort IMPLICITSIZE
-    = new ImplicitFieldSort(new Name("ImplicitSize"),
-                            ImplicitFieldAdder.IMPLICIT_SIZE, true);
-    
-    public static final ProgramSVSort IMPLICITENLOSINGTHIS
-    = new ImplicitFieldSort(new Name("ImplicitEnclosingThis"),
-                            ImplicitFieldAdder.IMPLICIT_ENCLOSING_THIS, true);
-
-    public static final ProgramSVSort IMPLICITTRAINITIALIZED
-	= new ImplicitFieldSort(new Name("ImplicitTraInitialized"),
-	                        ImplicitFieldAdder.IMPLICT_ARRAY_TRA_INITIALIZED, 
-				true);
-
-    public static final ProgramSVSort IMPLICITTRANSACTIONCOUNTER
-	= new ImplicitFieldSort(new Name("ImplicitTransactionCounter"),
-	                        "de.uka.ilkd.key.javacard.KeYJCSystem" + "::" + 
-				JVMIsTransientMethodBuilder.IMPLICIT_TRANSACTION_COUNTER, 
-				false);
->>>>>>> d557ff59
 
     public static final ProgramSVSort ARRAYLENGTH
 	= new ArrayLengthSort();
 
-<<<<<<< HEAD
-=======
-    public static final ProgramSVSort JCMAKETRANSIENTARRAY
-	= new MethodNameReferenceSort(new Name("makeTransientArray"),
-	                              new String[] {"jvmMakeTransientBooleanArray",
-				        "jvmMakeTransientByteArray",
-				        "jvmMakeTransientShortArray",
-				        "jvmMakeTransientObjectArray"}, 
-				      "de.uka.ilkd.key.javacard.KeYJCSystem",
-				      ImmutableSLList.<Name>nil().append
-				      (new Name("byte")).append(new Name("short")));
-
-    public static final ProgramSVSort ARRAYCOPY
-	= new SpecificMethodNameSort(new ProgramElementName("arraycopy"));
->>>>>>> d557ff59
     public static final ProgramSVSort JCARRAYCOPY
 	= new SpecificMethodNameSort(new ProgramElementName("jvmArrayCopy"));
     public static final ProgramSVSort JCARRAYCOPYNONATOMIC
@@ -375,25 +277,8 @@
     public static final ProgramSVSort ALLOCATE
         = new SpecificMethodNameSort(new ProgramElementName
                 (InstanceAllocationMethodBuilder.IMPLICIT_INSTANCE_ALLOCATE));
-    
-<<<<<<< HEAD
-
-    
-=======
-    public static final ProgramSVSort PUSH
-    = new SpecificMethodNameSort(new ProgramElementName("push"));
-    
-    public static final ProgramSVSort DELETE
-    = new SpecificMethodNameSort(new ProgramElementName("delete"));
-    
-    public static final ProgramSVSort ALLOCATEAREA
-    = new SpecificMethodNameSort(new ProgramElementName
-            (AreaAllocationMethodBuilder.IMPLICIT_AREA_ALLOCATE));
-    
-    public static final ProgramSVSort SEP //TODO
-        = new SpecificMethodNameSort(new ProgramElementName("sep"));
-
->>>>>>> d557ff59
+        
+
     //---------------REFERENCE SORTS ------------------------
     public static final ProgramSVSort EXECUTIONCONTEXT = new ExecutionContextSort();
 
@@ -445,13 +330,8 @@
 	}
 
 	public boolean canStandFor(Term t) {
-<<<<<<< HEAD
 	    return t.op() instanceof ProgramVariable;
-	}
-=======
-        return t.op() instanceof ProgramVariable;
-	    }
->>>>>>> d557ff59
+	    }
 
 	protected boolean canStandFor(ProgramElement pe,
 				      Services services) {
@@ -969,11 +849,7 @@
 	}
     }
     
-<<<<<<< HEAD
-    
-=======
-
->>>>>>> d557ff59
+
     /**
      * This sort represents a type of program schema variables that
      * match anything except byte, char, short, int, and long.
@@ -1123,7 +999,7 @@
 	    if (check instanceof ProgramVariable) {
 		Namespace ns = services.getNamespaces().sorts();
 		Sort stringSort = (Sort)ns.lookup(new Name("java.lang.String"));
-		return stringSort instanceof ObjectSort && 
+		return stringSort.extendsTrans(services.getJavaInfo().objectSort()) && 
 		 !((ProgramVariable)check).getKeYJavaType().getSort().equals(stringSort);
 	    }
 	    return false;
@@ -1510,49 +1386,6 @@
 
     }
 
-    private static class FieldSort extends NameMatchingSort {
-
-	public FieldSort(Name name, boolean ignorePrivatePrefix) {
-	    super(name, ignorePrivatePrefix);
-	}
-
-	public FieldSort(Name name, 
-			 String field, 
-			 boolean ignorePrivatePrefix) {
-	    super(name, field, ignorePrivatePrefix);
-	}
-
-	public FieldSort(String field) {
-	    this(new Name("Field"), field, true);
-	}
-
-	protected boolean allowed(ProgramElement pe, Services services) {
-	    if (pe instanceof ProgramVariable) {
-		return super.allowed(pe, services);
-	    }
-<<<<<<< HEAD
-	    return false;
-	}
-=======
-        return pe instanceof ProgramSVProxy;
-    }
->>>>>>> d557ff59
-
-
-	public boolean canStandFor(Term t) {
-	    if (t.op() instanceof ProgramVariable) {
-		return super.canStandFor(t);
-	    }
-	    return false;
-	}
-
-	protected boolean canStandFor(ProgramElement pe,
-				      Services services) {
-	    return allowed(pe, services);
-	}
-	
-    }
-
 
     private static final class ArrayLengthSort extends ProgramSVSort {
 
@@ -1589,32 +1422,16 @@
 		|| (pe instanceof ConstructorReference);
     }
 
-<<<<<<< HEAD
-    public ProgramElement getSVWithSort(ExtList l, Class alternative) {	
-	Iterator it=l.iterator();
-	while (it.hasNext()) {
-	    Object o=it.next();
+    public ProgramElement getSVWithSort(ExtList l, Class alternative) {
+        for (final Object o : l) {
 	    if (o instanceof SchemaVariable
 		&& (((SchemaVariable)o).sort()==this)) {
-		return (ProgramElement) o;
-	    }
-	    else if ((alternative.isInstance(o)) 
-		     && (! (o instanceof SchemaVariable))) {
-		return (ProgramElement) o;
-	    }
-	}
-=======
-    public ProgramElement getSVWithSort(ExtList l, Class alternative) {
-        for (final Object o : l) {
-            if (o instanceof SortedSchemaVariable
-                    && (((SortedSchemaVariable) o).sort() == this)) {
                 return (ProgramElement) o;
             } else if ((alternative.isInstance(o))
                     && (!(o instanceof SchemaVariable))) {
                 return (ProgramElement) o;
             }
         }
->>>>>>> d557ff59
 	return null;
     }
 
@@ -1623,11 +1440,7 @@
     }
 
     static boolean excludedMethodName(Name name) {
-<<<<<<< HEAD
 	return false;
-=======
-        return ((MethodNameReferenceSort) JCMAKETRANSIENTARRAY).compareNames(name) >= 0;
->>>>>>> d557ff59
     }
 
     static boolean implicit(ProgramElement pe) {
