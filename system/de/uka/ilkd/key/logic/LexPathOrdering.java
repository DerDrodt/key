// This file is part of KeY - Integrated Deductive Software Design
// Copyright (C) 2001-2010 Universitaet Karlsruhe, Germany
//                         Universitaet Koblenz-Landau, Germany
//                         Chalmers University of Technology, Sweden
//
// The KeY system is protected by the GNU General Public License. 
// See LICENSE.TXT for details.
//
//

package de.uka.ilkd.key.logic;

import java.math.BigInteger;
import java.util.*;

import de.uka.ilkd.key.ldt.IntegerLDT;
import de.uka.ilkd.key.logic.op.*;
import de.uka.ilkd.key.logic.sort.NullSort;
import de.uka.ilkd.key.logic.sort.Sort;


/**
 *
 */
public class LexPathOrdering implements TermOrdering {

    public int compare (Term p_a, Term p_b) {
        final CompRes res = compareHelp ( p_a, p_b );
        if ( res.lt () )
            return -1;
        else if ( res.gt () )
            return 1;
        else
            return 0;
    }

    private abstract static class CompRes {
        public boolean uncomparable () { return false; }
        public boolean eq ()           { return false; }
        public boolean gt ()           { return false; }
        public boolean lt ()           { return false; }
        public boolean geq()           { return gt() || eq(); }
        public boolean leq ()          { return lt() || eq(); }
    }

    private final static CompRes UNCOMPARABLE = new CompRes () {
        public boolean uncomparable() { return true; }
    };
    private final static CompRes EQUALS = new CompRes () {
        public boolean eq() { return true; }
    };
    private final static CompRes GREATER = new CompRes () {
        public boolean gt() { return true; }
    };
    private final static CompRes LESS = new CompRes () {
        public boolean lt() { return true; }
    };
    
    
    private final static class CacheKey {
        public final Term left;
        public final Term right;
        
        public CacheKey (final Term left, final Term right) {
            this.left = left;
            this.right = right;
        }
                
        public boolean equals (Object arg0) {
            if ( !( arg0 instanceof CacheKey ) ) return false;
            final CacheKey key0 = (CacheKey)arg0;
            return left.equals ( key0.left ) && right.equals ( key0.right );
        }
        
        public int hashCode () {
            return left.hashCode () + 2 * right.hashCode ();
        }
    }
    
    
    private final HashMap<CacheKey, CompRes> cache = 
        new HashMap<CacheKey, CompRes> ();
    
    
    private CompRes compareHelp (Term p_a, Term p_b) {
        final CacheKey key = new CacheKey ( p_a, p_b );
        CompRes res = cache.get ( key );
        if ( res == null ) {
            res = compareHelp2 ( p_a, p_b );
            if ( cache.size () > 100000 ) cache.clear ();
            cache.put ( key, res );
        }
        return res;
    }

    private CompRes compareHelp2 (Term p_a, Term p_b) {
        
        if ( oneSubGeq ( p_a, p_b ) ) return GREATER;
        if ( oneSubGeq ( p_b, p_a ) ) return LESS;
        
        final int opComp = compare ( p_a.op (), p_a.sort (),
                                     p_b.op (), p_b.sort () );
        if ( opComp == 0 ) {
            final CompRes lexComp = compareSubsLex ( p_a, p_b );
            if ( lexComp.eq () ) {
                return EQUALS;
            } else if ( lexComp.gt () ) {
                if ( greaterThanSubs ( p_a, p_b, 1 ) ) return GREATER;
            } else if ( lexComp.lt () ) {
                if ( greaterThanSubs ( p_b, p_a, 1 ) ) return LESS;
            }
        }
        
        if ( opComp > 0 ) {
            if ( greaterThanSubs ( p_a, p_b, 0 ) ) return GREATER;
        } else {
            if ( greaterThanSubs ( p_b, p_a, 0 ) ) return LESS;
        }

        return UNCOMPARABLE;
    }

    private CompRes compareSubsLex(Term p_a, Term p_b) {
        int i = 0;

        while ( true ) {
            if ( i >= p_a.arity () ) {
                if ( i >= p_b.arity () )
                    return EQUALS;
                else
                    return LESS;
            }

            if ( i >= p_b.arity () ) return GREATER;

            final CompRes subRes = compareHelp ( p_a.sub ( i ), p_b.sub ( i ) );
            if ( !subRes.eq () ) return subRes;

            ++i;
        }
    }
    
    private boolean greaterThanSubs (Term p_a, Term p_b, int firstSub) {
        for ( int i = firstSub; i < p_b.arity (); ++i ) {
            if ( !compareHelp ( p_a, p_b.sub ( i ) ).gt () ) return false;
        }
        return true;
    }

    private boolean oneSubGeq (Term p_a, Term p_b) {
        for ( int i = 0; i != p_a.arity (); ++i ) {
            if ( compareHelp ( p_a.sub ( i ), p_b ).geq () ) return true;
        }
        return false;
    }
    
    /**
     * Compare the two given symbols
     * 
     * @return a number negative, zero or a number positive if <code>p_a</code>
     *         is less than, equal, or greater than <code>p_b</code>
     */
    private int compare (Operator aOp, Sort aSort, Operator bOp, Sort bSort) {
        if ( aOp == bOp ) return 0;

        // Search for literals
        int v = literalWeighter.compareWeights ( aOp, bOp );
        if ( v != 0 ) return v;

        if ( isVar ( aOp ) ) {
            if ( !isVar ( bOp ) ) return 1;
        } else {
            if ( isVar ( bOp ) ) return -1;
        }
        
        // compare the sorts of the symbols: more specific sorts are smaller
        v = getSortDepth ( bSort ) - getSortDepth ( aSort );
        if ( v != 0 ) return v;

        // Search for special function symbols
        v = functionWeighter.compareWeights ( aOp, bOp );
        if ( v != 0 ) return v;

	    // smaller arity is smaller
	    v = aOp.arity () - bOp.arity ();
	    if ( v != 0 ) return v;

	    // use the names of the symbols
	    v = aOp.name ().compareTo ( bOp.name () );
	    if ( v != 0 ) return v;

	    // HACK: compare the hash values of the two symbols
	    return sign ( bOp.hashCode () - aOp.hashCode () );
    }

    
    /**
     * Hashmap from <code>Sort</code> to <code>Integer</code>, storing the
     * lengths of maximal paths from a sort to the top element of the sort
     * lattice.
     */
    private final WeakHashMap<Sort, Integer> sortDepthCache = 
        new WeakHashMap<Sort, Integer> ();
    
    /**
     * @return the length of the longest path from <code>s</code> to the top
     *         element of the sort lattice. Probably this length is not computed
     *         correctly here, because the representation of sorts in key is 
     *         completely messed up, but you get the idea
     */
    private int getSortDepth(Sort s) {
        Integer res = sortDepthCache.get ( s );
        if ( res == null ) {
            res = Integer.valueOf ( getSortDepthHelp ( s ) );
            sortDepthCache.put ( s, res );
        }
        return res.intValue ();
    }
    
    private int getSortDepthHelp(Sort s) {
        int res = -1;

        // HACKish: ensure that object sorts are bigger than primitive sorts
        final String sName = s.name ().toString ();
        if ( "int".equals ( sName ) ) res = 10000;
        if ( "boolean".equals ( sName ) ) res = 20000;

        for (Sort sort : s.extendsSorts()) res = Math.max(res, getSortDepth(sort));

        return res + 1;
    }
    
    ////////////////////////////////////////////////////////////////////////////
    
    /**
     * Base class for metrics on symbols that are used to construct an ordering
     */
    private static abstract class Weighter {
        
        /**
         * Compare the weights of two symbols using the function
         * <code>getWeight</code>.
         * 
         * @return a number negative, zero or a number positive if the weight of
         *         <code>p_a</code> is less than, equal, or greater than the
         *         weight of <code>p_b</code>
         */
        public int compareWeights(Operator p_a, Operator p_b) {
            final Integer aWeight = getWeight ( p_a );
            final Integer bWeight = getWeight ( p_b );
            
            if ( aWeight == null ) {
                if ( bWeight == null )
                    return 0;
                else
                    return 1;
            } else {
                if ( bWeight == null )
                    return -1;
                else
                    return aWeight.intValue () - bWeight.intValue ();
            }
        }
        
        protected abstract Integer getWeight(Operator p_op);
    }
    
    /**
     * Explicit ordering of literals (symbols assigned a weight by this
     * class are regarded as smaller than all other symbols)
     */
    private static class LiteralWeighter extends Weighter {

        private final Set<String> intFunctionNames = new HashSet<String> ();
        {
            intFunctionNames.add("#");
            intFunctionNames.add("0");
            intFunctionNames.add("1");
            intFunctionNames.add("2");
            intFunctionNames.add("3");
            intFunctionNames.add("4");
            intFunctionNames.add("5");
            intFunctionNames.add("6");
            intFunctionNames.add("7");
            intFunctionNames.add("8");
            intFunctionNames.add("9");
            intFunctionNames.add("Z");
            intFunctionNames.add("neglit");
        }

        private final Set<String> stringFunctionNames = new HashSet<String> ();
        {
            intFunctionNames.add("empty");
            intFunctionNames.add("cons");
            intFunctionNames.add("C");
        }

        
        protected Integer getWeight(Operator p_op) {
            final String opStr = p_op.name ().toString ();

<<<<<<< HEAD
            if ( intFunctionNames.contains ( opStr ) )
                return Integer.valueOf ( 0 );

            if ( opStr.equals ( "neg" ) ) return Integer.valueOf ( 1 );
            if ( p_op.name ().equals ( IntegerLDT.CHAR_ID_NAME ) )
                return Integer.valueOf ( 1 );
=======
            if ( intFunctionNames.contains ( opStr ) || stringFunctionNames.contains ( opStr ) )
                return new Integer ( 0 );
            
            if ( opStr.equals ( "neg" ) ) return new Integer ( 1 );
            if ( p_op.name ().equals ( AbstractIntegerLDT.CHAR_ID_NAME ) )
                return new Integer ( 1 );
>>>>>>> d557ff59
            if ( p_op instanceof Function
                 && ( (Function)p_op ).sort () instanceof NullSort )
                return Integer.valueOf ( 2 );
            if ( p_op instanceof Function
                 && ( opStr.equals ( "TRUE" ) | opStr.equals ( "FALSE" ) ) )
                return Integer.valueOf ( 3 );

            if ( opStr.equals ( "add" ) ) return Integer.valueOf ( 6 );
            if ( opStr.equals ( "mul" ) ) return Integer.valueOf ( 7 );
            if ( opStr.equals ( "div" ) ) return Integer.valueOf ( 8 );
            if ( opStr.equals ( "jdiv" ) ) return Integer.valueOf ( 9 );
            
            if ( opStr.equals ( "empty" ) ) return Integer.valueOf ( 0 );

            return null;
        }
    }

    /**
     * Explicit ordering for different kinds of function symbols; symbols like
     * C::<get> or C.<nextToCreate> should be smaller than other symbols
     */
    private static class FunctionWeighter extends Weighter {
        protected Integer getWeight(Operator p_op) {
            final String opStr = p_op.name ().toString ();

            if ( opStr.equals("heap")) return Integer.valueOf(0);
            if ( p_op instanceof Function && ((Function)p_op).isUnique()) return Integer.valueOf(5);
            if ( opStr.equals("pair")) return Integer.valueOf(10);
            //if ( opStr.endsWith ( "::<get>" ) ) return Integer.valueOf ( 10 );
            //if ( opStr.endsWith ( "<nextToCreate>" ) ) return Integer.valueOf ( 20 );
            

/*            if ( p_op instanceof SortDependingSymbol ) return new Integer ( 10 );

            if ( p_op instanceof AttributeOp ) return new Integer ( 20 );

            if ( p_op instanceof ProgramVariable ) {
                final ProgramVariable var = (ProgramVariable)p_op;
                if ( var.isStatic () ) return new Integer ( 30 );
                if ( var.isMember () ) return new Integer ( 31 );
                return new Integer ( 32 );
            } */ 

            return null;            
        }
    }
    
    private final Weighter literalWeighter = new LiteralWeighter ();
    private final Weighter functionWeighter = new FunctionWeighter ();
    
    ////////////////////////////////////////////////////////////////////////////
    
    /**
     * @return true iff <code>op</code> is a logic variable
     */
    private boolean isVar (Operator op) {
        return op instanceof Metavariable
               || op instanceof QuantifiableVariable;
    }

    private int sign (int p) {
        if ( p > 0 ) return 1;
        else if ( p < 0 ) return -1;
        return 0;
    }

    /**
     * TODO: this should also be used when comparing terms
     * 
     * The reduction ordering on integers that is described in "A
     * critical-pair/completion algorithm for finitely generated ideals in
     * rings", with the difference that positive numbers are here considered as
     * smaller than negative numbers (with the same absolute value)
     * 
     * @return a negative number, zero, or a positive number, if <code>a</code>
     *         is smaller, equal to or greater than <code>b</code>
     */
    public static int compare(BigInteger a, BigInteger b) {
        final int c = a.abs ().compareTo ( b.abs () );
        if ( c != 0 ) return c;
        return b.signum () - a.signum ();
    }
    
    /**
     * @return the result of dividing <code>a</code> by <code>c</code>,
     *         such that the remainder becomes minimal in the reduction ordering
     *         <code>LexPathOrdering.compare</code> on integers
     */
    public static BigInteger divide(BigInteger a, BigInteger c) {
        final BigInteger[] divRem = a.divideAndRemainder ( c );
        while ( true ) {
            // could be done more efficiently. but apparently the rounding
            // behaviour of BigInteger.divide for negative numbers is not
            // properly specified. or everything becomes very tedious ...
            
            final BigInteger newRem1 = divRem[1].subtract ( c );
            if ( compare ( newRem1, divRem[1] ) < 0 ) {
                divRem[0] = divRem[0].add ( BigInteger.ONE );
                divRem[1] = newRem1;
                continue;
            }
            final BigInteger newRem2 = divRem[1].add ( c );
            if ( compare ( newRem2, divRem[1] ) < 0 ) {
                divRem[0] = divRem[0].subtract ( BigInteger.ONE );
                divRem[1] = newRem2;
                continue;
            }
            
            return divRem[0];
        }
    }
}<|MERGE_RESOLUTION|>--- conflicted
+++ resolved
@@ -299,21 +299,12 @@
         protected Integer getWeight(Operator p_op) {
             final String opStr = p_op.name ().toString ();
 
-<<<<<<< HEAD
-            if ( intFunctionNames.contains ( opStr ) )
+            if ( intFunctionNames.contains ( opStr ) || stringFunctionNames.contains ( opStr ) )
                 return Integer.valueOf ( 0 );
-
+            
             if ( opStr.equals ( "neg" ) ) return Integer.valueOf ( 1 );
             if ( p_op.name ().equals ( IntegerLDT.CHAR_ID_NAME ) )
                 return Integer.valueOf ( 1 );
-=======
-            if ( intFunctionNames.contains ( opStr ) || stringFunctionNames.contains ( opStr ) )
-                return new Integer ( 0 );
-            
-            if ( opStr.equals ( "neg" ) ) return new Integer ( 1 );
-            if ( p_op.name ().equals ( AbstractIntegerLDT.CHAR_ID_NAME ) )
-                return new Integer ( 1 );
->>>>>>> d557ff59
             if ( p_op instanceof Function
                  && ( (Function)p_op ).sort () instanceof NullSort )
                 return Integer.valueOf ( 2 );
