// This file is part of KeY - Integrated Deductive Software Design 
//
// Copyright (C) 2001-2011 Universitaet Karlsruhe (TH), Germany 
//                         Universitaet Koblenz-Landau, Germany
//                         Chalmers University of Technology, Sweden
// Copyright (C) 2011-2013 Karlsruhe Institute of Technology, Germany 
//                         Technical University Darmstadt, Germany
//                         Chalmers University of Technology, Sweden
//
// The KeY system is protected by the GNU General 
// Public License. See LICENSE.TXT for details.
//

package de.uka.ilkd.key.symbolic_execution;

import java.io.File;
import java.io.FileReader;
import java.io.IOException;
import java.io.Reader;
import java.util.Arrays;
import java.util.Deque;
import java.util.HashMap;
import java.util.LinkedHashSet;
import java.util.LinkedList;
import java.util.List;
import java.util.Map;
import java.util.Map.Entry;
import java.util.Properties;
import java.util.Set;

import javax.xml.parsers.ParserConfigurationException;

import junit.framework.TestCase;

import org.xml.sax.SAXException;

import de.uka.ilkd.key.collection.ImmutableArray;
import de.uka.ilkd.key.collection.ImmutableList;
import de.uka.ilkd.key.collection.ImmutableSet;
import de.uka.ilkd.key.gui.AutoModeListener;
import de.uka.ilkd.key.gui.Main;
import de.uka.ilkd.key.gui.configuration.ChoiceSettings;
import de.uka.ilkd.key.gui.configuration.ProofIndependentSettings;
import de.uka.ilkd.key.gui.configuration.ProofSettings;
import de.uka.ilkd.key.java.JavaInfo;
import de.uka.ilkd.key.java.JavaProgramElement;
import de.uka.ilkd.key.java.Position;
import de.uka.ilkd.key.java.Services;
import de.uka.ilkd.key.java.Services.ITermProgramVariableCollectorFactory;
import de.uka.ilkd.key.java.Statement;
import de.uka.ilkd.key.java.StatementBlock;
import de.uka.ilkd.key.java.abstraction.KeYJavaType;
import de.uka.ilkd.key.java.statement.Try;
import de.uka.ilkd.key.logic.Sequent;
import de.uka.ilkd.key.logic.Term;
import de.uka.ilkd.key.logic.op.IObserverFunction;
import de.uka.ilkd.key.logic.op.IProgramMethod;
import de.uka.ilkd.key.proof.Goal;
import de.uka.ilkd.key.proof.Node;
import de.uka.ilkd.key.proof.Proof;
import de.uka.ilkd.key.proof.ProofEvent;
import de.uka.ilkd.key.proof.TermProgramVariableCollector;
import de.uka.ilkd.key.proof.TermProgramVariableCollectorKeepUpdatesForBreakpointconditions;
import de.uka.ilkd.key.proof.init.FunctionalOperationContractPO;
import de.uka.ilkd.key.proof.init.ProofInputException;
import de.uka.ilkd.key.proof.init.ProofOblInput;
import de.uka.ilkd.key.proof.io.ProblemLoaderException;
import de.uka.ilkd.key.proof.io.ProofSaver;
import de.uka.ilkd.key.rule.OneStepSimplifier;
import de.uka.ilkd.key.speclang.Contract;
import de.uka.ilkd.key.speclang.FunctionalOperationContract;
import de.uka.ilkd.key.symbolic_execution.model.IExecutionBranchCondition;
import de.uka.ilkd.key.symbolic_execution.model.IExecutionBranchStatement;
import de.uka.ilkd.key.symbolic_execution.model.IExecutionLoopCondition;
import de.uka.ilkd.key.symbolic_execution.model.IExecutionLoopInvariant;
import de.uka.ilkd.key.symbolic_execution.model.IExecutionLoopStatement;
import de.uka.ilkd.key.symbolic_execution.model.IExecutionMethodCall;
import de.uka.ilkd.key.symbolic_execution.model.IExecutionMethodReturn;
import de.uka.ilkd.key.symbolic_execution.model.IExecutionMethodReturnValue;
import de.uka.ilkd.key.symbolic_execution.model.IExecutionNode;
import de.uka.ilkd.key.symbolic_execution.model.IExecutionOperationContract;
import de.uka.ilkd.key.symbolic_execution.model.IExecutionStart;
import de.uka.ilkd.key.symbolic_execution.model.IExecutionStateNode;
import de.uka.ilkd.key.symbolic_execution.model.IExecutionStatement;
import de.uka.ilkd.key.symbolic_execution.model.IExecutionTermination;
import de.uka.ilkd.key.symbolic_execution.model.IExecutionValue;
import de.uka.ilkd.key.symbolic_execution.model.IExecutionVariable;
import de.uka.ilkd.key.symbolic_execution.po.ProgramMethodPO;
import de.uka.ilkd.key.symbolic_execution.po.ProgramMethodSubsetPO;
import de.uka.ilkd.key.symbolic_execution.profile.SymbolicExecutionJavaProfile;
import de.uka.ilkd.key.symbolic_execution.strategy.CompoundStopCondition;
import de.uka.ilkd.key.symbolic_execution.strategy.ExecutedSymbolicExecutionTreeNodesStopCondition;
import de.uka.ilkd.key.symbolic_execution.strategy.StepOverSymbolicExecutionTreeNodesStopCondition;
import de.uka.ilkd.key.symbolic_execution.strategy.StepReturnSymbolicExecutionTreeNodesStopCondition;
import de.uka.ilkd.key.symbolic_execution.strategy.SymbolicExecutionGoalChooser;
import de.uka.ilkd.key.symbolic_execution.util.IFilter;
import de.uka.ilkd.key.symbolic_execution.util.JavaUtil;
import de.uka.ilkd.key.symbolic_execution.util.KeYEnvironment;
import de.uka.ilkd.key.symbolic_execution.util.SymbolicExecutionEnvironment;
import de.uka.ilkd.key.symbolic_execution.util.SymbolicExecutionUtil;
import de.uka.ilkd.key.ui.CustomConsoleUserInterface;
import de.uka.ilkd.key.ui.UserInterface;
import de.uka.ilkd.key.util.MiscTools;

/**
 * Provides the basic functionality of {@link TestCase}s which tests
 * the symbolic execution features.
 * @author Martin Hentschel
 */
public class AbstractSymbolicExecutionTestCase extends TestCase {
   /**
    * <p>
    * If this constant is {@code true} a temporary directory is created with
    * new oracle files. The developer has than to copy the new required files
    * into the plug-in so that they are used during next test execution.
    * </p>
    * <p>
    * <b>Attention: </b> It is strongly required that new test scenarios
    * are verified with the SED application. If everything is fine a new test
    * method can be added to this class and the first test execution can be
    * used to generate the required oracle file. Existing oracle files should
    * only be replaced if the functionality of the Symbolic Execution Debugger
    * has changed so that they are outdated.
    * </p>
    */
   public static final boolean CREATE_NEW_ORACLE_FILES_IN_TEMP_DIRECTORY = false;
   
   /**
    * If the fast mode is enabled the step wise creation of models is disabled.
    */
   public static final boolean FAST_MODE = true;
   
   /**
    * Number of executed SET nodes to execute all in one.
    */
   public static final int ALL_IN_ONE_RUN = ExecutedSymbolicExecutionTreeNodesStopCondition.MAXIMAL_NUMBER_OF_SET_NODES_TO_EXECUTE_PER_GOAL_IN_COMPLETE_RUN;

   /**
    * Number of executed SET nodes for only one SET node per auto mode run.
    */
   public static final int SINGLE_SET_NODE_RUN = ExecutedSymbolicExecutionTreeNodesStopCondition.MAXIMAL_NUMBER_OF_SET_NODES_TO_EXECUTE_PER_GOAL_FOR_ONE_STEP;

   /**
    * Default stop conditions of executed SET nodes.
    */
   public static final int[] DEFAULT_MAXIMAL_SET_NODES_PER_RUN;
   
   /**
    * The used temporary oracle directory.
    */
   protected static final File tempNewOracleDirectory;
   
   /**
    * The directory which contains the KeY repository.
    */
   public static final File keyRepDirectory;
   
   /**
    * Creates the temporary oracle directory if required.
    */
   static {
      // Define fast mode
      if (FAST_MODE) {
         DEFAULT_MAXIMAL_SET_NODES_PER_RUN = new int[] {ALL_IN_ONE_RUN};
      }
      else {
         DEFAULT_MAXIMAL_SET_NODES_PER_RUN = new int[] {ALL_IN_ONE_RUN, SINGLE_SET_NODE_RUN};
      }
      // Create temporary director for oracle files if required.
      File directory = null;
      try {
         if (CREATE_NEW_ORACLE_FILES_IN_TEMP_DIRECTORY) {
            directory = File.createTempFile("SYMBOLIC_EXECUTION", "ORACLE_DIRECTORY");
            directory.delete();
            directory.mkdirs();
         }
      }
      catch (IOException e) {
      }
      tempNewOracleDirectory = directory;
      // Detect the KeY repository.
      // By default the repository should be the current path.
      // But in Eclipse development like for the symbolic execution debugger it is the eclipse plug-in.
      File currentDirectory = null;
      try {
         // Try to get key home directory from system property
         String keyProp = System.getProperty("key.home");
         if (keyProp != null)  {
            currentDirectory = new File(keyProp);
         }
         // Try to get it from customTargets.properties if plug-in org.key_project.key4eclipse is used.
         if (currentDirectory == null || !currentDirectory.isDirectory()) {
            File customTargets = new File(currentDirectory, "customTargets.properties"); 
            if (customTargets.isFile()) {
               // Extract repository directory from properties.
               Properties properties = new Properties();
               Reader reader = new FileReader(customTargets);
               try {
                  properties.load(reader);
               }
               finally {
                  reader.close();
               }
               final String KEY_REP_KEY = "key.rep";
               assertTrue("Value \"" + KEY_REP_KEY + "\" is not defined in \"" + customTargets.getAbsolutePath() + "\".", properties.containsKey(KEY_REP_KEY));
               currentDirectory = new File(properties.getProperty(KEY_REP_KEY));
            }
         }
      }
      catch (IOException e) {
      }
      keyRepDirectory = currentDirectory;  
   }
   
   /**
    * Creates a new oracle file.
    * @param node The node to save as oracle file.
    * @param oraclePathInBaseDirFile The path in example directory.
    * @param saveVariables Save variables?
    * @param saveCallStack Save call stack?
    * @param saveReturnValues Save method return values?
    * @throws IOException Occurred Exception
    * @throws ProofInputException Occurred Exception
    */
   protected static void createOracleFile(IExecutionNode node, 
                                          String oraclePathInBaseDirFile, 
                                          boolean saveVariables,
                                          boolean saveCallStack,
                                          boolean saveReturnValues) throws IOException, ProofInputException {
      if (tempNewOracleDirectory != null && tempNewOracleDirectory.isDirectory()) {
         // Create sub folder structure
         File oracleFile = new File(tempNewOracleDirectory, oraclePathInBaseDirFile);
         oracleFile.getParentFile().mkdirs();
         // Create oracle file
         ExecutionNodeWriter writer = new ExecutionNodeWriter();
         writer.write(node, ExecutionNodeWriter.DEFAULT_ENCODING, oracleFile, saveVariables, saveCallStack, saveReturnValues);
         // Print message to the user.
         printOracleDirectory();
      }
   }
   
   /**
    * Prints {@link #tempNewOracleDirectory} to the user via {@link System#out}.
    */
   protected static void printOracleDirectory() {
      if (tempNewOracleDirectory != null) {
         final String HEADER_LINE = "Oracle Directory is:";
         final String PREFIX = "### ";
         final String SUFFIX = " ###";
         String path = tempNewOracleDirectory.toString();
         int length = Math.max(path.length(), HEADER_LINE.length());
         String borderLines = JavaUtil.createLine("#", PREFIX.length() + length + SUFFIX.length());
         System.out.println(borderLines);
         System.out.println(PREFIX + HEADER_LINE + JavaUtil.createLine(" ", length - HEADER_LINE.length()) + SUFFIX);
         System.out.println(PREFIX + path + JavaUtil.createLine(" ", length - path.length()) + SUFFIX);
         System.out.println(borderLines);
      }
   }

   /**
    * Makes sure that the given nodes and their subtrees contains the same content.
    * @param expected The expected {@link IExecutionNode}.
    * @param current The current {@link IExecutionNode}.
    * @param compareVariables Compare variables?
    * @param compareCallStack Compare call stack?
    * @param compareChildOrder Is the order of children relevant?
    * @param compareReturnValues Compare return values?
    * @throws ProofInputException Occurred Exception.
    */
   public static void assertExecutionNodes(IExecutionNode expected, 
                                           IExecutionNode current,
                                           boolean compareVariables,
                                           boolean compareCallStack,
                                           boolean compareChildOrder,
                                           boolean compareReturnValues) throws ProofInputException {
      if (compareChildOrder) {
         // Order of children must be the same.
         ExecutionNodePreorderIterator expectedIter = new ExecutionNodePreorderIterator(expected);
         ExecutionNodePreorderIterator currentIter = new ExecutionNodePreorderIterator(current);
         while (expectedIter.hasNext() && currentIter.hasNext()) {
            IExecutionNode expectedNext = expectedIter.next();
            IExecutionNode currentNext = currentIter.next();
            assertExecutionNode(expectedNext, currentNext, true, compareVariables, compareCallStack, compareReturnValues);
         }
         assertFalse(expectedIter.hasNext());
         assertFalse(currentIter.hasNext());
      }
      else {
         // Order of children is not relevant.
         ExecutionNodePreorderIterator expectedIter = new ExecutionNodePreorderIterator(expected);
         Set<IExecutionNode> currentVisitedNodes = new LinkedHashSet<IExecutionNode>();
         while (expectedIter.hasNext()) {
            IExecutionNode expectedNext = expectedIter.next();
            IExecutionNode currentNext = searchExecutionNode(current, expectedNext);
            if (!currentVisitedNodes.add(currentNext)) {
               fail("Node " + currentNext + " visited twice.");
            }
            assertExecutionNode(expectedNext, currentNext, true, compareVariables, compareCallStack, compareReturnValues);
         }
         // Make sure that each current node was visited
         ExecutionNodePreorderIterator currentIter = new ExecutionNodePreorderIterator(current);
         while (currentIter.hasNext()) {
            IExecutionNode currentNext = currentIter.next();
            if (!currentVisitedNodes.remove(currentNext)) {
               fail("Node " + currentNext + " is not in expected model.");
            }
         }
         assertTrue(currentVisitedNodes.isEmpty());
      }
   }
   
   /**
    * Searches the direct or indirect child in subtree of the node to search in.
    * @param toSearchIn The node to search in.
    * @param childToSearch The node to search.
    * @return The found node.
    * @throws ProofInputException Occurred Exception.
    */
   protected static IExecutionNode searchExecutionNode(IExecutionNode toSearchIn, IExecutionNode childToSearch) throws ProofInputException {
      // Make sure that parameters are valid
      assertNotNull(toSearchIn);
      assertNotNull(childToSearch);
      // Collect parents
      Deque<IExecutionNode> parents = new LinkedList<IExecutionNode>();
      IExecutionNode parent = childToSearch;
      while (parent != null) {
         parents.addFirst(parent);
         parent = parent.getParent();
      }
      // Search children in parent order
      boolean afterFirst = false;
      for (IExecutionNode currentParent : parents) {
         if (afterFirst) {
            toSearchIn = searchDirectChildNode(toSearchIn, currentParent);
         }
         else {
            afterFirst = true;
         }
      }
      assertNotNull("Direct or indirect Child " + childToSearch + " is not contained in " + toSearchIn + ".", toSearchIn);
      return toSearchIn;
   }
   
   /**
    * Searches the direct child. Nodes are equal if the name and the element type is equal.
    * @param parentToSearchIn The parent to search in its children.
    * @param directChildToSearch The child to search.
    * @return The found child.
    * @throws ProofInputException Occurred Exception.
    */
   protected static IExecutionNode searchDirectChildNode(IExecutionNode parentToSearchIn, IExecutionNode directChildToSearch) throws ProofInputException {
      // Make sure that parameters are valid
      assertNotNull(parentToSearchIn);
      assertNotNull(directChildToSearch);
      // Search child
      IExecutionNode result = null;
      int i = 0;
      IExecutionNode[] children = parentToSearchIn.getChildren();
      while (result == null && i < children.length) {
         if (children[i] instanceof IExecutionBranchCondition && directChildToSearch instanceof IExecutionBranchCondition) {
            if (JavaUtil.equalIgnoreWhiteSpace(children[i].getName(), directChildToSearch.getName()) &&
                JavaUtil.equalIgnoreWhiteSpace(((IExecutionBranchCondition)children[i]).getAdditionalBranchLabel(), ((IExecutionBranchCondition)directChildToSearch).getAdditionalBranchLabel()) &&
                children[i].getElementType().equals(directChildToSearch.getElementType())) {
                 result = children[i];
              }
         }
         else{
            if (JavaUtil.equalIgnoreWhiteSpace(children[i].getName(), directChildToSearch.getName()) &&
                  children[i].getElementType().equals(directChildToSearch.getElementType())) {
                 result = children[i];
              }
         }
         i++;
      }
      assertNotNull("Child " + directChildToSearch + " is not contained in " + parentToSearchIn + ".", result);
      return result;
   }

   /**
    * Makes sure that the given nodes contains the same content.
    * Children are not compared.
    * @param expected The expected {@link IExecutionNode}.
    * @param current The current {@link IExecutionNode}.
    * @param compareParent Compare also the parent node?
    * @param compareChildren Compare direct children?
    * @param compareVariables Compare variables?
    * @param compareCallStack Compare call stack?
    * @param compareReturnValues Compare return values?
    * @throws ProofInputException Occurred Exception.
    */
   protected static void assertExecutionNode(IExecutionNode expected, 
                                             IExecutionNode current, 
                                             boolean compareParent,
                                             boolean compareVariables,
                                             boolean compareCallStack,
                                             boolean compareReturnValues) throws ProofInputException {
      // Compare nodes
      assertNotNull(expected);
      assertNotNull(current);
      assertTrue("Expected \"" + expected.getName() + "\" but is \"" + current.getName() + "\".", JavaUtil.equalIgnoreWhiteSpace(expected.getName(), current.getName()));
      assertEquals(expected.isPathConditionChanged(), current.isPathConditionChanged());
      assertTrue("Expected \"" + expected.getFormatedPathCondition() + "\" but is \"" + current.getFormatedPathCondition() + "\".", JavaUtil.equalIgnoreWhiteSpace(expected.getFormatedPathCondition(), current.getFormatedPathCondition()));
      if (expected instanceof IExecutionBranchCondition) {
         assertTrue("Expected IExecutionBranchCondition but is " + current.getClass() + ".", current instanceof IExecutionBranchCondition);
         assertTrue("Expected \"" + ((IExecutionBranchCondition)expected).getFormatedBranchCondition() + "\" but is \"" + ((IExecutionBranchCondition)current).getFormatedBranchCondition() + "\".", JavaUtil.equalIgnoreWhiteSpace(((IExecutionBranchCondition)expected).getFormatedBranchCondition(), ((IExecutionBranchCondition)current).getFormatedBranchCondition()));
         assertEquals(((IExecutionBranchCondition)expected).isMergedBranchCondition(), ((IExecutionBranchCondition)current).isMergedBranchCondition());
         assertEquals(((IExecutionBranchCondition)expected).isBranchConditionComputed(), ((IExecutionBranchCondition)current).isBranchConditionComputed());
         assertTrue("Expected \"" + ((IExecutionBranchCondition)expected).getAdditionalBranchLabel() + "\" but is \"" + ((IExecutionBranchCondition)current).getAdditionalBranchLabel() + "\".", JavaUtil.equalIgnoreWhiteSpace(((IExecutionBranchCondition)expected).getAdditionalBranchLabel(), ((IExecutionBranchCondition)current).getAdditionalBranchLabel()));
      }
      else if (expected instanceof IExecutionStart) {
         assertTrue("Expected IExecutionStartNode but is " + (current != null ? current.getClass() : null) + ".", current instanceof IExecutionStart);
      }
      else if (expected instanceof IExecutionTermination) {
         assertTrue("Expected IExecutionTermination but is " + (current != null ? current.getClass() : null) + ".", current instanceof IExecutionTermination);
         assertEquals(((IExecutionTermination)expected).getTerminationKind(), ((IExecutionTermination)current).getTerminationKind());
         assertEquals(((IExecutionTermination)expected).isBranchVerified(), ((IExecutionTermination)current).isBranchVerified());
      }
      else if (expected instanceof IExecutionBranchStatement) {
         assertTrue("Expected IExecutionBranchStatement but is " + (current != null ? current.getClass() : null) + ".", current instanceof IExecutionBranchStatement);
         assertVariables((IExecutionBranchStatement)expected, (IExecutionBranchStatement)current, compareVariables);
      }
      else if (expected instanceof IExecutionLoopCondition) {
         assertTrue("Expected IExecutionLoopCondition but is " + (current != null ? current.getClass() : null) + ".", current instanceof IExecutionLoopCondition);
         assertVariables((IExecutionLoopCondition)expected, (IExecutionLoopCondition)current, compareVariables);
      }
      else if (expected instanceof IExecutionLoopStatement) {
         assertTrue("Expected IExecutionLoopStatement but is " + (current != null ? current.getClass() : null) + ".", current instanceof IExecutionLoopStatement);
         assertVariables((IExecutionLoopStatement)expected, (IExecutionLoopStatement)current, compareVariables);
      }
      else if (expected instanceof IExecutionMethodCall) {
         assertTrue("Expected IExecutionMethodCall but is " + (current != null ? current.getClass() : null) + ".", current instanceof IExecutionMethodCall);
         assertVariables((IExecutionMethodCall)expected, (IExecutionMethodCall)current, compareVariables);
      }
      else if (expected instanceof IExecutionMethodReturn) {
         assertTrue("Expected IExecutionMethodReturn but is " + (current != null ? current.getClass() : null) + ".", current instanceof IExecutionMethodReturn);
         if (compareReturnValues) {
            assertTrue(((IExecutionMethodReturn)expected).getNameIncludingReturnValue() + " does not match " + ((IExecutionMethodReturn)current).getNameIncludingReturnValue(), JavaUtil.equalIgnoreWhiteSpace(((IExecutionMethodReturn)expected).getNameIncludingReturnValue(), ((IExecutionMethodReturn)current).getNameIncludingReturnValue()));
         }
         assertEquals(((IExecutionMethodReturn)expected).isReturnValuesComputed(), ((IExecutionMethodReturn)current).isReturnValuesComputed());
         assertVariables((IExecutionMethodReturn)expected, (IExecutionMethodReturn)current, compareVariables);
         if (compareReturnValues) {
            assertReturnValues(((IExecutionMethodReturn)expected).getReturnValues(), ((IExecutionMethodReturn)current).getReturnValues());
         }
      }
      else if (expected instanceof IExecutionStatement) {
         assertTrue("Expected IExecutionStatement but is " + (current != null ? current.getClass() : null) + ".", current instanceof IExecutionStatement);
         assertVariables((IExecutionStatement)expected, (IExecutionStatement)current, compareVariables);
      }
      else if (expected instanceof IExecutionOperationContract) {
         assertTrue("Expected IExecutionOperationContract but is " + (current != null ? current.getClass() : null) + ".", current instanceof IExecutionOperationContract);
         assertEquals(((IExecutionOperationContract)expected).isPreconditionComplied(), ((IExecutionOperationContract)current).isPreconditionComplied());
         assertEquals(((IExecutionOperationContract)expected).hasNotNullCheck(), ((IExecutionOperationContract)current).hasNotNullCheck());
         assertEquals(((IExecutionOperationContract)expected).isNotNullCheckComplied(), ((IExecutionOperationContract)current).isNotNullCheckComplied());
         assertVariables((IExecutionOperationContract)expected, (IExecutionOperationContract)current, compareVariables);
      }
      else if (expected instanceof IExecutionLoopInvariant) {
         assertTrue("Expected IExecutionLoopInvariant but is " + (current != null ? current.getClass() : null) + ".", current instanceof IExecutionLoopInvariant);
         assertEquals(((IExecutionLoopInvariant)expected).isInitiallyValid(), ((IExecutionLoopInvariant)current).isInitiallyValid());
         assertVariables((IExecutionLoopInvariant)expected, (IExecutionLoopInvariant)current, compareVariables);
      }
      else {
         fail("Unknown execution node \"" + expected + "\".");
      }
      // Optionally compare call stack
      if (compareCallStack) {
         IExecutionNode[] expectedStack = expected.getCallStack();
         IExecutionNode[] currentStack = current.getCallStack();
         if (expectedStack != null) {
            assertNotNull("Call stack of \"" + current + "\" should not be null.", currentStack);
            assertEquals("Node: " + expected, expectedStack.length, currentStack.length);
            for (int i = 0; i < expectedStack.length; i++) {
               assertExecutionNode(expectedStack[i], currentStack[i], false, false, false, false);
            }
         }
         else{
            assertTrue("Call stack of \"" + current + "\" is \"" + Arrays.toString(currentStack) + "\" but should be null or empty.", currentStack == null || currentStack.length == 0);
         }
      }
      // Optionally compare parent
      if (compareParent) {
         assertExecutionNode(expected, current, false, compareVariables, compareCallStack, compareReturnValues);
      }
   }

   /**
    * Makes sure that the given nodes contains the same {@link IExecutionMethodReturnValue}s.
    * @param expected The expected {@link IExecutionMethodReturnValue}s.
    * @param current The current {@link IExecutionMethodReturnValue}s.
    * @throws ProofInputException Occurred Exception.
    */
   protected static void assertReturnValues(IExecutionMethodReturnValue[] expected, IExecutionMethodReturnValue[] current) throws ProofInputException {
      assertNotNull(expected);
      assertNotNull(current);
      assertEquals(expected.length, current.length);
      for (int i = 0; i < expected.length; i++) {
         assertReturnValue(expected[i], current[i]);
      }
   }

   /**
    * Makes sure that the given {@link IExecutionMethodReturnValue}s are the same.
    * @param expected The expected {@link IExecutionMethodReturnValue}.
    * @param current The current {@link IExecutionMethodReturnValue}.
    * @throws ProofInputException Occurred Exception.
    */
   protected static void assertReturnValue(IExecutionMethodReturnValue expected, IExecutionMethodReturnValue current) throws ProofInputException {
      assertNotNull(expected);
      assertNotNull(current);
      assertTrue(expected.getName() + " does not match " + current.getName(), JavaUtil.equalIgnoreWhiteSpace(expected.getName(), current.getName()));
      assertTrue(expected.getReturnValueString() + " does not match " + current.getReturnValueString(), JavaUtil.equalIgnoreWhiteSpace(expected.getReturnValueString(), current.getReturnValueString()));
      assertEquals(expected.hasCondition(), current.hasCondition());
      assertTrue(expected.getConditionString() + " does not match " + current.getConditionString(), JavaUtil.equalIgnoreWhiteSpace(expected.getConditionString(), current.getConditionString()));
   }

   /**
    * Makes sure that the given nodes contains the same {@link IExecutionVariable}s.
    * @param expected The expected node.
    * @param current The current node.
    * @param compareVariables Compare variables?
    * @throws ProofInputException Occurred Exception.
    */
   protected static void assertVariables(IExecutionStateNode<?> expected, IExecutionStateNode<?> current, boolean compareVariables) throws ProofInputException {
      if (compareVariables) {
         assertNotNull(expected);
         assertNotNull(current);
         IExecutionVariable[] expectedVariables = expected.getVariables();
         IExecutionVariable[] currentVariables = current.getVariables();
         assertVariables(expectedVariables, currentVariables, true, true);
      }
   }
   
   /**
    * Makes sure that the given variables are the same.
    * @param expected The expected variables.
    * @param current The current variables.
    * @param compareParent Compare parent?
    * @param compareChildren Compare children?
    * @throws ProofInputException Occurred Exception.
    */
   protected static void assertVariables(IExecutionVariable[] expected, 
                                         IExecutionVariable[] current,
                                         boolean compareParent, 
                                         boolean compareChildren) throws ProofInputException {
      TestCase.assertEquals(expected.length, current.length);
      // Compare ignore order
      List<IExecutionVariable> availableCurrentVariables = new LinkedList<IExecutionVariable>();
      JavaUtil.addAll(availableCurrentVariables, current);
      for (int i = 0; i < expected.length; i++) {
         final IExecutionVariable expectedVariable = expected[i];
         // Find current variable with same name
         IExecutionVariable currentVariable = JavaUtil.searchAndRemove(availableCurrentVariables, new IFilter<IExecutionVariable>() {
            @Override
            public boolean select(IExecutionVariable element) {
               try {
                  return JavaUtil.equalIgnoreWhiteSpace(expectedVariable.getName(), element.getName());
               }
               catch (ProofInputException e) {
                  throw new RuntimeException(e);
               }
            }
         });
         TestCase.assertNotNull(currentVariable);
         // Compare variables
         assertVariable(expectedVariable, currentVariable, compareParent, compareChildren);
      }
      TestCase.assertTrue(availableCurrentVariables.isEmpty());
   }

   /**
    * Makes sure that the given variables are the same.
    * @param expected The expected variable.
    * @param current The current variable.
    * @param compareParent Compare parent?
    * @param compareChildren Compare children?
    * @throws ProofInputException Occurred Exception.
    */
   protected static void assertVariable(IExecutionVariable expected, 
                                        IExecutionVariable current,
                                        boolean compareParent, 
                                        boolean compareChildren) throws ProofInputException {
      if (expected != null) {
         assertNotNull(current);
         // Compare variable
         assertEquals(expected.isArrayIndex(), current.isArrayIndex());
         assertEquals(expected.getArrayIndex(), current.getArrayIndex());
         assertEquals(expected.getName(), current.getName());
         // Compare parent
         if (compareParent) {
            assertValue(expected.getParentValue(), current.getParentValue(), false, false);
         }
         // Compare children
         if (compareChildren) {
            IExecutionValue[] expectedValues = expected.getValues();
            IExecutionValue[] currentValues = current.getValues();
            assertValues(expectedValues, currentValues, true, true);
         }
      }
      else {
         assertNull(current);
      }
   }


   
   /**
    * Makes sure that the given values are the same.
    * @param expected The expected values.
    * @param current The current values.
    * @param compareParent Compare parent?
    * @param compareChildren Compare children?
    * @throws ProofInputException Occurred Exception.
    */
   protected static void assertValues(IExecutionValue[] expected, 
                                      IExecutionValue[] current,
                                      boolean compareParent, 
                                      boolean compareChildren) throws ProofInputException {
      TestCase.assertEquals(expected.length, current.length);
      // Compare ignore order
      List<IExecutionValue> availableCurrentVariables = new LinkedList<IExecutionValue>();
      JavaUtil.addAll(availableCurrentVariables, current);
      for (int i = 0; i < expected.length; i++) {
         final IExecutionValue expectedVariable = expected[i];
         // Find current variable with same name
         IExecutionValue currentVariable = JavaUtil.searchAndRemove(availableCurrentVariables, new IFilter<IExecutionValue>() {
            @Override
            public boolean select(IExecutionValue element) {
               try {
                  return JavaUtil.equalIgnoreWhiteSpace(expectedVariable.getName(), element.getName()) &&
                         JavaUtil.equalIgnoreWhiteSpace(expectedVariable.getConditionString(), element.getConditionString());
               }
               catch (ProofInputException e) {
                  throw new RuntimeException(e);
               }
            }
         });
         TestCase.assertNotNull(currentVariable);
         // Compare variables
         assertValue(expectedVariable, currentVariable, compareParent, compareChildren);
      }
      TestCase.assertTrue(availableCurrentVariables.isEmpty());
   }
   
   /**
    * Makes sure that the given values are the same.
    * @param expected The expected variable.
    * @param current The current variable.
    * @param compareParent Compare parent?
    * @param compareChildren Compare children?
    * @throws ProofInputException Occurred Exception.
    */
   protected static void assertValue(IExecutionValue expected, 
                                     IExecutionValue current,
                                     boolean compareParent, 
                                     boolean compareChildren) throws ProofInputException {
      if (expected != null) {
         assertNotNull(current);
         // Compare variable
         assertTrue(expected.getName() + " does not match " + current.getName(), JavaUtil.equalIgnoreWhiteSpace(expected.getName(), current.getName()));
         assertEquals(expected.getTypeString(), current.getTypeString());
         assertTrue(expected.getValueString() + " does not match " + current.getValueString(), JavaUtil.equalIgnoreWhiteSpace(expected.getValueString(), current.getValueString()));
         assertEquals(expected.isValueAnObject(), current.isValueAnObject());
         assertEquals(expected.isValueUnknown(), current.isValueUnknown());
         assertTrue(expected.getConditionString() + " does not match " + current.getConditionString(), JavaUtil.equalIgnoreWhiteSpace(expected.getConditionString(), current.getConditionString()));
         // Compare parent
         if (compareParent) {
            assertVariable(expected.getVariable(), current.getVariable(), false, false);
         }
         // Compare children
         if (compareChildren) {
            IExecutionVariable[] expectedChildVariables = expected.getChildVariables();
            IExecutionVariable[] currentChildVariables = current.getChildVariables();
            assertVariables(expectedChildVariables, currentChildVariables, compareParent, compareChildren);
         }
      }
      else {
         assertNull(current);
      }
   }
   
   /**
    * Executes an "step return" global on all goals on the given {@link SymbolicExecutionTreeBuilder}.
    * @param ui The {@link CustomConsoleUserInterface} to use.
    * @param builder The {@link SymbolicExecutionGoalChooser} to do step on.
    * @param oraclePathInBaseDirFile The oracle path.
    * @param oracleIndex The index of the current step.
    * @param oracleFileExtension The oracle file extension
    * @param baseDir The base directory for oracles.
    * @throws IOException Occurred Exception
    * @throws ProofInputException Occurred Exception
    * @throws ParserConfigurationException Occurred Exception
    * @throws SAXException Occurred Exception
    */
   protected static void stepReturn(CustomConsoleUserInterface ui, 
                                    SymbolicExecutionTreeBuilder builder, 
                                    String oraclePathInBaseDirFile, 
                                    int oracleIndex, 
                                    String oracleFileExtension, 
                                    File baseDir) throws IOException, ProofInputException, ParserConfigurationException, SAXException {
      // Set stop condition to stop after a number of detected symbolic execution tree nodes instead of applied rules
      Proof proof = builder.getProof();
      CompoundStopCondition stopCondition = new CompoundStopCondition();
      stopCondition.addChildren(new ExecutedSymbolicExecutionTreeNodesStopCondition(ExecutedSymbolicExecutionTreeNodesStopCondition.MAXIMAL_NUMBER_OF_SET_NODES_TO_EXECUTE_PER_GOAL_IN_COMPLETE_RUN));
      stopCondition.addChildren(new StepReturnSymbolicExecutionTreeNodesStopCondition());
      proof.getSettings().getStrategySettings().setCustomApplyStrategyStopCondition(stopCondition);
      // Run proof
      ui.startAndWaitForAutoMode(proof);
      // Update symbolic execution tree 
      builder.analyse();
      // Test result
      assertSetTreeAfterStep(builder, oraclePathInBaseDirFile, oracleIndex, oracleFileExtension, baseDir);
   }
   
   
   
   /**
    * Executes an "step return" global on all goals on the given {@link SymbolicExecutionTreeBuilder}.
    * @param ui The {@link CustomConsoleUserInterface} to use.
    * @param builder The {@link SymbolicExecutionGoalChooser} to do step on.
    * @param oraclePathInBaseDirFile The oracle path.
    * @param oracleIndex The index of the current step.
    * @param oracleFileExtension The oracle file extension
    * @param baseDir The base directory for oracles.
    * @throws IOException Occurred Exception
    * @throws ProofInputException Occurred Exception
    * @throws ParserConfigurationException Occurred Exception
    * @throws SAXException Occurred Exception
    */
   protected static void stepReturnWithBreakpoints(CustomConsoleUserInterface ui, 
                                    SymbolicExecutionTreeBuilder builder, 
                                    String oraclePathInBaseDirFile, 
                                    int oracleIndex, 
                                    String oracleFileExtension, 
                                    File baseDir,
                                    CompoundStopCondition lineBreakpoints) throws IOException, ProofInputException, ParserConfigurationException, SAXException {
      // Set stop condition to stop after a number of detected symbolic execution tree nodes instead of applied rules
      Proof proof = builder.getProof();
      CompoundStopCondition stopCondition = new CompoundStopCondition();
      stopCondition.addChildren(new ExecutedSymbolicExecutionTreeNodesStopCondition(ExecutedSymbolicExecutionTreeNodesStopCondition.MAXIMAL_NUMBER_OF_SET_NODES_TO_EXECUTE_PER_GOAL_IN_COMPLETE_RUN));
      stopCondition.addChildren(new StepReturnSymbolicExecutionTreeNodesStopCondition());
      stopCondition.addChildren(lineBreakpoints);
      proof.getSettings().getStrategySettings().setCustomApplyStrategyStopCondition(stopCondition);
      // Run proof
      ui.startAndWaitForAutoMode(proof);
      // Update symbolic execution tree 
      builder.analyse();
      // Test result
      assertSetTreeAfterStep(builder, oraclePathInBaseDirFile, oracleIndex, oracleFileExtension, baseDir);
   }
   
   /**
    * Executes an "step over" global on all goals on the given {@link SymbolicExecutionTreeBuilder}.
    * @param ui The {@link CustomConsoleUserInterface} to use.
    * @param builder The {@link SymbolicExecutionGoalChooser} to do step on.
    * @param oraclePathInBaseDirFile The oracle path.
    * @param oracleIndex The index of the current step.
    * @param oracleFileExtension The oracle file extension
    * @param baseDir The base directory for oracles.
    * @throws IOException Occurred Exception
    * @throws ProofInputException Occurred Exception
    * @throws ParserConfigurationException Occurred Exception
    * @throws SAXException Occurred Exception
    */
   protected static void stepOver(CustomConsoleUserInterface ui, 
                                  SymbolicExecutionTreeBuilder builder, 
                                  String oraclePathInBaseDirFile, 
                                  int oracleIndex, 
                                  String oracleFileExtension, 
                                  File baseDir) throws IOException, ProofInputException, ParserConfigurationException, SAXException {
      // Set stop condition to stop after a number of detected symbolic execution tree nodes instead of applied rules
      Proof proof = builder.getProof();
      CompoundStopCondition stopCondition = new CompoundStopCondition();
      stopCondition.addChildren(new ExecutedSymbolicExecutionTreeNodesStopCondition(ExecutedSymbolicExecutionTreeNodesStopCondition.MAXIMAL_NUMBER_OF_SET_NODES_TO_EXECUTE_PER_GOAL_IN_COMPLETE_RUN));
      stopCondition.addChildren(new StepOverSymbolicExecutionTreeNodesStopCondition());
      proof.getSettings().getStrategySettings().setCustomApplyStrategyStopCondition(stopCondition);
      // Run proof
      ui.startAndWaitForAutoMode(proof);
      // Update symbolic execution tree 
      builder.analyse();
      // Test result
      assertSetTreeAfterStep(builder, oraclePathInBaseDirFile, oracleIndex, oracleFileExtension, baseDir);
   }
   
   /**
    * Executes an "step into" global on all goals on the given {@link SymbolicExecutionTreeBuilder}.
    * @param ui The {@link CustomConsoleUserInterface} to use.
    * @param builder The {@link SymbolicExecutionGoalChooser} to do step on.
    * @param oraclePathInBaseDirFile The oracle path.
    * @param oracleIndex The index of the current step.
    * @param oracleFileExtension The oracle file extension
    * @param baseDir The base directory for oracles.
    * @throws IOException Occurred Exception
    * @throws ProofInputException Occurred Exception
    * @throws ParserConfigurationException Occurred Exception
    * @throws SAXException Occurred Exception
    */
   protected static void stepInto(CustomConsoleUserInterface ui, 
                                  SymbolicExecutionTreeBuilder builder, 
                                  String oraclePathInBaseDirFile, 
                                  int oracleIndex, 
                                  String oracleFileExtension, 
                                  File baseDir) throws IOException, ProofInputException, ParserConfigurationException, SAXException {
      // Set stop condition to stop after a number of detected symbolic execution tree nodes instead of applied rules
      Proof proof = builder.getProof();
      ExecutedSymbolicExecutionTreeNodesStopCondition stopCondition = new ExecutedSymbolicExecutionTreeNodesStopCondition(ExecutedSymbolicExecutionTreeNodesStopCondition.MAXIMAL_NUMBER_OF_SET_NODES_TO_EXECUTE_PER_GOAL_FOR_ONE_STEP);
      proof.getSettings().getStrategySettings().setCustomApplyStrategyStopCondition(stopCondition);
      // Run proof
      ui.startAndWaitForAutoMode(proof);
      // Update symbolic execution tree 
      builder.analyse();
      // Test result
      assertSetTreeAfterStep(builder, oraclePathInBaseDirFile, oracleIndex, oracleFileExtension, baseDir);
   }
   
   /**
    * Executes an "step into" global on all goals on the given {@link SymbolicExecutionTreeBuilder}.
    * @param ui The {@link CustomConsoleUserInterface} to use.
    * @param builder The {@link SymbolicExecutionGoalChooser} to do step on.
    * @param oraclePathInBaseDirFile The oracle path.
    * @param oracleIndex The index of the current step.
    * @param oracleFileExtension The oracle file extension
    * @param baseDir The base directory for oracles.
    * @throws IOException Occurred Exception
    * @throws ProofInputException Occurred Exception
    * @throws ParserConfigurationException Occurred Exception
    * @throws SAXException Occurred Exception
    */
   protected static void resume(CustomConsoleUserInterface ui, 
                                SymbolicExecutionTreeBuilder builder, 
                                String oraclePathInBaseDirFile, 
                                File baseDir) throws IOException, ProofInputException, ParserConfigurationException, SAXException {
      // Set stop condition to stop after a number of detected symbolic execution tree nodes instead of applied rules
      Proof proof = builder.getProof();
      ExecutedSymbolicExecutionTreeNodesStopCondition stopCondition = new ExecutedSymbolicExecutionTreeNodesStopCondition(ExecutedSymbolicExecutionTreeNodesStopCondition.MAXIMAL_NUMBER_OF_SET_NODES_TO_EXECUTE_PER_GOAL_IN_COMPLETE_RUN);
      proof.getSettings().getStrategySettings().setCustomApplyStrategyStopCondition(stopCondition);
      // Run proof
      ui.startAndWaitForAutoMode(proof);
      // Update symbolic execution tree 
      builder.analyse();
      // Test result
      assertSetTreeAfterStep(builder, oraclePathInBaseDirFile, baseDir);
   }
   
   /**
    * Makes sure that after a step the correct set tree is created.
    * @param builder The {@link SymbolicExecutionTreeBuilder} to test.
    * @param oraclePathInBaseDirFile The oracle path.
    * @param oracleIndex The index of the current step.
    * @param oracleFileExtension The oracle file extension
    * @param baseDir The base directory for oracles.
    * @throws IOException Occurred Exception
    * @throws ProofInputException Occurred Exception
    * @throws ParserConfigurationException Occurred Exception
    * @throws SAXException Occurred Exception
    */
   protected static void assertSetTreeAfterStep(SymbolicExecutionTreeBuilder builder, 
                                                String oraclePathInBaseDirFile, 
                                                File baseDir) throws IOException, ProofInputException, ParserConfigurationException, SAXException {
      if (CREATE_NEW_ORACLE_FILES_IN_TEMP_DIRECTORY) {
         createOracleFile(builder.getStartNode(), oraclePathInBaseDirFile, false, false, false);
      }
      else {
         // Read oracle file
         File oracleFile = new File(baseDir, oraclePathInBaseDirFile);
         ExecutionNodeReader reader = new ExecutionNodeReader();
         IExecutionNode oracleRoot = reader.read(oracleFile);
         assertNotNull(oracleRoot);
         // Make sure that the created symbolic execution tree matches the expected one.
         assertExecutionNodes(oracleRoot, builder.getStartNode(), false, false, false, false);
      }
   }
   
   /**
    * Makes sure that after a step the correct set tree is created.
    * @param builder The {@link SymbolicExecutionTreeBuilder} to test.
    * @param oraclePathInBaseDirFile The oracle path.
    * @param oracleIndex The index of the current step.
    * @param oracleFileExtension The oracle file extension
    * @param baseDir The base directory for oracles.
    * @throws IOException Occurred Exception
    * @throws ProofInputException Occurred Exception
    * @throws ParserConfigurationException Occurred Exception
    * @throws SAXException Occurred Exception
    */
   protected static void assertSetTreeAfterStep(SymbolicExecutionTreeBuilder builder, 
                                                String oraclePathInBaseDirFile, 
                                                int oracleIndex, 
                                                String oracleFileExtension, 
                                                File baseDir) throws IOException, ProofInputException, ParserConfigurationException, SAXException {
      assertSetTreeAfterStep(builder, oraclePathInBaseDirFile + "_" + oracleIndex + oracleFileExtension, baseDir);
   }
   
   /**
    * Searches a {@link IProgramMethod} in the given {@link Services}.
    * @param services The {@link Services} to search in.
    * @param containerTypeName The name of the type which contains the method.
    * @param methodFullName The method name to search.
    * @return The first found {@link IProgramMethod} in the type.
    */
   public static IProgramMethod searchProgramMethod(Services services, 
                                                    String containerTypeName, 
                                                    final String methodFullName) {
      JavaInfo javaInfo = services.getJavaInfo();
      KeYJavaType containerKJT = javaInfo.getTypeByClassName(containerTypeName);
      assertNotNull(containerKJT);
      ImmutableList<IProgramMethod> pms = javaInfo.getAllProgramMethods(containerKJT);
      IProgramMethod pm = JavaUtil.search(pms, new IFilter<IProgramMethod>() {
         @Override
         public boolean select(IProgramMethod element) {
            return methodFullName.equals(element.getFullName());
         }
      });
      if (pm == null) {
         pms = javaInfo.getConstructors(containerKJT);
         pm = JavaUtil.search(pms, new IFilter<IProgramMethod>() {
            @Override
            public boolean select(IProgramMethod element) {
               return methodFullName.equals(element.getFullName());
            }
         });
      }
      assertNotNull(pm);
      return pm;
   }
   
   /**
    * Creates a {@link SymbolicExecutionEnvironment} which consists
    * of loading a file to load, finding the method to proof, instantiation
    * of proof and creation with configuration of {@link SymbolicExecutionTreeBuilder}.
    * @param baseDir The base directory which contains test and oracle file.
    * @param baseContractName The name of the contract.
    * @param methodFullName The method name to search.
    * @param mergeBranchConditions Merge branch conditions?
    * @param useOperationContracts Use operation contracts?
    * @param useLoopInvarints Use loop invariants?
    * @param nonExecutionBranchHidingSideProofs {@code true} hide non execution branch labels by side proofs, {@code false} do not hide execution branch labels. 
    * @param aliasChecks Do alias checks?
    * @param usePrettyPrinting Use pretty printing?
    * @return The created {@link SymbolicExecutionEnvironment}.
    * @throws ProblemLoaderException Occurred Exception.
    * @throws ProofInputException Occurred Exception.
    */
   protected static SymbolicExecutionEnvironment<CustomConsoleUserInterface> createSymbolicExecutionEnvironment(File baseDir, 
                                                                                                                String javaPathInBaseDir, 
                                                                                                                String baseContractName,
                                                                                                                boolean mergeBranchConditions,
                                                                                                                boolean useOperationContracts,
                                                                                                                boolean useLoopInvarints,
                                                                                                                boolean nonExecutionBranchHidingSideProofs,
                                                                                                                boolean aliasChecks,
                                                                                                                boolean usePrettyPrinting) throws ProblemLoaderException, ProofInputException {
      // Make sure that required files exists
      File javaFile = new File(baseDir, javaPathInBaseDir);
      assertTrue(javaFile.exists());
      // Load java file
      KeYEnvironment<CustomConsoleUserInterface> environment = KeYEnvironment.load(SymbolicExecutionJavaProfile.getDefaultInstance(), javaFile, null, null);
      // Start proof
      final Contract contract = environment.getServices().getSpecificationRepository().getContractByName(baseContractName);
      assertTrue(contract instanceof FunctionalOperationContract);
      ProofOblInput input = new FunctionalOperationContractPO(environment.getInitConfig(), (FunctionalOperationContract)contract, true, true);
      Proof proof = environment.createProof(input);
      assertNotNull(proof);
      // Set strategy and goal chooser to use for auto mode
      SymbolicExecutionEnvironment.configureProofForSymbolicExecution(proof, ExecutedSymbolicExecutionTreeNodesStopCondition.MAXIMAL_NUMBER_OF_SET_NODES_TO_EXECUTE_PER_GOAL_IN_COMPLETE_RUN, useOperationContracts, useLoopInvarints, nonExecutionBranchHidingSideProofs, aliasChecks);
      // Create symbolic execution tree which contains only the start node at beginning
      SymbolicExecutionTreeBuilder builder = new SymbolicExecutionTreeBuilder(environment.getMediator(), proof, mergeBranchConditions, usePrettyPrinting);
      builder.analyse();
      assertNotNull(builder.getStartNode());
      return new SymbolicExecutionEnvironment<CustomConsoleUserInterface>(environment, builder);
   }
   
   /**
    * Creates a {@link SymbolicExecutionEnvironment} which consists
    * of loading a file to load, finding the method to proof, instantiation
    * of proof and creation with configuration of {@link SymbolicExecutionTreeBuilder}.
    * @param baseDir The base directory which contains test and oracle file.
    * @param javaPathInBaseDir The path to the java file inside the base directory.
    * @param containerTypeName The name of the type which contains the method.
    * @param methodFullName The method name to search.
    * @param precondition An optional precondition to use.
    * @param mergeBranchConditions Merge branch conditions?
    * @param useOperationContracts Use operation contracts?
    * @param useLoopInvarints Use loop invariants?
    * @param nonExecutionBranchHidingSideProofs {@code true} hide non execution branch labels by side proofs, {@code false} do not hide execution branch labels. 
    * @param aliasChecks Do alias checks?
    * @param usePrettyPrinting Use pretty printing?
    * @return The created {@link SymbolicExecutionEnvironment}.
    * @throws ProblemLoaderException Occurred Exception.
    * @throws ProofInputException Occurred Exception.
    */
   protected static SymbolicExecutionEnvironment<CustomConsoleUserInterface> createSymbolicExecutionEnvironment(File baseDir, 
                                                                                                                String javaPathInBaseDir, 
                                                                                                                String containerTypeName, 
                                                                                                                String methodFullName,
                                                                                                                String precondition,
                                                                                                                boolean mergeBranchConditions,
                                                                                                                boolean useOperationContracts,
                                                                                                                boolean useLoopInvarints,
                                                                                                                boolean nonExecutionBranchHidingSideProofs,
                                                                                                                boolean aliasChecks,
                                                                                                                boolean usePrettyPrinting) throws ProblemLoaderException, ProofInputException {
      // Make sure that required files exists
      File javaFile = new File(baseDir, javaPathInBaseDir);
      assertTrue(javaFile.exists());
      // Load java file
      KeYEnvironment<CustomConsoleUserInterface> environment = KeYEnvironment.load(SymbolicExecutionJavaProfile.getDefaultInstance(), javaFile, null, null);
      // Search method to proof
      IProgramMethod pm = searchProgramMethod(environment.getServices(), containerTypeName, methodFullName);
      // Start proof
      ProofOblInput input = new ProgramMethodPO(environment.getInitConfig(), pm.getFullName(), pm, precondition, true, true);
      Proof proof = environment.createProof(input);
      assertNotNull(proof);
      // Set strategy and goal chooser to use for auto mode
      SymbolicExecutionEnvironment.configureProofForSymbolicExecution(proof, ExecutedSymbolicExecutionTreeNodesStopCondition.MAXIMAL_NUMBER_OF_SET_NODES_TO_EXECUTE_PER_GOAL_IN_COMPLETE_RUN, useOperationContracts, useLoopInvarints, nonExecutionBranchHidingSideProofs, aliasChecks);
      // Create symbolic execution tree which contains only the start node at beginning
      SymbolicExecutionTreeBuilder builder = new SymbolicExecutionTreeBuilder(environment.getMediator(), proof, mergeBranchConditions, usePrettyPrinting);
      builder.analyse();
      assertNotNull(builder.getStartNode());
      return new SymbolicExecutionEnvironment<CustomConsoleUserInterface>(environment, builder);
   }
   
   /**
    * Creates a {@link SymbolicExecutionEnvironment} which consists
    * of loading a proof file to load and creation with configuration of {@link SymbolicExecutionTreeBuilder}.
    * @param baseDir The base directory which contains test and oracle file.
    * @param proofPathInBaseDir The path to the proof file inside the base directory.
    * @param mergeBranchConditions Merge branch conditions?
    * @param useOperationContracts Use operation contracts?
    * @param useLoopInvarints Use loop invariants?
    * @param nonExecutionBranchHidingSideProofs {@code true} hide non execution branch labels by side proofs, {@code false} do not hide execution branch labels. 
    * @param aliasChecks Do alias checks?
    * @param usePrettyPrinting Use pretty printing?
    * @return The created {@link SymbolicExecutionEnvironment}.
    * @throws ProblemLoaderException Occurred Exception.
    */
   protected static SymbolicExecutionEnvironment<CustomConsoleUserInterface> createSymbolicExecutionEnvironment(File baseDir, 
                                                                                                                String proofPathInBaseDir, 
                                                                                                                boolean mergeBranchConditions,
                                                                                                                boolean useOperationContracts,
                                                                                                                boolean useLoopInvarints,
                                                                                                                boolean nonExecutionBranchHidingSideProofs,
                                                                                                                boolean aliasChecks,
                                                                                                                boolean usePrettyPrinting) throws ProblemLoaderException {
      // Make sure that required files exists
      File proofFile = new File(baseDir, proofPathInBaseDir);
      assertTrue(proofFile.exists());
      // Load java file
      KeYEnvironment<CustomConsoleUserInterface> environment = KeYEnvironment.load(SymbolicExecutionJavaProfile.getDefaultInstance(), proofFile, null, null);
      Proof proof = environment.getLoadedProof();
      assertNotNull(proof);
      // Set strategy and goal chooser to use for auto mode
      SymbolicExecutionEnvironment.configureProofForSymbolicExecution(proof, ExecutedSymbolicExecutionTreeNodesStopCondition.MAXIMAL_NUMBER_OF_SET_NODES_TO_EXECUTE_PER_GOAL_IN_COMPLETE_RUN, useOperationContracts, useLoopInvarints, nonExecutionBranchHidingSideProofs, aliasChecks);
      // Create symbolic execution tree which contains only the start node at beginning
      SymbolicExecutionTreeBuilder builder = new SymbolicExecutionTreeBuilder(environment.getMediator(), proof, mergeBranchConditions, usePrettyPrinting);
      builder.analyse();
      assertNotNull(builder.getStartNode());
      return new SymbolicExecutionEnvironment<CustomConsoleUserInterface>(environment, builder);
   }
   
   /**
    * Creates a {@link SymbolicExecutionEnvironment} which consists
    * of loading a file to load, finding the method to proof, instantiation
    * of proof and creation with configuration of {@link SymbolicExecutionTreeBuilder}.
    * @param baseDir The base directory which contains test and oracle file.
    * @param javaPathInBaseDir The path to the java file inside the base directory.
    * @param containerTypeName The name of the type which contains the method.
    * @param methodFullName The method name to search.
    * @param precondition An optional precondition to use.
    * @param startPosition The start position.
    * @param endPosition The end position.
    * @param mergeBranchConditions Merge branch conditions?
    * @param useOperationContracts Use operation contracts?
    * @param useLoopInvarints Use loop invariants?
    * @param nonExecutionBranchHidingSideProofs {@code true} hide non execution branch labels by side proofs, {@code false} do not hide execution branch labels. 
    * @param aliasChecks Do alias checks?
    * @param usePrettyPrinting Use pretty printing?
    * @return The created {@link SymbolicExecutionEnvironment}.
    * @throws ProblemLoaderException Occurred Exception.
    * @throws ProofInputException Occurred Exception.
    */
   protected static SymbolicExecutionEnvironment<CustomConsoleUserInterface> createSymbolicExecutionEnvironment(File baseDir, 
                                                                                                                String javaPathInBaseDir, 
                                                                                                                String containerTypeName, 
                                                                                                                String methodFullName,
                                                                                                                String precondition,
                                                                                                                Position startPosition,
                                                                                                                Position endPosition,
                                                                                                                boolean mergeBranchConditions,
                                                                                                                boolean useOperationContracts,
                                                                                                                boolean useLoopInvarints,
                                                                                                                boolean nonExecutionBranchHidingSideProofs,
                                                                                                                boolean aliasChecks,
                                                                                                                boolean usePrettyPrinting) throws ProblemLoaderException, ProofInputException {
      // Make sure that required files exists
      File javaFile = new File(baseDir, javaPathInBaseDir);
      assertTrue(javaFile.exists());
      // Load java file
      KeYEnvironment<CustomConsoleUserInterface> environment = KeYEnvironment.load(SymbolicExecutionJavaProfile.getDefaultInstance(), javaFile, null, null);
      // Search method to proof
      IProgramMethod pm = searchProgramMethod(environment.getServices(), containerTypeName, methodFullName);
      // Start proof
      ProofOblInput input = new ProgramMethodSubsetPO(environment.getInitConfig(), methodFullName, pm, precondition, startPosition, endPosition, true, true);
      Proof proof = environment.createProof(input);
      assertNotNull(proof);
      // Set strategy and goal chooser to use for auto mode
      SymbolicExecutionEnvironment.configureProofForSymbolicExecution(proof, ExecutedSymbolicExecutionTreeNodesStopCondition.MAXIMAL_NUMBER_OF_SET_NODES_TO_EXECUTE_PER_GOAL_IN_COMPLETE_RUN, useOperationContracts, useLoopInvarints, nonExecutionBranchHidingSideProofs, aliasChecks);
      // Create symbolic execution tree which contains only the start node at beginning
      SymbolicExecutionTreeBuilder builder = new SymbolicExecutionTreeBuilder(environment.getMediator(), proof, mergeBranchConditions, usePrettyPrinting);
      builder.analyse();
      assertNotNull(builder.getStartNode());
      return new SymbolicExecutionEnvironment<CustomConsoleUserInterface>(environment, builder);
   }
   
   /**
    * Extracts the content of the try block from the initial {@link Sequent}.
    * @param proof The {@link Proof} which contains the initial {@link Sequent}:
    * @return The try content.
    */
   protected String getTryContent(Proof proof) {
      assertNotNull(proof);
      Node node = proof.root();
      Sequent sequent = node.sequent();
      assertEquals(1, sequent.succedent().size());
      Term succedent = sequent.succedent().get(0).formula();
      assertEquals(2, succedent.subs().size());
      Term updateApplication = succedent.subs().get(1);
      assertEquals(2, updateApplication.subs().size());
      JavaProgramElement updateContent = updateApplication.subs().get(1).javaBlock().program();
      assertTrue(updateContent instanceof StatementBlock);
      ImmutableArray<? extends Statement> updateContentBody = ((StatementBlock)updateContent).getBody();
      assertEquals(2, updateContentBody.size());
      assertTrue(updateContentBody.get(1) instanceof Try);
      Try tryStatement = (Try)updateContentBody.get(1);
      assertEquals(1, tryStatement.getBranchCount());
      return ProofSaver.printAnything(tryStatement.getBody(), proof.getServices());
   }
   
   /**
    * Makes sure that the save and loading process works.
    * @param baseDir The base directory which contains test and oracle file.
    * @param javaPathInBaseDir The path to the java file inside the base directory.
    * @param oraclePathInBaseDirFile The oracle path.
    * @param env The already executed {@link SymbolicExecutionEnvironment} which contains the proof to save/load.
    * @throws IOException Occurred Exception
    * @throws ProofInputException Occurred Exception
    * @throws ParserConfigurationException Occurred Exception
    * @throws SAXException Occurred Exception
    * @throws ProblemLoaderException Occurred Exception
    */
   protected void assertSaveAndReload(File baseDir, 
                                      String javaPathInBaseDir, 
                                      String oraclePathInBaseDirFile, 
                                      SymbolicExecutionEnvironment<?> env) throws IOException, ProofInputException, ParserConfigurationException, SAXException, ProblemLoaderException {
      File javaFile = new File(baseDir, javaPathInBaseDir);
      assertTrue(javaFile.exists());
      File tempFile = File.createTempFile("TestProgramMethodSubsetPO", ".proof", javaFile.getParentFile());
      KeYEnvironment<CustomConsoleUserInterface> reloadedEnv = null;
      SymbolicExecutionTreeBuilder reloadedBuilder = null;
      try {
         ProofSaver saver = new ProofSaver(env.getProof(), tempFile.getAbsolutePath(), Main.INTERNAL_VERSION);
         assertNull(saver.save());
         // Load proof from saved *.proof file
         reloadedEnv = KeYEnvironment.load(SymbolicExecutionJavaProfile.getDefaultInstance(), tempFile, null, null);
         Proof reloadedProof = reloadedEnv.getLoadedProof();
         assertNotSame(env.getProof(), reloadedProof);
         // Recreate symbolic execution tree
         reloadedBuilder = new SymbolicExecutionTreeBuilder(env.getUi().getMediator(), reloadedProof, false, false);
         reloadedBuilder.analyse();
         assertSetTreeAfterStep(reloadedBuilder, oraclePathInBaseDirFile, baseDir);
      }
      finally {
         if (reloadedBuilder != null) {
            reloadedBuilder.dispose();
         }
         if (reloadedEnv != null) {
            reloadedEnv.dispose();
         }
         if (tempFile != null) {
            tempFile.delete();
            assertFalse(tempFile.exists());
         }
      }
   }
   
   /**
    * Waits until the auto mode has stopped.
    * @param ui The {@link UserInterface} to wait for.
    */
   protected void waitForAutoMode(UserInterface ui) {
      assertNotNull(ui);
      AutoModeFinishListener listener = new AutoModeFinishListener();
      ui.getMediator().addAutoModeListener(listener);
      try {
         final int TIMEOUT = 20 * 1000;
         long startTime = System.currentTimeMillis();
         while (!listener.hasAutoModeStopped()) {
            try {
               Thread.sleep(100);
               if (System.currentTimeMillis() > startTime + TIMEOUT) {
                  fail("Timeout during waiting of auto mode completed.");
               }
            }
            catch (InterruptedException e) {
            }
         }
         assertTrue(listener.hasAutoModeStopped());
      }
      finally {
         ui.getMediator().removeAutoModeListener(listener);
      }
   }
   
   /**
    * Utility class used by {@link AbstractSymbolicExecutionTestCase#waitForAutoMode(UserInterface)}.
    * @author Martin Hentschel
    */
   private static class AutoModeFinishListener implements AutoModeListener {
      /**
       * Done flag.
       */
      private boolean done = false;
      
      /**
       * {@inheritDoc}
       */
      @Override
      public void autoModeStarted(ProofEvent e) {
      }

      /**
       * {@inheritDoc}
       */
      @Override
      public void autoModeStopped(ProofEvent e) {
         done = true;
      }

      /**
       * Checks if the auto mode has stopped.
       * @return {@code true} stopped, {@code false} still running or never started.
       */
      public boolean hasAutoModeStopped() {
         return done;
      }
   }
   
   /**
    * Executes a test with the following steps:
    * <ol>
    *    <li>Load java file</li>
    *    <li>Instantiate proof for method in container type</li>
    *    <li>Try to close proof in auto mode</li>
    *    <li>Create symbolic execution tree</li>
    *    <li>Create new oracle file in temporary directory {@link #tempNewOracleDirectory} if it is defined</li>
    *    <li>Load oracle file</li>
    *    <li>Compare created symbolic execution tree with oracle model</li>
    * </ol>
    * @param baseDir The base directory which contains test and oracle file.
    * @param javaPathInBaseDir The path to the java file inside the base directory.
    * @param containerTypeName The java class to test.
    * @param methodFullName The method to test.
    * @param precondition An optional precondition.
    * @param oraclePathInBaseDirFile The path to the oracle file inside the base directory.
    * @param includeVariables Include variables?
    * @param includeCallStack Include call stack?
    * @param includeReturnValues Include method return values?
    * @param maximalNumberOfExecutedSetNodesPerRun The number of executed set nodes per auto mode run. The whole test is executed for each defined value.
    * @param mergeBranchConditions Merge branch conditions?
    * @param useOperationContracts Use operation contracts?
    * @param useLoopInvariants Use loop invariants?
    * @param nonExecutionBranchHidingSideProofs {@code true} hide non execution branch labels by side proofs, {@code false} do not hide execution branch labels. 
    * @param aliasChecks Do alias checks?
    * @param usePrettyPrinting Use pretty printing?
    * @throws ProofInputException Occurred Exception
    * @throws IOException Occurred Exception
    * @throws ParserConfigurationException Occurred Exception
    * @throws SAXException Occurred Exception
    * @throws ProblemLoaderException Occurred Exception
    */
   protected void doSETTest(File baseDir,
                            String javaPathInBaseDir,
                            String containerTypeName,
                            String methodFullName,
                            String precondition,
                            String oraclePathInBaseDirFile,
                            boolean includeVariables,
                            boolean includeCallStack,
                            boolean includeReturnValues,
                            int[] maximalNumberOfExecutedSetNodesPerRun,
                            boolean mergeBranchConditions,
                            boolean useOperationContracts,
                            boolean useLoopInvariants,
                            boolean nonExecutionBranchHidingSideProofs,
                            boolean aliasChecks,
                            boolean usePrettyPrinting) throws ProofInputException, IOException, ParserConfigurationException, SAXException, ProblemLoaderException {
      assertNotNull(maximalNumberOfExecutedSetNodesPerRun);
      for (int i = 0; i < maximalNumberOfExecutedSetNodesPerRun.length; i++) {
         SymbolicExecutionEnvironment<CustomConsoleUserInterface> env = doSETTest(baseDir, 
                                                                                  javaPathInBaseDir, 
                                                                                  containerTypeName, 
                                                                                  methodFullName, 
                                                                                  precondition,
                                                                                  oraclePathInBaseDirFile, 
                                                                                  includeVariables, 
                                                                                  includeCallStack,
                                                                                  includeReturnValues,
                                                                                  maximalNumberOfExecutedSetNodesPerRun[i],
                                                                                  mergeBranchConditions,
                                                                                  useOperationContracts,
                                                                                  useLoopInvariants,
                                                                                  nonExecutionBranchHidingSideProofs,
                                                                                  aliasChecks,
                                                                                  usePrettyPrinting);
         env.dispose();
      }
   }
   
   /**
    * Executes {@link #doSETTest(File, String, String, String, String, boolean, boolean, int, boolean, boolean, boolean)} and disposes the created {@link SymbolicExecutionEnvironment}. 
    * @param baseDir The base directory which contains test and oracle file.
    * @param javaPathInBaseDir The path to the java file inside the base directory.
    * @param containerTypeName The java class to test.
    * @param methodFullName The method to test.
    * @param precondition An optional precondition.
    * @param oraclePathInBaseDirFile The path to the oracle file inside the base directory.
    * @param includeVariables Include variables?
    * @param includeCallStack Include call stack?
    * @param includeReturnValues Include method return values?
    * @param maximalNumberOfExecutedSetNodes The number of executed set nodes per auto mode run.
    * @param mergeBranchConditions Merge branch conditions?
    * @param useOperationContracts Use operation contracts?
    * @param useLoopInvariants Use loop invariants?
    * @param nonExecutionBranchHidingSideProofs {@code true} hide non execution branch labels by side proofs, {@code false} do not hide execution branch labels. 
    * @param aliasChecks Do alias checks?
    * @param usePrettyPrinting Use pretty printing?
    * @return The tested {@link SymbolicExecutionEnvironment}.
    * @throws ProofInputException Occurred Exception
    * @throws IOException Occurred Exception
    * @throws ParserConfigurationException Occurred Exception
    * @throws SAXException Occurred Exception
    * @throws ProblemLoaderException Occurred Exception
    */
   protected void doSETTestAndDispose(File baseDir,
                                      String javaPathInBaseDir,
                                      String containerTypeName,
                                      String methodFullName,
                                      String precondition,
                                      String oraclePathInBaseDirFile,
                                      boolean includeVariables,
                                      boolean includeCallStack,
                                      boolean includeReturnValues,
                                      int maximalNumberOfExecutedSetNodes,
                                      boolean mergeBranchConditions,
                                      boolean useOperationContracts,
                                      boolean useLoopInvariants,
                                      boolean nonExecutionBranchHidingSideProofs,
                                      boolean aliasChecks,
                                      boolean usePrettyPrinting) throws ProofInputException, IOException, ParserConfigurationException, SAXException, ProblemLoaderException {
      SymbolicExecutionEnvironment<CustomConsoleUserInterface> env = doSETTest(baseDir, javaPathInBaseDir, containerTypeName, methodFullName, precondition, oraclePathInBaseDirFile, includeVariables, includeCallStack, includeReturnValues, maximalNumberOfExecutedSetNodes, mergeBranchConditions, useOperationContracts, useLoopInvariants, nonExecutionBranchHidingSideProofs, aliasChecks, usePrettyPrinting);
      env.dispose();
   }

   
   /**
    * Executes a test with the following steps:
    * <ol>
    *    <li>Load java file</li>
    *    <li>Instantiate proof for method in container type</li>
    *    <li>Try to close proof in auto mode</li>
    *    <li>Create symbolic execution tree</li>
    *    <li>Create new oracle file in temporary directory {@link #tempNewOracleDirectory} if it is defined</li>
    *    <li>Load oracle file</li>
    *    <li>Compare created symbolic execution tree with oracle model</li>
    * </ol>
    * @param baseDir The base directory which contains test and oracle file.
    * @param javaPathInBaseDir The path to the java file inside the base directory.
    * @param containerTypeName The java class to test.
    * @param methodFullName The method to test.
    * @param precondition An optional precondition.
    * @param oraclePathInBaseDirFile The path to the oracle file inside the base directory.
    * @param includeVariables Include variables?
    * @param includeCallStack Include call stack?
    * @param includeReturnValues Include method return values?
    * @param maximalNumberOfExecutedSetNodes The number of executed set nodes per auto mode run.
    * @param mergeBranchConditions Merge branch conditions?
    * @param useOperationContracts Use operation contracts?
    * @param useLoopInvariants Use loop invariants?
    * @param nonExecutionBranchHidingSideProofs {@code true} hide non execution branch labels by side proofs, {@code false} do not hide execution branch labels. 
    * @param aliasChecks Do alias checks?
    * @param usePrettyPrinting Use pretty printing?
    * @return The tested {@link SymbolicExecutionEnvironment}.
    * @throws ProofInputException Occurred Exception
    * @throws IOException Occurred Exception
    * @throws ParserConfigurationException Occurred Exception
    * @throws SAXException Occurred Exception
    * @throws ProblemLoaderException Occurred Exception
    */
   protected SymbolicExecutionEnvironment<CustomConsoleUserInterface> doSETTest(File baseDir,
                                                                                String javaPathInBaseDir,
                                                                                String containerTypeName,
                                                                                final String methodFullName,
                                                                                String precondition,
                                                                                String oraclePathInBaseDirFile,
                                                                                boolean includeVariables,
                                                                                boolean includeCallStack,
                                                                                boolean includeReturnValues,
                                                                                int maximalNumberOfExecutedSetNodes,
                                                                                boolean mergeBranchConditions,
                                                                                boolean useOperationContracts,
                                                                                boolean useLoopInvariants,
                                                                                boolean nonExecutionBranchHidingSideProofs,
                                                                                boolean aliasChecks,
                                                                                boolean usePrettyPrinting) throws ProofInputException, IOException, ParserConfigurationException, SAXException, ProblemLoaderException {
      HashMap<String, String> originalTacletOptions = null;
      boolean originalOneStepSimplification = isOneStepSimplificationEnabled(null);
      try {
         // Make sure that parameter are valid.
         assertNotNull(javaPathInBaseDir);
         assertNotNull(containerTypeName);
         assertNotNull(methodFullName);
         assertNotNull(oraclePathInBaseDirFile);
         File oracleFile = new File(baseDir, oraclePathInBaseDirFile);
         if (!CREATE_NEW_ORACLE_FILES_IN_TEMP_DIRECTORY) {
            assertTrue("Oracle file does not exist. Set \"CREATE_NEW_ORACLE_FILES_IN_TEMP_DIRECTORY\" to true to create an oracle file.", oracleFile.exists());
         }
         assertTrue(maximalNumberOfExecutedSetNodes >= 1);
         // Make sure that the correct taclet options are defined.
         originalTacletOptions = setDefaultTacletOptions(baseDir, javaPathInBaseDir, containerTypeName, methodFullName);
         setOneStepSimplificationEnabled(null, true);
         // Create proof environment for symbolic execution
         SymbolicExecutionEnvironment<CustomConsoleUserInterface> env = createSymbolicExecutionEnvironment(baseDir, javaPathInBaseDir, containerTypeName, methodFullName, precondition, mergeBranchConditions, useOperationContracts, useLoopInvariants, nonExecutionBranchHidingSideProofs, aliasChecks, usePrettyPrinting);
         internalDoSETTest(oracleFile, env, oraclePathInBaseDirFile, maximalNumberOfExecutedSetNodes, includeVariables, includeCallStack, includeReturnValues);
         return env;
      }
      finally {
         // Restore original options
         setOneStepSimplificationEnabled(null, originalOneStepSimplification);
         restoreTacletOptions(originalTacletOptions);
      }
   }
   /**
    * Executes a test with the following steps:
    * <ol>
    *    <li>Load java file</li>
    *    <li>Instantiate proof for method in container type</li>
    *    <li>Try to close proof in auto mode</li>
    *    <li>Create symbolic execution tree</li>
    *    <li>Create new oracle file in temporary directory {@link #tempNewOracleDirectory} if it is defined</li>
    *    <li>Load oracle file</li>
    *    <li>Compare created symbolic execution tree with oracle model</li>
    * </ol>
    * @param baseDir The base directory which contains test and oracle file.
    * @param javaPathInBaseDir The path to the java file inside the base directory.
    * @param baseContractName The name of the contract.
    * @param oraclePathInBaseDirFile The path to the oracle file inside the base directory.
    * @param includeVariables Include variables?
    * @param includeCallStack Include call stack?
    * @param includeReturnValues Include method return values?
    * @param maximalNumberOfExecutedSetNodes The number of executed set nodes per auto mode run.
    * @param mergeBranchConditions Merge branch conditions?
    * @param useOperationContracts Use operation contracts?
    * @param useLoopInvariants Use loop invariants?
    * @param nonExecutionBranchHidingSideProofs {@code true} hide non execution branch labels by side proofs, {@code false} do not hide execution branch labels. 
    * @param aliasChecks Do alias checks?
    * @param usePrettyPrinting Use pretty printing?
    * @return The tested {@link SymbolicExecutionEnvironment}.
    * @throws ProofInputException Occurred Exception
    * @throws IOException Occurred Exception
    * @throws ParserConfigurationException Occurred Exception
    * @throws SAXException Occurred Exception
    * @throws ProblemLoaderException Occurred Exception
    */
   protected SymbolicExecutionEnvironment<CustomConsoleUserInterface> doSETTest(File baseDir,
                                                                                String javaPathInBaseDir,
                                                                                String baseContractName,
                                                                                String oraclePathInBaseDirFile,
                                                                                boolean includeVariables,
                                                                                boolean includeCallStack,
                                                                                boolean includeReturnValues,
                                                                                int maximalNumberOfExecutedSetNodes,
                                                                                boolean mergeBranchConditions,
                                                                                boolean useOperationContracts,
                                                                                boolean useLoopInvariants,
                                                                                boolean nonExecutionBranchHidingSideProofs,
                                                                                boolean aliasChecks,
                                                                                boolean usePrettyPrinting) throws ProofInputException, IOException, ParserConfigurationException, SAXException, ProblemLoaderException {
      HashMap<String, String> originalTacletOptions = null;
      try {
         // Make sure that parameter are valid.
         assertNotNull(javaPathInBaseDir);
         assertNotNull(baseContractName);
         assertNotNull(oraclePathInBaseDirFile);
         File oracleFile = new File(baseDir, oraclePathInBaseDirFile);
         if (!CREATE_NEW_ORACLE_FILES_IN_TEMP_DIRECTORY) {
            assertTrue("Oracle file does not exist. Set \"CREATE_NEW_ORACLE_FILES_IN_TEMP_DIRECTORY\" to true to create an oracle file.", oracleFile.exists());
         }
         assertTrue(maximalNumberOfExecutedSetNodes >= 1);
         // Make sure that the correct taclet options are defined.
         originalTacletOptions = setDefaultTacletOptions(baseDir, javaPathInBaseDir, baseContractName);
         // Create proof environment for symbolic execution
         SymbolicExecutionEnvironment<CustomConsoleUserInterface> env = createSymbolicExecutionEnvironment(baseDir, javaPathInBaseDir, baseContractName, mergeBranchConditions, useOperationContracts, useLoopInvariants, nonExecutionBranchHidingSideProofs, aliasChecks, usePrettyPrinting);
         internalDoSETTest(oracleFile, env, oraclePathInBaseDirFile, maximalNumberOfExecutedSetNodes, includeVariables, includeCallStack, includeReturnValues);
         return env;
      }
      finally {
         // Restore taclet options
         restoreTacletOptions(originalTacletOptions);
      }
   }

   /**
    * Internal test method called by
    * {@link #doSETTest(File, String, String, String, boolean, boolean, boolean, int, boolean, boolean, boolean, boolean, boolean)} and
    * {@link #doSETTest(File, String, String, String, String, String, boolean, boolean, boolean, int, boolean, boolean, boolean, boolean, boolean)}.
    */
   private void internalDoSETTest(File oracleFile, SymbolicExecutionEnvironment<CustomConsoleUserInterface> env, String oraclePathInBaseDirFile, int maximalNumberOfExecutedSetNodes, boolean includeVariables, boolean includeCallStack, boolean includeReturnValues) throws IOException, ProofInputException, ParserConfigurationException, SAXException {
      // Set stop condition to stop after a number of detected symbolic execution tree nodes instead of applied rules
      ExecutedSymbolicExecutionTreeNodesStopCondition stopCondition = new ExecutedSymbolicExecutionTreeNodesStopCondition(maximalNumberOfExecutedSetNodes);
      env.getProof().getSettings().getStrategySettings().setCustomApplyStrategyStopCondition(stopCondition);
      int nodeCount;
      // Execute auto mode until no more symbolic execution tree nodes are found or no new rules are applied.
      do {
         // Store the number of nodes before start of the auto mode 
         nodeCount = env.getProof().countNodes();
         // Run proof
         env.getUi().startAndWaitForAutoMode(env.getProof());
         // Update symbolic execution tree 
         env.getBuilder().analyse();
         // Make sure that not to many set nodes are executed
         Map<Goal, Integer> executedSetNodesPerGoal = stopCondition.getExectuedSetNodesPerGoal();
         for (Integer value : executedSetNodesPerGoal.values()) {
            assertNotNull(value);
            assertTrue(value.intValue() + " is not less equal to " + maximalNumberOfExecutedSetNodes, value.intValue() <= maximalNumberOfExecutedSetNodes);
         }
      } while(stopCondition.wasSetNodeExecuted() && nodeCount != env.getProof().countNodes());
      // Create new oracle file if required in a temporary directory
      createOracleFile(env.getBuilder().getStartNode(), oraclePathInBaseDirFile, includeVariables, includeCallStack, includeReturnValues);
      // Read oracle file
      ExecutionNodeReader reader = new ExecutionNodeReader();
      IExecutionNode oracleRoot = reader.read(oracleFile);
      assertNotNull(oracleRoot);
      // Make sure that the created symbolic execution tree matches the expected one.
      assertExecutionNodes(oracleRoot, env.getBuilder().getStartNode(), includeVariables, includeCallStack, false, includeReturnValues);
   }
   
   /**
    * Ensures that the default taclet options are defined.
    * @param baseDir The base directory which contains the java file.
    * @param javaPathInBaseDir The path in the base directory to the java file.
    * @param baseContractName The name of the contract to prove.
    * @return The original settings which are overwritten.
    * @throws ProblemLoaderException Occurred Exception.
    * @throws ProofInputException Occurred Exception.
    */
   public static HashMap<String, String> setDefaultTacletOptions(File baseDir,
                                                                 String javaPathInBaseDir,
                                                                 String baseContractName) throws ProblemLoaderException, ProofInputException {
      if (!SymbolicExecutionUtil.isChoiceSettingInitialised()) {
         SymbolicExecutionEnvironment<CustomConsoleUserInterface> env = createSymbolicExecutionEnvironment(keyRepDirectory, javaPathInBaseDir, baseContractName, false, false, false, false, false, false);
         env.dispose();
      }
      return setDefaultTacletOptions();
   }

   /**
    * Ensures that the default taclet options are defined.
    * @param baseDir The base directory which contains the java file.
    * @param javaPathInBaseDir The path in the base directory to the java file.
    * @param containerTypeName The type nach which provides the method.
    * @param methodFullName The method to prove.
    * @return The original settings which are overwritten.
    * @throws ProblemLoaderException Occurred Exception.
    * @throws ProofInputException Occurred Exception.
    */
   public static HashMap<String, String> setDefaultTacletOptions(File baseDir,
                                                                 String javaPathInBaseDir,
                                                                 String containerTypeName,
                                                                 String methodFullName) throws ProblemLoaderException, ProofInputException {
      if (!SymbolicExecutionUtil.isChoiceSettingInitialised()) {
         SymbolicExecutionEnvironment<CustomConsoleUserInterface> env = createSymbolicExecutionEnvironment(baseDir, javaPathInBaseDir, containerTypeName, methodFullName, null, false, false, false, false, false, false);
         env.dispose();
      }
      return setDefaultTacletOptions();
   }

   /**
    * Ensures that the default taclet options are defined.
    * @param javaFile The java file to load.
    * @param containerTypeName The type name which provides the target.
    * @param targetName The target to proof.
    * @return The original settings which are overwritten.
    * @throws ProblemLoaderException Occurred Exception.
    * @throws ProofInputException Occurred Exception.
    */
   public static HashMap<String, String> setDefaultTacletOptionsForTarget(File javaFile,
                                                                          String containerTypeName,
                                                                          final String targetName) throws ProblemLoaderException, ProofInputException {
      if (!SymbolicExecutionUtil.isChoiceSettingInitialised()) {
         KeYEnvironment<?> environment = null;
         Proof proof = null;
         try {
            // Load java file
            environment = KeYEnvironment.load(javaFile, null, null);
            // Search type
            KeYJavaType containerKJT = environment.getJavaInfo().
                    getTypeByClassName(containerTypeName);
            assertNotNull(containerKJT);
            // Search observer function
            ImmutableSet<IObserverFunction> targets = environment.getSpecificationRepository().getContractTargets(containerKJT);
            IObserverFunction target = JavaUtil.search(targets, new IFilter<IObserverFunction>() {
               @Override
               public boolean select(IObserverFunction element) {
                  return targetName.equals(element.toString());
               }
            });
            assertNotNull(target);
            // Find first contract.
            ImmutableSet<Contract> contracts = environment.getSpecificationRepository().getContracts(containerKJT, target);
            assertFalse(contracts.isEmpty());
            Contract contract = contracts.iterator().next();
            // Start proof
            proof = environment.createProof(contract.createProofObl(environment.getInitConfig(), contract));
            assertNotNull(proof);
         }
         catch (Exception e) {
            if (proof != null) {
               proof.dispose();
            }
            if (environment != null) {
               environment.dispose();
            }
         }
      }
      return setDefaultTacletOptions();
   }

   /**
    * Ensures that the default taclet options are defined.
    * @return The original settings which are overwritten.
    */
   public static HashMap<String, String> setDefaultTacletOptions() {
      assertTrue(SymbolicExecutionUtil.isChoiceSettingInitialised());
      // Set default taclet options
      ChoiceSettings choiceSettings = ProofSettings.DEFAULT_SETTINGS.getChoiceSettings();
      HashMap<String, String> oldSettings = choiceSettings.getDefaultChoices();
      HashMap<String, String> newSettings = new HashMap<String, String>(oldSettings);
      newSettings.putAll(SymbolicExecutionUtil.getDefaultTacletOptions());
      choiceSettings.setDefaultChoices(newSettings);
      // Make sure that default taclet options are set
      HashMap<String, String> updatedChoiceSettings = ProofSettings.DEFAULT_SETTINGS.getChoiceSettings().getDefaultChoices();
      for (Entry<String, String> entry : newSettings.entrySet()) {
         assertEquals(entry.getValue(), updatedChoiceSettings.get(entry.getKey()));
      }
      return oldSettings;
   }

   /**
    * Restores the given taclet options.
    * @param options The taclet options to restore.
    */
   public static void restoreTacletOptions(HashMap<String, String> options) {
      if (options != null) {
         assertTrue(SymbolicExecutionUtil.isChoiceSettingInitialised());
         ProofSettings.DEFAULT_SETTINGS.getChoiceSettings().setDefaultChoices(options);
         // Make sure that taclet options are restored
         HashMap<String, String> updatedChoiceSettings = ProofSettings.DEFAULT_SETTINGS.getChoiceSettings().getDefaultChoices();
         for (Entry<String, String> entry : options.entrySet()) {
            assertEquals(entry.getValue(), updatedChoiceSettings.get(entry.getKey()));
         }
      }
   }
<<<<<<< HEAD
   
<<<<<<< HEAD



   /**
    * creates a new factory that should be used by others afterwards
    * @return 
    */
   protected ITermProgramVariableCollectorFactory createNewProgramVariableCollectorFactory(final CompoundStopCondition breakpointParentStopCondition) {
      ITermProgramVariableCollectorFactory programVariableCollectorFactory = new ITermProgramVariableCollectorFactory() {
         @Override
         public TermProgramVariableCollector create(Services services) {
            TermProgramVariableCollectorKeepUpdatesForBreakpointconditions collector = new TermProgramVariableCollectorKeepUpdatesForBreakpointconditions(services, breakpointParentStopCondition);
            
              return collector;
         }
      };
      return programVariableCollectorFactory;
=======
=======

>>>>>>> 613f46bf
   /**
    * Makes sure that two {@link Term}s are equal.
    * @param expected The expected {@link Term}.
    * @param actual The actual {@link Term}.
    */
   protected void assertTerm(Term expected, Term actual) {
      if (expected != null) {
         assertEquals(expected.op(), actual.op());
         assertEquals(expected.javaBlock(), actual.javaBlock());
         assertEquals(expected.getLabels(), actual.getLabels());
         assertEquals(expected.arity(), actual.arity());
         for (int i = 0; i < expected.arity(); i++) {
            assertTerm(expected.sub(i), actual.sub(i));
         }
      }
      else {
         assertNull(actual);
      }
   }

   /**
    * Checks if one step simplification is enabled in the given {@link Proof}.
    * @param proof The {@link Proof} to read from or {@code null} to return the general settings value.
    * @return {@code true} one step simplification is enabled, {@code false} if disabled.
    */
   public static boolean isOneStepSimplificationEnabled(Proof proof) {
      if (proof != null && !proof.isDisposed()) {
         return proof.getProofIndependentSettings().getGeneralSettings().oneStepSimplification();
      }
      else {
         return ProofIndependentSettings.DEFAULT_INSTANCE.getGeneralSettings().oneStepSimplification();
      }
   }

   /**
    *
    * @param proof
    * @param enabled
    */
   public static void setOneStepSimplificationEnabled(Proof proof, boolean enabled) {
      ProofIndependentSettings.DEFAULT_INSTANCE.getGeneralSettings().setOneStepSimplification(enabled);
      if (proof != null && !proof.isDisposed()) {
         proof.getProofIndependentSettings().getGeneralSettings().setOneStepSimplification(true);
         OneStepSimplifier simplifier = MiscTools.findOneStepSimplifier(proof.env().getInitConfig().getProfile());
         if (simplifier != null) {
            simplifier.refresh(proof);
         }
      }
>>>>>>> 482ba17d1dcfe304dd0d3b15ff15758639e3d50b
   }
}<|MERGE_RESOLUTION|>--- conflicted
+++ resolved
@@ -1668,11 +1668,6 @@
          }
       }
    }
-<<<<<<< HEAD
-   
-<<<<<<< HEAD
-
-
 
    /**
     * creates a new factory that should be used by others afterwards
@@ -1688,11 +1683,9 @@
          }
       };
       return programVariableCollectorFactory;
-=======
-=======
-
->>>>>>> 613f46bf
-   /**
+   }
+
+      /**
     * Makes sure that two {@link Term}s are equal.
     * @param expected The expected {@link Term}.
     * @param actual The actual {@link Term}.
@@ -1740,6 +1733,5 @@
             simplifier.refresh(proof);
          }
       }
->>>>>>> 482ba17d1dcfe304dd0d3b15ff15758639e3d50b
    }
 }