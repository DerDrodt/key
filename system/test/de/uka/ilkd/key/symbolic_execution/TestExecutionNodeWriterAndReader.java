--- conflicted
+++ resolved
@@ -128,11 +128,7 @@
       String xml = writer.toXML(expectedNode, ExecutionNodeWriter.DEFAULT_ENCODING, saveVariabes, saveCallStack, saveReturnValues, saveConstraints);
       // Read from XML string
       ExecutionNodeReader reader = new ExecutionNodeReader();
-<<<<<<< HEAD
-      IExecutionNode currentNode = reader.read(new ByteArrayInputStream(xml.getBytes(Charset.forName(ExecutionNodeWriter.DEFAULT_ENCODING))));
-=======
       IExecutionNode<?> currentNode = reader.read(new ByteArrayInputStream(xml.getBytes(Charset.forName(ExecutionNodeWriter.DEFAULT_ENCODING))));
->>>>>>> 65501f16
       TestSymbolicExecutionTreeBuilder.assertExecutionNodes(expectedNode, currentNode, saveVariabes, saveCallStack, true, saveReturnValues, saveConstraints);
       // Serialize model to output stream
       ByteArrayOutputStream out = new ByteArrayOutputStream();
