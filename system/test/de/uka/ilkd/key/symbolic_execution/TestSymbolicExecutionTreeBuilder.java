package de.uka.ilkd.key.symbolic_execution;

import java.io.File;
import java.io.IOException;
import java.util.Map;

import javax.xml.parsers.ParserConfigurationException;

import org.xml.sax.SAXException;

import de.uka.ilkd.key.java.PositionInfo;
import de.uka.ilkd.key.proof.Goal;
import de.uka.ilkd.key.proof.ProblemLoaderException;
import de.uka.ilkd.key.proof.init.ProofInputException;
import de.uka.ilkd.key.symbolic_execution.model.IExecutionBranchCondition;
import de.uka.ilkd.key.symbolic_execution.model.IExecutionBranchNode;
import de.uka.ilkd.key.symbolic_execution.model.IExecutionMethodCall;
import de.uka.ilkd.key.symbolic_execution.model.IExecutionNode;
import de.uka.ilkd.key.symbolic_execution.model.IExecutionStartNode;
import de.uka.ilkd.key.symbolic_execution.model.IExecutionStatement;
import de.uka.ilkd.key.symbolic_execution.strategy.ExecutedSymbolicExecutionTreeNodesStopCondition;
import de.uka.ilkd.key.symbolic_execution.strategy.SymbolicExecutionGoalChooser;
import de.uka.ilkd.key.symbolic_execution.util.SymbolicExecutionEnvironment;
import de.uka.ilkd.key.symbolic_execution.util.SymbolicExecutionUtil;
import de.uka.ilkd.key.ui.CustomConsoleUserInterface;

/**
 * <p>
 * Tests for {@link SymbolicExecutionTreeBuilder},
 * {@link ExecutedSymbolicExecutionTreeNodesStopCondition} and
 * {@link SymbolicExecutionGoalChooser}.
 * </p>
 * <p>
 * This test needs access to the checkout of the KeY repository defined
 * via Java System Property {@code key.home}, e.g. via VM argument:
 * {@code -Dkey.home=D:\Forschung\GIT\KeY}
 * </p>
 * @author Martin Hentschel
 */
public class TestSymbolicExecutionTreeBuilder extends AbstractSymbolicExecutionTestCase {
   /**
    * If the fast mode is enabled the step wise creation of models is disabled.
    */
   private static final boolean FAST_MODE = true;
   
   /**
    * Number of executed SET nodes to execute all in one.
    */
   private static final int ALL_IN_ONE_RUN = ExecutedSymbolicExecutionTreeNodesStopCondition.MAXIMAL_NUMBER_OF_SET_NODES_TO_EXECUTE_PER_GOAL_IN_COMPLETE_RUN;

   /**
    * Number of executed SET nodes for only one SET node per auto mode run.
    */
   private static final int SINGLE_SET_NODE_RUN = ExecutedSymbolicExecutionTreeNodesStopCondition.MAXIMAL_NUMBER_OF_SET_NODES_TO_EXECUTE_PER_GOAL_FOR_ONE_STEP;

   /**
    * Default stop conditions of executed SET nodes.
    */
   private static final int[] DEFAULT_MAXIMAL_SET_NODES_PER_RUN;
   
   /**
    * Static class constructor.
    */
   static {
      if (FAST_MODE) {
         DEFAULT_MAXIMAL_SET_NODES_PER_RUN = new int[] {ALL_IN_ONE_RUN};
      }
      else {
         DEFAULT_MAXIMAL_SET_NODES_PER_RUN = new int[] {ALL_IN_ONE_RUN, SINGLE_SET_NODE_RUN};
      }
   }
   
   /**
    * <p>
    * Tests example: examples/_testcase/set/useLoopInvariantWhileWithMethodCallAsCondition
    * </p>
    * <p>
    * The preserves loop body branch is fulfilled and not contained in the symbolic execution tree!
    * </p>
    */
   public void testWhileWithMethodCallAsCondition_preMethodContract() throws Exception {
      doTest(keyRepDirectory, 
             "examples/_testcase/set/useLoopInvariantWhileWithMethodCallAsCondition/test/WhileWithMethodCallAsCondition.java", 
             "WhileWithMethodCallAsCondition", 
             "size", 
             "array != null",
             "examples/_testcase/set/useLoopInvariantWhileWithMethodCallAsCondition/oracle/WhileWithMethodCallAsCondition_preMethodContract.xml",
             false,
             true,
             DEFAULT_MAXIMAL_SET_NODES_PER_RUN,
             false,
             true,
             true);
   }
   
   /**
    * <p>
    * Tests example: examples/_testcase/set/useLoopInvariantWhileWithMethodCallAsCondition
    * </p>
    * <p>
    * The preserves loop body branch is fulfilled and not contained in the symbolic execution tree!
    * </p>
    */
   public void testWhileWithMethodCallAsCondition_preExpandMethods() throws Exception {
      doTest(keyRepDirectory, 
             "examples/_testcase/set/useLoopInvariantWhileWithMethodCallAsCondition/test/WhileWithMethodCallAsCondition.java", 
             "WhileWithMethodCallAsCondition", 
             "size", 
             "array != null",
             "examples/_testcase/set/useLoopInvariantWhileWithMethodCallAsCondition/oracle/WhileWithMethodCallAsCondition_preExpandMethods.xml",
             false,
             true,
             DEFAULT_MAXIMAL_SET_NODES_PER_RUN,
             false,
             false,
             true);
   }
   
   /**
    * <p>
    * Tests example: examples/_testcase/set/useLoopInvariantWhileWithMethodCallAsCondition
    * </p>
    * <p>
    * The preserves loop body branch is fulfilled and not contained in the symbolic execution tree!
    * </p>
    */
   public void testWhileWithMethodCallAsCondition_NoPreMethodContract() throws Exception {
      doTest(keyRepDirectory, 
             "examples/_testcase/set/useLoopInvariantWhileWithMethodCallAsCondition/test/WhileWithMethodCallAsCondition.java", 
             "WhileWithMethodCallAsCondition", 
             "size", 
             null,
             "examples/_testcase/set/useLoopInvariantWhileWithMethodCallAsCondition/oracle/WhileWithMethodCallAsCondition_NoPreMethodContract.xml",
             false,
             true,
             DEFAULT_MAXIMAL_SET_NODES_PER_RUN,
             false,
             true,
             true);
   }
   
   /**
    * <p>
    * Tests example: examples/_testcase/set/useLoopInvariantWhileWithMethodCallAsCondition
    * </p>
    * <p>
    * The preserves loop body branch is fulfilled and not contained in the symbolic execution tree!
    * </p>
    */
   public void testWhileWithMethodCallAsCondition_NoPreExpandMethods() throws Exception {
      doTest(keyRepDirectory, 
             "examples/_testcase/set/useLoopInvariantWhileWithMethodCallAsCondition/test/WhileWithMethodCallAsCondition.java", 
             "WhileWithMethodCallAsCondition", 
             "size", 
             null,
             "examples/_testcase/set/useLoopInvariantWhileWithMethodCallAsCondition/oracle/WhileWithMethodCallAsCondition_NoPreExpandMethods.xml",
             false,
             true,
             DEFAULT_MAXIMAL_SET_NODES_PER_RUN,
             false,
             false,
             true);
   }
   
   /**
    * <p>
    * Tests example: examples/_testcase/set/useLoopInvariantArraySizeDoWhile
    * </p>
    * <p>
    * The preserves loop body branch is fulfilled and not contained in the symbolic execution tree!
    * </p>
    */
   public void testUseLoopInvariantArraySizeDoWhile() throws Exception {
      doTest(keyRepDirectory, 
             "examples/_testcase/set/useLoopInvariantArraySizeDoWhile/test/ArraySizeDoWhile.java", 
             "ArraySizeDoWhile", 
             "size", 
             "array != null",
             "examples/_testcase/set/useLoopInvariantArraySizeDoWhile/oracle/ArraySizeDoWhile.xml",
             false,
             true,
             DEFAULT_MAXIMAL_SET_NODES_PER_RUN,
             false,
             false,
             true);
   }
   
   /**
    * <p>
    * Tests example: examples/_testcase/set/useLoopInvariantArraySizeWhile
    * </p>
    * <p>
    * The preserves loop body branch is fulfilled and not contained in the symbolic execution tree!
    * </p>
    */
   public void testUseLoopInvariantArraySizeWhile() throws Exception {
      doTest(keyRepDirectory, 
             "examples/_testcase/set/useLoopInvariantArraySizeWhile/test/ArraySizeWhile.java", 
             "ArraySizeWhile", 
             "size", 
             "array != null",
             "examples/_testcase/set/useLoopInvariantArraySizeWhile/oracle/ArraySizeWhile.xml",
             false,
             true,
             DEFAULT_MAXIMAL_SET_NODES_PER_RUN,
             false,
             false,
             true);
   }
   
   /**
    * <p>
    * Tests example: examples/_testcase/set/useLoopInvariantArraySumFor
    * </p>
    * <p>
    * The preserves loop body branch is fulfilled and not contained in the symbolic execution tree!
    * </p>
    */
   public void testUseLoopInvariantArraySumFor() throws Exception {
      doTest(keyRepDirectory, 
             "examples/_testcase/set/useLoopInvariantArraySumFor/test/ArraySumFor.java", 
             "ArraySumFor", 
             "sum", 
             "array != null",
             "examples/_testcase/set/useLoopInvariantArraySumFor/oracle/ArraySumFor.xml",
             false,
             true,
             DEFAULT_MAXIMAL_SET_NODES_PER_RUN,
             false,
             false,
             true);
   }
   
   /**
    * <p>
    * Tests example: examples/_testcase/set/useLoopInvariantArraySumForEach
    * </p>
    * <p>
    * The preserves loop body branch is fulfilled and not contained in the symbolic execution tree!
    * </p>
    */
   public void testUseLoopInvariantArraySumForEach() throws Exception {
      doTest(keyRepDirectory, 
             "examples/_testcase/set/useLoopInvariantArraySumForEach/test/ArraySumForEach.java", 
             "ArraySumForEach", 
             "sum", 
             "array != null",
             "examples/_testcase/set/useLoopInvariantArraySumForEach/oracle/ArraySumForEach.xml",
             false,
             true,
             DEFAULT_MAXIMAL_SET_NODES_PER_RUN,
             false,
             false,
             true);
   }
   
   /**
    * <p>
    * Tests example: examples/_testcase/set/useLoopInvariantArraySumWhile
    * </p>
    * <p>
    * The preserves loop body branch is fulfilled and not contained in the symbolic execution tree!
    * </p>
    */
   public void testUseLoopInvariantArraySumWhile() throws Exception {
      doTest(keyRepDirectory, 
             "examples/_testcase/set/useLoopInvariantArraySumWhile/test/ArraySumWhile.java", 
             "ArraySumWhile", 
             "sum", 
             "array != null",
             "examples/_testcase/set/useLoopInvariantArraySumWhile/oracle/ArraySumWhile.xml",
             false,
             true,
             DEFAULT_MAXIMAL_SET_NODES_PER_RUN,
             false,
             false,
             true);
   }
   
   /**
    * <p>
    * Tests example: examples/_testcase/set/useLoopInvariantArraySumWhileInitiallyInvalid
    * </p>
    * <p>
    * The preserves loop body branch is fulfilled and not contained in the symbolic execution tree!
    * </p>
    */
   public void testUseLoopInvariantArraySumWhileInitiallyInvalid() throws Exception {
      doTest(keyRepDirectory, 
             "examples/_testcase/set/useLoopInvariantArraySumWhileInitiallyInvalid/test/ArraySumWhileInitiallyInvalid.java", 
             "ArraySumWhileInitiallyInvalid", 
             "sum", 
             "array != null",
             "examples/_testcase/set/useLoopInvariantArraySumWhileInitiallyInvalid/oracle/ArraySumWhileInitiallyInvalid.xml",
             false,
             true,
             DEFAULT_MAXIMAL_SET_NODES_PER_RUN,
             false,
             false,
             true);
   }
   
   /**
    * Tests example: examples/_testcase/set/useOperationContractQueryTest
    */
   public void testUseOperationContractQueryTest() throws Exception {
      doTest(keyRepDirectory, 
             "examples/_testcase/set/useOperationContractQueryTest/test/UseOperationContractQueryTest.java", 
             "UseOperationContractQueryTest", 
             "main", 
             "value == magicNumber()",
             "examples/_testcase/set/useOperationContractQueryTest/oracle/UseOperationContractQueryTest.xml",
             false,
             true,
             DEFAULT_MAXIMAL_SET_NODES_PER_RUN,
             false,
             true,
             false);
   }
   
   /**
    * Tests example: examples/_testcase/set/identicalTermsDuringProof
    */
   public void testIdenticalTermsDuringProof() throws Exception {
      // Make sure that correct symbolic execution tree is created.
      SymbolicExecutionEnvironment<CustomConsoleUserInterface> env = doTest(keyRepDirectory, 
                                                                            "examples/_testcase/set/identicalTermsDuringProof/test/IdenticalTermsDuringProof.java", 
                                                                            "IdenticalTermsDuringProof", 
                                                                            "mid", 
                                                                            "examples/_testcase/set/identicalTermsDuringProof/oracle/IdenticalTermsDuringProof.xml",
                                                                            false,
                                                                            false,
                                                                            ALL_IN_ONE_RUN,
                                                                            false,
                                                                            false,
                                                                            false);
      // Find both statements "mid = y;".
      IExecutionStartNode startNode = env.getBuilder().getStartNode();
      IExecutionMethodCall methodCall = (IExecutionMethodCall)startNode.getChildren()[0];
      IExecutionStatement intMidZ = (IExecutionStatement)methodCall.getChildren()[0];
      IExecutionBranchNode ifYZ = (IExecutionBranchNode)intMidZ.getChildren()[0];
      IExecutionBranchCondition notXY = (IExecutionBranchCondition)ifYZ.getChildren()[0];
      IExecutionBranchNode ifXZ = (IExecutionBranchNode)notXY.getChildren()[0];
      IExecutionBranchCondition not1X = (IExecutionBranchCondition)ifXZ.getChildren()[0];
      IExecutionStatement midThenBranch = (IExecutionStatement)not1X.getChildren()[0];
      IExecutionBranchCondition not1Y = (IExecutionBranchCondition)ifYZ.getChildren()[1];
      IExecutionStatement midElseBranch = (IExecutionStatement)not1Y.getChildren()[0];
      // Make sure that both statements "mid = y;" have the correct position info.
      assertNotSame(midThenBranch, midElseBranch);
      assertNotSame(midThenBranch.getActiveStatement(), midElseBranch.getActiveStatement());
      PositionInfo thenPosition = midThenBranch.getActivePositionInfo();
      PositionInfo elsePosition = midElseBranch.getActivePositionInfo();
      assertNotSame(thenPosition, elsePosition);
      assertNotSame(PositionInfo.UNDEFINED, thenPosition);
      assertNotSame(PositionInfo.UNDEFINED, elsePosition);
      assertEquals(6, thenPosition.getStartPosition().getLine());
      assertEquals(21, thenPosition.getStartPosition().getColumn());
      assertEquals(6, thenPosition.getEndPosition().getLine());
      assertEquals(24, thenPosition.getEndPosition().getColumn());
      assertEquals(9, elsePosition.getStartPosition().getLine());
      assertEquals(17, elsePosition.getStartPosition().getColumn());
      assertEquals(9, elsePosition.getEndPosition().getLine());
      assertEquals(20, elsePosition.getEndPosition().getColumn());
   }
   
   /**
    * Tests example: examples/_testcase/set/useOperationContractAllBranchesOpenTest
    */
   public void testUseOperationContractAllBranchesOpenTest() throws Exception {
      doTest(keyRepDirectory, 
             "examples/_testcase/set/useOperationContractAllBranchesOpenTest/test/UseOperationContractAllBranchesOpenTest.java", 
             "UseOperationContractAllBranchesOpenTest", 
             "main", 
             null,
             "examples/_testcase/set/useOperationContractAllBranchesOpenTest/oracle/UseOperationContractAllBranchesOpenTest.xml",
             false,
             false,
             DEFAULT_MAXIMAL_SET_NODES_PER_RUN,
             false,
             true,
             false);
   }
   
   /**
    * Tests example: examples/_testcase/set/useOperationContractExceptionalNoPreconditionWithNullCheckTest
    */
   public void testUseOperationContractExceptionalNoPreconditionWithNullCheckTest() throws Exception {
      doTest(keyRepDirectory, 
             "examples/_testcase/set/useOperationContractExceptionalNoPreconditionWithNullCheckTest/test/UseOperationContractExceptionalNoPreconditionWithNullCheckTest.java", 
             "UseOperationContractExceptionalNoPreconditionWithNullCheckTest", 
             "main", 
             null,
             "examples/_testcase/set/useOperationContractExceptionalNoPreconditionWithNullCheckTest/oracle/UseOperationContractExceptionalNoPreconditionWithNullCheckTest.xml",
             false,
             false,
             DEFAULT_MAXIMAL_SET_NODES_PER_RUN,
             false,
             true,
             false);
   }
   
   /**
    * Tests example: examples/_testcase/set/useOperationContractFalsePreconditionTest
    */
   public void testUseOperationContractFalsePreconditionTest() throws Exception {
      doTest(keyRepDirectory, 
             "examples/_testcase/set/useOperationContractFalsePreconditionTest/test/UseOperationContractFalsePreconditionTest.java", 
             "UseOperationContractFalsePreconditionTest", 
             "main", 
             null,
             "examples/_testcase/set/useOperationContractFalsePreconditionTest/oracle/UseOperationContractFalsePreconditionTest.xml",
             false,
             false,
             DEFAULT_MAXIMAL_SET_NODES_PER_RUN,
             false,
             true,
             false);
   }
   
   /**
    * Tests example: examples/_testcase/set/useOperationContractFixedNormalPostTest
    */
   public void testUseOperationContractFixedNormalPostTest() throws Exception {
      doTest(keyRepDirectory, 
             "examples/_testcase/set/useOperationContractFixedNormalPostTest/test/UseOperationContractFixedNormalPostTest.java", 
             "UseOperationContractFixedNormalPostTest", 
             "main", 
             null,
             "examples/_testcase/set/useOperationContractFixedNormalPostTest/oracle/UseOperationContractFixedNormalPostTest.xml",
             false,
             false,
             DEFAULT_MAXIMAL_SET_NODES_PER_RUN,
             false,
             true,
             false);
   }
   
   /**
    * Tests example: examples/_testcase/set/useOperationContractInvalidPreconditionOnObjectTest
    */
   public void testUseOperationContractInvalidPreconditionOnObjectTest() throws Exception {
      doTest(keyRepDirectory, 
             "examples/_testcase/set/useOperationContractInvalidPreconditionOnObjectTest/test/UseOperationContractInvalidPreconditionOnObjectTest.java", 
             "UseOperationContractInvalidPreconditionOnObjectTest", 
             "main", 
             null,
             "examples/_testcase/set/useOperationContractInvalidPreconditionOnObjectTest/oracle/UseOperationContractInvalidPreconditionOnObjectTest.xml",
             false,
             false,
             DEFAULT_MAXIMAL_SET_NODES_PER_RUN,
             false,
             true,
             false);
   }
   
   /**
    * Tests example: examples/_testcase/set/useOperationContractInvalidPreconditionTest
    */
   public void testUseOperationContractInvalidPreconditionTest() throws Exception {
      doTest(keyRepDirectory, 
             "examples/_testcase/set/useOperationContractInvalidPreconditionTest/test/UseOperationContractInvalidPreconditionTest.java", 
             "UseOperationContractInvalidPreconditionTest", 
             "main", 
             null,
             "examples/_testcase/set/useOperationContractInvalidPreconditionTest/oracle/UseOperationContractInvalidPreconditionTest.xml",
             false,
             false,
             DEFAULT_MAXIMAL_SET_NODES_PER_RUN,
             false,
             true,
             false);
   }
   
   /**
    * Tests example: examples/_testcase/set/useOperationContractNoExceptionTest
    */
   public void testUseOperationContractNoExceptionTest() throws Exception {
      doTest(keyRepDirectory, 
             "examples/_testcase/set/useOperationContractNoExceptionTest/test/UseOperationContractNoExceptionTest.java", 
             "UseOperationContractNoExceptionTest", 
             "main", 
             null,
             "examples/_testcase/set/useOperationContractNoExceptionTest/oracle/UseOperationContractNoExceptionTest.xml",
             false,
             false,
             DEFAULT_MAXIMAL_SET_NODES_PER_RUN,
             false,
             true,
             false);
   }
   
   /**
    * Tests example: examples/_testcase/set/useOperationContractNoPreconditionTest
    */
   public void testUseOperationContractNoPreconditionTest() throws Exception {
      doTest(keyRepDirectory, 
             "examples/_testcase/set/useOperationContractNoPreconditionTest/test/UseOperationContractNoPreconditionTest.java", 
             "UseOperationContractNoPreconditionTest", 
             "main", 
             null,
             "examples/_testcase/set/useOperationContractNoPreconditionTest/oracle/UseOperationContractNoPreconditionTest.xml",
             false,
             false,
             DEFAULT_MAXIMAL_SET_NODES_PER_RUN,
             false,
             true,
             false);
   }
   
   /**
    * Tests example: examples/_testcase/set/useOperationContractNoPreconditionWithNullCheckTest
    */
   public void testUseOperationContractNoPreconditionWithNullCheckTest() throws Exception {
      doTest(keyRepDirectory, 
             "examples/_testcase/set/useOperationContractNoPreconditionWithNullCheckTest/test/UseOperationContractNoPreconditionWithNullCheckTest.java", 
             "UseOperationContractNoPreconditionWithNullCheckTest", 
             "main", 
             null,
             "examples/_testcase/set/useOperationContractNoPreconditionWithNullCheckTest/oracle/UseOperationContractNoPreconditionWithNullCheckTest.xml",
             false,
             false,
             DEFAULT_MAXIMAL_SET_NODES_PER_RUN,
             false,
             true,
             false);
   }
   
   /**
    * Tests example: examples/_testcase/set/useOperationContractNormalAndExceptionalBranchTest
    */
   public void testUseOperationContractNormalAndExceptionalBranchTest() throws Exception {
      doTest(keyRepDirectory, 
             "examples/_testcase/set/useOperationContractNormalAndExceptionalBranchTest/test/UseOperationContractNormalAndExceptionalBranchTest.java", 
             "UseOperationContractNormalAndExceptionalBranchTest", 
             "main", 
             null,
             "examples/_testcase/set/useOperationContractNormalAndExceptionalBranchTest/oracle/UseOperationContractNormalAndExceptionalBranchTest.xml",
             false,
             false,
             DEFAULT_MAXIMAL_SET_NODES_PER_RUN,
             false,
             true,
             false);
   }
   
   /**
    * Tests example: examples/_testcase/set/useOperationContractNormalAndExceptionalTogetherTest
    */
   public void testUseOperationContractNormalAndExceptionalTogetherTest() throws Exception {
      doTest(keyRepDirectory, 
             "examples/_testcase/set/useOperationContractNormalAndExceptionalTogetherTest/test/UseOperationContractNormalAndExceptionalTogetherTest.java", 
             "UseOperationContractNormalAndExceptionalTogetherTest", 
             "main", 
             null,
             "examples/_testcase/set/useOperationContractNormalAndExceptionalTogetherTest/oracle/UseOperationContractNormalAndExceptionalTogetherTest.xml",
             false,
             false,
             DEFAULT_MAXIMAL_SET_NODES_PER_RUN,
             false,
             true,
             false);
   }
   
   /**
    * Tests example: examples/_testcase/set/complexConstructorTest
    */
   public void testComplexConstructorTest() throws Exception {
      doTest(keyRepDirectory, 
             "examples/_testcase/set/complexConstructorTest/test/ComplexConstructorTest.java", 
             "ComplexConstructorTest", 
             "main", 
             null,
             "examples/_testcase/set/complexConstructorTest/oracle/ComplexConstructorTest.xml",
             false,
             true,
             DEFAULT_MAXIMAL_SET_NODES_PER_RUN,
             false,
             false,
             false);
   }
   
   /**
    * Tests example: examples/_testcase/set/simpleConstructorTest
    */
   public void testSimpleConstructorTest() throws Exception {
      doTest(keyRepDirectory, 
             "examples/_testcase/set/simpleConstructorTest/test/SimpleConstructorTest.java", 
             "SimpleConstructorTest", 
             "main", 
             null,
             "examples/_testcase/set/simpleConstructorTest/oracle/SimpleConstructorTest.xml",
             false,
             true,
             DEFAULT_MAXIMAL_SET_NODES_PER_RUN,
             false,
             false,
             false);
   }
   
   /**
    * Tests example: examples/_testcase/set/variablesUnknownTest
    */
   public void testVariablesUnknownTest() throws Exception {
      doTest(keyRepDirectory, 
             "examples/_testcase/set/variablesUnknownTest/test/UnknownTest.java", 
             "UnknownTest", 
             "main", 
             null,
             "examples/_testcase/set/variablesUnknownTest/oracle/UnknownTest.xml",
             true,
             false,
             ALL_IN_ONE_RUN,
             false,
             false,
             false);
   }
   
   /**
    * Tests example: examples/_testcase/set/variablesParameterAttributesChange
    */
   public void testElseIfTest_variablesParameterAttributesChange() throws Exception {
      doTest(keyRepDirectory, 
             "examples/_testcase/set/variablesParameterAttributesChange/test/VariablesParameterAttributesChange.java", 
             "VariablesParameterAttributesChange", 
             "main", 
             null,
             "examples/_testcase/set/variablesParameterAttributesChange/oracle/VariablesParameterAttributesChange.xml",
             true,
             false,
             DEFAULT_MAXIMAL_SET_NODES_PER_RUN,
             false,
             false,
             false);
   }
   
   /**
    * Tests example: examples/_testcase/set/elseIfTest
    */
   public void testElseIfTest_mergedBranchConditions() throws Exception {
      doTest(keyRepDirectory, 
             "examples/_testcase/set/elseIfTest/test/ElseIfTest.java", 
             "ElseIfTest", 
             "elseIf", 
             null,
             "examples/_testcase/set/elseIfTest/oracle/ElseIfTestMergedBranchConditions.xml",
             false,
             false,
             DEFAULT_MAXIMAL_SET_NODES_PER_RUN,
             true,
             false,
             false);
   }
   
   /**
    * Tests example: examples/_testcase/set/switchCaseTest
    */
   public void testSwitchCaseTest_mergedBranchConditions() throws Exception {
      doTest(keyRepDirectory, 
             "examples/_testcase/set/switchCaseTest/test/SwitchCaseTest.java", 
             "SwitchCaseTest", 
             "switchCase", 
             null,
             "examples/_testcase/set/switchCaseTest/oracle/SwitchCaseTestMergedBranchConditions.xml",
             false,
             false,
             DEFAULT_MAXIMAL_SET_NODES_PER_RUN,
             true,
             false,
             false);
   }
   
   /**
    * Tests example: examples/_testcase/set/loopIterationTest
    */
   public void testLoopIteration_LoopWithMethod() throws Exception {
      doTest(keyRepDirectory, 
             "examples/_testcase/set/loopIterationTest/test/LoopIterationTest.java", 
             "LoopIterationTest", 
             "loopMultipleTimes", 
             null,
             "examples/_testcase/set/loopIterationTest/oracle/LoopIterationTest_loopMultipleTimes.xml",
             false,
             false,
             DEFAULT_MAXIMAL_SET_NODES_PER_RUN,
             false,
             false,
             false);
   }
   
   /**
    * Tests example: examples/_testcase/set/loopIterationTest
    */
   public void testLoopIteration_LoopStatementCopied() throws Exception {
      doTest(keyRepDirectory, 
             "examples/_testcase/set/loopIterationTest/test/LoopIterationTest.java", 
             "LoopIterationTest", 
             "mainWorks", 
             null,
             "examples/_testcase/set/loopIterationTest/oracle/LoopIterationTest_mainWorks.xml",
             false,
             false,
             DEFAULT_MAXIMAL_SET_NODES_PER_RUN,
             false,
             false,
             false);
   }
   
   /**
    * Tests example: examples/_testcase/set/loopIterationTest
    */
   public void testLoopIteration_LoopStatementReused() throws Exception {
      doTest(keyRepDirectory, 
             "examples/_testcase/set/loopIterationTest/test/LoopIterationTest.java", 
             "LoopIterationTest", 
             "main", 
             null,
             "examples/_testcase/set/loopIterationTest/oracle/LoopIterationTest_main.xml",
             false,
             false,
             DEFAULT_MAXIMAL_SET_NODES_PER_RUN,
             false,
             false,
             false);
   }
   
   /**
    * Tests example: examples/_testcase/set/variablesArrayTest
    */
   public void testVariablesArrayTest() throws Exception {
      doTest(keyRepDirectory, 
             "examples/_testcase/set/variablesArrayTest/test/VariablesArrayTest.java", 
             "VariablesArrayTest", 
             "main", 
             null,
             "examples/_testcase/set/variablesArrayTest/oracle/VariablesArrayTest.xml",
             true,
             false,
             ALL_IN_ONE_RUN,
             false,
             false,
             false);
   }
   
   /**
    * Tests example: examples/_testcase/set/variablesInstanceVariableTest
    */
   public void testVariablesInstanceVariableTest() throws Exception {
      doTest(keyRepDirectory, 
             "examples/_testcase/set/variablesInstanceVariableTest/test/VariablesInstanceVariableTest.java", 
             "VariablesInstanceVariableTest", 
             "main", 
             null,
             "examples/_testcase/set/variablesInstanceVariableTest/oracle/VariablesInstanceVariableTest.xml",
             true,
             false,
             ALL_IN_ONE_RUN,
             false,
             false,
             false);
   }
   
   /**
    * Tests example: examples/_testcase/set/variablesLocalTest
    */
   public void testVariablesLocalTest() throws Exception {
      doTest(keyRepDirectory, 
             "examples/_testcase/set/variablesLocalTest/test/VariablesLocalTest.java", 
             "VariablesLocalTest", 
             "main", 
             null,
             "examples/_testcase/set/variablesLocalTest/oracle/VariablesLocalTest.xml",
             true,
             false,
             ALL_IN_ONE_RUN,
             false,
             false,
             false);
   }
   
   /**
    * Tests example: examples/_testcase/set/variablesStaticTest
    */
   public void testVariablesStaticTest() throws Exception {
      doTest(keyRepDirectory, 
             "examples/_testcase/set/variablesStaticTest/test/VariablesStaticTest.java", 
             "VariablesStaticTest", 
             "main", 
             null,
             "examples/_testcase/set/variablesStaticTest/oracle/VariablesStaticTest.xml",
             true,
             false,
             ALL_IN_ONE_RUN,
             false,
             false,
             false);
   }
   
   /**
    * Tests example: examples/_testcase/set/complexFlatSteps
    */
   public void testComplexFlatSteps() throws Exception {
      doTest(keyRepDirectory, 
             "examples/_testcase/set/complexFlatSteps/test/ComplexFlatSteps.java", 
             "ComplexFlatSteps", 
             "doSomething", 
             null,
             "examples/_testcase/set/complexFlatSteps/oracle/ComplexFlatSteps.xml",
             false,
             false,
             DEFAULT_MAXIMAL_SET_NODES_PER_RUN,
             false,
             false,
             false);
   }
   
   /**
    * Tests example: examples/_testcase/set/complexIf
    */
   public void testComplexIf() throws Exception {
      doTest(keyRepDirectory, 
             "examples/_testcase/set/complexIf/test/ComplexIf.java", 
             "ComplexIf", 
             "min", 
             null,
             "examples/_testcase/set/complexIf/oracle/ComplexIf.xml",
             false,
             false,
             DEFAULT_MAXIMAL_SET_NODES_PER_RUN,
             false,
             false,
             false);
   }
   
   /**
    * Tests example: examples/_testcase/set/doWhileFalseTest
    */
   public void testDoWhileFlaseTest() throws Exception {
      doTest(keyRepDirectory, 
             "examples/_testcase/set/doWhileFalseTest/test/DoWhileFalseTest.java", 
             "DoWhileFalseTest", 
             "main", 
             null,
             "examples/_testcase/set/doWhileFalseTest/oracle/DoWhileFalseTest.xml",
             false,
             false,
             DEFAULT_MAXIMAL_SET_NODES_PER_RUN,
             false,
             false,
             false);
   }
   
   /**
    * Tests example: examples/_testcase/set/doWhileTest
    */
   public void testDoWhileTest() throws Exception {
      doTest(keyRepDirectory, 
             "examples/_testcase/set/doWhileTest/test/DoWhileTest.java", 
             "DoWhileTest", 
             "main", 
             null,
             "examples/_testcase/set/doWhileTest/oracle/DoWhileTest.xml",
             false,
             false,
             DEFAULT_MAXIMAL_SET_NODES_PER_RUN,
             false,
             false,
             false);
   }
   
   /**
    * Tests example: examples/_testcase/set/elseIfDifferentVariables
    */
   public void testElseIfDifferentVariables() throws Exception {
      doTest(keyRepDirectory, 
             "examples/_testcase/set/elseIfDifferentVariables/test/ElseIfDifferentVariables.java", 
             "ElseIfDifferentVariables", 
             "main", 
             null,
             "examples/_testcase/set/elseIfDifferentVariables/oracle/ElseIfDifferentVariables.xml",
             false,
             false,
             DEFAULT_MAXIMAL_SET_NODES_PER_RUN,
             false,
             false,
             false);
   }
   
   /**
    * Tests example: examples/_testcase/set/elseIfTest
    */
   public void testElseIfTest() throws Exception {
      doTest(keyRepDirectory, 
             "examples/_testcase/set/elseIfTest/test/ElseIfTest.java", 
             "ElseIfTest", 
             "elseIf", 
             null,
             "examples/_testcase/set/elseIfTest/oracle/ElseIfTest.xml",
             false,
             false,
             DEFAULT_MAXIMAL_SET_NODES_PER_RUN,
             false,
             false,
             false);
   }
   
   /**
    * Tests example: examples/_testcase/set/fixedRecursiveMethodCallTest
    */
   public void testFixedRecursiveMethodCallTest() throws Exception {
      doTest(keyRepDirectory, 
             "examples/_testcase/set/fixedRecursiveMethodCallTest/test/FixedRecursiveMethodCallTest.java", 
             "FixedRecursiveMethodCallTest", 
             "decreaseValue", 
             null,
             "examples/_testcase/set/fixedRecursiveMethodCallTest/oracle/FixedRecursiveMethodCallTest.xml",
             false,
             false,
             DEFAULT_MAXIMAL_SET_NODES_PER_RUN,
             false,
             false,
             false);
   }
   
   /**
    * Tests example: examples/_testcase/set/forEachTest
    */
   public void testForEachTest() throws Exception {
      doTest(keyRepDirectory, 
             "examples/_testcase/set/forEachTest/test/ForEachTest.java", 
             "ForEachTest", 
             "main", 
             null,
             "examples/_testcase/set/forEachTest/oracle/ForEachTest.xml",
             false,
             false,
             DEFAULT_MAXIMAL_SET_NODES_PER_RUN,
             false,
             false,
             false);
   }
   
   /**
    * Tests example: examples/_testcase/set/forFalseTest
    */
   public void testForFalseTest() throws Exception {
      doTest(keyRepDirectory, 
             "examples/_testcase/set/forFalseTest/test/ForFalseTest.java", 
             "ForFalseTest", 
             "main", 
             null,
             "examples/_testcase/set/forFalseTest/oracle/ForFalseTest.xml",
             false,
             false,
             DEFAULT_MAXIMAL_SET_NODES_PER_RUN,
             false,
             false,
             false);
   }
   
   /**
    * Tests example: examples/_testcase/set/forTest
    */
   public void testForTest() throws Exception {
      doTest(keyRepDirectory, 
             "examples/_testcase/set/forTest/test/ForTest.java", 
             "ForTest", 
             "main", 
             null,
             "examples/_testcase/set/forTest/oracle/ForTest.xml",
             false,
             false,
             DEFAULT_MAXIMAL_SET_NODES_PER_RUN,
             false,
             false,
             false);
   }
   
   /**
    * Tests example: examples/_testcase/set/functionalDoWhileTest
    */
   public void testFunctionalDoWhileTest() throws Exception {
      doTest(keyRepDirectory, 
             "examples/_testcase/set/functionalDoWhileTest/test/FunctionalDoWhileTest.java", 
             "FunctionalDoWhileTest", 
             "main", 
             null,
             "examples/_testcase/set/functionalDoWhileTest/oracle/FunctionalDoWhileTest.xml",
             false,
             false,
             DEFAULT_MAXIMAL_SET_NODES_PER_RUN,
             false,
             false,
             false);
   }
   
   /**
    * Tests example: examples/_testcase/set/functionalForTest
    */
   public void testFunctionalForTest() throws Exception {
      doTest(keyRepDirectory, 
             "examples/_testcase/set/functionalForTest/test/FunctionalForTest.java", 
             "FunctionalForTest", 
             "main", 
             null,
             "examples/_testcase/set/functionalForTest/oracle/FunctionalForTest.xml",
             false,
             false,
             DEFAULT_MAXIMAL_SET_NODES_PER_RUN,
             false,
             false,
             false);
   }
   
   /**
    * Tests example: examples/_testcase/set/functionalIf
    */
   public void testFunctionalIf() throws Exception {
      doTest(keyRepDirectory, 
             "examples/_testcase/set/functionalIf/test/FunctionalIf.java", 
             "FunctionalIf", 
             "min", 
             null,
             "examples/_testcase/set/functionalIf/oracle/FunctionalIf.xml",
             false,
             false,
             DEFAULT_MAXIMAL_SET_NODES_PER_RUN,
             false,
             false,
             false);
   }
   
   /**
    * Tests example: examples/_testcase/set/functionalWhileTest
    */
   public void testFunctionalWhileTest() throws Exception {
      doTest(keyRepDirectory, 
             "examples/_testcase/set/functionalWhileTest/test/FunctionalWhileTest.java", 
             "FunctionalWhileTest", 
             "main", 
             null,
             "examples/_testcase/set/functionalWhileTest/oracle/FunctionalWhileTest.xml",
             false,
             false,
             DEFAULT_MAXIMAL_SET_NODES_PER_RUN,
             false,
             false,
             false);
   }
   
   /**
    * Tests example: examples/_testcase/set/methodCallOnObject
    */
   public void testMethodCallOnObject() throws Exception {
      doTest(keyRepDirectory, 
             "examples/_testcase/set/methodCallOnObject/test/MethodCallOnObject.java", 
             "MethodCallOnObject", 
             "main", 
             null,
             "examples/_testcase/set/methodCallOnObject/oracle/MethodCallOnObject.xml",
             false,
             false,
             DEFAULT_MAXIMAL_SET_NODES_PER_RUN,
             false,
             false,
             false);
   }
   
   /**
    * Tests example: examples/_testcase/set/methodCallOnObjectWithException
    */
   public void testMethodCallOnObjectWithException() throws Exception {
      doTest(keyRepDirectory, 
             "examples/_testcase/set/methodCallOnObjectWithException/test/MethodCallOnObjectWithException.java", 
             "MethodCallOnObjectWithException", 
             "main", 
             null,
             "examples/_testcase/set/methodCallOnObjectWithException/oracle/MethodCallOnObjectWithException.xml",
             false,
             false,
             DEFAULT_MAXIMAL_SET_NODES_PER_RUN,
             false,
             false,
             false);
   }
   
   /**
    * Tests example: examples/_testcase/set/methodCallParallelTest
    */
   public void testMethodCallParallelTest() throws Exception {
      doTest(keyRepDirectory, 
             "examples/_testcase/set/methodCallParallelTest/test/MethodCallParallelTest.java", 
             "MethodCallParallelTest", 
             "main", 
             null,
             "examples/_testcase/set/methodCallParallelTest/oracle/MethodCallParallelTest.xml",
             false,
             false,
             DEFAULT_MAXIMAL_SET_NODES_PER_RUN,
             false,
             false,
             false);
   }
   
   /**
    * Tests example: examples/_testcase/set/methodFormatTest
    */
   public void testMethodFormatTest() throws Exception {
      doTest(keyRepDirectory, 
             "examples/_testcase/set/methodFormatTest/test/MethodFormatTest.java", 
             "MethodFormatTest", 
             "main", 
             null,
             "examples/_testcase/set/methodFormatTest/oracle/MethodFormatTest.xml",
             false,
             false,
             DEFAULT_MAXIMAL_SET_NODES_PER_RUN,
             false,
             false,
             false);
   }
   
   /**
    * Tests example: examples/_testcase/set/methodHierarchyCallTest
    */
   public void testMethodHierarchyCallTest() throws Exception {
      doTest(keyRepDirectory, 
             "examples/_testcase/set/methodHierarchyCallTest/test/MethodHierarchyCallTest.java", 
             "MethodHierarchyCallTest", 
             "main", 
             null,
             "examples/_testcase/set/methodHierarchyCallTest/oracle/MethodHierarchyCallTest.xml",
             false,
             true,
             DEFAULT_MAXIMAL_SET_NODES_PER_RUN,
             false,
             false,
             false);
   }
   
   /**
    * Tests example: examples/_testcase/set/methodHierarchyCallWithExceptionTest
    */
   public void testMethodHierarchyCallWithExceptionTest() throws Exception {
      doTest(keyRepDirectory, 
             "examples/_testcase/set/methodHierarchyCallWithExceptionTest/test/MethodHierarchyCallWithExceptionTest.java", 
             "MethodHierarchyCallWithExceptionTest", 
             "main", 
             null,
             "examples/_testcase/set/methodHierarchyCallWithExceptionTest/oracle/MethodHierarchyCallWithExceptionTest.xml",
             false,
             true,
             DEFAULT_MAXIMAL_SET_NODES_PER_RUN,
             false,
             false,
             false);
   }
   
   /**
    * Tests example: examples/_testcase/set/nestedDoWhileTest
    */
   public void testNestedDoWhileTest() throws Exception {
      doTest(keyRepDirectory, 
             "examples/_testcase/set/nestedDoWhileTest/test/NestedDoWhileTest.java", 
             "NestedDoWhileTest", 
             "main", 
             null,
             "examples/_testcase/set/nestedDoWhileTest/oracle/NestedDoWhileTest.xml",
             false,
             false,
             DEFAULT_MAXIMAL_SET_NODES_PER_RUN,
             false,
             false,
             false);
   }
   
   /**
    * Tests example: examples/_testcase/set/nestedForTest
    */
   public void testNestedForTest() throws Exception {
      doTest(keyRepDirectory, 
             "examples/_testcase/set/nestedForTest/test/NestedForTest.java", 
             "NestedForTest", 
             "main", 
             null,
             "examples/_testcase/set/nestedForTest/oracle/NestedForTest.xml",
             false,
             false,
             DEFAULT_MAXIMAL_SET_NODES_PER_RUN,
             false,
             false,
             false);
   }
   
   /**
    * Tests example: examples/_testcase/set/nestedWhileTest
    */
   public void testNestedWhileTest() throws Exception {
      doTest(keyRepDirectory, 
             "examples/_testcase/set/nestedWhileTest/test/NestedWhileTest.java", 
             "NestedWhileTest", 
             "mainNested", 
             null,
             "examples/_testcase/set/nestedWhileTest/oracle/NestedWhileTest.xml",
             false,
             false,
             DEFAULT_MAXIMAL_SET_NODES_PER_RUN,
             false,
             false,
             false);
   }
   
   /**
    * <p>
    * Tests example: examples/_testcase/set/recursiveFibonacci
    * </p>
    * <p>
    * This test produces a deep symbolic execution tree to make sure
    * that no {@link StackOverflowError}s are thrown.
    * </p>
    */
   public void testRecursiveFibonacci_LONG_RUNNING_TEST() throws Exception {
      doTest(keyRepDirectory, 
             "examples/_testcase/set/recursiveFibonacci/test/RecursiveFibonacci.java", 
             "RecursiveFibonacci", 
             "fibonacci10", 
             null,
             "examples/_testcase/set/recursiveFibonacci/oracle/RecursiveFibonacci.xml",
             false,
             false,
             ALL_IN_ONE_RUN,
             false,
             false,
             false);
   }
   
   /**
    * Tests example: examples/_testcase/set/simpleIf
    */
   public void testSimpleIf() throws Exception {
      doTest(keyRepDirectory, 
             "examples/_testcase/set/simpleIf/test/SimpleIf.java", 
             "SimpleIf", 
             "min", 
             null,
             "examples/_testcase/set/simpleIf/oracle/SimpleIf.xml",
             false,
             false,
             DEFAULT_MAXIMAL_SET_NODES_PER_RUN,
             false,
             false,
             false);
   }
   
   /**
    * Tests example: examples/_testcase/set/simpleNullPointerSplitTest
    */
   public void testSimpleNullPointerSplitTest() throws Exception {
      doTest(keyRepDirectory, 
             "examples/_testcase/set/simpleNullPointerSplitTest/test/SimpleNullPointerSplitTest.java", 
             "SimpleNullPointerSplitTest", 
             "main", 
             null,
             "examples/_testcase/set/simpleNullPointerSplitTest/oracle/SimpleNullPointerSplitTest.xml",
             false,
             false,
             DEFAULT_MAXIMAL_SET_NODES_PER_RUN,
             false,
             false,
             false);
   }
   
   /**
    * Tests example: examples/_testcase/set/statementKindTest
    */
   public void testStatementKindTest() throws Exception {
      doTest(keyRepDirectory, 
             "examples/_testcase/set/statementKindTest/test/StatementKindTest.java", 
             "StatementKindTest", 
             "main", 
             null,
             "examples/_testcase/set/statementKindTest/oracle/StatementKindTest.xml",
             false,
             false,
             DEFAULT_MAXIMAL_SET_NODES_PER_RUN,
             false,
             false,
             false);
   }
   
   /**
    * Tests example: examples/_testcase/set/statements
    */
   public void testStatements() throws Exception {
      doTest(keyRepDirectory, 
             "examples/_testcase/set/statements/test/FlatSteps.java", 
             "FlatSteps", 
             "doSomething", 
             null,
             "examples/_testcase/set/statements/oracle/FlatSteps.xml",
             false,
             false,
             DEFAULT_MAXIMAL_SET_NODES_PER_RUN,
             false,
             false,
             false);
   }
   
   /**
    * Tests example: examples/_testcase/set/staticMethodCall
    */
   public void testStaticMethodCall() throws Exception {
      doTest(keyRepDirectory, 
             "examples/_testcase/set/staticMethodCall/test/StaticMethodCall.java", 
             "StaticMethodCall", 
             "main", 
             null,
             "examples/_testcase/set/staticMethodCall/oracle/StaticMethodCall.xml",
             false,
             false,
             DEFAULT_MAXIMAL_SET_NODES_PER_RUN,
             false,
             false,
             false);
   }
   
   /**
    * Tests example: examples/_testcase/set/switchCaseTest
    */
   public void testSwitchCaseTest() throws Exception {
      doTest(keyRepDirectory, 
             "examples/_testcase/set/switchCaseTest/test/SwitchCaseTest.java", 
             "SwitchCaseTest", 
             "switchCase", 
             null,
             "examples/_testcase/set/switchCaseTest/oracle/SwitchCaseTest.xml",
             false,
             false,
             DEFAULT_MAXIMAL_SET_NODES_PER_RUN,
             false,
             false,
             false);
   }
   
   /**
    * Tests example: examples/_testcase/set/throwTest
    */
   public void testThrowTest() throws Exception {
      doTest(keyRepDirectory, 
             "examples/_testcase/set/throwTest/test/ThrowTest.java", 
             "ThrowTest", 
             "main", 
             null,
             "examples/_testcase/set/throwTest/oracle/ThrowTest.xml",
             false,
             false,
             DEFAULT_MAXIMAL_SET_NODES_PER_RUN,
             false,
             false,
             false);
   }
   
   /**
    * Tests example: examples/_testcase/set/throwVariableTest
    */
   public void testThrowVariableTest() throws Exception {
      doTest(keyRepDirectory, 
             "examples/_testcase/set/throwVariableTest/test/ThrowVariableTest.java", 
             "ThrowVariableTest", 
             "main", 
             null,
             "examples/_testcase/set/throwVariableTest/oracle/ThrowVariableTest.xml",
             false,
             false,
             DEFAULT_MAXIMAL_SET_NODES_PER_RUN,
             false,
             false,
             false);
   }
   
   /**
    * Tests example: examples/_testcase/set/tryCatchFinally
    */
   public void testTryCatchFinally() throws Exception {
      doTest(keyRepDirectory, 
             "examples/_testcase/set/tryCatchFinally/test/TryCatchFinally.java", 
             "TryCatchFinally", 
             "tryCatchFinally", 
             null,
             "examples/_testcase/set/tryCatchFinally/oracle/TryCatchFinally.xml",
             false,
             false,
             DEFAULT_MAXIMAL_SET_NODES_PER_RUN,
             false,
             false,
             false);
   }
   
   /**
    * Tests example: examples/_testcase/set/whileFalseTest
    */
   public void testWhileFalseTest() throws Exception {
      doTest(keyRepDirectory, 
             "examples/_testcase/set/whileFalseTest/test/WhileFalseTest.java", 
             "WhileFalseTest", 
             "main", 
             null,
             "examples/_testcase/set/whileFalseTest/oracle/WhileFalseTest.xml",
             false,
             false,
             DEFAULT_MAXIMAL_SET_NODES_PER_RUN,
             false,
             false,
             false);
   }
   
   /**
    * Tests example: examples/_testcase/set/whileTest
    */
   public void testWhileTest() throws Exception {
      doTest(keyRepDirectory, 
             "examples/_testcase/set/whileTest/test/WhileTest.java", 
             "WhileTest", 
             "main", 
             null,
             "examples/_testcase/set/whileTest/oracle/WhileTest.xml",
             false,
             false,
             DEFAULT_MAXIMAL_SET_NODES_PER_RUN,
             false,
             false,
             false);
   }
   
   /**
    * Executes a test with the following steps:
    * <ol>
    *    <li>Load java file</li>
    *    <li>Instantiate proof for method in container type</li>
    *    <li>Try to close proof in auto mode</li>
    *    <li>Create symbolic execution tree</li>
    *    <li>Create new oracle file in temporary directory {@link #tempNewOracleDirectory} if it is defined</li>
    *    <li>Load oracle file</li>
    *    <li>Compare created symbolic execution tree with oracle model</li>
    * </ol>
    * @param baseDir The base directory which contains test and oracle file.
    * @param javaPathInBaseDir The path to the java file inside the base directory.
    * @param containerTypeName The java class to test.
    * @param methodFullName The method to test.
    * @param precondition An optional precondition.
    * @param oraclePathInBaseDirFile The path to the oracle file inside the base directory.
    * @param includeVariables Include variables?
    * @param includeCallStack Include call stack?
    * @param maximalNumberOfExecutedSetNodesPerRun The number of executed set nodes per auto mode run. The whole test is executed for each defined value.
    * @param mergeBranchConditions Merge branch conditions?
    * @param useOperationContracts Use operation contracts?
    * @param useLoopInvariants Use loop invariants?
    * @throws ProofInputException Occurred Exception
    * @throws IOException Occurred Exception
    * @throws ParserConfigurationException Occurred Exception
    * @throws SAXException Occurred Exception
    * @throws ProblemLoaderException Occurred Exception
    */
   protected void doTest(File baseDir,
                         String javaPathInBaseDir,
                         String containerTypeName,
                         final String methodFullName,
                         String precondition,
                         String oraclePathInBaseDirFile,
                         boolean includeVariables,
                         boolean includeCallStack,
                         int[] maximalNumberOfExecutedSetNodesPerRun,
                         boolean mergeBranchConditions,
                         boolean useOperationContracts,
                         boolean useLoopInvariants) throws ProofInputException, IOException, ParserConfigurationException, SAXException, ProblemLoaderException {
      assertNotNull(maximalNumberOfExecutedSetNodesPerRun);
      for (int i = 0; i < maximalNumberOfExecutedSetNodesPerRun.length; i++) {
         doTest(baseDir, 
                javaPathInBaseDir, 
                containerTypeName, 
                methodFullName, 
                precondition,
                oraclePathInBaseDirFile, 
                includeVariables, 
                includeCallStack,
                maximalNumberOfExecutedSetNodesPerRun[i],
                mergeBranchConditions,
                useOperationContracts,
                useLoopInvariants);
      }
   }
   
   /**
    * Executes a test with the following steps:
    * <ol>
    *    <li>Load java file</li>
    *    <li>Instantiate proof for method in container type</li>
    *    <li>Try to close proof in auto mode</li>
    *    <li>Create symbolic execution tree</li>
    *    <li>Create new oracle file in temporary directory {@link #tempNewOracleDirectory} if it is defined</li>
    *    <li>Load oracle file</li>
    *    <li>Compare created symbolic execution tree with oracle model</li>
    * </ol>
    * @param baseDir The base directory which contains test and oracle file.
    * @param javaPathInBaseDir The path to the java file inside the base directory.
    * @param containerTypeName The java class to test.
    * @param methodFullName The method to test.
    * @param precondition An optional precondition to use.
    * @param oraclePathInBaseDirFile The path to the oracle file inside the base directory.
    * @param includeVariables Include variables?
    * @param includeCallStack Include call stack?
    * @param maximalNumberOfExecutedSetNodes The number of executed set nodes per auto mode run.
    * @param mergeBranchConditions Merge branch conditions?
    * @param useOperationContracts Use operation contracts?
    * @param useLoopInvariants Use loop invariants?
    * @return The tested {@link SymbolicExecutionEnvironment}.
    * @throws ProofInputException Occurred Exception
    * @throws IOException Occurred Exception
    * @throws ParserConfigurationException Occurred Exception
    * @throws SAXException Occurred Exception
    * @throws ProblemLoaderException Occurred Exception
    */
<<<<<<< HEAD
   protected void doTest(File baseDir,
                         String javaPathInBaseDir,
                         String containerTypeName,
                         final String methodFullName,
                         String precondition,
                         String oraclePathInBaseDirFile,
                         boolean includeVariables,
                         boolean includeCallStack,
                         int maximalNumberOfExecutedSetNodes,
                         boolean mergeBranchConditions,
                         boolean useOperationContracts,
                         boolean useLoopInvariants) throws ProofInputException, IOException, ParserConfigurationException, SAXException, ProblemLoaderException {
=======
   protected SymbolicExecutionEnvironment<CustomConsoleUserInterface> doTest(File baseDir,
                                                                             String javaPathInBaseDir,
                                                                             String containerTypeName,
                                                                             final String methodFullName,
                                                                             String oraclePathInBaseDirFile,
                                                                             boolean includeVariables,
                                                                             boolean includeCallStack,
                                                                             int maximalNumberOfExecutedSetNodes,
                                                                             boolean mergeBranchConditions,
                                                                             boolean useOperationContracts,
                                                                             boolean useLoopInvariants) throws ProofInputException, IOException, ParserConfigurationException, SAXException, ProblemLoaderException {
>>>>>>> 63f77dde
      String originalRuntimeExceptions = null;
      try {
         // Make sure that parameter are valid.
         assertNotNull(javaPathInBaseDir);
         assertNotNull(containerTypeName);
         assertNotNull(methodFullName);
         assertNotNull(oraclePathInBaseDirFile);
         File oracleFile = new File(baseDir, oraclePathInBaseDirFile);
         if (!CREATE_NEW_ORACLE_FILES_IN_TEMP_DIRECTORY) {
            assertTrue("Oracle file does not exist. Set \"CREATE_NEW_ORACLE_FILES_IN_TEMP_DIRECTORY\" to true to create an oracle file.", oracleFile.exists());
         }
         assertTrue(maximalNumberOfExecutedSetNodes >= 1);
         // Store original settings of KeY which requires that at least one proof was instantiated.
         if (!SymbolicExecutionUtil.isChoiceSettingInitialised()) {
            createSymbolicExecutionEnvironment(baseDir, javaPathInBaseDir, containerTypeName, methodFullName, precondition, mergeBranchConditions, useOperationContracts, useLoopInvariants);
         }
         originalRuntimeExceptions = SymbolicExecutionUtil.getChoiceSetting(SymbolicExecutionUtil.CHOICE_SETTING_RUNTIME_EXCEPTIONS);
         assertNotNull(originalRuntimeExceptions);
         SymbolicExecutionUtil.setChoiceSetting(SymbolicExecutionUtil.CHOICE_SETTING_RUNTIME_EXCEPTIONS, SymbolicExecutionUtil.CHOICE_SETTING_RUNTIME_EXCEPTIONS_VALUE_ALLOW);
         // Create proof environment for symbolic execution
         SymbolicExecutionEnvironment<CustomConsoleUserInterface> env = createSymbolicExecutionEnvironment(baseDir, javaPathInBaseDir, containerTypeName, methodFullName, precondition, mergeBranchConditions, useOperationContracts, useLoopInvariants);
         // Set stop condition to stop after a number of detected symbolic execution tree nodes instead of applied rules
         ExecutedSymbolicExecutionTreeNodesStopCondition stopCondition = new ExecutedSymbolicExecutionTreeNodesStopCondition(maximalNumberOfExecutedSetNodes);
         env.getProof().getSettings().getStrategySettings().setCustomApplyStrategyStopCondition(stopCondition);
         int nodeCount;
         // Execute auto mode until no more symbolic execution tree nodes are found or no new rules are applied.
         do {
            // Store the number of nodes before start of the auto mode 
            nodeCount = env.getProof().countNodes();
            // Run proof
            SymbolicExecutionUtil.updateStrategyPropertiesForSymbolicExecution(env.getProof());
            env.getUi().startAndWaitForAutoMode(env.getProof());
            // Update symbolic execution tree 
            env.getBuilder().analyse();
            // Make sure that not to many set nodes are executed
            Map<Goal, Integer> executedSetNodesPerGoal = stopCondition.getExectuedSetNodesPerGoal();
            for (Integer value : executedSetNodesPerGoal.values()) {
               assertNotNull(value);
               assertTrue(value.intValue() + " is not less equal to " + maximalNumberOfExecutedSetNodes, value.intValue() <= maximalNumberOfExecutedSetNodes);
            }
         } while(stopCondition.wasSetNodeExecuted() && nodeCount != env.getProof().countNodes());
         // Create new oracle file if required in a temporary directory
         createOracleFile(env.getBuilder().getStartNode(), oraclePathInBaseDirFile, includeVariables, includeCallStack);
         // Read oracle file
         ExecutionNodeReader reader = new ExecutionNodeReader();
         IExecutionNode oracleRoot = reader.read(oracleFile);
         assertNotNull(oracleRoot);
         // Make sure that the created symbolic execution tree matches the expected one.
         assertExecutionNodes(oracleRoot, env.getBuilder().getStartNode(), includeVariables, includeCallStack, false);
         return env;
      }
      finally {
         // Restore runtime option
         if (originalRuntimeExceptions != null) {
            SymbolicExecutionUtil.setChoiceSetting(SymbolicExecutionUtil.CHOICE_SETTING_RUNTIME_EXCEPTIONS, originalRuntimeExceptions);
         }
      }
   }
}<|MERGE_RESOLUTION|>--- conflicted
+++ resolved
@@ -327,6 +327,7 @@
                                                                             "examples/_testcase/set/identicalTermsDuringProof/test/IdenticalTermsDuringProof.java", 
                                                                             "IdenticalTermsDuringProof", 
                                                                             "mid", 
+                                                                            null,
                                                                             "examples/_testcase/set/identicalTermsDuringProof/oracle/IdenticalTermsDuringProof.xml",
                                                                             false,
                                                                             false,
@@ -1518,25 +1519,13 @@
     * @throws ParserConfigurationException Occurred Exception
     * @throws SAXException Occurred Exception
     * @throws ProblemLoaderException Occurred Exception
-    */
-<<<<<<< HEAD
-   protected void doTest(File baseDir,
-                         String javaPathInBaseDir,
-                         String containerTypeName,
-                         final String methodFullName,
-                         String precondition,
-                         String oraclePathInBaseDirFile,
-                         boolean includeVariables,
-                         boolean includeCallStack,
-                         int maximalNumberOfExecutedSetNodes,
-                         boolean mergeBranchConditions,
-                         boolean useOperationContracts,
-                         boolean useLoopInvariants) throws ProofInputException, IOException, ParserConfigurationException, SAXException, ProblemLoaderException {
-=======
+    * @return The proven {@link SymbolicExecutionEnvironment}.
+    */
    protected SymbolicExecutionEnvironment<CustomConsoleUserInterface> doTest(File baseDir,
                                                                              String javaPathInBaseDir,
                                                                              String containerTypeName,
                                                                              final String methodFullName,
+                                                                             String precondition,
                                                                              String oraclePathInBaseDirFile,
                                                                              boolean includeVariables,
                                                                              boolean includeCallStack,
@@ -1544,7 +1533,6 @@
                                                                              boolean mergeBranchConditions,
                                                                              boolean useOperationContracts,
                                                                              boolean useLoopInvariants) throws ProofInputException, IOException, ParserConfigurationException, SAXException, ProblemLoaderException {
->>>>>>> 63f77dde
       String originalRuntimeExceptions = null;
       try {
          // Make sure that parameter are valid.
