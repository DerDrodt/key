--- conflicted
+++ resolved
@@ -39,8 +39,6 @@
  */
 public class TestSymbolicExecutionTreeBuilder extends AbstractSymbolicExecutionTestCase {
    /**
-<<<<<<< HEAD
-=======
     * Tests example: examples/_testcase/set/constraintsAfterUsedLoopInvariant
     */
    public void testConstraintsAfterUsedLoopInvariant() throws Exception {
@@ -65,7 +63,6 @@
    }
    
    /**
->>>>>>> 65501f16
     * Tests example: examples/_testcase/set/constraintsOfAppliedMethodContract
     */
    public void testConstraintsOfAppliedMethodContract() throws Exception {
