--- conflicted
+++ resolved
@@ -40,13 +40,8 @@
 import de.uka.ilkd.key.proof.init.ProblemInitializer;
 import de.uka.ilkd.key.proof.init.Profile;
 import de.uka.ilkd.key.proof.init.RuleCollection;
-<<<<<<< HEAD
-import de.uka.ilkd.key.proof.io.KeYFileForTests;
-import de.uka.ilkd.key.proof.io.RuleSource;
+import de.uka.ilkd.key.proof.io.*;
 import static de.uka.ilkd.key.proof.io.RuleSource.ldtFile;
-=======
-import de.uka.ilkd.key.proof.io.*;
->>>>>>> c35ddaaa
 
 public class TacletForTests {
 
@@ -61,31 +56,21 @@
     public static AbbrevMap scm = new AbbrevMap();
 
     public static NamespaceSet nss = new NamespaceSet();
-    public static TacletIndex rules = null;
+    public static TacletIndex rules= null;
     public static Services services;
     public static InitConfig initConfig;
-    public static File lastFile = null;
+    public static File lastFile=null;
 
     public static Namespace variables = null;
 
     public static Profile profile = new JavaProfile() {
-<<<<<<< HEAD
-        @Override
-        public RuleCollection getStandardRules() {
-            return new RuleCollection(
-                    RuleSource.initRuleFile(ldtFile),
-                    ImmutableSLList.<BuiltInRule>nil());
-        }
-    };
-=======
             //we do not want normal standard rules, but ruleSetsDeclarations is needed for string library (HACK)
             public RuleCollection getStandardRules() {
                 return new RuleCollection(
-                                RuleSourceFactory.fromBuildInRule("LDTsForTestsOnly.key"), 
+                                RuleSourceFactory.fromBuildInRule(ldtFile), 
                                 ImmutableSLList.<BuiltInRule>nil());
             }
         };
->>>>>>> c35ddaaa
         
     public static void clear() {
         lastFile = null;
@@ -126,6 +111,7 @@
    return services;
     }
 
+    
     public static JavaInfo javaInfo() {
 	return services ().getJavaInfo ();
     }
@@ -135,7 +121,7 @@
     }
 
     public static void setStandardFile(String filename) {
-        standardFile = filename;
+	standardFile=filename;
     }
 
     public static ProofAggregate problems() {
