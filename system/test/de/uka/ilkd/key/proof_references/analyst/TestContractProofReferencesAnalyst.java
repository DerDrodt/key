--- conflicted
+++ resolved
@@ -31,10 +31,6 @@
                             "main", 
                             true,
                             new ContractProofReferencesAnalyst(),
-<<<<<<< HEAD
-                            new ExpectedProofReferences(IProofReference.USE_CONTRACT, "pre: {heap=java.lang.Object::<inv>(heap,self)}; mby: null; post: {heap=and(and(equals(result,Z(2(4(#)))),java.lang.Object::<inv>(heap,self)),equals(exc,null))}; mods: {heap=allLocs, savedHeap=null}; hasMod: true; termination: diamond; transaction: false"));
-=======
-                            new ExpectedProofReferences(IProofReference.USE_CONTRACT, "pre: {heap=java.lang.Object::<inv>(heap,self)}; mby: null; post: {heap=and(imp(equals(exc,null),and(equals(result,Z(2(4(#)))),java.lang.Object::<inv>(heap,self))),equals(exc,null))}; mods: {heap=allLocs, savedHeap=null}; hasMod: {heap=true, savedHeap=true}; termination: diamond; transaction: false"));
->>>>>>> d7017d7d
+                            new ExpectedProofReferences(IProofReference.USE_CONTRACT, "pre: {heap=java.lang.Object::<inv>(heap,self)}; mby: null; post: {heap=and(and(equals(result,Z(2(4(#)))),java.lang.Object::<inv>(heap,self)),equals(exc,null))}; mods: {heap=allLocs, savedHeap=null}; hasMod: {heap=true, savedHeap=true}; termination: diamond; transaction: false"));
    }
 }