#!/bin/sh
<<<<<<< HEAD
resolve_symlink  ()
{ 
   TARGET=`ls -l $1| awk '/\ ->\ /{print $NF}'`

   if [ -n "$TARGET" ] ; then
      RESULT="$TARGET"
      case "$RESULT" in
         /*) break ;;				# absolute symlink
         *)  RESULT=`dirname $0`/"$RESULT" ;;	# relative symlink
      esac
   else
      RESULT=$1
   fi

   echo "$RESULT"
}


UNAME=`uname -s 2>/dev/null | tr '[:upper:]' '[:lower:]'`

if [ "D""$JAVA_HOME" = "D" ]; then 
    echo "Please set the \$JAVA_HOME environment for compiling KeY" 
    echo "to the directory where you have installed Java." 
    if [ "$UNAME" = "darwin" ] ; then
	echo "... try to continue, but without warranty"
    else
	exit 1
    fi
fi
#echo "Using JDK installation from:      $JAVA_HOME"


=======
>>>>>>> 68b8149d
# standard lib location
if [ -z "$KEY_LIB" ] ; then
   KEY_LIB="../key-ext-jars"
fi
<<<<<<< HEAD
#echo "Using libraries from:             $KEY_LIB"


key_ext_jars="antlr.jar recoderKey.jar dresden-ocl-demo.jar xerces.jar log4j.jar jargs.jar"
=======

key_ext_jars="antlr.jar recoderKey.jar log4j.jar"
>>>>>>> 68b8149d

key_dev_jars="javacc.jar junit.jar"


CLASSPATH=./binary/

for i in $key_ext_jars $key_dev_jars; do
    current_jar="$KEY_LIB/$i"
    if [ ! -f $current_jar ]
    then
       echo "Cannot find $current_jar."
       echo Copy or link the file into the
       echo "$KEY_LIB/ directory."
       exit 1
    else
       CLASSPATH=$CLASSPATH:$current_jar
    fi
done

export CLASSPATH
echo "CLASSPATH=$CLASSPATH" > Makefile.mk<|MERGE_RESOLUTION|>--- conflicted
+++ resolved
@@ -1,52 +1,9 @@
 #!/bin/sh
-<<<<<<< HEAD
-resolve_symlink  ()
-{ 
-   TARGET=`ls -l $1| awk '/\ ->\ /{print $NF}'`
-
-   if [ -n "$TARGET" ] ; then
-      RESULT="$TARGET"
-      case "$RESULT" in
-         /*) break ;;				# absolute symlink
-         *)  RESULT=`dirname $0`/"$RESULT" ;;	# relative symlink
-      esac
-   else
-      RESULT=$1
-   fi
-
-   echo "$RESULT"
-}
-
-
-UNAME=`uname -s 2>/dev/null | tr '[:upper:]' '[:lower:]'`
-
-if [ "D""$JAVA_HOME" = "D" ]; then 
-    echo "Please set the \$JAVA_HOME environment for compiling KeY" 
-    echo "to the directory where you have installed Java." 
-    if [ "$UNAME" = "darwin" ] ; then
-	echo "... try to continue, but without warranty"
-    else
-	exit 1
-    fi
-fi
-#echo "Using JDK installation from:      $JAVA_HOME"
-
-
-=======
->>>>>>> 68b8149d
 # standard lib location
 if [ -z "$KEY_LIB" ] ; then
    KEY_LIB="../key-ext-jars"
 fi
-<<<<<<< HEAD
-#echo "Using libraries from:             $KEY_LIB"
-
-
-key_ext_jars="antlr.jar recoderKey.jar dresden-ocl-demo.jar xerces.jar log4j.jar jargs.jar"
-=======
-
 key_ext_jars="antlr.jar recoderKey.jar log4j.jar"
->>>>>>> 68b8149d
 
 key_dev_jars="javacc.jar junit.jar"
 
