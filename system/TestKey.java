--- conflicted
+++ resolved
@@ -8,24 +8,18 @@
 //
 //
 
-<<<<<<< HEAD
-import de.uka.ilkd.key.collection.TestSLListOfString;
-=======
-
->>>>>>> d557ff59
 import junit.framework.TestCase;
 import junit.framework.TestResult;
 import junit.framework.TestSuite;
 
 public class TestKey extends TestCase {
 
-<<<<<<< HEAD
     static Class[] utilityTests = new Class[] {
 	de.uka.ilkd.key.collection.TestSetAsListOfString.class,
 	de.uka.ilkd.key.collection.TestSLListOfString.class,
 	de.uka.ilkd.key.collection.TestMapAsListFromIntegerToString.class,
 	de.uka.ilkd.key.collection.TestLeftistHeapOfInteger.class,
-	de.uka.ilkd.key.util.pp.TestLayouter.class,
+	de.uka.ilkd.key.util.pp.TestLayouter.class
     }; 
 
 
@@ -47,20 +41,10 @@
 	de.uka.ilkd.key.parser.TestTermParser.class,
 	de.uka.ilkd.key.parser.TestTacletParser.class,
     };
-=======
-     static Class[] utilityTests = new Class[] {
-   	de.uka.ilkd.key.collection.TestSetAsListOfString.class,
-   	de.uka.ilkd.key.collection.TestSLListOfString.class,
-   	de.uka.ilkd.key.collection.TestMapAsListFromIntegerToString.class,
- 	de.uka.ilkd.key.collection.TestLeftistHeapOfInteger.class,
-	de.uka.ilkd.key.util.pp.TestLayouter.class
-     }; 
->>>>>>> d557ff59
 
 
     static Class[] ruleTests = new Class[] {
 	de.uka.ilkd.key.rule.TestSchemaModalOperators.class,
-<<<<<<< HEAD
 	de.uka.ilkd.key.rule.TestTacletBuild.class,
 	de.uka.ilkd.key.rule.TestCollisionResolving.class,
 	de.uka.ilkd.key.rule.TestMatchTaclet.class,
@@ -74,24 +58,6 @@
 	de.uka.ilkd.key.proof.TestTacletIndex.class,
 	de.uka.ilkd.key.proof.TestProofTree.class,
 	de.uka.ilkd.key.proof.TestGoal.class,
-=======
-  	de.uka.ilkd.key.rule.TestTacletBuild.class,
-  	de.uka.ilkd.key.rule.TestCollisionResolving.class,
-  	de.uka.ilkd.key.rule.TestMatchTaclet.class,
-        de.uka.ilkd.key.rule.TestApplyTaclet.class,
-	de.uka.ilkd.key.rule.TestUpdateSimplifier.class,
- 	de.uka.ilkd.key.rule.inst.TestGenericSortInstantiations.class,
-  	de.uka.ilkd.key.rule.metaconstruct.TestProgramMetaConstructs.class,
-  	de.uka.ilkd.key.rule.soundness.TestProofObligationCreation.class
-     };
-
-
-     static Class[] proofConstructionTests = new Class[] {
-   	de.uka.ilkd.key.proof.TestTacletIndex.class,
-   	de.uka.ilkd.key.proof.TestProofTree.class,
-	de.uka.ilkd.key.proof.incclosure.TestMerger.class,
-   	de.uka.ilkd.key.proof.TestGoal.class,
->>>>>>> d557ff59
 	de.uka.ilkd.key.proof.TestTermTacletAppIndex.class
     };
 
@@ -111,7 +77,7 @@
         de.uka.ilkd.key.speclang.jml.pretranslation.TestJMLPreTranslator.class
     };
      
-<<<<<<< HEAD
+     
     static Class[] smtTests = new Class[] {
 	de.uka.ilkd.key.smt.test.TestSimplify.class,
 	de.uka.ilkd.key.smt.test.TestZ3.class,
@@ -119,19 +85,6 @@
 	de.uka.ilkd.key.smt.test.TestCvc3.class,
 
     };
-=======
-     static Class[] vbtTests = new Class[]{
-	 de.uka.ilkd.key.unittest.TestTestGenerator.class
-     };
-     
-      static Class[] smtTests = new Class[] {
-	  de.uka.ilkd.key.smt.test.TestSimplify.class,
-	  de.uka.ilkd.key.smt.test.TestZ3.class,
-	  de.uka.ilkd.key.smt.test.TestYices.class,
-	  de.uka.ilkd.key.smt.test.TestCvc3.class,
- 	  de.uka.ilkd.key.smt.test.TestTacletTranslation.class,
-      };
->>>>>>> d557ff59
 
      
      public static TestSuite createSuite(Class[] testClasses, final String msg) {
@@ -162,17 +115,8 @@
 	suite.addTest(createSuite(ruleTests, "Testing Rule Engine"));
 	suite.addTest(createSuite(proofConstructionTests, "Testing Proof Construction"));
 	suite.addTest(createSuite(javaTests, "Testing Java Datastructures"));
-<<<<<<< HEAD
         suite.addTest(createSuite(speclangTests, "Testing JML frontend"));
         suite.addTest(createSuite(smtTests, "Testing SMT backend"));
-=======
-	suite.addTest(createSuite(logicModelTests, "Testing Logic Engine"));
-        suite.addTest(createSuite(speclangTests, "Testing JML/OCL support"));
- 	suite.addTest(createSuite(vbtTests, "Testing Verification-based Testing"));
-	suite.addTest(createSuite(smtTests, "Testing integration of external SMT solvers"));
-        
-       
->>>>>>> d557ff59
         
 	return suite;
     }
