// This file is part of KeY - Integrated Deductive Software Design
// Copyright (C) 2001-2011 Universitaet Karlsruhe, Germany
//                         Universitaet Koblenz-Landau, Germany
//                         Chalmers University of Technology, Sweden
//
// The KeY system is protected by the GNU General Public License.
// See LICENSE.TXT for details.
//
//

package recoder.service;

import java.lang.reflect.InvocationTargetException;
import java.lang.reflect.Method;
import java.util.*;

import recoder.ParserException;
import recoder.ServiceConfiguration;
import recoder.abstraction.ClassType;
import recoder.abstraction.PrimitiveType;
import recoder.abstraction.Type;
import recoder.abstraction.Variable;
import recoder.convenience.Naming;
import recoder.java.CompilationUnit;
import recoder.java.Expression;
import recoder.java.Import;
import recoder.java.ProgramElement;
import recoder.java.Statement;
import recoder.java.StatementBlock;
import recoder.java.StatementContainer;
import recoder.java.TypeScope;
import recoder.java.VariableScope;
import recoder.java.declaration.*;
import recoder.java.reference.TypeReference;
import recoder.java.reference.UncollatedReferenceQualifier;
import recoder.java.reference.VariableReference;
import recoder.java.statement.Case;
import recoder.list.generic.ASTList;
import recoder.service.ChangeHistory;
import recoder.service.DefaultCrossReferenceSourceInfo;
import recoder.service.NameInfo;
import recoder.service.UnresolvedReferenceException;
<<<<<<< HEAD
import de.uka.ilkd.key.java.recoderext.DLEmbeddedExpression;
import de.uka.ilkd.key.java.recoderext.AllFields;
=======
>>>>>>> 6581cff0
import de.uka.ilkd.key.java.recoderext.ClassFileDeclarationBuilder;
import de.uka.ilkd.key.java.recoderext.adt.*;
import de.uka.ilkd.key.java.recoderext.EnumClassDeclaration;
import de.uka.ilkd.key.java.recoderext.ExecutionContext;
import de.uka.ilkd.key.java.recoderext.MethodCallStatement;
import de.uka.ilkd.key.util.Debug;
import de.uka.ilkd.key.util.ExceptionHandlerException;
import de.uka.ilkd.key.util.SpecDataLocation;


public class KeYCrossReferenceSourceInfo
    extends DefaultCrossReferenceSourceInfo {

    private HashMap<String, recoder.java.declaration.VariableSpecification>  names2vars = null;

    
    public KeYCrossReferenceSourceInfo(ServiceConfiguration config) {
	super(config);
    }

    public void setNames2Vars(HashMap<String, recoder.java.declaration.VariableSpecification> names2vars){
	this.names2vars = names2vars;
    }

    /**
       Called by the service configuration indicating that all services
       are known. Services may now start communicating or linking among
       their configuration partners. The service configuration can be
       memorized if it has not been passed in by a constructor already.
       @param cfg the service configuration this services has been assigned to.
     */
    public void initialize(ServiceConfiguration cfg) {
	super.initialize(cfg);
	cfg.getChangeHistory().
	    removeChangeHistoryListener(this);
	cfg.getChangeHistory().addChangeHistoryListener(this);
	
	//HEAP
	name2primitiveType.put("\\locset", new PrimitiveType("\\locset", this));
	name2primitiveType.put("\\seq", new PrimitiveType("\\seq", this));
    }

    /**
	Returns the class type that contains the given program element.
	@param  context a program element.
	@return the type to which the given program element belongs
	(may be <CODE>null</CODE>).
    */
    public ClassType getContainingClassType(ProgramElement context){
	if (context instanceof TypeDeclaration) {
	    context = context.getASTParent();
	}
	do {
	    if (context instanceof ClassType) {
		return (ClassType)context;
	    }else if(context instanceof MethodCallStatement){
		return (ClassType) getType(((MethodCallStatement) context).
					      getExecutionContext()
					      .getTypeReference());
	    }
	    context = context.getASTParent();
	} while (context != null);
	return null;
    }


    public void modelChanged(ChangeHistoryEvent event) {
	List<TreeChange> changes = new ArrayList<TreeChange>();
	changes.addAll(event.getChanges());
	super.modelChanged(event);

	for (TreeChange change : changes) {
	    if (change instanceof AttachChange) {
		ProgramElement pe = change.getCompilationUnit();
		if (pe instanceof TypeDeclarationContainer) {
		    TypeDeclarationContainer tdc = (TypeDeclarationContainer) pe;
		    for (int i = 0; i<tdc.getTypeDeclarationCount(); i++) {
			if (tdc.getTypeDeclarationAt(i) instanceof ClassType) {
			    ClassType ct = (ClassType) tdc.getTypeDeclarationAt(i);
			    for (ClassType superType : ct.getSupertypes()) {
				registerSubtype(ct, superType);
			    }
			}
		    }
		}
	    }
	}
    }

    void registerSubtype(ClassType c1, ClassType c2) {

	try {
	    super.registerSubtype(c1, c2);
	} catch (IllegalAccessError iae) {
	    // eclipse uses different classloaders and they cause an exception here
	    // TODO: package new recoder library with protected registerSubtype
	    // and delete the exception handling code below
	    eclipseWorkaroundMethodAccess(c1, c2);
	}
	
	
	
    }

    // Woraround for eclipse as we need to access a package private method from the superclass
    // even this class is logically in the same package, eclipse uses different classloaders
    // and will not allow this trick
    // TODO: package new recoder library with protected registerSubtype
    // and delete the exception handling code below
    private void eclipseWorkaroundMethodAccess(ClassType c1, ClassType c2) {
	try {
	    Method m = DefaultProgramModelInfo.class.getDeclaredMethod("registerSubtype", ClassType.class, ClassType.class);
	    m.setAccessible(true);
	    m.invoke(this, c1, c2);
	} catch (IllegalAccessException e) {
	    throw (IllegalAccessError)new IllegalAccessError().initCause(e);
	} catch (InvocationTargetException e) {
	    throw (IllegalAccessError)new IllegalAccessError().initCause(e);
	} catch (SecurityException e) {
	    throw (IllegalAccessError)new IllegalAccessError().initCause(e);
	} catch (NoSuchMethodException e) {
	    throw (IllegalAccessError)new IllegalAccessError().initCause(e);
	}
    }

    public Variable getVariable(String name, ProgramElement context) {
        updateModel();
        // look for the next variable scope equals to or parent of context
        ProgramElement pe = context;

        // Enum constants:
        // 2 cases:
        //   1) its an original enum constant (see DefaultSourceInfo)
        //   or
        //   2) its an already transformed enum class constant
        //
        // In the KeY gui, however, the references will always be qualified
        // like in "EnumName.ConstantName"

        // 1)
        if ((context instanceof VariableReference || context instanceof UncollatedReferenceQualifier)
                && context.getASTParent() instanceof Case
                && getType(((Case)context.getASTParent()).getParent().getExpression()) instanceof EnumDeclaration) {
            /* is it an enum constant? Possible iff:
             * 1) parent is "case" and
             * 2) switch-selector is an enum type (that way, the selector specifies the scope!)
             */
            EnumConstantSpecification ecs = (EnumConstantSpecification)((EnumDeclaration)getType(((Case)context.getASTParent()).getParent().getExpression())).getVariableInScope(name);
            if (ecs != null) {
                return ecs;
            } else {
                // must not resolve! qualifying enum constant in case-statements is forbidden!
                return null;
            }
        }

        // 2)
        if ((context instanceof VariableReference || context instanceof UncollatedReferenceQualifier)
                && context.getASTParent() instanceof Case
                && getType(((Case)context.getASTParent()).getParent().getExpression()) instanceof EnumClassDeclaration) {
            /* is it an enum class constant (after transformation)? Possible iff:
             * 1) parent is "case" and
             * 2) switch-selector is an enum type (that way, the selector specifies the scope!)
             */
            EnumClassDeclaration ecd = ((EnumClassDeclaration)getType(((Case)context.getASTParent()).getParent().getExpression()));
            VariableSpecification vs = ecd.getVariableInScope(name);
            if (vs != null) {
                return vs;
            } else {
                // must not resolve! qualifying enum constant in case-statements is forbidden!
                return null;
            }
        }

        while (pe != null
                && !(pe instanceof VariableScope)
                && !((pe instanceof MethodCallStatement)
                        && !(context instanceof ExecutionContext) && !(context
                        .equals(((MethodCallStatement) pe).getResultVariable())))) {
            context = pe;
            pe = pe.getASTParent();

        }
        if (pe == null) {
            // a null scope can happen if we try to find a variable
            // speculatively (for URQ resolution)
            return null;
        }
        if (pe instanceof MethodCallStatement
                && !(context instanceof ExecutionContext)
                && !(context.equals(((MethodCallStatement) pe)
                        .getResultVariable()))) {
            pe = getTypeDeclaration((ClassType) getType(((MethodCallStatement) pe)
                    .getExecutionContext().getTypeReference()));
        }
        VariableScope scope = (VariableScope) pe;
        Variable result;
        do {
            result = scope.getVariableInScope(name);
            if (result != null) {
                // must double check this result - rare cases of confusion
                // involving field references before a local variable of the
                // same name has been specified
                if (scope instanceof StatementBlock) {
                    StatementContainer cont = (StatementBlock) scope;
                    // we need the topmost var-scope including context,
                    // or context itself if the found scope is the topmost one
                    VariableDeclaration def = ((VariableSpecification) result)
                            .getParent();
                    for (int i = 0; true; i += 1) {
                        Statement s = cont.getStatementAt(i);
                        if (s == def) {
                            // Debug.log(">>> Not ignored: " +
                            // Format.toString("%c \"%s\" @%p", result)
                            // + " for context " +
                            // Format.toString("@%p", context));

                            // stop if definition comes first
                            break;
                        }
                        if (s == context) {
                            // tricky: reference before definition - must
                            // ignore the definition :(

                            // Debug.log(">>> Ignored: " +
                            // Format.toString("%c \"%s\" @%p", result)
                            // + " for context " +
                            // Format.toString("@%p", context));

                            result = null;
                            break;
                        }
                    }
                }
                if (result != null) {
                    // leave _now_
                    break;
                }
            }
            if (scope instanceof TypeDeclaration) {
                result = getInheritedField(name, (TypeDeclaration) scope);
                if (result != null) {
                    break;
                }
                // might want to check for ambiguity of outer class fields!!!
            }
            pe = scope.getASTParent();
            while (pe != null
                    && !(pe instanceof VariableScope)
                    && !((pe instanceof MethodCallStatement) && !(context instanceof ExecutionContext))) {
                context = pe; // proceed the context
                pe = pe.getASTParent();
            }
            if (pe instanceof MethodCallStatement
                    && !(context instanceof ExecutionContext)
                    && !(context.equals(((MethodCallStatement) pe)
                            .getResultVariable()))) {
                pe = getTypeDeclaration((ClassType) getType(((MethodCallStatement) pe)
                        .getExecutionContext().getTypeReference()));
            }
            scope = (VariableScope) pe;
        } while (scope != null);
        // we were at the compilation unit scope, leave for good now
        if (result == null && names2vars != null) {
            return names2vars.get(name);
        }
        return result;
    }

    /**
     * Tries to find a type with the given name using the given program element
     * as context. Useful to check for name clashes when introducing a new
     * identifier. Neither name nor context may be <CODE>null</CODE>.
     *
     * This method is identical to
     * {@link DefaultCrossReferenceSourceInfo#getType(String, ProgramElement)}
     * but it uses <code>pe = redirectScopeNesting(pe);</code> instead of
     * <code>s.getASTParent();</code> in Recoder 0.84.
     *
     * @param name
     *                the name for the type to be looked up; may or may not be
     *                qualified.
     * @param context
     *                a program element defining the lookup context (scope).
     * @return the corresponding type (may be <CODE>null</CODE>).
     */
    public Type getType(String name, ProgramElement context) {

        NameInfo ni = getNameInfo();

        // check primitive types, array types of primitive types,
        // and void --- these happen often
        Type t = (Type) name2primitiveType.get(name);
        if (t != null) {
            return t;
        }
        if (name.equals("void")) {
            return null;
        }
        // catch array types
        if (name.endsWith("]")) {
            int px = name.indexOf('[');
            // compute base type
            Type baseType = getType(name.substring(0, px), context);
            if (baseType == null) {
                return null;
            }
            String indexExprs = name.substring(px);
            // the basetype exists now, so fetch a corresponding array type
            // (if there is none, the name info will create one)
            return ni.getType(baseType.getFullName() + indexExprs);
        }

        updateModel();

        // in the very special case that we are asking from the point of
        // view of a supertype reference, we must move to the enclosing unit
        // or parent type
        if (context.getASTParent() instanceof InheritanceSpecification) {
            context = context.getASTParent().getASTParent().getASTParent();
        }

        ProgramElement pe = context;
        while (pe != null && !(pe instanceof TypeScope)) {
            context = pe;
            pe = redirectScopeNesting(pe);
        }
        TypeScope scope = (TypeScope) pe;
        ClassType result = null;

        // do the scope walk
        TypeScope s = scope;
        while (s != null) {
            result = getLocalType(name, s);
            if (result != null) {
                // must double check this result - rare cases of confusion
                // involving type references before a local class of the
                // corresponding name has been specified
                if (s instanceof StatementBlock) {
                    StatementContainer cont = (StatementBlock) s;
                    for (int i = 0; true; i += 1) {
                        Statement stmt = cont.getStatementAt(i);
                        if (stmt == result) {
                            // stop if definition comes first
                            break;
                        }
                        if (stmt == context) {
                            // tricky: reference before definition - must
                            // ignore the definition :(
                            result = null;
                            break;
                        }
                    }
                }
                if (result != null) {
                    // leave _now_
                    break;
                }
            }
            if (s instanceof TypeDeclaration) {
                TypeDeclaration td = (TypeDeclaration) s;
                ClassType newResult = getInheritedType(name, td);

                if (newResult != null) {
                    result = newResult;
                    break;
                }
            }
            scope = s;
            pe = s.getASTParent();
            while (pe != null && !(pe instanceof TypeScope)) {
                context = pe;
                pe = redirectScopeNesting(pe);
            }
            s = (TypeScope) pe;
        }
        if (result != null) {
            return result;
        }

        // now the outer scope is null, so we have arrived at the top
        CompilationUnit cu = (CompilationUnit) scope;

        ASTList<Import> il = cu.getImports();
        if (il != null) {
            // first check type imports
            result = getFromTypeImports(name, il);
        }
        if (result == null) {
            // then check same package
            result = getFromUnitPackage(name, cu);
            if (result == null && il != null) {
                // then check package imports
                result = getFromPackageImports(name, il, cu.getTypeDeclarationAt(0 /* doesn't matter which one to check, since this is important for static imports only */));
            }
        }
        if (result == null) {
            // check global types: if unqualified, attempt "java.lang.<name>":
            // any unqualified local type would have been imported already!
            String defaultName = Naming.dot("java.lang", name);
            result = ni.getClassType(defaultName);
            if (result == null) {
                result = ni.getClassType(name);
            }
        }
        if (result != null) {
            scope.addTypeToScope(result, name); // add it to the CU scope
        }
        return result;
    }

    /**
     * redirects the nesting of scopes when a method-frame occurs
     * @param scope the current scope
     * @return the new scope
     */
    private ProgramElement redirectScopeNesting(ProgramElement scope) {
        if (scope instanceof MethodCallStatement) {
            Type type = getType(((MethodCallStatement) scope)
                    .getExecutionContext().getTypeReference());
            if (!(type instanceof TypeDeclaration)) {
                throw new IllegalStateException("In the source section of"
                        + "method-frame only types for which source code is "
                        + "available are supported.");
            }
            return (TypeDeclaration) getType(((MethodCallStatement) scope)
                    .getExecutionContext().getTypeReference());
        } else if (scope instanceof ExecutionContext
                || (scope.getASTParent() instanceof MethodCallStatement &&
                        scope == ((MethodCallStatement) scope.getASTParent()).
                        getResultVariable())) {
            scope = scope.getASTParent();
        }

        return scope.getASTParent();
    }

    /// -------------- Handling of stub class generation

    /**
     * The mapping from class names to stub compilation units.
     */
    protected Map<String, CompilationUnit> stubClasses = new HashMap<String, CompilationUnit>();

    /**
     *  The flag which decides on the behaviour on undefined classes
     */
    private boolean ignoreUnresolvedClasses = false;

    /**
     * Sets if unresolved classes result in an exception or lead to stubs.
     *
     * If unresolved classes are ignored, we use
     * {@link #registerUnresolvedTypeRef(TypeReference)} to create dummy stubs.
     *
     * @param ignoreUnresolvedClasses
     *                ignore unresolved classes iff true
     */
    public void setIgnoreUnresolvedClasses(boolean ignoreUnresolvedClasses) {
        this.ignoreUnresolvedClasses = ignoreUnresolvedClasses;
        if(ignoreUnresolvedClasses) {
            stubClasses.clear();
        }
    }

    /*
     * overwrite the default behaviour:
     * if the normal lookup fails, generate a stub class, register it
     * and try to look up again. This might fail again, should never.
     *
     * @see recoder.service.DefaultSourceInfo#getType(recoder.java.reference.TypeReference)
     */
    @Override
    public Type getType(TypeReference tr) {
        try {
            return super.getType(tr);
        } catch (ExceptionHandlerException e) {
            if(ignoreUnresolvedClasses && e.getCause() instanceof UnresolvedReferenceException) {
                registerUnresolvedTypeRef(tr);
                return super.getType(tr);
            } else {
                throw e;
            }
        }
    }

    /*
     * make dummy classes for unresolved type references, store newly created classes to
     * stubClasses and register the compilation unit.
     */
    private void registerUnresolvedTypeRef(TypeReference tyref) {
        NameInfo ni = serviceConfiguration.getNameInfo();
        String typeString = Naming.toPathName(tyref);

        // bugfix: The reference might be to an array. Remove the array reference then.
        while(typeString.endsWith("[]"))
            typeString = typeString.substring(0, typeString.length() - 2);

        // look in the already created classes:
        CompilationUnit stub = stubClasses.get(typeString);
        if(stub != null)
            throw new IllegalStateException("try to resolve an unknown type twice");

        recoder.abstraction.Type ty;

        try {
            ty = ni.getType(typeString);
        } catch (UnresolvedReferenceException e) {
            // this is still an unknown type, so set ty = null
            ty = null;
        }
        if(ty == null) {
            if(!typeString.contains("."))
                throw new UnresolvedReferenceException("Type references to undefined classes may only appear if they are fully qualified: " + tyref.toSource(), tyref);

            recoder.java.CompilationUnit cu;
            try {
                cu = ClassFileDeclarationBuilder.makeEmptyClassDeclaration(serviceConfiguration.getProgramFactory(), typeString);
                cu.setDataLocation(new SpecDataLocation("stub", typeString));
            } catch (ParserException e) {
                throw new RuntimeException(e);
            }

            ChangeHistory changeHistory = serviceConfiguration.getChangeHistory();
            changeHistory.attached(cu);
            changeHistory.updateModel();

            stubClasses.put(typeString, cu);
            Debug.out("Dynamically created class: ", typeString);

            register(cu);

        }
    }

    /**
     * Gets the collection of created stub classes ion their compilation units
     *
     * @return the unmodifiable collection of created compilation units
     */
    public Collection<? extends CompilationUnit> getCreatedStubClasses() {
        return stubClasses.values();
    }

    /**
     * clears the cache for the TypeReference to Type resolution.
     * This is necessary if types are added after model evalutation.
     *
    public void clearTypeRefCache() {
        shit: reference2element.clear();
    }*/
    
    @Override 
    public Type getType(Expression expr) {
	if(expr instanceof EmptySetLiteral
           || expr instanceof Singleton
           || expr instanceof SetUnion
           || expr instanceof AllFields) {
	    return name2primitiveType.get("\\set");
	} else if(expr instanceof EmptySeqLiteral
                  || expr instanceof SeqSingleton
                  || expr instanceof SeqConcat
                  || expr instanceof SeqSub
                  || expr instanceof SeqReverse) {
<<<<<<< HEAD
	    return seqType;
	} else if(expr instanceof DLEmbeddedExpression) {
	    // TODO This is not good at all, but does not fail.
	    return null;
=======
	    return name2primitiveType.get("\\seq");
	} else if (expr instanceof SeqLength
	        || expr instanceof SeqIndexOf){
	    return name2primitiveType.get("int");
	    // TODO: handle SeqGet
>>>>>>> 6581cff0
	} else {
	    return super.getType(expr);
	}
    }
}<|MERGE_RESOLUTION|>--- conflicted
+++ resolved
@@ -40,16 +40,9 @@
 import recoder.service.DefaultCrossReferenceSourceInfo;
 import recoder.service.NameInfo;
 import recoder.service.UnresolvedReferenceException;
-<<<<<<< HEAD
-import de.uka.ilkd.key.java.recoderext.DLEmbeddedExpression;
-import de.uka.ilkd.key.java.recoderext.AllFields;
-=======
->>>>>>> 6581cff0
 import de.uka.ilkd.key.java.recoderext.ClassFileDeclarationBuilder;
 import de.uka.ilkd.key.java.recoderext.adt.*;
-import de.uka.ilkd.key.java.recoderext.EnumClassDeclaration;
-import de.uka.ilkd.key.java.recoderext.ExecutionContext;
-import de.uka.ilkd.key.java.recoderext.MethodCallStatement;
+import de.uka.ilkd.key.java.recoderext.*;
 import de.uka.ilkd.key.util.Debug;
 import de.uka.ilkd.key.util.ExceptionHandlerException;
 import de.uka.ilkd.key.util.SpecDataLocation;
@@ -609,18 +602,14 @@
                   || expr instanceof SeqConcat
                   || expr instanceof SeqSub
                   || expr instanceof SeqReverse) {
-<<<<<<< HEAD
-	    return seqType;
+        return name2primitiveType.get("\\seq");
 	} else if(expr instanceof DLEmbeddedExpression) {
 	    // TODO This is not good at all, but does not fail.
 	    return null;
-=======
-	    return name2primitiveType.get("\\seq");
 	} else if (expr instanceof SeqLength
 	        || expr instanceof SeqIndexOf){
 	    return name2primitiveType.get("int");
 	    // TODO: handle SeqGet
->>>>>>> 6581cff0
 	} else {
 	    return super.getType(expr);
 	}
