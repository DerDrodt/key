// This file is part of KeY - Integrated Deductive Software Design 
//
// Copyright (C) 2001-2011 Universitaet Karlsruhe (TH), Germany 
//                         Universitaet Koblenz-Landau, Germany
//                         Chalmers University of Technology, Sweden
// Copyright (C) 2011-2013 Karlsruhe Institute of Technology, Germany 
//                         Technical University Darmstadt, Germany
//                         Chalmers University of Technology, Sweden
//
// The KeY system is protected by the GNU General 
// Public License. See LICENSE.TXT for details.
//

package de.uka.ilkd.key.symbolic_execution.util;

import java.util.Collections;
import java.util.HashMap;
import java.util.Iterator;
import java.util.LinkedHashSet;
import java.util.LinkedList;
import java.util.List;
import java.util.Map;
import java.util.Set;

import de.uka.ilkd.key.collection.ImmutableArray;
import de.uka.ilkd.key.collection.ImmutableList;
import de.uka.ilkd.key.collection.ImmutableSLList;
import de.uka.ilkd.key.gui.ApplyStrategy.ApplyStrategyInfo;
import de.uka.ilkd.key.gui.configuration.ProofSettings;
import de.uka.ilkd.key.java.Expression;
import de.uka.ilkd.key.java.JavaInfo;
import de.uka.ilkd.key.java.JavaProgramElement;
import de.uka.ilkd.key.java.JavaTools;
import de.uka.ilkd.key.java.Position;
import de.uka.ilkd.key.java.PositionInfo;
import de.uka.ilkd.key.java.Services;
import de.uka.ilkd.key.java.SourceElement;
import de.uka.ilkd.key.java.Statement;
import de.uka.ilkd.key.java.StatementBlock;
import de.uka.ilkd.key.java.TypeConverter;
import de.uka.ilkd.key.java.abstraction.KeYJavaType;
import de.uka.ilkd.key.java.declaration.FieldDeclaration;
import de.uka.ilkd.key.java.declaration.FieldSpecification;
import de.uka.ilkd.key.java.declaration.ParameterDeclaration;
import de.uka.ilkd.key.java.declaration.TypeDeclaration;
import de.uka.ilkd.key.java.expression.Assignment;
import de.uka.ilkd.key.java.recoderext.ConstructorNormalformBuilder;
import de.uka.ilkd.key.java.reference.ExecutionContext;
import de.uka.ilkd.key.java.reference.IExecutionContext;
import de.uka.ilkd.key.java.reference.ReferencePrefix;
import de.uka.ilkd.key.java.reference.TypeReference;
import de.uka.ilkd.key.java.statement.BranchStatement;
import de.uka.ilkd.key.java.statement.Catch;
import de.uka.ilkd.key.java.statement.Do;
import de.uka.ilkd.key.java.statement.EmptyStatement;
import de.uka.ilkd.key.java.statement.EnhancedFor;
import de.uka.ilkd.key.java.statement.For;
import de.uka.ilkd.key.java.statement.LoopStatement;
import de.uka.ilkd.key.java.statement.MethodBodyStatement;
import de.uka.ilkd.key.java.statement.MethodFrame;
import de.uka.ilkd.key.java.statement.Try;
import de.uka.ilkd.key.ldt.HeapLDT;
import de.uka.ilkd.key.logic.DefaultVisitor;
import de.uka.ilkd.key.logic.ITermLabel;
import de.uka.ilkd.key.logic.JavaBlock;
import de.uka.ilkd.key.logic.LoopBodyTermLabel;
import de.uka.ilkd.key.logic.LoopInvariantNormalBehaviorTermLabel;
import de.uka.ilkd.key.logic.Name;
import de.uka.ilkd.key.logic.PosInOccurrence;
import de.uka.ilkd.key.logic.ProgramElementName;
import de.uka.ilkd.key.logic.ProgramPrefix;
import de.uka.ilkd.key.logic.Semisequent;
import de.uka.ilkd.key.logic.Sequent;
import de.uka.ilkd.key.logic.SequentFormula;
import de.uka.ilkd.key.logic.SymbolicExecutionTermLabel;
import de.uka.ilkd.key.logic.Term;
import de.uka.ilkd.key.logic.TermBuilder;
import de.uka.ilkd.key.logic.op.ElementaryUpdate;
import de.uka.ilkd.key.logic.op.Equality;
import de.uka.ilkd.key.logic.op.Function;
import de.uka.ilkd.key.logic.op.IProgramMethod;
import de.uka.ilkd.key.logic.op.IProgramVariable;
import de.uka.ilkd.key.logic.op.Junctor;
import de.uka.ilkd.key.logic.op.LocationVariable;
<<<<<<< HEAD
import de.uka.ilkd.key.logic.op.Modality;
=======
>>>>>>> 20498692
import de.uka.ilkd.key.logic.op.Operator;
import de.uka.ilkd.key.logic.op.ProgramVariable;
import de.uka.ilkd.key.logic.op.SortedOperator;
import de.uka.ilkd.key.logic.sort.Sort;
import de.uka.ilkd.key.proof.Goal;
import de.uka.ilkd.key.proof.Node;
import de.uka.ilkd.key.proof.Node.NodeIterator;
import de.uka.ilkd.key.proof.NodeInfo;
import de.uka.ilkd.key.proof.Proof;
import de.uka.ilkd.key.proof.init.InitConfig;
import de.uka.ilkd.key.proof.init.JavaProfile;
import de.uka.ilkd.key.proof.init.ProofInputException;
import de.uka.ilkd.key.proof.io.ProofSaver;
import de.uka.ilkd.key.proof.mgt.AxiomJustification;
import de.uka.ilkd.key.proof.mgt.ProofEnvironment;
import de.uka.ilkd.key.proof.mgt.RuleJustification;
import de.uka.ilkd.key.proof.mgt.RuleJustificationInfo;
import de.uka.ilkd.key.rule.BuiltInRule;
import de.uka.ilkd.key.rule.ContractRuleApp;
import de.uka.ilkd.key.rule.ITermLabelWorker;
import de.uka.ilkd.key.rule.LoopBodyTermLabelInstantiator;
import de.uka.ilkd.key.rule.LoopInvariantBuiltInRuleApp;
import de.uka.ilkd.key.rule.LoopInvariantNormalBehaviorTermLabelInstantiator;
import de.uka.ilkd.key.rule.OneStepSimplifier;
import de.uka.ilkd.key.rule.OneStepSimplifierRuleApp;
import de.uka.ilkd.key.rule.PosTacletApp;
import de.uka.ilkd.key.rule.RuleApp;
import de.uka.ilkd.key.rule.SymbolicExecutionTermLabelInstantiator;
import de.uka.ilkd.key.rule.SyntacticalReplaceVisitor;
import de.uka.ilkd.key.rule.Taclet;
import de.uka.ilkd.key.rule.TacletApp;
import de.uka.ilkd.key.rule.inst.SVInstantiations;
import de.uka.ilkd.key.rule.tacletbuilder.TacletGoalTemplate;
import de.uka.ilkd.key.strategy.StrategyProperties;
import de.uka.ilkd.key.symbolic_execution.model.IExecutionElement;
import de.uka.ilkd.key.symbolic_execution.model.IExecutionNode;
import de.uka.ilkd.key.symbolic_execution.model.IExecutionStateNode;
import de.uka.ilkd.key.symbolic_execution.model.IExecutionVariable;
import de.uka.ilkd.key.symbolic_execution.model.impl.ExecutionMethodReturn;
import de.uka.ilkd.key.symbolic_execution.model.impl.ExecutionVariable;
import de.uka.ilkd.key.util.MiscTools;
import de.uka.ilkd.key.util.Pair;
import de.uka.ilkd.key.util.ProofStarter;

/**
 * Provides utility methods for symbolic execution with KeY.
 * @author Martin Hentschel
 */
public final class SymbolicExecutionUtil {
   /**
    * Key for the choice option "runtimeExceptions".
    */
   public static final String CHOICE_SETTING_RUNTIME_EXCEPTIONS = "runtimeExceptions";
  
   /**
    * Value in choice option "runtimeExceptions" to ban exceptions.
    */
   public static final String CHOICE_SETTING_RUNTIME_EXCEPTIONS_VALUE_BAN = "runtimeExceptions:ban";
   
   /**
    * Value in choice option "runtimeExceptions" to allow exceptions.
    */
   public static final String CHOICE_SETTING_RUNTIME_EXCEPTIONS_VALUE_ALLOW = "runtimeExceptions:allow";

   /**
    * Forbid instances.
    */
   private SymbolicExecutionUtil() {
   }
   
   /**
    * Simplifies the given {@link Term} in a side proof. 
    * @param parentProof The parent {@link Proof}.
    * @param term The {@link Term} to simplify.
    * @return The simplified {@link Term}.
    * @throws ProofInputException Occurred Exception.
    */
   public static Term simplify(Proof parentProof,
                               Term term) throws ProofInputException {
      // Create sequent to proof
      Sequent sequentToProve = Sequent.EMPTY_SEQUENT.addFormula(new SequentFormula(term), false, true).sequent();
      // Return created sequent and the used predicate to identify the value interested in.
      ApplyStrategyInfo info = startSideProof(parentProof, sequentToProve);
      try {
         // The simplified formula is the conjunction of all open goals
         ImmutableList<Goal> openGoals = info.getProof().openEnabledGoals();
         if (openGoals.isEmpty()) {
            return TermBuilder.DF.tt();
         }
         else {
            ImmutableList<Term> goalImplications = ImmutableSLList.nil(); 
            for (Goal goal : openGoals) {
               Term goalImplication = sequentToImplication(goal.sequent());
               goalImplication = TermBuilder.DF.not(goalImplication);
               goalImplications = goalImplications.append(goalImplication);
            }
            return TermBuilder.DF.not(TermBuilder.DF.or(goalImplications));
         }
      }
      finally {
         info.getProof().dispose();
      }
   }
   
   /**
    * Converts the given {@link Sequent} into an implication.
    * @param sequent The {@link Sequent} to convert.
    * @return The created implication.
    */
   public static Term sequentToImplication(Sequent sequent) {
      if (sequent != null) {
         ImmutableList<Term> antecedents = listSemisequentTerms(sequent.antecedent());
         ImmutableList<Term> succedents = listSemisequentTerms(sequent.succedent());
         // Construct branch condition from created antecedent and succedent terms as new implication 
         Term left = TermBuilder.DF.and(antecedents);
         Term right = TermBuilder.DF.or(succedents);
         return TermBuilder.DF.imp(left, right);
      }
      else {
         return TermBuilder.DF.tt();
      }
   }
   
   /**
    * Lists the {@link Term}s contained in the given {@link Semisequent}.
    * @param semisequent The {@link Semisequent} to list terms of.
    * @return The list with all contained {@link Term}s.
    */
   public static ImmutableList<Term> listSemisequentTerms(Semisequent semisequent) {
      ImmutableList<Term> terms = ImmutableSLList.nil();
      if (semisequent != null) {
         for (SequentFormula sf : semisequent) {
            terms = terms.append(sf.formula());
         }
      }
      return terms;
   }
   
   /**
    * Creates a copy of the {@link ProofEnvironment} of the given {@link Proof}
    * which has his own {@link OneStepSimplifier} instance. Such copies are
    * required for instance during parallel usage of site proofs because
    * {@link OneStepSimplifier} has an internal state.
    * @param source The {@link Proof} to copy its {@link ProofEnvironment}.
    * @return The created {@link ProofEnvironment} which is a copy of the environment of the given {@link Proof} but with its own {@link OneStepSimplifier} instance.
    */
   public static ProofEnvironment cloneProofEnvironmentWithOwnOneStepSimplifier(Proof source) {
      assert source != null;
      // Get required source instances
      ProofEnvironment sourceEnv = source.env();
      InitConfig sourceInitConfig = sourceEnv.getInitConfig();
      RuleJustificationInfo sourceJustiInfo = sourceEnv.getJustifInfo();
      // Create new profile which has separate OneStepSimplifier instance
      JavaProfile profile = new JavaProfile() {
         private OneStepSimplifier simplifier;
         
         @Override
         protected OneStepSimplifier getInitialOneStepSimpilifier() {
            if (simplifier == null) {
               simplifier = new OneStepSimplifier();
            }
            return simplifier;
         }
      };
      // Create new InitConfig and initialize it with value from initial one.
      InitConfig initConfig = new InitConfig(source.getServices().copy(), profile);
      initConfig.setActivatedChoices(sourceInitConfig.getActivatedChoices());
      initConfig.setSettings(sourceInitConfig.getSettings());
      initConfig.setTaclet2Builder(sourceInitConfig.getTaclet2Builder());
      initConfig.setTaclets(sourceInitConfig.getTaclets());
      // Create new ProofEnvironment and initialize it with values from initial one.
      ProofEnvironment env = new ProofEnvironment(initConfig);
      env.setJavaModel(sourceEnv.getJavaModel());
      env.setNumber(sourceEnv.getNumber());
      env.setRuleConfig(sourceEnv.getRuleConfig());
      for (Taclet taclet : sourceInitConfig.activatedTaclets()) {
         env.getJustifInfo().addJustification(taclet, sourceJustiInfo.getJustification(taclet));
      }
      for (BuiltInRule rule : initConfig.builtInRules()) {
         RuleJustification origJusti = sourceJustiInfo.getJustification(rule);
         if (origJusti == null) {
            assert rule instanceof OneStepSimplifier;
            origJusti = AxiomJustification.INSTANCE;
         }
         env.getJustifInfo().addJustification(rule, origJusti);
      }
      return env;
   }
   
   /**
    * Creates a {@link Sequent} which can be used in site proofs to
    * extract the value of the given {@link IProgramVariable} from the
    * sequent of the given {@link Node}.
    * @param services The {@link Services} to use.
    * @param contextObjectType The type of the current object (this reference).
    * @param contextMethod The current method.
    * @param contextObject The current object (this reference).
    * @param node The original {@link Node} which provides the sequent to extract from.
    * @param variable The {@link IProgramVariable} of the value which is interested.
    * @return The created {@link SiteProofVariableValueInput} with the created sequent and the predicate which will contain the value.
    */
   public static SiteProofVariableValueInput createExtractReturnVariableValueSequent(Services services,
                                                                                     TypeReference contextObjectType,
                                                                                     IProgramMethod contextMethod,
                                                                                     ReferencePrefix contextObject,
                                                                                     Node node,
                                                                                     IProgramVariable variable) {
      // Create execution context in that the method was called.
      IExecutionContext context = new ExecutionContext(contextObjectType, contextMethod, contextObject);
      // Create sequent
      return createExtractReturnVariableValueSequent(services, context, node, variable);
   }

   /**
    * Creates a {@link Sequent} which can be used in site proofs to
    * extract the value of the given {@link IProgramVariable} from the
    * sequent of the given {@link Node}.
    * @param services The {@link Services} to use.
    * @param context The {@link IExecutionContext} that defines the current object (this reference).
    * @param node The original {@link Node} which provides the sequent to extract from.
    * @param variable The {@link IProgramVariable} of the value which is interested.
    * @return The created {@link SiteProofVariableValueInput} with the created sequent and the predicate which will contain the value.
    */
   public static SiteProofVariableValueInput createExtractReturnVariableValueSequent(Services services,
                                                                                     IExecutionContext context,
                                                                                     Node node,
                                                                                     IProgramVariable variable) {
      // Make sure that correct parameters are given
      assert context != null;
      assert node != null;
      assert variable instanceof ProgramVariable;
      // Create method frame which will be executed in site proof
      Statement originalReturnStatement = (Statement)node.getNodeInfo().getActiveStatement();
      MethodFrame newMethodFrame = new MethodFrame(variable, context, new StatementBlock(originalReturnStatement));
      JavaBlock newJavaBlock = JavaBlock.createJavaBlock(new StatementBlock(newMethodFrame));
      // Create predicate which will be used in formulas to store the value interested in.
      Function newPredicate = new Function(new Name(TermBuilder.DF.newName(services, "ResultPredicate")), Sort.FORMULA, variable.sort());
      // Create formula which contains the value interested in.
      Term newTerm = TermBuilder.DF.func(newPredicate, TermBuilder.DF.var((ProgramVariable)variable));
      // Combine method frame with value formula in a modality.
      Term modalityTerm = TermBuilder.DF.dia(newJavaBlock, newTerm);
      // Create Sequent to prove with new succedent.
      Sequent sequentToProve = createSequentToProveWithNewSuccedent(node, modalityTerm);
      // Return created sequent and the used predicate to identify the value interested in.
      return new SiteProofVariableValueInput(sequentToProve, newPredicate);
   }

   /**
    * Creates a {@link Sequent} which can be used in site proofs to
    * extract the value of the given {@link IProgramVariable} from the
    * sequent of the given {@link Node}.
    * @param services The {@link Services} to use.
    * @param node The original {@link Node} which provides the sequent to extract from.
    * @param additionalConditions Optional additional conditions.
    * @param variable The {@link IProgramVariable} of the value which is interested.
    * @return The created {@link SiteProofVariableValueInput} with the created sequent and the predicate which will contain the value.
    */
   public static SiteProofVariableValueInput createExtractVariableValueSequent(Services services,
                                                                               Node node,
                                                                               Term additionalConditions,
                                                                               IProgramVariable variable) {
      // Make sure that correct parameters are given
      assert node != null;
      assert variable instanceof ProgramVariable;
      // Create predicate which will be used in formulas to store the value interested in.
      Function newPredicate = new Function(new Name(TermBuilder.DF.newName(services, "ResultPredicate")), Sort.FORMULA, variable.sort());
      // Create formula which contains the value interested in.
      Term newTerm = TermBuilder.DF.func(newPredicate, TermBuilder.DF.var((ProgramVariable)variable));
      // Create Sequent to prove with new succedent.
      Sequent sequentToProve = createSequentToProveWithNewSuccedent(node, additionalConditions, newTerm);
      // Return created sequent and the used predicate to identify the value interested in.
      return new SiteProofVariableValueInput(sequentToProve, newPredicate);
   }

   /**
    * Creates a {@link Sequent} which can be used in site proofs to
    * extract the value of the given {@link IProgramVariable} from the
    * sequent of the given {@link Node}.
    * @param services The {@link Services} to use.
    * @param node The original {@link Node} which provides the sequent to extract from.
    * @param additionalConditions Additional conditions to add to the antecedent.
    * @param term The new succedent term.
    * @param keepUpdates {@code true} keep updates, {@code false} throw updates away.
    * @return The created {@link SiteProofVariableValueInput} with the created sequent and the predicate which will contain the value.
    */
   public static SiteProofVariableValueInput createExtractTermSequent(Services services,
                                                                      Node node,
                                                                      Term additionalConditions,
                                                                      Term term,
                                                                      boolean keepUpdates) {
      // Make sure that correct parameters are given
      assert node != null;
      assert term != null;
      // Create predicate which will be used in formulas to store the value interested in.
      Function newPredicate = new Function(new Name(TermBuilder.DF.newName(services, "ResultPredicate")), Sort.FORMULA, term.sort());
      // Create formula which contains the value interested in.
      Term newTerm = TermBuilder.DF.func(newPredicate, term);
      // Create Sequent to prove with new succedent.
      Sequent sequentToProve = keepUpdates ?
                               createSequentToProveWithNewSuccedent(node, additionalConditions, newTerm) :
                               createSequentToProveWithNewSuccedent(node, additionalConditions, newTerm, null);
      // Return created sequent and the used predicate to identify the value interested in.
      return new SiteProofVariableValueInput(sequentToProve, newPredicate);
   }
   
   /**
    * Helper class which represents the return value of
    * {@link ExecutionMethodReturn#createExtractReturnVariableValueSequent(TypeReference, ReferencePrefix, Node, IProgramVariable)} and
    * {@link ExecutionMethodReturn#createExtractVariableValueSequent(IExecutionContext, Node, IProgramVariable)}.
    * @author Martin Hentschel
    */
   public static class SiteProofVariableValueInput {
      /**
       * The sequent to prove.
       */
      private Sequent sequentToProve;
      
      /**
       * The {@link Operator} which is the predicate that contains the value interested in.
       */
      private Operator operator;
      
      /**
       * Constructor.
       * @param sequentToProve he sequent to prove.
       * @param operator The {@link Operator} which is the predicate that contains the value interested in.
       */
      public SiteProofVariableValueInput(Sequent sequentToProve, Operator operator) {
         super();
         this.sequentToProve = sequentToProve;
         this.operator = operator;
      }
      
      /**
       * Returns the sequent to prove.
       * @return The sequent to prove.
       */
      public Sequent getSequentToProve() {
         return sequentToProve;
      }
      
      /**
       * Returns the {@link Operator} which is the predicate that contains the value interested in.
       * @return The {@link Operator} which is the predicate that contains the value interested in.
       */
      public Operator getOperator() {
         return operator;
      }
   }
   
   /**
    * Starts a site proof for the given {@link Sequent}.
    * @param proof The parent {@link Proof} of the site proof to do.
    * @param sequentToProve The {@link Sequent} to prove.
    * @return The proof result represented as {@link ApplyStrategyInfo} instance.
    * @throws ProofInputException Occurred Exception
    */
   public static ApplyStrategyInfo startSideProof(Proof proof,
                                                  Sequent sequentToProve) throws ProofInputException {
      return startSideProof(proof, sequentToProve, StrategyProperties.SPLITTING_OFF);
   }
   
   /**
    * Starts a site proof for the given {@link Sequent}.
    * @param proof The parent {@link Proof} of the site proof to do.
    * @param sequentToProve The {@link Sequent} to prove.
    * @return The proof result represented as {@link ApplyStrategyInfo} instance.
    * @throws ProofInputException Occurred Exception
    */
   public static ApplyStrategyInfo startSideProof(Proof proof,
                                                  Sequent sequentToProve,
                                                  String splittingOption) throws ProofInputException {
      ProofStarter starter = createSideProof(proof, sequentToProve);
      return startSideProof(proof, starter, splittingOption);
   }
   
   /**
    * Creates a new {@link ProofStarter} which contains a new site proof
    * of the given {@link Proof}.
    * @param proof The given {@link Proof}.
    * @param sequentToProve The {@link Sequent} to proof in a new site proof.
    * @return The created {@link ProofStarter} with the site proof.
    * @throws ProofInputException Occurred Exception.
    */
   public static ProofStarter createSideProof(Proof proof,
                                              Sequent sequentToProve) throws ProofInputException {
      // Make sure that valid parameters are given
      assert sequentToProve != null;
      // Create ProofStarter
      ProofStarter starter = new ProofStarter();
      // Configure ProofStarter
      ProofEnvironment env = SymbolicExecutionUtil.cloneProofEnvironmentWithOwnOneStepSimplifier(proof); // New OneStepSimplifier is required because it has an internal state and the default instance can't be used parallel.
      starter.init(sequentToProve, env);
      return starter;
   }
   
   /**
    * Starts a site proof.
    * @param proof The original {@link Proof}.
    * @param starter The {@link ProofStarter} with the site proof.
    * @param splittingOption The splitting option to use.
    * @return The site proof result.
    */
   public static ApplyStrategyInfo startSideProof(Proof proof, ProofStarter starter, String splittingOption) {
      assert starter != null;
      starter.setMaxRuleApplications(1000);
      StrategyProperties sp = !proof.isDisposed() ? 
                              proof.getSettings().getStrategySettings().getActiveStrategyProperties() : // Is a clone that can be modified
                              new StrategyProperties();
      sp.setProperty(StrategyProperties.SPLITTING_OPTIONS_KEY, splittingOption); // Logical Splitting: Off is faster and avoids splits, but Normal allows to determine that two objects are different.
      sp.setProperty(StrategyProperties.METHOD_OPTIONS_KEY, StrategyProperties.METHOD_CONTRACT); // Method Treatment: Contract
      sp.setProperty(StrategyProperties.LOOP_OPTIONS_KEY, StrategyProperties.LOOP_INVARIANT); // Loop Treatment: Invariant
      sp.setProperty(StrategyProperties.DEP_OPTIONS_KEY, StrategyProperties.DEP_ON); // Dependency Contracts: On
      sp.setProperty(StrategyProperties.QUERY_OPTIONS_KEY, StrategyProperties.QUERY_ON); // Query Treatment: On
      sp.setProperty(StrategyProperties.NON_LIN_ARITH_OPTIONS_KEY, StrategyProperties.NON_LIN_ARITH_DEF_OPS); // Arithmetic Treatment: DefOps
      sp.setProperty(StrategyProperties.QUANTIFIERS_OPTIONS_KEY, StrategyProperties.QUANTIFIERS_NON_SPLITTING); // Quantifier treatment: No Splits 
      starter.setStrategy(sp);
      // Execute proof in the current thread
      return starter.start();
   }
   
   /**
    * Extracts the value for the formula with the given {@link Operator}
    * from the site proof result ({@link ApplyStrategyInfo}).
    * @param info The site proof result.
    * @param operator The {@link Operator} for the formula which should be extracted.
    * @return The value of the formula with the given {@link Operator}.
    * @throws ProofInputException Occurred Exception.
    */
   public static Term extractOperatorValue(ApplyStrategyInfo info, Operator operator) throws ProofInputException {
      // Make sure that valid parameters are given
      assert info != null;
      if (info.getProof().openGoals().size() != 1) {
         throw new ProofInputException("Assumption that return value extraction has one goal does not hold because " + info.getProof().openGoals().size() + " goals are available.");
      }
      // Get node of open goal
      return extractOperatorValue(info.getProof().openGoals().head(), operator);
   }

   /**
    * Extracts the value for the formula with the given {@link Operator}
    * from the given {@link Goal}.
    * @param goal The {@link Goal} to search the {@link Operator} in.
    * @param operator The {@link Operator} for the formula which should be extracted.
    * @return The value of the formula with the given {@link Operator}.
    */
   public static Term extractOperatorValue(Goal goal, final Operator operator) {
      assert goal != null;
      return extractOperatorValue(goal.node(), operator);
   }

   /**
    * Extracts the value for the formula with the given {@link Operator}
    * from the given {@link Node}.
    * @param node The {@link Node} to search the {@link Operator} in.
    * @param operator The {@link Operator} for the formula which should be extracted.
    * @return The value of the formula with the given {@link Operator}.
    */
   public static Term extractOperatorValue(Node node, final Operator operator) {
      Term operatorTerm = extractOperatorTerm(node, operator);
      return operatorTerm != null ? operatorTerm.sub(0) : null;
   }
   
   /**
    * Extracts the operator term for the formula with the given {@link Operator}
    * from the site proof result ({@link ApplyStrategyInfo}).
    * @param info The site proof result.
    * @param operator The {@link Operator} for the formula which should be extracted.
    * @return The operator term of the formula with the given {@link Operator}.
    * @throws ProofInputException Occurred Exception.
    */
   public static Term extractOperatorTerm(ApplyStrategyInfo info, Operator operator) throws ProofInputException {
      // Make sure that valid parameters are given
      assert info != null;
      if (info.getProof().openGoals().size() != 1) {
         throw new ProofInputException("Assumption that return value extraction has one goal does not hold because " + info.getProof().openGoals().size() + " goals are available.");
      }
      // Get node of open goal
      return extractOperatorTerm(info.getProof().openGoals().head(), operator);
   }

   /**
    * Extracts the operator term for the formula with the given {@link Operator}
    * from the given {@link Goal}.
    * @param goal The {@link Goal} to search the {@link Operator} in.
    * @param operator The {@link Operator} for the formula which should be extracted.
    * @return The operator term of the formula with the given {@link Operator}.
    */
   public static Term extractOperatorTerm(Goal goal, final Operator operator) {
      assert goal != null;
      return extractOperatorTerm(goal.node(), operator);
   }

   /**
    * Extracts the operator term for the formula with the given {@link Operator}
    * from the given {@link Node}.
    * @param node The {@link Node} to search the {@link Operator} in.
    * @param operator The {@link Operator} for the formula which should be extracted.
    * @return The operator term of the formula with the given {@link Operator}.
    */
   public static Term extractOperatorTerm(Node node, final Operator operator) {
      assert node != null;
      // Search formula with the given operator in sequent
      SequentFormula sf = JavaUtil.search(node.sequent(), new IFilter<SequentFormula>() {
         @Override
         public boolean select(SequentFormula element) {
            return JavaUtil.equals(element.formula().op(), operator);
         }
      });
      if (sf != null) {
         return sf.formula();
      }
      else {
         return null;
      }
   }
   
   /**
    * Checks if the given {@link Term} represents a heap update,
    * in particular a store or create operation on a heap.
    * @param services The {@link Services} to use.
    * @param term The {@link Term} to check.
    * @return {@code true} is heap update, {@code false} is something else.
    */
   public static boolean isHeapUpdate(Services services, Term term) {
      boolean heapUpdate = false;
      if (term != null) {
         ImmutableArray<Term> subs = term.subs();
         if (subs.size() == 1) {
            Term sub = subs.get(0);
            if (sub.op() == services.getTypeConverter().getHeapLDT().getStore() ||
                sub.op() == services.getTypeConverter().getHeapLDT().getCreate()) {
               heapUpdate = true;
            }
         }
      }
      return heapUpdate;
   }
   
   /**
    * Checks if it is right now possible to compute the variables of the given {@link IExecutionStateNode}
    * via {@link IExecutionStateNode#getVariables()}. 
    * @param node The {@link IExecutionStateNode} to check.
    * @return {@code true} right now it is possible to compute variables, {@code false} it is not possible to compute variables.
    * @throws ProofInputException Occurred Exception.
    */
   public static boolean canComputeVariables(IExecutionStateNode<?> node) throws ProofInputException {
      return node != null && 
             !node.isDisposed() &&
             !TermBuilder.DF.ff().equals(node.getPathCondition());
   }
   
   /**
    * Creates for the given {@link IExecutionStateNode} the contained
    * root {@link IExecutionVariable}s.
    * @param node The {@link IExecutionStateNode} to create variables for.
    * @return The created {@link IExecutionVariable}s.
    */
   public static IExecutionVariable[] createExecutionVariables(IExecutionStateNode<?> node) {
      if (node != null) {
         Node proofNode = node.getProofNode();
         List<IProgramVariable> variables = new LinkedList<IProgramVariable>();
         // Add self variable
         IProgramVariable selfVar = findSelfTerm(proofNode);
         if (selfVar != null) {
            variables.add(selfVar);
         }
         // Add method parameters
         Node callNode = findMethodCallNode(node.getProofNode());
         if (callNode != null && callNode.getNodeInfo().getActiveStatement() instanceof MethodBodyStatement) {
            MethodBodyStatement mbs = (MethodBodyStatement)callNode.getNodeInfo().getActiveStatement();
            for (Expression e : mbs.getArguments()) {
               if (e instanceof IProgramVariable) {
                  variables.add((IProgramVariable)e);
               }
            }
         }
         // Collect variables from updates
         List<IProgramVariable> variablesFromUpdates = collectAllElementaryUpdateTerms(proofNode);
         for (IProgramVariable variable : variablesFromUpdates) {
            if (!variables.contains(variable)) {
               variables.add(variable);
            }
         }
         IExecutionVariable[] result = new IExecutionVariable[variables.size()];
         int i = 0;
         for (IProgramVariable var : variables) {
            result[i] = new ExecutionVariable(node, var);
            i++;
         }
         return result;
      }
      else {
         return new IExecutionVariable[0];
      }
   }
   
   /**
    * Collects all {@link IProgramVariable} used in {@link ElementaryUpdate}s.
    * @param node The {@link Node} to search in.
    * @return The found {@link IProgramVariable} which are used in {@link ElementaryUpdate}s.
    */
   public static List<IProgramVariable> collectAllElementaryUpdateTerms(Node node) {
      if (node != null) {
         Services services = node.proof().getServices();
         List<IProgramVariable> result = new LinkedList<IProgramVariable>();
         for (SequentFormula sf : node.sequent().antecedent()) {
            internalCollectAllElementaryUpdateTerms(services, result, sf.formula());
         }
         for (SequentFormula sf : node.sequent().succedent()) {
            internalCollectAllElementaryUpdateTerms(services, result, sf.formula());
         }
         return result;
      }
      else {
         return Collections.emptyList();
      }
   }
   
   /**
    * Utility method of {@link #collectAllElementaryUpdateTerms(Node)} which
    * collects all {@link IProgramVariable}s of {@link ElementaryUpdate}s
    * and static field manipulations.
    * @param services The {@link Services} to use.
    * @param result The result {@link List} to fill.
    * @param term The current term to analyze.
    */
   private static void internalCollectAllElementaryUpdateTerms(Services services, List<IProgramVariable> result, Term term) {
      if (term != null) {
         if (term.op() instanceof ElementaryUpdate) {
            if (SymbolicExecutionUtil.isHeapUpdate(services, term)) {
               // Extract static variables from heap
               Set<IProgramVariable> staticAttributes = new LinkedHashSet<IProgramVariable>();
               internalCollectStaticProgramVariablesOnHeap(services, staticAttributes, term);
               result.addAll(staticAttributes);
            }
            else {
               // Local variable
               ElementaryUpdate eu = (ElementaryUpdate)term.op();
               if (eu.lhs() instanceof IProgramVariable) {
                  result.add((IProgramVariable)eu.lhs());
               }
            }
         }
         else {
            for (Term sub : term.subs()) {
               internalCollectAllElementaryUpdateTerms(services, result, sub);
            }
         }
      }
   }
   
   /**
    * Utility method of {@link #internalCollectAllElementaryUpdateTerms(Services, List, Term)}
    * which collects static field manipulations on the given heap update.
    * @param services The {@link Services} to use.
    * @param result The result {@link List} to fill.
    * @param term The current term to analyze.
    */
   private static void internalCollectStaticProgramVariablesOnHeap(Services services, Set<IProgramVariable> result, Term term) {
      final HeapLDT heapLDT = services.getTypeConverter().getHeapLDT();
      try {
         if (term.op() == heapLDT.getStore()) {
            ImmutableArray<Term> subs = term.subs();
            if (subs.size() == 4) {
               Term locationTerm = subs.get(2);
               ProgramVariable attribute = getProgramVariable(services, heapLDT, locationTerm);
               if (attribute != null && attribute.isStatic()) {
                  result.add(attribute);
               }
            }
         }
      }
      catch (Exception e) {
         // Can go wrong, nothing to do
      }
      for (Term sub : term.subs()) {
         internalCollectStaticProgramVariablesOnHeap(services, result, sub);
      }
   }
   
   /**
    * Returns the {@link ProgramVariable} defined by the given {@link Term}.
    * @param services The {@link Services} to use.
    * @param heapLDT The {@link HeapLDT} to use.
    * @param locationTerm The {@link Term} to extract {@link ProgramVariable} from.
    * @return The {@link Term}s {@link ProgramVariable} or {@code null} if not available.
    */
   public static ProgramVariable getProgramVariable(Services services, HeapLDT heapLDT, Term locationTerm) {
      ProgramVariable result = null;
      if (locationTerm.op() instanceof Function) {
         Function function = (Function)locationTerm.op();
         // Make sure that the function is not an array
         if (heapLDT.getArr() != function) {
            String typeName = heapLDT.getClassName(function);
            KeYJavaType type = services.getJavaInfo().getKeYJavaType(typeName);
            if (type != null) {
               String fieldName = heapLDT.getPrettyFieldName(function);
               result = services.getJavaInfo().getAttribute(fieldName, type);
            }
         }
      }
      return result;
   }

   /**
    * Returns the array index defined by the given {@link Term}.
    * @param services The {@link Services} to use.
    * @param heapLDT The {@link HeapLDT} to use.
    * @param arrayIndexTerm The {@link Term} to extract the array index from.
    * @return The array index or {@code -1} if the term defines no array index.
    */
   public static int getArrayIndex(Services services, HeapLDT heapLDT, Term arrayIndexTerm) {
      // Make sure that the term is an array index
      if (arrayIndexTerm.op() == heapLDT.getArr() && arrayIndexTerm.subs().size() == 1) {
         Term sub = arrayIndexTerm.sub(0);
         // Make sure that the defined index is an integer
         if (services.getTypeConverter().getIntegerLDT().getNumberSymbol() == sub.op()) {
            return Integer.parseInt(ProofSaver.printAnything(sub, services));
         }
         else {
            return -1;
         }
      }
      else {
         return -1;
      }
   }

   /**
    * Searches the {@link IProgramVariable} of the current {@code this}/{@code self} reference.
    * @param node The {@link Node} to search in.
    * @return The found {@link IProgramVariable} with the current {@code this}/{@code self} reference or {@code null} if no one is available.
    */
   public static IProgramVariable findSelfTerm(Node node) {
      Term term = node.getAppliedRuleApp().posInOccurrence().subTerm();
      term = TermBuilder.DF.goBelowUpdates(term);
      JavaBlock jb = term.javaBlock();
      Services services = node.proof().getServices();
      IExecutionContext context = JavaTools.getInnermostExecutionContext(jb, services);
      if (context instanceof ExecutionContext) {
         ReferencePrefix prefix = ((ExecutionContext)context).getRuntimeInstance();
         return prefix instanceof IProgramVariable ? (IProgramVariable)prefix : null;
      }
      else {
         return null;
      }
   }
   
   /**
    * Checks if the given node should be represented as method call.
    * @param node The current {@link Node} in the proof tree of KeY.
    * @param ruleApp The {@link RuleApp} may used or not used in the rule.
    * @param statement The statement ({@link SourceElement}).
    * @return {@code true} represent node as method call, {@code false} represent node as something else. 
    */
   public static boolean isMethodCallNode(Node node, RuleApp ruleApp, SourceElement statement) {
      return isMethodCallNode(node, ruleApp, statement, false);
   }
   
   /**
    * Checks if the given node should be represented as method call.
    * @param node The current {@link Node} in the proof tree of KeY.
    * @param ruleApp The {@link RuleApp} may used or not used in the rule.
    * @param statement The statement ({@link SourceElement}).
    * @param allowImpliciteMethods {@code true} implicit methods are included, {@code false} implicit methods are outfiltered.
    * @return {@code true} represent node as method call, {@code false} represent node as something else. 
    */
   public static boolean isMethodCallNode(Node node, RuleApp ruleApp, SourceElement statement, boolean allowImpliciteMethods) {
      if (ruleApp != null) { // Do not handle open goal nodes without applied rule
         if (statement instanceof MethodBodyStatement) {
            if (allowImpliciteMethods) {
               return true;
            }
            else {
               MethodBodyStatement mbs = (MethodBodyStatement)statement;
               IProgramMethod pm = mbs.getProgramMethod(node.proof().getServices());
               if (isImplicitConstructor(pm)) {
                  IProgramMethod explicitConstructor = findExplicitConstructor(node.proof().getServices(), pm);
                  return explicitConstructor != null && 
                         !isLibraryClass(explicitConstructor.getContainerType());
               }
               else {
                  return !pm.isImplicit(); // Do not include implicit methods, but always constructors
               }
            }
         }
         else {
            return false;
         }
      }
      else {
         return false;
      }
   }
   
   /**
    * Checks if the given {@link KeYJavaType} is a library class.
    * @param kjt The {@link KeYJavaType} to check.
    * @return {@code true} is library class, {@code false} is no library class.
    */
   public static boolean isLibraryClass(KeYJavaType kjt) {
      return kjt != null && 
             kjt.getJavaType() instanceof TypeDeclaration && 
             ((TypeDeclaration)kjt.getJavaType()).isLibraryClass();
   }
   
   /**
    * Checks if the given {@link IProgramMethod} is an implicit constructor.
    * @param pm The {@link IProgramMethod} to check.
    * @return {@code true} is implicit constructor, {@code false} is no implicit constructor (e.g. method or explicit construcotr).
    */
   public static boolean isImplicitConstructor(IProgramMethod pm) {
      return pm != null && ConstructorNormalformBuilder.CONSTRUCTOR_NORMALFORM_IDENTIFIER.equals(pm.getName());
   }

   /**
    * Returns the {@link IProgramMethod} of the explicit constructor for
    * the given implicit constructor.
    * @param services The {@link Services} to use.
    * @param implicitConstructor The implicit constructor.
    * @return The found explicit constructor or {@code null} if not available.
    */
   public static IProgramMethod findExplicitConstructor(Services services, final IProgramMethod implicitConstructor) {
      if (services != null && implicitConstructor != null) {
         ImmutableList<IProgramMethod> pms = services.getJavaInfo().getConstructors(implicitConstructor.getContainerType());
         return JavaUtil.search(pms, new IFilter<IProgramMethod>() {
            @Override
            public boolean select(IProgramMethod element) {
               if (implicitConstructor.getParameterDeclarationCount() == element.getParameterDeclarationCount()) {
                  Iterator<ParameterDeclaration> implicitIter = implicitConstructor.getParameters().iterator();
                  Iterator<ParameterDeclaration> elementIter = element.getParameters().iterator();
                  boolean sameTypes = true;
                  while (sameTypes && implicitIter.hasNext() && elementIter.hasNext()) {
                     ParameterDeclaration implicitNext = implicitIter.next();
                     ParameterDeclaration elementNext = elementIter.next();
                     sameTypes = implicitNext.getTypeReference().equals(elementNext.getTypeReference());
                  }
                  return sameTypes;
               }
               else {
                  return false;
               }
            }
         });
      }
      else {
         return null;
      }
   }
   
   /**
    * Checks if the given node should be represented as branch node.
    * @param node The current {@link Node} in the proof tree of KeY.
    * @param ruleApp The {@link RuleApp} may used or not used in the rule.
    * @param statement The statement ({@link SourceElement}).
    * @param posInfo The {@link PositionInfo}.
    * @return {@code true} represent node as branch node, {@code false} represent node as something else. 
    */
   public static boolean isBranchNode(Node node, RuleApp ruleApp, SourceElement statement, PositionInfo posInfo) {
      return isStatementNode(node, ruleApp, statement, posInfo) &&
             (statement instanceof BranchStatement); 
   }
   
   /**
    * Checks if the given node should be represented as loop node.
    * @param node The current {@link Node} in the proof tree of KeY.
    * @param ruleApp The {@link RuleApp} may used or not used in the rule.
    * @param statement The statement ({@link SourceElement}).
    * @param posInfo The {@link PositionInfo}.
    * @return {@code true} represent node as loop node, {@code false} represent node as something else. 
    */
   public static boolean isLoopNode(Node node, RuleApp ruleApp, SourceElement statement, PositionInfo posInfo) {
      return isStatementNode(node, ruleApp, statement, posInfo) &&
             (statement instanceof LoopStatement);
   }

   /**
    * <p>
    * Checks if the given {@link SourceElement} which represents a {@link LoopStatement} is executed
    * the first time in proof node or if it is a higher loop iteration.
    * </p>
    * <p>
    * The reason why such checks are required is that KeY's tacklet sometimes create
    * a copy in further loop iteration without a source code position and sometimes
    * is the original loop reused. The expected behavior of KeY should be to
    * reuse the original loop all the time to save memory. But the symbolic
    * execution tree should contain the loop statement only when it is executed
    * the first time and in further iterations only the checked loop condition.
    * For this reason is this check required.
    * </p>
    * <p>
    * <b>Attention:</b> This check requires to iterate over parent {@link Node}s
    * and can not be decided locally in the current {@link Node}.
    * This is a performance deficit.
    * </p>
    * @param node The current {@link Node} of the proof tree.
    * @param ruleApp The applied rule in {@link Node}.
    * @param statement The active {@link LoopStatement} of {@link Node} to check.
    * @return {@code true} it is the first loop iteration, {@code false} it is a second or higher loop iteration.
    */
   public static boolean isFirstLoopIteration(Node node, RuleApp ruleApp, SourceElement statement) {
      // Compute stack size of current node
      int stackSize = computeStackSize(ruleApp);
      // Iterate over all parents until another loop iteration is found or the current method was called
      boolean firstLoop = true;
      Node parent = node.parent();
      while (firstLoop && parent != null) {
         // Check if the current parent node treats the same loop
         SourceElement activeStatement = parent.getNodeInfo().getActiveStatement();
         firstLoop = activeStatement != statement;
         // Define parent for next iteration
         parent = parent.parent();
         // Check if the next parent is the method call of the current method, in this case iteration can stop
         if (isMethodCallNode(parent, parent.getAppliedRuleApp(), parent.getNodeInfo().getActiveStatement(), true) &&
             computeStackSize(parent.getAppliedRuleApp()) < stackSize) {
            // Stop iteration because further parents are before the current method is called
            parent = null;
         }
      }
      return firstLoop;
   }

   /**
    * Checks if the given node should be represented as statement.
    * @param node The current {@link Node} in the proof tree of KeY.
    * @param ruleApp The {@link RuleApp} may used or not used in the rule.
    * @param statement The statement ({@link SourceElement}).
    * @param posInfo The {@link PositionInfo}.
    * @return {@code true} represent node as statement, {@code false} represent node as something else. 
    */
   public static boolean isStatementNode(Node node, RuleApp ruleApp, SourceElement statement, PositionInfo posInfo) {
      return ruleApp != null && // Do not handle the open goal node which has no applied rule
             posInfo != null && 
             posInfo.getEndPosition() != Position.UNDEFINED &&
             posInfo.getEndPosition().getLine() >= 0 &&  // Filter out statements where source code is missing.
             !(statement instanceof EmptyStatement) && // Filter out empty statements
             !(statement instanceof StatementBlock && ((StatementBlock)statement).isEmpty()); // FIlter out empty blocks
   }
   
   /**
    * Checks if the given node should be represented as termination.
    * @param node The current {@link Node} in the proof tree of KeY.
    * @param ruleApp The {@link RuleApp} may used or not used in the rule.
    * @return {@code true} represent node as termination, {@code false} represent node as something else. 
    */
   public static boolean isTerminationNode(Node node, RuleApp ruleApp) {
      return "emptyModality".equals(MiscTools.getRuleDisplayName(ruleApp));
   }

   /**
    * Checks if the given node should be represented as use operation contract.
    * @param node The current {@link Node} in the proof tree of KeY.
    * @param ruleApp The {@link RuleApp} may used or not used in the rule.
    * @return {@code true} represent node as use operation contract, {@code false} represent node as something else. 
    */
   public static boolean isUseOperationContract(Node node, RuleApp ruleApp) {
      return "Use Operation Contract".equals(MiscTools.getRuleDisplayName(ruleApp));
   }

   /**
    * Checks if the given node should be represented as loop invariant.
    * @param node The current {@link Node} in the proof tree of KeY.
    * @param ruleApp The {@link RuleApp} may used or not used in the rule.
    * @return {@code true} represent node as use loop invariant, {@code false} represent node as something else. 
    */
   public static boolean isUseLoopInvariant(Node node, RuleApp ruleApp) {
      return "Loop Invariant".equals(MiscTools.getRuleDisplayName(ruleApp));
   }
   
   /**
    * Checks if the given node should be represented as method return.
    * @param node The current {@link Node} in the proof tree of KeY.
    * @param ruleApp The {@link RuleApp} may used or not used in the rule.
    * @return {@code true} represent node as method return, {@code false} represent node as something else. 
    */
   public static boolean isMethodReturnNode(Node node, RuleApp ruleApp) {
      return "methodCallEmpty".equals(MiscTools.getRuleDisplayName(ruleApp));
   }

   /**
    * Checks if the given {@link Node} has a loop condition.
    * @param node The {@link Node} to check.
    * @param ruleApp The {@link RuleApp} may used or not used in the rule.
    * @param statement The actual statement ({@link SourceElement}).
    * @return {@code true} has loop condition, {@code false} has no loop condition.
    */
   public static boolean hasLoopCondition(Node node, RuleApp ruleApp, SourceElement statement) {
      return ruleApp != null && // Do not handle open goal nodes without applied rule
             statement instanceof LoopStatement && 
             !(statement instanceof EnhancedFor); // For each loops have no loop condition
   }
   
   /**
    * Checks if the {@link Term} on which the {@link RuleApp} was applied contains a {@link SymbolicExecutionTermLabel}.
    * @param ruleApp The {@link RuleApp} to check.
    * @return {@code true} contains a {@link SymbolicExecutionTermLabel}, {@code false} does not contain a {@link SymbolicExecutionTermLabel} or the given {@link RuleApp} is {@code null}.
    */
   public static boolean hasLoopBodyLabel(RuleApp ruleApp) {
      if (ruleApp != null && ruleApp.posInOccurrence() != null) {
         Term term = ruleApp.posInOccurrence().subTerm();
         if (term != null) {
            term = TermBuilder.DF.goBelowUpdates(term);
            return term.containsLabel(LoopBodyTermLabel.INSTANCE);
         }
         else {
            return false;
         }
      }
      else {
         return false;
      }
   }
   
   /**
    * Checks if the {@link Term} on which the {@link RuleApp} was applied contains a {@link SymbolicExecutionTermLabel}.
    * @param ruleApp The {@link RuleApp} to check.
    * @return {@code true} contains a {@link SymbolicExecutionTermLabel}, {@code false} does not contain a {@link SymbolicExecutionTermLabel} or the given {@link RuleApp} is {@code null}.
    */
   public static boolean hasLoopBodyTerminationLabel(RuleApp ruleApp) {
      if (ruleApp != null && ruleApp.posInOccurrence() != null) {
         Term term = ruleApp.posInOccurrence().subTerm();
         return term.containsLabel(LoopInvariantNormalBehaviorTermLabel.INSTANCE);
      }
      else {
         return false;
      }
   }
   
   /**
    * Checks if the {@link Term} on which the {@link RuleApp} was applied contains a {@link SymbolicExecutionTermLabel}.
    * @param ruleApp The {@link RuleApp} to check.
    * @return {@code true} contains a {@link SymbolicExecutionTermLabel}, {@code false} does not contain a {@link SymbolicExecutionTermLabel} or the given {@link RuleApp} is {@code null}.
    */
   public static boolean hasSymbolicExecutionLabel(RuleApp ruleApp) {
      return getSymbolicExecutionLabel(ruleApp) != null;
   }
   
   /**
    * Returns the contained {@link SymbolicExecutionTermLabel} if available.
    * @param ruleApp The {@link RuleApp} may used or not used in the rule.
    * @return The first found {@link SymbolicExecutionTermLabel} or {@code null} if no {@link SymbolicExecutionTermLabel} is provided.
    */
   public static SymbolicExecutionTermLabel getSymbolicExecutionLabel(RuleApp ruleApp) {
      if (ruleApp != null && ruleApp.posInOccurrence() != null) {
         return getSymbolicExecutionLabel(ruleApp.posInOccurrence().subTerm());
      }
      else {
         return null;
      }
   }
   
   /**
    * Checks if the given {@link Term} contains a {@link SymbolicExecutionTermLabel}.
    * @param term The {@link Term} to check.
    * @return {@code true} contains a {@link SymbolicExecutionTermLabel}, {@code false} does not contain a {@link SymbolicExecutionTermLabel} or the given {@link Term} is {@code null}.
    */
   public static boolean hasSymbolicExecutionLabel(Term term) {
      return getSymbolicExecutionLabel(term) != null;
   }
   
   /**
    * Returns the contained {@link SymbolicExecutionTermLabel} if available.
    * @param term The {@link Term} to search in.
    * @return The first found {@link SymbolicExecutionTermLabel} or {@code null} if no {@link SymbolicExecutionTermLabel} is provided.
    */
   public static SymbolicExecutionTermLabel getSymbolicExecutionLabel(Term term) {
      if (term != null) {
         term = TermBuilder.DF.goBelowUpdates(term);
         return (SymbolicExecutionTermLabel)JavaUtil.search(term.getLabels(), new IFilter<ITermLabel>() {
            @Override
            public boolean select(ITermLabel element) {
               return element instanceof SymbolicExecutionTermLabel;
            }
         });
      }
      else {
         return null;
      }
   }
   
   /**
    * Searches the modality {@link Term} with the maximal {@link SymbolicExecutionTermLabel} ID
    * {@link SymbolicExecutionTermLabel#getId()} in the given {@link Sequent}.
    * @param sequent The {@link Sequent} to search in.
    * @return The modality {@link Term} with the maximal ID if available or {@code null} otherwise.
    */
   public static Term findModalityWithMaxSymbolicExecutionLabelId(Sequent sequent) {
      if (sequent != null) {
         Term nextAntecedent = findModalityWithMaxSymbolicExecutionLabelId(sequent.antecedent());
         Term nextSuccedent = findModalityWithMaxSymbolicExecutionLabelId(sequent.succedent());
         if (nextAntecedent != null) {
            if (nextSuccedent != null) {
               SymbolicExecutionTermLabel antecedentLabel = getSymbolicExecutionLabel(nextAntecedent);
               SymbolicExecutionTermLabel succedentLabel = getSymbolicExecutionLabel(nextSuccedent);
               return antecedentLabel.getId() > succedentLabel.getId() ? nextAntecedent : nextSuccedent;
            }
            else {
               return nextAntecedent;
            }
         }
         else {
            return nextSuccedent;
         }
      }
      else {
         return null;
      }
   }

   /**
    * Searches the modality {@link Term} with the maximal {@link SymbolicExecutionTermLabel} ID
    * {@link SymbolicExecutionTermLabel#getId()} in the given {@link Semisequent}.
    * @param semisequent The {@link Semisequent} to search in.
    * @return The modality {@link Term} with the maximal ID if available or {@code null} otherwise.
    */
   public static Term findModalityWithMaxSymbolicExecutionLabelId(Semisequent semisequent) {
      if (semisequent != null) {
         int maxId = Integer.MIN_VALUE;
         Term modality = null;
         for (SequentFormula sf : semisequent) {
            Term current = findModalityWithMaxSymbolicExecutionLabelId(sf.formula());
            if (current != null) {
               SymbolicExecutionTermLabel label = getSymbolicExecutionLabel(current);
               if (modality == null || label.getId() > maxId) {
                  modality = current;
                  maxId = label.getId();
               }
            }
         }
         return modality;
      }
      else {
         return null;
      }
   }

   /**
    * Searches the modality {@link Term} with the maximal {@link SymbolicExecutionTermLabel} ID
    * {@link SymbolicExecutionTermLabel#getId()} in the given {@link Term}.
    * @param term The {@link Term} to search in.
    * @return The modality {@link Term} with the maximal ID if available or {@code null} otherwise.
    */
   public static Term findModalityWithMaxSymbolicExecutionLabelId(Term term) {
      if (term != null) {
         FindModalityWithMaxSymbolicExecutionLabelId visitor = new FindModalityWithMaxSymbolicExecutionLabelId();
         term.execPreOrder(visitor);
         return visitor.getModality();
      }
      else {
         return null;
      }
   }
   
   /**
    * Utility class used to find the maximal modality Term
    * used by {@link SymbolicExecutionUtil#findModalityWithMaxSymbolicExecutionLabelId(Term)}.
    * @author Martin Hentschel
    */
   private static final class FindModalityWithMaxSymbolicExecutionLabelId extends DefaultVisitor {
      /**
       * The modality {@link Term} with the maximal ID.
       */
      private Term modality;
      
      /**
       * The maximal ID.
       */
      private int maxId;

      /**
       * {@inheritDoc}
       */
      @Override
      public void visit(Term visited) {
         SymbolicExecutionTermLabel label = getSymbolicExecutionLabel(visited);
         if (label != null) {
            if (modality == null || label.getId() > maxId) {
               modality = visited;
               maxId = label.getId();
            }
         }
      }

      /**
       * Returns the modality {@link Term} with the maximal ID.
       * @return The modality {@link Term} with the maximal ID.
       */
      public Term getModality() {
         return modality;
      }
   }

   /**
    * Computes the next unused ID of {@link SymbolicExecutionTermLabel}s.
    * @param sequent The {@link Sequent} to compute the next unused ID in.
    * @return The next unused ID of {@link SymbolicExecutionTermLabel}s.
    */
   public static int computeNextSymbolicExecutionLabelId(Sequent sequent) {
      if (sequent != null) {
         int nextAntecedent = computeNextSymbolicExecutionLabelId(sequent.antecedent());
         int nextSuccedent = computeNextSymbolicExecutionLabelId(sequent.succedent());
         return nextAntecedent > nextSuccedent ? nextAntecedent : nextSuccedent;
      }
      else {
         return SymbolicExecutionTermLabel.START_ID;
      }
   }

   /**
    * Computes the next unused ID of {@link SymbolicExecutionTermLabel}s.
    * @param semisequent The {@link Semisequent} to compute the next unused ID in.
    * @return The next unused ID of {@link SymbolicExecutionTermLabel}s.
    */
   public static int computeNextSymbolicExecutionLabelId(Semisequent semisequent) {
      if (semisequent != null) {
         int nextId = SymbolicExecutionTermLabel.START_ID;
         for (SequentFormula sf : semisequent) {
            int nextSfId = computeNextSymbolicExecutionLabelId(sf.formula());
            if (nextSfId > nextId) {
               nextId = nextSfId;
            }
         }
         return nextId;
      }
      else {
         return SymbolicExecutionTermLabel.START_ID;
      }
   }

   /**
    * Computes the next unused ID of {@link SymbolicExecutionTermLabel}s.
    * @param term The {@link Term} to compute the next unused ID in.
    * @return The next unused ID of {@link SymbolicExecutionTermLabel}s.
    */
   public static int computeNextSymbolicExecutionLabelId(Term term) {
      if (term != null) {
         NextSymbolicExecutionLabelIdVisitor visitor = new NextSymbolicExecutionLabelIdVisitor();
         term.execPreOrder(visitor);
         return visitor.getNextId();
      }
      else {
         return SymbolicExecutionTermLabel.START_ID;
      }
   }
   
   /**
    * Utility class used to compute the next unused ID of {@link SymbolicExecutionTermLabel}s
    * used by {@link SymbolicExecutionUtil#computeNextSymbolicExecutionLabelId(Term)}.
    * @author Martin Hentschel
    */
   private static final class NextSymbolicExecutionLabelIdVisitor extends DefaultVisitor {
      /**
       * The next unused ID.
       */
      private int nextId = SymbolicExecutionTermLabel.START_ID;

      /**
       * {@inheritDoc}
       */
      @Override
      public void visit(Term visited) {
         SymbolicExecutionTermLabel label = getSymbolicExecutionLabel(visited);
         if (label != null) {
            if (label.getId() + 1 > nextId) {
               nextId = label.getId() + 1;
            }
         }
      }

      /**
       * Returns the next unused ID.
       * @return The next unused ID.
       */
      public int getNextId() {
         return nextId;
      }
   }

   /**
    * Checks if the given {@link Node} in KeY's proof tree represents
    * also a {@link Node} in a symbolic execution tree.
    * @param node The {@link Node} of KeY's proof tree to check.
    * @param ruleApp The {@link RuleApp} may used or not used in the rule.
    * @return {@code true} is also symbolic execution tree node, {@code false} is no node in a symbolic execution tree.
    */
   public static boolean isSymbolicExecutionTreeNode(Node node, RuleApp ruleApp) {
      if (node != null && !isRuleAppToIgnore(ruleApp) && hasSymbolicExecutionLabel(ruleApp)) {
         SourceElement statement = NodeInfo.computeActiveStatement(ruleApp);
         PositionInfo posInfo = statement != null ? statement.getPositionInfo() : null;
         if (isMethodReturnNode(node, ruleApp)) {
            return !isInImplicitMethod(node, ruleApp);
         }
         else if (isLoopNode(node, ruleApp, statement, posInfo)) { 
            return isFirstLoopIteration(node, ruleApp, statement);
         }
         else if (isBranchNode(node, ruleApp, statement, posInfo) ||
                  isMethodCallNode(node, ruleApp, statement) ||
                  isStatementNode(node, ruleApp, statement, posInfo) ||
                  isTerminationNode(node, ruleApp)) {
            return true;
         }
         else if (hasLoopCondition(node, ruleApp, statement)) {
            return ((LoopStatement)statement).getGuardExpression().getPositionInfo() != PositionInfo.UNDEFINED &&
                   !isDoWhileLoopCondition(node, statement) && 
                   !isForLoopCondition(node, statement);
         }
         else if (isUseOperationContract(node, ruleApp)) {
            return true;
         }
         else if (isUseLoopInvariant(node, ruleApp)) {
            return true;
         }
         else {
            return false;
         }
      }
      else if (isLoopBodyTermination(node, ruleApp)) {
         return true;
      }
      else {
         return false;
      }
   }
   
   /**
    * Checks if the given {@link RuleApp} should be ignored or
    * checked for possible symbolic execution tree node representation.
    * @param ruleApp The {@link RuleApp} to check.
    * @return {@code true} ignore {@link RuleApp}, {@code false} check if the {@link RuleApp} represents a symbolic execution tree node. 
    */
   public static boolean isRuleAppToIgnore(RuleApp ruleApp) {
      return "unusedLabel".equals(MiscTools.getRuleDisplayName(ruleApp));
   }

   /**
    * Checks if the currently executed code is in an implicit method
    * ({@link IProgramMethod#isImplicit()} is {@code true}).
    * @param node The {@link Node} of KeY's proof tree to check.
    * @param ruleApp The {@link RuleApp} may used or not used in the rule.
    * @return {@code true} is in implicit method, {@code false} is not in implicit method.
    */
   public static boolean isInImplicitMethod(Node node, RuleApp ruleApp) {
      Term term = ruleApp.posInOccurrence().subTerm();
      term = TermBuilder.DF.goBelowUpdates(term);
      JavaBlock block = term.javaBlock();
      IExecutionContext context = JavaTools.getInnermostExecutionContext(block, node.proof().getServices());
      return context != null && context.getMethodContext() != null && context.getMethodContext().isImplicit();
   }
   
   /**
    * Compute the stack size of the given {@link Term} described by the given {@link RuleApp}.
    * @param ruleApp The {@link RuleApp} which defines the {@link Term} to compute its stack size.
    * @return The stack size.
    */
   public static int computeStackSize(RuleApp ruleApp) {
      int result = 0;
      if (ruleApp != null) {
         PosInOccurrence posInOc = ruleApp.posInOccurrence();
         if (posInOc != null) {
            Term subTerm = posInOc.subTerm();
            if (subTerm != null) {
               Term modality = TermBuilder.DF.goBelowUpdates(subTerm);
               if (modality != null) {
                  JavaBlock block = modality.javaBlock();
                  if (block != null) {
                     JavaProgramElement element = block.program();
                     if (element instanceof StatementBlock) {
                        StatementBlock b = (StatementBlock)block.program();
                        ImmutableArray<ProgramPrefix> prefix = b.getPrefixElements();
                        result = JavaUtil.count(prefix, new IFilter<ProgramPrefix>() {
                           @Override
                           public boolean select(ProgramPrefix element) {
                              return element instanceof MethodFrame;
                           }
                        });
                     }
                  }
               }
            }
         }
      }
      return result;
   }
   
   /**
    * Checks if the given {@link SourceElement} is a do while loop.
    * @param node The {@link Node} to check.
    * @param statement The actual statement ({@link SourceElement}).
    * @return {@code true} is do while loop, {@code false} is something else.
    */
   public static boolean isDoWhileLoopCondition(Node node, SourceElement statement) {
      return statement instanceof Do;
   }
   
   /**
    * Checks if the given {@link SourceElement} is a for loop.
    * @param node The {@link Node} to check.
    * @param statement The actual statement ({@link SourceElement}).
    * @return {@code true} is for loop, {@code false} is something else.
    */
   public static boolean isForLoopCondition(Node node, SourceElement statement) {
      return statement instanceof For;
   }

   /**
    * Collects all {@link Goal}s in the subtree of the given {@link IExecutionElement}.
    * @param executionElement The {@link IExecutionElement} to collect {@link Goal}s in.
    * @return The found {@link Goal}s.
    */
   public static ImmutableList<Goal> collectGoalsInSubtree(IExecutionElement executionElement) {
      if (executionElement != null) {
         return collectGoalsInSubtree(executionElement.getProofNode());
      }
      else {
         return ImmutableSLList.nil();
      }
   }

   /**
    * Collects all {@link Goal}s in the subtree of the given {@link Node}.
    * @param node The {@link Node} to collect {@link Goal}s in.
    * @return The found {@link Goal}s.
    */
   public static ImmutableList<Goal> collectGoalsInSubtree(Node node) {
      ImmutableList<Goal> result = ImmutableSLList.nil();
      if (node != null) {
         Proof proof = node.proof();
         NodeIterator iter = node.leavesIterator();
         while (iter.hasNext()) {
            Node next = iter.next();
            Goal nextGoal = proof.getGoal(next);
            if (nextGoal != null) {
               result = result.append(nextGoal);
            }
         }
      }
      return result;
   }

   /**
    * Searches for the given {@link Node} the parent node
    * which also represents a symbolic execution tree node
    * (checked via {@link #isSymbolicExecutionTreeNode(Node, RuleApp)}).
    * @param node The {@link Node} to start search in.
    * @return The parent {@link Node} of the given {@link Node} which is also a set node or {@code null} if no parent node was found.
    */
   public static Node findMethodCallNode(Node node) {
      if (node != null && node.getAppliedRuleApp() != null) {
         // Get current program method
         Term term = node.getAppliedRuleApp().posInOccurrence().subTerm();
         term = TermBuilder.DF.goBelowUpdates(term);
         Services services = node.proof().getServices();
         MethodFrame mf = JavaTools.getInnermostMethodFrame(term.javaBlock(), services);
         if (mf != null) {
            // Find call node
            Node parent = node.parent();
            Node result = null;
            while (parent != null && result == null) {
               SourceElement activeStatement = parent.getNodeInfo().getActiveStatement();
               if (activeStatement instanceof MethodBodyStatement && 
                   ((MethodBodyStatement)activeStatement).getProgramMethod(services) == mf.getProgramMethod()) {
                  result = parent;
               }
               else {
                  parent = parent.parent();
               }
            }
            return result;
         }
         else {
            return null;
         }
      }
      else {
         return null;
      }
   }

   /**
    * Searches for the given {@link Node} the parent node
    * which also represents a symbolic execution tree node
    * (checked via {@link #isSymbolicExecutionTreeNode(Node, RuleApp)}).
    * @param node The {@link Node} to start search in.
    * @return The parent {@link Node} of the given {@link Node} which is also a set node or {@code null} if no parent node was found.
    */
   public static Node findParentSetNode(Node node) {
      if (node != null) {
         Node parent = node.parent();
         Node result = null;
         while (parent != null && result == null) {
            if (isSymbolicExecutionTreeNode(parent, parent.getAppliedRuleApp())) {
               result = parent;
            }
            else {
               parent = parent.parent();
            }
         }
         return result;
      }
      else {
         return null;
      }
   }
   
   /**
    * Computes the branch condition of the given {@link Node}.
    * @param node The {@link Node} to compute its branch condition.
    * @param simplify {@code true} simplify result, {@code false} keep computed non simplified result.
    * @return The computed branch condition.
    * @throws ProofInputException Occurred Exception.
    */
   public static Term computeBranchCondition(Node node, boolean simplify) throws ProofInputException {
      // Get applied taclet on parent proof node
      Node parent = node.parent();
      if (parent.getAppliedRuleApp() instanceof TacletApp) {
         return computeTacletAppBranchCondition(parent, node, simplify);
      }
      else if (parent.getAppliedRuleApp() instanceof ContractRuleApp) {
        return computeContractRuleAppBranchCondition(parent, node, simplify);
      }
      else if (parent.getAppliedRuleApp() instanceof LoopInvariantBuiltInRuleApp) {
         return computeLoopInvariantBuiltInRuleAppBranchCondition(parent, node, simplify);
      }
      else {
         throw new ProofInputException("Unsupported RuleApp in branch computation \"" + parent.getAppliedRuleApp() + "\"."); 
      }
   }

   /**
    * <p>
    * Computes the branch condition of the given {@link Node} which was constructed by a {@link ContractRuleApp}.
    * </p>
    * <p>
    * The branch conditions are:
    * <ul>
<<<<<<< HEAD
    *    <li>Post:    (pre1 | .. | preN)</li>
    *    <li>ExcPost: (excPre1 | ... | excPreM)</li>
    *    <li>Pre:     !(pre1 | ... | preN | excPre1 | ... | excPreM) because the branch is only open if all conditions are false</li>
=======
    *    <li>Post:    caller != null & (pre1 | .. | preN)</li>
    *    <li>ExcPost: caller != null & (excPre1 | ... | excPreM)</li>
    *    <li>Pre:     caller != null & !(pre1 | ... | preN | excPre1 | ... | excPreM)</li>
>>>>>>> 20498692
    *    <li>NPE:     caller = null</li>
    * </ul>
    * </p>
    * <p>
    * Idea:
    * <ul>
    *    <li>Last semisequent in antecedent contains contract</li>
    *    <li>Contract is defined as {@code exc_0 = null} and {@code pre -> post}/{@code excPre -> !exc_0 = null & signals} terms</li>
    *    <li>Find {@code exc_0 = null} Term</li>
    *    <li>List all implications</li>
    *    <li>Filter implications for post/exceptional post branch based on the negation of {@code exc_0 = null}</li>
    *    <li>Return disjunction of all filtered implication conditions or return true if no implications were found</li>
    * </ul>
    * </p>
    * @param parent The parent {@link Node} of the given one.
    * @param node The {@link Node} to compute its branch condition.
    * @param simplify {@code true} simplify result, {@code false} keep computed non simplified result.
    * @return The computed branch condition.
    * @throws ProofInputException Occurred Exception.
    */
   private static Term computeContractRuleAppBranchCondition(Node parent, Node node, boolean simplify) throws ProofInputException {
      // Make sure that a computation is possible
      if (!(parent.getAppliedRuleApp() instanceof ContractRuleApp)) {
         throw new ProofInputException("Only ContractRuleApp is allowed in branch computation but rule \"" + parent.getAppliedRuleApp() + "\" was found."); 
      }
      
      int childIndex = JavaUtil.indexOf(parent.childrenIterator(), node);
<<<<<<< HEAD
      if (childIndex >= 3) {
         throw new ProofInputException("Branch condition of null pointer check is not supported."); 
      }
      else if (childIndex == 2) {
         // Assumption: Original formula in parent is replaced
         PosInOccurrence pio = parent.getAppliedRuleApp().posInOccurrence();
         Term workingTerm = posInOccurrenceInOtherNode(parent, pio, node);
         if (workingTerm == null) {
            throw new ProofInputException("Term not find in precondition branch, implementation of UseOperationContractRule might has changed!"); 
         }
         workingTerm = TermBuilder.DF.goBelowUpdates(workingTerm);
         if (workingTerm.op() != Junctor.AND) {
            throw new ProofInputException("And operation expected, implementation of UseOperationContractRule might has changed!"); 
         }
         Term preconditions = workingTerm.sub(0);
         return TermBuilder.DF.not(preconditions);
      }
      else {
         // Assumption: Pre -> Post & ExcPre -> Signals terms are added to last semisequent in antecedent.
         // Find Term to extract implications from.
         Semisequent antecedent = node.sequent().antecedent();
         SequentFormula sf = antecedent.get(antecedent.size() - 1);
         Term workingTerm = sf.formula();
         workingTerm = TermBuilder.DF.goBelowUpdates(workingTerm);
         if (workingTerm.op() != Junctor.AND) {
            throw new ProofInputException("And operation expected, implementation of UseOperationContractRule might has changed!"); 
         }
         workingTerm = workingTerm.sub(1); // First part is heap equality, use second part which is the combination of all normal and exceptional preconditon postcondition implications
         workingTerm = TermBuilder.DF.goBelowUpdates(workingTerm);
         if (workingTerm.op() != Junctor.AND) {
            throw new ProofInputException("And operation expected, implementation of UseOperationContractRule might has changed!"); 
         }
         // Find Term exc_n = null which is added (maybe negated) to all exceptional preconditions
         Term exceptionDefinition = workingTerm;
         while (exceptionDefinition.op() == Junctor.AND) {
            exceptionDefinition = exceptionDefinition.sub(0);
         }
         // Make sure that exception equality was found
         Term exceptionEquality;
         if (exceptionDefinition.op() == Junctor.NOT) {
            exceptionEquality = exceptionDefinition.sub(0);
         }
         else {
            exceptionEquality = exceptionDefinition;
         }
         if (exceptionEquality.op() != Equality.EQUALS || exceptionEquality.arity() != 2) {
            throw new ProofInputException("Equality expected, implementation of UseOperationContractRule might has changed!"); 
         }
         if (!isNullSort(exceptionEquality.sub(1).sort(), parent.proof().getServices())) {
            throw new ProofInputException("Null expected, implementation of UseOperationContractRule might has changed!"); 
         }
         KeYJavaType exceptionType = parent.proof().getServices().getJavaInfo().getKeYJavaType(exceptionEquality.sub(0).sort());
         if (!parent.proof().getServices().getJavaInfo().isSubtype(exceptionType, parent.proof().getServices().getJavaInfo().getKeYJavaType("java.lang.Throwable"))) {
            throw new ProofInputException("Throwable expected, implementation of UseOperationContractRule might has changed!"); 
         }
         // Collect all implications for normal or exceptional preconditions
         Term implications = workingTerm.sub(1);
         ImmutableList<Term> implicationTerms = collectPreconditionImpliesPostconditionTerms(ImmutableSLList.<Term>nil(), exceptionDefinition, childIndex == 1, implications);
         if (!implicationTerms.isEmpty()) {
            // Implications find, return their conditions as branchconditions
            ImmutableList<Term> condtionTerms = ImmutableSLList.<Term>nil();
            for (Term implication : implicationTerms) {
               condtionTerms = condtionTerms.append(implication.sub(0));
            }
            
            Term result = TermBuilder.DF.or(condtionTerms);
            if (simplify) {
               result = simplify(node.proof(), result);
            }
            return result;
         }
         else {
            // No preconditions available, branchcondition is true
            return TermBuilder.DF.tt();
         }
      }
   }
   
   /**
    * <p>
    * Computes the branch condition of the given {@link Node} which was constructed by a {@link LoopInvariantBuiltInRuleApp}.
    * </p>
    * <p>
    * The branch conditions are:
    * <ul>
    *    <li>Preserves Branch: Invariant + LoopCondition</li>
    *    <li>Use Branch: Invariant + !LoopCondition</li>
    * </ul>
    * </p>
    * @param parent The parent {@link Node} of the given one.
    * @param node The {@link Node} to compute its branch condition.
    * @param simplify {@code true} simplify result, {@code false} keep computed non simplified result.
    * @return The computed branch condition.
    * @throws ProofInputException Occurred Exception.
    */
   private static Term computeLoopInvariantBuiltInRuleAppBranchCondition(Node parent, 
                                                                         Node node, 
                                                                         boolean simplify) throws ProofInputException {
      // Make sure that a computation is possible
      if (!(parent.getAppliedRuleApp() instanceof LoopInvariantBuiltInRuleApp)) {
         throw new ProofInputException("Only LoopInvariantBuiltInRuleApp is allowed in branch computation but rule \"" + parent.getAppliedRuleApp() + "\" was found."); 
      }
      // Make sure that branch is supported
      int childIndex = JavaUtil.indexOf(parent.childrenIterator(), node);
      if (childIndex == 1 || childIndex == 2) { // Body Preserves Invariant or Use Case
         LoopInvariantBuiltInRuleApp app = (LoopInvariantBuiltInRuleApp)parent.getAppliedRuleApp();
         // Compute invariant (last antecedent formula of the use branch)
         Services services = parent.proof().getServices();
         Node useNode = parent.child(2);
         Semisequent antecedent = useNode.sequent().antecedent();
         Term invTerm = antecedent.get(antecedent.size() - 1).formula();
         // Extract loop condition from child
         Term loopConditionModalityTerm = posInOccurrenceInOtherNode(parent, app.posInOccurrence(), node);
         loopConditionModalityTerm = TermBuilder.DF.goBelowUpdates(loopConditionModalityTerm);
         if (childIndex == 1) { // Body Preserves Invariant
            if (loopConditionModalityTerm.op() != Junctor.IMP) {
               throw new ProofInputException("Implementation of WhileInvariantRule has changed."); 
            }
            loopConditionModalityTerm = loopConditionModalityTerm.sub(0);
         }
         else { // Use Case
            if (loopConditionModalityTerm.op() != Modality.BOX) {
               throw new ProofInputException("Implementation of WhileInvariantRule has changed."); 
            }
            Term sub = loopConditionModalityTerm.sub(0);
            if (sub.op() != Junctor.IMP) {
               throw new ProofInputException("Implementation of WhileInvariantRule has changed."); 
            }
            loopConditionModalityTerm = TermBuilder.DF.box(loopConditionModalityTerm.javaBlock(), sub.sub(0));
         }
         if (loopConditionModalityTerm.op() != Modality.BOX ||
             loopConditionModalityTerm.sub(0).op() != Equality.EQUALS ||
             !(loopConditionModalityTerm.sub(0).sub(0).op() instanceof LocationVariable) ||
             loopConditionModalityTerm.sub(0).sub(1) != (childIndex == 1 ? TermBuilder.DF.TRUE(services) : TermBuilder.DF.FALSE(services))) {
            throw new ProofInputException("Implementation of WhileInvariantRule has changed."); 
         }
         // Execute modality in a side proof to convert the JavaBlock of the modality into a Term
         SiteProofVariableValueInput input = createExtractTermSequent(services, parent, null, loopConditionModalityTerm, false);
         ApplyStrategyInfo info = startSideProof(parent.proof(), input.getSequentToProve(), StrategyProperties.SPLITTING_DELAYED);
         ImmutableList<Term> results = ImmutableSLList.<Term>nil();
         for (Goal goal : info.getProof().openGoals()) {
            Term goalTerm = extractOperatorValue(goal, input.getOperator());
            results = results.append(goalTerm);
         }
         Term loopCondition = TermBuilder.DF.or(results);
         Term branchCondition = TermBuilder.DF.and(loopCondition, invTerm);
         // Simplify result if requested
         if (simplify) {
            branchCondition = simplify(node.proof(), branchCondition);
         }
         return branchCondition;
      }
      else {
         throw new ProofInputException("Branch condition of initially valid check is not supported."); 
      }
   }

   /**
    * Returns the {@link Term} described by the given {@link PosInOccurrence} of the original {@link Node}
    * in the {@link Node} to apply on.
    * @param original The original {@link Node} on which the given {@link PosInOccurrence} works.
    * @param pio The given {@link PosInOccurrence}.
    * @param toApplyOn The new {@link Node} to apply the {@link PosInOccurrence} on.
    * @return The {@link Term} in the other {@link Node} described by the {@link PosInOccurrence} or {@code null} if not available.
    */
   public static Term posInOccurrenceInOtherNode(Node original, PosInOccurrence pio, Node toApplyOn) {
      if (original != null && toApplyOn != null) {
         return posInOccurrenceInOtherNode(original.sequent(), pio, toApplyOn.sequent());
      }
      else {
=======
      if (childIndex >= 2) {
         throw new ProofInputException("Branch condition of precondition check and null pointer check are not supported."); 
      }
      // Assumption: Pre -> Post & ExcPre -> Signals terms are added to last semisequent in antecedent.
      // Find Term to extract implications from.
      Semisequent antecedent = node.sequent().antecedent();
      SequentFormula sf = antecedent.get(antecedent.size() - 1);
      Term workingTerm = sf.formula();
      Pair<ImmutableList<Term>,Term> updatesAndTerm = TermBuilder.DF.goBelowUpdates2(workingTerm);
      workingTerm = updatesAndTerm.second;
      if (workingTerm.op() != Junctor.AND) {
         throw new ProofInputException("And operation expacted, implementation of UseOperationContractRule might has changed!"); 
      }
      workingTerm = workingTerm.sub(1); // First part is heap equality, use second part which is the combination of all normal and exceptional preconditon postcondition implications
      workingTerm = TermBuilder.DF.goBelowUpdates(workingTerm);
      if (workingTerm.op() != Junctor.AND) {
         throw new ProofInputException("And operation expacted, implementation of UseOperationContractRule might has changed!"); 
      }
      // Find Term exc_n = null which is added negated to all exceptional preconditions
      Term definitions = workingTerm.sub(0);
      if (definitions.op() != Junctor.AND) {
         throw new ProofInputException("And operation expacted, implementation of UseOperationContractRule might has changed!"); 
      }
      Term exceptionDefinition = definitions.sub(0);
      // Collect all implications for normal or exceptional preconditions
      Term result;
      Term implications = workingTerm.sub(1);
      ImmutableList<Term> implicationTerms = collectPreconditionImpliesPostconditionTerms(ImmutableSLList.<Term>nil(), exceptionDefinition, childIndex == 1, implications);
      if (!implicationTerms.isEmpty()) {
         // Implications find, return their conditions as branch condition
         ImmutableList<Term> condtionTerms = ImmutableSLList.<Term>nil();
         for (Term implication : implicationTerms) {
            condtionTerms = condtionTerms.append(implication.sub(0));
         }
         result = TermBuilder.DF.or(condtionTerms);
         // Add updates
         result = TermBuilder.DF.applyParallel(updatesAndTerm.first, result);
      }
      else {
         // No preconditions available, branch condition is true
         result = TermBuilder.DF.tt();
      }
      // Add caller not null to condition
      if (parent.childrenCount() == 4) {
         Term callerNotNullTerm = posInOccurrenceInOtherNode(parent, parent.getAppliedRuleApp().posInOccurrence(), parent.child(3));
         callerNotNullTerm = TermBuilder.DF.goBelowUpdates(callerNotNullTerm);
         if (callerNotNullTerm.op() != Junctor.NOT) {
            throw new ProofInputException("Not operation expacted, implementation of UseOperationContractRule might has changed!"); 
         }
         if (callerNotNullTerm.sub(0).op() != Equality.EQUALS) {
            throw new ProofInputException("Equals operation expacted, implementation of UseOperationContractRule might has changed!"); 
         }
         if (!(callerNotNullTerm.sub(0).sub(0).op() instanceof ProgramVariable)) {
            throw new ProofInputException("ProgramVariable expacted, implementation of UseOperationContractRule might has changed!"); 
         }
         if (!isNullSort(callerNotNullTerm.sub(0).sub(1).sort(), parent.proof().getServices())) {
            throw new ProofInputException("Null expacted, implementation of UseOperationContractRule might has changed!"); 
         }
         result = TermBuilder.DF.and(callerNotNullTerm, result);
      }
      if (simplify) {
         result = simplify(node.proof(), result);
      }
      return result;
   }

   /**
    * Returns the {@link Term} described by the given {@link PosInOccurrence} of the original {@link Node}
    * in the {@link Node} to apply on.
    * @param original The original {@link Node} on which the given {@link PosInOccurrence} works.
    * @param pio The given {@link PosInOccurrence}.
    * @param toApplyOn The new {@link Node} to apply the {@link PosInOccurrence} on.
    * @return The {@link Term} in the other {@link Node} described by the {@link PosInOccurrence} or {@code null} if not available.
    */
   public static Term posInOccurrenceInOtherNode(Node original, PosInOccurrence pio, Node toApplyOn) {
      if (original != null && toApplyOn != null) {
         return posInOccurrenceInOtherNode(original.sequent(), pio, toApplyOn.sequent());
      }
      else {
>>>>>>> 20498692
         return null;
      }
   }

   /**
    * Returns the {@link Term} described by the given {@link PosInOccurrence} of the original {@link Sequent}
    * in the {@link Sequent} to apply on.
    * @param original The original {@link Sequent} on which the given {@link PosInOccurrence} works.
    * @param pio The given {@link PosInOccurrence}.
    * @param toApplyOn The new {@link Sequent} to apply the {@link PosInOccurrence} on.
    * @return The {@link Term} in the other {@link Sequent} described by the {@link PosInOccurrence} or {@code null} if not available.
    */
   public static Term posInOccurrenceInOtherNode(Sequent original, PosInOccurrence pio, Sequent toApplyOn) {
      if (original != null && pio != null && toApplyOn != null) {
         // Search index of formula in original sequent
         SequentFormula originalSF = pio.constrainedFormula();
         boolean antecendet = pio.isInAntec();
         int index;
         if (antecendet) {
            index = original.antecedent().indexOf(originalSF);
         }
         else {
            index = original.succedent().indexOf(originalSF);
         }
         if (index >= 0) {
            SequentFormula toApplyOnSF = (antecendet ? toApplyOn.antecedent() : toApplyOn.succedent()).get(index);
            return toApplyOnSF.formula().subAt(pio.posInTerm());
         }
         else {
            return null;
         }
      }
      else {
         return null;
      }
   }

   /**
    * Lists recursive implications filtered for post or exceptional post branch.
    * @param toFill The result {@link ImmutableList} to fill.
    * @param exceptionDefinition The exception definition {@code exc_0 = null}.
    * @param exceptionalExecution {@code true} exceptional post branch, {@code false} post branch.
    * @param root The root {@link Term} to start search in.
    * @return The found implications.
    */
   private static ImmutableList<Term> collectPreconditionImpliesPostconditionTerms(ImmutableList<Term> toFill,
                                                                                   Term exceptionDefinition,
                                                                                   boolean exceptionalExecution,
                                                                                   Term root) {
      if (root.op() == Junctor.IMP) {
         // Check if first condition is the exceptional definition
         boolean isExceptionCondition = false;
         Term toCheck = root.sub(1);
         while (!isExceptionCondition && !toCheck.subs().isEmpty()) {
            // Assumption: Implications implies first that exception is not null 
            if (toCheck == exceptionDefinition) {
               isExceptionCondition = true;
            }
            toCheck = toCheck.sub(0);
         }
         // Update result
         if (exceptionalExecution) {
            // Collect only exceptional terms
            if (isExceptionCondition) {
               toFill = toFill.append(root);
            }
         }
         else {
            // Collect only normal terms
            if (!isExceptionCondition) {
               toFill = toFill.append(root);
            }
         }
      }
      else {
         for (Term sub : root.subs()) {
            toFill = collectPreconditionImpliesPostconditionTerms(toFill, exceptionDefinition, exceptionalExecution, sub);
         }
      }
      return toFill;
   }

   /**
    * Computes the branch condition of the given {@link Node} which was constructed by a {@link TacletApp}.
    * @param parent The parent {@link Node} of the given one.
    * @param node The {@link Node} to compute its branch condition.
    * @param simplify {@code true} simplify result, {@code false} keep computed non simplified result.
    * @return The computed branch condition.
    * @throws ProofInputException Occurred Exception.
    */
   private static Term computeTacletAppBranchCondition(Node parent, Node node, boolean simplify) throws ProofInputException {
      if (!(parent.getAppliedRuleApp() instanceof TacletApp)) {
         throw new ProofInputException("Only TacletApp is allowed in branch computation but rule \"" + parent.getAppliedRuleApp() + "\" was found."); 
      }
      TacletApp app = (TacletApp)parent.getAppliedRuleApp();
      // Find goal template which has created the represented proof node
      int childIndex = JavaUtil.indexOf(parent.childrenIterator(), node);
      TacletGoalTemplate goalTemplate = app.taclet().goalTemplates().take(app.taclet().goalTemplates().size() - 1 - childIndex).head();
      // Apply instantiations of schema variables to sequent of goal template
      Services services = node.proof().getServices();
      SVInstantiations instantiations = app.instantiations();
      // List additions
      ImmutableList<Term> antecedents = listSemisequentTerms(services, instantiations, goalTemplate.sequent().antecedent());
      ImmutableList<Term> succedents = listSemisequentTerms(services, instantiations, goalTemplate.sequent().succedent());
      // List replacements
      if (!NodeInfo.isSymbolicExecution(app.taclet())) {
         if (goalTemplate.replaceWithExpressionAsObject() instanceof Sequent) {
            antecedents = antecedents.append(listSemisequentTerms(services, instantiations, ((Sequent)goalTemplate.replaceWithExpressionAsObject()).antecedent()));
            succedents = succedents.append(listSemisequentTerms(services, instantiations, ((Sequent)goalTemplate.replaceWithExpressionAsObject()).succedent()));
         }
         else if (goalTemplate.replaceWithExpressionAsObject() instanceof Term) {
            // Make sure that an PosTacletApp was applied
            if (!(app instanceof PosTacletApp)) {
               throw new ProofInputException("Only PosTacletApp are allowed with a replace term in branch computation but rule \"" + app + "\" was found."); 
            }
            // Create new lists
            ImmutableList<Term> newAntecedents = ImmutableSLList.nil();
            ImmutableList<Term> newSuccedents = ImmutableSLList.nil();
            // Apply updates on antecedents and add result to new antecedents list
            for (Term a : antecedents) {
               newAntecedents = newAntecedents.append(TermBuilder.DF.applyUpdatePairsSequential(app.instantiations().getUpdateContext(), a));
            }
            // Apply updates on succedents and add result to new succedents list
            for (Term suc : succedents) {
               newSuccedents = newSuccedents.append(TermBuilder.DF.applyUpdatePairsSequential(app.instantiations().getUpdateContext(), suc));
            }
            // Add additional equivalenz term to antecedent with the replace object which must be equal to the find term 
            Term replaceTerm = (Term)goalTemplate.replaceWithExpressionAsObject();
            replaceTerm = TermBuilder.DF.equals(replaceTerm, ((PosTacletApp)app).posInOccurrence().subTerm());
<<<<<<< HEAD
            replaceTerm = TermBuilder.DF.applyUpdatePairsSequential(app.instantiations().getUpdateContext(), replaceTerm);
            newAntecedents = newAntecedents.append(replaceTerm);
=======
            replaceTerm = TermBuilder.DF.applySequential(app.instantiations().getUpdateContext(), replaceTerm);
            if (!newAntecedents.contains(replaceTerm)) {
               newAntecedents = newAntecedents.append(replaceTerm);
            }
>>>>>>> 20498692
            // Replace old with new lists
            antecedents = newAntecedents;
            succedents = newSuccedents;
         }
         else {
            throw new ProofInputException("Expected replacement as Sequent during branch condition computation but is \"" + goalTemplate.replaceWithExpressionAsObject() + "\".");
         }
      }
      // Construct branch condition from created antecedent and succedent terms as new implication 
      Term left = TermBuilder.DF.and(antecedents);
      Term right = TermBuilder.DF.or(succedents);
      Term leftAndRight = TermBuilder.DF.and(left, TermBuilder.DF.not(right));
      Term result;
      // Check if an update context is available
      if (!instantiations.getUpdateContext().isEmpty()) {
         // Simplify branch condition if required
<<<<<<< HEAD
         if (simplify) {
            // Append update context because otherwise the formula is evaluated in wrong state
            result = TermBuilder.DF.applyUpdatePairsSequential(instantiations.getUpdateContext(), leftAndRight);
            // Execute simplification
            result = SymbolicExecutionUtil.simplify(node.proof(), result);
         }
         else {
            result = leftAndRight;
         }
=======
         result = TermBuilder.DF.applySequential(instantiations.getUpdateContext(), leftAndRight);
>>>>>>> 20498692
      }
      else {
         // No update context, just use the implication as branch condition
         result = leftAndRight;
      }
      // Execute simplification if requested
      if (simplify) {
         result = SymbolicExecutionUtil.simplify(node.proof(), result);
      }
      return result;
   }

   /**
    * Applies the schema variable instantiations on the given {@link Semisequent}.
    * @param services The {@link Services} to use.
    * @param svInst The schema variable instantiations.
    * @param semisequent The {@link Semisequent} to apply instantiations on.
    * @return The list of created {@link Term}s in which schema variables are replaced with the instantiation.
    */
   private static ImmutableList<Term> listSemisequentTerms(Services services, 
                                                           SVInstantiations svInst, 
                                                           Semisequent semisequent) {
      ImmutableList<Term> terms = ImmutableSLList.nil();
      for (SequentFormula sf : semisequent) {
         SyntacticalReplaceVisitor visitor = new SyntacticalReplaceVisitor(services, svInst, null);
         sf.formula().execPostOrder(visitor);
         terms = terms.append(visitor.getTerm());
      }
      return terms;
   }

   /**
    * Returns the default choice value.
    * <b>Attention: </b> This method returns {@code null} if it is called before
    * a proof is instantiated the first time. It can be checked via
    * {@link #isChoiceSettingInitialised()}.
    * @param key The choice key.
    * @return The choice value.
    */
   public static String getChoiceSetting(String key) {
      Map<String, String> settings = ProofSettings.DEFAULT_SETTINGS.getChoiceSettings().getDefaultChoices();
      return settings.get(key);
   }
   
   /**
    * Sets the default choice value.
    * <b>Attention: </b> Settings should not be changed before the first proof
    * is instantiated in KeY. Otherwise the default settings are not loaded.
    * If default settings are defined can be checked via {@link #isChoiceSettingInitialised()}.
    * @param key The choice key to modify.
    * @param value The new choice value to set.
    */
   public static void setChoiceSetting(String key, String value) {
      HashMap<String, String> settings = ProofSettings.DEFAULT_SETTINGS.getChoiceSettings().getDefaultChoices();
      HashMap<String, String> clone = new HashMap<String, String>();
      clone.putAll(settings);
      clone.put(key, value);
      ProofSettings.DEFAULT_SETTINGS.getChoiceSettings().setDefaultChoices(clone);
   }

   /**
    * This method should be called before the auto mode is started in
    * context of symbolic execution. The method sets {@link StrategyProperties}
    * of the auto mode which are not supported in context of symbolic execution
    * to valid default values.
    * @param proof The {@link Proof} to configure its {@link StrategyProperties} for symbolic execution.
    */
   public static void updateStrategyPropertiesForSymbolicExecution(Proof proof) {
      if (proof != null) {
         StrategyProperties sp = proof.getSettings().getStrategySettings().getActiveStrategyProperties(); 
         sp.setProperty(StrategyProperties.STOPMODE_OPTIONS_KEY, StrategyProperties.STOPMODE_DEFAULT);
         proof.getSettings().getStrategySettings().setActiveStrategyProperties(sp);
      }
   }

   /**
    * Checks if the given {@link Term} is null in the {@link Sequent} of the given {@link Node}. 
    * @param services The {@link Services} to use.
    * @param node The {@link Node} which provides the original {@link Sequent}
    * @param additionalAntecedent An additional antecedent.
    * @param newSuccedent The {@link Term} to check.
    * @return {@code true} {@link Term} was evaluated to null, {@code false} {@link Term} was not evaluated to null.
    * @throws ProofInputException Occurred Exception
    */
   public static boolean isNull(Services services, 
                                Node node, 
                                Term additionalAntecedent, 
                                Term newSuccedent) throws ProofInputException {
      return checkNull(services, node, additionalAntecedent, newSuccedent, true);
   }

   /**
    * Checks if the given {@link Term} is not null in the {@link Sequent} of the given {@link Node}. 
    * @param services The {@link Services} to use.
    * @param node The {@link Node} which provides the original {@link Sequent}
    * @param additionalAntecedent An additional antecedent.
    * @param newSuccedent The {@link Term} to check.
    * @return {@code true} {@link Term} was evaluated to not null, {@code false} {@link Term} was not evaluated to not null.
    * @throws ProofInputException Occurred Exception
    */
   public static boolean isNotNull(Services services, 
                                   Node node, 
                                   Term additionalAntecedent, 
                                   Term newSuccedent) throws ProofInputException {
      return checkNull(services, node, additionalAntecedent, newSuccedent, false);
   }
   
   /**
    * Checks if the given {@link Term} is null or not in the {@link Sequent} of the given {@link Node}.
    * @param services The {@link Services} to use.
    * @param node The {@link Node} which provides the original {@link Sequent}
    * @param additionalAntecedent An additional antecedent.
    * @param newSuccedent The {@link Term} to check.
    * @param nullExpected {@code true} expect that {@link Term} is null, {@code false} expect that term is not null.
    * @return {@code true} term is null value matches the expected nullExpected value, {@code false} otherwise.
    * @throws ProofInputException Occurred Exception
    */
   private static boolean checkNull(Services services, 
                                    Node node, 
                                    Term additionalAntecedent, 
                                    Term newSuccedent,
                                    boolean nullExpected) throws ProofInputException {
      // Make sure that correct parameters are given
      assert node != null;
      assert newSuccedent != null;
      // Create Sequent to prove
      Term isNull = TermBuilder.DF.equals(newSuccedent, TermBuilder.DF.NULL(services));
      Term isNotNull = TermBuilder.DF.not(isNull);
      Sequent sequentToProve = createSequentToProveWithNewSuccedent(node, additionalAntecedent, nullExpected ? isNull : isNotNull);
      // Execute proof in the current thread
      ApplyStrategyInfo info = startSideProof(node.proof(), sequentToProve, StrategyProperties.SPLITTING_NORMAL);
      try {
         return !info.getProof().openEnabledGoals().isEmpty();
      }
      finally {
         info.getProof().dispose();
      }
   }
   
   /**
    * Creates a new {@link Sequent} which is a modification from the {@link Sequent}
    * of the given {@link Node} which contains the same information but a different succedent.
    * @param node The {@link Node} which provides the original {@link Sequent}.
    * @param newSuccedent The new succedent.
    * @return The created {@link Sequent}.
    */
   public static Sequent createSequentToProveWithNewSuccedent(Node node,
                                                              Term newSuccedent) {
      return createSequentToProveWithNewSuccedent(node, null, newSuccedent);
   }

   /**
    * Creates a new {@link Sequent} which is a modification from the {@link Sequent}
    * of the given {@link Node} which contains the same information but a different succedent.
    * @param node The {@link Node} which provides the original {@link Sequent}.
    * @param additionalAntecedent An optional additional antecedents.
    * @param newSuccedent The new succedent.
    * @return The created {@link Sequent}.
    */
   public static Sequent createSequentToProveWithNewSuccedent(Node node, 
                                                              Term additionalAntecedent,
                                                              Term newSuccedent) {
      // Get the updates from the return node which includes the value interested in.
      Term originalModifiedFormula = node.getAppliedRuleApp().posInOccurrence().constrainedFormula().formula();
      ImmutableList<Term> originalUpdates = TermBuilder.DF.goBelowUpdates2(originalModifiedFormula).first;
      // Create new sequent
      return createSequentToProveWithNewSuccedent(node, additionalAntecedent, newSuccedent, originalUpdates);
   }
   
   /**
    * Creates a new {@link Sequent} which is a modification from the {@link Sequent}
    * of the given {@link Node} which contains the same information but a different succedent.
    * @param node The {@link Node} which provides the original {@link Sequent}.
    * @param additionalAntecedent An optional additional antecedents.
    * @param newSuccedent The new succedent.
    * @param updates The updates to use.
    * @return The created {@link Sequent}.
    */
   public static Sequent createSequentToProveWithNewSuccedent(Node node, 
                                                              Term additionalAntecedent,
                                                              Term newSuccedent,
                                                              ImmutableList<Term> updates) {
      // Combine method frame, formula with value predicate and the updates which provides the values
      Term newSuccedentToProve;
      if (updates != null) {
         newSuccedentToProve = TermBuilder.DF.applySequential(updates, newSuccedent);
      }
      else {
         newSuccedentToProve = newSuccedent;
      }
      // Create new sequent with the original antecedent and the formulas in the succedent which were not modified by the applied rule
      PosInOccurrence pio = node.getAppliedRuleApp().posInOccurrence();
      Sequent originalSequentWithoutMethodFrame = node.sequent().removeFormula(pio).sequent();
      Sequent sequentToProve = originalSequentWithoutMethodFrame.addFormula(new SequentFormula(newSuccedentToProve), false, true).sequent();
      if (additionalAntecedent != null) {
         sequentToProve = sequentToProve.addFormula(new SequentFormula(additionalAntecedent), true, false).sequent();
      }
      return sequentToProve;
   }

   /**
    * Checks if the given {@link Sort} represents a {@code null} value in the given {@link Services}.
    * @param sort The {@link Sort} to check.
    * @param services The {@link Services} to use.
    * @return {@code true} is Null-Sort, {@code false} is something else.
    */
   public static boolean isNullSort(Sort sort, Services services) {
      if (sort != null && services != null) {
         JavaInfo javaInfo = services.getJavaInfo();
         return javaInfo.getKeYJavaType(sort) == javaInfo.getNullType();
      }
      else {
         return false;
      }
   }

   /**
    * Checks if the given {@link IProgramVariable} is static or not.
    * @return {@code true} is static, {@code false} is not static or is array cell.
    */
   public static boolean isStaticVariable(IProgramVariable programVariable) {
      return programVariable instanceof ProgramVariable &&
             ((ProgramVariable)programVariable).isStatic();
   }
   
   /**
    * Collects all {@link IProgramVariable}s of the given {@link FieldDeclaration}.
    * @param fd The given {@link FieldDeclaration}.
    * @return The found {@link IProgramVariable}s for the given {@link FieldDeclaration}.
    */
   public static Set<IProgramVariable> getProgramVariables(FieldDeclaration fd) {
      Set<IProgramVariable> result = new LinkedHashSet<IProgramVariable>();
      if (fd != null) {
         ImmutableArray<FieldSpecification> specifications = fd.getFieldSpecifications();
         for (FieldSpecification spec : specifications) {
            result.add(spec.getProgramVariable());
         }
      }
      return result;
   }

   /**
    * Computes the path condition of the given {@link Node}.
    * @param node The {@link Node} to compute its path condition.
    * @param simplify {@code true} simplify result, {@code false} keep computed non simplified result.
    * @return The computed path condition.
    * @throws ProofInputException Occurred Exception.
    */
   public static Term computePathCondition(Node node, boolean simplify) throws ProofInputException {
      if (node != null) {
         Term pathCondition = TermBuilder.DF.tt();
         while (node != null) {
            Node parent = node.parent();
            if (parent != null && parent.childrenCount() >= 2) {
               Term branchCondition = computeBranchCondition(node, simplify);
               pathCondition = TermBuilder.DF.and(branchCondition, pathCondition);
            }
            node = parent;
         }
         if (TermBuilder.DF.ff().equals(pathCondition)) {
            throw new ProofInputException("Path condition computation failed because the result is false.");
         }
         return pathCondition;
      }
      else {
         return null;
      }
   }

   /**
    * Checks if the {@link Sort} of the given {@link Term} is a reference type.
    * @param services The {@link Services} to use.
    * @param term The {@link Term} to check.
    * @return {@code true} is reference sort, {@code false} is no reference sort.
    */
   public static boolean hasReferenceSort(Services services, Term term) {
      if (services != null && term != null) {
         return hasReferenceSort(services, term.sort());
      }
      else {
         return false;
      }
   }

   /**
    * Checks if the {@link Sort} of the given {@link IProgramVariable} is a reference type.
    * @param services The {@link Services} to use.
    * @param var The {@link IProgramVariable} to check.
    * @return {@code true} is reference sort, {@code false} is no reference sort.
    */
   public static boolean hasReferenceSort(Services services, IProgramVariable var) {
      if (services != null && var != null) {
         return hasReferenceSort(services, var.sort());
      }
      else {
         return false;
      }
   }

   /**
    * Checks if the {@link Sort} is a reference type.
    * @param services The {@link Services} to use.
    * @param sort The {@link Sort} to check.
    * @return {@code true} is reference sort, {@code false} is no reference sort.
    */
   public static boolean hasReferenceSort(Services services, Sort sort) {
      boolean referenceSort = false;
      if (services != null && sort != null) {
         KeYJavaType kjt = services.getJavaInfo().getKeYJavaType(sort);
         if (kjt != null) {
            TypeConverter typeConverter = services.getTypeConverter();
            referenceSort = typeConverter.isReferenceType(kjt) && // Check if the value is a reference type
                            (!(kjt.getJavaType() instanceof TypeDeclaration) || // check if the value is a library class which should be ignored
                            !((TypeDeclaration)kjt.getJavaType()).isLibraryClass());
         }
      }
      return referenceSort;
   }
   
   /**
    * Returns the human readable name of the given {@link IProgramVariable}.
    * @param pv The {@link IProgramVariable} to get its name.
    * @return The human readable name of the given {@link IProgramVariable}.
    */
   public static String getDisplayString(IProgramVariable pv) {
      if (pv != null) {
         if (pv.name() instanceof ProgramElementName) {
            ProgramElementName name = (ProgramElementName)pv.name();
            if (SymbolicExecutionUtil.isStaticVariable(pv)) {
               return name.toString();
            }
            else {
               return name.getProgramName();
            }
         }
         else {
            return pv.name().toString();
         }
      }
      else {
         return null;
      }
   }

   /**
    * Returns the root of the given {@link IExecutionNode}.
    * @param executionNode The {@link IExecutionNode} to get the root of its symbolic execution tree.
    * @return The root of the given {@link IExecutionNode}.
    */
   public static IExecutionNode getRoot(IExecutionNode executionNode) {
      if (executionNode != null) {
         while (executionNode.getParent() != null) {
            executionNode = executionNode.getParent();
         }
         return executionNode;
      }
      else {
         return null;
      }
   }

   /**
    * Extracts the exception variable which is used to check if the executed program in proof terminates normally.
    * @param proof The {@link Proof} to extract variable from.
    * @return The extract variable.
    */
   public static IProgramVariable extractExceptionVariable(Proof proof) {
      Node root = proof.root();
      if (root.sequent().succedent().size() == 1) {
         Term succedent = root.sequent().succedent().getFirst().formula(); // Succedent term
         if (succedent.subs().size() == 2) {
            Term updateApplication = succedent.subs().get(1);
            if (updateApplication.subs().size() == 2) {
               JavaProgramElement updateContent = updateApplication.subs().get(1).javaBlock().program();
               if (updateContent instanceof StatementBlock) { // try catch inclusive
                  ImmutableArray<? extends Statement> updateContentBody = ((StatementBlock)updateContent).getBody();
                  if (updateContentBody.size() == 2 && updateContentBody.get(1) instanceof Try) {
                     Try tryStatement = (Try)updateContentBody.get(1);
                     if (tryStatement.getBranchCount() == 1 && tryStatement.getBranchList().get(0) instanceof Catch) {
                        Catch catchStatement = (Catch)tryStatement.getBranchList().get(0);
                        if (catchStatement.getBody() instanceof StatementBlock) {
                           StatementBlock  catchBlock = (StatementBlock)catchStatement.getBody();
                           if (catchBlock.getBody().size() == 1 && catchBlock.getBody().get(0) instanceof Assignment) {
                              Assignment assignment = (Assignment)catchBlock.getBody().get(0);
                              if (assignment.getFirstElement() instanceof IProgramVariable) {
                                 IProgramVariable var = (IProgramVariable)assignment.getFirstElement();
                                 return var;
                              }
                           }
                        }
                     }
                  }
               }
            }
         }
      }
      throw new IllegalStateException("Can't extract exception variable from proof.");
   }

   /**
    * Configures the proof to use operation contracts or to expand methods instead.
    * @param proof The {@link Proof} to configure.
    * @param useOperationContracts {@code true} use operation contracts, {@code false} expand methods.
    */
   public static void setUseOperationContracts(Proof proof, boolean useOperationContracts) {
      if (proof != null && !proof.isDisposed()) {
         String methodTreatmentValue = useOperationContracts ? 
                                       StrategyProperties.METHOD_CONTRACT : 
                                       StrategyProperties.METHOD_EXPAND;
         StrategyProperties sp = proof.getSettings().getStrategySettings().getActiveStrategyProperties();
         sp.setProperty(StrategyProperties.METHOD_OPTIONS_KEY, methodTreatmentValue);
         proof.getSettings().getStrategySettings().setActiveStrategyProperties(sp);
      }
   }

   /**
    * Configures the proof to use loop invariants or to expand loops instead.
    * @param proof The {@link Proof} to configure.
    * @param useLoopInvariants {@code true} use loop invariants, {@code false} expand loops.
    */
   public static void setUseLoopInvariants(Proof proof, boolean useLoopInvariants) {
      if (proof != null && !proof.isDisposed()) {
         String loopTreatmentValue = useLoopInvariants ? 
                                     StrategyProperties.LOOP_INVARIANT : 
                                     StrategyProperties.LOOP_EXPAND;
         StrategyProperties sp = proof.getSettings().getStrategySettings().getActiveStrategyProperties();
         sp.setProperty(StrategyProperties.LOOP_OPTIONS_KEY, loopTreatmentValue);
         proof.getSettings().getStrategySettings().setActiveStrategyProperties(sp);
      }
   }

   /**
    * Configures the proof for symbolic execution.
    * @param proof The proof to configure.
    */
   public static void configureProof(Proof proof) {
      if (proof != null) {
         ImmutableList<ITermLabelWorker> labelInstantiators = ImmutableSLList.<ITermLabelWorker>nil();
         labelInstantiators = labelInstantiators.append(SymbolicExecutionTermLabelInstantiator.INSTANCE);
         labelInstantiators = labelInstantiators.append(LoopBodyTermLabelInstantiator.INSTANCE);
         labelInstantiators = labelInstantiators.append(LoopInvariantNormalBehaviorTermLabelInstantiator.INSTANCE);
         proof.getSettings().getLabelSettings().setLabelInstantiators(labelInstantiators);
      }
   }
   
   /**
    * Checks if the choice settings are initialized.
    * @return {@code true} settings are initialized, {@code false} settings are not initialized.
    */
   public static boolean isChoiceSettingInitialised() {
      return !ProofSettings.DEFAULT_SETTINGS.getChoiceSettings().getChoices().isEmpty();
   }
<<<<<<< HEAD

   /**
    * Checks if the given node should be represented as loop body termination.
    * @param node The current {@link Node} in the proof tree of KeY.
    * @param ruleApp The {@link RuleApp} may used or not used in the rule.
    * @return {@code true} represent node as loop body termination, {@code false} represent node as something else. 
    */
   public static boolean isLoopBodyTermination(final Node node, RuleApp ruleApp) {
      boolean result = false;
      if (ruleApp instanceof OneStepSimplifierRuleApp) {
         // Check applied rules in protocol
         OneStepSimplifierRuleApp simplifierApp = (OneStepSimplifierRuleApp)ruleApp;
         if (simplifierApp.getProtocol() != null) {
            RuleApp terminationApp = JavaUtil.search(simplifierApp.getProtocol(), new IFilter<RuleApp>() {
               @Override
               public boolean select(RuleApp element) {
                  return isLoopBodyTermination(node, element);
               }
            });
            result = terminationApp != null;
         }
      }
      else if (hasLoopBodyTerminationLabel(ruleApp)) {
         if ("impRight".equals(MiscTools.getRuleDisplayName(ruleApp))) {
            result = true; // Implication removed (not done if left part is false)
         }
         else {
            Term term = ruleApp.posInOccurrence().subTerm();
            if (term.op() == Junctor.IMP && term.sub(0).op() == Junctor.TRUE) {
               result = true; // Left part is true
            }
         }
      }
      return result;
=======
   
   /**
    * Checks if the given {@link Operator} is a heap.
    * @param op The {@link Operator} to check.
    * @param heapLDT The {@link HeapLDT} which provides the available heaps.
    * @return {@code true} {@link Operator} is heap, {@code false} {@link Operator} is something else.
    */
   public static boolean isHeap(Operator op, HeapLDT heapLDT) {
      if (op instanceof SortedOperator) {
         final Sort opSort = ((SortedOperator) op).sort();
         return JavaUtil.search(heapLDT.getAllHeaps(), new IFilter<LocationVariable>() {
            @Override
            public boolean select(LocationVariable element) {
               return opSort == element.sort();
            }
         }) != null;
      }
      else {
         return false;
      }
>>>>>>> 20498692
   }
}<|MERGE_RESOLUTION|>--- conflicted
+++ resolved
@@ -82,10 +82,7 @@
 import de.uka.ilkd.key.logic.op.IProgramVariable;
 import de.uka.ilkd.key.logic.op.Junctor;
 import de.uka.ilkd.key.logic.op.LocationVariable;
-<<<<<<< HEAD
 import de.uka.ilkd.key.logic.op.Modality;
-=======
->>>>>>> 20498692
 import de.uka.ilkd.key.logic.op.Operator;
 import de.uka.ilkd.key.logic.op.ProgramVariable;
 import de.uka.ilkd.key.logic.op.SortedOperator;
@@ -1622,15 +1619,9 @@
     * <p>
     * The branch conditions are:
     * <ul>
-<<<<<<< HEAD
-    *    <li>Post:    (pre1 | .. | preN)</li>
-    *    <li>ExcPost: (excPre1 | ... | excPreM)</li>
-    *    <li>Pre:     !(pre1 | ... | preN | excPre1 | ... | excPreM) because the branch is only open if all conditions are false</li>
-=======
     *    <li>Post:    caller != null & (pre1 | .. | preN)</li>
     *    <li>ExcPost: caller != null & (excPre1 | ... | excPreM)</li>
-    *    <li>Pre:     caller != null & !(pre1 | ... | preN | excPre1 | ... | excPreM)</li>
->>>>>>> 20498692
+    *    <li>Pre:     caller != null & !(pre1 | ... | preN | excPre1 | ... | excPreM) because the branch is only open if all conditions are false</li>
     *    <li>NPE:     caller = null</li>
     * </ul>
     * </p>
@@ -1658,7 +1649,6 @@
       }
       
       int childIndex = JavaUtil.indexOf(parent.childrenIterator(), node);
-<<<<<<< HEAD
       if (childIndex >= 3) {
          throw new ProofInputException("Branch condition of null pointer check is not supported."); 
       }
@@ -1682,7 +1672,8 @@
          Semisequent antecedent = node.sequent().antecedent();
          SequentFormula sf = antecedent.get(antecedent.size() - 1);
          Term workingTerm = sf.formula();
-         workingTerm = TermBuilder.DF.goBelowUpdates(workingTerm);
+         Pair<ImmutableList<Term>,Term> updatesAndTerm = TermBuilder.DF.goBelowUpdates2(workingTerm);
+         workingTerm = updatesAndTerm.second;
          if (workingTerm.op() != Junctor.AND) {
             throw new ProofInputException("And operation expected, implementation of UseOperationContractRule might has changed!"); 
          }
@@ -1715,25 +1706,45 @@
             throw new ProofInputException("Throwable expected, implementation of UseOperationContractRule might has changed!"); 
          }
          // Collect all implications for normal or exceptional preconditions
+         Term result;
          Term implications = workingTerm.sub(1);
          ImmutableList<Term> implicationTerms = collectPreconditionImpliesPostconditionTerms(ImmutableSLList.<Term>nil(), exceptionDefinition, childIndex == 1, implications);
          if (!implicationTerms.isEmpty()) {
-            // Implications find, return their conditions as branchconditions
+            // Implications find, return their conditions as branch condition
             ImmutableList<Term> condtionTerms = ImmutableSLList.<Term>nil();
             for (Term implication : implicationTerms) {
                condtionTerms = condtionTerms.append(implication.sub(0));
             }
-            
-            Term result = TermBuilder.DF.or(condtionTerms);
-            if (simplify) {
-               result = simplify(node.proof(), result);
-            }
-            return result;
+            result = TermBuilder.DF.or(condtionTerms);
+            // Add updates
+            result = TermBuilder.DF.applyParallel(updatesAndTerm.first, result);
          }
          else {
-            // No preconditions available, branchcondition is true
-            return TermBuilder.DF.tt();
-         }
+            // No preconditions available, branch condition is true
+            result = TermBuilder.DF.tt();
+         }
+         // Add caller not null to condition
+         if (parent.childrenCount() == 4) {
+            Term callerNotNullTerm = posInOccurrenceInOtherNode(parent, parent.getAppliedRuleApp().posInOccurrence(), parent.child(3));
+            callerNotNullTerm = TermBuilder.DF.goBelowUpdates(callerNotNullTerm);
+            if (callerNotNullTerm.op() != Junctor.NOT) {
+               throw new ProofInputException("Not operation expacted, implementation of UseOperationContractRule might has changed!"); 
+            }
+            if (callerNotNullTerm.sub(0).op() != Equality.EQUALS) {
+               throw new ProofInputException("Equals operation expacted, implementation of UseOperationContractRule might has changed!"); 
+            }
+            if (!(callerNotNullTerm.sub(0).sub(0).op() instanceof ProgramVariable)) {
+               throw new ProofInputException("ProgramVariable expacted, implementation of UseOperationContractRule might has changed!"); 
+            }
+            if (!isNullSort(callerNotNullTerm.sub(0).sub(1).sort(), parent.proof().getServices())) {
+               throw new ProofInputException("Null expacted, implementation of UseOperationContractRule might has changed!"); 
+            }
+            result = TermBuilder.DF.and(callerNotNullTerm, result);
+         }
+         if (simplify) {
+            result = simplify(node.proof(), result);
+         }
+         return result;
       }
    }
    
@@ -1829,87 +1840,6 @@
          return posInOccurrenceInOtherNode(original.sequent(), pio, toApplyOn.sequent());
       }
       else {
-=======
-      if (childIndex >= 2) {
-         throw new ProofInputException("Branch condition of precondition check and null pointer check are not supported."); 
-      }
-      // Assumption: Pre -> Post & ExcPre -> Signals terms are added to last semisequent in antecedent.
-      // Find Term to extract implications from.
-      Semisequent antecedent = node.sequent().antecedent();
-      SequentFormula sf = antecedent.get(antecedent.size() - 1);
-      Term workingTerm = sf.formula();
-      Pair<ImmutableList<Term>,Term> updatesAndTerm = TermBuilder.DF.goBelowUpdates2(workingTerm);
-      workingTerm = updatesAndTerm.second;
-      if (workingTerm.op() != Junctor.AND) {
-         throw new ProofInputException("And operation expacted, implementation of UseOperationContractRule might has changed!"); 
-      }
-      workingTerm = workingTerm.sub(1); // First part is heap equality, use second part which is the combination of all normal and exceptional preconditon postcondition implications
-      workingTerm = TermBuilder.DF.goBelowUpdates(workingTerm);
-      if (workingTerm.op() != Junctor.AND) {
-         throw new ProofInputException("And operation expacted, implementation of UseOperationContractRule might has changed!"); 
-      }
-      // Find Term exc_n = null which is added negated to all exceptional preconditions
-      Term definitions = workingTerm.sub(0);
-      if (definitions.op() != Junctor.AND) {
-         throw new ProofInputException("And operation expacted, implementation of UseOperationContractRule might has changed!"); 
-      }
-      Term exceptionDefinition = definitions.sub(0);
-      // Collect all implications for normal or exceptional preconditions
-      Term result;
-      Term implications = workingTerm.sub(1);
-      ImmutableList<Term> implicationTerms = collectPreconditionImpliesPostconditionTerms(ImmutableSLList.<Term>nil(), exceptionDefinition, childIndex == 1, implications);
-      if (!implicationTerms.isEmpty()) {
-         // Implications find, return their conditions as branch condition
-         ImmutableList<Term> condtionTerms = ImmutableSLList.<Term>nil();
-         for (Term implication : implicationTerms) {
-            condtionTerms = condtionTerms.append(implication.sub(0));
-         }
-         result = TermBuilder.DF.or(condtionTerms);
-         // Add updates
-         result = TermBuilder.DF.applyParallel(updatesAndTerm.first, result);
-      }
-      else {
-         // No preconditions available, branch condition is true
-         result = TermBuilder.DF.tt();
-      }
-      // Add caller not null to condition
-      if (parent.childrenCount() == 4) {
-         Term callerNotNullTerm = posInOccurrenceInOtherNode(parent, parent.getAppliedRuleApp().posInOccurrence(), parent.child(3));
-         callerNotNullTerm = TermBuilder.DF.goBelowUpdates(callerNotNullTerm);
-         if (callerNotNullTerm.op() != Junctor.NOT) {
-            throw new ProofInputException("Not operation expacted, implementation of UseOperationContractRule might has changed!"); 
-         }
-         if (callerNotNullTerm.sub(0).op() != Equality.EQUALS) {
-            throw new ProofInputException("Equals operation expacted, implementation of UseOperationContractRule might has changed!"); 
-         }
-         if (!(callerNotNullTerm.sub(0).sub(0).op() instanceof ProgramVariable)) {
-            throw new ProofInputException("ProgramVariable expacted, implementation of UseOperationContractRule might has changed!"); 
-         }
-         if (!isNullSort(callerNotNullTerm.sub(0).sub(1).sort(), parent.proof().getServices())) {
-            throw new ProofInputException("Null expacted, implementation of UseOperationContractRule might has changed!"); 
-         }
-         result = TermBuilder.DF.and(callerNotNullTerm, result);
-      }
-      if (simplify) {
-         result = simplify(node.proof(), result);
-      }
-      return result;
-   }
-
-   /**
-    * Returns the {@link Term} described by the given {@link PosInOccurrence} of the original {@link Node}
-    * in the {@link Node} to apply on.
-    * @param original The original {@link Node} on which the given {@link PosInOccurrence} works.
-    * @param pio The given {@link PosInOccurrence}.
-    * @param toApplyOn The new {@link Node} to apply the {@link PosInOccurrence} on.
-    * @return The {@link Term} in the other {@link Node} described by the {@link PosInOccurrence} or {@code null} if not available.
-    */
-   public static Term posInOccurrenceInOtherNode(Node original, PosInOccurrence pio, Node toApplyOn) {
-      if (original != null && toApplyOn != null) {
-         return posInOccurrenceInOtherNode(original.sequent(), pio, toApplyOn.sequent());
-      }
-      else {
->>>>>>> 20498692
          return null;
       }
    }
@@ -2039,15 +1969,10 @@
             // Add additional equivalenz term to antecedent with the replace object which must be equal to the find term 
             Term replaceTerm = (Term)goalTemplate.replaceWithExpressionAsObject();
             replaceTerm = TermBuilder.DF.equals(replaceTerm, ((PosTacletApp)app).posInOccurrence().subTerm());
-<<<<<<< HEAD
             replaceTerm = TermBuilder.DF.applyUpdatePairsSequential(app.instantiations().getUpdateContext(), replaceTerm);
-            newAntecedents = newAntecedents.append(replaceTerm);
-=======
-            replaceTerm = TermBuilder.DF.applySequential(app.instantiations().getUpdateContext(), replaceTerm);
             if (!newAntecedents.contains(replaceTerm)) {
                newAntecedents = newAntecedents.append(replaceTerm);
             }
->>>>>>> 20498692
             // Replace old with new lists
             antecedents = newAntecedents;
             succedents = newSuccedents;
@@ -2064,19 +1989,7 @@
       // Check if an update context is available
       if (!instantiations.getUpdateContext().isEmpty()) {
          // Simplify branch condition if required
-<<<<<<< HEAD
-         if (simplify) {
-            // Append update context because otherwise the formula is evaluated in wrong state
-            result = TermBuilder.DF.applyUpdatePairsSequential(instantiations.getUpdateContext(), leftAndRight);
-            // Execute simplification
-            result = SymbolicExecutionUtil.simplify(node.proof(), result);
-         }
-         else {
-            result = leftAndRight;
-         }
-=======
-         result = TermBuilder.DF.applySequential(instantiations.getUpdateContext(), leftAndRight);
->>>>>>> 20498692
+         result = TermBuilder.DF.applyUpdatePairsSequential(instantiations.getUpdateContext(), leftAndRight);
       }
       else {
          // No update context, just use the implication as branch condition
@@ -2529,7 +2442,6 @@
    public static boolean isChoiceSettingInitialised() {
       return !ProofSettings.DEFAULT_SETTINGS.getChoiceSettings().getChoices().isEmpty();
    }
-<<<<<<< HEAD
 
    /**
     * Checks if the given node should be represented as loop body termination.
@@ -2564,7 +2476,7 @@
          }
       }
       return result;
-=======
+   }
    
    /**
     * Checks if the given {@link Operator} is a heap.
@@ -2585,6 +2497,5 @@
       else {
          return false;
       }
->>>>>>> 20498692
    }
 }