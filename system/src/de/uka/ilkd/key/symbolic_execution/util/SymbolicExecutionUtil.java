// This file is part of KeY - Integrated Deductive Software Design 
//
// Copyright (C) 2001-2011 Universitaet Karlsruhe (TH), Germany 
//                         Universitaet Koblenz-Landau, Germany
//                         Chalmers University of Technology, Sweden
// Copyright (C) 2011-2013 Karlsruhe Institute of Technology, Germany 
//                         Technical University Darmstadt, Germany
//                         Chalmers University of Technology, Sweden
//
// The KeY system is protected by the GNU General 
// Public License. See LICENSE.TXT for details.
//

package de.uka.ilkd.key.symbolic_execution.util;

import java.util.Arrays;
import java.util.Collection;
import java.util.Collections;
import java.util.HashMap;
import java.util.HashSet;
import java.util.Iterator;
import java.util.LinkedHashMap;
import java.util.LinkedHashSet;
import java.util.LinkedList;
import java.util.List;
import java.util.Map;
import java.util.Set;

import de.uka.ilkd.key.collection.ImmutableArray;
import de.uka.ilkd.key.collection.ImmutableList;
import de.uka.ilkd.key.collection.ImmutableSLList;
import de.uka.ilkd.key.gui.ApplyStrategy.ApplyStrategyInfo;
import de.uka.ilkd.key.gui.configuration.ProofIndependentSettings;
import de.uka.ilkd.key.gui.configuration.ProofSettings;
import de.uka.ilkd.key.java.Expression;
import de.uka.ilkd.key.java.JavaProgramElement;
import de.uka.ilkd.key.java.JavaTools;
import de.uka.ilkd.key.java.Position;
import de.uka.ilkd.key.java.PositionInfo;
import de.uka.ilkd.key.java.Services;
import de.uka.ilkd.key.java.SourceElement;
import de.uka.ilkd.key.java.Statement;
import de.uka.ilkd.key.java.StatementBlock;
import de.uka.ilkd.key.java.TypeConverter;
import de.uka.ilkd.key.java.abstraction.KeYJavaType;
import de.uka.ilkd.key.java.declaration.FieldDeclaration;
import de.uka.ilkd.key.java.declaration.FieldSpecification;
import de.uka.ilkd.key.java.declaration.TypeDeclaration;
import de.uka.ilkd.key.java.expression.Assignment;
import de.uka.ilkd.key.java.reference.ExecutionContext;
import de.uka.ilkd.key.java.reference.IExecutionContext;
import de.uka.ilkd.key.java.reference.ReferencePrefix;
import de.uka.ilkd.key.java.reference.TypeReference;
import de.uka.ilkd.key.java.statement.BranchStatement;
import de.uka.ilkd.key.java.statement.Catch;
import de.uka.ilkd.key.java.statement.Do;
import de.uka.ilkd.key.java.statement.EmptyStatement;
import de.uka.ilkd.key.java.statement.EnhancedFor;
import de.uka.ilkd.key.java.statement.For;
import de.uka.ilkd.key.java.statement.LoopStatement;
import de.uka.ilkd.key.java.statement.MethodBodyStatement;
import de.uka.ilkd.key.java.statement.MethodFrame;
import de.uka.ilkd.key.java.statement.Try;
import de.uka.ilkd.key.ldt.BooleanLDT;
import de.uka.ilkd.key.ldt.HeapLDT;
import de.uka.ilkd.key.ldt.IntegerLDT;
import de.uka.ilkd.key.logic.DefaultVisitor;
import de.uka.ilkd.key.logic.JavaBlock;
import de.uka.ilkd.key.logic.Name;
import de.uka.ilkd.key.logic.PosInOccurrence;
import de.uka.ilkd.key.logic.PosInTerm;
import de.uka.ilkd.key.logic.ProgramElementName;
import de.uka.ilkd.key.logic.ProgramPrefix;
import de.uka.ilkd.key.logic.Semisequent;
import de.uka.ilkd.key.logic.Sequent;
import de.uka.ilkd.key.logic.SequentFormula;
import de.uka.ilkd.key.logic.Term;
import de.uka.ilkd.key.logic.TermBuilder;
import de.uka.ilkd.key.logic.label.ParameterlessTermLabel;
import de.uka.ilkd.key.logic.label.SymbolicExecutionTermLabel;
import de.uka.ilkd.key.logic.label.TermLabel;
import de.uka.ilkd.key.logic.label.TermLabelManager.TermLabelConfiguration;
import de.uka.ilkd.key.logic.op.ElementaryUpdate;
import de.uka.ilkd.key.logic.op.Equality;
import de.uka.ilkd.key.logic.op.Function;
import de.uka.ilkd.key.logic.op.IProgramMethod;
import de.uka.ilkd.key.logic.op.IProgramVariable;
import de.uka.ilkd.key.logic.op.Junctor;
import de.uka.ilkd.key.logic.op.LocationVariable;
import de.uka.ilkd.key.logic.op.Modality;
import de.uka.ilkd.key.logic.op.Operator;
import de.uka.ilkd.key.logic.op.ProgramVariable;
import de.uka.ilkd.key.logic.op.SortedOperator;
import de.uka.ilkd.key.logic.sort.NullSort;
import de.uka.ilkd.key.logic.sort.Sort;
import de.uka.ilkd.key.pp.NotationInfo;
import de.uka.ilkd.key.proof.Goal;
import de.uka.ilkd.key.proof.Node;
import de.uka.ilkd.key.proof.NodeInfo;
import de.uka.ilkd.key.proof.Proof;
import de.uka.ilkd.key.proof.init.InitConfig;
import de.uka.ilkd.key.proof.init.JavaProfile;
import de.uka.ilkd.key.proof.init.Profile;
import de.uka.ilkd.key.proof.init.ProofInputException;
import de.uka.ilkd.key.proof.io.ProofSaver;
import de.uka.ilkd.key.proof.mgt.AxiomJustification;
import de.uka.ilkd.key.proof.mgt.ProofEnvironment;
import de.uka.ilkd.key.proof.mgt.RuleJustification;
import de.uka.ilkd.key.proof.mgt.RuleJustificationInfo;
import de.uka.ilkd.key.proof_references.KeYTypeUtil;
import de.uka.ilkd.key.rule.AbstractContractRuleApp;
import de.uka.ilkd.key.rule.BuiltInRule;
import de.uka.ilkd.key.rule.ContractRuleApp;
import de.uka.ilkd.key.rule.LoopInvariantBuiltInRuleApp;
import de.uka.ilkd.key.rule.OneStepSimplifier;
import de.uka.ilkd.key.rule.OneStepSimplifierRuleApp;
import de.uka.ilkd.key.rule.PosTacletApp;
import de.uka.ilkd.key.rule.RuleApp;
import de.uka.ilkd.key.rule.SyntacticalReplaceVisitor;
import de.uka.ilkd.key.rule.Taclet;
import de.uka.ilkd.key.rule.TacletApp;
import de.uka.ilkd.key.rule.inst.SVInstantiations;
import de.uka.ilkd.key.rule.tacletbuilder.TacletGoalTemplate;
import de.uka.ilkd.key.speclang.Contract;
import de.uka.ilkd.key.speclang.OperationContract;
import de.uka.ilkd.key.strategy.StrategyProperties;
import de.uka.ilkd.key.symbolic_execution.model.IExecutionElement;
import de.uka.ilkd.key.symbolic_execution.model.IExecutionNode;
import de.uka.ilkd.key.symbolic_execution.model.IExecutionStateNode;
import de.uka.ilkd.key.symbolic_execution.model.IExecutionVariable;
import de.uka.ilkd.key.symbolic_execution.model.impl.ExecutionMethodReturn;
import de.uka.ilkd.key.symbolic_execution.model.impl.ExecutionVariable;
import de.uka.ilkd.key.symbolic_execution.profile.SymbolicExecutionJavaProfile;
import de.uka.ilkd.key.symbolic_execution.strategy.SymbolicExecutionStrategy;
import de.uka.ilkd.key.util.MiscTools;
import de.uka.ilkd.key.util.Pair;
import de.uka.ilkd.key.util.ProofStarter;

/**
 * Provides utility methods for symbolic execution with KeY.
 * @author Martin Hentschel
 */
public final class SymbolicExecutionUtil {
   /**
    * Key for the choice option "runtimeExceptions".
    */
   public static final String CHOICE_SETTING_RUNTIME_EXCEPTIONS = "runtimeExceptions";
  
   /**
    * Value in choice option "runtimeExceptions" to ban exceptions.
    */
   public static final String CHOICE_SETTING_RUNTIME_EXCEPTIONS_VALUE_BAN = "runtimeExceptions:ban";
   
   /**
    * Value in choice option "runtimeExceptions" to allow exceptions.
    */
   public static final String CHOICE_SETTING_RUNTIME_EXCEPTIONS_VALUE_ALLOW =
           "runtimeExceptions:allow";

   /**
    * Forbid instances.
    */
   private SymbolicExecutionUtil() {
   }
   
   /**
    * Simplifies the given {@link Term} in a side proof. 
    * @param parentProof The parent {@link Proof}.
    * @param term The {@link Term} to simplify.
    * @return The simplified {@link Term}.
    * @throws ProofInputException Occurred Exception.
    */
   public static Term simplify(Proof parentProof,
                               Term term) throws ProofInputException {
      // Create sequent to proof
      Sequent sequentToProve =
              Sequent.EMPTY_SEQUENT.addFormula(new SequentFormula(term), false, true).sequent();
      // Return created sequent and the used predicate to identify the value interested in.
      ApplyStrategyInfo info = startSideProof(parentProof, sequentToProve);
      try {
         // The simplified formula is the conjunction of all open goals
         ImmutableList<Goal> openGoals = info.getProof().openEnabledGoals();
         final TermBuilder tb = parentProof.getServices().getTermBuilder();
         if (openGoals.isEmpty()) {
            return tb.tt();
         }
         else {
            ImmutableList<Term> goalImplications = ImmutableSLList.nil(); 
            for (Goal goal : openGoals) {
               Term goalImplication = sequentToImplication(goal.sequent(), goal.proof().getServices());
               goalImplication = tb.not(goalImplication);
               goalImplications = goalImplications.append(goalImplication);
            }
            return tb.not(tb.or(goalImplications));
         }
      }
      finally {
         info.getProof().dispose();
      }
   }
   
   /**
    * Improves the {@link Term} to increase its readability.
    * The following changes will be performed:
    * <ul>
    *    <li>{@code a < 1 + b} => {@code a <= b}</li>
    *    <li>{@code a < b + 1} => {@code a <= b}</li>
    *
    *    <li>{@code a >= 1 + b} => {@code a > b}</li>
    *    <li>{@code a >= b + 1} => {@code a > b}</li>
    *
    *    <li>{@code a <= -1 + b} => {@code a < b}</li>
    *    <li>{@code a <= b + -1} => {@code a < b}</li>
    *    <li>{@code a <= b - 1} => {@code a < b}</li>
    *
    *    <li>{@code a > -1 + b} => {@code a >= b}</li>
    *    <li>{@code a > b + -1} => {@code a >= b}</li>
    *    <li>{@code a > b - 1} => {@code a >= b}</li>
    *
    *    <li>{@code a >= 1 + b} => {@code a > b}</li>
    *    <li>{@code a >= b + 1} => {@code a > b}</li>
    *    <li>{@code !a >= b} => {@code a < b}</li>
    *    <li>{@code !a > b} => {@code a <= b}</li>
    *    <li>{@code !a <= b} => {@code a > b}</li>
    *    <li>{@code !a < b} => {@code a >= b}</li>
    * </ul>
    * @param term The {@link Term} to improve.
    * @param services The {@link Services} to use.
    * @return The improved {@link Term} or the {@link Term} itself if no improvements are possible.
    */
   public static Term improveReadability(Term term, Services services) {
      if (term != null && services != null) {
         IntegerLDT integerLDT = services.getTypeConverter().getIntegerLDT();
         term = improveReadabilityRecursive(term, services, integerLDT);
      }
      return term;
   }
   
   /**
    * Helper method of {@link #improveReadability(Term, Services)}.
    * @param term The {@link Term} to improve.
    * @param services The {@link Services} to use.
    * @param integerLDT The {@link IntegerLDT} to use.
    * @return The improved {@link Term} or the {@link Term} itself if no improvements are possible.
    */
   private static Term improveReadabilityRecursive(Term term,
                                                   Services services,
                                                   IntegerLDT integerLDT) {
      // Improve children
      boolean subChanged = false;
      List<Term> newSubs = new LinkedList<Term>();
      for (Term sub : term.subs()) {
         Term newSub = improveReadabilityRecursive(sub, services, integerLDT);
         if (newSub != sub) {
            newSubs.add(newSub);
            subChanged = true;
         }
         else {
            newSubs.add(sub);
         }
      }
      if (subChanged) {
         term = services.getTermFactory().createTerm(term.op(), new ImmutableArray<Term>(newSubs), term.boundVars(), term.javaBlock(), term.getLabels());
      }
      // Improve readability: a < 1 + b, a < b + 1
      final TermBuilder tb = services.getTermBuilder();
      if (term.op() == integerLDT.getLessThan()) {
         Term subOne = term.sub(1);
         if (subOne.op() == integerLDT.getAdd()) {
            if (isOne(subOne.sub(0), integerLDT)) {
               term = tb.leq(term.sub(0), subOne.sub(1));
            }
            else if (isOne(subOne.sub(1), integerLDT)) {
               term = tb.leq(term.sub(0), subOne.sub(0));
            }
         }
      }
      // Improve readability: a >= 1 + b, a >= b + 1
      else if (term.op() == integerLDT.getGreaterOrEquals()) {
         Term subOne = term.sub(1);
         if (subOne.op() == integerLDT.getAdd()) {
            if (isOne(subOne.sub(0), integerLDT)) {
               term = tb.gt(term.sub(0), subOne.sub(1));
            }
            else if (isOne(subOne.sub(1), integerLDT)) {
               term = tb.gt(term.sub(0), subOne.sub(0));
            }
         }
      }
      // Improve readability: a <= -1 + b, a <= 1 + -b, a <= 1 - b
      else if (term.op() == integerLDT.getLessOrEquals()) {
         Term subOne = term.sub(1);
         if (subOne.op() == integerLDT.getAdd()) {
            if (isMinusOne(subOne.sub(0), integerLDT)) {
               term = tb.lt(term.sub(0), subOne.sub(1));
            }
            else if (isMinusOne(subOne.sub(1), integerLDT)) {
               term = tb.lt(term.sub(0), subOne.sub(0));
            }
         }
         else if (subOne.op() == integerLDT.getSub()) {
            if (isOne(subOne.sub(1), integerLDT)) {
               term = tb.lt(term.sub(0), subOne.sub(0));
            }
         }
      }
      // Improve readability: a > -1 + b, a > 1 + -b, a > 1 - b
      else if (term.op() == integerLDT.getGreaterThan()) {
         Term subOne = term.sub(1);
         if (subOne.op() == integerLDT.getAdd()) {
            if (isMinusOne(subOne.sub(0), integerLDT)) {
               term = tb.geq(term.sub(0), subOne.sub(1));
            }
            else if (isMinusOne(subOne.sub(1), integerLDT)) {
               term = tb.geq(term.sub(0), subOne.sub(0));
            }
         }
         else if (subOne.op() == integerLDT.getSub()) {
            if (isOne(subOne.sub(1), integerLDT)) {
               term = tb.geq(term.sub(0), subOne.sub(0));
            }
         }
      }
      // Improve readability: !a >= b, !a > b, !a <= b, !a < b
      else if (term.op() == Junctor.NOT) {
         Term sub = term.sub(0);
         if (sub.op() == integerLDT.getLessOrEquals()) {
            term = tb.gt(sub.sub(0), sub.sub(1));
         }
         else if (sub.op() == integerLDT.getLessThan()) {
            term = tb.geq(sub.sub(0), sub.sub(1));
         }
         else if (sub.op() == integerLDT.getGreaterOrEquals()) {
            term = tb.lt(sub.sub(0), sub.sub(1));
         }
         else if (sub.op() == integerLDT.getGreaterThan()) {
            term = tb.leq(sub.sub(0), sub.sub(1));
         }
      }
      return term;
   }

   /**
    * Checks if the given term represent the number one
    * @param subOne the term to be checked
    * @param integerLDT the LDT for integers
    * @return true if the term represents the one
    */
   private static boolean isOne(Term subOne, IntegerLDT integerLDT) {
       return subOne.equals(integerLDT.one());
   }

   /**
    * Checks if the given {@link Term} represents the integer constant {@code -1}.
    * @param term The {@link Term} to check.
    * @param integerLDT The {@link IntegerLDT} to use.
    * @return {@code true} {@link Term} represents {@code -1}, {@code false} {@link Term} is something else.
    */
   private static boolean isMinusOne(Term term, IntegerLDT integerLDT) {
      if (term.op() == integerLDT.getNumberSymbol()) {
         term = term.sub(0);
         if (term.op() == integerLDT.getNegativeNumberSign()) {
            term = term.sub(0);
            if (term.op() == integerLDT.getNumberLiteralFor(1)) {
               term = term.sub(0);
               if (term.op() == integerLDT.getNumberTerminator()) {
                  return true;
               }
            }
         }
      }
      return false;
   }

   /**
    * Converts the given {@link Sequent} into an implication.
    * @param sequent The {@link Sequent} to convert.
    * @param services TODO
    * @return The created implication.
    */
   public static Term sequentToImplication(Sequent sequent, Services services) {
      if (sequent != null) {
         ImmutableList<Term> antecedents = listSemisequentTerms(sequent.antecedent());
         ImmutableList<Term> succedents = listSemisequentTerms(sequent.succedent());
         // Construct branch condition from created antecedent and succedent terms as new implication 
         Term left = services.getTermBuilder().and(antecedents);
         Term right = services.getTermBuilder().or(succedents);
         return services.getTermBuilder().imp(left, right);
      }
      else {
         return services.getTermBuilder().tt();
      }
   }
   
   /**
    * Lists the {@link Term}s contained in the given {@link Semisequent}.
    * @param semisequent The {@link Semisequent} to list terms of.
    * @return The list with all contained {@link Term}s.
    */
   public static ImmutableList<Term> listSemisequentTerms(Semisequent semisequent) {
      ImmutableList<Term> terms = ImmutableSLList.nil();
      if (semisequent != null) {
         for (SequentFormula sf : semisequent) {
            terms = terms.append(sf.formula());
         }
      }
      return terms;
   }
   
   /**
    * Creates a copy of the {@link ProofEnvironment} of the given {@link Proof}
    * which has his own {@link OneStepSimplifier} instance. Such copies are
    * required for instance during parallel usage of site proofs because
    * {@link OneStepSimplifier} has an internal state.
    * @param source The {@link Proof} to copy its {@link ProofEnvironment}.
    * @return The created {@link ProofEnvironment} which is a copy of the environment of the given {@link Proof} but with its own {@link OneStepSimplifier} instance.
    */
   public static ProofEnvironment cloneProofEnvironmentWithOwnOneStepSimplifier(Proof source) {
      assert source != null;
      assert !source.isDisposed();
      // Get required source instances
      final ProofEnvironment sourceEnv = source.env();
      InitConfig sourceInitConfig = sourceEnv.getInitConfig();
      RuleJustificationInfo sourceJustiInfo = sourceEnv.getJustifInfo();
      // Create new profile which has separate OneStepSimplifier instance
      JavaProfile profile = new JavaProfile() {
         @Override
         protected ImmutableList<TermLabelConfiguration> computeTermLabelConfiguration() {
            Profile sourceProfile = sourceEnv.getInitConfig().getProfile();
            if (sourceProfile instanceof SymbolicExecutionJavaProfile) {
               ImmutableList<TermLabelConfiguration> result = super.computeTermLabelConfiguration();
               result = result.prepend(SymbolicExecutionJavaProfile.getSymbolicExecutionTermLabelConfigurations()); // Make sure that the term labels of symbolic execution are also supported by the new environment.
               return result;
            }
            else {
               return super.computeTermLabelConfiguration();
            }
         }
      };
      // Create new InitConfig and initialize it with value from initial one.
      InitConfig initConfig = new InitConfig(source.getServices().copy(profile, true));
      initConfig.setActivatedChoices(sourceInitConfig.getActivatedChoices());
      initConfig.setSettings(sourceInitConfig.getSettings());
      initConfig.setTaclet2Builder(sourceInitConfig.getTaclet2Builder());
      initConfig.setTaclets(sourceInitConfig.getTaclets());
      // Create new ProofEnvironment and initialize it with values from initial one.
      ProofEnvironment env = new ProofEnvironment(initConfig);
      env.setJavaModel(sourceEnv.getJavaModel());
      env.setNumber(sourceEnv.getNumber());
      env.setRuleConfig(sourceEnv.getRuleConfig());
      for (Taclet taclet : sourceInitConfig.activatedTaclets()) {
         env.getJustifInfo().addJustification(taclet, sourceJustiInfo.getJustification(taclet));
      }
      for (BuiltInRule rule : initConfig.builtInRules()) {
         RuleJustification origJusti = sourceJustiInfo.getJustification(rule);
         if (origJusti == null) {
            assert rule instanceof OneStepSimplifier;
            origJusti = AxiomJustification.INSTANCE;
         }
         env.getJustifInfo().addJustification(rule, origJusti);
      }
      return env;
   }
   
   /**
    * Creates a {@link Sequent} which can be used in site proofs to
    * extract the return value of the given {@link IProgramVariable} from the
    * sequent of the given {@link Node}.
    * @param services The {@link Services} to use.
    * @param contextObjectType The type of the current object (this reference).
    * @param contextMethod The current method.
    * @param contextObject The current object (this reference).
    * @param methodReturnNode The method return {@link Node} which provides the sequent to extract updates and return expression from.
    * @param methodCallEmptyNode The method call empty {@link Node} which provides the sequent to start site proof in.
    * @param variable The {@link IProgramVariable} of the value which is interested.
    * @return The created {@link SiteProofVariableValueInput} with the created sequent and the predicate which will contain the value.
    */
   public static SiteProofVariableValueInput
                       createExtractReturnVariableValueSequent(Services services,
                                                               TypeReference contextObjectType,
                                                               IProgramMethod contextMethod,
                                                               ReferencePrefix contextObject,
                                                               Node methodReturnNode,
                                                               Node methodCallEmptyNode,
                                                               IProgramVariable variable) {
      // Create execution context in that the method was called.
      IExecutionContext context =
              new ExecutionContext(contextObjectType, contextMethod, contextObject);
      // Create sequent
      return createExtractReturnVariableValueSequent(services, context, methodReturnNode,
                                                     methodCallEmptyNode, variable);
   }

   /**
    * Creates a {@link Sequent} which can be used in site proofs to
    * extract the return value of the given {@link IProgramVariable} from the
    * sequent of the given {@link Node}.
    * @param services The {@link Services} to use.
    * @param context The {@link IExecutionContext} that defines the current object (this reference).
    * @param methodReturnNode The method return {@link Node} which provides the sequent to extract updates and return expression from.
    * @param methodCallEmptyNode The method call empty {@link Node} which provides the sequent to start site proof in.
    * @param variable The {@link IProgramVariable} of the value which is interested.
    * @return The created {@link SiteProofVariableValueInput} with the created sequent and the predicate which will contain the value.
    */
   public static SiteProofVariableValueInput
                       createExtractReturnVariableValueSequent(Services services,
                                                               IExecutionContext context,
                                                               Node methodReturnNode,
                                                               Node methodCallEmptyNode,
                                                               IProgramVariable variable) {
      // Make sure that correct parameters are given
      assert context != null;
      assert methodReturnNode != null;
      assert methodCallEmptyNode != null;
      assert variable instanceof ProgramVariable;
      // Create method frame which will be executed in site proof
      Statement originalReturnStatement =
              (Statement)methodReturnNode.getNodeInfo().getActiveStatement();
      MethodFrame newMethodFrame =
              new MethodFrame(variable, context, new StatementBlock(originalReturnStatement));
      JavaBlock newJavaBlock = JavaBlock.createJavaBlock(new StatementBlock(newMethodFrame));
      // Create predicate which will be used in formulas to store the value interested in.
      Function newPredicate =
              new Function(new Name(services.getTermBuilder().newName("ResultPredicate")),
                                                           Sort.FORMULA, variable.sort());
      // Create formula which contains the value interested in.
      Term newTerm = services.getTermBuilder().func(newPredicate,
                                         services.getTermBuilder().var((ProgramVariable)variable));
      // Combine method frame with value formula in a modality.
      Term modalityTerm = services.getTermBuilder().dia(newJavaBlock, newTerm);
      // Get the updates from the return node which includes the value interested in.
      Term originalModifiedFormula =
              methodReturnNode.getAppliedRuleApp().posInOccurrence().constrainedFormula().formula();
      ImmutableList<Term> originalUpdates =
              TermBuilder.goBelowUpdates2(originalModifiedFormula).first;
      // Create Sequent to prove with new succedent.
      Sequent sequentToProve = createSequentToProveWithNewSuccedent(methodCallEmptyNode, null,
                                                                    modalityTerm, originalUpdates);
      // Return created sequent and the used predicate to identify the value interested in.
      return new SiteProofVariableValueInput(sequentToProve, newPredicate);
   }

   /**
    * Creates a {@link Sequent} which can be used in site proofs to
    * extract the value of the given {@link IProgramVariable} from the
    * sequent of the given {@link Node}.
    * @param services The {@link Services} to use.
    * @param node The original {@link Node} which provides the sequent to extract from.
    * @param additionalConditions Optional additional conditions.
    * @param variable The {@link IProgramVariable} of the value which is interested.
    * @return The created {@link SiteProofVariableValueInput} with the created sequent and the predicate which will contain the value.
    */
   public static SiteProofVariableValueInput
                       createExtractVariableValueSequent(Services services,
                                                         Node node,
                                                         Term additionalConditions,
                                                         IProgramVariable variable) {
      // Make sure that correct parameters are given
      assert node != null;
      assert variable instanceof ProgramVariable;
      // Create predicate which will be used in formulas to store the value interested in.
      Function newPredicate = new Function(new Name(services.getTermBuilder().newName("ResultPredicate")), Sort.FORMULA, variable.sort());
      // Create formula which contains the value interested in.
      Term newTerm =
              services.getTermBuilder().func(newPredicate, services.getTermBuilder().var((ProgramVariable)variable));
      // Create Sequent to prove with new succedent.
      Sequent sequentToProve =
              createSequentToProveWithNewSuccedent(node, additionalConditions, newTerm);
      // Return created sequent and the used predicate to identify the value interested in.
      return new SiteProofVariableValueInput(sequentToProve, newPredicate);
   }

   /**
    * Creates a {@link Sequent} which can be used in site proofs to
    * extract the value of the given {@link IProgramVariable} from the
    * sequent of the given {@link Node}.
    * @param services The {@link Services} to use.
    * @param node The original {@link Node} which provides the sequent to extract from.
    * @param additionalConditions Additional conditions to add to the antecedent.
    * @param term The new succedent term.
    * @param keepUpdates {@code true} keep updates, {@code false} throw updates away.
    * @return The created {@link SiteProofVariableValueInput} with the created sequent and the predicate which will contain the value.
    */
   public static SiteProofVariableValueInput createExtractTermSequent(Services services,
                                                                      Node node,
                                                                      Term additionalConditions,
                                                                      Term term,
                                                                      boolean keepUpdates) {
      // Make sure that correct parameters are given
      assert node != null;
      assert term != null;
      // Create predicate which will be used in formulas to store the value interested in.
      Function newPredicate = new Function(new Name(services.getTermBuilder().newName("ResultPredicate")), Sort.FORMULA, term.sort());
      // Create formula which contains the value interested in.
      Term newTerm = services.getTermBuilder().func(newPredicate, term);
      // Create Sequent to prove with new succedent.
      Sequent sequentToProve = keepUpdates ?
                               createSequentToProveWithNewSuccedent(node, additionalConditions,
                                                                    newTerm) :
                               createSequentToProveWithNewSuccedent(node, additionalConditions,
                                                                    newTerm, null);
      // Return created sequent and the used predicate to identify the value interested in.
      return new SiteProofVariableValueInput(sequentToProve, newPredicate);
   }
   
   /**
    * Helper class which represents the return value of
    * {@link ExecutionMethodReturn#createExtractReturnVariableValueSequent(TypeReference, ReferencePrefix, Node, IProgramVariable)} and
    * {@link ExecutionMethodReturn#createExtractVariableValueSequent(IExecutionContext, Node, IProgramVariable)}.
    * @author Martin Hentschel
    */
   public static class SiteProofVariableValueInput {
      /**
       * The sequent to prove.
       */
      private Sequent sequentToProve;
      
      /**
       * The {@link Operator} which is the predicate that contains the value interested in.
       */
      private Operator operator;
      
      /**
       * Constructor.
       * @param sequentToProve he sequent to prove.
       * @param operator The {@link Operator} which is the predicate that contains the value interested in.
       */
      public SiteProofVariableValueInput(Sequent sequentToProve, Operator operator) {
         super();
         this.sequentToProve = sequentToProve;
         this.operator = operator;
      }
      
      /**
       * Returns the sequent to prove.
       * @return The sequent to prove.
       */
      public Sequent getSequentToProve() {
         return sequentToProve;
      }
      
      /**
       * Returns the {@link Operator} which is the predicate that contains the value interested in.
       * @return The {@link Operator} which is the predicate that contains the value interested in.
       */
      public Operator getOperator() {
         return operator;
      }
   }
   
   /**
    * Starts a site proof for the given {@link Sequent}.
    * @param proof The parent {@link Proof} of the site proof to do.
    * @param sequentToProve The {@link Sequent} to prove.
    * @return The proof result represented as {@link ApplyStrategyInfo} instance.
    * @throws ProofInputException Occurred Exception
    */
   public static ApplyStrategyInfo startSideProof(Proof proof,
                                                  Sequent sequentToProve) throws ProofInputException {
      return startSideProof(proof, sequentToProve, StrategyProperties.SPLITTING_OFF);
   }
   
   /**
    * Starts a site proof for the given {@link Sequent}.
    * @param proof The parent {@link Proof} of the site proof to do.
    * @param sequentToProve The {@link Sequent} to prove.
    * @return The proof result represented as {@link ApplyStrategyInfo} instance.
    * @throws ProofInputException Occurred Exception
    */
   public static ApplyStrategyInfo startSideProof(Proof proof,
                                                  Sequent sequentToProve,
                                                  String splittingOption) throws ProofInputException {
      ProofStarter starter = createSideProof(proof, sequentToProve);
      return startSideProof(proof, starter, splittingOption);
   }
   
   /**
    * Creates a new {@link ProofStarter} which contains a new site proof
    * of the given {@link Proof}.
    * @param proof The given {@link Proof}.
    * @param sequentToProve The {@link Sequent} to proof in a new site proof.
    * @return The created {@link ProofStarter} with the site proof.
    * @throws ProofInputException Occurred Exception.
    */
   public static ProofStarter createSideProof(Proof proof,
                                              Sequent sequentToProve) throws ProofInputException {
      // Make sure that valid parameters are given
      assert sequentToProve != null;
      // Create ProofStarter
      ProofStarter starter = new ProofStarter(false);
      // Configure ProofStarter
      ProofEnvironment env =
              SymbolicExecutionUtil.cloneProofEnvironmentWithOwnOneStepSimplifier(proof); // New OneStepSimplifier is required because it has an internal state and the default instance can't be used parallel.
      starter.init(sequentToProve, env);
      return starter;
   }
   
   /**
    * Starts a site proof.
    * @param proof The original {@link Proof}.
    * @param starter The {@link ProofStarter} with the site proof.
    * @param splittingOption The splitting option to use.
    * @return The site proof result.
    */
   public static ApplyStrategyInfo startSideProof(Proof proof, ProofStarter starter,
                                                  String splittingOption) {
      assert starter != null;
      starter.setMaxRuleApplications(10000);
      StrategyProperties sp = !proof.isDisposed() ? 
                              proof.getSettings().getStrategySettings().getActiveStrategyProperties() : // Is a clone that can be modified
                              new StrategyProperties();
      SymbolicExecutionStrategy.setDefaultStrategyProperties(sp, false, true, true, false, false);
      sp.setProperty(StrategyProperties.SPLITTING_OPTIONS_KEY, splittingOption); // Logical Splitting: Off is faster and avoids splits, but Normal allows to determine that two objects are different.
      sp.setProperty(StrategyProperties.QUERY_OPTIONS_KEY, StrategyProperties.QUERY_ON); // Query Treatment: On
      sp.setProperty(StrategyProperties.QUANTIFIERS_OPTIONS_KEY, StrategyProperties.QUANTIFIERS_NON_SPLITTING); // Quantifier treatment: No Splits
      starter.setStrategy(sp);
      // Execute proof in the current thread
      return starter.start();
   }

   /**
    * Extracts the value for the formula with the given {@link Operator}
    * from the given {@link Goal}.
    * @param goal The {@link Goal} to search the {@link Operator} in.
    * @param operator The {@link Operator} for the formula which should be extracted.
    * @return The value of the formula with the given {@link Operator}.
    */
   public static Term extractOperatorValue(Goal goal, final Operator operator) {
      assert goal != null;
      return extractOperatorValue(goal.node(), operator);
   }

   /**
    * Extracts the value for the formula with the given {@link Operator}
    * from the given {@link Node}.
    * @param node The {@link Node} to search the {@link Operator} in.
    * @param operator The {@link Operator} for the formula which should be extracted.
    * @return The value of the formula with the given {@link Operator}.
    */
   public static Term extractOperatorValue(Node node, final Operator operator) {
      Term operatorTerm = extractOperatorTerm(node, operator);
      return operatorTerm != null ? operatorTerm.sub(0) : null;
   }
   
   /**
    * Extracts the operator term for the formula with the given {@link Operator}
    * from the site proof result ({@link ApplyStrategyInfo}).
    * @param info The site proof result.
    * @param operator The {@link Operator} for the formula which should be extracted.
    * @return The operator term of the formula with the given {@link Operator}.
    * @throws ProofInputException Occurred Exception.
    */
   public static Term extractOperatorTerm(ApplyStrategyInfo info, Operator operator)
           throws ProofInputException {
      // Make sure that valid parameters are given
      assert info != null;
      if (info.getProof().openGoals().size() != 1) {
         throw new ProofInputException("Assumption that return value extraction has one goal does not hold because " + info.getProof().openGoals().size() + " goals are available.");
      }
      // Get node of open goal
      return extractOperatorTerm(info.getProof().openGoals().head(), operator);
   }

   /**
    * Extracts the operator term for the formula with the given {@link Operator}
    * from the given {@link Goal}.
    * @param goal The {@link Goal} to search the {@link Operator} in.
    * @param operator The {@link Operator} for the formula which should be extracted.
    * @return The operator term of the formula with the given {@link Operator}.
    */
   public static Term extractOperatorTerm(Goal goal, final Operator operator) {
      assert goal != null;
      return extractOperatorTerm(goal.node(), operator);
   }

   /**
    * Extracts the operator term for the formula with the given {@link Operator}
    * from the given {@link Node}.
    * @param node The {@link Node} to search the {@link Operator} in.
    * @param operator The {@link Operator} for the formula which should be extracted.
    * @return The operator term of the formula with the given {@link Operator}.
    */
   public static Term extractOperatorTerm(Node node, final Operator operator) {
      assert node != null;
      // Search formula with the given operator in sequent
      SequentFormula sf = JavaUtil.search(node.sequent(), new IFilter<SequentFormula>() {
         @Override
         public boolean select(SequentFormula element) {
            return JavaUtil.equals(element.formula().op(), operator);
         }
      });
      if (sf != null) {
         return sf.formula();
      }
      else {
         return null;
      }
   }
   
   /**
    * Checks if the given {@link Term} represents a heap update,
    * in particular a store or create operation on a heap.
    * @param services The {@link Services} to use.
    * @param term The {@link Term} to check.
    * @return {@code true} is heap update, {@code false} is something else.
    */
   public static boolean isHeapUpdate(Services services, Term term) {
      boolean heapUpdate = false;
      if (term != null) {
         ImmutableArray<Term> subs = term.subs();
         if (subs.size() == 1) {
            Term sub = subs.get(0);
            if (sub.op() == services.getTypeConverter().getHeapLDT().getStore() ||
                sub.op() == services.getTypeConverter().getHeapLDT().getCreate()) {
               heapUpdate = true;
            }
         }
      }
      return heapUpdate;
   }
   
   /**
    * Checks if it is right now possible to compute the variables of the given {@link IExecutionStateNode}
    * via {@link IExecutionStateNode#getVariables()}. 
    * @param node The {@link IExecutionStateNode} to check.
    * @param services TODO
    * @return {@code true} right now it is possible to compute variables, {@code false} it is not possible to compute variables.
    * @throws ProofInputException Occurred Exception.
    */
   public static boolean canComputeVariables(IExecutionStateNode<?> node, Services services) throws ProofInputException {
      return node != null && 
             !node.isDisposed() &&
             !services.getTermBuilder().ff().equals(node.getPathCondition());
   }
   
   /**
    * Creates for the given {@link IExecutionStateNode} the contained
    * root {@link IExecutionVariable}s.
    * @param node The {@link IExecutionStateNode} to create variables for.
    * @return The created {@link IExecutionVariable}s.
    */
   public static IExecutionVariable[] createExecutionVariables(IExecutionStateNode<?> node) {
      if (node != null) {
         Node proofNode = node.getProofNode();
         List<IProgramVariable> variables = new LinkedList<IProgramVariable>();
         // Add self variable
         IProgramVariable selfVar = findSelfTerm(proofNode);
         if (selfVar != null) {
            variables.add(selfVar);
         }
         // Add method parameters
         Node callNode = findMethodCallNode(node.getProofNode());
         if (callNode != null
                 && callNode.getNodeInfo().getActiveStatement() instanceof MethodBodyStatement) {
            MethodBodyStatement mbs =
                    (MethodBodyStatement)callNode.getNodeInfo().getActiveStatement();
            for (Expression e : mbs.getArguments()) {
               if (e instanceof IProgramVariable) {
                  variables.add((IProgramVariable)e);
               }
            }
         }
         // Collect variables from updates
         List<IProgramVariable> variablesFromUpdates = collectAllElementaryUpdateTerms(proofNode);
         for (IProgramVariable variable : variablesFromUpdates) {
            if (!variables.contains(variable)) {
               variables.add(variable);
            }
         }
         IExecutionVariable[] result = new IExecutionVariable[variables.size()];
         int i = 0;
         for (IProgramVariable var : variables) {
            result[i] = new ExecutionVariable(node, var);
            i++;
         }
         return result;
      }
      else {
         return new IExecutionVariable[0];
      }
   }
   
   /**
    * Collects all {@link IProgramVariable} used in {@link ElementaryUpdate}s.
    * @param node The {@link Node} to search in.
    * @return The found {@link IProgramVariable} which are used in {@link ElementaryUpdate}s.
    */
   public static List<IProgramVariable> collectAllElementaryUpdateTerms(Node node) {
      if (node != null) {
         Services services = node.proof().getServices();
         List<IProgramVariable> result = new LinkedList<IProgramVariable>();
         for (SequentFormula sf : node.sequent().antecedent()) {
            internalCollectAllElementaryUpdateTerms(services, result, sf.formula());
         }
         for (SequentFormula sf : node.sequent().succedent()) {
            internalCollectAllElementaryUpdateTerms(services, result, sf.formula());
         }
         return result;
      }
      else {
         return Collections.emptyList();
      }
   }
   
   /**
    * Utility method of {@link #collectAllElementaryUpdateTerms(Node)} which
    * collects all {@link IProgramVariable}s of {@link ElementaryUpdate}s
    * and static field manipulations.
    * @param services The {@link Services} to use.
    * @param result The result {@link List} to fill.
    * @param term The current term to analyze.
    */
   private static void internalCollectAllElementaryUpdateTerms(Services services,
                                                               List<IProgramVariable> result,
                                                               Term term) {
      if (term != null) {
         if (term.op() instanceof ElementaryUpdate) {
            if (SymbolicExecutionUtil.isHeapUpdate(services, term)) {
               // Extract static variables from heap
               Set<IProgramVariable> staticAttributes = new LinkedHashSet<IProgramVariable>();
               internalCollectStaticProgramVariablesOnHeap(services, staticAttributes, term);
               result.addAll(staticAttributes);
            }
            else {
               // Local variable
               ElementaryUpdate eu = (ElementaryUpdate)term.op();
               if (eu.lhs() instanceof IProgramVariable) {
                  result.add((IProgramVariable)eu.lhs());
               }
            }
         }
         else {
            for (Term sub : term.subs()) {
               internalCollectAllElementaryUpdateTerms(services, result, sub);
            }
         }
      }
   }
   
   /**
    * Utility method of {@link #internalCollectAllElementaryUpdateTerms(Services, List, Term)}
    * which collects static field manipulations on the given heap update.
    * @param services The {@link Services} to use.
    * @param result The result {@link List} to fill.
    * @param term The current term to analyze.
    */
   private static void internalCollectStaticProgramVariablesOnHeap(Services services,
                                                                   Set<IProgramVariable> result,
                                                                   Term term) {
      final HeapLDT heapLDT = services.getTypeConverter().getHeapLDT();
      try {
         if (term.op() == heapLDT.getStore()) {
            ImmutableArray<Term> subs = term.subs();
            if (subs.size() == 4) {
               Term locationTerm = subs.get(2);
               ProgramVariable attribute = getProgramVariable(services, heapLDT, locationTerm);
               if (attribute != null && attribute.isStatic()) {
                  result.add(attribute);
               }
            }
         }
      }
      catch (Exception e) {
         // Can go wrong, nothing to do
      }
      for (Term sub : term.subs()) {
         internalCollectStaticProgramVariablesOnHeap(services, result, sub);
      }
   }
   
   /**
    * Returns the {@link ProgramVariable} defined by the given {@link Term}.
    * @param services The {@link Services} to use.
    * @param heapLDT The {@link HeapLDT} to use.
    * @param locationTerm The {@link Term} to extract {@link ProgramVariable} from.
    * @return The {@link Term}s {@link ProgramVariable} or {@code null} if not available.
    */
   public static ProgramVariable getProgramVariable(Services services, HeapLDT heapLDT,
                                                    Term locationTerm) {
      ProgramVariable result = null;
      if (locationTerm.op() instanceof Function) {
         Function function = (Function)locationTerm.op();
         // Make sure that the function is not an array
         if (heapLDT.getArr() != function) {
            String typeName = heapLDT.getClassName(function);
            KeYJavaType type = services.getJavaInfo().getKeYJavaType(typeName);
            if (type != null) {
               String fieldName = heapLDT.getPrettyFieldName(function);
               result = services.getJavaInfo().getAttribute(fieldName, type);
            }
         }
      }
      return result;
   }

   /**
    * Returns the array index defined by the given {@link Term}.
    * @param services The {@link Services} to use.
    * @param heapLDT The {@link HeapLDT} to use.
    * @param arrayIndexTerm The {@link Term} to extract the array index from.
    * @return The array index or {@code -1} if the term defines no array index.
    */
   public static int getArrayIndex(Services services, HeapLDT heapLDT, Term arrayIndexTerm) {
      // Make sure that the term is an array index
      if (arrayIndexTerm.op() == heapLDT.getArr() && arrayIndexTerm.subs().size() == 1) {
         Term sub = arrayIndexTerm.sub(0);
         // Make sure that the defined index is an integer
         if (services.getTypeConverter().getIntegerLDT().getNumberSymbol() == sub.op()) {
            return Integer.parseInt(ProofSaver.printAnything(sub, services));
         }
         else {
            return -1;
         }
      }
      else {
         return -1;
      }
   }

   /**
    * Searches the {@link IProgramVariable} of the current {@code this}/{@code self} reference.
    * @param node The {@link Node} to search in.
    * @return The found {@link IProgramVariable} with the current {@code this}/{@code self} reference or {@code null} if no one is available.
    */
   public static IProgramVariable findSelfTerm(Node node) {
      Term term = node.getAppliedRuleApp().posInOccurrence().subTerm();
      term = TermBuilder.goBelowUpdates(term);
      JavaBlock jb = term.javaBlock();
      Services services = node.proof().getServices();
      IExecutionContext context = JavaTools.getInnermostExecutionContext(jb, services);
      if (context instanceof ExecutionContext) {
         ReferencePrefix prefix = context.getRuntimeInstance();
         return prefix instanceof IProgramVariable ? (IProgramVariable)prefix : null;
      }
      else {
         return null;
      }
   }
   
   /**
    * Checks if the given node should be represented as method call.
    * @param node The current {@link Node} in the proof tree of KeY.
    * @param ruleApp The {@link RuleApp} may used or not used in the rule.
    * @param statement The statement ({@link SourceElement}).
    * @return {@code true} represent node as method call, {@code false} represent node as something else. 
    */
   public static boolean isMethodCallNode(Node node, RuleApp ruleApp, SourceElement statement) {
      return isMethodCallNode(node, ruleApp, statement, false);
   }
   
   /**
    * Checks if the given node should be represented as method call.
    * @param node The current {@link Node} in the proof tree of KeY.
    * @param ruleApp The {@link RuleApp} may used or not used in the rule.
    * @param statement The statement ({@link SourceElement}).
    * @param allowImpliciteMethods {@code true} implicit methods are included, {@code false} implicit methods are outfiltered.
    * @return {@code true} represent node as method call, {@code false} represent node as something else. 
    */
   public static boolean isMethodCallNode(Node node, RuleApp ruleApp,
                                          SourceElement statement, boolean allowImpliciteMethods) {
      if (ruleApp != null) { // Do not handle open goal nodes without applied rule
         if (statement instanceof MethodBodyStatement) {
            if (allowImpliciteMethods) {
               return true;
            }
            else {
               MethodBodyStatement mbs = (MethodBodyStatement)statement;
               IProgramMethod pm = mbs.getProgramMethod(node.proof().getServices());
               return isNotImplicite(node.proof().getServices(), pm);
            }
         }
         else {
            return false;
         }
      }
      else {
         return false;
      }
   }
   
   /**
    * Checks if the given {@link IProgramMethod} is not implicit.
    * @param services The {@link Services} to use.
    * @param pm The {@link IProgramMethod} to check.
    * @return {@code true} is not implicite, {@code false} is implicite 
    */
   public static boolean isNotImplicite(Services services, IProgramMethod pm) {
      if (pm != null) {
         if (KeYTypeUtil.isImplicitConstructor(pm)) {
            IProgramMethod explicitConstructor = KeYTypeUtil.findExplicitConstructor(services, pm);
            return explicitConstructor != null && 
                   !KeYTypeUtil.isLibraryClass(explicitConstructor.getContainerType());
         }
         else {
            return !pm.isImplicit() && // Do not include implicit methods, but always constructors
                   !KeYTypeUtil.isLibraryClass(pm.getContainerType());
         }
      }
      else {
         return true;
      }
   }
   
   /**
    * Checks if the given node should be represented as branch statement.
    * @param node The current {@link Node} in the proof tree of KeY.
    * @param ruleApp The {@link RuleApp} may used or not used in the rule.
    * @param statement The statement ({@link SourceElement}).
    * @param posInfo The {@link PositionInfo}.
    * @return {@code true} represent node as branch statement, {@code false} represent node as something else. 
    */
   public static boolean isBranchStatement(Node node, RuleApp ruleApp,
                                           SourceElement statement, PositionInfo posInfo) {
      return isStatementNode(node, ruleApp, statement, posInfo) &&
             (statement instanceof BranchStatement); 
   }
   
   /**
    * Checks if the given node should be represented as loop statement.
    * @param node The current {@link Node} in the proof tree of KeY.
    * @param ruleApp The {@link RuleApp} may used or not used in the rule.
    * @param statement The statement ({@link SourceElement}).
    * @param posInfo The {@link PositionInfo}.
    * @return {@code true} represent node as loop statement, {@code false} represent node as something else. 
    */
   public static boolean isLoopStatement(Node node, RuleApp ruleApp,
                                         SourceElement statement, PositionInfo posInfo) {
      return isStatementNode(node, ruleApp, statement, posInfo) &&
             (statement instanceof LoopStatement);
   }

   /**
    * <p>
    * Checks if the given {@link SourceElement} which represents a {@link LoopStatement} is executed
    * the first time in proof node or if it is a higher loop iteration.
    * </p>
    * <p>
    * The reason why such checks are required is that KeY's tacklet sometimes create
    * a copy in further loop iteration without a source code position and sometimes
    * is the original loop reused. The expected behavior of KeY should be to
    * reuse the original loop all the time to save memory. But the symbolic
    * execution tree should contain the loop statement only when it is executed
    * the first time and in further iterations only the checked loop condition.
    * For this reason is this check required.
    * </p>
    * <p>
    * <b>Attention:</b> This check requires to iterate over parent {@link Node}s
    * and can not be decided locally in the current {@link Node}.
    * This is a performance deficit.
    * </p>
    * @param node The current {@link Node} of the proof tree.
    * @param ruleApp The applied rule in {@link Node}.
    * @param statement The active {@link LoopStatement} of {@link Node} to check.
    * @return {@code true} it is the first loop iteration, {@code false} it is a second or higher loop iteration.
    */
   public static boolean isFirstLoopIteration(Node node, RuleApp ruleApp, SourceElement statement) {
      // Compute stack size of current node
      int stackSize = computeStackSize(ruleApp);
      // Iterate over all parents until another loop iteration is found or the current method was called
      boolean firstLoop = true;
      Node parent = node.parent();
      while (firstLoop && parent != null) {
         // Check if the current parent node treats the same loop
         SourceElement activeStatement = parent.getNodeInfo().getActiveStatement();
         firstLoop = activeStatement != statement;
         // Define parent for next iteration
         parent = parent.parent();
         // Check if the next parent is the method call of the current method, in this case iteration can stop
         if (isMethodCallNode(parent, parent.getAppliedRuleApp(),
                              parent.getNodeInfo().getActiveStatement(), true) &&
             computeStackSize(parent.getAppliedRuleApp()) < stackSize) {
            // Stop iteration because further parents are before the current method is called
            parent = null;
         }
      }
      return firstLoop;
   }

   /**
    * Checks if the given node should be represented as statement.
    * @param node The current {@link Node} in the proof tree of KeY.
    * @param ruleApp The {@link RuleApp} may used or not used in the rule.
    * @param statement The statement ({@link SourceElement}).
    * @param posInfo The {@link PositionInfo}.
    * @return {@code true} represent node as statement, {@code false} represent node as something else. 
    */
   public static boolean isStatementNode(Node node, RuleApp ruleApp, SourceElement statement, PositionInfo posInfo) {
      return ruleApp != null && // Do not handle the open goal node which has no applied rule
             posInfo != null && 
             posInfo.getEndPosition() != Position.UNDEFINED &&
             posInfo.getEndPosition().getLine() >= 0 &&  // Filter out statements where source code is missing.
             !(statement instanceof EmptyStatement) && // Filter out empty statements
             !(statement instanceof StatementBlock && ((StatementBlock)statement).isEmpty()); // FIlter out empty blocks
   }
   
   /**
    * Checks if the given node should be represented as termination.
    * @param node The current {@link Node} in the proof tree of KeY.
    * @param ruleApp The {@link RuleApp} may used or not used in the rule.
    * @return {@code true} represent node as termination, {@code false} represent node as something else. 
    */
   public static boolean isTerminationNode(Node node, RuleApp ruleApp) {
      return "emptyModality".equals(MiscTools.getRuleDisplayName(ruleApp));
   }

   /**
    * Checks if the given node should be represented as operation contract.
    * @param node The current {@link Node} in the proof tree of KeY.
    * @param ruleApp The {@link RuleApp} may used or not used in the rule.
    * @return {@code true} represent node as operation contract, {@code false} represent node as something else. 
    */
   public static boolean isOperationContract(Node node, RuleApp ruleApp) {
      if (ruleApp instanceof AbstractContractRuleApp) {
         Contract contract = ((AbstractContractRuleApp)ruleApp).getInstantiation();
         if (contract instanceof OperationContract) {
            IProgramMethod target = ((OperationContract)contract).getTarget();
            return isNotImplicite(node.proof().getServices(), target);
         }
         else {
            return false;
         }
      }
      else {
         return false;
      }
   }

   /**
    * Checks if the given node should be represented as loop invariant.
    * @param node The current {@link Node} in the proof tree of KeY.
    * @param ruleApp The {@link RuleApp} may used or not used in the rule.
    * @return {@code true} represent node as use loop invariant, {@code false} represent node as something else. 
    */
   public static boolean isLoopInvariant(Node node, RuleApp ruleApp) {
      return "Loop Invariant".equals(MiscTools.getRuleDisplayName(ruleApp));
   }
   
   /**
    * Checks if the given node should be represented as method return.
    * @param node The current {@link Node} in the proof tree of KeY.
    * @param ruleApp The {@link RuleApp} may used or not used in the rule.
    * @return {@code true} represent node as method return, {@code false} represent node as something else. 
    */
   public static boolean isMethodReturnNode(Node node, RuleApp ruleApp) {
      String displayName = MiscTools.getRuleDisplayName(ruleApp);
      String ruleName = MiscTools.getRuleName(ruleApp);
      return "methodCallEmpty".equals(displayName) ||
             "methodCallEmptyReturn".equals(ruleName) ||
             "methodCallReturnIgnoreResult".equals(ruleName);
   }

   /**
    * Checks if the given {@link Node} has a loop condition.
    * @param node The {@link Node} to check.
    * @param ruleApp The {@link RuleApp} may used or not used in the rule.
    * @param statement The actual statement ({@link SourceElement}).
    * @return {@code true} has loop condition, {@code false} has no loop condition.
    */
   public static boolean hasLoopCondition(Node node, RuleApp ruleApp, SourceElement statement) {
      return ruleApp != null && // Do not handle open goal nodes without applied rule
             statement instanceof LoopStatement && 
             !(statement instanceof EnhancedFor); // For each loops have no loop condition
   }
   
   /**
    * Checks if the {@link Term} on which the {@link RuleApp} was applied contains a {@link SymbolicExecutionTermLabel}.
    * @param ruleApp The {@link RuleApp} to check.
    * @return {@code true} contains a {@link SymbolicExecutionTermLabel}, {@code false} does not contain a {@link SymbolicExecutionTermLabel} or the given {@link RuleApp} is {@code null}.
    */
   public static boolean hasLoopBodyLabel(RuleApp ruleApp) {
      if (ruleApp != null && ruleApp.posInOccurrence() != null) {
         Term term = ruleApp.posInOccurrence().subTerm();
         if (term != null) {
            term = TermBuilder.goBelowUpdates(term);
            return term.containsLabel(ParameterlessTermLabel.LOOP_BODY_LABEL);
         }
         else {
            return false;
         }
      }
      else {
         return false;
      }
   }
   
   /**
    * Checks if the {@link Term} on which the {@link RuleApp} was applied contains a {@link SymbolicExecutionTermLabel}.
    * @param ruleApp The {@link RuleApp} to check.
    * @return {@code true} contains a {@link SymbolicExecutionTermLabel}, {@code false} does not contain a {@link SymbolicExecutionTermLabel} or the given {@link RuleApp} is {@code null}.
    */
   public static boolean hasLoopBodyTerminationLabel(RuleApp ruleApp) {
      if (ruleApp != null && ruleApp.posInOccurrence() != null) {
         Term term = ruleApp.posInOccurrence().subTerm();
         return term.containsLabel(ParameterlessTermLabel.LOOP_INVARIANT_NORMAL_BEHAVIOR_LABEL);
      }
      else {
         return false;
      }
   }
   
   /**
    * Checks if the {@link Term} on which the {@link RuleApp} was applied contains a {@link SymbolicExecutionTermLabel}.
    * @param ruleApp The {@link RuleApp} to check.
    * @return {@code true} contains a {@link SymbolicExecutionTermLabel}, {@code false} does not contain a {@link SymbolicExecutionTermLabel} or the given {@link RuleApp} is {@code null}.
    */
   public static boolean hasSymbolicExecutionLabel(RuleApp ruleApp) {
      return getSymbolicExecutionLabel(ruleApp) != null;
   }
   
   /**
    * Returns the contained {@link SymbolicExecutionTermLabel} if available.
    * @param ruleApp The {@link RuleApp} may used or not used in the rule.
    * @return The first found {@link SymbolicExecutionTermLabel} or {@code null} if no {@link SymbolicExecutionTermLabel} is provided.
    */
   public static SymbolicExecutionTermLabel getSymbolicExecutionLabel(RuleApp ruleApp) {
      if (ruleApp != null && ruleApp.posInOccurrence() != null) {
         return getSymbolicExecutionLabel(ruleApp.posInOccurrence().subTerm());
      }
      else {
         return null;
      }
   }
   
   /**
    * Checks if the given {@link Term} contains a {@link SymbolicExecutionTermLabel}.
    * @param term The {@link Term} to check.
    * @return {@code true} contains a {@link SymbolicExecutionTermLabel}, {@code false} does not contain a {@link SymbolicExecutionTermLabel} or the given {@link Term} is {@code null}.
    */
   public static boolean hasSymbolicExecutionLabel(Term term) {
      return getSymbolicExecutionLabel(term) != null;
   }
   
   /**
    * Returns the contained {@link SymbolicExecutionTermLabel} if available.
    * @param term The {@link Term} to search in.
    * @return The first found {@link SymbolicExecutionTermLabel} or {@code null} if no {@link SymbolicExecutionTermLabel} is provided.
    */
   public static SymbolicExecutionTermLabel getSymbolicExecutionLabel(Term term) {
      if (term != null) {
         term = TermBuilder.goBelowUpdates(term);
         return (SymbolicExecutionTermLabel)JavaUtil.search(term.getLabels(),
                                                            new IFilter<TermLabel>() {
            @Override
            public boolean select(TermLabel element) {
               return element instanceof SymbolicExecutionTermLabel;
            }
         });
      }
      else {
         return null;
      }
   }
   
   /**
    * Searches the modality {@link Term} with the maximal {@link SymbolicExecutionTermLabel} ID
    * {@link SymbolicExecutionTermLabel#getId()} in the given {@link Sequent}.
    * @param sequent The {@link Sequent} to search in.
    * @return The modality {@link Term} with the maximal ID if available or {@code null} otherwise.
    */
   public static Term findModalityWithMaxSymbolicExecutionLabelId(Sequent sequent) {
      if (sequent != null) {
         Term nextAntecedent = findModalityWithMaxSymbolicExecutionLabelId(sequent.antecedent());
         Term nextSuccedent = findModalityWithMaxSymbolicExecutionLabelId(sequent.succedent());
         if (nextAntecedent != null) {
            if (nextSuccedent != null) {
               SymbolicExecutionTermLabel antecedentLabel = getSymbolicExecutionLabel(nextAntecedent);
               SymbolicExecutionTermLabel succedentLabel = getSymbolicExecutionLabel(nextSuccedent);
               return antecedentLabel.getId() > succedentLabel.getId() ?
                       nextAntecedent : nextSuccedent;
            }
            else {
               return nextAntecedent;
            }
         }
         else {
            return nextSuccedent;
         }
      }
      else {
         return null;
      }
   }

   /**
    * Searches the modality {@link Term} with the maximal {@link SymbolicExecutionTermLabel} ID
    * {@link SymbolicExecutionTermLabel#getId()} in the given {@link Semisequent}.
    * @param semisequent The {@link Semisequent} to search in.
    * @return The modality {@link Term} with the maximal ID if available or {@code null} otherwise.
    */
   public static Term findModalityWithMaxSymbolicExecutionLabelId(Semisequent semisequent) {
      if (semisequent != null) {
         int maxId = Integer.MIN_VALUE;
         Term modality = null;
         for (SequentFormula sf : semisequent) {
            Term current = findModalityWithMaxSymbolicExecutionLabelId(sf.formula());
            if (current != null) {
               SymbolicExecutionTermLabel label = getSymbolicExecutionLabel(current);
               if (modality == null || label.getId() > maxId) {
                  modality = current;
                  maxId = label.getId();
               }
            }
         }
         return modality;
      }
      else {
         return null;
      }
   }

   /**
    * Searches the modality {@link Term} with the maximal {@link SymbolicExecutionTermLabel} ID
    * {@link SymbolicExecutionTermLabel#getId()} in the given {@link Term}.
    * @param term The {@link Term} to search in.
    * @return The modality {@link Term} with the maximal ID if available or {@code null} otherwise.
    */
   public static Term findModalityWithMaxSymbolicExecutionLabelId(Term term) {
      if (term != null) {
         FindModalityWithSymbolicExecutionLabelId visitor =
                 new FindModalityWithSymbolicExecutionLabelId(true);
         term.execPreOrder(visitor);
         return visitor.getModality();
      }
      else {
         return null;
      }
   }
   
   /**
    * Searches the modality {@link Term} with the minimal {@link SymbolicExecutionTermLabel} ID
    * {@link SymbolicExecutionTermLabel#getId()} in the given {@link Sequent}.
    * @param sequent The {@link Sequent} to search in.
    * @return The modality {@link Term} with the maximal ID if available or {@code null} otherwise.
    */
   public static Term findModalityWithMinSymbolicExecutionLabelId(Sequent sequent) {
      if (sequent != null) {
         Term nextAntecedent = findModalityWithMinSymbolicExecutionLabelId(sequent.antecedent());
         Term nextSuccedent = findModalityWithMinSymbolicExecutionLabelId(sequent.succedent());
         if (nextAntecedent != null) {
            if (nextSuccedent != null) {
               SymbolicExecutionTermLabel antecedentLabel = getSymbolicExecutionLabel(nextAntecedent);
               SymbolicExecutionTermLabel succedentLabel = getSymbolicExecutionLabel(nextSuccedent);
               return antecedentLabel.getId() < succedentLabel.getId() ?
                       nextAntecedent : nextSuccedent;
            }
            else {
               return nextAntecedent;
            }
         }
         else {
            return nextSuccedent;
         }
      }
      else {
         return null;
      }
   }

   /**
    * Searches the modality {@link Term} with the minimal {@link SymbolicExecutionTermLabel} ID
    * {@link SymbolicExecutionTermLabel#getId()} in the given {@link Semisequent}.
    * @param semisequent The {@link Semisequent} to search in.
    * @return The modality {@link Term} with the minimal ID if available or {@code null} otherwise.
    */
   public static Term findModalityWithMinSymbolicExecutionLabelId(Semisequent semisequent) {
      if (semisequent != null) {
         int maxId = Integer.MIN_VALUE;
         Term modality = null;
         for (SequentFormula sf : semisequent) {
            Term current = findModalityWithMinSymbolicExecutionLabelId(sf.formula());
            if (current != null) {
               SymbolicExecutionTermLabel label = getSymbolicExecutionLabel(current);
               if (modality == null || label.getId() < maxId) {
                  modality = current;
                  maxId = label.getId();
               }
            }
         }
         return modality;
      }
      else {
         return null;
      }
   }

   /**
    * Searches the modality {@link Term} with the minimal {@link SymbolicExecutionTermLabel} ID
    * {@link SymbolicExecutionTermLabel#getId()} in the given {@link Term}.
    * @param term The {@link Term} to search in.
    * @return The modality {@link Term} with the maximal ID if available or {@code null} otherwise.
    */
   public static Term findModalityWithMinSymbolicExecutionLabelId(Term term) {
      if (term != null) {
         FindModalityWithSymbolicExecutionLabelId visitor =
                 new FindModalityWithSymbolicExecutionLabelId(false);
         term.execPreOrder(visitor);
         return visitor.getModality();
      }
      else {
         return null;
      }
   }
   
   /**
    * Utility class used to find the maximal modality Term
    * used by {@link SymbolicExecutionUtil#findModalityWithMaxSymbolicExecutionLabelId(Term)}.
    * @author Martin Hentschel
    */
   private static final class FindModalityWithSymbolicExecutionLabelId extends DefaultVisitor {
      /**
       * The modality {@link Term} with the maximal ID.
       */
      private Term modality;
      
      /**
       * The maximal ID.
       */
      private int maxId;
      
      /**
       * {@code true} search maximal ID, {@code false} search minimal ID.
       */
      private boolean maximum;
      
      /**
       * Constructor.
       * @param maximum {@code true} search maximal ID, {@code false} search minimal ID.
       */
      public FindModalityWithSymbolicExecutionLabelId(boolean maximum) {
         this.maximum = maximum;
      }

      /**
       * {@inheritDoc}
       */
      @Override
      public void visit(Term visited) {
         SymbolicExecutionTermLabel label = getSymbolicExecutionLabel(visited);
         if (label != null) {
            if (modality == null || (maximum ? label.getId() > maxId : label.getId() < maxId)) {
               modality = visited;
               maxId = label.getId();
            }
         }
      }

      /**
       * Returns the modality {@link Term} with the maximal ID.
       * @return The modality {@link Term} with the maximal ID.
       */
      public Term getModality() {
         return modality;
      }
   }

   /**
    * Checks if the given {@link Node} in KeY's proof tree represents
    * also a {@link Node} in a symbolic execution tree.
    * @param node The {@link Node} of KeY's proof tree to check.
    * @param ruleApp The {@link RuleApp} may used or not used in the rule.
    * @return {@code true} is also symbolic execution tree node, {@code false} is no node in a symbolic execution tree.
    */
   public static boolean isSymbolicExecutionTreeNode(Node node, RuleApp ruleApp) {
      if (node != null && !isRuleAppToIgnore(ruleApp) && hasSymbolicExecutionLabel(ruleApp)) {
         SourceElement statement = NodeInfo.computeActiveStatement(ruleApp);
         PositionInfo posInfo = statement != null ? statement.getPositionInfo() : null;
         if (isMethodReturnNode(node, ruleApp)) {
            return !isInImplicitMethod(node, ruleApp);
         }
         else if (isLoopStatement(node, ruleApp, statement, posInfo)) { 
            return isFirstLoopIteration(node, ruleApp, statement);
         }
         else if (isBranchStatement(node, ruleApp, statement, posInfo) ||
                  isMethodCallNode(node, ruleApp, statement) ||
                  isStatementNode(node, ruleApp, statement, posInfo) ||
                  isTerminationNode(node, ruleApp)) {
            return true;
         }
         else if (hasLoopCondition(node, ruleApp, statement)) {
            return ((LoopStatement)statement).getGuardExpression().getPositionInfo()
                        != PositionInfo.UNDEFINED &&
                   !isDoWhileLoopCondition(node, statement) && 
                   !isForLoopCondition(node, statement);
         }
         else if (isOperationContract(node, ruleApp)) {
            return true;
         }
         else if (isLoopInvariant(node, ruleApp)) {
            return true;
         }
         else {
            return false;
         }
      }
      else if (isLoopBodyTermination(node, ruleApp)) {
         return true;
      }
      else {
         return false;
      }
   }
   
   /**
    * Checks if the given {@link RuleApp} should be ignored or
    * checked for possible symbolic execution tree node representation.
    * @param ruleApp The {@link RuleApp} to check.
    * @return {@code true} ignore {@link RuleApp}, {@code false} check if the {@link RuleApp} represents a symbolic execution tree node. 
    */
   public static boolean isRuleAppToIgnore(RuleApp ruleApp) {
      return "unusedLabel".equals(MiscTools.getRuleDisplayName(ruleApp));
   }

   /**
    * Checks if the currently executed code is in an implicit method
    * ({@link IProgramMethod#isImplicit()} is {@code true}).
    * @param node The {@link Node} of KeY's proof tree to check.
    * @param ruleApp The {@link RuleApp} may used or not used in the rule.
    * @return {@code true} is in implicit method, {@code false} is not in implicit method.
    */
   public static boolean isInImplicitMethod(Node node, RuleApp ruleApp) {
      Term term = ruleApp.posInOccurrence().subTerm();
      term = TermBuilder.goBelowUpdates(term);
      JavaBlock block = term.javaBlock();
      IExecutionContext context =
              JavaTools.getInnermostExecutionContext(block, node.proof().getServices());
      return context != null && context.getMethodContext() != null
              && context.getMethodContext().isImplicit();
   }
   
   /**
    * Compute the stack size of the given {@link Term} described by the given {@link RuleApp}.
    * @param ruleApp The {@link RuleApp} which defines the {@link Term} to compute its stack size.
    * @return The stack size.
    */
   public static int computeStackSize(RuleApp ruleApp) {
      int result = 0;
      if (ruleApp != null) {
         PosInOccurrence posInOc = ruleApp.posInOccurrence();
         if (posInOc != null) {
            Term subTerm = posInOc.subTerm();
            if (subTerm != null) {
               Term modality = TermBuilder.goBelowUpdates(subTerm);
               if (modality != null) {
                  JavaBlock block = modality.javaBlock();
                  if (block != null) {
                     JavaProgramElement element = block.program();
                     if (element instanceof StatementBlock) {
                        StatementBlock b = (StatementBlock)block.program();
                        ImmutableArray<ProgramPrefix> prefix = b.getPrefixElements();
                        result = JavaUtil.count(prefix, new IFilter<ProgramPrefix>() {
                           @Override
                           public boolean select(ProgramPrefix element) {
                              return element instanceof MethodFrame;
                           }
                        });
                     }
                  }
               }
            }
         }
      }
      return result;
   }
   
   /**
    * Checks if the given {@link SourceElement} is a do while loop.
    * @param node The {@link Node} to check.
    * @param statement The actual statement ({@link SourceElement}).
    * @return {@code true} is do while loop, {@code false} is something else.
    */
   public static boolean isDoWhileLoopCondition(Node node, SourceElement statement) {
      return statement instanceof Do;
   }
   
   /**
    * Checks if the given {@link SourceElement} is a for loop.
    * @param node The {@link Node} to check.
    * @param statement The actual statement ({@link SourceElement}).
    * @return {@code true} is for loop, {@code false} is something else.
    */
   public static boolean isForLoopCondition(Node node, SourceElement statement) {
      return statement instanceof For;
   }

   /**
    * Collects all {@link Goal}s in the subtree of the given {@link IExecutionElement}.
    * @param executionElement The {@link IExecutionElement} to collect {@link Goal}s in.
    * @return The found {@link Goal}s.
    */
   public static ImmutableList<Goal> collectGoalsInSubtree(IExecutionElement executionElement) {
      if (executionElement != null) {
         return collectGoalsInSubtree(executionElement.getProofNode());
      }
      else {
         return ImmutableSLList.nil();
      }
   }

   /**
    * Collects all {@link Goal}s in the subtree of the given {@link Node}.
    * @param node The {@link Node} to collect {@link Goal}s in.
    * @return The found {@link Goal}s.
    */
   public static ImmutableList<Goal> collectGoalsInSubtree(Node node) {
      ImmutableList<Goal> result = ImmutableSLList.nil();
      if (node != null) {
         Proof proof = node.proof();
         Iterator<Node> iter = node.leavesIterator();
         while (iter.hasNext()) {
            Node next = iter.next();
            Goal nextGoal = proof.getGoal(next);
            if (nextGoal != null) {
               result = result.append(nextGoal);
            }
         }
      }
      return result;
   }

   /**
    * Searches for the given {@link Node} the parent node
    * which also represents a symbolic execution tree node
    * (checked via {@link #isSymbolicExecutionTreeNode(Node, RuleApp)}).
    * @param node The {@link Node} to start search in.
    * @return The parent {@link Node} of the given {@link Node} which is also a set node or {@code null} if no parent node was found.
    */
   public static Node findMethodCallNode(Node node) {
      if (node != null && node.getAppliedRuleApp() != null) {
         // Get current program method
         Term term = node.getAppliedRuleApp().posInOccurrence().subTerm();
         term = TermBuilder.goBelowUpdates(term);
         Services services = node.proof().getServices();
         MethodFrame mf = JavaTools.getInnermostMethodFrame(term.javaBlock(), services);
         if (mf != null) {
            // Find call node
            Node parent = node.parent();
            Node result = null;
            while (parent != null && result == null) {
               SourceElement activeStatement = parent.getNodeInfo().getActiveStatement();
               if (activeStatement instanceof MethodBodyStatement && 
                   ((MethodBodyStatement)activeStatement).getProgramMethod(services)
                       == mf.getProgramMethod()) {
                  result = parent;
               }
               else {
                  parent = parent.parent();
               }
            }
            return result;
         }
         else {
            return null;
         }
      }
      else {
         return null;
      }
   }

   /**
    * Searches for the given {@link Node} the parent node
    * which also represents a symbolic execution tree node
    * (checked via {@link #isSymbolicExecutionTreeNode(Node, RuleApp)}).
    * @param node The {@link Node} to start search in.
    * @return The parent {@link Node} of the given {@link Node} which is also a set node or {@code null} if no parent node was found.
    */
   public static Node findParentSetNode(Node node) {
      if (node != null) {
         Node parent = node.parent();
         Node result = null;
         while (parent != null && result == null) {
            if (isSymbolicExecutionTreeNode(parent, parent.getAppliedRuleApp())) {
               result = parent;
            }
            else {
               parent = parent.parent();
            }
         }
         return result;
      }
      else {
         return null;
      }
   }
   
   /**
    * Computes the branch condition of the given {@link Node}.
    * @param node The {@link Node} to compute its branch condition.
    * @param simplify {@code true} simplify result, {@code false} keep computed non simplified result.
    * @param improveReadability {@code true} improve readability, {@code false} do not improve readability.
    * @return The computed branch condition.
    * @throws ProofInputException Occurred Exception.
    */
   public static Term computeBranchCondition(Node node,
                                             boolean simplify,
                                             boolean improveReadability) throws ProofInputException {
      // Get applied taclet on parent proof node
      Node parent = node.parent();
      if (parent.getAppliedRuleApp() instanceof TacletApp) {
         return computeTacletAppBranchCondition(parent, node, simplify, improveReadability);
      }
      else if (parent.getAppliedRuleApp() instanceof ContractRuleApp) {
        return computeContractRuleAppBranchCondition(parent, node, simplify, improveReadability);
      }
      else if (parent.getAppliedRuleApp() instanceof LoopInvariantBuiltInRuleApp) {
         return computeLoopInvariantBuiltInRuleAppBranchCondition(parent, node, simplify, improveReadability);
      }
      else {
         throw new ProofInputException("Unsupported RuleApp in branch computation \""
                                       + parent.getAppliedRuleApp() + "\".");
      }
   }

   /**
    * <p>
    * Computes the branch condition of the given {@link Node} which was constructed by a {@link ContractRuleApp}.
    * </p>
    * <p>
    * The branch conditions are:
    * <ul>
    *    <li>Post:    caller != null & (pre1 | .. | preN)</li>
    *    <li>ExcPost: caller != null & (excPre1 | ... | excPreM)</li>
    *    <li>Pre:     caller != null & !(pre1 | ... | preN | excPre1 | ... | excPreM) because the branch is only open if all conditions are false</li>
    *    <li>NPE:     caller = null</li>
    * </ul>
    * </p>
    * <p>
    * Idea:
    * <ul>
    *    <li>Last semisequent in antecedent contains contract</li>
    *    <li>Contract is defined as {@code exc_0 = null} and {@code pre -> post}/{@code excPre -> !exc_0 = null & signals} terms</li>
    *    <li>Find {@code exc_0 = null} Term</li>
    *    <li>List all implications</li>
    *    <li>Filter implications for post/exceptional post branch based on the negation of {@code exc_0 = null}</li>
    *    <li>Return disjunction of all filtered implication conditions or return true if no implications were found</li>
    * </ul>
    * </p>
    * @param parent The parent {@link Node} of the given one.
    * @param node The {@link Node} to compute its branch condition.
    * @param simplify {@code true} simplify result, {@code false} keep computed non simplified result.
    * @param improveReadability {@code true} improve readability, {@code false} do not improve readability.
    * @return The computed branch condition.
    * @throws ProofInputException Occurred Exception.
    */
   private static Term computeContractRuleAppBranchCondition(Node parent,
                                                             Node node,
                                                             boolean simplify,
                                                             boolean improveReadability)
                                                                     throws ProofInputException {
      final Services services = node.proof().getServices();
      // Make sure that a computation is possible
      if (!(parent.getAppliedRuleApp() instanceof ContractRuleApp)) {
         throw new ProofInputException(
                 "Only ContractRuleApp is allowed in branch computation but rule \""
                 + parent.getAppliedRuleApp() + "\" was found.");
      }
      
      int childIndex = JavaUtil.indexOf(parent.childrenIterator(), node);
      if (childIndex >= 3) {
         throw new ProofInputException("Branch condition of null pointer check is not supported.");
      }
      else if (childIndex == 2) {
         // Assumption: Original formula in parent is replaced
         PosInOccurrence pio = parent.getAppliedRuleApp().posInOccurrence();
         Term workingTerm = posInOccurrenceInOtherNode(parent, pio, node);
         if (workingTerm == null) {
            throw new ProofInputException(
                    "Term not find in precondition branch, implementation of UseOperationContractRule "
                    + "might have changed!");
         }
         workingTerm = TermBuilder.goBelowUpdates(workingTerm);
         if (workingTerm.op() != Junctor.AND) {
            throw new ProofInputException(
                    "And operation expected, implementation of UseOperationContractRule "
                    + "might have changed!");
         }
         Term preconditions = workingTerm.sub(0);
         return services.getTermBuilder().not(preconditions);
      }
      else {
         // Assumption: Pre -> Post & ExcPre -> Signals terms are added to last semisequent in antecedent.
         // Find Term to extract implications from.

         ContractPostOrExcPostExceptionVariableResult search =
                 searchContractPostOrExcPostExceptionVariable(node, node.proof().getServices());
         // Collect all implications for normal or exceptional preconditions
         Term result;
         Term implications = search.getWorkingTerm().sub(1);
         ImmutableList<Term> implicationTerms =
                 collectPreconditionImpliesPostconditionTerms(ImmutableSLList.<Term>nil(),
                                                              search.getExceptionDefinition(),
                                                              childIndex == 1, implications);
         if (!implicationTerms.isEmpty()) {
            // Implications find, return their conditions as branch condition
            ImmutableList<Term> condtionTerms = ImmutableSLList.<Term>nil();
            for (Term implication : implicationTerms) {
               condtionTerms = condtionTerms.append(implication.sub(0));
            }
            result = services.getTermBuilder().or(condtionTerms);
            // Add updates
            result = services.getTermBuilder().applyParallel(search.getUpdatesAndTerm().first, result);
         }
         else {
            // No preconditions available, branch condition is true
            result = services.getTermBuilder().tt();
         }
         // Add caller not null to condition
         if (parent.childrenCount() == 4) {
            Term callerNotNullTerm =
                    posInOccurrenceInOtherNode(parent, parent.getAppliedRuleApp().posInOccurrence(),
                                               parent.child(3));
            callerNotNullTerm = TermBuilder.goBelowUpdates(callerNotNullTerm);
            if (callerNotNullTerm.op() != Junctor.NOT) {
               throw new ProofInputException(
                       "Not operation expacted, implementation of UseOperationContractRule "
                       + "might have changed!");
            }
            if (callerNotNullTerm.sub(0).op() != Equality.EQUALS) {
               throw new ProofInputException(
                       "Equals operation expacted, implementation of UseOperationContractRule "
                       + "might have changed!");
            }
            if (!(callerNotNullTerm.sub(0).sub(0).op() instanceof ProgramVariable)) {
               throw new ProofInputException(
                       "ProgramVariable expacted, implementation of UseOperationContractRule "
                       + "might have changed!");
            }
            if (!isNullSort(callerNotNullTerm.sub(0).sub(1).sort(), parent.proof().getServices())) {
               throw new ProofInputException(
                       "Null expacted, implementation of UseOperationContractRule "
                       + "might have changed!");
            }
            result = services.getTermBuilder().and(callerNotNullTerm, result);
         }
         if (simplify) {
            result = simplify(node.proof(), result);
         }
         if (improveReadability) {
            result = improveReadability(result, node.proof().getServices());
         }
         return result;
      }
   }
   
   /**
    * Searches the used exception variable in the post or exceptional post branch of an applied {@link ContractRuleApp} on the parent of the given {@link Node}. 
    * @param node The {@link Node} which is the post or exceptional post branch of an applied {@link ContractRuleApp}.
    * @param services The {@link Services} to use.
    * @return The result.
    * @throws ProofInputException Occurred exception if something is not as expected.
    */
   public static ContractPostOrExcPostExceptionVariableResult searchContractPostOrExcPostExceptionVariable(Node node, Services services) throws ProofInputException {
      Semisequent antecedent = node.sequent().antecedent();
      SequentFormula sf = antecedent.get(antecedent.size() - 1);
      Term workingTerm = sf.formula();
      Pair<ImmutableList<Term>,Term> updatesAndTerm = TermBuilder.goBelowUpdates2(workingTerm);
      workingTerm = updatesAndTerm.second;
      if (workingTerm.op() != Junctor.AND) {
         throw new ProofInputException("And operation expected, implementation of UseOperationContractRule might has changed!"); 
      }
      workingTerm = workingTerm.sub(1); // First part is heap equality, use second part which is the combination of all normal and exceptional preconditon postcondition implications
      workingTerm = TermBuilder.goBelowUpdates(workingTerm);
      if (workingTerm.op() != Junctor.AND) {
         throw new ProofInputException("And operation expected, implementation of UseOperationContractRule might has changed!"); 
      }
      // Find Term exc_n = null which is added (maybe negated) to all exceptional preconditions
      Term exceptionDefinitionParent = null;
      Term exceptionDefinition = workingTerm;
      while (exceptionDefinition.op() == Junctor.AND) {
         exceptionDefinitionParent = exceptionDefinition;
         Term firstSub = exceptionDefinition.sub(0);
         if (firstSub.op() == node.proof().env().getInitialServices().getJavaInfo().getInv()) { // TODO: Replace "node.proof().env().getInitialServices().getJavaInfo().getInv()" with "node.proof().getServices().getJavaInfo().getInv()" when bug item http://i12www.ira.uka.de/~klebanov/mantis/view.php?id=1386 is solved.
            exceptionDefinition = exceptionDefinition.sub(1);
         }
         else {
            exceptionDefinition = firstSub;
         }
      }
      // Make sure that exception equality was found
      Term exceptionEquality;
      if (exceptionDefinition.op() == Junctor.NOT) {
         exceptionEquality = exceptionDefinition.sub(0);
      }
      else {
         exceptionEquality = exceptionDefinition;
      }
      if (exceptionEquality.op() != Equality.EQUALS || exceptionEquality.arity() != 2) {
         throw new ProofInputException("Equality expected, implementation of UseOperationContractRule might has changed!"); 
      }
      if (!isNullSort(exceptionEquality.sub(1).sort(), services)) {
         throw new ProofInputException("Null expected, implementation of UseOperationContractRule might has changed!"); 
      }
      KeYJavaType exceptionType = services.getJavaInfo().getKeYJavaType(exceptionEquality.sub(0).sort());
      if (!services.getJavaInfo().isSubtype(exceptionType, services.getJavaInfo().getKeYJavaType("java.lang.Throwable"))) {
         throw new ProofInputException("Throwable expected, implementation of UseOperationContractRule might has changed!"); 
      }
      return new ContractPostOrExcPostExceptionVariableResult(workingTerm, updatesAndTerm, exceptionDefinition, exceptionDefinitionParent, exceptionEquality);
   }
   
   /**
    * The result of {@link SymbolicExecutionUtil#searchContractPostOrExcPostExceptionVariable(Node, Services)}.
    * @author Martin Hentschel
    */
   public static class ContractPostOrExcPostExceptionVariableResult {
      /**
       * The working {@link Term}.
       */
      private Term workingTerm;
      
      /**
       * The updates.
       */
      private Pair<ImmutableList<Term>,Term> updatesAndTerm;
      
      /**
       * The exception definition.
       */
      private Term exceptionDefinition;
      
      /**
       * The found parent of {@link #exceptionDefinition}.
       */
      private Term exceptionDefinitionParent;
      
      /**
       * The equality which contains the equality.
       */
      private Term exceptionEquality;
      
      /**
       * Constructor.
       * @param workingTerm The working {@link Term}.
       * @param updatesAndTerm The updates.
       * @param exceptionDefinition The exception definition.
       * @param exceptionDefinitionParent The found parent of the given exception definition.
       * @param exceptionEquality The equality which contains the equality.
       */
      public ContractPostOrExcPostExceptionVariableResult(Term workingTerm, 
                                                          Pair<ImmutableList<Term>, Term> updatesAndTerm, 
                                                          Term exceptionDefinition,
                                                          Term exceptionDefinitionParent,
                                                          Term exceptionEquality) {
         this.workingTerm = workingTerm;
         this.updatesAndTerm = updatesAndTerm;
         this.exceptionDefinition = exceptionDefinition;
         this.exceptionDefinitionParent = exceptionDefinitionParent;
         this.exceptionEquality = exceptionEquality;
      }
      
      /**
       * Returns the working {@link Term}.
       * @return The working {@link Term}.
       */
      public Term getWorkingTerm() {
         return workingTerm;
      }

      /**
       * Returns the updates.
       * @return The updates.
       */
      public Pair<ImmutableList<Term>, Term> getUpdatesAndTerm() {
         return updatesAndTerm;
      }
      
      /**
       * Returns the exception definition.
       * @return The exception definition.
       */
      public Term getExceptionDefinition() {
         return exceptionDefinition;
      }
      
      /**
       * Returns the found parent of {@link #getExceptionDefinition()}.
       * @return The found parent of {@link #getExceptionDefinition()}.
       */
      public Term getExceptionDefinitionParent() {
         return exceptionDefinitionParent;
      }
      
      /**
       * Returns the equality which contains the equality.
       * @return The equality which contains the equality.
       */
      public Term getExceptionEquality() {
         return exceptionEquality;
      }
   }
   
   /**
    * <p>
    * Computes the branch condition of the given {@link Node} which was constructed by a {@link LoopInvariantBuiltInRuleApp}.
    * </p>
    * <p>
    * The branch conditions are:
    * <ul>
    *    <li>Preserves Branch: Invariant + LoopCondition</li>
    *    <li>Use Branch: Invariant + !LoopCondition</li>
    * </ul>
    * </p>
    * @param parent The parent {@link Node} of the given one.
    * @param node The {@link Node} to compute its branch condition.
    * @param simplify {@code true} simplify result, {@code false} keep computed non simplified result.
    * @param improveReadability {@code true} improve readability, {@code false} do not improve readability.
    * @return The computed branch condition.
    * @throws ProofInputException Occurred Exception.
    */
   private static Term
           computeLoopInvariantBuiltInRuleAppBranchCondition(Node parent,
                                                             Node node,
                                                             boolean simplify,
                                                             boolean improveReadability)
                                                                     throws ProofInputException {
      // Make sure that a computation is possible
      if (!(parent.getAppliedRuleApp() instanceof LoopInvariantBuiltInRuleApp)) {
         throw new ProofInputException(
                 "Only LoopInvariantBuiltInRuleApp is allowed in branch computation but rule \""
                 + parent.getAppliedRuleApp() + "\" was found.");
      }
      // Make sure that branch is supported
      int childIndex = JavaUtil.indexOf(parent.childrenIterator(), node);
      if (childIndex == 1 || childIndex == 2) { // Body Preserves Invariant or Use Case
         LoopInvariantBuiltInRuleApp app = (LoopInvariantBuiltInRuleApp)parent.getAppliedRuleApp();
         // Compute invariant (last antecedent formula of the use branch)
         Services services = parent.proof().getServices();
         Node useNode = parent.child(2);
         Semisequent antecedent = useNode.sequent().antecedent();
         Term invTerm = antecedent.get(antecedent.size() - 1).formula();
         // Extract loop condition from child
         Term loopConditionModalityTerm =
                 posInOccurrenceInOtherNode(parent, app.posInOccurrence(), node);
         loopConditionModalityTerm = TermBuilder.goBelowUpdates(loopConditionModalityTerm);
         if (childIndex == 1) { // Body Preserves Invariant
            if (loopConditionModalityTerm.op() != Junctor.IMP) {
               throw new ProofInputException("Implementation of WhileInvariantRule has changed."); 
            }
            loopConditionModalityTerm = loopConditionModalityTerm.sub(0);
         }
         else { // Use Case
            if (loopConditionModalityTerm.op() != Modality.BOX) {
               throw new ProofInputException("Implementation of WhileInvariantRule has changed."); 
            }
            Term sub = loopConditionModalityTerm.sub(0);
            if (sub.op() != Junctor.IMP) {
               throw new ProofInputException("Implementation of WhileInvariantRule has changed."); 
            }
            loopConditionModalityTerm =
                    services.getTermBuilder().box(loopConditionModalityTerm.javaBlock(), sub.sub(0));
         }
         if (loopConditionModalityTerm.op() != Modality.BOX ||
             loopConditionModalityTerm.sub(0).op() != Equality.EQUALS ||
             !(loopConditionModalityTerm.sub(0).sub(0).op() instanceof LocationVariable) ||
             loopConditionModalityTerm.sub(0).sub(1) != (childIndex == 1 ?
                     services.getTermBuilder().TRUE() : services.getTermBuilder().FALSE())) {
            throw new ProofInputException("Implementation of WhileInvariantRule has changed."); 
         }
         // Execute modality in a side proof to convert the JavaBlock of the modality into a Term
         SiteProofVariableValueInput input =
                 createExtractTermSequent(services, parent, null, loopConditionModalityTerm, false);
         ApplyStrategyInfo info = startSideProof(parent.proof(), input.getSequentToProve(),
                                                 StrategyProperties.SPLITTING_DELAYED);
         ImmutableList<Term> results = ImmutableSLList.<Term>nil();
         for (Goal goal : info.getProof().openGoals()) {
            Term goalTerm = extractOperatorValue(goal, input.getOperator());
            results = results.append(goalTerm);
         }
         Term loopCondition = services.getTermBuilder().or(results);
         Term branchCondition = services.getTermBuilder().and(loopCondition, invTerm);
         // Simplify result if requested
         if (simplify) {
            branchCondition = simplify(node.proof(), branchCondition);
         }
         if (improveReadability) {
            branchCondition = improveReadability(branchCondition, services);
         }
         return branchCondition;
      }
      else {
         throw new ProofInputException("Branch condition of initially valid check is not supported."); 
      }
   }

   /**
    * Returns the {@link Term} described by the given {@link PosInOccurrence} of the original {@link Node}
    * in the {@link Node} to apply on.
    * @param original The original {@link Node} on which the given {@link PosInOccurrence} works.
    * @param pio The given {@link PosInOccurrence}.
    * @param toApplyOn The new {@link Node} to apply the {@link PosInOccurrence} on.
    * @return The {@link Term} in the other {@link Node} described by the {@link PosInOccurrence} or {@code null} if not available.
    */
   public static Term posInOccurrenceInOtherNode(Node original, PosInOccurrence pio, Node toApplyOn) {
      if (original != null && toApplyOn != null) {
         return posInOccurrenceInOtherNode(original.sequent(), pio, toApplyOn.sequent());
      }
      else {
         return null;
      }
   }

   /**
    * Returns the {@link Term} described by the given {@link PosInOccurrence} of the original {@link Sequent}
    * in the {@link Sequent} to apply on.
    * @param original The original {@link Sequent} on which the given {@link PosInOccurrence} works.
    * @param pio The given {@link PosInOccurrence}.
    * @param toApplyOn The new {@link Sequent} to apply the {@link PosInOccurrence} on.
    * @return The {@link Term} in the other {@link Sequent} described by the {@link PosInOccurrence} or {@code null} if not available.
    */
   public static Term posInOccurrenceInOtherNode(Sequent original, PosInOccurrence pio,
                                                 Sequent toApplyOn) {
      if (original != null && pio != null && toApplyOn != null) {
         // Search index of formula in original sequent
         SequentFormula originalSF = pio.constrainedFormula();
         boolean antecendet = pio.isInAntec();
         int index;
         if (antecendet) {
            index = original.antecedent().indexOf(originalSF);
         }
         else {
            index = original.succedent().indexOf(originalSF);
         }
         if (index >= 0) {
            SequentFormula toApplyOnSF =
                    (antecendet ? toApplyOn.antecedent() : toApplyOn.succedent()).get(index);
            return toApplyOnSF.formula().subAt(pio.posInTerm());
         }
         else {
            return null;
         }
      }
      else {
         return null;
      }
   }

   /**
    * Lists recursive implications filtered for post or exceptional post branch.
    * @param toFill The result {@link ImmutableList} to fill.
    * @param exceptionDefinition The exception definition {@code exc_0 = null}.
    * @param exceptionalExecution {@code true} exceptional post branch, {@code false} post branch.
    * @param root The root {@link Term} to start search in.
    * @return The found implications.
    */
   private static ImmutableList<Term>
                   collectPreconditionImpliesPostconditionTerms(ImmutableList<Term> toFill,
                                                                Term exceptionDefinition,
                                                                boolean exceptionalExecution,
                                                                Term root) {
      if (root.op() == Junctor.IMP) {
         // Check if first condition is the exceptional definition
         boolean isExceptionCondition = false;
         Term toCheck = root.sub(1);
         while (!isExceptionCondition && !toCheck.subs().isEmpty()) {
            // Assumption: Implications implies first that exception is not null 
            if (toCheck == exceptionDefinition) {
               isExceptionCondition = true;
            }
            toCheck = toCheck.sub(0);
         }
         // Update result
         if (exceptionalExecution) {
            // Collect only exceptional terms
            if (isExceptionCondition) {
               toFill = toFill.append(root);
            }
         }
         else {
            // Collect only normal terms
            if (!isExceptionCondition) {
               toFill = toFill.append(root);
            }
         }
      }
      else {
         for (Term sub : root.subs()) {
            toFill = collectPreconditionImpliesPostconditionTerms(toFill, exceptionDefinition,
                                                                  exceptionalExecution, sub);
         }
      }
      return toFill;
   }

   /**
    * Computes the branch condition of the given {@link Node} which was constructed by a {@link TacletApp}.
    * @param parent The parent {@link Node} of the given one.
    * @param node The {@link Node} to compute its branch condition.
    * @param simplify {@code true} simplify result, {@code false} keep computed non simplified result.
    * @param improveReadability {@code true} improve readability, {@code false} do not improve readability.
    * @return The computed branch condition.
    * @throws ProofInputException Occurred Exception.
    */
   private static Term computeTacletAppBranchCondition(Node parent,
                                                       Node node,
                                                       boolean simplify,
                                                       boolean improveReadability)
                                                               throws ProofInputException {
      if (!(parent.getAppliedRuleApp() instanceof TacletApp)) {
         throw new ProofInputException(
                 "Only TacletApp is allowed in branch computation but rule \""
                 + parent.getAppliedRuleApp() + "\" was found.");
      }
      TacletApp app = (TacletApp)parent.getAppliedRuleApp();
      // Find goal template which has created the represented proof node
      int childIndex = JavaUtil.indexOf(parent.childrenIterator(), node);
      TacletGoalTemplate goalTemplate =
              app.taclet().goalTemplates().take(app.taclet().goalTemplates().size() - 1
                                                - childIndex).head();
      // Apply instantiations of schema variables to sequent of goal template
      Services services = node.proof().getServices();
      SVInstantiations instantiations = app.instantiations();
      // List additions
      ImmutableList<Term> antecedents =
              listSemisequentTerms(services, instantiations, goalTemplate.sequent().antecedent());
      ImmutableList<Term> succedents =
              listSemisequentTerms(services, instantiations, goalTemplate.sequent().succedent());
      // List replacements
      if (!NodeInfo.isSymbolicExecution(app.taclet())) {
         if (goalTemplate.replaceWithExpressionAsObject() instanceof Sequent) {
            antecedents = antecedents.append(listSemisequentTerms(services, instantiations,
                                             ((Sequent)goalTemplate.replaceWithExpressionAsObject())
                                                 .antecedent()));
            succedents = succedents.append(
                    listSemisequentTerms(services, instantiations,
                                         ((Sequent)goalTemplate.replaceWithExpressionAsObject())
                                                 .succedent()));
         }
         else if (goalTemplate.replaceWithExpressionAsObject() instanceof Term) {
            // Make sure that an PosTacletApp was applied
            if (!(app instanceof PosTacletApp)) {
               throw new ProofInputException(
                       "Only PosTacletApp are allowed with a replace term in branch computation "
                       + "but rule \"" + app + "\" was found.");
            }
            // Create new lists
            ImmutableList<Term> newAntecedents = ImmutableSLList.nil();
            ImmutableList<Term> newSuccedents = ImmutableSLList.nil();
            // Apply updates on antecedents and add result to new antecedents list
            for (Term a : antecedents) {
               newAntecedents = newAntecedents.append(
                       services.getTermBuilder().applyUpdatePairsSequential(
                               app.instantiations().getUpdateContext(), a));
            }
            // Apply updates on succedents and add result to new succedents list
            for (Term suc : succedents) {
               newSuccedents = newSuccedents.append(
                       services.getTermBuilder().applyUpdatePairsSequential(
                               app.instantiations().getUpdateContext(), suc));
            }
            // Add additional equivalenz term to antecedent with the replace object which must be equal to the find term 
            Term replaceTerm = (Term)goalTemplate.replaceWithExpressionAsObject();
            replaceTerm =
                    services.getTermBuilder().equals(replaceTerm,
                                          app.posInOccurrence().subTerm());
            replaceTerm =
                    services.getTermBuilder().applyUpdatePairsSequential(app.instantiations().getUpdateContext(),
                                                              replaceTerm);
            if (!newAntecedents.contains(replaceTerm)) {
               newAntecedents = newAntecedents.append(replaceTerm);
            }
            // Replace old with new lists
            antecedents = newAntecedents;
            succedents = newSuccedents;
         }
         else if (goalTemplate.replaceWithExpressionAsObject() != null) {
            throw new ProofInputException(
                    "Expected replacement as Sequent or Term during branch condition "
                    + "computation but is \"" + goalTemplate.replaceWithExpressionAsObject()
                    + "\".");
         }
      }
      // Construct branch condition from created antecedent and succedent terms as new implication 
      Term left = services.getTermBuilder().and(antecedents);
      Term right = services.getTermBuilder().or(succedents);
      Term leftAndRight = services.getTermBuilder().and(left, services.getTermBuilder().not(right));
      Term result;
      // Check if an update context is available
      if (!instantiations.getUpdateContext().isEmpty()) {
         // Simplify branch condition if required
         result = services.getTermBuilder().applyUpdatePairsSequential(instantiations.getUpdateContext(),
                                                            leftAndRight);
      }
      else {
         // No update context, just use the implication as branch condition
         result = leftAndRight;
      }
      // Execute simplification if requested
      if (simplify) {
         result = simplify(node.proof(), result);
      }
      if (improveReadability) {
         result = improveReadability(result, services);
      }
      // Make sure that no skolem constant is contained in the result.
      result = replaceSkolemConstants(node.sequent(), result, services);
      return result;
   }

   /**
    * Applies the schema variable instantiations on the given {@link Semisequent}.
    * @param services The {@link Services} to use.
    * @param svInst The schema variable instantiations.
    * @param semisequent The {@link Semisequent} to apply instantiations on.
    * @return The list of created {@link Term}s in which schema variables are replaced with the instantiation.
    */
   private static ImmutableList<Term> listSemisequentTerms(Services services, 
                                                           SVInstantiations svInst, 
                                                           Semisequent semisequent) {
      ImmutableList<Term> terms = ImmutableSLList.nil();
      for (SequentFormula sf : semisequent) {
         SyntacticalReplaceVisitor visitor = new SyntacticalReplaceVisitor(services, svInst, null, null);
         sf.formula().execPostOrder(visitor);
         terms = terms.append(visitor.getTerm());
      }
      return terms;
   }

   /**
    * Returns the default choice value.
    * <b>Attention: </b> This method returns {@code null} if it is called before
    * a proof is instantiated the first time. It can be checked via
    * {@link #isChoiceSettingInitialised()}.
    * @param key The choice key.
    * @return The choice value.
    */
   public static String getChoiceSetting(String key) {
      Map<String, String> settings =
              ProofSettings.DEFAULT_SETTINGS.getChoiceSettings().getDefaultChoices();
      return settings.get(key);
   }
   
   /**
    * Sets the default choice value.
    * <b>Attention: </b> Settings should not be changed before the first proof
    * is instantiated in KeY. Otherwise the default settings are not loaded.
    * If default settings are defined can be checked via {@link #isChoiceSettingInitialised()}.
    * @param key The choice key to modify.
    * @param value The new choice value to set.
    */
   public static void setChoiceSetting(String key, String value) {
      HashMap<String, String> settings =
              ProofSettings.DEFAULT_SETTINGS.getChoiceSettings().getDefaultChoices();
      HashMap<String, String> clone = new LinkedHashMap<String, String>();
      clone.putAll(settings);
      clone.put(key, value);
      ProofSettings.DEFAULT_SETTINGS.getChoiceSettings().setDefaultChoices(clone);
   }

   /**
    * Checks if the given {@link Term} is null in the {@link Sequent} of the given {@link Node}. 
    * @param services The {@link Services} to use.
    * @param node The {@link Node} which provides the original {@link Sequent}
    * @param additionalAntecedent An additional antecedent.
    * @param newSuccedent The {@link Term} to check.
    * @return {@code true} {@link Term} was evaluated to null, {@code false} {@link Term} was not evaluated to null.
    * @throws ProofInputException Occurred Exception
    */
   public static boolean isNull(Services services, 
                                Node node, 
                                Term additionalAntecedent, 
                                Term newSuccedent) throws ProofInputException {
      return checkNull(services, node, additionalAntecedent, newSuccedent, true);
   }

   /**
    * Checks if the given {@link Term} is not null in the {@link Sequent} of the given {@link Node}. 
    * @param services The {@link Services} to use.
    * @param node The {@link Node} which provides the original {@link Sequent}
    * @param additionalAntecedent An additional antecedent.
    * @param newSuccedent The {@link Term} to check.
    * @return {@code true} {@link Term} was evaluated to not null, {@code false} {@link Term} was not evaluated to not null.
    * @throws ProofInputException Occurred Exception
    */
   public static boolean isNotNull(Services services, 
                                   Node node, 
                                   Term additionalAntecedent, 
                                   Term newSuccedent) throws ProofInputException {
      return checkNull(services, node, additionalAntecedent, newSuccedent, false);
   }
   
   /**
    * Checks if the given {@link Term} is null or not in the {@link Sequent} of the given {@link Node}.
    * @param services The {@link Services} to use.
    * @param node The {@link Node} which provides the original {@link Sequent}
    * @param additionalAntecedent An additional antecedent.
    * @param newSuccedent The {@link Term} to check.
    * @param nullExpected {@code true} expect that {@link Term} is null, {@code false} expect that term is not null.
    * @return {@code true} term is null value matches the expected nullExpected value, {@code false} otherwise.
    * @throws ProofInputException Occurred Exception
    */
   private static boolean checkNull(Services services, 
                                    Node node, 
                                    Term additionalAntecedent, 
                                    Term newSuccedent,
                                    boolean nullExpected) throws ProofInputException {
      // Make sure that correct parameters are given
      assert node != null;
      assert newSuccedent != null;
      // Create Sequent to prove
      Term isNull = services.getTermBuilder().equals(newSuccedent, services.getTermBuilder().NULL());
      Term isNotNull = services.getTermBuilder().not(isNull);
      Sequent sequentToProve =
              createSequentToProveWithNewSuccedent(node, additionalAntecedent,
                                                   nullExpected ? isNull : isNotNull);
      // Execute proof in the current thread
      ApplyStrategyInfo info =
              startSideProof(node.proof(), sequentToProve, StrategyProperties.SPLITTING_NORMAL);
      try {
         return !info.getProof().openEnabledGoals().isEmpty();
      }
      finally {
         info.getProof().dispose();
      }
   }
   
   /**
    * Creates a new {@link Sequent} which is a modification from the {@link Sequent}
    * of the given {@link Node} which contains the same information but a different succedent.
    * @param node The {@link Node} which provides the original {@link Sequent}.
    * @param newSuccedent The new succedent.
    * @return The created {@link Sequent}.
    */
   public static Sequent createSequentToProveWithNewSuccedent(Node node,
                                                              RuleApp ruleApp,
                                                              Term newSuccedent) {
      return createSequentToProveWithNewSuccedent(node, ruleApp, null, newSuccedent);
   }

   /**
    * Creates a new {@link Sequent} which is a modification from the {@link Sequent}
    * of the given {@link Node} which contains the same information but a different succedent.
    * @param node The {@link Node} which provides the original {@link Sequent}.
    * @param additionalAntecedent An optional additional antecedents.
    * @param newSuccedent The new succedent.
    * @return The created {@link Sequent}.
    */
   public static Sequent createSequentToProveWithNewSuccedent(Node node, 
                                                              Term additionalAntecedent,
                                                              Term newSuccedent) {
      return createSequentToProveWithNewSuccedent(node, node.getAppliedRuleApp(), additionalAntecedent, newSuccedent);
   }

   /**
    * Creates a new {@link Sequent} which is a modification from the {@link Sequent}
    * of the given {@link Node} which contains the same information but a different succedent.
    * @param node The {@link Node} which provides the original {@link Sequent}.
    * @param additionalAntecedent An optional additional antecedents.
    * @param newSuccedent The new succedent.
    * @return The created {@link Sequent}.
    */
   public static Sequent createSequentToProveWithNewSuccedent(Node node, 
                                                              RuleApp ruleApp,
                                                              Term additionalAntecedent,
                                                              Term newSuccedent) {
      // Get the updates from the return node which includes the value interested in.
<<<<<<< HEAD
      Term originalModifiedFormula = ruleApp.posInOccurrence().constrainedFormula().formula();
      ImmutableList<Term> originalUpdates = TermBuilder.DF.goBelowUpdates2(originalModifiedFormula).first;
=======
      Term originalModifiedFormula =
              node.getAppliedRuleApp().posInOccurrence().constrainedFormula().formula();
      ImmutableList<Term> originalUpdates =
              TermBuilder.goBelowUpdates2(originalModifiedFormula).first;
>>>>>>> a1676d8c
      // Create new sequent
      return createSequentToProveWithNewSuccedent(node, ruleApp, additionalAntecedent, newSuccedent, originalUpdates);
   }
   
   /**
    * Creates a new {@link Sequent} which is a modification from the {@link Sequent}
    * of the given {@link Node} which contains the same information but a different succedent.
    * @param node The {@link Node} which provides the original {@link Sequent}.
    * @param additionalAntecedent An optional additional antecedents.
    * @param newSuccedent The new succedent.
    * @param updates The updates to use.
    * @return The created {@link Sequent}.
    */
   public static Sequent createSequentToProveWithNewSuccedent(Node node, 
                                                              Term additionalAntecedent,
                                                              Term newSuccedent,
                                                              ImmutableList<Term> updates) {
      return createSequentToProveWithNewSuccedent(node, node.getAppliedRuleApp(), additionalAntecedent, newSuccedent, updates);
   }
   
   /**
    * Creates a new {@link Sequent} which is a modification from the {@link Sequent}
    * of the given {@link Node} which contains the same information but a different succedent.
    * @param node The {@link Node} which provides the original {@link Sequent}.
    * @param additionalAntecedent An optional additional antecedents.
    * @param newSuccedent The new succedent.
    * @param updates The updates to use.
    * @return The created {@link Sequent}.
    */
   public static Sequent createSequentToProveWithNewSuccedent(Node node, 
                                                              RuleApp ruleApp,
                                                              Term additionalAntecedent,
                                                              Term newSuccedent,
                                                              ImmutableList<Term> updates) {
      // Combine method frame, formula with value predicate and the updates which provides the values
      Term newSuccedentToProve;
      if (updates != null) {
         newSuccedentToProve = node.proof().getServices().getTermBuilder().applySequential(updates, newSuccedent);
      }
      else {
         newSuccedentToProve = newSuccedent;
      }
      // Create new sequent with the original antecedent and the formulas in the succedent which were not modified by the applied rule
      PosInOccurrence pio = ruleApp.posInOccurrence();
      Sequent originalSequentWithoutMethodFrame = node.sequent().removeFormula(pio).sequent();
      Set<Term> skolemTerms =
              collectSkolemConstants(originalSequentWithoutMethodFrame, newSuccedentToProve);
      originalSequentWithoutMethodFrame =
              removeAllUnusedSkolemEqualities(originalSequentWithoutMethodFrame, skolemTerms);
      Sequent sequentToProve =
              originalSequentWithoutMethodFrame.addFormula(new SequentFormula(newSuccedentToProve),
                                                           false, true).sequent();
      if (additionalAntecedent != null) {
         sequentToProve = sequentToProve.addFormula(new SequentFormula(additionalAntecedent),
                                                    true, false).sequent();
      }
      return sequentToProve;
   }

   /**
    * Collects all contained skolem {@link Term}s which fulfill
    * {@link #isSkolemConstant(Term)} as well as the skolem constants
    * used in the find once recursive.
    * @param sequent The {@link Sequent} which provides the skolem equalities.
    * @param term The {@link Term} to start collection in.
    * @return The found skolem {@link Term}s.
    */
   private static Set<Term> collectSkolemConstants(Sequent sequent, Term term) {
      // Collect skolem constants in term
      Set<Term> result = collectSkolemConstantsNonRecursive(term);
      // Collect all skolem constants used in skolem constants
      List<Term> toCheck = new LinkedList<Term>(result);
      while (!toCheck.isEmpty()) {
         Term skolemConstant = toCheck.remove(0);
         Term replacement = findSkolemReplacement(sequent, skolemConstant);
         Set<Term> checkResult = collectSkolemConstantsNonRecursive(replacement);
         for (Term checkConstant : checkResult) {
            if (result.add(checkConstant)) {
               toCheck.add(checkConstant);
            }
         }
      }
      return result;
   }

   /**
    * Collects all contained skolem {@link Term}s which fulfill
    * {@link #isSkolemConstant(Term)}.
    * @param term The {@link Term} to collect in.
    * @return The found skolem {@link Term}s.
    */
   private static Set<Term> collectSkolemConstantsNonRecursive(Term term) {
      final Set<Term> result = new HashSet<Term>();
      term.execPreOrder(new DefaultVisitor() {
         @Override
         public void visit(Term visited) {
            if (isSkolemConstant(visited)) {
               result.add(visited);
            }
         }
      });
      return result;
   }

   /**
    * Checks if the given {@link Term} is a skolem {@link Term} meaning
    * that it has the {@link SelectSkolemConstantTermLabel}.
    * @param term The {@link Term} to check.
    * @return {@code true} is skolem {@link Term}, {@code false} is not a skolem {@link Term}.
    */
   public static boolean isSkolemConstant(Term term) {
      return term.containsLabel(ParameterlessTermLabel.SELECT_SKOLEM_LABEL);
   }

   /**
    * Removes all {@link SequentFormula}s with a skolem equality from the given {@link Sequent}
    * if the skolem {@link Term} is not contained in the given {@link Collection}.
    * @param sequent The {@link Sequent} to modify.
    * @param skolemConstants The allowed skolem {@link Term}s.
    * @return The modified {@link Sequent} in which all not listed skolem {@link Term} equalites are removed.
    */
   private static Sequent removeAllUnusedSkolemEqualities(Sequent sequent,
                                                          Collection<Term> skolemConstants) {
      Sequent result = sequent;
      for (SequentFormula sf : sequent.antecedent()) {
         result = removeAllUnusedSkolemEqualities(result, sf, true, skolemConstants);
      }
      for (SequentFormula sf : sequent.succedent()) {
         result = removeAllUnusedSkolemEqualities(result, sf, false, skolemConstants);
      }
      return result;
   }

   /**
    * Helper method of {@link #removeAllUnusedSkolemEqualities(Sequent, Collection)}
    * which removes the given {@link SequentFormula} if required.
    * @param sequent The {@link Sequent} to modify.
    * @param sf The {@link SequentFormula} to remove if its skolem {@link Term} is not listed.
    * @param antecedent {@code true} antecedent, {@code false} succedent.
    * @param skolemConstants The allowed skolem {@link Term}s.
    * @return The modified {@link Sequent} in which the {@link SequentFormula} might be removed.
    */
   private static Sequent removeAllUnusedSkolemEqualities(Sequent sequent,
                                                          SequentFormula sf,
                                                          boolean antecedent,
                                                          Collection<Term> skolemConstants) {
      Term term = sf.formula();
      boolean remove = false;
      if (term.op() == Equality.EQUALS) {
         if (isSkolemConstant(term.sub(0))) {
            remove = !skolemConstants.contains(term.sub(0));
         }
         if (!remove && isSkolemConstant(term.sub(1))) {
            remove = !skolemConstants.contains(term.sub(1));
         }
      }
      if (remove) {
         return sequent.removeFormula(
                 new PosInOccurrence(sf, PosInTerm.getTopLevel(), antecedent)).sequent();
      }
      else {
         return sequent;
      }
   }

   /**
    * Checks if the given {@link SequentFormula} is a skolem equality.
    * @param sf The {@link SequentFormula} to check.
    * @return {@code true} is skolem equality, {@code false} is not a skolem equality.
    */
   public static boolean isSkolemEquality(SequentFormula sf) {
      boolean skolemEquality = false;
      Term term = sf.formula();
      if (term.op() == Equality.EQUALS) {
         if (isSkolemConstant(term.sub(0))) {
            skolemEquality = true;
         }
         if (isSkolemConstant(term.sub(1))) {
            skolemEquality = true;
         }
      }
      return skolemEquality;
   }

   /**
    * Replaces all skolem constants in the given {@link Term}.
    * @param sequent The {@link Sequent} which provides the skolem equalities.
 * @param term The {@link Term} to replace its skolem constants.
 * @param services TODO
    * @return The skolem constant free {@link Term}.
    */
   public static Term replaceSkolemConstants(Sequent sequent, Term term, Services services) {
      if (isSkolemConstant(term)) {
         return findSkolemReplacement(sequent, term);
      }
      else {
         List<Term> newChildren = new LinkedList<Term>();
         boolean changed = false;
         for (int i = 0; i < term.arity(); i++) {
            Term oldChild = term.sub(i);
            Term newChild = replaceSkolemConstants(sequent, oldChild, services);
            if (newChild != oldChild) {
               changed = true;
            }
            newChildren.add(newChild);
         }
         return changed ? services.getTermFactory().createTerm(term.op(),
                                                         new ImmutableArray<Term>(newChildren),
                                                         term.boundVars(),
                                                         term.javaBlock(),
                                                         term.getLabels()) :
                          term;
      }
   }

   /**
    * Utility method of {@link #replaceSkolemConstants(Sequent, Term, Services)} to
    * find the equality part of the given skolem constant.
    * @param sequent The {@link Sequent} which provides the skolem equalities.
    * @param skolemConstant The skolem constant to solve.
    * @return The equality part of the given skolem constant or the skolem constant itself it was not possible to find it.
    */
   private static Term findSkolemReplacement(Sequent sequent, Term skolemConstant) {
      Term result = null;
      Iterator<SequentFormula> iter = sequent.iterator();
      while (result == null && iter.hasNext()) {
         SequentFormula sf = iter.next();
         Term term = sf.formula();
         if (term.op() == Equality.EQUALS) {
            if (term.sub(0).equals(skolemConstant)) {
               result = term.sub(1);
            }
            if (term.sub(1).equals(skolemConstant)) {
               result = term.sub(0);
            }
         }
      }
      return result != null ? result : skolemConstant;
   }

   /**
    * Checks if the given {@link Sort} represents a {@code null} value in the given {@link Services}.
    * @param sort The {@link Sort} to check.
    * @param services The {@link Services} to use.
    * @return {@code true} is Null-Sort, {@code false} is something else.
    */
   public static boolean isNullSort(Sort sort, Services services) {
      return sort instanceof NullSort;
   }

   /**
    * Checks if the given {@link IProgramVariable} is static or not.
    * @return {@code true} is static, {@code false} is not static or is array cell.
    */
   public static boolean isStaticVariable(IProgramVariable programVariable) {
      return programVariable instanceof ProgramVariable &&
             ((ProgramVariable)programVariable).isStatic();
   }
   
   /**
    * Collects all {@link IProgramVariable}s of the given {@link FieldDeclaration}.
    * @param fd The given {@link FieldDeclaration}.
    * @return The found {@link IProgramVariable}s for the given {@link FieldDeclaration}.
    */
   public static Set<IProgramVariable> getProgramVariables(FieldDeclaration fd) {
      Set<IProgramVariable> result = new LinkedHashSet<IProgramVariable>();
      if (fd != null) {
         ImmutableArray<FieldSpecification> specifications = fd.getFieldSpecifications();
         for (FieldSpecification spec : specifications) {
            result.add(spec.getProgramVariable());
         }
      }
      return result;
   }

   /**
    * Computes the path condition of the given {@link Node}.
    * @param node The {@link Node} to compute its path condition.
    * @param simplify {@code true} simplify result, {@code false} keep computed non simplified result.
    * @param improveReadability {@code true} improve readability, {@code false} do not improve readability.
    * @return The computed path condition.
    * @throws ProofInputException Occurred Exception.
    */
   public static Term computePathCondition(Node node,
                                           boolean simplify,
                                           boolean improveReadability) throws ProofInputException {
      if (node != null) {
         final Services services = node.proof().getServices();
         Term pathCondition = services.getTermBuilder().tt();
         while (node != null) {
            Node parent = node.parent();
            if (parent != null && parent.childrenCount() >= 2) {
               Term branchCondition = computeBranchCondition(node, simplify, improveReadability);
               pathCondition = services.getTermBuilder().and(branchCondition, pathCondition);
            }
            node = parent;
         }
         if (services.getTermBuilder().ff().equals(pathCondition)) {
            throw new ProofInputException(
                    "Path condition computation failed because the result is false.");
         }
         return pathCondition;
      }
      else {
         return null;
      }
   }

   /**
    * Checks if the {@link Sort} of the given {@link Term} is a reference type.
    * @param services The {@link Services} to use.
    * @param term The {@link Term} to check.
    * @return {@code true} is reference sort, {@code false} is no reference sort.
    */
   public static boolean hasReferenceSort(Services services, Term term) {
      if (services != null && term != null) {
         return hasReferenceSort(services, term.sort());
      }
      else {
         return false;
      }
   }

   /**
    * Checks if the {@link Sort} of the given {@link IProgramVariable} is a reference type.
    * @param services The {@link Services} to use.
    * @param var The {@link IProgramVariable} to check.
    * @return {@code true} is reference sort, {@code false} is no reference sort.
    */
   public static boolean hasReferenceSort(Services services, IProgramVariable var) {
      if (services != null && var != null) {
         return hasReferenceSort(services, var.sort());
      }
      else {
         return false;
      }
   }

   /**
    * Checks if the {@link Sort} is a reference type.
    * @param services The {@link Services} to use.
    * @param sort The {@link Sort} to check.
    * @return {@code true} is reference sort, {@code false} is no reference sort.
    */
   public static boolean hasReferenceSort(Services services, Sort sort) {
      boolean referenceSort = false;
      if (services != null && sort != null) {
         KeYJavaType kjt = services.getJavaInfo().getKeYJavaType(sort);
         if (kjt != null) {
            TypeConverter typeConverter = services.getTypeConverter();
            referenceSort = typeConverter.isReferenceType(kjt) && // Check if the value is a reference type
                            (!(kjt.getJavaType() instanceof TypeDeclaration) || // check if the value is a library class which should be ignored
                            !((TypeDeclaration)kjt.getJavaType()).isLibraryClass());
         }
      }
      return referenceSort;
   }
   
   /**
    * Returns the human readable name of the given {@link IProgramVariable}.
    * @param pv The {@link IProgramVariable} to get its name.
    * @return The human readable name of the given {@link IProgramVariable}.
    */
   public static String getDisplayString(IProgramVariable pv) {
      if (pv != null) {
         if (pv.name() instanceof ProgramElementName) {
            ProgramElementName name = (ProgramElementName)pv.name();
            if (SymbolicExecutionUtil.isStaticVariable(pv)) {
               return name.toString();
            }
            else {
               return name.getProgramName();
            }
         }
         else {
            return pv.name().toString();
         }
      }
      else {
         return null;
      }
   }

   /**
    * Returns the root of the given {@link IExecutionNode}.
    * @param executionNode The {@link IExecutionNode} to get the root of its symbolic execution tree.
    * @return The root of the given {@link IExecutionNode}.
    */
   public static IExecutionNode getRoot(IExecutionNode executionNode) {
      if (executionNode != null) {
         while (executionNode.getParent() != null) {
            executionNode = executionNode.getParent();
         }
         return executionNode;
      }
      else {
         return null;
      }
   }

   /**
    * Extracts the exception variable which is used to check if the executed program in proof terminates normally.
    * @param proof The {@link Proof} to extract variable from.
    * @return The extract variable.
    */
   public static IProgramVariable extractExceptionVariable(Proof proof) {
      Node root = proof.root();
      Term modalityTerm =
              SymbolicExecutionUtil.findModalityWithMinSymbolicExecutionLabelId(root.sequent());
      if (modalityTerm != null) {
         modalityTerm = TermBuilder.goBelowUpdates(modalityTerm);
         JavaProgramElement updateContent = modalityTerm.javaBlock().program();
         if (updateContent instanceof StatementBlock) { // try catch inclusive
            ImmutableArray<? extends Statement> updateContentBody =
                    ((StatementBlock)updateContent).getBody();
            Try tryStatement = null;
            Iterator<? extends Statement> iter = updateContentBody.iterator();
            while (tryStatement == null && iter.hasNext()) {
               Statement next = iter.next();
               if (next instanceof Try) {
                  tryStatement = (Try)next;
               }
            }
            if (tryStatement != null) {
               if (tryStatement.getBranchCount() == 1
                       && tryStatement.getBranchList().get(0) instanceof Catch) {
                  Catch catchStatement = (Catch)tryStatement.getBranchList().get(0);
                  if (catchStatement.getBody() instanceof StatementBlock) {
                     StatementBlock  catchBlock = (StatementBlock)catchStatement.getBody();
                     if (catchBlock.getBody().size() == 1
                             && catchBlock.getBody().get(0) instanceof Assignment) {
                        Assignment assignment = (Assignment)catchBlock.getBody().get(0);
                        if (assignment.getFirstElement() instanceof IProgramVariable) {
                           IProgramVariable var = (IProgramVariable)assignment.getFirstElement();
                           return var;
                        }
                     }
                  }
               }
            }
         }
      }
      throw new IllegalStateException("Can't extract exception variable from proof.");
   }

   /**
    * Configures the proof to use the given settings.
    * @param proof The {@link Proof} to configure.
    * @param useOperationContracts {@code true} use operation contracts, {@code false} expand methods.
    * @param useLoopInvariants {@code true} use loop invariants, {@code false} expand loops.
    * @param nonExecutionBranchHidingSideProofs {@code true} hide non execution branch labels by side proofs, {@code false} do not hide execution branch labels. 
    * @param useLoopInvariants {@code true} immediately alias checks, {@code false} alias checks never.
    */
   public static void updateStrategySettings(Proof proof, 
                                             boolean useOperationContracts,
                                             boolean useLoopInvariants,
                                             boolean nonExecutionBranchHidingSideProofs,
                                             boolean aliasChecksImmediately) {
      if (proof != null && !proof.isDisposed()) {
         String methodTreatmentValue = useOperationContracts ? 
                                       StrategyProperties.METHOD_CONTRACT : 
                                       StrategyProperties.METHOD_EXPAND;
         String loopTreatmentValue = useLoopInvariants ? 
                                     StrategyProperties.LOOP_INVARIANT : 
                                     StrategyProperties.LOOP_EXPAND;
         String nonExecutionBranchHidingValue =
                 nonExecutionBranchHidingSideProofs ?
                         StrategyProperties.SYMBOLIC_EXECUTION_NON_EXECUTION_BRANCH_HIDING_SIDE_PROOF :
                             StrategyProperties.SYMBOLIC_EXECUTION_NON_EXECUTION_BRANCH_HIDING_OFF;
         String aliasChecksValue = aliasChecksImmediately ? 
                                   StrategyProperties.SYMBOLIC_EXECUTION_ALIAS_CHECK_IMMEDIATELY : 
                                   StrategyProperties.SYMBOLIC_EXECUTION_ALIAS_CHECK_NEVER;
         StrategyProperties sp =
                 proof.getSettings().getStrategySettings().getActiveStrategyProperties();
         sp.setProperty(StrategyProperties.METHOD_OPTIONS_KEY, methodTreatmentValue);
         sp.setProperty(StrategyProperties.LOOP_OPTIONS_KEY, loopTreatmentValue);
         sp.setProperty(StrategyProperties.SYMBOLIC_EXECUTION_NON_EXECUTION_BRANCH_HIDING_OPTIONS_KEY,
                        nonExecutionBranchHidingValue);
         sp.setProperty(StrategyProperties.SYMBOLIC_EXECUTION_ALIAS_CHECK_OPTIONS_KEY,
                        aliasChecksValue);
         updateStrategySettings(proof, sp);
      }
   }

   /**
    * Configures the proof to use the given {@link StrategyProperties}.
    * @param proof The {@link Proof} to configure.
    * @param sb The {@link StrategyProperties} to set.
    */
   public static void updateStrategySettings(Proof proof, 
                                             StrategyProperties sp) {
      if (proof != null && !proof.isDisposed()) {
         assert sp != null;
         ProofSettings.DEFAULT_SETTINGS.getStrategySettings().setActiveStrategyProperties(sp);
         proof.getSettings().getStrategySettings().setActiveStrategyProperties(sp);
      }
   }

   /**
    * Checks if the choice settings are initialized.
    * @return {@code true} settings are initialized, {@code false} settings are not initialized.
    */
   public static boolean isChoiceSettingInitialised() {
      return !ProofSettings.DEFAULT_SETTINGS.getChoiceSettings().getChoices().isEmpty();
   }

   /**
    * Checks if the given node should be represented as loop body termination.
    * @param node The current {@link Node} in the proof tree of KeY.
    * @param ruleApp The {@link RuleApp} may used or not used in the rule.
    * @return {@code true} represent node as loop body termination, {@code false} represent node as something else. 
    */
   public static boolean isLoopBodyTermination(final Node node, RuleApp ruleApp) {
      boolean result = false;
      if (ruleApp instanceof OneStepSimplifierRuleApp) {
         // Check applied rules in protocol
         OneStepSimplifierRuleApp simplifierApp = (OneStepSimplifierRuleApp)ruleApp;
         if (simplifierApp.getProtocol() != null) {
            RuleApp terminationApp =
                    JavaUtil.search(simplifierApp.getProtocol(), new IFilter<RuleApp>() {
               @Override
               public boolean select(RuleApp element) {
                  return isLoopBodyTermination(node, element);
               }
            });
            result = terminationApp != null;
         }
      }
      else if (hasLoopBodyTerminationLabel(ruleApp)) {
         if ("impRight".equals(MiscTools.getRuleDisplayName(ruleApp))) {
            result = true; // Implication removed (not done if left part is false)
         }
         else {
            Term term = ruleApp.posInOccurrence().subTerm();
            if (term.op() == Junctor.IMP && term.sub(0).op() == Junctor.TRUE) {
               result = true; // Left part is true
            }
         }
      }
      return result;
   }
   
   /**
    * Checks if the given {@link Operator} is a heap.
    * @param op The {@link Operator} to check.
    * @param heapLDT The {@link HeapLDT} which provides the available heaps.
    * @return {@code true} {@link Operator} is heap, {@code false} {@link Operator} is something else.
    */
   public static boolean isHeap(Operator op, HeapLDT heapLDT) {
      if (op instanceof SortedOperator) {
         final Sort opSort = ((SortedOperator) op).sort();
         return JavaUtil.search(heapLDT.getAllHeaps(), new IFilter<LocationVariable>() {
            @Override
            public boolean select(LocationVariable element) {
               return opSort == element.sort();
            }
         }) != null;
      }
      else {
         return false;
      }
   }
   
   /**
    * Returns the path to the source file defined by the given {@link PositionInfo}.
    * @param posInfo The {@link PositionInfo} to extract source file from.
    * @return The source file name or {@code null} if not available.
    */
   public static String getSourcePath(PositionInfo posInfo) {
      String result = null;
      if (posInfo.getFileName() != null) {
         result = posInfo.getFileName(); // posInfo.getFileName() is a path to a file
      }
      else if (posInfo.getParentClass() != null) {
         result = posInfo.getParentClass(); // posInfo.getParentClass() is a path to a file
      }
      if (result != null && result.startsWith("FILE:")) {
         result = result.substring("FILE:".length());
      }
      return result;
   }

   /**
    * Checks if the given {@link Term} is a select on a heap.
    * @param services The {@link Services} to use.
    * @param term The {@link Term} to check.
    * @return {@code true} is select, {@code false} is something else.
    */
   public static boolean isSelect(Services services, Term term) {
      if (!isNullSort(term.sort(), services)) {
         Function select = services.getTypeConverter().getHeapLDT().getSelect(term.sort(), services);
         return select == term.op();
      }
      else {
         return false;
      }
   }

   /**
    * Checks if the given {@link Operator} is a number.
    * @param op The {@link Operator} to check.
    * @return {@code true} is number, {@code false} is something else.
    */
   public static boolean isNumber(Operator op) {
      if (op instanceof Function) {
         String[] numbers = {"#", "0", "1", "2", "3", "4", "5", "6", "7", "8", "9", "Z", "neglit"};
         Arrays.sort(numbers);
         int index = Arrays.binarySearch(numbers, op.name().toString());
         return index >= 0;
      }
      else {
         return false;
      }
   }

   /**
    * Checks if the given {@link Operator} is a boolean.
    * @param op The {@link Operator} to check.
    * @return {@code true} is boolean, {@code false} is something else.
    */
   public static boolean isBoolean(Services services, Operator op) {
      BooleanLDT booleanLDT = services.getTypeConverter().getBooleanLDT();
      return booleanLDT.getFalseConst() == op ||
             booleanLDT.getTrueConst() == op;
   }

   /**
    * Returns the default taclet options for symbolic execution.
    * @return The default taclet options for symbolic execution.
    */
   public static HashMap<String, String> getDefaultTacletOptions() {
      HashMap<String, String> result = new HashMap<String, String>();
      result.put("Strings", "Strings:on");
      result.put("reach", "reach:on");
      result.put("JavaCard", "JavaCard:off");
      result.put("assertions", "assertions:on");
      result.put("bigint", "bigint:on");
      result.put("intRules", "intRules:arithmeticSemanticsIgnoringOF");
      result.put("programRules", "programRules:Java");
      result.put("modelFields", "modelFields:showSatisfiability");
      result.put("initialisation", "initialisation:disableStaticInitialisation");
      result.put("sequences", "sequences:on");
      result.put("runtimeExceptions", "runtimeExceptions:allow");
      result.put("integerSimplificationRules", "integerSimplificationRules:full");
      result.put("optimisedSelectRules", "optimisedSelectRules:on");
      result.put("wdChecks", "wdChecks:off");
      result.put("wdOperator", "wdOperator:L");
      return result;
   }
   
   /**
    * Converts the given {@link Term} into a {@link String} respecting {@link #isUsePretty()}.
    * @param term The {@link Term} to convert.
    * @param services The {@link Services} to use.
    * @param usePrettyPrinting {@code true} use pretty printing, {@code false} do not use pretty printing.
    * @return The {@link String} representation of the given {@link Term}.
    */
   public static String formatTerm(Term term, Services services, boolean usePrettyPrinting) {
      if (usePrettyPrinting) {
         synchronized (NotationInfo.class) {
            boolean originalPrettySyntax = NotationInfo.PRETTY_SYNTAX;
            try {
               NotationInfo.PRETTY_SYNTAX = true;
               StringBuffer sb = ProofSaver.printTerm(term, services, true);
               return sb.toString();
            }
            finally {
               NotationInfo.PRETTY_SYNTAX = originalPrettySyntax;
            }
         }
      }
      else {
         return term.toString();
      }
   }
   
   /**
    * Checks if pretty printing is enabled or not.
    * @return {@code true} pretty printing is enabled, {@code false} pretty printing is disabled.
    */
   public static boolean isUsePrettyPrinting() {
      return ProofIndependentSettings.DEFAULT_INSTANCE.getViewSettings().isUsePretty();
   }

   /**
    * Defines if pretty printing is enabled or not.
    * @param usePrettyPrinting {@code true} pretty printing is enabled, {@code false} pretty printing is disabled.
    */
   public static void setUsePrettyPrinting(boolean usePrettyPrinting) {
      ProofIndependentSettings.DEFAULT_INSTANCE.getViewSettings().setUsePretty(usePrettyPrinting);
      NotationInfo.PRETTY_SYNTAX = usePrettyPrinting;
   }

   /**
    * Checks if the {@link Goal} has applicable rules.
    * @param goal The {@link Goal} to check.
    * @return {@code true} has applicable rules, {@code false} no rules are applicable.
    */
   public static boolean hasApplicableRules(Goal goal) {
      return goal.getRuleAppManager().peekNext() != null;
   }
}<|MERGE_RESOLUTION|>--- conflicted
+++ resolved
@@ -2552,15 +2552,10 @@
                                                               Term additionalAntecedent,
                                                               Term newSuccedent) {
       // Get the updates from the return node which includes the value interested in.
-<<<<<<< HEAD
-      Term originalModifiedFormula = ruleApp.posInOccurrence().constrainedFormula().formula();
-      ImmutableList<Term> originalUpdates = TermBuilder.DF.goBelowUpdates2(originalModifiedFormula).first;
-=======
       Term originalModifiedFormula =
-              node.getAppliedRuleApp().posInOccurrence().constrainedFormula().formula();
+              ruleApp.posInOccurrence().constrainedFormula().formula();
       ImmutableList<Term> originalUpdates =
               TermBuilder.goBelowUpdates2(originalModifiedFormula).first;
->>>>>>> a1676d8c
       // Create new sequent
       return createSequentToProveWithNewSuccedent(node, ruleApp, additionalAntecedent, newSuccedent, originalUpdates);
    }
