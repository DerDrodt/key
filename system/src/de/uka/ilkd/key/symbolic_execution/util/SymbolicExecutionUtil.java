// This file is part of KeY - Integrated Deductive Software Design 
//
// Copyright (C) 2001-2011 Universitaet Karlsruhe (TH), Germany 
//                         Universitaet Koblenz-Landau, Germany
//                         Chalmers University of Technology, Sweden
// Copyright (C) 2011-2013 Karlsruhe Institute of Technology, Germany 
//                         Technical University Darmstadt, Germany
//                         Chalmers University of Technology, Sweden
//
// The KeY system is protected by the GNU General 
// Public License. See LICENSE.TXT for details.
//

package de.uka.ilkd.key.symbolic_execution.util;

import java.util.Collections;
import java.util.HashMap;
import java.util.Iterator;
import java.util.LinkedHashSet;
import java.util.LinkedList;
import java.util.List;
import java.util.Map;
import java.util.Set;

import de.uka.ilkd.key.collection.ImmutableArray;
import de.uka.ilkd.key.collection.ImmutableList;
import de.uka.ilkd.key.collection.ImmutableSLList;
import de.uka.ilkd.key.gui.ApplyStrategy.ApplyStrategyInfo;
import de.uka.ilkd.key.gui.configuration.ProofSettings;
import de.uka.ilkd.key.java.Expression;
import de.uka.ilkd.key.java.JavaInfo;
import de.uka.ilkd.key.java.JavaProgramElement;
import de.uka.ilkd.key.java.JavaTools;
import de.uka.ilkd.key.java.Position;
import de.uka.ilkd.key.java.PositionInfo;
import de.uka.ilkd.key.java.Services;
import de.uka.ilkd.key.java.SourceElement;
import de.uka.ilkd.key.java.Statement;
import de.uka.ilkd.key.java.StatementBlock;
import de.uka.ilkd.key.java.TypeConverter;
import de.uka.ilkd.key.java.abstraction.KeYJavaType;
import de.uka.ilkd.key.java.declaration.FieldDeclaration;
import de.uka.ilkd.key.java.declaration.FieldSpecification;
import de.uka.ilkd.key.java.declaration.ParameterDeclaration;
import de.uka.ilkd.key.java.declaration.TypeDeclaration;
import de.uka.ilkd.key.java.expression.Assignment;
import de.uka.ilkd.key.java.recoderext.ConstructorNormalformBuilder;
import de.uka.ilkd.key.java.reference.ExecutionContext;
import de.uka.ilkd.key.java.reference.IExecutionContext;
import de.uka.ilkd.key.java.reference.ReferencePrefix;
import de.uka.ilkd.key.java.reference.TypeReference;
import de.uka.ilkd.key.java.statement.BranchStatement;
import de.uka.ilkd.key.java.statement.Catch;
import de.uka.ilkd.key.java.statement.Do;
import de.uka.ilkd.key.java.statement.EmptyStatement;
import de.uka.ilkd.key.java.statement.EnhancedFor;
import de.uka.ilkd.key.java.statement.For;
import de.uka.ilkd.key.java.statement.LoopStatement;
import de.uka.ilkd.key.java.statement.MethodBodyStatement;
import de.uka.ilkd.key.java.statement.MethodFrame;
import de.uka.ilkd.key.java.statement.Try;
import de.uka.ilkd.key.ldt.HeapLDT;
import de.uka.ilkd.key.logic.DefaultVisitor;
import de.uka.ilkd.key.logic.ITermLabel;
import de.uka.ilkd.key.logic.JavaBlock;
import de.uka.ilkd.key.logic.LoopBodyTermLabel;
import de.uka.ilkd.key.logic.LoopInvariantNormalBehaviorTermLabel;
import de.uka.ilkd.key.logic.Name;
import de.uka.ilkd.key.logic.PosInOccurrence;
import de.uka.ilkd.key.logic.ProgramElementName;
import de.uka.ilkd.key.logic.ProgramPrefix;
import de.uka.ilkd.key.logic.Semisequent;
import de.uka.ilkd.key.logic.Sequent;
import de.uka.ilkd.key.logic.SequentFormula;
import de.uka.ilkd.key.logic.SymbolicExecutionTermLabel;
import de.uka.ilkd.key.logic.Term;
import de.uka.ilkd.key.logic.TermBuilder;
import de.uka.ilkd.key.logic.op.ElementaryUpdate;
import de.uka.ilkd.key.logic.op.Equality;
import de.uka.ilkd.key.logic.op.Function;
import de.uka.ilkd.key.logic.op.IProgramMethod;
import de.uka.ilkd.key.logic.op.IProgramVariable;
import de.uka.ilkd.key.logic.op.Junctor;
import de.uka.ilkd.key.logic.op.LocationVariable;
import de.uka.ilkd.key.logic.op.Modality;
import de.uka.ilkd.key.logic.op.Operator;
import de.uka.ilkd.key.logic.op.ProgramVariable;
import de.uka.ilkd.key.logic.op.SortedOperator;
import de.uka.ilkd.key.logic.sort.Sort;
import de.uka.ilkd.key.proof.Goal;
import de.uka.ilkd.key.proof.Node;
import de.uka.ilkd.key.proof.Node.NodeIterator;
import de.uka.ilkd.key.proof.NodeInfo;
import de.uka.ilkd.key.proof.Proof;
import de.uka.ilkd.key.proof.init.InitConfig;
import de.uka.ilkd.key.proof.init.JavaProfile;
import de.uka.ilkd.key.proof.init.ProofInputException;
import de.uka.ilkd.key.proof.io.ProofSaver;
import de.uka.ilkd.key.proof.mgt.AxiomJustification;
import de.uka.ilkd.key.proof.mgt.ProofEnvironment;
import de.uka.ilkd.key.proof.mgt.RuleJustification;
import de.uka.ilkd.key.proof.mgt.RuleJustificationInfo;
import de.uka.ilkd.key.rule.BuiltInRule;
import de.uka.ilkd.key.rule.ContractRuleApp;
import de.uka.ilkd.key.rule.ITermLabelWorker;
import de.uka.ilkd.key.rule.LoopBodyTermLabelInstantiator;
import de.uka.ilkd.key.rule.LoopInvariantBuiltInRuleApp;
import de.uka.ilkd.key.rule.LoopInvariantNormalBehaviorTermLabelInstantiator;
import de.uka.ilkd.key.rule.OneStepSimplifier;
import de.uka.ilkd.key.rule.OneStepSimplifierRuleApp;
import de.uka.ilkd.key.rule.PosTacletApp;
import de.uka.ilkd.key.rule.RuleApp;
import de.uka.ilkd.key.rule.SymbolicExecutionTermLabelInstantiator;
import de.uka.ilkd.key.rule.SyntacticalReplaceVisitor;
import de.uka.ilkd.key.rule.Taclet;
import de.uka.ilkd.key.rule.TacletApp;
import de.uka.ilkd.key.rule.inst.SVInstantiations;
import de.uka.ilkd.key.rule.tacletbuilder.TacletGoalTemplate;
import de.uka.ilkd.key.strategy.StrategyProperties;
import de.uka.ilkd.key.symbolic_execution.model.IExecutionElement;
import de.uka.ilkd.key.symbolic_execution.model.IExecutionNode;
import de.uka.ilkd.key.symbolic_execution.model.IExecutionStateNode;
import de.uka.ilkd.key.symbolic_execution.model.IExecutionVariable;
import de.uka.ilkd.key.symbolic_execution.model.impl.ExecutionMethodReturn;
import de.uka.ilkd.key.symbolic_execution.model.impl.ExecutionVariable;
import de.uka.ilkd.key.symbolic_execution.strategy.SymbolicExecutionStrategy;
import de.uka.ilkd.key.util.MiscTools;
import de.uka.ilkd.key.util.Pair;
import de.uka.ilkd.key.util.ProofStarter;

/**
 * Provides utility methods for symbolic execution with KeY.
 * @author Martin Hentschel
 */
public final class SymbolicExecutionUtil {
   /**
    * Key for the choice option "runtimeExceptions".
    */
   public static final String CHOICE_SETTING_RUNTIME_EXCEPTIONS = "runtimeExceptions";
  
   /**
    * Value in choice option "runtimeExceptions" to ban exceptions.
    */
   public static final String CHOICE_SETTING_RUNTIME_EXCEPTIONS_VALUE_BAN = "runtimeExceptions:ban";
   
   /**
    * Value in choice option "runtimeExceptions" to allow exceptions.
    */
   public static final String CHOICE_SETTING_RUNTIME_EXCEPTIONS_VALUE_ALLOW = "runtimeExceptions:allow";

   /**
    * Forbid instances.
    */
   private SymbolicExecutionUtil() {
   }
   
   /**
    * Simplifies the given {@link Term} in a side proof. 
    * @param parentProof The parent {@link Proof}.
    * @param term The {@link Term} to simplify.
    * @return The simplified {@link Term}.
    * @throws ProofInputException Occurred Exception.
    */
   public static Term simplify(Proof parentProof,
                               Term term) throws ProofInputException {
      // Create sequent to proof
      Sequent sequentToProve = Sequent.EMPTY_SEQUENT.addFormula(new SequentFormula(term), false, true).sequent();
      // Return created sequent and the used predicate to identify the value interested in.
      ApplyStrategyInfo info = startSideProof(parentProof, sequentToProve);
      try {
         // The simplified formula is the conjunction of all open goals
         ImmutableList<Goal> openGoals = info.getProof().openEnabledGoals();
         if (openGoals.isEmpty()) {
            return TermBuilder.DF.tt();
         }
         else {
            ImmutableList<Term> goalImplications = ImmutableSLList.nil(); 
            for (Goal goal : openGoals) {
               Term goalImplication = sequentToImplication(goal.sequent());
               goalImplication = TermBuilder.DF.not(goalImplication);
               goalImplications = goalImplications.append(goalImplication);
            }
            return TermBuilder.DF.not(TermBuilder.DF.or(goalImplications));
         }
      }
      finally {
         info.getProof().dispose();
      }
   }
   
   /**
    * Converts the given {@link Sequent} into an implication.
    * @param sequent The {@link Sequent} to convert.
    * @return The created implication.
    */
   public static Term sequentToImplication(Sequent sequent) {
      if (sequent != null) {
         ImmutableList<Term> antecedents = listSemisequentTerms(sequent.antecedent());
         ImmutableList<Term> succedents = listSemisequentTerms(sequent.succedent());
         // Construct branch condition from created antecedent and succedent terms as new implication 
         Term left = TermBuilder.DF.and(antecedents);
         Term right = TermBuilder.DF.or(succedents);
         return TermBuilder.DF.imp(left, right);
      }
      else {
         return TermBuilder.DF.tt();
      }
   }
   
   /**
    * Lists the {@link Term}s contained in the given {@link Semisequent}.
    * @param semisequent The {@link Semisequent} to list terms of.
    * @return The list with all contained {@link Term}s.
    */
   public static ImmutableList<Term> listSemisequentTerms(Semisequent semisequent) {
      ImmutableList<Term> terms = ImmutableSLList.nil();
      if (semisequent != null) {
         for (SequentFormula sf : semisequent) {
            terms = terms.append(sf.formula());
         }
      }
      return terms;
   }
   
   /**
    * Creates a copy of the {@link ProofEnvironment} of the given {@link Proof}
    * which has his own {@link OneStepSimplifier} instance. Such copies are
    * required for instance during parallel usage of site proofs because
    * {@link OneStepSimplifier} has an internal state.
    * @param source The {@link Proof} to copy its {@link ProofEnvironment}.
    * @return The created {@link ProofEnvironment} which is a copy of the environment of the given {@link Proof} but with its own {@link OneStepSimplifier} instance.
    */
   public static ProofEnvironment cloneProofEnvironmentWithOwnOneStepSimplifier(Proof source) {
      assert source != null;
      // Get required source instances
      ProofEnvironment sourceEnv = source.env();
      InitConfig sourceInitConfig = sourceEnv.getInitConfig();
      RuleJustificationInfo sourceJustiInfo = sourceEnv.getJustifInfo();
      // Create new profile which has separate OneStepSimplifier instance
      JavaProfile profile = new JavaProfile() {
         private OneStepSimplifier simplifier;
         
         @Override
         protected OneStepSimplifier getInitialOneStepSimpilifier() {
            if (simplifier == null) {
               simplifier = new OneStepSimplifier();
            }
            return simplifier;
         }
      };
      // Create new InitConfig and initialize it with value from initial one.
      InitConfig initConfig = new InitConfig(source.getServices().copy(), profile);
      initConfig.setActivatedChoices(sourceInitConfig.getActivatedChoices());
      initConfig.setSettings(sourceInitConfig.getSettings());
      initConfig.setTaclet2Builder(sourceInitConfig.getTaclet2Builder());
      initConfig.setTaclets(sourceInitConfig.getTaclets());
      // Create new ProofEnvironment and initialize it with values from initial one.
      ProofEnvironment env = new ProofEnvironment(initConfig);
      env.setJavaModel(sourceEnv.getJavaModel());
      env.setNumber(sourceEnv.getNumber());
      env.setRuleConfig(sourceEnv.getRuleConfig());
      for (Taclet taclet : sourceInitConfig.activatedTaclets()) {
         env.getJustifInfo().addJustification(taclet, sourceJustiInfo.getJustification(taclet));
      }
      for (BuiltInRule rule : initConfig.builtInRules()) {
         RuleJustification origJusti = sourceJustiInfo.getJustification(rule);
         if (origJusti == null) {
            assert rule instanceof OneStepSimplifier;
            origJusti = AxiomJustification.INSTANCE;
         }
         env.getJustifInfo().addJustification(rule, origJusti);
      }
      return env;
   }
   
   /**
    * Creates a {@link Sequent} which can be used in site proofs to
    * extract the return value of the given {@link IProgramVariable} from the
    * sequent of the given {@link Node}.
    * @param services The {@link Services} to use.
    * @param contextObjectType The type of the current object (this reference).
    * @param contextMethod The current method.
    * @param contextObject The current object (this reference).
    * @param methodReturnNode The method return {@link Node} which provides the sequent to extract updates and return expression from.
    * @param methodCallEmptyNode The method call empty {@link Node} which provides the sequent to start site proof in.
    * @param variable The {@link IProgramVariable} of the value which is interested.
    * @return The created {@link SiteProofVariableValueInput} with the created sequent and the predicate which will contain the value.
    */
   public static SiteProofVariableValueInput createExtractReturnVariableValueSequent(Services services,
                                                                                     TypeReference contextObjectType,
                                                                                     IProgramMethod contextMethod,
                                                                                     ReferencePrefix contextObject,
                                                                                     Node methodReturnNode,
                                                                                     Node methodCallEmptyNode,
                                                                                     IProgramVariable variable) {
      // Create execution context in that the method was called.
      IExecutionContext context = new ExecutionContext(contextObjectType, contextMethod, contextObject);
      // Create sequent
      return createExtractReturnVariableValueSequent(services, context, methodReturnNode, methodCallEmptyNode, variable);
   }

   /**
    * Creates a {@link Sequent} which can be used in site proofs to
    * extract the return value of the given {@link IProgramVariable} from the
    * sequent of the given {@link Node}.
    * @param services The {@link Services} to use.
    * @param context The {@link IExecutionContext} that defines the current object (this reference).
    * @param methodReturnNode The method return {@link Node} which provides the sequent to extract updates and return expression from.
    * @param methodCallEmptyNode The method call empty {@link Node} which provides the sequent to start site proof in.
    * @param variable The {@link IProgramVariable} of the value which is interested.
    * @return The created {@link SiteProofVariableValueInput} with the created sequent and the predicate which will contain the value.
    */
   public static SiteProofVariableValueInput createExtractReturnVariableValueSequent(Services services,
                                                                                     IExecutionContext context,
                                                                                     Node methodReturnNode,
                                                                                     Node methodCallEmptyNode,
                                                                                     IProgramVariable variable) {
      // Make sure that correct parameters are given
      assert context != null;
      assert methodReturnNode != null;
      assert methodCallEmptyNode != null;
      assert variable instanceof ProgramVariable;
      // Create method frame which will be executed in site proof
      Statement originalReturnStatement = (Statement)methodReturnNode.getNodeInfo().getActiveStatement();
      MethodFrame newMethodFrame = new MethodFrame(variable, context, new StatementBlock(originalReturnStatement));
      JavaBlock newJavaBlock = JavaBlock.createJavaBlock(new StatementBlock(newMethodFrame));
      // Create predicate which will be used in formulas to store the value interested in.
      Function newPredicate = new Function(new Name(TermBuilder.DF.newName(services, "ResultPredicate")), Sort.FORMULA, variable.sort());
      // Create formula which contains the value interested in.
      Term newTerm = TermBuilder.DF.func(newPredicate, TermBuilder.DF.var((ProgramVariable)variable));
      // Combine method frame with value formula in a modality.
      Term modalityTerm = TermBuilder.DF.dia(newJavaBlock, newTerm);
      // Get the updates from the return node which includes the value interested in.
      Term originalModifiedFormula = methodReturnNode.getAppliedRuleApp().posInOccurrence().constrainedFormula().formula();
      ImmutableList<Term> originalUpdates = TermBuilder.DF.goBelowUpdates2(originalModifiedFormula).first;
      // Create Sequent to prove with new succedent.
      Sequent sequentToProve = createSequentToProveWithNewSuccedent(methodCallEmptyNode, null, modalityTerm, originalUpdates);
      // Return created sequent and the used predicate to identify the value interested in.
      return new SiteProofVariableValueInput(sequentToProve, newPredicate);
   }

   /**
    * Creates a {@link Sequent} which can be used in site proofs to
    * extract the value of the given {@link IProgramVariable} from the
    * sequent of the given {@link Node}.
    * @param services The {@link Services} to use.
    * @param node The original {@link Node} which provides the sequent to extract from.
    * @param additionalConditions Optional additional conditions.
    * @param variable The {@link IProgramVariable} of the value which is interested.
    * @return The created {@link SiteProofVariableValueInput} with the created sequent and the predicate which will contain the value.
    */
   public static SiteProofVariableValueInput createExtractVariableValueSequent(Services services,
                                                                               Node node,
                                                                               Term additionalConditions,
                                                                               IProgramVariable variable) {
      // Make sure that correct parameters are given
      assert node != null;
      assert variable instanceof ProgramVariable;
      // Create predicate which will be used in formulas to store the value interested in.
      Function newPredicate = new Function(new Name(TermBuilder.DF.newName(services, "ResultPredicate")), Sort.FORMULA, variable.sort());
      // Create formula which contains the value interested in.
      Term newTerm = TermBuilder.DF.func(newPredicate, TermBuilder.DF.var((ProgramVariable)variable));
      // Create Sequent to prove with new succedent.
      Sequent sequentToProve = createSequentToProveWithNewSuccedent(node, additionalConditions, newTerm);
      // Return created sequent and the used predicate to identify the value interested in.
      return new SiteProofVariableValueInput(sequentToProve, newPredicate);
   }

   /**
    * Creates a {@link Sequent} which can be used in site proofs to
    * extract the value of the given {@link IProgramVariable} from the
    * sequent of the given {@link Node}.
    * @param services The {@link Services} to use.
    * @param node The original {@link Node} which provides the sequent to extract from.
    * @param additionalConditions Additional conditions to add to the antecedent.
    * @param term The new succedent term.
    * @param keepUpdates {@code true} keep updates, {@code false} throw updates away.
    * @return The created {@link SiteProofVariableValueInput} with the created sequent and the predicate which will contain the value.
    */
   public static SiteProofVariableValueInput createExtractTermSequent(Services services,
                                                                      Node node,
                                                                      Term additionalConditions,
                                                                      Term term,
                                                                      boolean keepUpdates) {
      // Make sure that correct parameters are given
      assert node != null;
      assert term != null;
      // Create predicate which will be used in formulas to store the value interested in.
      Function newPredicate = new Function(new Name(TermBuilder.DF.newName(services, "ResultPredicate")), Sort.FORMULA, term.sort());
      // Create formula which contains the value interested in.
      Term newTerm = TermBuilder.DF.func(newPredicate, term);
      // Create Sequent to prove with new succedent.
      Sequent sequentToProve = keepUpdates ?
                               createSequentToProveWithNewSuccedent(node, additionalConditions, newTerm) :
                               createSequentToProveWithNewSuccedent(node, additionalConditions, newTerm, null);
      // Return created sequent and the used predicate to identify the value interested in.
      return new SiteProofVariableValueInput(sequentToProve, newPredicate);
   }
   
   /**
    * Helper class which represents the return value of
    * {@link ExecutionMethodReturn#createExtractReturnVariableValueSequent(TypeReference, ReferencePrefix, Node, IProgramVariable)} and
    * {@link ExecutionMethodReturn#createExtractVariableValueSequent(IExecutionContext, Node, IProgramVariable)}.
    * @author Martin Hentschel
    */
   public static class SiteProofVariableValueInput {
      /**
       * The sequent to prove.
       */
      private Sequent sequentToProve;
      
      /**
       * The {@link Operator} which is the predicate that contains the value interested in.
       */
      private Operator operator;
      
      /**
       * Constructor.
       * @param sequentToProve he sequent to prove.
       * @param operator The {@link Operator} which is the predicate that contains the value interested in.
       */
      public SiteProofVariableValueInput(Sequent sequentToProve, Operator operator) {
         super();
         this.sequentToProve = sequentToProve;
         this.operator = operator;
      }
      
      /**
       * Returns the sequent to prove.
       * @return The sequent to prove.
       */
      public Sequent getSequentToProve() {
         return sequentToProve;
      }
      
      /**
       * Returns the {@link Operator} which is the predicate that contains the value interested in.
       * @return The {@link Operator} which is the predicate that contains the value interested in.
       */
      public Operator getOperator() {
         return operator;
      }
   }
   
   /**
    * Starts a site proof for the given {@link Sequent}.
    * @param proof The parent {@link Proof} of the site proof to do.
    * @param sequentToProve The {@link Sequent} to prove.
    * @return The proof result represented as {@link ApplyStrategyInfo} instance.
    * @throws ProofInputException Occurred Exception
    */
   public static ApplyStrategyInfo startSideProof(Proof proof,
                                                  Sequent sequentToProve) throws ProofInputException {
      return startSideProof(proof, sequentToProve, StrategyProperties.SPLITTING_OFF);
   }
   
   /**
    * Starts a site proof for the given {@link Sequent}.
    * @param proof The parent {@link Proof} of the site proof to do.
    * @param sequentToProve The {@link Sequent} to prove.
    * @return The proof result represented as {@link ApplyStrategyInfo} instance.
    * @throws ProofInputException Occurred Exception
    */
   public static ApplyStrategyInfo startSideProof(Proof proof,
                                                  Sequent sequentToProve,
                                                  String splittingOption) throws ProofInputException {
      ProofStarter starter = createSideProof(proof, sequentToProve);
      return startSideProof(proof, starter, splittingOption);
   }
   
   /**
    * Creates a new {@link ProofStarter} which contains a new site proof
    * of the given {@link Proof}.
    * @param proof The given {@link Proof}.
    * @param sequentToProve The {@link Sequent} to proof in a new site proof.
    * @return The created {@link ProofStarter} with the site proof.
    * @throws ProofInputException Occurred Exception.
    */
   public static ProofStarter createSideProof(Proof proof,
                                              Sequent sequentToProve) throws ProofInputException {
      // Make sure that valid parameters are given
      assert sequentToProve != null;
      // Create ProofStarter
      ProofStarter starter = new ProofStarter();
      // Configure ProofStarter
      ProofEnvironment env = SymbolicExecutionUtil.cloneProofEnvironmentWithOwnOneStepSimplifier(proof); // New OneStepSimplifier is required because it has an internal state and the default instance can't be used parallel.
      starter.init(sequentToProve, env);
      return starter;
   }
   
   /**
    * Starts a site proof.
    * @param proof The original {@link Proof}.
    * @param starter The {@link ProofStarter} with the site proof.
    * @param splittingOption The splitting option to use.
    * @return The site proof result.
    */
   public static ApplyStrategyInfo startSideProof(Proof proof, ProofStarter starter, String splittingOption) {
      assert starter != null;
      starter.setMaxRuleApplications(10000);
      StrategyProperties sp = !proof.isDisposed() ? 
                              proof.getSettings().getStrategySettings().getActiveStrategyProperties() : // Is a clone that can be modified
                              new StrategyProperties();
      sp.setProperty(StrategyProperties.SPLITTING_OPTIONS_KEY, splittingOption); // Logical Splitting: Off is faster and avoids splits, but Normal allows to determine that two objects are different.
      sp.setProperty(StrategyProperties.METHOD_OPTIONS_KEY, StrategyProperties.METHOD_CONTRACT); // Method Treatment: Contract
      sp.setProperty(StrategyProperties.LOOP_OPTIONS_KEY, StrategyProperties.LOOP_INVARIANT); // Loop Treatment: Invariant
      sp.setProperty(StrategyProperties.DEP_OPTIONS_KEY, StrategyProperties.DEP_ON); // Dependency Contracts: On
      sp.setProperty(StrategyProperties.QUERY_OPTIONS_KEY, StrategyProperties.QUERY_ON); // Query Treatment: On
      sp.setProperty(StrategyProperties.NON_LIN_ARITH_OPTIONS_KEY, StrategyProperties.NON_LIN_ARITH_DEF_OPS); // Arithmetic Treatment: DefOps
      sp.setProperty(StrategyProperties.QUANTIFIERS_OPTIONS_KEY, StrategyProperties.QUANTIFIERS_NON_SPLITTING); // Quantifier treatment: No Splits 
      starter.setStrategy(sp);
      // Execute proof in the current thread
      return starter.start();
   }

   /**
    * Extracts the value for the formula with the given {@link Operator}
    * from the given {@link Goal}.
    * @param goal The {@link Goal} to search the {@link Operator} in.
    * @param operator The {@link Operator} for the formula which should be extracted.
    * @return The value of the formula with the given {@link Operator}.
    */
   public static Term extractOperatorValue(Goal goal, final Operator operator) {
      assert goal != null;
      return extractOperatorValue(goal.node(), operator);
   }

   /**
    * Extracts the value for the formula with the given {@link Operator}
    * from the given {@link Node}.
    * @param node The {@link Node} to search the {@link Operator} in.
    * @param operator The {@link Operator} for the formula which should be extracted.
    * @return The value of the formula with the given {@link Operator}.
    */
   public static Term extractOperatorValue(Node node, final Operator operator) {
      Term operatorTerm = extractOperatorTerm(node, operator);
      return operatorTerm != null ? operatorTerm.sub(0) : null;
   }
   
   /**
    * Extracts the operator term for the formula with the given {@link Operator}
    * from the site proof result ({@link ApplyStrategyInfo}).
    * @param info The site proof result.
    * @param operator The {@link Operator} for the formula which should be extracted.
    * @return The operator term of the formula with the given {@link Operator}.
    * @throws ProofInputException Occurred Exception.
    */
   public static Term extractOperatorTerm(ApplyStrategyInfo info, Operator operator) throws ProofInputException {
      // Make sure that valid parameters are given
      assert info != null;
      if (info.getProof().openGoals().size() != 1) {
         throw new ProofInputException("Assumption that return value extraction has one goal does not hold because " + info.getProof().openGoals().size() + " goals are available.");
      }
      // Get node of open goal
      return extractOperatorTerm(info.getProof().openGoals().head(), operator);
   }

   /**
    * Extracts the operator term for the formula with the given {@link Operator}
    * from the given {@link Goal}.
    * @param goal The {@link Goal} to search the {@link Operator} in.
    * @param operator The {@link Operator} for the formula which should be extracted.
    * @return The operator term of the formula with the given {@link Operator}.
    */
   public static Term extractOperatorTerm(Goal goal, final Operator operator) {
      assert goal != null;
      return extractOperatorTerm(goal.node(), operator);
   }

   /**
    * Extracts the operator term for the formula with the given {@link Operator}
    * from the given {@link Node}.
    * @param node The {@link Node} to search the {@link Operator} in.
    * @param operator The {@link Operator} for the formula which should be extracted.
    * @return The operator term of the formula with the given {@link Operator}.
    */
   public static Term extractOperatorTerm(Node node, final Operator operator) {
      assert node != null;
      // Search formula with the given operator in sequent
      SequentFormula sf = JavaUtil.search(node.sequent(), new IFilter<SequentFormula>() {
         @Override
         public boolean select(SequentFormula element) {
            return JavaUtil.equals(element.formula().op(), operator);
         }
      });
      if (sf != null) {
         return sf.formula();
      }
      else {
         return null;
      }
   }
   
   /**
    * Checks if the given {@link Term} represents a heap update,
    * in particular a store or create operation on a heap.
    * @param services The {@link Services} to use.
    * @param term The {@link Term} to check.
    * @return {@code true} is heap update, {@code false} is something else.
    */
   public static boolean isHeapUpdate(Services services, Term term) {
      boolean heapUpdate = false;
      if (term != null) {
         ImmutableArray<Term> subs = term.subs();
         if (subs.size() == 1) {
            Term sub = subs.get(0);
            if (sub.op() == services.getTypeConverter().getHeapLDT().getStore() ||
                sub.op() == services.getTypeConverter().getHeapLDT().getCreate()) {
               heapUpdate = true;
            }
         }
      }
      return heapUpdate;
   }
   
   /**
    * Checks if it is right now possible to compute the variables of the given {@link IExecutionStateNode}
    * via {@link IExecutionStateNode#getVariables()}. 
    * @param node The {@link IExecutionStateNode} to check.
    * @return {@code true} right now it is possible to compute variables, {@code false} it is not possible to compute variables.
    * @throws ProofInputException Occurred Exception.
    */
   public static boolean canComputeVariables(IExecutionStateNode<?> node) throws ProofInputException {
      return node != null && 
             !node.isDisposed() &&
             !TermBuilder.DF.ff().equals(node.getPathCondition());
   }
   
   /**
    * Creates for the given {@link IExecutionStateNode} the contained
    * root {@link IExecutionVariable}s.
    * @param node The {@link IExecutionStateNode} to create variables for.
    * @return The created {@link IExecutionVariable}s.
    */
   public static IExecutionVariable[] createExecutionVariables(IExecutionStateNode<?> node) {
      if (node != null) {
         Node proofNode = node.getProofNode();
         List<IProgramVariable> variables = new LinkedList<IProgramVariable>();
         // Add self variable
         IProgramVariable selfVar = findSelfTerm(proofNode);
         if (selfVar != null) {
            variables.add(selfVar);
         }
         // Add method parameters
         Node callNode = findMethodCallNode(node.getProofNode());
         if (callNode != null && callNode.getNodeInfo().getActiveStatement() instanceof MethodBodyStatement) {
            MethodBodyStatement mbs = (MethodBodyStatement)callNode.getNodeInfo().getActiveStatement();
            for (Expression e : mbs.getArguments()) {
               if (e instanceof IProgramVariable) {
                  variables.add((IProgramVariable)e);
               }
            }
         }
         // Collect variables from updates
         List<IProgramVariable> variablesFromUpdates = collectAllElementaryUpdateTerms(proofNode);
         for (IProgramVariable variable : variablesFromUpdates) {
            if (!variables.contains(variable)) {
               variables.add(variable);
            }
         }
         IExecutionVariable[] result = new IExecutionVariable[variables.size()];
         int i = 0;
         for (IProgramVariable var : variables) {
            result[i] = new ExecutionVariable(node, var);
            i++;
         }
         return result;
      }
      else {
         return new IExecutionVariable[0];
      }
   }
   
   /**
    * Collects all {@link IProgramVariable} used in {@link ElementaryUpdate}s.
    * @param node The {@link Node} to search in.
    * @return The found {@link IProgramVariable} which are used in {@link ElementaryUpdate}s.
    */
   public static List<IProgramVariable> collectAllElementaryUpdateTerms(Node node) {
      if (node != null) {
         Services services = node.proof().getServices();
         List<IProgramVariable> result = new LinkedList<IProgramVariable>();
         for (SequentFormula sf : node.sequent().antecedent()) {
            internalCollectAllElementaryUpdateTerms(services, result, sf.formula());
         }
         for (SequentFormula sf : node.sequent().succedent()) {
            internalCollectAllElementaryUpdateTerms(services, result, sf.formula());
         }
         return result;
      }
      else {
         return Collections.emptyList();
      }
   }
   
   /**
    * Utility method of {@link #collectAllElementaryUpdateTerms(Node)} which
    * collects all {@link IProgramVariable}s of {@link ElementaryUpdate}s
    * and static field manipulations.
    * @param services The {@link Services} to use.
    * @param result The result {@link List} to fill.
    * @param term The current term to analyze.
    */
   private static void internalCollectAllElementaryUpdateTerms(Services services, List<IProgramVariable> result, Term term) {
      if (term != null) {
         if (term.op() instanceof ElementaryUpdate) {
            if (SymbolicExecutionUtil.isHeapUpdate(services, term)) {
               // Extract static variables from heap
               Set<IProgramVariable> staticAttributes = new LinkedHashSet<IProgramVariable>();
               internalCollectStaticProgramVariablesOnHeap(services, staticAttributes, term);
               result.addAll(staticAttributes);
            }
            else {
               // Local variable
               ElementaryUpdate eu = (ElementaryUpdate)term.op();
               if (eu.lhs() instanceof IProgramVariable) {
                  result.add((IProgramVariable)eu.lhs());
               }
            }
         }
         else {
            for (Term sub : term.subs()) {
               internalCollectAllElementaryUpdateTerms(services, result, sub);
            }
         }
      }
   }
   
   /**
    * Utility method of {@link #internalCollectAllElementaryUpdateTerms(Services, List, Term)}
    * which collects static field manipulations on the given heap update.
    * @param services The {@link Services} to use.
    * @param result The result {@link List} to fill.
    * @param term The current term to analyze.
    */
   private static void internalCollectStaticProgramVariablesOnHeap(Services services, Set<IProgramVariable> result, Term term) {
      final HeapLDT heapLDT = services.getTypeConverter().getHeapLDT();
      try {
         if (term.op() == heapLDT.getStore()) {
            ImmutableArray<Term> subs = term.subs();
            if (subs.size() == 4) {
               Term locationTerm = subs.get(2);
               ProgramVariable attribute = getProgramVariable(services, heapLDT, locationTerm);
               if (attribute != null && attribute.isStatic()) {
                  result.add(attribute);
               }
            }
         }
      }
      catch (Exception e) {
         // Can go wrong, nothing to do
      }
      for (Term sub : term.subs()) {
         internalCollectStaticProgramVariablesOnHeap(services, result, sub);
      }
   }
   
   /**
    * Returns the {@link ProgramVariable} defined by the given {@link Term}.
    * @param services The {@link Services} to use.
    * @param heapLDT The {@link HeapLDT} to use.
    * @param locationTerm The {@link Term} to extract {@link ProgramVariable} from.
    * @return The {@link Term}s {@link ProgramVariable} or {@code null} if not available.
    */
   public static ProgramVariable getProgramVariable(Services services, HeapLDT heapLDT, Term locationTerm) {
      ProgramVariable result = null;
      if (locationTerm.op() instanceof Function) {
         Function function = (Function)locationTerm.op();
         // Make sure that the function is not an array
         if (heapLDT.getArr() != function) {
            String typeName = heapLDT.getClassName(function);
            KeYJavaType type = services.getJavaInfo().getKeYJavaType(typeName);
            if (type != null) {
               String fieldName = heapLDT.getPrettyFieldName(function);
               result = services.getJavaInfo().getAttribute(fieldName, type);
            }
         }
      }
      return result;
   }

   /**
    * Returns the array index defined by the given {@link Term}.
    * @param services The {@link Services} to use.
    * @param heapLDT The {@link HeapLDT} to use.
    * @param arrayIndexTerm The {@link Term} to extract the array index from.
    * @return The array index or {@code -1} if the term defines no array index.
    */
   public static int getArrayIndex(Services services, HeapLDT heapLDT, Term arrayIndexTerm) {
      // Make sure that the term is an array index
      if (arrayIndexTerm.op() == heapLDT.getArr() && arrayIndexTerm.subs().size() == 1) {
         Term sub = arrayIndexTerm.sub(0);
         // Make sure that the defined index is an integer
         if (services.getTypeConverter().getIntegerLDT().getNumberSymbol() == sub.op()) {
            return Integer.parseInt(ProofSaver.printAnything(sub, services));
         }
         else {
            return -1;
         }
      }
      else {
         return -1;
      }
   }

   /**
    * Searches the {@link IProgramVariable} of the current {@code this}/{@code self} reference.
    * @param node The {@link Node} to search in.
    * @return The found {@link IProgramVariable} with the current {@code this}/{@code self} reference or {@code null} if no one is available.
    */
   public static IProgramVariable findSelfTerm(Node node) {
      Term term = node.getAppliedRuleApp().posInOccurrence().subTerm();
      term = TermBuilder.DF.goBelowUpdates(term);
      JavaBlock jb = term.javaBlock();
      Services services = node.proof().getServices();
      IExecutionContext context = JavaTools.getInnermostExecutionContext(jb, services);
      if (context instanceof ExecutionContext) {
         ReferencePrefix prefix = ((ExecutionContext)context).getRuntimeInstance();
         return prefix instanceof IProgramVariable ? (IProgramVariable)prefix : null;
      }
      else {
         return null;
      }
   }
   
   /**
    * Checks if the given node should be represented as method call.
    * @param node The current {@link Node} in the proof tree of KeY.
    * @param ruleApp The {@link RuleApp} may used or not used in the rule.
    * @param statement The statement ({@link SourceElement}).
    * @return {@code true} represent node as method call, {@code false} represent node as something else. 
    */
   public static boolean isMethodCallNode(Node node, RuleApp ruleApp, SourceElement statement) {
      return isMethodCallNode(node, ruleApp, statement, false);
   }
   
   /**
    * Checks if the given node should be represented as method call.
    * @param node The current {@link Node} in the proof tree of KeY.
    * @param ruleApp The {@link RuleApp} may used or not used in the rule.
    * @param statement The statement ({@link SourceElement}).
    * @param allowImpliciteMethods {@code true} implicit methods are included, {@code false} implicit methods are outfiltered.
    * @return {@code true} represent node as method call, {@code false} represent node as something else. 
    */
   public static boolean isMethodCallNode(Node node, RuleApp ruleApp, SourceElement statement, boolean allowImpliciteMethods) {
      if (ruleApp != null) { // Do not handle open goal nodes without applied rule
         if (statement instanceof MethodBodyStatement) {
            if (allowImpliciteMethods) {
               return true;
            }
            else {
               MethodBodyStatement mbs = (MethodBodyStatement)statement;
               IProgramMethod pm = mbs.getProgramMethod(node.proof().getServices());
               if (isImplicitConstructor(pm)) {
                  IProgramMethod explicitConstructor = findExplicitConstructor(node.proof().getServices(), pm);
                  return explicitConstructor != null && 
                         !isLibraryClass(explicitConstructor.getContainerType());
               }
               else {
                  return !pm.isImplicit(); // Do not include implicit methods, but always constructors
               }
            }
         }
         else {
            return false;
         }
      }
      else {
         return false;
      }
   }
   
   /**
    * Checks if the given {@link KeYJavaType} is a library class.
    * @param kjt The {@link KeYJavaType} to check.
    * @return {@code true} is library class, {@code false} is no library class.
    */
   public static boolean isLibraryClass(KeYJavaType kjt) {
      return kjt != null && 
             kjt.getJavaType() instanceof TypeDeclaration && 
             ((TypeDeclaration)kjt.getJavaType()).isLibraryClass();
   }
   
   /**
    * Checks if the given {@link IProgramMethod} is an implicit constructor.
    * @param pm The {@link IProgramMethod} to check.
    * @return {@code true} is implicit constructor, {@code false} is no implicit constructor (e.g. method or explicit construcotr).
    */
   public static boolean isImplicitConstructor(IProgramMethod pm) {
      return pm != null && ConstructorNormalformBuilder.CONSTRUCTOR_NORMALFORM_IDENTIFIER.equals(pm.getName());
   }

   /**
    * Returns the {@link IProgramMethod} of the explicit constructor for
    * the given implicit constructor.
    * @param services The {@link Services} to use.
    * @param implicitConstructor The implicit constructor.
    * @return The found explicit constructor or {@code null} if not available.
    */
   public static IProgramMethod findExplicitConstructor(Services services, final IProgramMethod implicitConstructor) {
      if (services != null && implicitConstructor != null) {
         ImmutableList<IProgramMethod> pms = services.getJavaInfo().getConstructors(implicitConstructor.getContainerType());
         return JavaUtil.search(pms, new IFilter<IProgramMethod>() {
            @Override
            public boolean select(IProgramMethod element) {
               if (implicitConstructor.getParameterDeclarationCount() == element.getParameterDeclarationCount()) {
                  Iterator<ParameterDeclaration> implicitIter = implicitConstructor.getParameters().iterator();
                  Iterator<ParameterDeclaration> elementIter = element.getParameters().iterator();
                  boolean sameTypes = true;
                  while (sameTypes && implicitIter.hasNext() && elementIter.hasNext()) {
                     ParameterDeclaration implicitNext = implicitIter.next();
                     ParameterDeclaration elementNext = elementIter.next();
                     sameTypes = implicitNext.getTypeReference().equals(elementNext.getTypeReference());
                  }
                  return sameTypes;
               }
               else {
                  return false;
               }
            }
         });
      }
      else {
         return null;
      }
   }
   
   /**
    * Checks if the given node should be represented as branch node.
    * @param node The current {@link Node} in the proof tree of KeY.
    * @param ruleApp The {@link RuleApp} may used or not used in the rule.
    * @param statement The statement ({@link SourceElement}).
    * @param posInfo The {@link PositionInfo}.
    * @return {@code true} represent node as branch node, {@code false} represent node as something else. 
    */
   public static boolean isBranchNode(Node node, RuleApp ruleApp, SourceElement statement, PositionInfo posInfo) {
      return isStatementNode(node, ruleApp, statement, posInfo) &&
             (statement instanceof BranchStatement); 
   }
   
   /**
    * Checks if the given node should be represented as loop node.
    * @param node The current {@link Node} in the proof tree of KeY.
    * @param ruleApp The {@link RuleApp} may used or not used in the rule.
    * @param statement The statement ({@link SourceElement}).
    * @param posInfo The {@link PositionInfo}.
    * @return {@code true} represent node as loop node, {@code false} represent node as something else. 
    */
   public static boolean isLoopNode(Node node, RuleApp ruleApp, SourceElement statement, PositionInfo posInfo) {
      return isStatementNode(node, ruleApp, statement, posInfo) &&
             (statement instanceof LoopStatement);
   }

   /**
    * <p>
    * Checks if the given {@link SourceElement} which represents a {@link LoopStatement} is executed
    * the first time in proof node or if it is a higher loop iteration.
    * </p>
    * <p>
    * The reason why such checks are required is that KeY's tacklet sometimes create
    * a copy in further loop iteration without a source code position and sometimes
    * is the original loop reused. The expected behavior of KeY should be to
    * reuse the original loop all the time to save memory. But the symbolic
    * execution tree should contain the loop statement only when it is executed
    * the first time and in further iterations only the checked loop condition.
    * For this reason is this check required.
    * </p>
    * <p>
    * <b>Attention:</b> This check requires to iterate over parent {@link Node}s
    * and can not be decided locally in the current {@link Node}.
    * This is a performance deficit.
    * </p>
    * @param node The current {@link Node} of the proof tree.
    * @param ruleApp The applied rule in {@link Node}.
    * @param statement The active {@link LoopStatement} of {@link Node} to check.
    * @return {@code true} it is the first loop iteration, {@code false} it is a second or higher loop iteration.
    */
   public static boolean isFirstLoopIteration(Node node, RuleApp ruleApp, SourceElement statement) {
      // Compute stack size of current node
      int stackSize = computeStackSize(ruleApp);
      // Iterate over all parents until another loop iteration is found or the current method was called
      boolean firstLoop = true;
      Node parent = node.parent();
      while (firstLoop && parent != null) {
         // Check if the current parent node treats the same loop
         SourceElement activeStatement = parent.getNodeInfo().getActiveStatement();
         firstLoop = activeStatement != statement;
         // Define parent for next iteration
         parent = parent.parent();
         // Check if the next parent is the method call of the current method, in this case iteration can stop
         if (isMethodCallNode(parent, parent.getAppliedRuleApp(), parent.getNodeInfo().getActiveStatement(), true) &&
             computeStackSize(parent.getAppliedRuleApp()) < stackSize) {
            // Stop iteration because further parents are before the current method is called
            parent = null;
         }
      }
      return firstLoop;
   }

   /**
    * Checks if the given node should be represented as statement.
    * @param node The current {@link Node} in the proof tree of KeY.
    * @param ruleApp The {@link RuleApp} may used or not used in the rule.
    * @param statement The statement ({@link SourceElement}).
    * @param posInfo The {@link PositionInfo}.
    * @return {@code true} represent node as statement, {@code false} represent node as something else. 
    */
   public static boolean isStatementNode(Node node, RuleApp ruleApp, SourceElement statement, PositionInfo posInfo) {
      return ruleApp != null && // Do not handle the open goal node which has no applied rule
             posInfo != null && 
             posInfo.getEndPosition() != Position.UNDEFINED &&
             posInfo.getEndPosition().getLine() >= 0 &&  // Filter out statements where source code is missing.
             !(statement instanceof EmptyStatement) && // Filter out empty statements
             !(statement instanceof StatementBlock && ((StatementBlock)statement).isEmpty()); // FIlter out empty blocks
   }
   
   /**
    * Checks if the given node should be represented as termination.
    * @param node The current {@link Node} in the proof tree of KeY.
    * @param ruleApp The {@link RuleApp} may used or not used in the rule.
    * @return {@code true} represent node as termination, {@code false} represent node as something else. 
    */
   public static boolean isTerminationNode(Node node, RuleApp ruleApp) {
      return "emptyModality".equals(MiscTools.getRuleDisplayName(ruleApp));
   }

   /**
    * Checks if the given node should be represented as use operation contract.
    * @param node The current {@link Node} in the proof tree of KeY.
    * @param ruleApp The {@link RuleApp} may used or not used in the rule.
    * @return {@code true} represent node as use operation contract, {@code false} represent node as something else. 
    */
   public static boolean isUseOperationContract(Node node, RuleApp ruleApp) {
      return "Use Operation Contract".equals(MiscTools.getRuleDisplayName(ruleApp));
   }

   /**
    * Checks if the given node should be represented as loop invariant.
    * @param node The current {@link Node} in the proof tree of KeY.
    * @param ruleApp The {@link RuleApp} may used or not used in the rule.
    * @return {@code true} represent node as use loop invariant, {@code false} represent node as something else. 
    */
   public static boolean isUseLoopInvariant(Node node, RuleApp ruleApp) {
      return "Loop Invariant".equals(MiscTools.getRuleDisplayName(ruleApp));
   }
   
   /**
    * Checks if the given node should be represented as method return.
    * @param node The current {@link Node} in the proof tree of KeY.
    * @param ruleApp The {@link RuleApp} may used or not used in the rule.
    * @return {@code true} represent node as method return, {@code false} represent node as something else. 
    */
   public static boolean isMethodReturnNode(Node node, RuleApp ruleApp) {
      return "methodCallEmpty".equals(MiscTools.getRuleDisplayName(ruleApp));
   }

   /**
    * Checks if the given {@link Node} has a loop condition.
    * @param node The {@link Node} to check.
    * @param ruleApp The {@link RuleApp} may used or not used in the rule.
    * @param statement The actual statement ({@link SourceElement}).
    * @return {@code true} has loop condition, {@code false} has no loop condition.
    */
   public static boolean hasLoopCondition(Node node, RuleApp ruleApp, SourceElement statement) {
      return ruleApp != null && // Do not handle open goal nodes without applied rule
             statement instanceof LoopStatement && 
             !(statement instanceof EnhancedFor); // For each loops have no loop condition
   }
   
   /**
    * Checks if the {@link Term} on which the {@link RuleApp} was applied contains a {@link SymbolicExecutionTermLabel}.
    * @param ruleApp The {@link RuleApp} to check.
    * @return {@code true} contains a {@link SymbolicExecutionTermLabel}, {@code false} does not contain a {@link SymbolicExecutionTermLabel} or the given {@link RuleApp} is {@code null}.
    */
   public static boolean hasLoopBodyLabel(RuleApp ruleApp) {
      if (ruleApp != null && ruleApp.posInOccurrence() != null) {
         Term term = ruleApp.posInOccurrence().subTerm();
         if (term != null) {
            term = TermBuilder.DF.goBelowUpdates(term);
            return term.containsLabel(LoopBodyTermLabel.INSTANCE);
         }
         else {
            return false;
         }
      }
      else {
         return false;
      }
   }
   
   /**
    * Checks if the {@link Term} on which the {@link RuleApp} was applied contains a {@link SymbolicExecutionTermLabel}.
    * @param ruleApp The {@link RuleApp} to check.
    * @return {@code true} contains a {@link SymbolicExecutionTermLabel}, {@code false} does not contain a {@link SymbolicExecutionTermLabel} or the given {@link RuleApp} is {@code null}.
    */
   public static boolean hasLoopBodyTerminationLabel(RuleApp ruleApp) {
      if (ruleApp != null && ruleApp.posInOccurrence() != null) {
         Term term = ruleApp.posInOccurrence().subTerm();
         return term.containsLabel(LoopInvariantNormalBehaviorTermLabel.INSTANCE);
      }
      else {
         return false;
      }
   }
   
   /**
    * Checks if the {@link Term} on which the {@link RuleApp} was applied contains a {@link SymbolicExecutionTermLabel}.
    * @param ruleApp The {@link RuleApp} to check.
    * @return {@code true} contains a {@link SymbolicExecutionTermLabel}, {@code false} does not contain a {@link SymbolicExecutionTermLabel} or the given {@link RuleApp} is {@code null}.
    */
   public static boolean hasSymbolicExecutionLabel(RuleApp ruleApp) {
      return getSymbolicExecutionLabel(ruleApp) != null;
   }
   
   /**
    * Returns the contained {@link SymbolicExecutionTermLabel} if available.
    * @param ruleApp The {@link RuleApp} may used or not used in the rule.
    * @return The first found {@link SymbolicExecutionTermLabel} or {@code null} if no {@link SymbolicExecutionTermLabel} is provided.
    */
   public static SymbolicExecutionTermLabel getSymbolicExecutionLabel(RuleApp ruleApp) {
      if (ruleApp != null && ruleApp.posInOccurrence() != null) {
         return getSymbolicExecutionLabel(ruleApp.posInOccurrence().subTerm());
      }
      else {
         return null;
      }
   }
   
   /**
    * Checks if the given {@link Term} contains a {@link SymbolicExecutionTermLabel}.
    * @param term The {@link Term} to check.
    * @return {@code true} contains a {@link SymbolicExecutionTermLabel}, {@code false} does not contain a {@link SymbolicExecutionTermLabel} or the given {@link Term} is {@code null}.
    */
   public static boolean hasSymbolicExecutionLabel(Term term) {
      return getSymbolicExecutionLabel(term) != null;
   }
   
   /**
    * Returns the contained {@link SymbolicExecutionTermLabel} if available.
    * @param term The {@link Term} to search in.
    * @return The first found {@link SymbolicExecutionTermLabel} or {@code null} if no {@link SymbolicExecutionTermLabel} is provided.
    */
   public static SymbolicExecutionTermLabel getSymbolicExecutionLabel(Term term) {
      if (term != null) {
         term = TermBuilder.DF.goBelowUpdates(term);
         return (SymbolicExecutionTermLabel)JavaUtil.search(term.getLabels(), new IFilter<ITermLabel>() {
            @Override
            public boolean select(ITermLabel element) {
               return element instanceof SymbolicExecutionTermLabel;
            }
         });
      }
      else {
         return null;
      }
   }
   
   /**
    * Searches the modality {@link Term} with the maximal {@link SymbolicExecutionTermLabel} ID
    * {@link SymbolicExecutionTermLabel#getId()} in the given {@link Sequent}.
    * @param sequent The {@link Sequent} to search in.
    * @return The modality {@link Term} with the maximal ID if available or {@code null} otherwise.
    */
   public static Term findModalityWithMaxSymbolicExecutionLabelId(Sequent sequent) {
      if (sequent != null) {
         Term nextAntecedent = findModalityWithMaxSymbolicExecutionLabelId(sequent.antecedent());
         Term nextSuccedent = findModalityWithMaxSymbolicExecutionLabelId(sequent.succedent());
         if (nextAntecedent != null) {
            if (nextSuccedent != null) {
               SymbolicExecutionTermLabel antecedentLabel = getSymbolicExecutionLabel(nextAntecedent);
               SymbolicExecutionTermLabel succedentLabel = getSymbolicExecutionLabel(nextSuccedent);
               return antecedentLabel.getId() > succedentLabel.getId() ? nextAntecedent : nextSuccedent;
            }
            else {
               return nextAntecedent;
            }
         }
         else {
            return nextSuccedent;
         }
      }
      else {
         return null;
      }
   }

   /**
    * Searches the modality {@link Term} with the maximal {@link SymbolicExecutionTermLabel} ID
    * {@link SymbolicExecutionTermLabel#getId()} in the given {@link Semisequent}.
    * @param semisequent The {@link Semisequent} to search in.
    * @return The modality {@link Term} with the maximal ID if available or {@code null} otherwise.
    */
   public static Term findModalityWithMaxSymbolicExecutionLabelId(Semisequent semisequent) {
      if (semisequent != null) {
         int maxId = Integer.MIN_VALUE;
         Term modality = null;
         for (SequentFormula sf : semisequent) {
            Term current = findModalityWithMaxSymbolicExecutionLabelId(sf.formula());
            if (current != null) {
               SymbolicExecutionTermLabel label = getSymbolicExecutionLabel(current);
               if (modality == null || label.getId() > maxId) {
                  modality = current;
                  maxId = label.getId();
               }
            }
         }
         return modality;
      }
      else {
         return null;
      }
   }

   /**
    * Searches the modality {@link Term} with the maximal {@link SymbolicExecutionTermLabel} ID
    * {@link SymbolicExecutionTermLabel#getId()} in the given {@link Term}.
    * @param term The {@link Term} to search in.
    * @return The modality {@link Term} with the maximal ID if available or {@code null} otherwise.
    */
   public static Term findModalityWithMaxSymbolicExecutionLabelId(Term term) {
      if (term != null) {
         FindModalityWithMaxSymbolicExecutionLabelId visitor = new FindModalityWithMaxSymbolicExecutionLabelId();
         term.execPreOrder(visitor);
         return visitor.getModality();
      }
      else {
         return null;
      }
   }
   
   /**
    * Utility class used to find the maximal modality Term
    * used by {@link SymbolicExecutionUtil#findModalityWithMaxSymbolicExecutionLabelId(Term)}.
    * @author Martin Hentschel
    */
   private static final class FindModalityWithMaxSymbolicExecutionLabelId extends DefaultVisitor {
      /**
       * The modality {@link Term} with the maximal ID.
       */
      private Term modality;
      
      /**
       * The maximal ID.
       */
      private int maxId;

      /**
       * {@inheritDoc}
       */
      @Override
      public void visit(Term visited) {
         SymbolicExecutionTermLabel label = getSymbolicExecutionLabel(visited);
         if (label != null) {
            if (modality == null || label.getId() > maxId) {
               modality = visited;
               maxId = label.getId();
            }
         }
      }

      /**
       * Returns the modality {@link Term} with the maximal ID.
       * @return The modality {@link Term} with the maximal ID.
       */
      public Term getModality() {
         return modality;
      }
   }

   /**
    * Computes the next unused ID of {@link SymbolicExecutionTermLabel}s.
    * @param sequent The {@link Sequent} to compute the next unused ID in.
    * @return The next unused ID of {@link SymbolicExecutionTermLabel}s.
    */
   public static int computeNextSymbolicExecutionLabelId(Sequent sequent) {
      if (sequent != null) {
         int nextAntecedent = computeNextSymbolicExecutionLabelId(sequent.antecedent());
         int nextSuccedent = computeNextSymbolicExecutionLabelId(sequent.succedent());
         return nextAntecedent > nextSuccedent ? nextAntecedent : nextSuccedent;
      }
      else {
         return SymbolicExecutionTermLabel.START_ID;
      }
   }

   /**
    * Computes the next unused ID of {@link SymbolicExecutionTermLabel}s.
    * @param semisequent The {@link Semisequent} to compute the next unused ID in.
    * @return The next unused ID of {@link SymbolicExecutionTermLabel}s.
    */
   public static int computeNextSymbolicExecutionLabelId(Semisequent semisequent) {
      if (semisequent != null) {
         int nextId = SymbolicExecutionTermLabel.START_ID;
         for (SequentFormula sf : semisequent) {
            int nextSfId = computeNextSymbolicExecutionLabelId(sf.formula());
            if (nextSfId > nextId) {
               nextId = nextSfId;
            }
         }
         return nextId;
      }
      else {
         return SymbolicExecutionTermLabel.START_ID;
      }
   }

   /**
    * Computes the next unused ID of {@link SymbolicExecutionTermLabel}s.
    * @param term The {@link Term} to compute the next unused ID in.
    * @return The next unused ID of {@link SymbolicExecutionTermLabel}s.
    */
   public static int computeNextSymbolicExecutionLabelId(Term term) {
      if (term != null) {
         NextSymbolicExecutionLabelIdVisitor visitor = new NextSymbolicExecutionLabelIdVisitor();
         term.execPreOrder(visitor);
         return visitor.getNextId();
      }
      else {
         return SymbolicExecutionTermLabel.START_ID;
      }
   }
   
   /**
    * Utility class used to compute the next unused ID of {@link SymbolicExecutionTermLabel}s
    * used by {@link SymbolicExecutionUtil#computeNextSymbolicExecutionLabelId(Term)}.
    * @author Martin Hentschel
    */
   private static final class NextSymbolicExecutionLabelIdVisitor extends DefaultVisitor {
      /**
       * The next unused ID.
       */
      private int nextId = SymbolicExecutionTermLabel.START_ID;

      /**
       * {@inheritDoc}
       */
      @Override
      public void visit(Term visited) {
         SymbolicExecutionTermLabel label = getSymbolicExecutionLabel(visited);
         if (label != null) {
            if (label.getId() + 1 > nextId) {
               nextId = label.getId() + 1;
            }
         }
      }

      /**
       * Returns the next unused ID.
       * @return The next unused ID.
       */
      public int getNextId() {
         return nextId;
      }
   }

   /**
    * Checks if the given {@link Node} in KeY's proof tree represents
    * also a {@link Node} in a symbolic execution tree.
    * @param node The {@link Node} of KeY's proof tree to check.
    * @param ruleApp The {@link RuleApp} may used or not used in the rule.
    * @return {@code true} is also symbolic execution tree node, {@code false} is no node in a symbolic execution tree.
    */
   public static boolean isSymbolicExecutionTreeNode(Node node, RuleApp ruleApp) {
      if (node != null && !isRuleAppToIgnore(ruleApp) && hasSymbolicExecutionLabel(ruleApp)) {
         SourceElement statement = NodeInfo.computeActiveStatement(ruleApp);
         PositionInfo posInfo = statement != null ? statement.getPositionInfo() : null;
         if (isMethodReturnNode(node, ruleApp)) {
            return !isInImplicitMethod(node, ruleApp);
         }
         else if (isLoopNode(node, ruleApp, statement, posInfo)) { 
            return isFirstLoopIteration(node, ruleApp, statement);
         }
         else if (isBranchNode(node, ruleApp, statement, posInfo) ||
                  isMethodCallNode(node, ruleApp, statement) ||
                  isStatementNode(node, ruleApp, statement, posInfo) ||
                  isTerminationNode(node, ruleApp)) {
            return true;
         }
         else if (hasLoopCondition(node, ruleApp, statement)) {
            return ((LoopStatement)statement).getGuardExpression().getPositionInfo() != PositionInfo.UNDEFINED &&
                   !isDoWhileLoopCondition(node, statement) && 
                   !isForLoopCondition(node, statement);
         }
         else if (isUseOperationContract(node, ruleApp)) {
            return true;
         }
         else if (isUseLoopInvariant(node, ruleApp)) {
            return true;
         }
         else {
            return false;
         }
      }
      else if (isLoopBodyTermination(node, ruleApp)) {
         return true;
      }
      else {
         return false;
      }
   }
   
   /**
    * Checks if the given {@link RuleApp} should be ignored or
    * checked for possible symbolic execution tree node representation.
    * @param ruleApp The {@link RuleApp} to check.
    * @return {@code true} ignore {@link RuleApp}, {@code false} check if the {@link RuleApp} represents a symbolic execution tree node. 
    */
   public static boolean isRuleAppToIgnore(RuleApp ruleApp) {
      return "unusedLabel".equals(MiscTools.getRuleDisplayName(ruleApp));
   }

   /**
    * Checks if the currently executed code is in an implicit method
    * ({@link IProgramMethod#isImplicit()} is {@code true}).
    * @param node The {@link Node} of KeY's proof tree to check.
    * @param ruleApp The {@link RuleApp} may used or not used in the rule.
    * @return {@code true} is in implicit method, {@code false} is not in implicit method.
    */
   public static boolean isInImplicitMethod(Node node, RuleApp ruleApp) {
      Term term = ruleApp.posInOccurrence().subTerm();
      term = TermBuilder.DF.goBelowUpdates(term);
      JavaBlock block = term.javaBlock();
      IExecutionContext context = JavaTools.getInnermostExecutionContext(block, node.proof().getServices());
      return context != null && context.getMethodContext() != null && context.getMethodContext().isImplicit();
   }
   
   /**
    * Compute the stack size of the given {@link Term} described by the given {@link RuleApp}.
    * @param ruleApp The {@link RuleApp} which defines the {@link Term} to compute its stack size.
    * @return The stack size.
    */
   public static int computeStackSize(RuleApp ruleApp) {
      int result = 0;
      if (ruleApp != null) {
         PosInOccurrence posInOc = ruleApp.posInOccurrence();
         if (posInOc != null) {
            Term subTerm = posInOc.subTerm();
            if (subTerm != null) {
               Term modality = TermBuilder.DF.goBelowUpdates(subTerm);
               if (modality != null) {
                  JavaBlock block = modality.javaBlock();
                  if (block != null) {
                     JavaProgramElement element = block.program();
                     if (element instanceof StatementBlock) {
                        StatementBlock b = (StatementBlock)block.program();
                        ImmutableArray<ProgramPrefix> prefix = b.getPrefixElements();
                        result = JavaUtil.count(prefix, new IFilter<ProgramPrefix>() {
                           @Override
                           public boolean select(ProgramPrefix element) {
                              return element instanceof MethodFrame;
                           }
                        });
                     }
                  }
               }
            }
         }
      }
      return result;
   }
   
   /**
    * Checks if the given {@link SourceElement} is a do while loop.
    * @param node The {@link Node} to check.
    * @param statement The actual statement ({@link SourceElement}).
    * @return {@code true} is do while loop, {@code false} is something else.
    */
   public static boolean isDoWhileLoopCondition(Node node, SourceElement statement) {
      return statement instanceof Do;
   }
   
   /**
    * Checks if the given {@link SourceElement} is a for loop.
    * @param node The {@link Node} to check.
    * @param statement The actual statement ({@link SourceElement}).
    * @return {@code true} is for loop, {@code false} is something else.
    */
   public static boolean isForLoopCondition(Node node, SourceElement statement) {
      return statement instanceof For;
   }

   /**
    * Collects all {@link Goal}s in the subtree of the given {@link IExecutionElement}.
    * @param executionElement The {@link IExecutionElement} to collect {@link Goal}s in.
    * @return The found {@link Goal}s.
    */
   public static ImmutableList<Goal> collectGoalsInSubtree(IExecutionElement executionElement) {
      if (executionElement != null) {
         return collectGoalsInSubtree(executionElement.getProofNode());
      }
      else {
         return ImmutableSLList.nil();
      }
   }

   /**
    * Collects all {@link Goal}s in the subtree of the given {@link Node}.
    * @param node The {@link Node} to collect {@link Goal}s in.
    * @return The found {@link Goal}s.
    */
   public static ImmutableList<Goal> collectGoalsInSubtree(Node node) {
      ImmutableList<Goal> result = ImmutableSLList.nil();
      if (node != null) {
         Proof proof = node.proof();
         NodeIterator iter = node.leavesIterator();
         while (iter.hasNext()) {
            Node next = iter.next();
            Goal nextGoal = proof.getGoal(next);
            if (nextGoal != null) {
               result = result.append(nextGoal);
            }
         }
      }
      return result;
   }

   /**
    * Searches for the given {@link Node} the parent node
    * which also represents a symbolic execution tree node
    * (checked via {@link #isSymbolicExecutionTreeNode(Node, RuleApp)}).
    * @param node The {@link Node} to start search in.
    * @return The parent {@link Node} of the given {@link Node} which is also a set node or {@code null} if no parent node was found.
    */
   public static Node findMethodCallNode(Node node) {
      return findMethodCallNode(node, node != null ? node.getAppliedRuleApp() : null);
   }

   /**
    * Searches for the given {@link Node} the parent node
    * which also represents a symbolic execution tree node
    * (checked via {@link #isSymbolicExecutionTreeNode(Node, RuleApp)}).
    * @param node The {@link Node} to start search in.
    * @param ruleApp The {@link RuleApp} to use.
    * @return The parent {@link Node} of the given {@link Node} which is also a set node or {@code null} if no parent node was found.
    */
   public static Node findMethodCallNode(Node node, RuleApp ruleApp) {
      if (node != null && ruleApp != null) {
         // Get current program method
<<<<<<< HEAD
         Term term = ruleApp.posInOccurrence().constrainedFormula().formula();
=======
         Term term = node.getAppliedRuleApp().posInOccurrence().subTerm();
>>>>>>> 436e8c72
         term = TermBuilder.DF.goBelowUpdates(term);
         Services services = node.proof().getServices();
         MethodFrame mf = JavaTools.getInnermostMethodFrame(term.javaBlock(), services);
         if (mf != null) {
            // Find call node
            Node parent = node.parent();
            Node result = null;
            while (parent != null && result == null) {
               SourceElement activeStatement = parent.getNodeInfo().getActiveStatement();
               if (activeStatement instanceof MethodBodyStatement && 
                   ((MethodBodyStatement)activeStatement).getProgramMethod(services) == mf.getProgramMethod()) {
                  result = parent;
               }
               else {
                  parent = parent.parent();
               }
            }
            return result;
         }
         else {
            return null;
         }
      }
      else {
         return null;
      }
   }

   /**
    * Searches for the given {@link Node} the parent node
    * which also represents a symbolic execution tree node
    * (checked via {@link #isSymbolicExecutionTreeNode(Node, RuleApp)}).
    * @param node The {@link Node} to start search in.
    * @return The parent {@link Node} of the given {@link Node} which is also a set node or {@code null} if no parent node was found.
    */
   public static Node findParentSetNode(Node node) {
      if (node != null) {
         Node parent = node.parent();
         Node result = null;
         while (parent != null && result == null) {
            if (isSymbolicExecutionTreeNode(parent, parent.getAppliedRuleApp())) {
               result = parent;
            }
            else {
               parent = parent.parent();
            }
         }
         return result;
      }
      else {
         return null;
      }
   }
   
   /**
    * Computes the branch condition of the given {@link Node}.
    * @param node The {@link Node} to compute its branch condition.
    * @param simplify {@code true} simplify result, {@code false} keep computed non simplified result.
    * @return The computed branch condition.
    * @throws ProofInputException Occurred Exception.
    */
   public static Term computeBranchCondition(Node node, boolean simplify) throws ProofInputException {
      // Get applied taclet on parent proof node
      Node parent = node.parent();
      if (parent.getAppliedRuleApp() instanceof TacletApp) {
         return computeTacletAppBranchCondition(parent, node, simplify);
      }
      else if (parent.getAppliedRuleApp() instanceof ContractRuleApp) {
        return computeContractRuleAppBranchCondition(parent, node, simplify);
      }
      else if (parent.getAppliedRuleApp() instanceof LoopInvariantBuiltInRuleApp) {
         return computeLoopInvariantBuiltInRuleAppBranchCondition(parent, node, simplify);
      }
      else {
         throw new ProofInputException("Unsupported RuleApp in branch computation \"" + parent.getAppliedRuleApp() + "\"."); 
      }
   }

   /**
    * <p>
    * Computes the branch condition of the given {@link Node} which was constructed by a {@link ContractRuleApp}.
    * </p>
    * <p>
    * The branch conditions are:
    * <ul>
    *    <li>Post:    caller != null & (pre1 | .. | preN)</li>
    *    <li>ExcPost: caller != null & (excPre1 | ... | excPreM)</li>
    *    <li>Pre:     caller != null & !(pre1 | ... | preN | excPre1 | ... | excPreM) because the branch is only open if all conditions are false</li>
    *    <li>NPE:     caller = null</li>
    * </ul>
    * </p>
    * <p>
    * Idea:
    * <ul>
    *    <li>Last semisequent in antecedent contains contract</li>
    *    <li>Contract is defined as {@code exc_0 = null} and {@code pre -> post}/{@code excPre -> !exc_0 = null & signals} terms</li>
    *    <li>Find {@code exc_0 = null} Term</li>
    *    <li>List all implications</li>
    *    <li>Filter implications for post/exceptional post branch based on the negation of {@code exc_0 = null}</li>
    *    <li>Return disjunction of all filtered implication conditions or return true if no implications were found</li>
    * </ul>
    * </p>
    * @param parent The parent {@link Node} of the given one.
    * @param node The {@link Node} to compute its branch condition.
    * @param simplify {@code true} simplify result, {@code false} keep computed non simplified result.
    * @return The computed branch condition.
    * @throws ProofInputException Occurred Exception.
    */
   private static Term computeContractRuleAppBranchCondition(Node parent, Node node, boolean simplify) throws ProofInputException {
      // Make sure that a computation is possible
      if (!(parent.getAppliedRuleApp() instanceof ContractRuleApp)) {
         throw new ProofInputException("Only ContractRuleApp is allowed in branch computation but rule \"" + parent.getAppliedRuleApp() + "\" was found."); 
      }
      
      int childIndex = JavaUtil.indexOf(parent.childrenIterator(), node);
      if (childIndex >= 3) {
         throw new ProofInputException("Branch condition of null pointer check is not supported."); 
      }
      else if (childIndex == 2) {
         // Assumption: Original formula in parent is replaced
         PosInOccurrence pio = parent.getAppliedRuleApp().posInOccurrence();
         Term workingTerm = posInOccurrenceInOtherNode(parent, pio, node);
         if (workingTerm == null) {
            throw new ProofInputException("Term not find in precondition branch, implementation of UseOperationContractRule might has changed!"); 
         }
         workingTerm = TermBuilder.DF.goBelowUpdates(workingTerm);
         if (workingTerm.op() != Junctor.AND) {
            throw new ProofInputException("And operation expected, implementation of UseOperationContractRule might has changed!"); 
         }
         Term preconditions = workingTerm.sub(0);
         return TermBuilder.DF.not(preconditions);
      }
      else {
         // Assumption: Pre -> Post & ExcPre -> Signals terms are added to last semisequent in antecedent.
         // Find Term to extract implications from.
         Semisequent antecedent = node.sequent().antecedent();
         SequentFormula sf = antecedent.get(antecedent.size() - 1);
         Term workingTerm = sf.formula();
         Pair<ImmutableList<Term>,Term> updatesAndTerm = TermBuilder.DF.goBelowUpdates2(workingTerm);
         workingTerm = updatesAndTerm.second;
         if (workingTerm.op() != Junctor.AND) {
            throw new ProofInputException("And operation expected, implementation of UseOperationContractRule might has changed!"); 
         }
         workingTerm = workingTerm.sub(1); // First part is heap equality, use second part which is the combination of all normal and exceptional preconditon postcondition implications
         workingTerm = TermBuilder.DF.goBelowUpdates(workingTerm);
         if (workingTerm.op() != Junctor.AND) {
            throw new ProofInputException("And operation expected, implementation of UseOperationContractRule might has changed!"); 
         }
         // Find Term exc_n = null which is added (maybe negated) to all exceptional preconditions
         Term exceptionDefinition = workingTerm;
         while (exceptionDefinition.op() == Junctor.AND) {
            exceptionDefinition = exceptionDefinition.sub(0);
         }
         // Make sure that exception equality was found
         Term exceptionEquality;
         if (exceptionDefinition.op() == Junctor.NOT) {
            exceptionEquality = exceptionDefinition.sub(0);
         }
         else {
            exceptionEquality = exceptionDefinition;
         }
         if (exceptionEquality.op() != Equality.EQUALS || exceptionEquality.arity() != 2) {
            throw new ProofInputException("Equality expected, implementation of UseOperationContractRule might has changed!"); 
         }
         if (!isNullSort(exceptionEquality.sub(1).sort(), parent.proof().getServices())) {
            throw new ProofInputException("Null expected, implementation of UseOperationContractRule might has changed!"); 
         }
         KeYJavaType exceptionType = parent.proof().getServices().getJavaInfo().getKeYJavaType(exceptionEquality.sub(0).sort());
         if (!parent.proof().getServices().getJavaInfo().isSubtype(exceptionType, parent.proof().getServices().getJavaInfo().getKeYJavaType("java.lang.Throwable"))) {
            throw new ProofInputException("Throwable expected, implementation of UseOperationContractRule might has changed!"); 
         }
         // Collect all implications for normal or exceptional preconditions
         Term result;
         Term implications = workingTerm.sub(1);
         ImmutableList<Term> implicationTerms = collectPreconditionImpliesPostconditionTerms(ImmutableSLList.<Term>nil(), exceptionDefinition, childIndex == 1, implications);
         if (!implicationTerms.isEmpty()) {
            // Implications find, return their conditions as branch condition
            ImmutableList<Term> condtionTerms = ImmutableSLList.<Term>nil();
            for (Term implication : implicationTerms) {
               condtionTerms = condtionTerms.append(implication.sub(0));
            }
            result = TermBuilder.DF.or(condtionTerms);
            // Add updates
            result = TermBuilder.DF.applyParallel(updatesAndTerm.first, result);
         }
         else {
            // No preconditions available, branch condition is true
            result = TermBuilder.DF.tt();
         }
         // Add caller not null to condition
         if (parent.childrenCount() == 4) {
            Term callerNotNullTerm = posInOccurrenceInOtherNode(parent, parent.getAppliedRuleApp().posInOccurrence(), parent.child(3));
            callerNotNullTerm = TermBuilder.DF.goBelowUpdates(callerNotNullTerm);
            if (callerNotNullTerm.op() != Junctor.NOT) {
               throw new ProofInputException("Not operation expacted, implementation of UseOperationContractRule might has changed!"); 
            }
            if (callerNotNullTerm.sub(0).op() != Equality.EQUALS) {
               throw new ProofInputException("Equals operation expacted, implementation of UseOperationContractRule might has changed!"); 
            }
            if (!(callerNotNullTerm.sub(0).sub(0).op() instanceof ProgramVariable)) {
               throw new ProofInputException("ProgramVariable expacted, implementation of UseOperationContractRule might has changed!"); 
            }
            if (!isNullSort(callerNotNullTerm.sub(0).sub(1).sort(), parent.proof().getServices())) {
               throw new ProofInputException("Null expacted, implementation of UseOperationContractRule might has changed!"); 
            }
            result = TermBuilder.DF.and(callerNotNullTerm, result);
         }
         if (simplify) {
            result = simplify(node.proof(), result);
         }
         return result;
      }
   }
   
   /**
    * <p>
    * Computes the branch condition of the given {@link Node} which was constructed by a {@link LoopInvariantBuiltInRuleApp}.
    * </p>
    * <p>
    * The branch conditions are:
    * <ul>
    *    <li>Preserves Branch: Invariant + LoopCondition</li>
    *    <li>Use Branch: Invariant + !LoopCondition</li>
    * </ul>
    * </p>
    * @param parent The parent {@link Node} of the given one.
    * @param node The {@link Node} to compute its branch condition.
    * @param simplify {@code true} simplify result, {@code false} keep computed non simplified result.
    * @return The computed branch condition.
    * @throws ProofInputException Occurred Exception.
    */
   private static Term computeLoopInvariantBuiltInRuleAppBranchCondition(Node parent, 
                                                                         Node node, 
                                                                         boolean simplify) throws ProofInputException {
      // Make sure that a computation is possible
      if (!(parent.getAppliedRuleApp() instanceof LoopInvariantBuiltInRuleApp)) {
         throw new ProofInputException("Only LoopInvariantBuiltInRuleApp is allowed in branch computation but rule \"" + parent.getAppliedRuleApp() + "\" was found."); 
      }
      // Make sure that branch is supported
      int childIndex = JavaUtil.indexOf(parent.childrenIterator(), node);
      if (childIndex == 1 || childIndex == 2) { // Body Preserves Invariant or Use Case
         LoopInvariantBuiltInRuleApp app = (LoopInvariantBuiltInRuleApp)parent.getAppliedRuleApp();
         // Compute invariant (last antecedent formula of the use branch)
         Services services = parent.proof().getServices();
         Node useNode = parent.child(2);
         Semisequent antecedent = useNode.sequent().antecedent();
         Term invTerm = antecedent.get(antecedent.size() - 1).formula();
         // Extract loop condition from child
         Term loopConditionModalityTerm = posInOccurrenceInOtherNode(parent, app.posInOccurrence(), node);
         loopConditionModalityTerm = TermBuilder.DF.goBelowUpdates(loopConditionModalityTerm);
         if (childIndex == 1) { // Body Preserves Invariant
            if (loopConditionModalityTerm.op() != Junctor.IMP) {
               throw new ProofInputException("Implementation of WhileInvariantRule has changed."); 
            }
            loopConditionModalityTerm = loopConditionModalityTerm.sub(0);
         }
         else { // Use Case
            if (loopConditionModalityTerm.op() != Modality.BOX) {
               throw new ProofInputException("Implementation of WhileInvariantRule has changed."); 
            }
            Term sub = loopConditionModalityTerm.sub(0);
            if (sub.op() != Junctor.IMP) {
               throw new ProofInputException("Implementation of WhileInvariantRule has changed."); 
            }
            loopConditionModalityTerm = TermBuilder.DF.box(loopConditionModalityTerm.javaBlock(), sub.sub(0));
         }
         if (loopConditionModalityTerm.op() != Modality.BOX ||
             loopConditionModalityTerm.sub(0).op() != Equality.EQUALS ||
             !(loopConditionModalityTerm.sub(0).sub(0).op() instanceof LocationVariable) ||
             loopConditionModalityTerm.sub(0).sub(1) != (childIndex == 1 ? TermBuilder.DF.TRUE(services) : TermBuilder.DF.FALSE(services))) {
            throw new ProofInputException("Implementation of WhileInvariantRule has changed."); 
         }
         // Execute modality in a side proof to convert the JavaBlock of the modality into a Term
         SiteProofVariableValueInput input = createExtractTermSequent(services, parent, null, loopConditionModalityTerm, false);
         ApplyStrategyInfo info = startSideProof(parent.proof(), input.getSequentToProve(), StrategyProperties.SPLITTING_DELAYED);
         ImmutableList<Term> results = ImmutableSLList.<Term>nil();
         for (Goal goal : info.getProof().openGoals()) {
            Term goalTerm = extractOperatorValue(goal, input.getOperator());
            results = results.append(goalTerm);
         }
         Term loopCondition = TermBuilder.DF.or(results);
         Term branchCondition = TermBuilder.DF.and(loopCondition, invTerm);
         // Simplify result if requested
         if (simplify) {
            branchCondition = simplify(node.proof(), branchCondition);
         }
         return branchCondition;
      }
      else {
         throw new ProofInputException("Branch condition of initially valid check is not supported."); 
      }
   }

   /**
    * Returns the {@link Term} described by the given {@link PosInOccurrence} of the original {@link Node}
    * in the {@link Node} to apply on.
    * @param original The original {@link Node} on which the given {@link PosInOccurrence} works.
    * @param pio The given {@link PosInOccurrence}.
    * @param toApplyOn The new {@link Node} to apply the {@link PosInOccurrence} on.
    * @return The {@link Term} in the other {@link Node} described by the {@link PosInOccurrence} or {@code null} if not available.
    */
   public static Term posInOccurrenceInOtherNode(Node original, PosInOccurrence pio, Node toApplyOn) {
      if (original != null && toApplyOn != null) {
         return posInOccurrenceInOtherNode(original.sequent(), pio, toApplyOn.sequent());
      }
      else {
         return null;
      }
   }

   /**
    * Returns the {@link Term} described by the given {@link PosInOccurrence} of the original {@link Sequent}
    * in the {@link Sequent} to apply on.
    * @param original The original {@link Sequent} on which the given {@link PosInOccurrence} works.
    * @param pio The given {@link PosInOccurrence}.
    * @param toApplyOn The new {@link Sequent} to apply the {@link PosInOccurrence} on.
    * @return The {@link Term} in the other {@link Sequent} described by the {@link PosInOccurrence} or {@code null} if not available.
    */
   public static Term posInOccurrenceInOtherNode(Sequent original, PosInOccurrence pio, Sequent toApplyOn) {
      if (original != null && pio != null && toApplyOn != null) {
         // Search index of formula in original sequent
         SequentFormula originalSF = pio.constrainedFormula();
         boolean antecendet = pio.isInAntec();
         int index;
         if (antecendet) {
            index = original.antecedent().indexOf(originalSF);
         }
         else {
            index = original.succedent().indexOf(originalSF);
         }
         if (index >= 0) {
            SequentFormula toApplyOnSF = (antecendet ? toApplyOn.antecedent() : toApplyOn.succedent()).get(index);
            return toApplyOnSF.formula().subAt(pio.posInTerm());
         }
         else {
            return null;
         }
      }
      else {
         return null;
      }
   }

   /**
    * Lists recursive implications filtered for post or exceptional post branch.
    * @param toFill The result {@link ImmutableList} to fill.
    * @param exceptionDefinition The exception definition {@code exc_0 = null}.
    * @param exceptionalExecution {@code true} exceptional post branch, {@code false} post branch.
    * @param root The root {@link Term} to start search in.
    * @return The found implications.
    */
   private static ImmutableList<Term> collectPreconditionImpliesPostconditionTerms(ImmutableList<Term> toFill,
                                                                                   Term exceptionDefinition,
                                                                                   boolean exceptionalExecution,
                                                                                   Term root) {
      if (root.op() == Junctor.IMP) {
         // Check if first condition is the exceptional definition
         boolean isExceptionCondition = false;
         Term toCheck = root.sub(1);
         while (!isExceptionCondition && !toCheck.subs().isEmpty()) {
            // Assumption: Implications implies first that exception is not null 
            if (toCheck == exceptionDefinition) {
               isExceptionCondition = true;
            }
            toCheck = toCheck.sub(0);
         }
         // Update result
         if (exceptionalExecution) {
            // Collect only exceptional terms
            if (isExceptionCondition) {
               toFill = toFill.append(root);
            }
         }
         else {
            // Collect only normal terms
            if (!isExceptionCondition) {
               toFill = toFill.append(root);
            }
         }
      }
      else {
         for (Term sub : root.subs()) {
            toFill = collectPreconditionImpliesPostconditionTerms(toFill, exceptionDefinition, exceptionalExecution, sub);
         }
      }
      return toFill;
   }

   /**
    * Computes the branch condition of the given {@link Node} which was constructed by a {@link TacletApp}.
    * @param parent The parent {@link Node} of the given one.
    * @param node The {@link Node} to compute its branch condition.
    * @param simplify {@code true} simplify result, {@code false} keep computed non simplified result.
    * @return The computed branch condition.
    * @throws ProofInputException Occurred Exception.
    */
   private static Term computeTacletAppBranchCondition(Node parent, Node node, boolean simplify) throws ProofInputException {
      if (!(parent.getAppliedRuleApp() instanceof TacletApp)) {
         throw new ProofInputException("Only TacletApp is allowed in branch computation but rule \"" + parent.getAppliedRuleApp() + "\" was found."); 
      }
      TacletApp app = (TacletApp)parent.getAppliedRuleApp();
      // Find goal template which has created the represented proof node
      int childIndex = JavaUtil.indexOf(parent.childrenIterator(), node);
      TacletGoalTemplate goalTemplate = app.taclet().goalTemplates().take(app.taclet().goalTemplates().size() - 1 - childIndex).head();
      // Apply instantiations of schema variables to sequent of goal template
      Services services = node.proof().getServices();
      SVInstantiations instantiations = app.instantiations();
      // List additions
      ImmutableList<Term> antecedents = listSemisequentTerms(services, instantiations, goalTemplate.sequent().antecedent());
      ImmutableList<Term> succedents = listSemisequentTerms(services, instantiations, goalTemplate.sequent().succedent());
      // List replacements
      if (!NodeInfo.isSymbolicExecution(app.taclet())) {
         if (goalTemplate.replaceWithExpressionAsObject() instanceof Sequent) {
            antecedents = antecedents.append(listSemisequentTerms(services, instantiations, ((Sequent)goalTemplate.replaceWithExpressionAsObject()).antecedent()));
            succedents = succedents.append(listSemisequentTerms(services, instantiations, ((Sequent)goalTemplate.replaceWithExpressionAsObject()).succedent()));
         }
         else if (goalTemplate.replaceWithExpressionAsObject() instanceof Term) {
            // Make sure that an PosTacletApp was applied
            if (!(app instanceof PosTacletApp)) {
               throw new ProofInputException("Only PosTacletApp are allowed with a replace term in branch computation but rule \"" + app + "\" was found."); 
            }
            // Create new lists
            ImmutableList<Term> newAntecedents = ImmutableSLList.nil();
            ImmutableList<Term> newSuccedents = ImmutableSLList.nil();
            // Apply updates on antecedents and add result to new antecedents list
            for (Term a : antecedents) {
               newAntecedents = newAntecedents.append(TermBuilder.DF.applyUpdatePairsSequential(app.instantiations().getUpdateContext(), a));
            }
            // Apply updates on succedents and add result to new succedents list
            for (Term suc : succedents) {
               newSuccedents = newSuccedents.append(TermBuilder.DF.applyUpdatePairsSequential(app.instantiations().getUpdateContext(), suc));
            }
            // Add additional equivalenz term to antecedent with the replace object which must be equal to the find term 
            Term replaceTerm = (Term)goalTemplate.replaceWithExpressionAsObject();
            replaceTerm = TermBuilder.DF.equals(replaceTerm, ((PosTacletApp)app).posInOccurrence().subTerm());
            replaceTerm = TermBuilder.DF.applyUpdatePairsSequential(app.instantiations().getUpdateContext(), replaceTerm);
            if (!newAntecedents.contains(replaceTerm)) {
               newAntecedents = newAntecedents.append(replaceTerm);
            }
            // Replace old with new lists
            antecedents = newAntecedents;
            succedents = newSuccedents;
         }
         else if (goalTemplate.replaceWithExpressionAsObject() != null) {
            throw new ProofInputException("Expected replacement as Sequent or Term during branch condition computation but is \"" + goalTemplate.replaceWithExpressionAsObject() + "\".");
         }
      }
      // Construct branch condition from created antecedent and succedent terms as new implication 
      Term left = TermBuilder.DF.and(antecedents);
      Term right = TermBuilder.DF.or(succedents);
      Term leftAndRight = TermBuilder.DF.and(left, TermBuilder.DF.not(right));
      Term result;
      // Check if an update context is available
      if (!instantiations.getUpdateContext().isEmpty()) {
         // Simplify branch condition if required
         result = TermBuilder.DF.applyUpdatePairsSequential(instantiations.getUpdateContext(), leftAndRight);
      }
      else {
         // No update context, just use the implication as branch condition
         result = leftAndRight;
      }
      // Execute simplification if requested
      if (simplify) {
         result = SymbolicExecutionUtil.simplify(node.proof(), result);
      }
      return result;
   }

   /**
    * Applies the schema variable instantiations on the given {@link Semisequent}.
    * @param services The {@link Services} to use.
    * @param svInst The schema variable instantiations.
    * @param semisequent The {@link Semisequent} to apply instantiations on.
    * @return The list of created {@link Term}s in which schema variables are replaced with the instantiation.
    */
   private static ImmutableList<Term> listSemisequentTerms(Services services, 
                                                           SVInstantiations svInst, 
                                                           Semisequent semisequent) {
      ImmutableList<Term> terms = ImmutableSLList.nil();
      for (SequentFormula sf : semisequent) {
         SyntacticalReplaceVisitor visitor = new SyntacticalReplaceVisitor(services, svInst, null);
         sf.formula().execPostOrder(visitor);
         terms = terms.append(visitor.getTerm());
      }
      return terms;
   }

   /**
    * Returns the default choice value.
    * <b>Attention: </b> This method returns {@code null} if it is called before
    * a proof is instantiated the first time. It can be checked via
    * {@link #isChoiceSettingInitialised()}.
    * @param key The choice key.
    * @return The choice value.
    */
   public static String getChoiceSetting(String key) {
      Map<String, String> settings = ProofSettings.DEFAULT_SETTINGS.getChoiceSettings().getDefaultChoices();
      return settings.get(key);
   }
   
   /**
    * Sets the default choice value.
    * <b>Attention: </b> Settings should not be changed before the first proof
    * is instantiated in KeY. Otherwise the default settings are not loaded.
    * If default settings are defined can be checked via {@link #isChoiceSettingInitialised()}.
    * @param key The choice key to modify.
    * @param value The new choice value to set.
    */
   public static void setChoiceSetting(String key, String value) {
      HashMap<String, String> settings = ProofSettings.DEFAULT_SETTINGS.getChoiceSettings().getDefaultChoices();
      HashMap<String, String> clone = new HashMap<String, String>();
      clone.putAll(settings);
      clone.put(key, value);
      ProofSettings.DEFAULT_SETTINGS.getChoiceSettings().setDefaultChoices(clone);
   }

   /**
    * This method should be called before the auto mode is started in
    * context of symbolic execution. The method sets {@link StrategyProperties}
    * of the auto mode which are not supported in context of symbolic execution
    * to valid default values.
    * @param proof The {@link Proof} to configure its {@link StrategyProperties} for symbolic execution.
    */
   public static void updateStrategyPropertiesForSymbolicExecution(Proof proof) {
      if (proof != null) {
         StrategyProperties sp = proof.getSettings().getStrategySettings().getActiveStrategyProperties(); 
         sp.setProperty(StrategyProperties.STOPMODE_OPTIONS_KEY, StrategyProperties.STOPMODE_DEFAULT);
         proof.getSettings().getStrategySettings().setActiveStrategyProperties(sp);
      }
   }

   /**
    * Checks if the given {@link Term} is null in the {@link Sequent} of the given {@link Node}. 
    * @param services The {@link Services} to use.
    * @param node The {@link Node} which provides the original {@link Sequent}
    * @param additionalAntecedent An additional antecedent.
    * @param newSuccedent The {@link Term} to check.
    * @return {@code true} {@link Term} was evaluated to null, {@code false} {@link Term} was not evaluated to null.
    * @throws ProofInputException Occurred Exception
    */
   public static boolean isNull(Services services, 
                                Node node, 
                                Term additionalAntecedent, 
                                Term newSuccedent) throws ProofInputException {
      return checkNull(services, node, additionalAntecedent, newSuccedent, true);
   }

   /**
    * Checks if the given {@link Term} is not null in the {@link Sequent} of the given {@link Node}. 
    * @param services The {@link Services} to use.
    * @param node The {@link Node} which provides the original {@link Sequent}
    * @param additionalAntecedent An additional antecedent.
    * @param newSuccedent The {@link Term} to check.
    * @return {@code true} {@link Term} was evaluated to not null, {@code false} {@link Term} was not evaluated to not null.
    * @throws ProofInputException Occurred Exception
    */
   public static boolean isNotNull(Services services, 
                                   Node node, 
                                   Term additionalAntecedent, 
                                   Term newSuccedent) throws ProofInputException {
      return checkNull(services, node, additionalAntecedent, newSuccedent, false);
   }
   
   /**
    * Checks if the given {@link Term} is null or not in the {@link Sequent} of the given {@link Node}.
    * @param services The {@link Services} to use.
    * @param node The {@link Node} which provides the original {@link Sequent}
    * @param additionalAntecedent An additional antecedent.
    * @param newSuccedent The {@link Term} to check.
    * @param nullExpected {@code true} expect that {@link Term} is null, {@code false} expect that term is not null.
    * @return {@code true} term is null value matches the expected nullExpected value, {@code false} otherwise.
    * @throws ProofInputException Occurred Exception
    */
   private static boolean checkNull(Services services, 
                                    Node node, 
                                    Term additionalAntecedent, 
                                    Term newSuccedent,
                                    boolean nullExpected) throws ProofInputException {
      // Make sure that correct parameters are given
      assert node != null;
      assert newSuccedent != null;
      // Create Sequent to prove
      Term isNull = TermBuilder.DF.equals(newSuccedent, TermBuilder.DF.NULL(services));
      Term isNotNull = TermBuilder.DF.not(isNull);
      Sequent sequentToProve = createSequentToProveWithNewSuccedent(node, additionalAntecedent, nullExpected ? isNull : isNotNull);
      // Execute proof in the current thread
      ApplyStrategyInfo info = startSideProof(node.proof(), sequentToProve, StrategyProperties.SPLITTING_NORMAL);
      try {
         return !info.getProof().openEnabledGoals().isEmpty();
      }
      finally {
         info.getProof().dispose();
      }
   }
   
   /**
    * Creates a new {@link Sequent} which is a modification from the {@link Sequent}
    * of the given {@link Node} which contains the same information but a different succedent.
    * @param node The {@link Node} which provides the original {@link Sequent}.
    * @param newSuccedent The new succedent.
    * @return The created {@link Sequent}.
    */
   public static Sequent createSequentToProveWithNewSuccedent(Node node,
                                                              Term newSuccedent) {
      return createSequentToProveWithNewSuccedent(node, node.getAppliedRuleApp(), newSuccedent);
   }
   
   /**
    * Creates a new {@link Sequent} which is a modification from the {@link Sequent}
    * of the given {@link Node} which contains the same information but a different succedent.
    * @param node The {@link Node} which provides the original {@link Sequent}.
    * @param newSuccedent The new succedent.
    * @return The created {@link Sequent}.
    */
   public static Sequent createSequentToProveWithNewSuccedent(Node node,
                                                              RuleApp ruleApp,
                                                              Term newSuccedent) {
      return createSequentToProveWithNewSuccedent(node, ruleApp, null, newSuccedent);
   }

   /**
    * Creates a new {@link Sequent} which is a modification from the {@link Sequent}
    * of the given {@link Node} which contains the same information but a different succedent.
    * @param node The {@link Node} which provides the original {@link Sequent}.
    * @param additionalAntecedent An optional additional antecedents.
    * @param newSuccedent The new succedent.
    * @return The created {@link Sequent}.
    */
   public static Sequent createSequentToProveWithNewSuccedent(Node node, 
                                                              Term additionalAntecedent,
                                                              Term newSuccedent) {
      return createSequentToProveWithNewSuccedent(node, node.getAppliedRuleApp(), additionalAntecedent, newSuccedent);
   }

   /**
    * Creates a new {@link Sequent} which is a modification from the {@link Sequent}
    * of the given {@link Node} which contains the same information but a different succedent.
    * @param node The {@link Node} which provides the original {@link Sequent}.
    * @param additionalAntecedent An optional additional antecedents.
    * @param newSuccedent The new succedent.
    * @return The created {@link Sequent}.
    */
   public static Sequent createSequentToProveWithNewSuccedent(Node node, 
                                                              RuleApp ruleApp,
                                                              Term additionalAntecedent,
                                                              Term newSuccedent) {
      // Get the updates from the return node which includes the value interested in.
      Term originalModifiedFormula = ruleApp.posInOccurrence().constrainedFormula().formula();
      ImmutableList<Term> originalUpdates = TermBuilder.DF.goBelowUpdates2(originalModifiedFormula).first;
      // Create new sequent
      return createSequentToProveWithNewSuccedent(node, ruleApp, additionalAntecedent, newSuccedent, originalUpdates);
   }
   
   /**
    * Creates a new {@link Sequent} which is a modification from the {@link Sequent}
    * of the given {@link Node} which contains the same information but a different succedent.
    * @param node The {@link Node} which provides the original {@link Sequent}.
    * @param additionalAntecedent An optional additional antecedents.
    * @param newSuccedent The new succedent.
    * @param updates The updates to use.
    * @return The created {@link Sequent}.
    */
   public static Sequent createSequentToProveWithNewSuccedent(Node node, 
                                                              Term additionalAntecedent,
                                                              Term newSuccedent,
                                                              ImmutableList<Term> updates) {
      return createSequentToProveWithNewSuccedent(node, node.getAppliedRuleApp(), additionalAntecedent, newSuccedent, updates);
   }
   
   /**
    * Creates a new {@link Sequent} which is a modification from the {@link Sequent}
    * of the given {@link Node} which contains the same information but a different succedent.
    * @param node The {@link Node} which provides the original {@link Sequent}.
    * @param additionalAntecedent An optional additional antecedents.
    * @param newSuccedent The new succedent.
    * @param updates The updates to use.
    * @return The created {@link Sequent}.
    */
   public static Sequent createSequentToProveWithNewSuccedent(Node node, 
                                                              RuleApp ruleApp,
                                                              Term additionalAntecedent,
                                                              Term newSuccedent,
                                                              ImmutableList<Term> updates) {
      // Combine method frame, formula with value predicate and the updates which provides the values
      Term newSuccedentToProve;
      if (updates != null) {
         newSuccedentToProve = TermBuilder.DF.applySequential(updates, newSuccedent);
      }
      else {
         newSuccedentToProve = newSuccedent;
      }
      // Create new sequent with the original antecedent and the formulas in the succedent which were not modified by the applied rule
      PosInOccurrence pio = ruleApp.posInOccurrence();
      Sequent originalSequentWithoutMethodFrame = node.sequent().removeFormula(pio).sequent();
      Sequent sequentToProve = originalSequentWithoutMethodFrame.addFormula(new SequentFormula(newSuccedentToProve), false, true).sequent();
      if (additionalAntecedent != null) {
         sequentToProve = sequentToProve.addFormula(new SequentFormula(additionalAntecedent), true, false).sequent();
      }
      return sequentToProve;
   }

   /**
    * Checks if the given {@link Sort} represents a {@code null} value in the given {@link Services}.
    * @param sort The {@link Sort} to check.
    * @param services The {@link Services} to use.
    * @return {@code true} is Null-Sort, {@code false} is something else.
    */
   public static boolean isNullSort(Sort sort, Services services) {
      if (sort != null && services != null) {
         JavaInfo javaInfo = services.getJavaInfo();
         return javaInfo.getKeYJavaType(sort) == javaInfo.getNullType();
      }
      else {
         return false;
      }
   }

   /**
    * Checks if the given {@link IProgramVariable} is static or not.
    * @return {@code true} is static, {@code false} is not static or is array cell.
    */
   public static boolean isStaticVariable(IProgramVariable programVariable) {
      return programVariable instanceof ProgramVariable &&
             ((ProgramVariable)programVariable).isStatic();
   }
   
   /**
    * Collects all {@link IProgramVariable}s of the given {@link FieldDeclaration}.
    * @param fd The given {@link FieldDeclaration}.
    * @return The found {@link IProgramVariable}s for the given {@link FieldDeclaration}.
    */
   public static Set<IProgramVariable> getProgramVariables(FieldDeclaration fd) {
      Set<IProgramVariable> result = new LinkedHashSet<IProgramVariable>();
      if (fd != null) {
         ImmutableArray<FieldSpecification> specifications = fd.getFieldSpecifications();
         for (FieldSpecification spec : specifications) {
            result.add(spec.getProgramVariable());
         }
      }
      return result;
   }

   /**
    * Computes the path condition of the given {@link Node}.
    * @param node The {@link Node} to compute its path condition.
    * @param simplify {@code true} simplify result, {@code false} keep computed non simplified result.
    * @return The computed path condition.
    * @throws ProofInputException Occurred Exception.
    */
   public static Term computePathCondition(Node node, boolean simplify) throws ProofInputException {
      if (node != null) {
         Term pathCondition = TermBuilder.DF.tt();
         while (node != null) {
            Node parent = node.parent();
            if (parent != null && parent.childrenCount() >= 2) {
               Term branchCondition = computeBranchCondition(node, simplify);
               pathCondition = TermBuilder.DF.and(branchCondition, pathCondition);
            }
            node = parent;
         }
         if (TermBuilder.DF.ff().equals(pathCondition)) {
            throw new ProofInputException("Path condition computation failed because the result is false.");
         }
         return pathCondition;
      }
      else {
         return null;
      }
   }

   /**
    * Checks if the {@link Sort} of the given {@link Term} is a reference type.
    * @param services The {@link Services} to use.
    * @param term The {@link Term} to check.
    * @return {@code true} is reference sort, {@code false} is no reference sort.
    */
   public static boolean hasReferenceSort(Services services, Term term) {
      if (services != null && term != null) {
         return hasReferenceSort(services, term.sort());
      }
      else {
         return false;
      }
   }

   /**
    * Checks if the {@link Sort} of the given {@link IProgramVariable} is a reference type.
    * @param services The {@link Services} to use.
    * @param var The {@link IProgramVariable} to check.
    * @return {@code true} is reference sort, {@code false} is no reference sort.
    */
   public static boolean hasReferenceSort(Services services, IProgramVariable var) {
      if (services != null && var != null) {
         return hasReferenceSort(services, var.sort());
      }
      else {
         return false;
      }
   }

   /**
    * Checks if the {@link Sort} is a reference type.
    * @param services The {@link Services} to use.
    * @param sort The {@link Sort} to check.
    * @return {@code true} is reference sort, {@code false} is no reference sort.
    */
   public static boolean hasReferenceSort(Services services, Sort sort) {
      boolean referenceSort = false;
      if (services != null && sort != null) {
         KeYJavaType kjt = services.getJavaInfo().getKeYJavaType(sort);
         if (kjt != null) {
            TypeConverter typeConverter = services.getTypeConverter();
            referenceSort = typeConverter.isReferenceType(kjt) && // Check if the value is a reference type
                            (!(kjt.getJavaType() instanceof TypeDeclaration) || // check if the value is a library class which should be ignored
                            !((TypeDeclaration)kjt.getJavaType()).isLibraryClass());
         }
      }
      return referenceSort;
   }
   
   /**
    * Returns the human readable name of the given {@link IProgramVariable}.
    * @param pv The {@link IProgramVariable} to get its name.
    * @return The human readable name of the given {@link IProgramVariable}.
    */
   public static String getDisplayString(IProgramVariable pv) {
      if (pv != null) {
         if (pv.name() instanceof ProgramElementName) {
            ProgramElementName name = (ProgramElementName)pv.name();
            if (SymbolicExecutionUtil.isStaticVariable(pv)) {
               return name.toString();
            }
            else {
               return name.getProgramName();
            }
         }
         else {
            return pv.name().toString();
         }
      }
      else {
         return null;
      }
   }

   /**
    * Returns the root of the given {@link IExecutionNode}.
    * @param executionNode The {@link IExecutionNode} to get the root of its symbolic execution tree.
    * @return The root of the given {@link IExecutionNode}.
    */
   public static IExecutionNode getRoot(IExecutionNode executionNode) {
      if (executionNode != null) {
         while (executionNode.getParent() != null) {
            executionNode = executionNode.getParent();
         }
         return executionNode;
      }
      else {
         return null;
      }
   }

   /**
    * Extracts the exception variable which is used to check if the executed program in proof terminates normally.
    * @param proof The {@link Proof} to extract variable from.
    * @return The extract variable.
    */
   public static IProgramVariable extractExceptionVariable(Proof proof) {
      Node root = proof.root();
      if (root.sequent().succedent().size() == 1) {
         Term succedent = root.sequent().succedent().getFirst().formula(); // Succedent term
         if (succedent.subs().size() == 2) {
            Term updateApplication = succedent.subs().get(1);
            if (updateApplication.subs().size() == 2) {
               JavaProgramElement updateContent = updateApplication.subs().get(1).javaBlock().program();
               if (updateContent instanceof StatementBlock) { // try catch inclusive
                  ImmutableArray<? extends Statement> updateContentBody = ((StatementBlock)updateContent).getBody();
                  if (updateContentBody.size() == 2 && updateContentBody.get(1) instanceof Try) {
                     Try tryStatement = (Try)updateContentBody.get(1);
                     if (tryStatement.getBranchCount() == 1 && tryStatement.getBranchList().get(0) instanceof Catch) {
                        Catch catchStatement = (Catch)tryStatement.getBranchList().get(0);
                        if (catchStatement.getBody() instanceof StatementBlock) {
                           StatementBlock  catchBlock = (StatementBlock)catchStatement.getBody();
                           if (catchBlock.getBody().size() == 1 && catchBlock.getBody().get(0) instanceof Assignment) {
                              Assignment assignment = (Assignment)catchBlock.getBody().get(0);
                              if (assignment.getFirstElement() instanceof IProgramVariable) {
                                 IProgramVariable var = (IProgramVariable)assignment.getFirstElement();
                                 return var;
                              }
                           }
                        }
                     }
                  }
               }
            }
         }
      }
      throw new IllegalStateException("Can't extract exception variable from proof.");
   }

   /**
    * Configures the proof to use operation contracts or to expand methods instead.
    * @param proof The {@link Proof} to configure.
    * @param useOperationContracts {@code true} use operation contracts, {@code false} expand methods.
    */
   public static void setUseOperationContracts(Proof proof, boolean useOperationContracts) {
      if (proof != null && !proof.isDisposed()) {
         String methodTreatmentValue = useOperationContracts ? 
                                       StrategyProperties.METHOD_CONTRACT : 
                                       StrategyProperties.METHOD_EXPAND;
         StrategyProperties sp = proof.getSettings().getStrategySettings().getActiveStrategyProperties();
         sp.setProperty(StrategyProperties.METHOD_OPTIONS_KEY, methodTreatmentValue);
         proof.getSettings().getStrategySettings().setActiveStrategyProperties(sp);
      }
   }

   /**
    * Configures the proof to use loop invariants or to expand loops instead.
    * @param proof The {@link Proof} to configure.
    * @param useLoopInvariants {@code true} use loop invariants, {@code false} expand loops.
    */
   public static void setUseLoopInvariants(Proof proof, boolean useLoopInvariants) {
      if (proof != null && !proof.isDisposed()) {
         String loopTreatmentValue = useLoopInvariants ? 
                                     StrategyProperties.LOOP_INVARIANT : 
                                     StrategyProperties.LOOP_EXPAND;
         StrategyProperties sp = proof.getSettings().getStrategySettings().getActiveStrategyProperties();
         sp.setProperty(StrategyProperties.LOOP_OPTIONS_KEY, loopTreatmentValue);
         proof.getSettings().getStrategySettings().setActiveStrategyProperties(sp);
      }
   }

   /**
    * Configures the proof for symbolic execution.
    * @param proof The proof to configure.
    */
   public static void configureProof(Proof proof) {
      if (proof != null) {
         ImmutableList<ITermLabelWorker> labelInstantiators = ImmutableSLList.<ITermLabelWorker>nil();
         labelInstantiators = labelInstantiators.append(SymbolicExecutionTermLabelInstantiator.INSTANCE);
         labelInstantiators = labelInstantiators.append(LoopBodyTermLabelInstantiator.INSTANCE);
         labelInstantiators = labelInstantiators.append(LoopInvariantNormalBehaviorTermLabelInstantiator.INSTANCE);
         proof.getSettings().getLabelSettings().setLabelInstantiators(labelInstantiators);
      }
   }
   
   /**
    * Configures the proof to do alias checks or not.
    * @param proof The {@link Proof} to configure.
    * @param useLoopInvariants {@code true} immediately alias checks, {@code false} alias checks never.
    */
   public static void setAliasChecks(Proof proof, boolean immediately) {
      if (proof != null && !proof.isDisposed()) {
         String aliasChecksValue = immediately ? 
                                   SymbolicExecutionStrategy.ALIAS_CHECK_IMMEDIATELY : 
                                   SymbolicExecutionStrategy.ALIAS_CHECK_NEVER;
         StrategyProperties sp = proof.getSettings().getStrategySettings().getActiveStrategyProperties();
         sp.setProperty(SymbolicExecutionStrategy.ALIAS_CHECK_OPTIONS_KEY, aliasChecksValue);
         proof.getSettings().getStrategySettings().setActiveStrategyProperties(sp);
      }
   }
   
   /**
    * Checks if the choice settings are initialized.
    * @return {@code true} settings are initialized, {@code false} settings are not initialized.
    */
   public static boolean isChoiceSettingInitialised() {
      return !ProofSettings.DEFAULT_SETTINGS.getChoiceSettings().getChoices().isEmpty();
   }

   /**
    * Checks if the given node should be represented as loop body termination.
    * @param node The current {@link Node} in the proof tree of KeY.
    * @param ruleApp The {@link RuleApp} may used or not used in the rule.
    * @return {@code true} represent node as loop body termination, {@code false} represent node as something else. 
    */
   public static boolean isLoopBodyTermination(final Node node, RuleApp ruleApp) {
      boolean result = false;
      if (ruleApp instanceof OneStepSimplifierRuleApp) {
         // Check applied rules in protocol
         OneStepSimplifierRuleApp simplifierApp = (OneStepSimplifierRuleApp)ruleApp;
         if (simplifierApp.getProtocol() != null) {
            RuleApp terminationApp = JavaUtil.search(simplifierApp.getProtocol(), new IFilter<RuleApp>() {
               @Override
               public boolean select(RuleApp element) {
                  return isLoopBodyTermination(node, element);
               }
            });
            result = terminationApp != null;
         }
      }
      else if (hasLoopBodyTerminationLabel(ruleApp)) {
         if ("impRight".equals(MiscTools.getRuleDisplayName(ruleApp))) {
            result = true; // Implication removed (not done if left part is false)
         }
         else {
            Term term = ruleApp.posInOccurrence().subTerm();
            if (term.op() == Junctor.IMP && term.sub(0).op() == Junctor.TRUE) {
               result = true; // Left part is true
            }
         }
      }
      return result;
   }
   
   /**
    * Checks if the given {@link Operator} is a heap.
    * @param op The {@link Operator} to check.
    * @param heapLDT The {@link HeapLDT} which provides the available heaps.
    * @return {@code true} {@link Operator} is heap, {@code false} {@link Operator} is something else.
    */
   public static boolean isHeap(Operator op, HeapLDT heapLDT) {
      if (op instanceof SortedOperator) {
         final Sort opSort = ((SortedOperator) op).sort();
         return JavaUtil.search(heapLDT.getAllHeaps(), new IFilter<LocationVariable>() {
            @Override
            public boolean select(LocationVariable element) {
               return opSort == element.sort();
            }
         }) != null;
      }
      else {
         return false;
      }
   }
   
   /**
    * Returns the path to the source file defined by the given {@link PositionInfo}.
    * @param posInfo The {@link PositionInfo} to extract source file from.
    * @return The source file name or {@code null} if not available.
    */
   public static String getSourcePath(PositionInfo posInfo) {
      String result = null;
      if (posInfo.getFileName() != null) {
         result = posInfo.getFileName(); // posInfo.getFileName() is a path to a file
      }
      else if (posInfo.getParentClass() != null) {
         result = posInfo.getParentClass(); // posInfo.getParentClass() is a path to a file
      }
      if (result != null && result.startsWith("FILE:")) {
         result = result.substring("FILE:".length());
      }
      return result;
   }
}<|MERGE_RESOLUTION|>--- conflicted
+++ resolved
@@ -1522,25 +1522,8 @@
     * @return The parent {@link Node} of the given {@link Node} which is also a set node or {@code null} if no parent node was found.
     */
    public static Node findMethodCallNode(Node node) {
-      return findMethodCallNode(node, node != null ? node.getAppliedRuleApp() : null);
-   }
-
-   /**
-    * Searches for the given {@link Node} the parent node
-    * which also represents a symbolic execution tree node
-    * (checked via {@link #isSymbolicExecutionTreeNode(Node, RuleApp)}).
-    * @param node The {@link Node} to start search in.
-    * @param ruleApp The {@link RuleApp} to use.
-    * @return The parent {@link Node} of the given {@link Node} which is also a set node or {@code null} if no parent node was found.
-    */
-   public static Node findMethodCallNode(Node node, RuleApp ruleApp) {
-      if (node != null && ruleApp != null) {
          // Get current program method
-<<<<<<< HEAD
-         Term term = ruleApp.posInOccurrence().constrainedFormula().formula();
-=======
          Term term = node.getAppliedRuleApp().posInOccurrence().subTerm();
->>>>>>> 436e8c72
          term = TermBuilder.DF.goBelowUpdates(term);
          Services services = node.proof().getServices();
          MethodFrame mf = JavaTools.getInnermostMethodFrame(term.javaBlock(), services);
