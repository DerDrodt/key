// This file is part of KeY - Integrated Deductive Software Design 
//
// Copyright (C) 2001-2011 Universitaet Karlsruhe (TH), Germany 
//                         Universitaet Koblenz-Landau, Germany
//                         Chalmers University of Technology, Sweden
// Copyright (C) 2011-2013 Karlsruhe Institute of Technology, Germany 
//                         Technical University Darmstadt, Germany
//                         Chalmers University of Technology, Sweden
//
// The KeY system is protected by the GNU General 
// Public License. See LICENSE.TXT for details.
//

package de.uka.ilkd.key.symbolic_execution.util;

import java.util.Arrays;
import java.util.Collection;
import java.util.Collections;
import java.util.HashMap;
import java.util.HashSet;
import java.util.Iterator;
import java.util.LinkedHashMap;
import java.util.LinkedHashSet;
import java.util.LinkedList;
import java.util.List;
import java.util.Map;
import java.util.Set;

import de.uka.ilkd.key.collection.ImmutableArray;
import de.uka.ilkd.key.collection.ImmutableList;
import de.uka.ilkd.key.collection.ImmutableSLList;
import de.uka.ilkd.key.gui.ApplyStrategy.ApplyStrategyInfo;
import de.uka.ilkd.key.gui.configuration.ProofSettings;
import de.uka.ilkd.key.java.Expression;
import de.uka.ilkd.key.java.JavaProgramElement;
import de.uka.ilkd.key.java.JavaTools;
import de.uka.ilkd.key.java.Position;
import de.uka.ilkd.key.java.PositionInfo;
import de.uka.ilkd.key.java.Services;
import de.uka.ilkd.key.java.SourceElement;
import de.uka.ilkd.key.java.Statement;
import de.uka.ilkd.key.java.StatementBlock;
import de.uka.ilkd.key.java.TypeConverter;
import de.uka.ilkd.key.java.abstraction.KeYJavaType;
import de.uka.ilkd.key.java.declaration.FieldDeclaration;
import de.uka.ilkd.key.java.declaration.FieldSpecification;
import de.uka.ilkd.key.java.declaration.TypeDeclaration;
import de.uka.ilkd.key.java.expression.Assignment;
import de.uka.ilkd.key.java.reference.ExecutionContext;
import de.uka.ilkd.key.java.reference.IExecutionContext;
import de.uka.ilkd.key.java.reference.ReferencePrefix;
import de.uka.ilkd.key.java.reference.TypeReference;
import de.uka.ilkd.key.java.statement.BranchStatement;
import de.uka.ilkd.key.java.statement.Catch;
import de.uka.ilkd.key.java.statement.Do;
import de.uka.ilkd.key.java.statement.EmptyStatement;
import de.uka.ilkd.key.java.statement.EnhancedFor;
import de.uka.ilkd.key.java.statement.For;
import de.uka.ilkd.key.java.statement.LoopStatement;
import de.uka.ilkd.key.java.statement.MethodBodyStatement;
import de.uka.ilkd.key.java.statement.MethodFrame;
import de.uka.ilkd.key.java.statement.Try;
import de.uka.ilkd.key.ldt.BooleanLDT;
import de.uka.ilkd.key.ldt.HeapLDT;
import de.uka.ilkd.key.logic.DefaultVisitor;
import de.uka.ilkd.key.logic.ITermLabel;
import de.uka.ilkd.key.logic.JavaBlock;
import de.uka.ilkd.key.logic.Name;
import de.uka.ilkd.key.logic.PosInOccurrence;
import de.uka.ilkd.key.logic.PosInTerm;
import de.uka.ilkd.key.logic.ProgramElementName;
import de.uka.ilkd.key.logic.ProgramPrefix;
import de.uka.ilkd.key.logic.Semisequent;
import de.uka.ilkd.key.logic.Sequent;
import de.uka.ilkd.key.logic.SequentFormula;
import de.uka.ilkd.key.logic.Term;
import de.uka.ilkd.key.logic.TermBuilder;
import de.uka.ilkd.key.logic.TermFactory;
import de.uka.ilkd.key.logic.label.LoopBodyTermLabel;
import de.uka.ilkd.key.logic.label.LoopInvariantNormalBehaviorTermLabel;
import de.uka.ilkd.key.logic.label.SelectSkolemConstantTermLabel;
import de.uka.ilkd.key.logic.label.SymbolicExecutionTermLabel;
import de.uka.ilkd.key.logic.op.ElementaryUpdate;
import de.uka.ilkd.key.logic.op.Equality;
import de.uka.ilkd.key.logic.op.Function;
import de.uka.ilkd.key.logic.op.IProgramMethod;
import de.uka.ilkd.key.logic.op.IProgramVariable;
import de.uka.ilkd.key.logic.op.Junctor;
import de.uka.ilkd.key.logic.op.LocationVariable;
import de.uka.ilkd.key.logic.op.Modality;
import de.uka.ilkd.key.logic.op.Operator;
import de.uka.ilkd.key.logic.op.ProgramVariable;
import de.uka.ilkd.key.logic.op.SortedOperator;
import de.uka.ilkd.key.logic.sort.NullSort;
import de.uka.ilkd.key.logic.sort.Sort;
import de.uka.ilkd.key.proof.Goal;
import de.uka.ilkd.key.proof.Node;
import de.uka.ilkd.key.proof.Node.NodeIterator;
import de.uka.ilkd.key.proof.NodeInfo;
import de.uka.ilkd.key.proof.Proof;
import de.uka.ilkd.key.proof.init.InitConfig;
import de.uka.ilkd.key.proof.init.JavaProfile;
import de.uka.ilkd.key.proof.init.Profile;
import de.uka.ilkd.key.proof.init.ProofInputException;
import de.uka.ilkd.key.proof.io.ProofSaver;
import de.uka.ilkd.key.proof.mgt.AxiomJustification;
import de.uka.ilkd.key.proof.mgt.ProofEnvironment;
import de.uka.ilkd.key.proof.mgt.RuleJustification;
import de.uka.ilkd.key.proof.mgt.RuleJustificationInfo;
import de.uka.ilkd.key.proof_references.KeYTypeUtil;
import de.uka.ilkd.key.rule.BuiltInRule;
import de.uka.ilkd.key.rule.ContractRuleApp;
import de.uka.ilkd.key.rule.LoopInvariantBuiltInRuleApp;
import de.uka.ilkd.key.rule.OneStepSimplifier;
import de.uka.ilkd.key.rule.OneStepSimplifierRuleApp;
import de.uka.ilkd.key.rule.PosTacletApp;
import de.uka.ilkd.key.rule.RuleApp;
import de.uka.ilkd.key.rule.SyntacticalReplaceVisitor;
import de.uka.ilkd.key.rule.Taclet;
import de.uka.ilkd.key.rule.TacletApp;
import de.uka.ilkd.key.rule.inst.SVInstantiations;
import de.uka.ilkd.key.rule.label.ITermLabelWorker;
import de.uka.ilkd.key.rule.tacletbuilder.TacletGoalTemplate;
import de.uka.ilkd.key.strategy.StrategyProperties;
import de.uka.ilkd.key.symbolic_execution.model.IExecutionElement;
import de.uka.ilkd.key.symbolic_execution.model.IExecutionNode;
import de.uka.ilkd.key.symbolic_execution.model.IExecutionStateNode;
import de.uka.ilkd.key.symbolic_execution.model.IExecutionVariable;
import de.uka.ilkd.key.symbolic_execution.model.impl.ExecutionMethodReturn;
import de.uka.ilkd.key.symbolic_execution.model.impl.ExecutionVariable;
import de.uka.ilkd.key.symbolic_execution.profile.SymbolicExecutionJavaProfile;
import de.uka.ilkd.key.util.MiscTools;
import de.uka.ilkd.key.util.Pair;
import de.uka.ilkd.key.util.ProofStarter;

/**
 * Provides utility methods for symbolic execution with KeY.
 * @author Martin Hentschel
 */
public final class SymbolicExecutionUtil {
   /**
    * Key for the choice option "runtimeExceptions".
    */
   public static final String CHOICE_SETTING_RUNTIME_EXCEPTIONS = "runtimeExceptions";
  
   /**
    * Value in choice option "runtimeExceptions" to ban exceptions.
    */
   public static final String CHOICE_SETTING_RUNTIME_EXCEPTIONS_VALUE_BAN = "runtimeExceptions:ban";
   
   /**
    * Value in choice option "runtimeExceptions" to allow exceptions.
    */
   public static final String CHOICE_SETTING_RUNTIME_EXCEPTIONS_VALUE_ALLOW =
           "runtimeExceptions:allow";

   /**
    * Forbid instances.
    */
   private SymbolicExecutionUtil() {
   }
   
   /**
    * Simplifies the given {@link Term} in a side proof. 
    * @param parentProof The parent {@link Proof}.
    * @param term The {@link Term} to simplify.
    * @return The simplified {@link Term}.
    * @throws ProofInputException Occurred Exception.
    */
   public static Term simplify(Proof parentProof,
                               Term term) throws ProofInputException {
      // Create sequent to proof
      Sequent sequentToProve =
              Sequent.EMPTY_SEQUENT.addFormula(new SequentFormula(term), false, true).sequent();
      // Return created sequent and the used predicate to identify the value interested in.
      ApplyStrategyInfo info = startSideProof(parentProof, sequentToProve);
      try {
         // The simplified formula is the conjunction of all open goals
         ImmutableList<Goal> openGoals = info.getProof().openEnabledGoals();
         if (openGoals.isEmpty()) {
            return TermBuilder.DF.tt();
         }
         else {
            ImmutableList<Term> goalImplications = ImmutableSLList.nil(); 
            for (Goal goal : openGoals) {
               Term goalImplication = sequentToImplication(goal.sequent());
               goalImplication = TermBuilder.DF.not(goalImplication);
               goalImplications = goalImplications.append(goalImplication);
            }
            return TermBuilder.DF.not(TermBuilder.DF.or(goalImplications));
         }
      }
      finally {
         info.getProof().dispose();
      }
   }
   
   /**
    * Converts the given {@link Sequent} into an implication.
    * @param sequent The {@link Sequent} to convert.
    * @return The created implication.
    */
   public static Term sequentToImplication(Sequent sequent) {
      if (sequent != null) {
         ImmutableList<Term> antecedents = listSemisequentTerms(sequent.antecedent());
         ImmutableList<Term> succedents = listSemisequentTerms(sequent.succedent());
         // Construct branch condition from created antecedent and succedent terms as new implication 
         Term left = TermBuilder.DF.and(antecedents);
         Term right = TermBuilder.DF.or(succedents);
         return TermBuilder.DF.imp(left, right);
      }
      else {
         return TermBuilder.DF.tt();
      }
   }
   
   /**
    * Lists the {@link Term}s contained in the given {@link Semisequent}.
    * @param semisequent The {@link Semisequent} to list terms of.
    * @return The list with all contained {@link Term}s.
    */
   public static ImmutableList<Term> listSemisequentTerms(Semisequent semisequent) {
      ImmutableList<Term> terms = ImmutableSLList.nil();
      if (semisequent != null) {
         for (SequentFormula sf : semisequent) {
            terms = terms.append(sf.formula());
         }
      }
      return terms;
   }
   
   /**
    * Creates a copy of the {@link ProofEnvironment} of the given {@link Proof}
    * which has his own {@link OneStepSimplifier} instance. Such copies are
    * required for instance during parallel usage of site proofs because
    * {@link OneStepSimplifier} has an internal state.
    * @param source The {@link Proof} to copy its {@link ProofEnvironment}.
    * @return The created {@link ProofEnvironment} which is a copy of the environment of the given {@link Proof} but with its own {@link OneStepSimplifier} instance.
    */
   public static ProofEnvironment cloneProofEnvironmentWithOwnOneStepSimplifier(Proof source) {
      assert source != null;
      assert !source.isDisposed();
      // Get required source instances
      final ProofEnvironment sourceEnv = source.env();
      InitConfig sourceInitConfig = sourceEnv.getInitConfig();
      RuleJustificationInfo sourceJustiInfo = sourceEnv.getJustifInfo();
      // Create new profile which has separate OneStepSimplifier instance
      JavaProfile profile = new JavaProfile() {
         @Override
         protected ImmutableList<ITermLabelWorker> computeLabelInstantiators() {
            Profile sourceProfile = sourceEnv.getInitConfig().getProfile();
            if (sourceProfile instanceof SymbolicExecutionJavaProfile) {
               ImmutableList<ITermLabelWorker> result = super.computeLabelInstantiators();
               result = result.prepend(SymbolicExecutionJavaProfile.getSymbolicExecutionLabelInstantiators()); // Make sure that the term label worker of symbolic execution are also used in the new proof environment.
               return result;
            }
            else {
               return super.computeLabelInstantiators();
            }
         }
      };
      // Create new InitConfig and initialize it with value from initial one.
      InitConfig initConfig = new InitConfig(source.getServices().copy(profile, true));
      initConfig.setActivatedChoices(sourceInitConfig.getActivatedChoices());
      initConfig.setSettings(sourceInitConfig.getSettings());
      initConfig.setTaclet2Builder(sourceInitConfig.getTaclet2Builder());
      initConfig.setTaclets(sourceInitConfig.getTaclets());
      // Create new ProofEnvironment and initialize it with values from initial one.
      ProofEnvironment env = new ProofEnvironment(initConfig);
      env.setJavaModel(sourceEnv.getJavaModel());
      env.setNumber(sourceEnv.getNumber());
      env.setRuleConfig(sourceEnv.getRuleConfig());
      for (Taclet taclet : sourceInitConfig.activatedTaclets()) {
         env.getJustifInfo().addJustification(taclet, sourceJustiInfo.getJustification(taclet));
      }
      for (BuiltInRule rule : initConfig.builtInRules()) {
         RuleJustification origJusti = sourceJustiInfo.getJustification(rule);
         if (origJusti == null) {
            assert rule instanceof OneStepSimplifier;
            origJusti = AxiomJustification.INSTANCE;
         }
         env.getJustifInfo().addJustification(rule, origJusti);
      }
      return env;
   }
   
   /**
    * Creates a {@link Sequent} which can be used in site proofs to
    * extract the return value of the given {@link IProgramVariable} from the
    * sequent of the given {@link Node}.
    * @param services The {@link Services} to use.
    * @param contextObjectType The type of the current object (this reference).
    * @param contextMethod The current method.
    * @param contextObject The current object (this reference).
    * @param methodReturnNode The method return {@link Node} which provides the sequent to extract updates and return expression from.
    * @param methodCallEmptyNode The method call empty {@link Node} which provides the sequent to start site proof in.
    * @param variable The {@link IProgramVariable} of the value which is interested.
    * @return The created {@link SiteProofVariableValueInput} with the created sequent and the predicate which will contain the value.
    */
   public static SiteProofVariableValueInput
                       createExtractReturnVariableValueSequent(Services services,
                                                               TypeReference contextObjectType,
                                                               IProgramMethod contextMethod,
                                                               ReferencePrefix contextObject,
                                                               Node methodReturnNode,
                                                               Node methodCallEmptyNode,
                                                               IProgramVariable variable) {
      // Create execution context in that the method was called.
      IExecutionContext context =
              new ExecutionContext(contextObjectType, contextMethod, contextObject);
      // Create sequent
      return createExtractReturnVariableValueSequent(services, context, methodReturnNode,
                                                     methodCallEmptyNode, variable);
   }

   /**
    * Creates a {@link Sequent} which can be used in site proofs to
    * extract the return value of the given {@link IProgramVariable} from the
    * sequent of the given {@link Node}.
    * @param services The {@link Services} to use.
    * @param context The {@link IExecutionContext} that defines the current object (this reference).
    * @param methodReturnNode The method return {@link Node} which provides the sequent to extract updates and return expression from.
    * @param methodCallEmptyNode The method call empty {@link Node} which provides the sequent to start site proof in.
    * @param variable The {@link IProgramVariable} of the value which is interested.
    * @return The created {@link SiteProofVariableValueInput} with the created sequent and the predicate which will contain the value.
    */
   public static SiteProofVariableValueInput
                       createExtractReturnVariableValueSequent(Services services,
                                                               IExecutionContext context,
                                                               Node methodReturnNode,
                                                               Node methodCallEmptyNode,
                                                               IProgramVariable variable) {
      // Make sure that correct parameters are given
      assert context != null;
      assert methodReturnNode != null;
      assert methodCallEmptyNode != null;
      assert variable instanceof ProgramVariable;
      // Create method frame which will be executed in site proof
      Statement originalReturnStatement =
              (Statement)methodReturnNode.getNodeInfo().getActiveStatement();
      MethodFrame newMethodFrame =
              new MethodFrame(variable, context, new StatementBlock(originalReturnStatement));
      JavaBlock newJavaBlock = JavaBlock.createJavaBlock(new StatementBlock(newMethodFrame));
      // Create predicate which will be used in formulas to store the value interested in.
      Function newPredicate =
              new Function(new Name(TermBuilder.DF.newName(services, "ResultPredicate")),
                                                           Sort.FORMULA, variable.sort());
      // Create formula which contains the value interested in.
      Term newTerm = TermBuilder.DF.func(newPredicate,
                                         TermBuilder.DF.var((ProgramVariable)variable));
      // Combine method frame with value formula in a modality.
      Term modalityTerm = TermBuilder.DF.dia(newJavaBlock, newTerm);
      // Get the updates from the return node which includes the value interested in.
      Term originalModifiedFormula =
              methodReturnNode.getAppliedRuleApp().posInOccurrence().constrainedFormula().formula();
      ImmutableList<Term> originalUpdates =
              TermBuilder.DF.goBelowUpdates2(originalModifiedFormula).first;
      // Create Sequent to prove with new succedent.
      Sequent sequentToProve = createSequentToProveWithNewSuccedent(methodCallEmptyNode, null,
                                                                    modalityTerm, originalUpdates);
      // Return created sequent and the used predicate to identify the value interested in.
      return new SiteProofVariableValueInput(sequentToProve, newPredicate);
   }

   /**
    * Creates a {@link Sequent} which can be used in site proofs to
    * extract the value of the given {@link IProgramVariable} from the
    * sequent of the given {@link Node}.
    * @param services The {@link Services} to use.
    * @param node The original {@link Node} which provides the sequent to extract from.
    * @param additionalConditions Optional additional conditions.
    * @param variable The {@link IProgramVariable} of the value which is interested.
    * @return The created {@link SiteProofVariableValueInput} with the created sequent and the predicate which will contain the value.
    */
   public static SiteProofVariableValueInput
                       createExtractVariableValueSequent(Services services,
                                                         Node node,
                                                         Term additionalConditions,
                                                         IProgramVariable variable) {
      // Make sure that correct parameters are given
      assert node != null;
      assert variable instanceof ProgramVariable;
      // Create predicate which will be used in formulas to store the value interested in.
      Function newPredicate = new Function(new Name(TermBuilder.DF.newName(services, "ResultPredicate")), Sort.FORMULA, variable.sort());
      // Create formula which contains the value interested in.
      Term newTerm =
              TermBuilder.DF.func(newPredicate, TermBuilder.DF.var((ProgramVariable)variable));
      // Create Sequent to prove with new succedent.
      Sequent sequentToProve =
              createSequentToProveWithNewSuccedent(node, additionalConditions, newTerm);
      // Return created sequent and the used predicate to identify the value interested in.
      return new SiteProofVariableValueInput(sequentToProve, newPredicate);
   }

   /**
    * Creates a {@link Sequent} which can be used in site proofs to
    * extract the value of the given {@link IProgramVariable} from the
    * sequent of the given {@link Node}.
    * @param services The {@link Services} to use.
    * @param node The original {@link Node} which provides the sequent to extract from.
    * @param additionalConditions Additional conditions to add to the antecedent.
    * @param term The new succedent term.
    * @param keepUpdates {@code true} keep updates, {@code false} throw updates away.
    * @return The created {@link SiteProofVariableValueInput} with the created sequent and the predicate which will contain the value.
    */
   public static SiteProofVariableValueInput createExtractTermSequent(Services services,
                                                                      Node node,
                                                                      Term additionalConditions,
                                                                      Term term,
                                                                      boolean keepUpdates) {
      // Make sure that correct parameters are given
      assert node != null;
      assert term != null;
      // Create predicate which will be used in formulas to store the value interested in.
      Function newPredicate = new Function(new Name(TermBuilder.DF.newName(services, "ResultPredicate")), Sort.FORMULA, term.sort());
      // Create formula which contains the value interested in.
      Term newTerm = TermBuilder.DF.func(newPredicate, term);
      // Create Sequent to prove with new succedent.
      Sequent sequentToProve = keepUpdates ?
                               createSequentToProveWithNewSuccedent(node, additionalConditions,
                                                                    newTerm) :
                               createSequentToProveWithNewSuccedent(node, additionalConditions,
                                                                    newTerm, null);
      // Return created sequent and the used predicate to identify the value interested in.
      return new SiteProofVariableValueInput(sequentToProve, newPredicate);
   }
   
   /**
    * Helper class which represents the return value of
    * {@link ExecutionMethodReturn#createExtractReturnVariableValueSequent(TypeReference, ReferencePrefix, Node, IProgramVariable)} and
    * {@link ExecutionMethodReturn#createExtractVariableValueSequent(IExecutionContext, Node, IProgramVariable)}.
    * @author Martin Hentschel
    */
   public static class SiteProofVariableValueInput {
      /**
       * The sequent to prove.
       */
      private Sequent sequentToProve;
      
      /**
       * The {@link Operator} which is the predicate that contains the value interested in.
       */
      private Operator operator;
      
      /**
       * Constructor.
       * @param sequentToProve he sequent to prove.
       * @param operator The {@link Operator} which is the predicate that contains the value interested in.
       */
      public SiteProofVariableValueInput(Sequent sequentToProve, Operator operator) {
         super();
         this.sequentToProve = sequentToProve;
         this.operator = operator;
      }
      
      /**
       * Returns the sequent to prove.
       * @return The sequent to prove.
       */
      public Sequent getSequentToProve() {
         return sequentToProve;
      }
      
      /**
       * Returns the {@link Operator} which is the predicate that contains the value interested in.
       * @return The {@link Operator} which is the predicate that contains the value interested in.
       */
      public Operator getOperator() {
         return operator;
      }
   }
   
   /**
    * Starts a site proof for the given {@link Sequent}.
    * @param proof The parent {@link Proof} of the site proof to do.
    * @param sequentToProve The {@link Sequent} to prove.
    * @return The proof result represented as {@link ApplyStrategyInfo} instance.
    * @throws ProofInputException Occurred Exception
    */
   public static ApplyStrategyInfo startSideProof(Proof proof,
                                                  Sequent sequentToProve) throws ProofInputException {
      return startSideProof(proof, sequentToProve, StrategyProperties.SPLITTING_OFF);
   }
   
   /**
    * Starts a site proof for the given {@link Sequent}.
    * @param proof The parent {@link Proof} of the site proof to do.
    * @param sequentToProve The {@link Sequent} to prove.
    * @return The proof result represented as {@link ApplyStrategyInfo} instance.
    * @throws ProofInputException Occurred Exception
    */
   public static ApplyStrategyInfo startSideProof(Proof proof,
                                                  Sequent sequentToProve,
                                                  String splittingOption) throws ProofInputException {
      ProofStarter starter = createSideProof(proof, sequentToProve);
      return startSideProof(proof, starter, splittingOption);
   }
   
   /**
    * Creates a new {@link ProofStarter} which contains a new site proof
    * of the given {@link Proof}.
    * @param proof The given {@link Proof}.
    * @param sequentToProve The {@link Sequent} to proof in a new site proof.
    * @return The created {@link ProofStarter} with the site proof.
    * @throws ProofInputException Occurred Exception.
    */
   public static ProofStarter createSideProof(Proof proof,
                                              Sequent sequentToProve) throws ProofInputException {
      // Make sure that valid parameters are given
      assert sequentToProve != null;
      // Create ProofStarter
      ProofStarter starter = new ProofStarter(false);
      // Configure ProofStarter
      ProofEnvironment env =
              SymbolicExecutionUtil.cloneProofEnvironmentWithOwnOneStepSimplifier(proof); // New OneStepSimplifier is required because it has an internal state and the default instance can't be used parallel.
      starter.init(sequentToProve, env);
<<<<<<< HEAD
      if (!proof.isDisposed()) {
         starter.getProof().getSettings().getLabelSettings().setLabelInstantiators(
                 proof.getSettings().getLabelSettings().getLabelInstantiators()); // Use label instantiators of original proof also in side proof.
      }
=======
>>>>>>> 4b81a20f
      return starter;
   }
   
   /**
    * Starts a site proof.
    * @param proof The original {@link Proof}.
    * @param starter The {@link ProofStarter} with the site proof.
    * @param splittingOption The splitting option to use.
    * @return The site proof result.
    */
   public static ApplyStrategyInfo startSideProof(Proof proof, ProofStarter starter,
                                                  String splittingOption) {
      assert starter != null;
      starter.setMaxRuleApplications(10000);
      StrategyProperties sp = !proof.isDisposed() ? 
                              proof.getSettings().getStrategySettings().getActiveStrategyProperties() : // Is a clone that can be modified
                              new StrategyProperties();
      sp.setProperty(StrategyProperties.SPLITTING_OPTIONS_KEY, splittingOption); // Logical Splitting: Off is faster and avoids splits, but Normal allows to determine that two objects are different.
      sp.setProperty(StrategyProperties.METHOD_OPTIONS_KEY, StrategyProperties.METHOD_CONTRACT); // Method Treatment: Contract
      sp.setProperty(StrategyProperties.LOOP_OPTIONS_KEY, StrategyProperties.LOOP_INVARIANT); // Loop Treatment: Invariant
      sp.setProperty(StrategyProperties.DEP_OPTIONS_KEY, StrategyProperties.DEP_ON); // Dependency Contracts: On
      sp.setProperty(StrategyProperties.QUERY_OPTIONS_KEY, StrategyProperties.QUERY_ON); // Query Treatment: On
      sp.setProperty(StrategyProperties.QUERYAXIOM_OPTIONS_KEY, StrategyProperties.QUERYAXIOM_ON); // Expand local queries: Off
      sp.setProperty(StrategyProperties.NON_LIN_ARITH_OPTIONS_KEY,
                     StrategyProperties.NON_LIN_ARITH_DEF_OPS); // Arithmetic Treatment: DefOps
      sp.setProperty(StrategyProperties.QUANTIFIERS_OPTIONS_KEY,
                     StrategyProperties.QUANTIFIERS_NON_SPLITTING); // Quantifier treatment: No Splits
      sp.setProperty(StrategyProperties.SYMBOLIC_EXECUTION_ALIAS_CHECK_OPTIONS_KEY,
                     StrategyProperties.SYMBOLIC_EXECUTION_ALIAS_CHECK_NEVER); // Alias checks
      sp.setProperty(StrategyProperties.SYMBOLIC_EXECUTION_NON_EXECUTION_BRANCH_HIDING_OPTIONS_KEY,
                     StrategyProperties.SYMBOLIC_EXECUTION_NON_EXECUTION_BRANCH_HIDING_OFF); // Avoid branches caused by modalities not part of the main execution
      starter.setStrategy(sp);
      // Execute proof in the current thread
      return starter.start();
   }

   /**
    * Extracts the value for the formula with the given {@link Operator}
    * from the given {@link Goal}.
    * @param goal The {@link Goal} to search the {@link Operator} in.
    * @param operator The {@link Operator} for the formula which should be extracted.
    * @return The value of the formula with the given {@link Operator}.
    */
   public static Term extractOperatorValue(Goal goal, final Operator operator) {
      assert goal != null;
      return extractOperatorValue(goal.node(), operator);
   }

   /**
    * Extracts the value for the formula with the given {@link Operator}
    * from the given {@link Node}.
    * @param node The {@link Node} to search the {@link Operator} in.
    * @param operator The {@link Operator} for the formula which should be extracted.
    * @return The value of the formula with the given {@link Operator}.
    */
   public static Term extractOperatorValue(Node node, final Operator operator) {
      Term operatorTerm = extractOperatorTerm(node, operator);
      return operatorTerm != null ? operatorTerm.sub(0) : null;
   }
   
   /**
    * Extracts the operator term for the formula with the given {@link Operator}
    * from the site proof result ({@link ApplyStrategyInfo}).
    * @param info The site proof result.
    * @param operator The {@link Operator} for the formula which should be extracted.
    * @return The operator term of the formula with the given {@link Operator}.
    * @throws ProofInputException Occurred Exception.
    */
   public static Term extractOperatorTerm(ApplyStrategyInfo info, Operator operator)
           throws ProofInputException {
      // Make sure that valid parameters are given
      assert info != null;
      if (info.getProof().openGoals().size() != 1) {
         throw new ProofInputException("Assumption that return value extraction has one goal does not hold because " + info.getProof().openGoals().size() + " goals are available.");
      }
      // Get node of open goal
      return extractOperatorTerm(info.getProof().openGoals().head(), operator);
   }

   /**
    * Extracts the operator term for the formula with the given {@link Operator}
    * from the given {@link Goal}.
    * @param goal The {@link Goal} to search the {@link Operator} in.
    * @param operator The {@link Operator} for the formula which should be extracted.
    * @return The operator term of the formula with the given {@link Operator}.
    */
   public static Term extractOperatorTerm(Goal goal, final Operator operator) {
      assert goal != null;
      return extractOperatorTerm(goal.node(), operator);
   }

   /**
    * Extracts the operator term for the formula with the given {@link Operator}
    * from the given {@link Node}.
    * @param node The {@link Node} to search the {@link Operator} in.
    * @param operator The {@link Operator} for the formula which should be extracted.
    * @return The operator term of the formula with the given {@link Operator}.
    */
   public static Term extractOperatorTerm(Node node, final Operator operator) {
      assert node != null;
      // Search formula with the given operator in sequent
      SequentFormula sf = JavaUtil.search(node.sequent(), new IFilter<SequentFormula>() {
         @Override
         public boolean select(SequentFormula element) {
            return JavaUtil.equals(element.formula().op(), operator);
         }
      });
      if (sf != null) {
         return sf.formula();
      }
      else {
         return null;
      }
   }
   
   /**
    * Checks if the given {@link Term} represents a heap update,
    * in particular a store or create operation on a heap.
    * @param services The {@link Services} to use.
    * @param term The {@link Term} to check.
    * @return {@code true} is heap update, {@code false} is something else.
    */
   public static boolean isHeapUpdate(Services services, Term term) {
      boolean heapUpdate = false;
      if (term != null) {
         ImmutableArray<Term> subs = term.subs();
         if (subs.size() == 1) {
            Term sub = subs.get(0);
            if (sub.op() == services.getTypeConverter().getHeapLDT().getStore() ||
                sub.op() == services.getTypeConverter().getHeapLDT().getCreate()) {
               heapUpdate = true;
            }
         }
      }
      return heapUpdate;
   }
   
   /**
    * Checks if it is right now possible to compute the variables of the given {@link IExecutionStateNode}
    * via {@link IExecutionStateNode#getVariables()}. 
    * @param node The {@link IExecutionStateNode} to check.
    * @return {@code true} right now it is possible to compute variables, {@code false} it is not possible to compute variables.
    * @throws ProofInputException Occurred Exception.
    */
   public static boolean canComputeVariables(IExecutionStateNode<?> node) throws ProofInputException {
      return node != null && 
             !node.isDisposed() &&
             !TermBuilder.DF.ff().equals(node.getPathCondition());
   }
   
   /**
    * Creates for the given {@link IExecutionStateNode} the contained
    * root {@link IExecutionVariable}s.
    * @param node The {@link IExecutionStateNode} to create variables for.
    * @return The created {@link IExecutionVariable}s.
    */
   public static IExecutionVariable[] createExecutionVariables(IExecutionStateNode<?> node) {
      if (node != null) {
         Node proofNode = node.getProofNode();
         List<IProgramVariable> variables = new LinkedList<IProgramVariable>();
         // Add self variable
         IProgramVariable selfVar = findSelfTerm(proofNode);
         if (selfVar != null) {
            variables.add(selfVar);
         }
         // Add method parameters
         Node callNode = findMethodCallNode(node.getProofNode());
         if (callNode != null
                 && callNode.getNodeInfo().getActiveStatement() instanceof MethodBodyStatement) {
            MethodBodyStatement mbs =
                    (MethodBodyStatement)callNode.getNodeInfo().getActiveStatement();
            for (Expression e : mbs.getArguments()) {
               if (e instanceof IProgramVariable) {
                  variables.add((IProgramVariable)e);
               }
            }
         }
         // Collect variables from updates
         List<IProgramVariable> variablesFromUpdates = collectAllElementaryUpdateTerms(proofNode);
         for (IProgramVariable variable : variablesFromUpdates) {
            if (!variables.contains(variable)) {
               variables.add(variable);
            }
         }
         IExecutionVariable[] result = new IExecutionVariable[variables.size()];
         int i = 0;
         for (IProgramVariable var : variables) {
            result[i] = new ExecutionVariable(node, var);
            i++;
         }
         return result;
      }
      else {
         return new IExecutionVariable[0];
      }
   }
   
   /**
    * Collects all {@link IProgramVariable} used in {@link ElementaryUpdate}s.
    * @param node The {@link Node} to search in.
    * @return The found {@link IProgramVariable} which are used in {@link ElementaryUpdate}s.
    */
   public static List<IProgramVariable> collectAllElementaryUpdateTerms(Node node) {
      if (node != null) {
         Services services = node.proof().getServices();
         List<IProgramVariable> result = new LinkedList<IProgramVariable>();
         for (SequentFormula sf : node.sequent().antecedent()) {
            internalCollectAllElementaryUpdateTerms(services, result, sf.formula());
         }
         for (SequentFormula sf : node.sequent().succedent()) {
            internalCollectAllElementaryUpdateTerms(services, result, sf.formula());
         }
         return result;
      }
      else {
         return Collections.emptyList();
      }
   }
   
   /**
    * Utility method of {@link #collectAllElementaryUpdateTerms(Node)} which
    * collects all {@link IProgramVariable}s of {@link ElementaryUpdate}s
    * and static field manipulations.
    * @param services The {@link Services} to use.
    * @param result The result {@link List} to fill.
    * @param term The current term to analyze.
    */
   private static void internalCollectAllElementaryUpdateTerms(Services services,
                                                               List<IProgramVariable> result,
                                                               Term term) {
      if (term != null) {
         if (term.op() instanceof ElementaryUpdate) {
            if (SymbolicExecutionUtil.isHeapUpdate(services, term)) {
               // Extract static variables from heap
               Set<IProgramVariable> staticAttributes = new LinkedHashSet<IProgramVariable>();
               internalCollectStaticProgramVariablesOnHeap(services, staticAttributes, term);
               result.addAll(staticAttributes);
            }
            else {
               // Local variable
               ElementaryUpdate eu = (ElementaryUpdate)term.op();
               if (eu.lhs() instanceof IProgramVariable) {
                  result.add((IProgramVariable)eu.lhs());
               }
            }
         }
         else {
            for (Term sub : term.subs()) {
               internalCollectAllElementaryUpdateTerms(services, result, sub);
            }
         }
      }
   }
   
   /**
    * Utility method of {@link #internalCollectAllElementaryUpdateTerms(Services, List, Term)}
    * which collects static field manipulations on the given heap update.
    * @param services The {@link Services} to use.
    * @param result The result {@link List} to fill.
    * @param term The current term to analyze.
    */
   private static void internalCollectStaticProgramVariablesOnHeap(Services services,
                                                                   Set<IProgramVariable> result,
                                                                   Term term) {
      final HeapLDT heapLDT = services.getTypeConverter().getHeapLDT();
      try {
         if (term.op() == heapLDT.getStore()) {
            ImmutableArray<Term> subs = term.subs();
            if (subs.size() == 4) {
               Term locationTerm = subs.get(2);
               ProgramVariable attribute = getProgramVariable(services, heapLDT, locationTerm);
               if (attribute != null && attribute.isStatic()) {
                  result.add(attribute);
               }
            }
         }
      }
      catch (Exception e) {
         // Can go wrong, nothing to do
      }
      for (Term sub : term.subs()) {
         internalCollectStaticProgramVariablesOnHeap(services, result, sub);
      }
   }
   
   /**
    * Returns the {@link ProgramVariable} defined by the given {@link Term}.
    * @param services The {@link Services} to use.
    * @param heapLDT The {@link HeapLDT} to use.
    * @param locationTerm The {@link Term} to extract {@link ProgramVariable} from.
    * @return The {@link Term}s {@link ProgramVariable} or {@code null} if not available.
    */
   public static ProgramVariable getProgramVariable(Services services, HeapLDT heapLDT,
                                                    Term locationTerm) {
      ProgramVariable result = null;
      if (locationTerm.op() instanceof Function) {
         Function function = (Function)locationTerm.op();
         // Make sure that the function is not an array
         if (heapLDT.getArr() != function) {
            String typeName = heapLDT.getClassName(function);
            KeYJavaType type = services.getJavaInfo().getKeYJavaType(typeName);
            if (type != null) {
               String fieldName = heapLDT.getPrettyFieldName(function);
               result = services.getJavaInfo().getAttribute(fieldName, type);
            }
         }
      }
      return result;
   }

   /**
    * Returns the array index defined by the given {@link Term}.
    * @param services The {@link Services} to use.
    * @param heapLDT The {@link HeapLDT} to use.
    * @param arrayIndexTerm The {@link Term} to extract the array index from.
    * @return The array index or {@code -1} if the term defines no array index.
    */
   public static int getArrayIndex(Services services, HeapLDT heapLDT, Term arrayIndexTerm) {
      // Make sure that the term is an array index
      if (arrayIndexTerm.op() == heapLDT.getArr() && arrayIndexTerm.subs().size() == 1) {
         Term sub = arrayIndexTerm.sub(0);
         // Make sure that the defined index is an integer
         if (services.getTypeConverter().getIntegerLDT().getNumberSymbol() == sub.op()) {
            return Integer.parseInt(ProofSaver.printAnything(sub, services));
         }
         else {
            return -1;
         }
      }
      else {
         return -1;
      }
   }

   /**
    * Searches the {@link IProgramVariable} of the current {@code this}/{@code self} reference.
    * @param node The {@link Node} to search in.
    * @return The found {@link IProgramVariable} with the current {@code this}/{@code self} reference or {@code null} if no one is available.
    */
   public static IProgramVariable findSelfTerm(Node node) {
      Term term = node.getAppliedRuleApp().posInOccurrence().subTerm();
      term = TermBuilder.DF.goBelowUpdates(term);
      JavaBlock jb = term.javaBlock();
      Services services = node.proof().getServices();
      IExecutionContext context = JavaTools.getInnermostExecutionContext(jb, services);
      if (context instanceof ExecutionContext) {
         ReferencePrefix prefix = ((ExecutionContext)context).getRuntimeInstance();
         return prefix instanceof IProgramVariable ? (IProgramVariable)prefix : null;
      }
      else {
         return null;
      }
   }
   
   /**
    * Checks if the given node should be represented as method call.
    * @param node The current {@link Node} in the proof tree of KeY.
    * @param ruleApp The {@link RuleApp} may used or not used in the rule.
    * @param statement The statement ({@link SourceElement}).
    * @return {@code true} represent node as method call, {@code false} represent node as something else. 
    */
   public static boolean isMethodCallNode(Node node, RuleApp ruleApp, SourceElement statement) {
      return isMethodCallNode(node, ruleApp, statement, false);
   }
   
   /**
    * Checks if the given node should be represented as method call.
    * @param node The current {@link Node} in the proof tree of KeY.
    * @param ruleApp The {@link RuleApp} may used or not used in the rule.
    * @param statement The statement ({@link SourceElement}).
    * @param allowImpliciteMethods {@code true} implicit methods are included, {@code false} implicit methods are outfiltered.
    * @return {@code true} represent node as method call, {@code false} represent node as something else. 
    */
   public static boolean isMethodCallNode(Node node, RuleApp ruleApp,
                                          SourceElement statement, boolean allowImpliciteMethods) {
      if (ruleApp != null) { // Do not handle open goal nodes without applied rule
         if (statement instanceof MethodBodyStatement) {
            if (allowImpliciteMethods) {
               return true;
            }
            else {
               MethodBodyStatement mbs = (MethodBodyStatement)statement;
               IProgramMethod pm = mbs.getProgramMethod(node.proof().getServices());
               return isNotImplicite(node.proof().getServices(), pm);
            }
         }
         else {
            return false;
         }
      }
      else {
         return false;
      }
   }
   
   /**
    * Checks if the given {@link IProgramMethod} is not implicit.
    * @param services The {@link Services} to use.
    * @param pm The {@link IProgramMethod} to check.
    * @return {@code true} is not implicite, {@code false} is implicite 
    */
   public static boolean isNotImplicite(Services services, IProgramMethod pm) {
      if (pm != null) {
         if (KeYTypeUtil.isImplicitConstructor(pm)) {
            IProgramMethod explicitConstructor = KeYTypeUtil.findExplicitConstructor(services, pm);
            return explicitConstructor != null && 
                   !KeYTypeUtil.isLibraryClass(explicitConstructor.getContainerType());
         }
         else {
            return !pm.isImplicit(); // Do not include implicit methods, but always constructors
         }
      }
      else {
         return true;
      }
   }
   
   /**
    * Checks if the given node should be represented as branch statement.
    * @param node The current {@link Node} in the proof tree of KeY.
    * @param ruleApp The {@link RuleApp} may used or not used in the rule.
    * @param statement The statement ({@link SourceElement}).
    * @param posInfo The {@link PositionInfo}.
    * @return {@code true} represent node as branch statement, {@code false} represent node as something else. 
    */
   public static boolean isBranchStatement(Node node, RuleApp ruleApp,
                                           SourceElement statement, PositionInfo posInfo) {
      return isStatementNode(node, ruleApp, statement, posInfo) &&
             (statement instanceof BranchStatement); 
   }
   
   /**
    * Checks if the given node should be represented as loop statement.
    * @param node The current {@link Node} in the proof tree of KeY.
    * @param ruleApp The {@link RuleApp} may used or not used in the rule.
    * @param statement The statement ({@link SourceElement}).
    * @param posInfo The {@link PositionInfo}.
    * @return {@code true} represent node as loop statement, {@code false} represent node as something else. 
    */
   public static boolean isLoopStatement(Node node, RuleApp ruleApp,
                                         SourceElement statement, PositionInfo posInfo) {
      return isStatementNode(node, ruleApp, statement, posInfo) &&
             (statement instanceof LoopStatement);
   }

   /**
    * <p>
    * Checks if the given {@link SourceElement} which represents a {@link LoopStatement} is executed
    * the first time in proof node or if it is a higher loop iteration.
    * </p>
    * <p>
    * The reason why such checks are required is that KeY's tacklet sometimes create
    * a copy in further loop iteration without a source code position and sometimes
    * is the original loop reused. The expected behavior of KeY should be to
    * reuse the original loop all the time to save memory. But the symbolic
    * execution tree should contain the loop statement only when it is executed
    * the first time and in further iterations only the checked loop condition.
    * For this reason is this check required.
    * </p>
    * <p>
    * <b>Attention:</b> This check requires to iterate over parent {@link Node}s
    * and can not be decided locally in the current {@link Node}.
    * This is a performance deficit.
    * </p>
    * @param node The current {@link Node} of the proof tree.
    * @param ruleApp The applied rule in {@link Node}.
    * @param statement The active {@link LoopStatement} of {@link Node} to check.
    * @return {@code true} it is the first loop iteration, {@code false} it is a second or higher loop iteration.
    */
   public static boolean isFirstLoopIteration(Node node, RuleApp ruleApp, SourceElement statement) {
      // Compute stack size of current node
      int stackSize = computeStackSize(ruleApp);
      // Iterate over all parents until another loop iteration is found or the current method was called
      boolean firstLoop = true;
      Node parent = node.parent();
      while (firstLoop && parent != null) {
         // Check if the current parent node treats the same loop
         SourceElement activeStatement = parent.getNodeInfo().getActiveStatement();
         firstLoop = activeStatement != statement;
         // Define parent for next iteration
         parent = parent.parent();
         // Check if the next parent is the method call of the current method, in this case iteration can stop
         if (isMethodCallNode(parent, parent.getAppliedRuleApp(),
                              parent.getNodeInfo().getActiveStatement(), true) &&
             computeStackSize(parent.getAppliedRuleApp()) < stackSize) {
            // Stop iteration because further parents are before the current method is called
            parent = null;
         }
      }
      return firstLoop;
   }

   /**
    * Checks if the given node should be represented as statement.
    * @param node The current {@link Node} in the proof tree of KeY.
    * @param ruleApp The {@link RuleApp} may used or not used in the rule.
    * @param statement The statement ({@link SourceElement}).
    * @param posInfo The {@link PositionInfo}.
    * @return {@code true} represent node as statement, {@code false} represent node as something else. 
    */
   public static boolean isStatementNode(Node node, RuleApp ruleApp, SourceElement statement, PositionInfo posInfo) {
      return ruleApp != null && // Do not handle the open goal node which has no applied rule
             posInfo != null && 
             posInfo.getEndPosition() != Position.UNDEFINED &&
             posInfo.getEndPosition().getLine() >= 0 &&  // Filter out statements where source code is missing.
             !(statement instanceof EmptyStatement) && // Filter out empty statements
             !(statement instanceof StatementBlock && ((StatementBlock)statement).isEmpty()); // FIlter out empty blocks
   }
   
   /**
    * Checks if the given node should be represented as termination.
    * @param node The current {@link Node} in the proof tree of KeY.
    * @param ruleApp The {@link RuleApp} may used or not used in the rule.
    * @return {@code true} represent node as termination, {@code false} represent node as something else. 
    */
   public static boolean isTerminationNode(Node node, RuleApp ruleApp) {
      return "emptyModality".equals(MiscTools.getRuleDisplayName(ruleApp));
   }

   /**
    * Checks if the given node should be represented as operation contract.
    * @param node The current {@link Node} in the proof tree of KeY.
    * @param ruleApp The {@link RuleApp} may used or not used in the rule.
    * @return {@code true} represent node as operation contract, {@code false} represent node as something else. 
    */
   public static boolean isOperationContract(Node node, RuleApp ruleApp) {
      return "Use Operation Contract".equals(MiscTools.getRuleDisplayName(ruleApp));
   }

   /**
    * Checks if the given node should be represented as loop invariant.
    * @param node The current {@link Node} in the proof tree of KeY.
    * @param ruleApp The {@link RuleApp} may used or not used in the rule.
    * @return {@code true} represent node as use loop invariant, {@code false} represent node as something else. 
    */
   public static boolean isLoopInvariant(Node node, RuleApp ruleApp) {
      return "Loop Invariant".equals(MiscTools.getRuleDisplayName(ruleApp));
   }
   
   /**
    * Checks if the given node should be represented as method return.
    * @param node The current {@link Node} in the proof tree of KeY.
    * @param ruleApp The {@link RuleApp} may used or not used in the rule.
    * @return {@code true} represent node as method return, {@code false} represent node as something else. 
    */
   public static boolean isMethodReturnNode(Node node, RuleApp ruleApp) {
      String displayName = MiscTools.getRuleDisplayName(ruleApp);
      String ruleName = MiscTools.getRuleName(ruleApp);
      return "methodCallEmpty".equals(displayName) ||
             "methodCallEmptyReturn".equals(ruleName) ||
             "methodCallReturnIgnoreResult".equals(ruleName);
   }

   /**
    * Checks if the given {@link Node} has a loop condition.
    * @param node The {@link Node} to check.
    * @param ruleApp The {@link RuleApp} may used or not used in the rule.
    * @param statement The actual statement ({@link SourceElement}).
    * @return {@code true} has loop condition, {@code false} has no loop condition.
    */
   public static boolean hasLoopCondition(Node node, RuleApp ruleApp, SourceElement statement) {
      return ruleApp != null && // Do not handle open goal nodes without applied rule
             statement instanceof LoopStatement && 
             !(statement instanceof EnhancedFor); // For each loops have no loop condition
   }
   
   /**
    * Checks if the {@link Term} on which the {@link RuleApp} was applied contains a {@link SymbolicExecutionTermLabel}.
    * @param ruleApp The {@link RuleApp} to check.
    * @return {@code true} contains a {@link SymbolicExecutionTermLabel}, {@code false} does not contain a {@link SymbolicExecutionTermLabel} or the given {@link RuleApp} is {@code null}.
    */
   public static boolean hasLoopBodyLabel(RuleApp ruleApp) {
      if (ruleApp != null && ruleApp.posInOccurrence() != null) {
         Term term = ruleApp.posInOccurrence().subTerm();
         if (term != null) {
            term = TermBuilder.DF.goBelowUpdates(term);
            return term.containsLabel(LoopBodyTermLabel.INSTANCE);
         }
         else {
            return false;
         }
      }
      else {
         return false;
      }
   }
   
   /**
    * Checks if the {@link Term} on which the {@link RuleApp} was applied contains a {@link SymbolicExecutionTermLabel}.
    * @param ruleApp The {@link RuleApp} to check.
    * @return {@code true} contains a {@link SymbolicExecutionTermLabel}, {@code false} does not contain a {@link SymbolicExecutionTermLabel} or the given {@link RuleApp} is {@code null}.
    */
   public static boolean hasLoopBodyTerminationLabel(RuleApp ruleApp) {
      if (ruleApp != null && ruleApp.posInOccurrence() != null) {
         Term term = ruleApp.posInOccurrence().subTerm();
         return term.containsLabel(LoopInvariantNormalBehaviorTermLabel.INSTANCE);
      }
      else {
         return false;
      }
   }
   
   /**
    * Checks if the {@link Term} on which the {@link RuleApp} was applied contains a {@link SymbolicExecutionTermLabel}.
    * @param ruleApp The {@link RuleApp} to check.
    * @return {@code true} contains a {@link SymbolicExecutionTermLabel}, {@code false} does not contain a {@link SymbolicExecutionTermLabel} or the given {@link RuleApp} is {@code null}.
    */
   public static boolean hasSymbolicExecutionLabel(RuleApp ruleApp) {
      return getSymbolicExecutionLabel(ruleApp) != null;
   }
   
   /**
    * Returns the contained {@link SymbolicExecutionTermLabel} if available.
    * @param ruleApp The {@link RuleApp} may used or not used in the rule.
    * @return The first found {@link SymbolicExecutionTermLabel} or {@code null} if no {@link SymbolicExecutionTermLabel} is provided.
    */
   public static SymbolicExecutionTermLabel getSymbolicExecutionLabel(RuleApp ruleApp) {
      if (ruleApp != null && ruleApp.posInOccurrence() != null) {
         return getSymbolicExecutionLabel(ruleApp.posInOccurrence().subTerm());
      }
      else {
         return null;
      }
   }
   
   /**
    * Checks if the given {@link Term} contains a {@link SymbolicExecutionTermLabel}.
    * @param term The {@link Term} to check.
    * @return {@code true} contains a {@link SymbolicExecutionTermLabel}, {@code false} does not contain a {@link SymbolicExecutionTermLabel} or the given {@link Term} is {@code null}.
    */
   public static boolean hasSymbolicExecutionLabel(Term term) {
      return getSymbolicExecutionLabel(term) != null;
   }
   
   /**
    * Returns the contained {@link SymbolicExecutionTermLabel} if available.
    * @param term The {@link Term} to search in.
    * @return The first found {@link SymbolicExecutionTermLabel} or {@code null} if no {@link SymbolicExecutionTermLabel} is provided.
    */
   public static SymbolicExecutionTermLabel getSymbolicExecutionLabel(Term term) {
      if (term != null) {
         term = TermBuilder.DF.goBelowUpdates(term);
         return (SymbolicExecutionTermLabel)JavaUtil.search(term.getLabels(),
                                                            new IFilter<ITermLabel>() {
            @Override
            public boolean select(ITermLabel element) {
               return element instanceof SymbolicExecutionTermLabel;
            }
         });
      }
      else {
         return null;
      }
   }
   
   /**
    * Searches the modality {@link Term} with the maximal {@link SymbolicExecutionTermLabel} ID
    * {@link SymbolicExecutionTermLabel#getId()} in the given {@link Sequent}.
    * @param sequent The {@link Sequent} to search in.
    * @return The modality {@link Term} with the maximal ID if available or {@code null} otherwise.
    */
   public static Term findModalityWithMaxSymbolicExecutionLabelId(Sequent sequent) {
      if (sequent != null) {
         Term nextAntecedent = findModalityWithMaxSymbolicExecutionLabelId(sequent.antecedent());
         Term nextSuccedent = findModalityWithMaxSymbolicExecutionLabelId(sequent.succedent());
         if (nextAntecedent != null) {
            if (nextSuccedent != null) {
               SymbolicExecutionTermLabel antecedentLabel = getSymbolicExecutionLabel(nextAntecedent);
               SymbolicExecutionTermLabel succedentLabel = getSymbolicExecutionLabel(nextSuccedent);
               return antecedentLabel.getId() > succedentLabel.getId() ?
                       nextAntecedent : nextSuccedent;
            }
            else {
               return nextAntecedent;
            }
         }
         else {
            return nextSuccedent;
         }
      }
      else {
         return null;
      }
   }

   /**
    * Searches the modality {@link Term} with the maximal {@link SymbolicExecutionTermLabel} ID
    * {@link SymbolicExecutionTermLabel#getId()} in the given {@link Semisequent}.
    * @param semisequent The {@link Semisequent} to search in.
    * @return The modality {@link Term} with the maximal ID if available or {@code null} otherwise.
    */
   public static Term findModalityWithMaxSymbolicExecutionLabelId(Semisequent semisequent) {
      if (semisequent != null) {
         int maxId = Integer.MIN_VALUE;
         Term modality = null;
         for (SequentFormula sf : semisequent) {
            Term current = findModalityWithMaxSymbolicExecutionLabelId(sf.formula());
            if (current != null) {
               SymbolicExecutionTermLabel label = getSymbolicExecutionLabel(current);
               if (modality == null || label.getId() > maxId) {
                  modality = current;
                  maxId = label.getId();
               }
            }
         }
         return modality;
      }
      else {
         return null;
      }
   }

   /**
    * Searches the modality {@link Term} with the maximal {@link SymbolicExecutionTermLabel} ID
    * {@link SymbolicExecutionTermLabel#getId()} in the given {@link Term}.
    * @param term The {@link Term} to search in.
    * @return The modality {@link Term} with the maximal ID if available or {@code null} otherwise.
    */
   public static Term findModalityWithMaxSymbolicExecutionLabelId(Term term) {
      if (term != null) {
         FindModalityWithSymbolicExecutionLabelId visitor =
                 new FindModalityWithSymbolicExecutionLabelId(true);
         term.execPreOrder(visitor);
         return visitor.getModality();
      }
      else {
         return null;
      }
   }
   
   /**
    * Searches the modality {@link Term} with the minimal {@link SymbolicExecutionTermLabel} ID
    * {@link SymbolicExecutionTermLabel#getId()} in the given {@link Sequent}.
    * @param sequent The {@link Sequent} to search in.
    * @return The modality {@link Term} with the maximal ID if available or {@code null} otherwise.
    */
   public static Term findModalityWithMinSymbolicExecutionLabelId(Sequent sequent) {
      if (sequent != null) {
         Term nextAntecedent = findModalityWithMinSymbolicExecutionLabelId(sequent.antecedent());
         Term nextSuccedent = findModalityWithMinSymbolicExecutionLabelId(sequent.succedent());
         if (nextAntecedent != null) {
            if (nextSuccedent != null) {
               SymbolicExecutionTermLabel antecedentLabel = getSymbolicExecutionLabel(nextAntecedent);
               SymbolicExecutionTermLabel succedentLabel = getSymbolicExecutionLabel(nextSuccedent);
               return antecedentLabel.getId() < succedentLabel.getId() ?
                       nextAntecedent : nextSuccedent;
            }
            else {
               return nextAntecedent;
            }
         }
         else {
            return nextSuccedent;
         }
      }
      else {
         return null;
      }
   }

   /**
    * Searches the modality {@link Term} with the minimal {@link SymbolicExecutionTermLabel} ID
    * {@link SymbolicExecutionTermLabel#getId()} in the given {@link Semisequent}.
    * @param semisequent The {@link Semisequent} to search in.
    * @return The modality {@link Term} with the minimal ID if available or {@code null} otherwise.
    */
   public static Term findModalityWithMinSymbolicExecutionLabelId(Semisequent semisequent) {
      if (semisequent != null) {
         int maxId = Integer.MIN_VALUE;
         Term modality = null;
         for (SequentFormula sf : semisequent) {
            Term current = findModalityWithMinSymbolicExecutionLabelId(sf.formula());
            if (current != null) {
               SymbolicExecutionTermLabel label = getSymbolicExecutionLabel(current);
               if (modality == null || label.getId() < maxId) {
                  modality = current;
                  maxId = label.getId();
               }
            }
         }
         return modality;
      }
      else {
         return null;
      }
   }

   /**
    * Searches the modality {@link Term} with the minimal {@link SymbolicExecutionTermLabel} ID
    * {@link SymbolicExecutionTermLabel#getId()} in the given {@link Term}.
    * @param term The {@link Term} to search in.
    * @return The modality {@link Term} with the maximal ID if available or {@code null} otherwise.
    */
   public static Term findModalityWithMinSymbolicExecutionLabelId(Term term) {
      if (term != null) {
         FindModalityWithSymbolicExecutionLabelId visitor =
                 new FindModalityWithSymbolicExecutionLabelId(false);
         term.execPreOrder(visitor);
         return visitor.getModality();
      }
      else {
         return null;
      }
   }
   
   /**
    * Utility class used to find the maximal modality Term
    * used by {@link SymbolicExecutionUtil#findModalityWithMaxSymbolicExecutionLabelId(Term)}.
    * @author Martin Hentschel
    */
   private static final class FindModalityWithSymbolicExecutionLabelId extends DefaultVisitor {
      /**
       * The modality {@link Term} with the maximal ID.
       */
      private Term modality;
      
      /**
       * The maximal ID.
       */
      private int maxId;
      
      /**
       * {@code true} search maximal ID, {@code false} search minimal ID.
       */
      private boolean maximum;
      
      /**
       * Constructor.
       * @param maximum {@code true} search maximal ID, {@code false} search minimal ID.
       */
      public FindModalityWithSymbolicExecutionLabelId(boolean maximum) {
         this.maximum = maximum;
      }

      /**
       * {@inheritDoc}
       */
      @Override
      public void visit(Term visited) {
         SymbolicExecutionTermLabel label = getSymbolicExecutionLabel(visited);
         if (label != null) {
            if (modality == null || (maximum ? label.getId() > maxId : label.getId() < maxId)) {
               modality = visited;
               maxId = label.getId();
            }
         }
      }

      /**
       * Returns the modality {@link Term} with the maximal ID.
       * @return The modality {@link Term} with the maximal ID.
       */
      public Term getModality() {
         return modality;
      }
   }

   /**
    * Checks if the given {@link Node} in KeY's proof tree represents
    * also a {@link Node} in a symbolic execution tree.
    * @param node The {@link Node} of KeY's proof tree to check.
    * @param ruleApp The {@link RuleApp} may used or not used in the rule.
    * @return {@code true} is also symbolic execution tree node, {@code false} is no node in a symbolic execution tree.
    */
   public static boolean isSymbolicExecutionTreeNode(Node node, RuleApp ruleApp) {
      if (node != null && !isRuleAppToIgnore(ruleApp) && hasSymbolicExecutionLabel(ruleApp)) {
         SourceElement statement = NodeInfo.computeActiveStatement(ruleApp);
         PositionInfo posInfo = statement != null ? statement.getPositionInfo() : null;
         if (isMethodReturnNode(node, ruleApp)) {
            return !isInImplicitMethod(node, ruleApp);
         }
         else if (isLoopStatement(node, ruleApp, statement, posInfo)) { 
            return isFirstLoopIteration(node, ruleApp, statement);
         }
         else if (isBranchStatement(node, ruleApp, statement, posInfo) ||
                  isMethodCallNode(node, ruleApp, statement) ||
                  isStatementNode(node, ruleApp, statement, posInfo) ||
                  isTerminationNode(node, ruleApp)) {
            return true;
         }
         else if (hasLoopCondition(node, ruleApp, statement)) {
            return ((LoopStatement)statement).getGuardExpression().getPositionInfo()
                        != PositionInfo.UNDEFINED &&
                   !isDoWhileLoopCondition(node, statement) && 
                   !isForLoopCondition(node, statement);
         }
         else if (isOperationContract(node, ruleApp)) {
            return true;
         }
         else if (isLoopInvariant(node, ruleApp)) {
            return true;
         }
         else {
            return false;
         }
      }
      else if (isLoopBodyTermination(node, ruleApp)) {
         return true;
      }
      else {
         return false;
      }
   }
   
   /**
    * Checks if the given {@link RuleApp} should be ignored or
    * checked for possible symbolic execution tree node representation.
    * @param ruleApp The {@link RuleApp} to check.
    * @return {@code true} ignore {@link RuleApp}, {@code false} check if the {@link RuleApp} represents a symbolic execution tree node. 
    */
   public static boolean isRuleAppToIgnore(RuleApp ruleApp) {
      return "unusedLabel".equals(MiscTools.getRuleDisplayName(ruleApp));
   }

   /**
    * Checks if the currently executed code is in an implicit method
    * ({@link IProgramMethod#isImplicit()} is {@code true}).
    * @param node The {@link Node} of KeY's proof tree to check.
    * @param ruleApp The {@link RuleApp} may used or not used in the rule.
    * @return {@code true} is in implicit method, {@code false} is not in implicit method.
    */
   public static boolean isInImplicitMethod(Node node, RuleApp ruleApp) {
      Term term = ruleApp.posInOccurrence().subTerm();
      term = TermBuilder.DF.goBelowUpdates(term);
      JavaBlock block = term.javaBlock();
      IExecutionContext context =
              JavaTools.getInnermostExecutionContext(block, node.proof().getServices());
      return context != null && context.getMethodContext() != null
              && context.getMethodContext().isImplicit();
   }
   
   /**
    * Compute the stack size of the given {@link Term} described by the given {@link RuleApp}.
    * @param ruleApp The {@link RuleApp} which defines the {@link Term} to compute its stack size.
    * @return The stack size.
    */
   public static int computeStackSize(RuleApp ruleApp) {
      int result = 0;
      if (ruleApp != null) {
         PosInOccurrence posInOc = ruleApp.posInOccurrence();
         if (posInOc != null) {
            Term subTerm = posInOc.subTerm();
            if (subTerm != null) {
               Term modality = TermBuilder.DF.goBelowUpdates(subTerm);
               if (modality != null) {
                  JavaBlock block = modality.javaBlock();
                  if (block != null) {
                     JavaProgramElement element = block.program();
                     if (element instanceof StatementBlock) {
                        StatementBlock b = (StatementBlock)block.program();
                        ImmutableArray<ProgramPrefix> prefix = b.getPrefixElements();
                        result = JavaUtil.count(prefix, new IFilter<ProgramPrefix>() {
                           @Override
                           public boolean select(ProgramPrefix element) {
                              return element instanceof MethodFrame;
                           }
                        });
                     }
                  }
               }
            }
         }
      }
      return result;
   }
   
   /**
    * Checks if the given {@link SourceElement} is a do while loop.
    * @param node The {@link Node} to check.
    * @param statement The actual statement ({@link SourceElement}).
    * @return {@code true} is do while loop, {@code false} is something else.
    */
   public static boolean isDoWhileLoopCondition(Node node, SourceElement statement) {
      return statement instanceof Do;
   }
   
   /**
    * Checks if the given {@link SourceElement} is a for loop.
    * @param node The {@link Node} to check.
    * @param statement The actual statement ({@link SourceElement}).
    * @return {@code true} is for loop, {@code false} is something else.
    */
   public static boolean isForLoopCondition(Node node, SourceElement statement) {
      return statement instanceof For;
   }

   /**
    * Collects all {@link Goal}s in the subtree of the given {@link IExecutionElement}.
    * @param executionElement The {@link IExecutionElement} to collect {@link Goal}s in.
    * @return The found {@link Goal}s.
    */
   public static ImmutableList<Goal> collectGoalsInSubtree(IExecutionElement executionElement) {
      if (executionElement != null) {
         return collectGoalsInSubtree(executionElement.getProofNode());
      }
      else {
         return ImmutableSLList.nil();
      }
   }

   /**
    * Collects all {@link Goal}s in the subtree of the given {@link Node}.
    * @param node The {@link Node} to collect {@link Goal}s in.
    * @return The found {@link Goal}s.
    */
   public static ImmutableList<Goal> collectGoalsInSubtree(Node node) {
      ImmutableList<Goal> result = ImmutableSLList.nil();
      if (node != null) {
         Proof proof = node.proof();
         NodeIterator iter = node.leavesIterator();
         while (iter.hasNext()) {
            Node next = iter.next();
            Goal nextGoal = proof.getGoal(next);
            if (nextGoal != null) {
               result = result.append(nextGoal);
            }
         }
      }
      return result;
   }

   /**
    * Searches for the given {@link Node} the parent node
    * which also represents a symbolic execution tree node
    * (checked via {@link #isSymbolicExecutionTreeNode(Node, RuleApp)}).
    * @param node The {@link Node} to start search in.
    * @return The parent {@link Node} of the given {@link Node} which is also a set node or {@code null} if no parent node was found.
    */
   public static Node findMethodCallNode(Node node) {
      if (node != null && node.getAppliedRuleApp() != null) {
         // Get current program method
         Term term = node.getAppliedRuleApp().posInOccurrence().subTerm();
         term = TermBuilder.DF.goBelowUpdates(term);
         Services services = node.proof().getServices();
         MethodFrame mf = JavaTools.getInnermostMethodFrame(term.javaBlock(), services);
         if (mf != null) {
            // Find call node
            Node parent = node.parent();
            Node result = null;
            while (parent != null && result == null) {
               SourceElement activeStatement = parent.getNodeInfo().getActiveStatement();
               if (activeStatement instanceof MethodBodyStatement && 
                   ((MethodBodyStatement)activeStatement).getProgramMethod(services)
                       == mf.getProgramMethod()) {
                  result = parent;
               }
               else {
                  parent = parent.parent();
               }
            }
            return result;
         }
         else {
            return null;
         }
      }
      else {
         return null;
      }
   }

   /**
    * Searches for the given {@link Node} the parent node
    * which also represents a symbolic execution tree node
    * (checked via {@link #isSymbolicExecutionTreeNode(Node, RuleApp)}).
    * @param node The {@link Node} to start search in.
    * @return The parent {@link Node} of the given {@link Node} which is also a set node or {@code null} if no parent node was found.
    */
   public static Node findParentSetNode(Node node) {
      if (node != null) {
         Node parent = node.parent();
         Node result = null;
         while (parent != null && result == null) {
            if (isSymbolicExecutionTreeNode(parent, parent.getAppliedRuleApp())) {
               result = parent;
            }
            else {
               parent = parent.parent();
            }
         }
         return result;
      }
      else {
         return null;
      }
   }
   
   /**
    * Computes the branch condition of the given {@link Node}.
    * @param node The {@link Node} to compute its branch condition.
    * @param simplify {@code true} simplify result, {@code false} keep computed non simplified result.
    * @return The computed branch condition.
    * @throws ProofInputException Occurred Exception.
    */
   public static Term computeBranchCondition(Node node, boolean simplify) throws ProofInputException {
      // Get applied taclet on parent proof node
      Node parent = node.parent();
      if (parent.getAppliedRuleApp() instanceof TacletApp) {
         return computeTacletAppBranchCondition(parent, node, simplify);
      }
      else if (parent.getAppliedRuleApp() instanceof ContractRuleApp) {
        return computeContractRuleAppBranchCondition(parent, node, simplify);
      }
      else if (parent.getAppliedRuleApp() instanceof LoopInvariantBuiltInRuleApp) {
         return computeLoopInvariantBuiltInRuleAppBranchCondition(parent, node, simplify);
      }
      else {
         throw new ProofInputException("Unsupported RuleApp in branch computation \""
                                       + parent.getAppliedRuleApp() + "\".");
      }
   }

   /**
    * <p>
    * Computes the branch condition of the given {@link Node} which was constructed by a {@link ContractRuleApp}.
    * </p>
    * <p>
    * The branch conditions are:
    * <ul>
    *    <li>Post:    caller != null & (pre1 | .. | preN)</li>
    *    <li>ExcPost: caller != null & (excPre1 | ... | excPreM)</li>
    *    <li>Pre:     caller != null & !(pre1 | ... | preN | excPre1 | ... | excPreM) because the branch is only open if all conditions are false</li>
    *    <li>NPE:     caller = null</li>
    * </ul>
    * </p>
    * <p>
    * Idea:
    * <ul>
    *    <li>Last semisequent in antecedent contains contract</li>
    *    <li>Contract is defined as {@code exc_0 = null} and {@code pre -> post}/{@code excPre -> !exc_0 = null & signals} terms</li>
    *    <li>Find {@code exc_0 = null} Term</li>
    *    <li>List all implications</li>
    *    <li>Filter implications for post/exceptional post branch based on the negation of {@code exc_0 = null}</li>
    *    <li>Return disjunction of all filtered implication conditions or return true if no implications were found</li>
    * </ul>
    * </p>
    * @param parent The parent {@link Node} of the given one.
    * @param node The {@link Node} to compute its branch condition.
    * @param simplify {@code true} simplify result, {@code false} keep computed non simplified result.
    * @return The computed branch condition.
    * @throws ProofInputException Occurred Exception.
    */
   private static Term computeContractRuleAppBranchCondition(Node parent, Node node,
                                                             boolean simplify)
                                                                     throws ProofInputException {
      // Make sure that a computation is possible
      if (!(parent.getAppliedRuleApp() instanceof ContractRuleApp)) {
         throw new ProofInputException(
                 "Only ContractRuleApp is allowed in branch computation but rule \""
                 + parent.getAppliedRuleApp() + "\" was found.");
      }
      
      int childIndex = JavaUtil.indexOf(parent.childrenIterator(), node);
      if (childIndex >= 3) {
         throw new ProofInputException("Branch condition of null pointer check is not supported.");
      }
      else if (childIndex == 2) {
         // Assumption: Original formula in parent is replaced
         PosInOccurrence pio = parent.getAppliedRuleApp().posInOccurrence();
         Term workingTerm = posInOccurrenceInOtherNode(parent, pio, node);
         if (workingTerm == null) {
            throw new ProofInputException(
                    "Term not find in precondition branch, implementation of UseOperationContractRule "
                    + "might have changed!");
         }
         workingTerm = TermBuilder.DF.goBelowUpdates(workingTerm);
         if (workingTerm.op() != Junctor.AND) {
            throw new ProofInputException(
                    "And operation expected, implementation of UseOperationContractRule "
                    + "might have changed!");
         }
         Term preconditions = workingTerm.sub(0);
         return TermBuilder.DF.not(preconditions);
      }
      else {
         // Assumption: Pre -> Post & ExcPre -> Signals terms are added to last semisequent in antecedent.
         // Find Term to extract implications from.

         ContractPostOrExcPostExceptionVariableResult search =
                 searchContractPostOrExcPostExceptionVariable(node, node.proof().getServices());
         // Collect all implications for normal or exceptional preconditions
         Term result;
         Term implications = search.getWorkingTerm().sub(1);
         ImmutableList<Term> implicationTerms =
                 collectPreconditionImpliesPostconditionTerms(ImmutableSLList.<Term>nil(),
                                                              search.getExceptionDefinition(),
                                                              childIndex == 1, implications);
         if (!implicationTerms.isEmpty()) {
            // Implications find, return their conditions as branch condition
            ImmutableList<Term> condtionTerms = ImmutableSLList.<Term>nil();
            for (Term implication : implicationTerms) {
               condtionTerms = condtionTerms.append(implication.sub(0));
            }
            result = TermBuilder.DF.or(condtionTerms);
            // Add updates
            result = TermBuilder.DF.applyParallel(search.getUpdatesAndTerm().first, result);
         }
         else {
            // No preconditions available, branch condition is true
            result = TermBuilder.DF.tt();
         }
         // Add caller not null to condition
         if (parent.childrenCount() == 4) {
            Term callerNotNullTerm =
                    posInOccurrenceInOtherNode(parent, parent.getAppliedRuleApp().posInOccurrence(),
                                               parent.child(3));
            callerNotNullTerm = TermBuilder.DF.goBelowUpdates(callerNotNullTerm);
            if (callerNotNullTerm.op() != Junctor.NOT) {
               throw new ProofInputException(
                       "Not operation expacted, implementation of UseOperationContractRule "
                       + "might have changed!");
            }
            if (callerNotNullTerm.sub(0).op() != Equality.EQUALS) {
               throw new ProofInputException(
                       "Equals operation expacted, implementation of UseOperationContractRule "
                       + "might have changed!");
            }
            if (!(callerNotNullTerm.sub(0).sub(0).op() instanceof ProgramVariable)) {
               throw new ProofInputException(
                       "ProgramVariable expacted, implementation of UseOperationContractRule "
                       + "might have changed!");
            }
            if (!isNullSort(callerNotNullTerm.sub(0).sub(1).sort(), parent.proof().getServices())) {
               throw new ProofInputException(
                       "Null expacted, implementation of UseOperationContractRule "
                       + "might have changed!");
            }
            result = TermBuilder.DF.and(callerNotNullTerm, result);
         }
         if (simplify) {
            result = simplify(node.proof(), result);
         }
         return result;
      }
   }
   
   /**
    * Searches the used exception variable in the post or exceptional post branch of an applied {@link ContractRuleApp} on the parent of the given {@link Node}. 
    * @param node The {@link Node} which is the post or exceptional post branch of an applied {@link ContractRuleApp}.
    * @param services The {@link Services} to use.
    * @return The result.
    * @throws ProofInputException Occurred exception if something is not as expected.
    */
   public static ContractPostOrExcPostExceptionVariableResult searchContractPostOrExcPostExceptionVariable(Node node, Services services) throws ProofInputException {
      Semisequent antecedent = node.sequent().antecedent();
      SequentFormula sf = antecedent.get(antecedent.size() - 1);
      Term workingTerm = sf.formula();
      Pair<ImmutableList<Term>,Term> updatesAndTerm = TermBuilder.DF.goBelowUpdates2(workingTerm);
      workingTerm = updatesAndTerm.second;
      if (workingTerm.op() != Junctor.AND) {
         throw new ProofInputException("And operation expected, implementation of UseOperationContractRule might has changed!"); 
      }
      workingTerm = workingTerm.sub(1); // First part is heap equality, use second part which is the combination of all normal and exceptional preconditon postcondition implications
      workingTerm = TermBuilder.DF.goBelowUpdates(workingTerm);
      if (workingTerm.op() != Junctor.AND) {
         throw new ProofInputException("And operation expected, implementation of UseOperationContractRule might has changed!"); 
      }
      // Find Term exc_n = null which is added (maybe negated) to all exceptional preconditions
      Term exceptionDefinitionParent = null;
      Term exceptionDefinition = workingTerm;
      while (exceptionDefinition.op() == Junctor.AND) {
         exceptionDefinitionParent = exceptionDefinition;
         exceptionDefinition = exceptionDefinition.sub(0);
      }
      // Make sure that exception equality was found
      Term exceptionEquality;
      if (exceptionDefinition.op() == Junctor.NOT) {
         exceptionEquality = exceptionDefinition.sub(0);
      }
      else {
         exceptionEquality = exceptionDefinition;
      }
      if (exceptionEquality.op() != Equality.EQUALS || exceptionEquality.arity() != 2) {
         throw new ProofInputException("Equality expected, implementation of UseOperationContractRule might has changed!"); 
      }
      if (!isNullSort(exceptionEquality.sub(1).sort(), services)) {
         throw new ProofInputException("Null expected, implementation of UseOperationContractRule might has changed!"); 
      }
      KeYJavaType exceptionType = services.getJavaInfo().getKeYJavaType(exceptionEquality.sub(0).sort());
      if (!services.getJavaInfo().isSubtype(exceptionType, services.getJavaInfo().getKeYJavaType("java.lang.Throwable"))) {
         throw new ProofInputException("Throwable expected, implementation of UseOperationContractRule might has changed!"); 
      }
      return new ContractPostOrExcPostExceptionVariableResult(workingTerm, updatesAndTerm, exceptionDefinition, exceptionDefinitionParent, exceptionEquality);
   }
   
   /**
    * The result of {@link SymbolicExecutionUtil#searchContractPostOrExcPostExceptionVariable(Node, Services)}.
    * @author Martin Hentschel
    */
   public static class ContractPostOrExcPostExceptionVariableResult {
      /**
       * The working {@link Term}.
       */
      private Term workingTerm;
      
      /**
       * The updates.
       */
      private Pair<ImmutableList<Term>,Term> updatesAndTerm;
      
      /**
       * The exception definition.
       */
      private Term exceptionDefinition;
      
      /**
       * The found parent of {@link #exceptionDefinition}.
       */
      private Term exceptionDefinitionParent;
      
      /**
       * The equality which contains the equality.
       */
      private Term exceptionEquality;
      
      /**
       * Constructor.
       * @param workingTerm The working {@link Term}.
       * @param updatesAndTerm The updates.
       * @param exceptionDefinition The exception definition.
       * @param exceptionDefinitionParent The found parent of the given exception definition.
       * @param exceptionEquality The equality which contains the equality.
       */
      public ContractPostOrExcPostExceptionVariableResult(Term workingTerm, 
                                                          Pair<ImmutableList<Term>, Term> updatesAndTerm, 
                                                          Term exceptionDefinition,
                                                          Term exceptionDefinitionParent,
                                                          Term exceptionEquality) {
         this.workingTerm = workingTerm;
         this.updatesAndTerm = updatesAndTerm;
         this.exceptionDefinition = exceptionDefinition;
         this.exceptionDefinitionParent = exceptionDefinitionParent;
         this.exceptionEquality = exceptionEquality;
      }
      
      /**
       * Returns the working {@link Term}.
       * @return The working {@link Term}.
       */
      public Term getWorkingTerm() {
         return workingTerm;
      }

      /**
       * Returns the updates.
       * @return The updates.
       */
      public Pair<ImmutableList<Term>, Term> getUpdatesAndTerm() {
         return updatesAndTerm;
      }
      
      /**
       * Returns the exception definition.
       * @return The exception definition.
       */
      public Term getExceptionDefinition() {
         return exceptionDefinition;
      }
      
      /**
       * Returns the found parent of {@link #getExceptionDefinition()}.
       * @return The found parent of {@link #getExceptionDefinition()}.
       */
      public Term getExceptionDefinitionParent() {
         return exceptionDefinitionParent;
      }
      
      /**
       * Returns the equality which contains the equality.
       * @return The equality which contains the equality.
       */
      public Term getExceptionEquality() {
         return exceptionEquality;
      }
   }
   
   /**
    * <p>
    * Computes the branch condition of the given {@link Node} which was constructed by a {@link LoopInvariantBuiltInRuleApp}.
    * </p>
    * <p>
    * The branch conditions are:
    * <ul>
    *    <li>Preserves Branch: Invariant + LoopCondition</li>
    *    <li>Use Branch: Invariant + !LoopCondition</li>
    * </ul>
    * </p>
    * @param parent The parent {@link Node} of the given one.
    * @param node The {@link Node} to compute its branch condition.
    * @param simplify {@code true} simplify result, {@code false} keep computed non simplified result.
    * @return The computed branch condition.
    * @throws ProofInputException Occurred Exception.
    */
   private static Term
           computeLoopInvariantBuiltInRuleAppBranchCondition(Node parent,
                                                             Node node,
                                                             boolean simplify)
                                                                     throws ProofInputException {
      // Make sure that a computation is possible
      if (!(parent.getAppliedRuleApp() instanceof LoopInvariantBuiltInRuleApp)) {
         throw new ProofInputException(
                 "Only LoopInvariantBuiltInRuleApp is allowed in branch computation but rule \""
                 + parent.getAppliedRuleApp() + "\" was found.");
      }
      // Make sure that branch is supported
      int childIndex = JavaUtil.indexOf(parent.childrenIterator(), node);
      if (childIndex == 1 || childIndex == 2) { // Body Preserves Invariant or Use Case
         LoopInvariantBuiltInRuleApp app = (LoopInvariantBuiltInRuleApp)parent.getAppliedRuleApp();
         // Compute invariant (last antecedent formula of the use branch)
         Services services = parent.proof().getServices();
         Node useNode = parent.child(2);
         Semisequent antecedent = useNode.sequent().antecedent();
         Term invTerm = antecedent.get(antecedent.size() - 1).formula();
         // Extract loop condition from child
         Term loopConditionModalityTerm =
                 posInOccurrenceInOtherNode(parent, app.posInOccurrence(), node);
         loopConditionModalityTerm = TermBuilder.DF.goBelowUpdates(loopConditionModalityTerm);
         if (childIndex == 1) { // Body Preserves Invariant
            if (loopConditionModalityTerm.op() != Junctor.IMP) {
               throw new ProofInputException("Implementation of WhileInvariantRule has changed."); 
            }
            loopConditionModalityTerm = loopConditionModalityTerm.sub(0);
         }
         else { // Use Case
            if (loopConditionModalityTerm.op() != Modality.BOX) {
               throw new ProofInputException("Implementation of WhileInvariantRule has changed."); 
            }
            Term sub = loopConditionModalityTerm.sub(0);
            if (sub.op() != Junctor.IMP) {
               throw new ProofInputException("Implementation of WhileInvariantRule has changed."); 
            }
            loopConditionModalityTerm =
                    TermBuilder.DF.box(loopConditionModalityTerm.javaBlock(), sub.sub(0));
         }
         if (loopConditionModalityTerm.op() != Modality.BOX ||
             loopConditionModalityTerm.sub(0).op() != Equality.EQUALS ||
             !(loopConditionModalityTerm.sub(0).sub(0).op() instanceof LocationVariable) ||
             loopConditionModalityTerm.sub(0).sub(1) != (childIndex == 1 ?
                     TermBuilder.DF.TRUE(services) : TermBuilder.DF.FALSE(services))) {
            throw new ProofInputException("Implementation of WhileInvariantRule has changed."); 
         }
         // Execute modality in a side proof to convert the JavaBlock of the modality into a Term
         SiteProofVariableValueInput input =
                 createExtractTermSequent(services, parent, null, loopConditionModalityTerm, false);
         ApplyStrategyInfo info = startSideProof(parent.proof(), input.getSequentToProve(),
                                                 StrategyProperties.SPLITTING_DELAYED);
         ImmutableList<Term> results = ImmutableSLList.<Term>nil();
         for (Goal goal : info.getProof().openGoals()) {
            Term goalTerm = extractOperatorValue(goal, input.getOperator());
            results = results.append(goalTerm);
         }
         Term loopCondition = TermBuilder.DF.or(results);
         Term branchCondition = TermBuilder.DF.and(loopCondition, invTerm);
         // Simplify result if requested
         if (simplify) {
            branchCondition = simplify(node.proof(), branchCondition);
         }
         return branchCondition;
      }
      else {
         throw new ProofInputException("Branch condition of initially valid check is not supported."); 
      }
   }

   /**
    * Returns the {@link Term} described by the given {@link PosInOccurrence} of the original {@link Node}
    * in the {@link Node} to apply on.
    * @param original The original {@link Node} on which the given {@link PosInOccurrence} works.
    * @param pio The given {@link PosInOccurrence}.
    * @param toApplyOn The new {@link Node} to apply the {@link PosInOccurrence} on.
    * @return The {@link Term} in the other {@link Node} described by the {@link PosInOccurrence} or {@code null} if not available.
    */
   public static Term posInOccurrenceInOtherNode(Node original, PosInOccurrence pio, Node toApplyOn) {
      if (original != null && toApplyOn != null) {
         return posInOccurrenceInOtherNode(original.sequent(), pio, toApplyOn.sequent());
      }
      else {
         return null;
      }
   }

   /**
    * Returns the {@link Term} described by the given {@link PosInOccurrence} of the original {@link Sequent}
    * in the {@link Sequent} to apply on.
    * @param original The original {@link Sequent} on which the given {@link PosInOccurrence} works.
    * @param pio The given {@link PosInOccurrence}.
    * @param toApplyOn The new {@link Sequent} to apply the {@link PosInOccurrence} on.
    * @return The {@link Term} in the other {@link Sequent} described by the {@link PosInOccurrence} or {@code null} if not available.
    */
   public static Term posInOccurrenceInOtherNode(Sequent original, PosInOccurrence pio,
                                                 Sequent toApplyOn) {
      if (original != null && pio != null && toApplyOn != null) {
         // Search index of formula in original sequent
         SequentFormula originalSF = pio.constrainedFormula();
         boolean antecendet = pio.isInAntec();
         int index;
         if (antecendet) {
            index = original.antecedent().indexOf(originalSF);
         }
         else {
            index = original.succedent().indexOf(originalSF);
         }
         if (index >= 0) {
            SequentFormula toApplyOnSF =
                    (antecendet ? toApplyOn.antecedent() : toApplyOn.succedent()).get(index);
            return toApplyOnSF.formula().subAt(pio.posInTerm());
         }
         else {
            return null;
         }
      }
      else {
         return null;
      }
   }

   /**
    * Lists recursive implications filtered for post or exceptional post branch.
    * @param toFill The result {@link ImmutableList} to fill.
    * @param exceptionDefinition The exception definition {@code exc_0 = null}.
    * @param exceptionalExecution {@code true} exceptional post branch, {@code false} post branch.
    * @param root The root {@link Term} to start search in.
    * @return The found implications.
    */
   private static ImmutableList<Term>
                   collectPreconditionImpliesPostconditionTerms(ImmutableList<Term> toFill,
                                                                Term exceptionDefinition,
                                                                boolean exceptionalExecution,
                                                                Term root) {
      if (root.op() == Junctor.IMP) {
         // Check if first condition is the exceptional definition
         boolean isExceptionCondition = false;
         Term toCheck = root.sub(1);
         while (!isExceptionCondition && !toCheck.subs().isEmpty()) {
            // Assumption: Implications implies first that exception is not null 
            if (toCheck == exceptionDefinition) {
               isExceptionCondition = true;
            }
            toCheck = toCheck.sub(0);
         }
         // Update result
         if (exceptionalExecution) {
            // Collect only exceptional terms
            if (isExceptionCondition) {
               toFill = toFill.append(root);
            }
         }
         else {
            // Collect only normal terms
            if (!isExceptionCondition) {
               toFill = toFill.append(root);
            }
         }
      }
      else {
         for (Term sub : root.subs()) {
            toFill = collectPreconditionImpliesPostconditionTerms(toFill, exceptionDefinition,
                                                                  exceptionalExecution, sub);
         }
      }
      return toFill;
   }

   /**
    * Computes the branch condition of the given {@link Node} which was constructed by a {@link TacletApp}.
    * @param parent The parent {@link Node} of the given one.
    * @param node The {@link Node} to compute its branch condition.
    * @param simplify {@code true} simplify result, {@code false} keep computed non simplified result.
    * @return The computed branch condition.
    * @throws ProofInputException Occurred Exception.
    */
   private static Term computeTacletAppBranchCondition(Node parent, Node node, boolean simplify)
           throws ProofInputException {
      if (!(parent.getAppliedRuleApp() instanceof TacletApp)) {
         throw new ProofInputException(
                 "Only TacletApp is allowed in branch computation but rule \""
                 + parent.getAppliedRuleApp() + "\" was found.");
      }
      TacletApp app = (TacletApp)parent.getAppliedRuleApp();
      // Find goal template which has created the represented proof node
      int childIndex = JavaUtil.indexOf(parent.childrenIterator(), node);
      TacletGoalTemplate goalTemplate =
              app.taclet().goalTemplates().take(app.taclet().goalTemplates().size() - 1
                                                - childIndex).head();
      // Apply instantiations of schema variables to sequent of goal template
      Services services = node.proof().getServices();
      SVInstantiations instantiations = app.instantiations();
      // List additions
      ImmutableList<Term> antecedents =
              listSemisequentTerms(services, instantiations, goalTemplate.sequent().antecedent());
      ImmutableList<Term> succedents =
              listSemisequentTerms(services, instantiations, goalTemplate.sequent().succedent());
      // List replacements
      if (!NodeInfo.isSymbolicExecution(app.taclet())) {
         if (goalTemplate.replaceWithExpressionAsObject() instanceof Sequent) {
            antecedents = antecedents.append(listSemisequentTerms(services, instantiations,
                                             ((Sequent)goalTemplate.replaceWithExpressionAsObject())
                                                 .antecedent()));
            succedents = succedents.append(
                    listSemisequentTerms(services, instantiations,
                                         ((Sequent)goalTemplate.replaceWithExpressionAsObject())
                                                 .succedent()));
         }
         else if (goalTemplate.replaceWithExpressionAsObject() instanceof Term) {
            // Make sure that an PosTacletApp was applied
            if (!(app instanceof PosTacletApp)) {
               throw new ProofInputException(
                       "Only PosTacletApp are allowed with a replace term in branch computation "
                       + "but rule \"" + app + "\" was found.");
            }
            // Create new lists
            ImmutableList<Term> newAntecedents = ImmutableSLList.nil();
            ImmutableList<Term> newSuccedents = ImmutableSLList.nil();
            // Apply updates on antecedents and add result to new antecedents list
            for (Term a : antecedents) {
               newAntecedents = newAntecedents.append(
                       TermBuilder.DF.applyUpdatePairsSequential(
                               app.instantiations().getUpdateContext(), a));
            }
            // Apply updates on succedents and add result to new succedents list
            for (Term suc : succedents) {
               newSuccedents = newSuccedents.append(
                       TermBuilder.DF.applyUpdatePairsSequential(
                               app.instantiations().getUpdateContext(), suc));
            }
            // Add additional equivalenz term to antecedent with the replace object which must be equal to the find term 
            Term replaceTerm = (Term)goalTemplate.replaceWithExpressionAsObject();
            replaceTerm =
                    TermBuilder.DF.equals(replaceTerm,
                                          ((PosTacletApp)app).posInOccurrence().subTerm());
            replaceTerm =
                    TermBuilder.DF.applyUpdatePairsSequential(app.instantiations().getUpdateContext(),
                                                              replaceTerm);
            if (!newAntecedents.contains(replaceTerm)) {
               newAntecedents = newAntecedents.append(replaceTerm);
            }
            // Replace old with new lists
            antecedents = newAntecedents;
            succedents = newSuccedents;
         }
         else if (goalTemplate.replaceWithExpressionAsObject() != null) {
            throw new ProofInputException(
                    "Expected replacement as Sequent or Term during branch condition "
                    + "computation but is \"" + goalTemplate.replaceWithExpressionAsObject()
                    + "\".");
         }
      }
      // Construct branch condition from created antecedent and succedent terms as new implication 
      Term left = TermBuilder.DF.and(antecedents);
      Term right = TermBuilder.DF.or(succedents);
      Term leftAndRight = TermBuilder.DF.and(left, TermBuilder.DF.not(right));
      Term result;
      // Check if an update context is available
      if (!instantiations.getUpdateContext().isEmpty()) {
         // Simplify branch condition if required
         result = TermBuilder.DF.applyUpdatePairsSequential(instantiations.getUpdateContext(),
                                                            leftAndRight);
      }
      else {
         // No update context, just use the implication as branch condition
         result = leftAndRight;
      }
      // Execute simplification if requested
      if (simplify) {
         result = SymbolicExecutionUtil.simplify(node.proof(), result);
      }
      // Make sure that no skolem constant is contained in the result.
      result = replaceSkolemConstants(node.sequent(), result);
      return result;
   }

   /**
    * Applies the schema variable instantiations on the given {@link Semisequent}.
    * @param services The {@link Services} to use.
    * @param svInst The schema variable instantiations.
    * @param semisequent The {@link Semisequent} to apply instantiations on.
    * @return The list of created {@link Term}s in which schema variables are replaced with the instantiation.
    */
   private static ImmutableList<Term> listSemisequentTerms(Services services, 
                                                           SVInstantiations svInst, 
                                                           Semisequent semisequent) {
      ImmutableList<Term> terms = ImmutableSLList.nil();
      for (SequentFormula sf : semisequent) {
         SyntacticalReplaceVisitor visitor = new SyntacticalReplaceVisitor(services, svInst, null);
         sf.formula().execPostOrder(visitor);
         terms = terms.append(visitor.getTerm());
      }
      return terms;
   }

   /**
    * Returns the default choice value.
    * <b>Attention: </b> This method returns {@code null} if it is called before
    * a proof is instantiated the first time. It can be checked via
    * {@link #isChoiceSettingInitialised()}.
    * @param key The choice key.
    * @return The choice value.
    */
   public static String getChoiceSetting(String key) {
      Map<String, String> settings =
              ProofSettings.DEFAULT_SETTINGS.getChoiceSettings().getDefaultChoices();
      return settings.get(key);
   }
   
   /**
    * Sets the default choice value.
    * <b>Attention: </b> Settings should not be changed before the first proof
    * is instantiated in KeY. Otherwise the default settings are not loaded.
    * If default settings are defined can be checked via {@link #isChoiceSettingInitialised()}.
    * @param key The choice key to modify.
    * @param value The new choice value to set.
    */
   public static void setChoiceSetting(String key, String value) {
      HashMap<String, String> settings =
              ProofSettings.DEFAULT_SETTINGS.getChoiceSettings().getDefaultChoices();
      HashMap<String, String> clone = new LinkedHashMap<String, String>();
      clone.putAll(settings);
      clone.put(key, value);
      ProofSettings.DEFAULT_SETTINGS.getChoiceSettings().setDefaultChoices(clone);
   }

   /**
    * Checks if the given {@link Term} is null in the {@link Sequent} of the given {@link Node}. 
    * @param services The {@link Services} to use.
    * @param node The {@link Node} which provides the original {@link Sequent}
    * @param additionalAntecedent An additional antecedent.
    * @param newSuccedent The {@link Term} to check.
    * @return {@code true} {@link Term} was evaluated to null, {@code false} {@link Term} was not evaluated to null.
    * @throws ProofInputException Occurred Exception
    */
   public static boolean isNull(Services services, 
                                Node node, 
                                Term additionalAntecedent, 
                                Term newSuccedent) throws ProofInputException {
      return checkNull(services, node, additionalAntecedent, newSuccedent, true);
   }

   /**
    * Checks if the given {@link Term} is not null in the {@link Sequent} of the given {@link Node}. 
    * @param services The {@link Services} to use.
    * @param node The {@link Node} which provides the original {@link Sequent}
    * @param additionalAntecedent An additional antecedent.
    * @param newSuccedent The {@link Term} to check.
    * @return {@code true} {@link Term} was evaluated to not null, {@code false} {@link Term} was not evaluated to not null.
    * @throws ProofInputException Occurred Exception
    */
   public static boolean isNotNull(Services services, 
                                   Node node, 
                                   Term additionalAntecedent, 
                                   Term newSuccedent) throws ProofInputException {
      return checkNull(services, node, additionalAntecedent, newSuccedent, false);
   }
   
   /**
    * Checks if the given {@link Term} is null or not in the {@link Sequent} of the given {@link Node}.
    * @param services The {@link Services} to use.
    * @param node The {@link Node} which provides the original {@link Sequent}
    * @param additionalAntecedent An additional antecedent.
    * @param newSuccedent The {@link Term} to check.
    * @param nullExpected {@code true} expect that {@link Term} is null, {@code false} expect that term is not null.
    * @return {@code true} term is null value matches the expected nullExpected value, {@code false} otherwise.
    * @throws ProofInputException Occurred Exception
    */
   private static boolean checkNull(Services services, 
                                    Node node, 
                                    Term additionalAntecedent, 
                                    Term newSuccedent,
                                    boolean nullExpected) throws ProofInputException {
      // Make sure that correct parameters are given
      assert node != null;
      assert newSuccedent != null;
      // Create Sequent to prove
      Term isNull = TermBuilder.DF.equals(newSuccedent, TermBuilder.DF.NULL(services));
      Term isNotNull = TermBuilder.DF.not(isNull);
      Sequent sequentToProve =
              createSequentToProveWithNewSuccedent(node, additionalAntecedent,
                                                   nullExpected ? isNull : isNotNull);
      // Execute proof in the current thread
      ApplyStrategyInfo info =
              startSideProof(node.proof(), sequentToProve, StrategyProperties.SPLITTING_NORMAL);
      try {
         return !info.getProof().openEnabledGoals().isEmpty();
      }
      finally {
         info.getProof().dispose();
      }
   }
   
   /**
    * Creates a new {@link Sequent} which is a modification from the {@link Sequent}
    * of the given {@link Node} which contains the same information but a different succedent.
    * @param node The {@link Node} which provides the original {@link Sequent}.
    * @param newSuccedent The new succedent.
    * @return The created {@link Sequent}.
    */
   public static Sequent createSequentToProveWithNewSuccedent(Node node,
                                                              Term newSuccedent) {
      return createSequentToProveWithNewSuccedent(node, null, newSuccedent);
   }

   /**
    * Creates a new {@link Sequent} which is a modification from the {@link Sequent}
    * of the given {@link Node} which contains the same information but a different succedent.
    * @param node The {@link Node} which provides the original {@link Sequent}.
    * @param additionalAntecedent An optional additional antecedents.
    * @param newSuccedent The new succedent.
    * @return The created {@link Sequent}.
    */
   public static Sequent createSequentToProveWithNewSuccedent(Node node, 
                                                              Term additionalAntecedent,
                                                              Term newSuccedent) {
      // Get the updates from the return node which includes the value interested in.
      Term originalModifiedFormula =
              node.getAppliedRuleApp().posInOccurrence().constrainedFormula().formula();
      ImmutableList<Term> originalUpdates =
              TermBuilder.DF.goBelowUpdates2(originalModifiedFormula).first;
      // Create new sequent
      return createSequentToProveWithNewSuccedent(node, additionalAntecedent,
                                                  newSuccedent, originalUpdates);
   }
   
   /**
    * Creates a new {@link Sequent} which is a modification from the {@link Sequent}
    * of the given {@link Node} which contains the same information but a different succedent.
    * @param node The {@link Node} which provides the original {@link Sequent}.
    * @param additionalAntecedent An optional additional antecedents.
    * @param newSuccedent The new succedent.
    * @param updates The updates to use.
    * @return The created {@link Sequent}.
    */
   public static Sequent createSequentToProveWithNewSuccedent(Node node, 
                                                              Term additionalAntecedent,
                                                              Term newSuccedent,
                                                              ImmutableList<Term> updates) {
      // Combine method frame, formula with value predicate and the updates which provides the values
      Term newSuccedentToProve;
      if (updates != null) {
         newSuccedentToProve = TermBuilder.DF.applySequential(updates, newSuccedent);
      }
      else {
         newSuccedentToProve = newSuccedent;
      }
      // Create new sequent with the original antecedent and the formulas in the succedent which were not modified by the applied rule
      PosInOccurrence pio = node.getAppliedRuleApp().posInOccurrence();
      Sequent originalSequentWithoutMethodFrame = node.sequent().removeFormula(pio).sequent();
      Set<Term> skolemTerms =
              collectSkolemConstants(originalSequentWithoutMethodFrame, newSuccedentToProve);
      originalSequentWithoutMethodFrame =
              removeAllUnusedSkolemEqualities(originalSequentWithoutMethodFrame, skolemTerms);
      Sequent sequentToProve =
              originalSequentWithoutMethodFrame.addFormula(new SequentFormula(newSuccedentToProve),
                                                           false, true).sequent();
      if (additionalAntecedent != null) {
         sequentToProve = sequentToProve.addFormula(new SequentFormula(additionalAntecedent),
                                                    true, false).sequent();
      }
      return sequentToProve;
   }

   /**
    * Collects all contained skolem {@link Term}s which fulfill
    * {@link #isSkolemConstant(Term)} as well as the skolem constants
    * used in the find once recursive.
    * @param sequent The {@link Sequent} which provides the skolem equalities.
    * @param term The {@link Term} to start collection in.
    * @return The found skolem {@link Term}s.
    */
   private static Set<Term> collectSkolemConstants(Sequent sequent, Term term) {
      // Collect skolem constants in term
      Set<Term> result = collectSkolemConstantsNonRecursive(term);
      // Collect all skolem constants used in skolem constants
      List<Term> toCheck = new LinkedList<Term>(result);
      while (!toCheck.isEmpty()) {
         Term skolemConstant = toCheck.remove(0);
         Term replacement = findSkolemReplacement(sequent, skolemConstant);
         Set<Term> checkResult = collectSkolemConstantsNonRecursive(replacement);
         for (Term checkConstant : checkResult) {
            if (result.add(checkConstant)) {
               toCheck.add(checkConstant);
            }
         }
      }
      return result;
   }

   /**
    * Collects all contained skolem {@link Term}s which fulfill
    * {@link #isSkolemConstant(Term)}.
    * @param term The {@link Term} to collect in.
    * @return The found skolem {@link Term}s.
    */
   private static Set<Term> collectSkolemConstantsNonRecursive(Term term) {
      final Set<Term> result = new HashSet<Term>();
      term.execPreOrder(new DefaultVisitor() {
         @Override
         public void visit(Term visited) {
            if (isSkolemConstant(visited)) {
               result.add(visited);
            }
         }
      });
      return result;
   }

   /**
    * Checks if the given {@link Term} is a skolem {@link Term} meaning
    * that it has the {@link SelectSkolemConstantTermLabel}.
    * @param term The {@link Term} to check.
    * @return {@code true} is skolem {@link Term}, {@code false} is not a skolem {@link Term}.
    */
   public static boolean isSkolemConstant(Term term) {
      return term.containsLabel(SelectSkolemConstantTermLabel.INSTANCE);
   }

   /**
    * Removes all {@link SequentFormula}s with a skolem equality from the given {@link Sequent}
    * if the skolem {@link Term} is not contained in the given {@link Collection}.
    * @param sequent The {@link Sequent} to modify.
    * @param skolemConstants The allowed skolem {@link Term}s.
    * @return The modified {@link Sequent} in which all not listed skolem {@link Term} equalites are removed.
    */
   private static Sequent removeAllUnusedSkolemEqualities(Sequent sequent,
                                                          Collection<Term> skolemConstants) {
      Sequent result = sequent;
      for (SequentFormula sf : sequent.antecedent()) {
         result = removeAllUnusedSkolemEqualities(result, sf, true, skolemConstants);
      }
      for (SequentFormula sf : sequent.succedent()) {
         result = removeAllUnusedSkolemEqualities(result, sf, false, skolemConstants);
      }
      return result;
   }

   /**
    * Helper method of {@link #removeAllUnusedSkolemEqualities(Sequent, Collection)}
    * which removes the given {@link SequentFormula} if required.
    * @param sequent The {@link Sequent} to modify.
    * @param sf The {@link SequentFormula} to remove if its skolem {@link Term} is not listed.
    * @param antecedent {@code true} antecedent, {@code false} succedent.
    * @param skolemConstants The allowed skolem {@link Term}s.
    * @return The modified {@link Sequent} in which the {@link SequentFormula} might be removed.
    */
   private static Sequent removeAllUnusedSkolemEqualities(Sequent sequent,
                                                          SequentFormula sf,
                                                          boolean antecedent,
                                                          Collection<Term> skolemConstants) {
      Term term = sf.formula();
      boolean remove = false;
      if (term.op() == Equality.EQUALS) {
         if (isSkolemConstant(term.sub(0))) {
            remove = !skolemConstants.contains(term.sub(0));
         }
         if (!remove && isSkolemConstant(term.sub(1))) {
            remove = !skolemConstants.contains(term.sub(1));
         }
      }
      if (remove) {
         return sequent.removeFormula(
                 new PosInOccurrence(sf, PosInTerm.TOP_LEVEL, antecedent)).sequent();
      }
      else {
         return sequent;
      }
   }

   /**
    * Checks if the given {@link SequentFormula} is a skolem equality.
    * @param sf The {@link SequentFormula} to check.
    * @return {@code true} is skolem equality, {@code false} is not a skolem equality.
    */
   public static boolean isSkolemEquality(SequentFormula sf) {
      boolean skolemEquality = false;
      Term term = sf.formula();
      if (term.op() == Equality.EQUALS) {
         if (isSkolemConstant(term.sub(0))) {
            skolemEquality = true;
         }
         if (isSkolemConstant(term.sub(1))) {
            skolemEquality = true;
         }
      }
      return skolemEquality;
   }

   /**
    * Replaces all skolem constants in the given {@link Term}.
    * @param sequent The {@link Sequent} which provides the skolem equalities.
    * @param term The {@link Term} to replace its skolem constants.
    * @return The skolem constant free {@link Term}.
    */
   public static Term replaceSkolemConstants(Sequent sequent, Term term) {
      if (isSkolemConstant(term)) {
         return findSkolemReplacement(sequent, term);
      }
      else {
         List<Term> newChildren = new LinkedList<Term>();
         boolean changed = false;
         for (int i = 0; i < term.arity(); i++) {
            Term oldChild = term.sub(i);
            Term newChild = replaceSkolemConstants(sequent, oldChild);
            if (newChild != oldChild) {
               changed = true;
            }
            newChildren.add(newChild);
         }
         return changed ? TermFactory.DEFAULT.createTerm(term.op(),
                                                         new ImmutableArray<Term>(newChildren),
                                                         term.boundVars(),
                                                         term.javaBlock(),
                                                         term.getLabels()) :
                          term;
      }
   }

   /**
    * Utility method of {@link #replaceSkolemConstants(Sequent, Term)} to
    * find the equality part of the given skolem constant.
    * @param sequent The {@link Sequent} which provides the skolem equalities.
    * @param skolemConstant The skolem constant to solve.
    * @return The equality part of the given skolem constant or the skolem constant itself it was not possible to find it.
    */
   private static Term findSkolemReplacement(Sequent sequent, Term skolemConstant) {
      Term result = null;
      Iterator<SequentFormula> iter = sequent.iterator();
      while (result == null && iter.hasNext()) {
         SequentFormula sf = iter.next();
         Term term = sf.formula();
         if (term.op() == Equality.EQUALS) {
            if (term.sub(0) == skolemConstant) {
               result = term.sub(1);
            }
            if (term.sub(1) == skolemConstant) {
               result = term.sub(0);
            }
         }
      }
      return result != null ? result : skolemConstant;
   }

   /**
    * Checks if the given {@link Sort} represents a {@code null} value in the given {@link Services}.
    * @param sort The {@link Sort} to check.
    * @param services The {@link Services} to use.
    * @return {@code true} is Null-Sort, {@code false} is something else.
    */
   public static boolean isNullSort(Sort sort, Services services) {
      return sort instanceof NullSort;
   }

   /**
    * Checks if the given {@link IProgramVariable} is static or not.
    * @return {@code true} is static, {@code false} is not static or is array cell.
    */
   public static boolean isStaticVariable(IProgramVariable programVariable) {
      return programVariable instanceof ProgramVariable &&
             ((ProgramVariable)programVariable).isStatic();
   }
   
   /**
    * Collects all {@link IProgramVariable}s of the given {@link FieldDeclaration}.
    * @param fd The given {@link FieldDeclaration}.
    * @return The found {@link IProgramVariable}s for the given {@link FieldDeclaration}.
    */
   public static Set<IProgramVariable> getProgramVariables(FieldDeclaration fd) {
      Set<IProgramVariable> result = new LinkedHashSet<IProgramVariable>();
      if (fd != null) {
         ImmutableArray<FieldSpecification> specifications = fd.getFieldSpecifications();
         for (FieldSpecification spec : specifications) {
            result.add(spec.getProgramVariable());
         }
      }
      return result;
   }

   /**
    * Computes the path condition of the given {@link Node}.
    * @param node The {@link Node} to compute its path condition.
    * @param simplify {@code true} simplify result, {@code false} keep computed non simplified result.
    * @return The computed path condition.
    * @throws ProofInputException Occurred Exception.
    */
   public static Term computePathCondition(Node node, boolean simplify) throws ProofInputException {
      if (node != null) {
         Term pathCondition = TermBuilder.DF.tt();
         while (node != null) {
            Node parent = node.parent();
            if (parent != null && parent.childrenCount() >= 2) {
               Term branchCondition = computeBranchCondition(node, simplify);
               pathCondition = TermBuilder.DF.and(branchCondition, pathCondition);
            }
            node = parent;
         }
         if (TermBuilder.DF.ff().equals(pathCondition)) {
            throw new ProofInputException(
                    "Path condition computation failed because the result is false.");
         }
         return pathCondition;
      }
      else {
         return null;
      }
   }

   /**
    * Checks if the {@link Sort} of the given {@link Term} is a reference type.
    * @param services The {@link Services} to use.
    * @param term The {@link Term} to check.
    * @return {@code true} is reference sort, {@code false} is no reference sort.
    */
   public static boolean hasReferenceSort(Services services, Term term) {
      if (services != null && term != null) {
         return hasReferenceSort(services, term.sort());
      }
      else {
         return false;
      }
   }

   /**
    * Checks if the {@link Sort} of the given {@link IProgramVariable} is a reference type.
    * @param services The {@link Services} to use.
    * @param var The {@link IProgramVariable} to check.
    * @return {@code true} is reference sort, {@code false} is no reference sort.
    */
   public static boolean hasReferenceSort(Services services, IProgramVariable var) {
      if (services != null && var != null) {
         return hasReferenceSort(services, var.sort());
      }
      else {
         return false;
      }
   }

   /**
    * Checks if the {@link Sort} is a reference type.
    * @param services The {@link Services} to use.
    * @param sort The {@link Sort} to check.
    * @return {@code true} is reference sort, {@code false} is no reference sort.
    */
   public static boolean hasReferenceSort(Services services, Sort sort) {
      boolean referenceSort = false;
      if (services != null && sort != null) {
         KeYJavaType kjt = services.getJavaInfo().getKeYJavaType(sort);
         if (kjt != null) {
            TypeConverter typeConverter = services.getTypeConverter();
            referenceSort = typeConverter.isReferenceType(kjt) && // Check if the value is a reference type
                            (!(kjt.getJavaType() instanceof TypeDeclaration) || // check if the value is a library class which should be ignored
                            !((TypeDeclaration)kjt.getJavaType()).isLibraryClass());
         }
      }
      return referenceSort;
   }
   
   /**
    * Returns the human readable name of the given {@link IProgramVariable}.
    * @param pv The {@link IProgramVariable} to get its name.
    * @return The human readable name of the given {@link IProgramVariable}.
    */
   public static String getDisplayString(IProgramVariable pv) {
      if (pv != null) {
         if (pv.name() instanceof ProgramElementName) {
            ProgramElementName name = (ProgramElementName)pv.name();
            if (SymbolicExecutionUtil.isStaticVariable(pv)) {
               return name.toString();
            }
            else {
               return name.getProgramName();
            }
         }
         else {
            return pv.name().toString();
         }
      }
      else {
         return null;
      }
   }

   /**
    * Returns the root of the given {@link IExecutionNode}.
    * @param executionNode The {@link IExecutionNode} to get the root of its symbolic execution tree.
    * @return The root of the given {@link IExecutionNode}.
    */
   public static IExecutionNode getRoot(IExecutionNode executionNode) {
      if (executionNode != null) {
         while (executionNode.getParent() != null) {
            executionNode = executionNode.getParent();
         }
         return executionNode;
      }
      else {
         return null;
      }
   }

   /**
    * Extracts the exception variable which is used to check if the executed program in proof terminates normally.
    * @param proof The {@link Proof} to extract variable from.
    * @return The extract variable.
    */
   public static IProgramVariable extractExceptionVariable(Proof proof) {
      Node root = proof.root();
      Term modalityTerm =
              SymbolicExecutionUtil.findModalityWithMinSymbolicExecutionLabelId(root.sequent());
      if (modalityTerm != null) {
         modalityTerm = TermBuilder.DF.goBelowUpdates(modalityTerm);
         JavaProgramElement updateContent = modalityTerm.javaBlock().program();
         if (updateContent instanceof StatementBlock) { // try catch inclusive
            ImmutableArray<? extends Statement> updateContentBody =
                    ((StatementBlock)updateContent).getBody();
            Try tryStatement = null;
            Iterator<? extends Statement> iter = updateContentBody.iterator();
            while (tryStatement == null && iter.hasNext()) {
               Statement next = iter.next();
               if (next instanceof Try) {
                  tryStatement = (Try)next;
               }
            }
            if (tryStatement != null) {
               if (tryStatement.getBranchCount() == 1
                       && tryStatement.getBranchList().get(0) instanceof Catch) {
                  Catch catchStatement = (Catch)tryStatement.getBranchList().get(0);
                  if (catchStatement.getBody() instanceof StatementBlock) {
                     StatementBlock  catchBlock = (StatementBlock)catchStatement.getBody();
                     if (catchBlock.getBody().size() == 1
                             && catchBlock.getBody().get(0) instanceof Assignment) {
                        Assignment assignment = (Assignment)catchBlock.getBody().get(0);
                        if (assignment.getFirstElement() instanceof IProgramVariable) {
                           IProgramVariable var = (IProgramVariable)assignment.getFirstElement();
                           return var;
                        }
                     }
                  }
               }
            }
         }
      }
      throw new IllegalStateException("Can't extract exception variable from proof.");
   }

   /**
    * Configures the proof to use the given settings.
    * @param proof The {@link Proof} to configure.
    * @param useOperationContracts {@code true} use operation contracts, {@code false} expand methods.
    * @param useLoopInvariants {@code true} use loop invariants, {@code false} expand loops.
    * @param nonExecutionBranchHidingSideProofs {@code true} hide non execution branch labels by side proofs, {@code false} do not hide execution branch labels. 
    * @param useLoopInvariants {@code true} immediately alias checks, {@code false} alias checks never.
    */
   public static void updateStrategySettings(Proof proof, 
                                             boolean useOperationContracts,
                                             boolean useLoopInvariants,
                                             boolean nonExecutionBranchHidingSideProofs,
                                             boolean aliasChecksImmediately) {
      if (proof != null && !proof.isDisposed()) {
         String methodTreatmentValue = useOperationContracts ? 
                                       StrategyProperties.METHOD_CONTRACT : 
                                       StrategyProperties.METHOD_EXPAND;
         String loopTreatmentValue = useLoopInvariants ? 
                                     StrategyProperties.LOOP_INVARIANT : 
                                     StrategyProperties.LOOP_EXPAND;
         String nonExecutionBranchHidingValue =
                 nonExecutionBranchHidingSideProofs ?
                         StrategyProperties.SYMBOLIC_EXECUTION_NON_EXECUTION_BRANCH_HIDING_SIDE_PROOF :
                             StrategyProperties.SYMBOLIC_EXECUTION_NON_EXECUTION_BRANCH_HIDING_OFF;
         String aliasChecksValue = aliasChecksImmediately ? 
                                   StrategyProperties.SYMBOLIC_EXECUTION_ALIAS_CHECK_IMMEDIATELY : 
                                   StrategyProperties.SYMBOLIC_EXECUTION_ALIAS_CHECK_NEVER;
         StrategyProperties sp =
                 proof.getSettings().getStrategySettings().getActiveStrategyProperties();
         sp.setProperty(StrategyProperties.METHOD_OPTIONS_KEY, methodTreatmentValue);
         sp.setProperty(StrategyProperties.LOOP_OPTIONS_KEY, loopTreatmentValue);
         sp.setProperty(StrategyProperties.SYMBOLIC_EXECUTION_NON_EXECUTION_BRANCH_HIDING_OPTIONS_KEY,
                        nonExecutionBranchHidingValue);
         sp.setProperty(StrategyProperties.SYMBOLIC_EXECUTION_ALIAS_CHECK_OPTIONS_KEY,
                        aliasChecksValue);
         updateStrategySettings(proof, sp);
      }
   }

   /**
    * Configures the proof to use the given {@link StrategyProperties}.
    * @param proof The {@link Proof} to configure.
    * @param sb The {@link StrategyProperties} to set.
    */
   public static void updateStrategySettings(Proof proof, 
                                             StrategyProperties sp) {
      if (proof != null && !proof.isDisposed()) {
         assert sp != null;
         ProofSettings.DEFAULT_SETTINGS.getStrategySettings().setActiveStrategyProperties(sp);
         proof.getSettings().getStrategySettings().setActiveStrategyProperties(sp);
      }
   }
<<<<<<< HEAD

   /**
    * Configures the proof for symbolic execution.
    * @param proof The proof to configure.
    */
   public static void configureProof(Proof proof) {
      if (proof != null) {
         ImmutableList<ITermLabelWorker> labelInstantiators =
                 proof.getSettings().getLabelSettings().getLabelInstantiators();
         if (!labelInstantiators.contains(
                 SymbolicExecutionTermLabelInstantiator.INSTANCE)) {
             labelInstantiators = labelInstantiators.append(
                     SymbolicExecutionTermLabelInstantiator.INSTANCE);
         }
         if (!labelInstantiators.contains(
                 LoopBodyTermLabelInstantiator.INSTANCE)) {
             labelInstantiators = labelInstantiators.append(
                     LoopBodyTermLabelInstantiator.INSTANCE);
         }
         if (!labelInstantiators.contains(
                 LoopInvariantNormalBehaviorTermLabelInstantiator.INSTANCE)) {
             labelInstantiators = labelInstantiators.append(
                     LoopInvariantNormalBehaviorTermLabelInstantiator.INSTANCE);
         }
         proof.getSettings().getLabelSettings().setLabelInstantiators(labelInstantiators);
      }
   }
=======
>>>>>>> 4b81a20f
   
   /**
    * Checks if the choice settings are initialized.
    * @return {@code true} settings are initialized, {@code false} settings are not initialized.
    */
   public static boolean isChoiceSettingInitialised() {
      return !ProofSettings.DEFAULT_SETTINGS.getChoiceSettings().getChoices().isEmpty();
   }

   /**
    * Checks if the given node should be represented as loop body termination.
    * @param node The current {@link Node} in the proof tree of KeY.
    * @param ruleApp The {@link RuleApp} may used or not used in the rule.
    * @return {@code true} represent node as loop body termination, {@code false} represent node as something else. 
    */
   public static boolean isLoopBodyTermination(final Node node, RuleApp ruleApp) {
      boolean result = false;
      if (ruleApp instanceof OneStepSimplifierRuleApp) {
         // Check applied rules in protocol
         OneStepSimplifierRuleApp simplifierApp = (OneStepSimplifierRuleApp)ruleApp;
         if (simplifierApp.getProtocol() != null) {
            RuleApp terminationApp =
                    JavaUtil.search(simplifierApp.getProtocol(), new IFilter<RuleApp>() {
               @Override
               public boolean select(RuleApp element) {
                  return isLoopBodyTermination(node, element);
               }
            });
            result = terminationApp != null;
         }
      }
      else if (hasLoopBodyTerminationLabel(ruleApp)) {
         if ("impRight".equals(MiscTools.getRuleDisplayName(ruleApp))) {
            result = true; // Implication removed (not done if left part is false)
         }
         else {
            Term term = ruleApp.posInOccurrence().subTerm();
            if (term.op() == Junctor.IMP && term.sub(0).op() == Junctor.TRUE) {
               result = true; // Left part is true
            }
         }
      }
      return result;
   }
   
   /**
    * Checks if the given {@link Operator} is a heap.
    * @param op The {@link Operator} to check.
    * @param heapLDT The {@link HeapLDT} which provides the available heaps.
    * @return {@code true} {@link Operator} is heap, {@code false} {@link Operator} is something else.
    */
   public static boolean isHeap(Operator op, HeapLDT heapLDT) {
      if (op instanceof SortedOperator) {
         final Sort opSort = ((SortedOperator) op).sort();
         return JavaUtil.search(heapLDT.getAllHeaps(), new IFilter<LocationVariable>() {
            @Override
            public boolean select(LocationVariable element) {
               return opSort == element.sort();
            }
         }) != null;
      }
      else {
         return false;
      }
   }
   
   /**
    * Returns the path to the source file defined by the given {@link PositionInfo}.
    * @param posInfo The {@link PositionInfo} to extract source file from.
    * @return The source file name or {@code null} if not available.
    */
   public static String getSourcePath(PositionInfo posInfo) {
      String result = null;
      if (posInfo.getFileName() != null) {
         result = posInfo.getFileName(); // posInfo.getFileName() is a path to a file
      }
      else if (posInfo.getParentClass() != null) {
         result = posInfo.getParentClass(); // posInfo.getParentClass() is a path to a file
      }
      if (result != null && result.startsWith("FILE:")) {
         result = result.substring("FILE:".length());
      }
      return result;
   }

   /**
    * Checks if the given {@link Term} is a select on a heap.
    * @param services The {@link Services} to use.
    * @param term The {@link Term} to check.
    * @return {@code true} is select, {@code false} is something else.
    */
   public static boolean isSelect(Services services, Term term) {
      if (!isNullSort(term.sort(), services)) {
         Function select = services.getTypeConverter().getHeapLDT().getSelect(term.sort(), services);
         return select == term.op();
      }
      else {
         return false;
      }
   }

   /**
    * Checks if the given {@link Operator} is a number.
    * @param op The {@link Operator} to check.
    * @return {@code true} is number, {@code false} is something else.
    */
   public static boolean isNumber(Operator op) {
      if (op instanceof Function) {
         String[] numbers = {"#", "0", "1", "2", "3", "4", "5", "6", "7", "8", "9", "Z", "neglit"};
         Arrays.sort(numbers);
         int index = Arrays.binarySearch(numbers, op.name().toString());
         return index >= 0;
      }
      else {
         return false;
      }
   }

   /**
    * Checks if the given {@link Operator} is a boolean.
    * @param op The {@link Operator} to check.
    * @return {@code true} is boolean, {@code false} is something else.
    */
   public static boolean isBoolean(Services services, Operator op) {
      BooleanLDT booleanLDT = services.getTypeConverter().getBooleanLDT();
      return booleanLDT.getFalseConst() == op ||
             booleanLDT.getTrueConst() == op;
   }

   /**
    * Returns the default taclet options for symbolic execution.
    * @return The default taclet options for symbolic execution.
    */
   public static HashMap<String, String> getDefaultTacletOptions() {
      HashMap<String, String> result = new HashMap<String, String>();
      result.put("Strings", "Strings:on");
      result.put("reach", "reach:on");
      result.put("JavaCard", "JavaCard:on");
      result.put("assertions", "assertions:on");
      result.put("bigint", "bigint:on");
      result.put("intRules", "intRules:arithmeticSemanticsIgnoringOF");
      result.put("programRules", "programRules:Java");
      result.put("modelFields", "modelFields:showSatisfiability");
      result.put("initialisation", "initialisation:disableStaticInitialisation");
      result.put("sequences", "sequences:on");
      result.put("runtimeExceptions", "runtimeExceptions:allow");
      result.put("integerSimplificationRules", "integerSimplificationRules:full");
      return result;
   }
}<|MERGE_RESOLUTION|>--- conflicted
+++ resolved
@@ -514,13 +514,6 @@
       ProofEnvironment env =
               SymbolicExecutionUtil.cloneProofEnvironmentWithOwnOneStepSimplifier(proof); // New OneStepSimplifier is required because it has an internal state and the default instance can't be used parallel.
       starter.init(sequentToProve, env);
-<<<<<<< HEAD
-      if (!proof.isDisposed()) {
-         starter.getProof().getSettings().getLabelSettings().setLabelInstantiators(
-                 proof.getSettings().getLabelSettings().getLabelInstantiators()); // Use label instantiators of original proof also in side proof.
-      }
-=======
->>>>>>> 4b81a20f
       return starter;
    }
    
@@ -2813,37 +2806,7 @@
          proof.getSettings().getStrategySettings().setActiveStrategyProperties(sp);
       }
    }
-<<<<<<< HEAD
-
-   /**
-    * Configures the proof for symbolic execution.
-    * @param proof The proof to configure.
-    */
-   public static void configureProof(Proof proof) {
-      if (proof != null) {
-         ImmutableList<ITermLabelWorker> labelInstantiators =
-                 proof.getSettings().getLabelSettings().getLabelInstantiators();
-         if (!labelInstantiators.contains(
-                 SymbolicExecutionTermLabelInstantiator.INSTANCE)) {
-             labelInstantiators = labelInstantiators.append(
-                     SymbolicExecutionTermLabelInstantiator.INSTANCE);
-         }
-         if (!labelInstantiators.contains(
-                 LoopBodyTermLabelInstantiator.INSTANCE)) {
-             labelInstantiators = labelInstantiators.append(
-                     LoopBodyTermLabelInstantiator.INSTANCE);
-         }
-         if (!labelInstantiators.contains(
-                 LoopInvariantNormalBehaviorTermLabelInstantiator.INSTANCE)) {
-             labelInstantiators = labelInstantiators.append(
-                     LoopInvariantNormalBehaviorTermLabelInstantiator.INSTANCE);
-         }
-         proof.getSettings().getLabelSettings().setLabelInstantiators(labelInstantiators);
-      }
-   }
-=======
->>>>>>> 4b81a20f
-   
+
    /**
     * Checks if the choice settings are initialized.
     * @return {@code true} settings are initialized, {@code false} settings are not initialized.
