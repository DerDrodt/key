// This file is part of KeY - Integrated Deductive Software Design 
//
// Copyright (C) 2001-2011 Universitaet Karlsruhe (TH), Germany 
//                         Universitaet Koblenz-Landau, Germany
//                         Chalmers University of Technology, Sweden
// Copyright (C) 2011-2013 Karlsruhe Institute of Technology, Germany 
//                         Technical University Darmstadt, Germany
//                         Chalmers University of Technology, Sweden
//
// The KeY system is protected by the GNU General 
// Public License. See LICENSE.TXT for details.
//

package de.uka.ilkd.key.symbolic_execution.util;

import java.util.Collections;
import java.util.HashMap;
import java.util.Iterator;
import java.util.LinkedHashSet;
import java.util.LinkedList;
import java.util.List;
import java.util.Map;
import java.util.Set;

import de.uka.ilkd.key.collection.ImmutableArray;
import de.uka.ilkd.key.collection.ImmutableList;
import de.uka.ilkd.key.collection.ImmutableSLList;
import de.uka.ilkd.key.gui.ApplyStrategy.ApplyStrategyInfo;
import de.uka.ilkd.key.gui.configuration.ProofSettings;
import de.uka.ilkd.key.java.Expression;
import de.uka.ilkd.key.java.JavaInfo;
import de.uka.ilkd.key.java.JavaProgramElement;
import de.uka.ilkd.key.java.JavaTools;
import de.uka.ilkd.key.java.Position;
import de.uka.ilkd.key.java.PositionInfo;
import de.uka.ilkd.key.java.Services;
import de.uka.ilkd.key.java.SourceElement;
import de.uka.ilkd.key.java.Statement;
import de.uka.ilkd.key.java.StatementBlock;
import de.uka.ilkd.key.java.TypeConverter;
import de.uka.ilkd.key.java.abstraction.KeYJavaType;
import de.uka.ilkd.key.java.declaration.FieldDeclaration;
import de.uka.ilkd.key.java.declaration.FieldSpecification;
import de.uka.ilkd.key.java.declaration.ParameterDeclaration;
import de.uka.ilkd.key.java.declaration.TypeDeclaration;
import de.uka.ilkd.key.java.expression.Assignment;
import de.uka.ilkd.key.java.recoderext.ConstructorNormalformBuilder;
import de.uka.ilkd.key.java.reference.ExecutionContext;
import de.uka.ilkd.key.java.reference.IExecutionContext;
import de.uka.ilkd.key.java.reference.ReferencePrefix;
import de.uka.ilkd.key.java.reference.TypeReference;
import de.uka.ilkd.key.java.statement.BranchStatement;
import de.uka.ilkd.key.java.statement.Catch;
import de.uka.ilkd.key.java.statement.Do;
import de.uka.ilkd.key.java.statement.EmptyStatement;
import de.uka.ilkd.key.java.statement.EnhancedFor;
import de.uka.ilkd.key.java.statement.For;
import de.uka.ilkd.key.java.statement.LoopStatement;
import de.uka.ilkd.key.java.statement.MethodBodyStatement;
import de.uka.ilkd.key.java.statement.MethodFrame;
import de.uka.ilkd.key.java.statement.Try;
import de.uka.ilkd.key.ldt.HeapLDT;
import de.uka.ilkd.key.logic.DefaultVisitor;
import de.uka.ilkd.key.logic.ITermLabel;
import de.uka.ilkd.key.logic.JavaBlock;
import de.uka.ilkd.key.logic.LoopBodyTermLabel;
import de.uka.ilkd.key.logic.LoopInvariantNormalBehaviorTermLabel;
import de.uka.ilkd.key.logic.Name;
import de.uka.ilkd.key.logic.PosInOccurrence;
import de.uka.ilkd.key.logic.ProgramElementName;
import de.uka.ilkd.key.logic.ProgramPrefix;
import de.uka.ilkd.key.logic.Semisequent;
import de.uka.ilkd.key.logic.Sequent;
import de.uka.ilkd.key.logic.SequentFormula;
import de.uka.ilkd.key.logic.SymbolicExecutionTermLabel;
import de.uka.ilkd.key.logic.Term;
import de.uka.ilkd.key.logic.TermBuilder;
import de.uka.ilkd.key.logic.op.ElementaryUpdate;
import de.uka.ilkd.key.logic.op.Equality;
import de.uka.ilkd.key.logic.op.Function;
import de.uka.ilkd.key.logic.op.IProgramMethod;
import de.uka.ilkd.key.logic.op.IProgramVariable;
import de.uka.ilkd.key.logic.op.Junctor;
import de.uka.ilkd.key.logic.op.Operator;
import de.uka.ilkd.key.logic.op.ProgramVariable;
import de.uka.ilkd.key.logic.sort.Sort;
import de.uka.ilkd.key.proof.Goal;
import de.uka.ilkd.key.proof.Node;
import de.uka.ilkd.key.proof.Node.NodeIterator;
import de.uka.ilkd.key.proof.NodeInfo;
import de.uka.ilkd.key.proof.Proof;
import de.uka.ilkd.key.proof.init.InitConfig;
import de.uka.ilkd.key.proof.init.JavaProfile;
import de.uka.ilkd.key.proof.init.ProofInputException;
import de.uka.ilkd.key.proof.io.ProofSaver;
import de.uka.ilkd.key.proof.mgt.AxiomJustification;
import de.uka.ilkd.key.proof.mgt.ProofEnvironment;
import de.uka.ilkd.key.proof.mgt.RuleJustification;
import de.uka.ilkd.key.proof.mgt.RuleJustificationInfo;
import de.uka.ilkd.key.rule.BuiltInRule;
import de.uka.ilkd.key.rule.ContractRuleApp;
import de.uka.ilkd.key.rule.ITermLabelWorker;
import de.uka.ilkd.key.rule.LoopBodyTermLabelInstantiator;
import de.uka.ilkd.key.rule.LoopInvariantBuiltInRuleApp;
import de.uka.ilkd.key.rule.LoopInvariantNormalBehaviorTermLabelInstantiator;
import de.uka.ilkd.key.rule.OneStepSimplifier;
import de.uka.ilkd.key.rule.OneStepSimplifierRuleApp;
import de.uka.ilkd.key.rule.PosTacletApp;
import de.uka.ilkd.key.rule.RuleApp;
import de.uka.ilkd.key.rule.SymbolicExecutionTermLabelInstantiator;
import de.uka.ilkd.key.rule.SyntacticalReplaceVisitor;
import de.uka.ilkd.key.rule.Taclet;
import de.uka.ilkd.key.rule.TacletApp;
import de.uka.ilkd.key.rule.inst.SVInstantiations;
import de.uka.ilkd.key.rule.tacletbuilder.TacletGoalTemplate;
import de.uka.ilkd.key.strategy.StrategyProperties;
import de.uka.ilkd.key.symbolic_execution.model.IExecutionElement;
import de.uka.ilkd.key.symbolic_execution.model.IExecutionNode;
import de.uka.ilkd.key.symbolic_execution.model.IExecutionStateNode;
import de.uka.ilkd.key.symbolic_execution.model.IExecutionVariable;
import de.uka.ilkd.key.symbolic_execution.model.impl.ExecutionMethodReturn;
import de.uka.ilkd.key.symbolic_execution.model.impl.ExecutionVariable;
import de.uka.ilkd.key.util.MiscTools;
import de.uka.ilkd.key.util.ProofStarter;

/**
 * Provides utility methods for symbolic execution with KeY.
 * @author Martin Hentschel
 */
public final class SymbolicExecutionUtil {
   /**
    * Key for the choice option "runtimeExceptions".
    */
   public static final String CHOICE_SETTING_RUNTIME_EXCEPTIONS = "runtimeExceptions";
  
   /**
    * Value in choice option "runtimeExceptions" to ban exceptions.
    */
   public static final String CHOICE_SETTING_RUNTIME_EXCEPTIONS_VALUE_BAN = "runtimeExceptions:ban";
   
   /**
    * Value in choice option "runtimeExceptions" to allow exceptions.
    */
   public static final String CHOICE_SETTING_RUNTIME_EXCEPTIONS_VALUE_ALLOW = "runtimeExceptions:allow";

   /**
    * Forbid instances.
    */
   private SymbolicExecutionUtil() {
   }
   
   /**
    * Simplifies the given {@link Term} in a side proof. 
    * @param parentProof The parent {@link Proof}.
    * @param term The {@link Term} to simplify.
    * @return The simplified {@link Term}.
    * @throws ProofInputException Occurred Exception.
    */
   public static Term simplify(Proof parentProof,
                               Term term) throws ProofInputException {
      // Create sequent to proof
      Sequent sequentToProve = Sequent.EMPTY_SEQUENT.addFormula(new SequentFormula(term), false, true).sequent();
      // Return created sequent and the used predicate to identify the value interested in.
      ApplyStrategyInfo info = startSideProof(parentProof, sequentToProve);
      // The simplified formula is the conjunction of all open goals
      ImmutableList<Goal> openGoals = info.getProof().openEnabledGoals();
      if (openGoals.isEmpty()) {
         return TermBuilder.DF.tt();
      }
      else {
         ImmutableList<Term> goalImplications = ImmutableSLList.nil(); 
         for (Goal goal : openGoals) {
            Term goalImplication = sequentToImplication(goal.sequent());
            goalImplication = TermBuilder.DF.not(goalImplication);
            goalImplications = goalImplications.append(goalImplication);
         }
         return TermBuilder.DF.not(TermBuilder.DF.or(goalImplications));
      }
   }
   
   /**
    * Converts the given {@link Sequent} into an implication.
    * @param sequent The {@link Sequent} to convert.
    * @return The created implication.
    */
   public static Term sequentToImplication(Sequent sequent) {
      if (sequent != null) {
         ImmutableList<Term> antecedents = listSemisequentTerms(sequent.antecedent());
         ImmutableList<Term> succedents = listSemisequentTerms(sequent.succedent());
         // Construct branch condition from created antecedent and succedent terms as new implication 
         Term left = TermBuilder.DF.and(antecedents);
         Term right = TermBuilder.DF.or(succedents);
         return TermBuilder.DF.imp(left, right);
      }
      else {
         return TermBuilder.DF.tt();
      }
   }
   
   /**
    * Lists the {@link Term}s contained in the given {@link Semisequent}.
    * @param semisequent The {@link Semisequent} to list terms of.
    * @return The list with all contained {@link Term}s.
    */
   public static ImmutableList<Term> listSemisequentTerms(Semisequent semisequent) {
      ImmutableList<Term> terms = ImmutableSLList.nil();
      if (semisequent != null) {
         for (SequentFormula sf : semisequent) {
            terms = terms.append(sf.formula());
         }
      }
      return terms;
   }
   
   /**
    * Creates a copy of the {@link ProofEnvironment} of the given {@link Proof}
    * which has his own {@link OneStepSimplifier} instance. Such copies are
    * required for instance during parallel usage of site proofs because
    * {@link OneStepSimplifier} has an internal state.
    * @param source The {@link Proof} to copy its {@link ProofEnvironment}.
    * @return The created {@link ProofEnvironment} which is a copy of the environment of the given {@link Proof} but with its own {@link OneStepSimplifier} instance.
    */
   public static ProofEnvironment cloneProofEnvironmentWithOwnOneStepSimplifier(Proof source) {
      assert source != null;
      // Get required source instances
      ProofEnvironment sourceEnv = source.env();
      InitConfig sourceInitConfig = sourceEnv.getInitConfig();
      RuleJustificationInfo sourceJustiInfo = sourceEnv.getJustifInfo();
      // Create new profile which has separate OneStepSimplifier instance
      JavaProfile profile = new JavaProfile() {
         private OneStepSimplifier simplifier;
         
         @Override
         protected OneStepSimplifier getInitialOneStepSimpilifier() {
            if (simplifier == null) {
               simplifier = new OneStepSimplifier();
            }
            return simplifier;
         }
      };
      // Create new InitConfig and initialize it with value from initial one.
      InitConfig initConfig = new InitConfig(source.getServices().copy(), profile);
      initConfig.setActivatedChoices(sourceInitConfig.getActivatedChoices());
      initConfig.setSettings(sourceInitConfig.getSettings());
      initConfig.setTaclet2Builder(sourceInitConfig.getTaclet2Builder());
      initConfig.setTaclets(sourceInitConfig.getTaclets());
      // Create new ProofEnvironment and initialize it with values from initial one.
      ProofEnvironment env = new ProofEnvironment(initConfig);
      env.setJavaModel(sourceEnv.getJavaModel());
      env.setNumber(sourceEnv.getNumber());
      env.setRuleConfig(sourceEnv.getRuleConfig());
      for (Taclet taclet : sourceInitConfig.activatedTaclets()) {
         env.getJustifInfo().addJustification(taclet, sourceJustiInfo.getJustification(taclet));
      }
      for (BuiltInRule rule : initConfig.builtInRules()) {
         RuleJustification origJusti = sourceJustiInfo.getJustification(rule);
         if (origJusti == null) {
            assert rule instanceof OneStepSimplifier;
            origJusti = AxiomJustification.INSTANCE;
         }
         env.getJustifInfo().addJustification(rule, origJusti);
      }
      return env;
   }
   
   /**
    * Creates a {@link Sequent} which can be used in site proofs to
    * extract the value of the given {@link IProgramVariable} from the
    * sequent of the given {@link Node}.
    * @param services The {@link Services} to use.
    * @param contextObjectType The type of the current object (this reference).
    * @param contextMethod The current method.
    * @param contextObject The current object (this reference).
    * @param node The original {@link Node} which provides the sequent to extract from.
    * @param variable The {@link IProgramVariable} of the value which is interested.
    * @return The created {@link SiteProofVariableValueInput} with the created sequent and the predicate which will contain the value.
    */
   public static SiteProofVariableValueInput createExtractReturnVariableValueSequent(Services services,
                                                                                     TypeReference contextObjectType,
                                                                                     IProgramMethod contextMethod,
                                                                                     ReferencePrefix contextObject,
                                                                                     Node node,
                                                                                     IProgramVariable variable) {
      // Create execution context in that the method was called.
      IExecutionContext context = new ExecutionContext(contextObjectType, contextMethod, contextObject);
      // Create sequent
      return createExtractReturnVariableValueSequent(services, context, node, variable);
   }

   /**
    * Creates a {@link Sequent} which can be used in site proofs to
    * extract the value of the given {@link IProgramVariable} from the
    * sequent of the given {@link Node}.
    * @param services The {@link Services} to use.
    * @param context The {@link IExecutionContext} that defines the current object (this reference).
    * @param node The original {@link Node} which provides the sequent to extract from.
    * @param variable The {@link IProgramVariable} of the value which is interested.
    * @return The created {@link SiteProofVariableValueInput} with the created sequent and the predicate which will contain the value.
    */
   public static SiteProofVariableValueInput createExtractReturnVariableValueSequent(Services services,
                                                                                     IExecutionContext context,
                                                                                     Node node,
                                                                                     IProgramVariable variable) {
      // Make sure that correct parameters are given
      assert context != null;
      assert node != null;
      assert variable instanceof ProgramVariable;
      // Create method frame which will be executed in site proof
      Statement originalReturnStatement = (Statement)node.getNodeInfo().getActiveStatement();
      MethodFrame newMethodFrame = new MethodFrame(variable, context, new StatementBlock(originalReturnStatement));
      JavaBlock newJavaBlock = JavaBlock.createJavaBlock(new StatementBlock(newMethodFrame));
      // Create predicate which will be used in formulas to store the value interested in.
      Function newPredicate = new Function(new Name(TermBuilder.DF.newName(services, "ResultPredicate")), Sort.FORMULA, variable.sort());
      // Create formula which contains the value interested in.
      Term newTerm = TermBuilder.DF.func(newPredicate, TermBuilder.DF.var((ProgramVariable)variable));
      // Combine method frame with value formula in a modality.
      Term modalityTerm = TermBuilder.DF.dia(newJavaBlock, newTerm);
      // Create Sequent to prove with new succedent.
      Sequent sequentToProve = createSequentToProveWithNewSuccedent(node, modalityTerm);
      // Return created sequent and the used predicate to identify the value interested in.
      return new SiteProofVariableValueInput(sequentToProve, newPredicate);
   }

   /**
    * Creates a {@link Sequent} which can be used in site proofs to
    * extract the value of the given {@link IProgramVariable} from the
    * sequent of the given {@link Node}.
    * @param services The {@link Services} to use.
    * @param node The original {@link Node} which provides the sequent to extract from.
    * @param additionalConditions Optional additional conditions.
    * @param variable The {@link IProgramVariable} of the value which is interested.
    * @return The created {@link SiteProofVariableValueInput} with the created sequent and the predicate which will contain the value.
    */
   public static SiteProofVariableValueInput createExtractVariableValueSequent(Services services,
                                                                               Node node,
                                                                               Term additionalConditions,
                                                                               IProgramVariable variable) {
      // Make sure that correct parameters are given
      assert node != null;
      assert variable instanceof ProgramVariable;
      // Create predicate which will be used in formulas to store the value interested in.
      Function newPredicate = new Function(new Name(TermBuilder.DF.newName(services, "ResultPredicate")), Sort.FORMULA, variable.sort());
      // Create formula which contains the value interested in.
      Term newTerm = TermBuilder.DF.func(newPredicate, TermBuilder.DF.var((ProgramVariable)variable));
      // Create Sequent to prove with new succedent.
      Sequent sequentToProve = createSequentToProveWithNewSuccedent(node, additionalConditions, newTerm);
      // Return created sequent and the used predicate to identify the value interested in.
      return new SiteProofVariableValueInput(sequentToProve, newPredicate);
   }

   /**
    * Creates a {@link Sequent} which can be used in site proofs to
    * extract the value of the given {@link IProgramVariable} from the
    * sequent of the given {@link Node}.
    * @param services The {@link Services} to use.
    * @param node The original {@link Node} which provides the sequent to extract from.
    * @param additionalConditions Additional conditions to add to the antecedent.
    * @param term The new succedent term.
    * @return The created {@link SiteProofVariableValueInput} with the created sequent and the predicate which will contain the value.
    */
   public static SiteProofVariableValueInput createExtractTermSequent(Services services,
                                                                      Node node,
                                                                      Term additionalConditions,
                                                                      Term term) {
      // Make sure that correct parameters are given
      assert node != null;
      assert term != null;
      // Create predicate which will be used in formulas to store the value interested in.
      Function newPredicate = new Function(new Name(TermBuilder.DF.newName(services, "ResultPredicate")), Sort.FORMULA, term.sort());
      // Create formula which contains the value interested in.
      Term newTerm = TermBuilder.DF.func(newPredicate, term);
      // Create Sequent to prove with new succedent.
      Sequent sequentToProve = createSequentToProveWithNewSuccedent(node, additionalConditions, newTerm);
      // Return created sequent and the used predicate to identify the value interested in.
      return new SiteProofVariableValueInput(sequentToProve, newPredicate);
   }
   
   /**
    * Helper class which represents the return value of
    * {@link ExecutionMethodReturn#createExtractReturnVariableValueSequent(TypeReference, ReferencePrefix, Node, IProgramVariable)} and
    * {@link ExecutionMethodReturn#createExtractVariableValueSequent(IExecutionContext, Node, IProgramVariable)}.
    * @author Martin Hentschel
    */
   public static class SiteProofVariableValueInput {
      /**
       * The sequent to prove.
       */
      private Sequent sequentToProve;
      
      /**
       * The {@link Operator} which is the predicate that contains the value interested in.
       */
      private Operator operator;
      
      /**
       * Constructor.
       * @param sequentToProve he sequent to prove.
       * @param operator The {@link Operator} which is the predicate that contains the value interested in.
       */
      public SiteProofVariableValueInput(Sequent sequentToProve, Operator operator) {
         super();
         this.sequentToProve = sequentToProve;
         this.operator = operator;
      }
      
      /**
       * Returns the sequent to prove.
       * @return The sequent to prove.
       */
      public Sequent getSequentToProve() {
         return sequentToProve;
      }
      
      /**
       * Returns the {@link Operator} which is the predicate that contains the value interested in.
       * @return The {@link Operator} which is the predicate that contains the value interested in.
       */
      public Operator getOperator() {
         return operator;
      }
   }
   
   /**
    * Starts a site proof for the given {@link Sequent}.
    * @param proof The parent {@link Proof} of the site proof to do.
    * @param sequentToProve The {@link Sequent} to prove.
    * @return The proof result represented as {@link ApplyStrategyInfo} instance.
    * @throws ProofInputException Occurred Exception
    */
   public static ApplyStrategyInfo startSideProof(Proof proof,
                                                  Sequent sequentToProve) throws ProofInputException {
      return startSideProof(proof, sequentToProve, StrategyProperties.SPLITTING_OFF);
   }
   
   /**
    * Starts a site proof for the given {@link Sequent}.
    * @param proof The parent {@link Proof} of the site proof to do.
    * @param sequentToProve The {@link Sequent} to prove.
    * @return The proof result represented as {@link ApplyStrategyInfo} instance.
    * @throws ProofInputException Occurred Exception
    */
   public static ApplyStrategyInfo startSideProof(Proof proof,
                                                  Sequent sequentToProve,
                                                  String splittingOption) throws ProofInputException {
      ProofStarter starter = createSideProof(proof, sequentToProve);
      return startSideProof(proof, starter, splittingOption);
   }
   
   /**
    * Creates a new {@link ProofStarter} which contains a new site proof
    * of the given {@link Proof}.
    * @param proof The given {@link Proof}.
    * @param sequentToProve The {@link Sequent} to proof in a new site proof.
    * @return The created {@link ProofStarter} with the site proof.
    * @throws ProofInputException Occurred Exception.
    */
   public static ProofStarter createSideProof(Proof proof,
                                              Sequent sequentToProve) throws ProofInputException {
      // Make sure that valid parameters are given
      assert sequentToProve != null;
      // Create ProofStarter
      ProofStarter starter = new ProofStarter();
      // Configure ProofStarter
      ProofEnvironment env = SymbolicExecutionUtil.cloneProofEnvironmentWithOwnOneStepSimplifier(proof); // New OneStepSimplifier is required because it has an internal state and the default instance can't be used parallel.
      starter.init(sequentToProve, env);
      return starter;
   }
   
   /**
    * Starts a site proof.
    * @param proof The original {@link Proof}.
    * @param starter The {@link ProofStarter} with the site proof.
    * @param splittingOption The splitting option to use.
    * @return The site proof result.
    */
   public static ApplyStrategyInfo startSideProof(Proof proof, ProofStarter starter, String splittingOption) {
      assert starter != null;
      starter.setMaxRuleApplications(1000);
      StrategyProperties sp = !proof.isDisposed() ? 
                              proof.getSettings().getStrategySettings().getActiveStrategyProperties() : // Is a clone that can be modified
                              new StrategyProperties();
      sp.setProperty(StrategyProperties.SPLITTING_OPTIONS_KEY, splittingOption); // Logical Splitting: Off is faster and avoids splits, but Normal allows to determine that two objects are different.
      sp.setProperty(StrategyProperties.METHOD_OPTIONS_KEY, StrategyProperties.METHOD_NONE); // Method Treatment: Off
      sp.setProperty(StrategyProperties.DEP_OPTIONS_KEY, StrategyProperties.DEP_OFF); // Dependency Contracts: Off
      sp.setProperty(StrategyProperties.QUERY_OPTIONS_KEY, StrategyProperties.QUERY_OFF); // Query Treatment: Off
      sp.setProperty(StrategyProperties.NON_LIN_ARITH_OPTIONS_KEY, StrategyProperties.NON_LIN_ARITH_DEF_OPS); // Arithmetic Treatment: DefOps
      sp.setProperty(StrategyProperties.QUANTIFIERS_OPTIONS_KEY, StrategyProperties.QUANTIFIERS_NON_SPLITTING); // Quantifier treatment: No Splits 
      starter.setStrategy(sp);
      // Execute proof in the current thread
      return starter.start();
   }
   
   /**
    * Extracts the value for the formula with the given {@link Operator}
    * from the site proof result ({@link ApplyStrategyInfo}).
    * @param info The site proof result.
    * @param operator The {@link Operator} for the formula which should be extracted.
    * @return The value of the formula with the given {@link Operator}.
    * @throws ProofInputException Occurred Exception.
    */
   public static Term extractOperatorValue(ApplyStrategyInfo info, Operator operator) throws ProofInputException {
      // Make sure that valid parameters are given
      assert info != null;
      if (info.getProof().openGoals().size() != 1) {
         throw new ProofInputException("Assumption that return value extraction has one goal does not hold because " + info.getProof().openGoals().size() + " goals are available.");
      }
      // Get node of open goal
      return extractOperatorValue(info.getProof().openGoals().head(), operator);
   }

   /**
    * Extracts the value for the formula with the given {@link Operator}
    * from the given {@link Goal}.
    * @param goal The {@link Goal} to search the {@link Operator} in.
    * @param operator The {@link Operator} for the formula which should be extracted.
    * @return The value of the formula with the given {@link Operator}.
    */
   public static Term extractOperatorValue(Goal goal, final Operator operator) {
      assert goal != null;
      return extractOperatorValue(goal.node(), operator);
   }

   /**
    * Extracts the value for the formula with the given {@link Operator}
    * from the given {@link Node}.
    * @param node The {@link Node} to search the {@link Operator} in.
    * @param operator The {@link Operator} for the formula which should be extracted.
    * @return The value of the formula with the given {@link Operator}.
    */
   public static Term extractOperatorValue(Node node, final Operator operator) {
      Term operatorTerm = extractOperatorTerm(node, operator);
      return operatorTerm != null ? operatorTerm.sub(0) : null;
   }
   
   /**
    * Extracts the operator term for the formula with the given {@link Operator}
    * from the site proof result ({@link ApplyStrategyInfo}).
    * @param info The site proof result.
    * @param operator The {@link Operator} for the formula which should be extracted.
    * @return The operator term of the formula with the given {@link Operator}.
    * @throws ProofInputException Occurred Exception.
    */
   public static Term extractOperatorTerm(ApplyStrategyInfo info, Operator operator) throws ProofInputException {
      // Make sure that valid parameters are given
      assert info != null;
      if (info.getProof().openGoals().size() != 1) {
         throw new ProofInputException("Assumption that return value extraction has one goal does not hold because " + info.getProof().openGoals().size() + " goals are available.");
      }
      // Get node of open goal
      return extractOperatorTerm(info.getProof().openGoals().head(), operator);
   }

   /**
    * Extracts the operator term for the formula with the given {@link Operator}
    * from the given {@link Goal}.
    * @param goal The {@link Goal} to search the {@link Operator} in.
    * @param operator The {@link Operator} for the formula which should be extracted.
    * @return The operator term of the formula with the given {@link Operator}.
    */
   public static Term extractOperatorTerm(Goal goal, final Operator operator) {
      assert goal != null;
      return extractOperatorTerm(goal.node(), operator);
   }

   /**
    * Extracts the operator term for the formula with the given {@link Operator}
    * from the given {@link Node}.
    * @param node The {@link Node} to search the {@link Operator} in.
    * @param operator The {@link Operator} for the formula which should be extracted.
    * @return The operator term of the formula with the given {@link Operator}.
    */
   public static Term extractOperatorTerm(Node node, final Operator operator) {
      assert node != null;
      // Search formula with the given operator in sequent
      SequentFormula sf = JavaUtil.search(node.sequent(), new IFilter<SequentFormula>() {
         @Override
         public boolean select(SequentFormula element) {
            return JavaUtil.equals(element.formula().op(), operator);
         }
      });
      if (sf != null) {
         return sf.formula();
      }
      else {
         return null;
      }
   }
   
   /**
    * Checks if the given {@link Term} represents a heap update,
    * in particular a store or create operation on a heap.
    * @param services The {@link Services} to use.
    * @param term The {@link Term} to check.
    * @return {@code true} is heap update, {@code false} is something else.
    */
   public static boolean isHeapUpdate(Services services, Term term) {
      boolean heapUpdate = false;
      if (term != null) {
         ImmutableArray<Term> subs = term.subs();
         if (subs.size() == 1) {
            Term sub = subs.get(0);
            if (sub.op() == services.getTypeConverter().getHeapLDT().getStore() ||
                sub.op() == services.getTypeConverter().getHeapLDT().getCreate()) {
               heapUpdate = true;
            }
         }
      }
      return heapUpdate;
   }
   
   /**
    * Creates for the given {@link IExecutionStateNode} the contained
    * root {@link IExecutionVariable}s.
    * @param node The {@link IExecutionStateNode} to create variables for.
    * @return The created {@link IExecutionVariable}s.
    */
   public static IExecutionVariable[] createExecutionVariables(IExecutionStateNode<?> node) {
      if (node != null) {
         Node proofNode = node.getProofNode();
         List<IProgramVariable> variables = new LinkedList<IProgramVariable>();
         // Add self variable
         IProgramVariable selfVar = findSelfTerm(proofNode);
         if (selfVar != null) {
            variables.add(selfVar);
         }
         // Add method parameters
         Node callNode = findMethodCallNode(node.getProofNode());
         if (callNode != null && callNode.getNodeInfo().getActiveStatement() instanceof MethodBodyStatement) {
            MethodBodyStatement mbs = (MethodBodyStatement)callNode.getNodeInfo().getActiveStatement();
            for (Expression e : mbs.getArguments()) {
               if (e instanceof IProgramVariable) {
                  variables.add((IProgramVariable)e);
               }
            }
         }
         // Collect variables from updates
         List<IProgramVariable> variablesFromUpdates = collectAllElementaryUpdateTerms(proofNode);
         for (IProgramVariable variable : variablesFromUpdates) {
            if (!variables.contains(variable)) {
               variables.add(variable);
            }
         }
         IExecutionVariable[] result = new IExecutionVariable[variables.size()];
         int i = 0;
         for (IProgramVariable var : variables) {
            result[i] = new ExecutionVariable(node, var);
            i++;
         }
         return result;
      }
      else {
         return new IExecutionVariable[0];
      }
   }
   
   /**
    * Collects all {@link IProgramVariable} used in {@link ElementaryUpdate}s.
    * @param node The {@link Node} to search in.
    * @return The found {@link IProgramVariable} which are used in {@link ElementaryUpdate}s.
    */
   public static List<IProgramVariable> collectAllElementaryUpdateTerms(Node node) {
      if (node != null) {
         Services services = node.proof().getServices();
         List<IProgramVariable> result = new LinkedList<IProgramVariable>();
         for (SequentFormula sf : node.sequent().antecedent()) {
            internalCollectAllElementaryUpdateTerms(services, result, sf.formula());
         }
         for (SequentFormula sf : node.sequent().succedent()) {
            internalCollectAllElementaryUpdateTerms(services, result, sf.formula());
         }
         return result;
      }
      else {
         return Collections.emptyList();
      }
   }
   
   /**
    * Utility method of {@link #collectAllElementaryUpdateTerms(Node)} which
    * collects all {@link IProgramVariable}s of {@link ElementaryUpdate}s
    * and static field manipulations.
    * @param services The {@link Services} to use.
    * @param result The result {@link List} to fill.
    * @param term The current term to analyze.
    */
   private static void internalCollectAllElementaryUpdateTerms(Services services, List<IProgramVariable> result, Term term) {
      if (term != null) {
         if (term.op() instanceof ElementaryUpdate) {
            if (SymbolicExecutionUtil.isHeapUpdate(services, term)) {
               // Extract static variables from heap
               Set<IProgramVariable> staticAttributes = new LinkedHashSet<IProgramVariable>();
               internalCollectStaticProgramVariablesOnHeap(services, staticAttributes, term);
               result.addAll(staticAttributes);
            }
            else {
               // Local variable
               ElementaryUpdate eu = (ElementaryUpdate)term.op();
               if (eu.lhs() instanceof IProgramVariable) {
                  result.add((IProgramVariable)eu.lhs());
               }
            }
         }
         else {
            for (Term sub : term.subs()) {
               internalCollectAllElementaryUpdateTerms(services, result, sub);
            }
         }
      }
   }
   
   /**
    * Utility method of {@link #internalCollectAllElementaryUpdateTerms(Services, List, Term)}
    * which collects static field manipulations on the given heap update.
    * @param services The {@link Services} to use.
    * @param result The result {@link List} to fill.
    * @param term The current term to analyze.
    */
   private static void internalCollectStaticProgramVariablesOnHeap(Services services, Set<IProgramVariable> result, Term term) {
      final HeapLDT heapLDT = services.getTypeConverter().getHeapLDT();
      try {
         if (term.op() == heapLDT.getStore()) {
            ImmutableArray<Term> subs = term.subs();
            if (subs.size() == 4) {
               Term locationTerm = subs.get(2);
               ProgramVariable attribute = getProgramVariable(services, heapLDT, locationTerm);
               if (attribute != null && attribute.isStatic()) {
                  result.add(attribute);
               }
            }
         }
      }
      catch (Exception e) {
         // Can go wrong, nothing to do
      }
      for (Term sub : term.subs()) {
         internalCollectStaticProgramVariablesOnHeap(services, result, sub);
      }
   }
   
   /**
    * Returns the {@link ProgramVariable} defined by the given {@link Term}.
    * @param services The {@link Services} to use.
    * @param heapLDT The {@link HeapLDT} to use.
    * @param locationTerm The {@link Term} to extract {@link ProgramVariable} from.
    * @return The {@link Term}s {@link ProgramVariable} or {@code null} if not available.
    */
   public static ProgramVariable getProgramVariable(Services services, HeapLDT heapLDT, Term locationTerm) {
      ProgramVariable result = null;
      if (locationTerm.op() instanceof Function) {
         Function function = (Function)locationTerm.op();
         // Make sure that the function is not an array
         if (heapLDT.getArr() != function) {
            String typeName = heapLDT.getClassName(function);
            KeYJavaType type = services.getJavaInfo().getKeYJavaType(typeName);
            if (type != null) {
               String fieldName = heapLDT.getPrettyFieldName(function);
               result = services.getJavaInfo().getAttribute(fieldName, type);
            }
         }
      }
      return result;
   }

   /**
    * Returns the array index defined by the given {@link Term}.
    * @param services The {@link Services} to use.
    * @param heapLDT The {@link HeapLDT} to use.
    * @param arrayIndexTerm The {@link Term} to extract the array index from.
    * @return The array index or {@code -1} if the term defines no array index.
    */
   public static int getArrayIndex(Services services, HeapLDT heapLDT, Term arrayIndexTerm) {
      // Make sure that the term is an array index
      if (arrayIndexTerm.op() == heapLDT.getArr() && arrayIndexTerm.subs().size() == 1) {
         Term sub = arrayIndexTerm.sub(0);
         // Make sure that the defined index is an integer
         if (services.getTypeConverter().getIntegerLDT().getNumberSymbol() == sub.op()) {
            return Integer.parseInt(ProofSaver.printAnything(sub, services));
         }
         else {
            return -1;
         }
      }
      else {
         return -1;
      }
   }

   /**
    * Searches the {@link IProgramVariable} of the current {@code this}/{@code self} reference.
    * @param node The {@link Node} to search in.
    * @return The found {@link IProgramVariable} with the current {@code this}/{@code self} reference or {@code null} if no one is available.
    */
   public static IProgramVariable findSelfTerm(Node node) {
      Term term = node.getAppliedRuleApp().posInOccurrence().subTerm();
      term = TermBuilder.DF.goBelowUpdates(term);
      JavaBlock jb = term.javaBlock();
      Services services = node.proof().getServices();
      IExecutionContext context = JavaTools.getInnermostExecutionContext(jb, services);
      if (context instanceof ExecutionContext) {
         ReferencePrefix prefix = ((ExecutionContext)context).getRuntimeInstance();
         return prefix instanceof IProgramVariable ? (IProgramVariable)prefix : null;
      }
      else {
         return null;
      }
   }
   
   /**
    * Checks if the given node should be represented as method call.
    * @param node The current {@link Node} in the proof tree of KeY.
    * @param ruleApp The {@link RuleApp} may used or not used in the rule.
    * @param statement The statement ({@link SourceElement}).
    * @return {@code true} represent node as method call, {@code false} represent node as something else. 
    */
   public static boolean isMethodCallNode(Node node, RuleApp ruleApp, SourceElement statement) {
      return isMethodCallNode(node, ruleApp, statement, false);
   }
   
   /**
    * Checks if the given node should be represented as method call.
    * @param node The current {@link Node} in the proof tree of KeY.
    * @param ruleApp The {@link RuleApp} may used or not used in the rule.
    * @param statement The statement ({@link SourceElement}).
    * @param allowImpliciteMethods {@code true} implicit methods are included, {@code false} implicit methods are outfiltered.
    * @return {@code true} represent node as method call, {@code false} represent node as something else. 
    */
   public static boolean isMethodCallNode(Node node, RuleApp ruleApp, SourceElement statement, boolean allowImpliciteMethods) {
      if (ruleApp != null) { // Do not handle open goal nodes without applied rule
         if (statement instanceof MethodBodyStatement) {
            if (allowImpliciteMethods) {
               return true;
            }
            else {
               MethodBodyStatement mbs = (MethodBodyStatement)statement;
               IProgramMethod pm = mbs.getProgramMethod(node.proof().getServices());
               if (isImplicitConstructor(pm)) {
                  IProgramMethod explicitConstructor = findExplicitConstructor(node.proof().getServices(), pm);
                  return explicitConstructor != null && 
                         !isLibraryClass(explicitConstructor.getContainerType());
               }
               else {
                  return !pm.isImplicit(); // Do not include implicit methods, but always constructors
               }
            }
         }
         else {
            return false;
         }
      }
      else {
         return false;
      }
   }
   
   /**
    * Checks if the given {@link KeYJavaType} is a library class.
    * @param kjt The {@link KeYJavaType} to check.
    * @return {@code true} is library class, {@code false} is no library class.
    */
   public static boolean isLibraryClass(KeYJavaType kjt) {
      return kjt != null && 
             kjt.getJavaType() instanceof TypeDeclaration && 
             ((TypeDeclaration)kjt.getJavaType()).isLibraryClass();
   }
   
   /**
    * Checks if the given {@link IProgramMethod} is an implicit constructor.
    * @param pm The {@link IProgramMethod} to check.
    * @return {@code true} is implicit constructor, {@code false} is no implicit constructor (e.g. method or explicit construcotr).
    */
   public static boolean isImplicitConstructor(IProgramMethod pm) {
      return pm != null && ConstructorNormalformBuilder.CONSTRUCTOR_NORMALFORM_IDENTIFIER.equals(pm.getName());
   }

   /**
    * Returns the {@link IProgramMethod} of the explicit constructor for
    * the given implicit constructor.
    * @param services The {@link Services} to use.
    * @param implicitConstructor The implicit constructor.
    * @return The found explicit constructor or {@code null} if not available.
    */
   public static IProgramMethod findExplicitConstructor(Services services, final IProgramMethod implicitConstructor) {
      if (services != null && implicitConstructor != null) {
         ImmutableList<IProgramMethod> pms = services.getJavaInfo().getConstructors(implicitConstructor.getContainerType());
         return JavaUtil.search(pms, new IFilter<IProgramMethod>() {
            @Override
            public boolean select(IProgramMethod element) {
               if (implicitConstructor.getParameterDeclarationCount() == element.getParameterDeclarationCount()) {
                  Iterator<ParameterDeclaration> implicitIter = implicitConstructor.getParameters().iterator();
                  Iterator<ParameterDeclaration> elementIter = element.getParameters().iterator();
                  boolean sameTypes = true;
                  while (sameTypes && implicitIter.hasNext() && elementIter.hasNext()) {
                     ParameterDeclaration implicitNext = implicitIter.next();
                     ParameterDeclaration elementNext = elementIter.next();
                     sameTypes = implicitNext.getTypeReference().equals(elementNext.getTypeReference());
                  }
                  return sameTypes;
               }
               else {
                  return false;
               }
            }
         });
      }
      else {
         return null;
      }
   }
   
   /**
    * Checks if the given node should be represented as branch node.
    * @param node The current {@link Node} in the proof tree of KeY.
    * @param ruleApp The {@link RuleApp} may used or not used in the rule.
    * @param statement The statement ({@link SourceElement}).
    * @param posInfo The {@link PositionInfo}.
    * @return {@code true} represent node as branch node, {@code false} represent node as something else. 
    */
   public static boolean isBranchNode(Node node, RuleApp ruleApp, SourceElement statement, PositionInfo posInfo) {
      return isStatementNode(node, ruleApp, statement, posInfo) &&
             (statement instanceof BranchStatement); 
   }
   
   /**
    * Checks if the given node should be represented as loop node.
    * @param node The current {@link Node} in the proof tree of KeY.
    * @param ruleApp The {@link RuleApp} may used or not used in the rule.
    * @param statement The statement ({@link SourceElement}).
    * @param posInfo The {@link PositionInfo}.
    * @return {@code true} represent node as loop node, {@code false} represent node as something else. 
    */
   public static boolean isLoopNode(Node node, RuleApp ruleApp, SourceElement statement, PositionInfo posInfo) {
      return isStatementNode(node, ruleApp, statement, posInfo) &&
             (statement instanceof LoopStatement);
   }

   /**
    * <p>
    * Checks if the given {@link SourceElement} which represents a {@link LoopStatement} is executed
    * the first time in proof node or if it is a higher loop iteration.
    * </p>
    * <p>
    * The reason why such checks are required is that KeY's tacklet sometimes create
    * a copy in further loop iteration without a source code position and sometimes
    * is the original loop reused. The expected behavior of KeY should be to
    * reuse the original loop all the time to save memory. But the symbolic
    * execution tree should contain the loop statement only when it is executed
    * the first time and in further iterations only the checked loop condition.
    * For this reason is this check required.
    * </p>
    * <p>
    * <b>Attention:</b> This check requires to iterate over parent {@link Node}s
    * and can not be decided locally in the current {@link Node}.
    * This is a performance deficit.
    * </p>
    * @param node The current {@link Node} of the proof tree.
    * @param ruleApp The applied rule in {@link Node}.
    * @param statement The active {@link LoopStatement} of {@link Node} to check.
    * @return {@code true} it is the first loop iteration, {@code false} it is a second or higher loop iteration.
    */
   public static boolean isFirstLoopIteration(Node node, RuleApp ruleApp, SourceElement statement) {
      // Compute stack size of current node
      int stackSize = computeStackSize(ruleApp);
      // Iterate over all parents until another loop iteration is found or the current method was called
      boolean firstLoop = true;
      Node parent = node.parent();
      while (firstLoop && parent != null) {
         // Check if the current parent node treats the same loop
         SourceElement activeStatement = parent.getNodeInfo().getActiveStatement();
         firstLoop = activeStatement != statement;
         // Define parent for next iteration
         parent = parent.parent();
         // Check if the next parent is the method call of the current method, in this case iteration can stop
         if (isMethodCallNode(parent, parent.getAppliedRuleApp(), parent.getNodeInfo().getActiveStatement(), true) &&
             computeStackSize(parent.getAppliedRuleApp()) < stackSize) {
            // Stop iteration because further parents are before the current method is called
            parent = null;
         }
      }
      return firstLoop;
   }

   /**
    * Checks if the given node should be represented as statement.
    * @param node The current {@link Node} in the proof tree of KeY.
    * @param ruleApp The {@link RuleApp} may used or not used in the rule.
    * @param statement The statement ({@link SourceElement}).
    * @param posInfo The {@link PositionInfo}.
    * @return {@code true} represent node as statement, {@code false} represent node as something else. 
    */
   public static boolean isStatementNode(Node node, RuleApp ruleApp, SourceElement statement, PositionInfo posInfo) {
      return ruleApp != null && // Do not handle the open goal node which has no applied rule
             posInfo != null && 
             posInfo.getEndPosition() != Position.UNDEFINED &&
             posInfo.getEndPosition().getLine() >= 0 &&  // Filter out statements where source code is missing.
             !(statement instanceof EmptyStatement) && // Filter out empty statements
             !(statement instanceof StatementBlock && ((StatementBlock)statement).isEmpty()); // FIlter out empty blocks
   }
   
   /**
    * Checks if the given node should be represented as termination.
    * @param node The current {@link Node} in the proof tree of KeY.
    * @param ruleApp The {@link RuleApp} may used or not used in the rule.
    * @return {@code true} represent node as termination, {@code false} represent node as something else. 
    */
   public static boolean isTerminationNode(Node node, RuleApp ruleApp) {
      return "emptyModality".equals(MiscTools.getRuleDisplayName(ruleApp));
   }

   /**
    * Checks if the given node should be represented as use operation contract.
    * @param node The current {@link Node} in the proof tree of KeY.
    * @param ruleApp The {@link RuleApp} may used or not used in the rule.
    * @return {@code true} represent node as use operation contract, {@code false} represent node as something else. 
    */
   public static boolean isUseOperationContract(Node node, RuleApp ruleApp) {
      return "Use Operation Contract".equals(MiscTools.getRuleDisplayName(ruleApp));
   }

   /**
    * Checks if the given node should be represented as loop invariant.
    * @param node The current {@link Node} in the proof tree of KeY.
    * @param ruleApp The {@link RuleApp} may used or not used in the rule.
    * @return {@code true} represent node as use loop invariant, {@code false} represent node as something else. 
    */
   public static boolean isUseLoopInvariant(Node node, RuleApp ruleApp) {
      return "Loop Invariant".equals(MiscTools.getRuleDisplayName(ruleApp));
   }
   
   /**
    * Checks if the given node should be represented as method return.
    * @param node The current {@link Node} in the proof tree of KeY.
    * @param ruleApp The {@link RuleApp} may used or not used in the rule.
    * @return {@code true} represent node as method return, {@code false} represent node as something else. 
    */
   public static boolean isMethodReturnNode(Node node, RuleApp ruleApp) {
      return "methodCallEmpty".equals(MiscTools.getRuleDisplayName(ruleApp));
   }

   /**
    * Checks if the given {@link Node} has a loop condition.
    * @param node The {@link Node} to check.
    * @param ruleApp The {@link RuleApp} may used or not used in the rule.
    * @param statement The actual statement ({@link SourceElement}).
    * @return {@code true} has loop condition, {@code false} has no loop condition.
    */
   public static boolean hasLoopCondition(Node node, RuleApp ruleApp, SourceElement statement) {
      return ruleApp != null && // Do not handle open goal nodes without applied rule
             statement instanceof LoopStatement && 
             !(statement instanceof EnhancedFor); // For each loops have no loop condition
   }
   
   /**
    * Checks if the {@link Term} on which the {@link RuleApp} was applied contains a {@link SymbolicExecutionTermLabel}.
    * @param ruleApp The {@link RuleApp} to check.
    * @return {@code true} contains a {@link SymbolicExecutionTermLabel}, {@code false} does not contain a {@link SymbolicExecutionTermLabel} or the given {@link RuleApp} is {@code null}.
    */
   public static boolean hasLoopBodyLabel(RuleApp ruleApp) {
      if (ruleApp != null && ruleApp.posInOccurrence() != null) {
         Term term = ruleApp.posInOccurrence().subTerm();
         if (term != null) {
            term = TermBuilder.DF.goBelowUpdates(term);
            return term.containsLabel(LoopBodyTermLabel.INSTANCE);
         }
         else {
            return false;
         }
      }
      else {
         return false;
      }
   }
   
   /**
    * Checks if the {@link Term} on which the {@link RuleApp} was applied contains a {@link SymbolicExecutionTermLabel}.
    * @param ruleApp The {@link RuleApp} to check.
    * @return {@code true} contains a {@link SymbolicExecutionTermLabel}, {@code false} does not contain a {@link SymbolicExecutionTermLabel} or the given {@link RuleApp} is {@code null}.
    */
   public static boolean hasLoopBodyTerminationLabel(RuleApp ruleApp) {
      if (ruleApp != null && ruleApp.posInOccurrence() != null) {
         Term term = ruleApp.posInOccurrence().subTerm();
         return term.containsLabel(LoopInvariantNormalBehaviorTermLabel.INSTANCE);
      }
      else {
         return false;
      }
   }
   
   /**
    * Checks if the {@link Term} on which the {@link RuleApp} was applied contains a {@link SymbolicExecutionTermLabel}.
    * @param ruleApp The {@link RuleApp} to check.
    * @return {@code true} contains a {@link SymbolicExecutionTermLabel}, {@code false} does not contain a {@link SymbolicExecutionTermLabel} or the given {@link RuleApp} is {@code null}.
    */
   public static boolean hasSymbolicExecutionLabel(RuleApp ruleApp) {
      return getSymbolicExecutionLabel(ruleApp) != null;
   }
   
   /**
    * Returns the contained {@link SymbolicExecutionTermLabel} if available.
    * @param ruleApp The {@link RuleApp} may used or not used in the rule.
    * @return The first found {@link SymbolicExecutionTermLabel} or {@code null} if no {@link SymbolicExecutionTermLabel} is provided.
    */
   public static SymbolicExecutionTermLabel getSymbolicExecutionLabel(RuleApp ruleApp) {
      if (ruleApp != null && ruleApp.posInOccurrence() != null) {
         return getSymbolicExecutionLabel(ruleApp.posInOccurrence().subTerm());
      }
      else {
         return null;
      }
   }
   
   /**
    * Checks if the given {@link Term} contains a {@link SymbolicExecutionTermLabel}.
    * @param term The {@link Term} to check.
    * @return {@code true} contains a {@link SymbolicExecutionTermLabel}, {@code false} does not contain a {@link SymbolicExecutionTermLabel} or the given {@link Term} is {@code null}.
    */
   public static boolean hasSymbolicExecutionLabel(Term term) {
      return getSymbolicExecutionLabel(term) != null;
   }
   
   /**
    * Returns the contained {@link SymbolicExecutionTermLabel} if available.
    * @param term The {@link Term} to search in.
    * @return The first found {@link SymbolicExecutionTermLabel} or {@code null} if no {@link SymbolicExecutionTermLabel} is provided.
    */
   public static SymbolicExecutionTermLabel getSymbolicExecutionLabel(Term term) {
      if (term != null) {
         term = TermBuilder.DF.goBelowUpdates(term);
         return (SymbolicExecutionTermLabel)JavaUtil.search(term.getLabels(), new IFilter<ITermLabel>() {
            @Override
            public boolean select(ITermLabel element) {
               return element instanceof SymbolicExecutionTermLabel;
            }
         });
      }
      else {
         return null;
      }
   }
   
   /**
    * Searches the modality {@link Term} with the maximal {@link SymbolicExecutionTermLabel} ID
    * {@link SymbolicExecutionTermLabel#getId()} in the given {@link Sequent}.
    * @param sequent The {@link Sequent} to search in.
    * @return The modality {@link Term} with the maximal ID if available or {@code null} otherwise.
    */
   public static Term findModalityWithMaxSymbolicExecutionLabelId(Sequent sequent) {
      if (sequent != null) {
         Term nextAntecedent = findModalityWithMaxSymbolicExecutionLabelId(sequent.antecedent());
         Term nextSuccedent = findModalityWithMaxSymbolicExecutionLabelId(sequent.succedent());
         if (nextAntecedent != null) {
            if (nextSuccedent != null) {
               SymbolicExecutionTermLabel antecedentLabel = getSymbolicExecutionLabel(nextAntecedent);
               SymbolicExecutionTermLabel succedentLabel = getSymbolicExecutionLabel(nextSuccedent);
               return antecedentLabel.getId() > succedentLabel.getId() ? nextAntecedent : nextSuccedent;
            }
            else {
               return nextAntecedent;
            }
         }
         else {
            return nextSuccedent;
         }
      }
      else {
         return null;
      }
   }

   /**
    * Searches the modality {@link Term} with the maximal {@link SymbolicExecutionTermLabel} ID
    * {@link SymbolicExecutionTermLabel#getId()} in the given {@link Semisequent}.
    * @param semisequent The {@link Semisequent} to search in.
    * @return The modality {@link Term} with the maximal ID if available or {@code null} otherwise.
    */
   public static Term findModalityWithMaxSymbolicExecutionLabelId(Semisequent semisequent) {
      if (semisequent != null) {
         int maxId = Integer.MIN_VALUE;
         Term modality = null;
         for (SequentFormula sf : semisequent) {
            Term current = findModalityWithMaxSymbolicExecutionLabelId(sf.formula());
            if (current != null) {
               SymbolicExecutionTermLabel label = getSymbolicExecutionLabel(current);
               if (modality == null || label.getId() > maxId) {
                  modality = current;
                  maxId = label.getId();
               }
            }
         }
         return modality;
      }
      else {
         return null;
      }
   }

   /**
    * Searches the modality {@link Term} with the maximal {@link SymbolicExecutionTermLabel} ID
    * {@link SymbolicExecutionTermLabel#getId()} in the given {@link Term}.
    * @param term The {@link Term} to search in.
    * @return The modality {@link Term} with the maximal ID if available or {@code null} otherwise.
    */
   public static Term findModalityWithMaxSymbolicExecutionLabelId(Term term) {
      if (term != null) {
         FindModalityWithMaxSymbolicExecutionLabelId visitor = new FindModalityWithMaxSymbolicExecutionLabelId();
         term.execPreOrder(visitor);
         return visitor.getModality();
      }
      else {
         return null;
      }
   }
   
   /**
    * Utility class used to find the maximal modality Term
    * used by {@link SymbolicExecutionUtil#findModalityWithMaxSymbolicExecutionLabelId(Term)}.
    * @author Martin Hentschel
    */
   private static final class FindModalityWithMaxSymbolicExecutionLabelId extends DefaultVisitor {
      /**
       * The modality {@link Term} with the maximal ID.
       */
      private Term modality;
      
      /**
       * The maximal ID.
       */
      private int maxId;

      /**
       * {@inheritDoc}
       */
      @Override
      public void visit(Term visited) {
         SymbolicExecutionTermLabel label = getSymbolicExecutionLabel(visited);
         if (label != null) {
            if (modality == null || label.getId() > maxId) {
               modality = visited;
               maxId = label.getId();
            }
         }
      }

      /**
       * Returns the modality {@link Term} with the maximal ID.
       * @return The modality {@link Term} with the maximal ID.
       */
      public Term getModality() {
         return modality;
      }
   }

   /**
    * Computes the next unused ID of {@link SymbolicExecutionTermLabel}s.
    * @param sequent The {@link Sequent} to compute the next unused ID in.
    * @return The next unused ID of {@link SymbolicExecutionTermLabel}s.
    */
   public static int computeNextSymbolicExecutionLabelId(Sequent sequent) {
      if (sequent != null) {
         int nextAntecedent = computeNextSymbolicExecutionLabelId(sequent.antecedent());
         int nextSuccedent = computeNextSymbolicExecutionLabelId(sequent.succedent());
         return nextAntecedent > nextSuccedent ? nextAntecedent : nextSuccedent;
      }
      else {
         return SymbolicExecutionTermLabel.START_ID;
      }
   }

   /**
    * Computes the next unused ID of {@link SymbolicExecutionTermLabel}s.
    * @param semisequent The {@link Semisequent} to compute the next unused ID in.
    * @return The next unused ID of {@link SymbolicExecutionTermLabel}s.
    */
   public static int computeNextSymbolicExecutionLabelId(Semisequent semisequent) {
      if (semisequent != null) {
         int nextId = SymbolicExecutionTermLabel.START_ID;
         for (SequentFormula sf : semisequent) {
            int nextSfId = computeNextSymbolicExecutionLabelId(sf.formula());
            if (nextSfId > nextId) {
               nextId = nextSfId;
            }
         }
         return nextId;
      }
      else {
         return SymbolicExecutionTermLabel.START_ID;
      }
   }

   /**
    * Computes the next unused ID of {@link SymbolicExecutionTermLabel}s.
    * @param term The {@link Term} to compute the next unused ID in.
    * @return The next unused ID of {@link SymbolicExecutionTermLabel}s.
    */
   public static int computeNextSymbolicExecutionLabelId(Term term) {
      if (term != null) {
         NextSymbolicExecutionLabelIdVisitor visitor = new NextSymbolicExecutionLabelIdVisitor();
         term.execPreOrder(visitor);
         return visitor.getNextId();
      }
      else {
         return SymbolicExecutionTermLabel.START_ID;
      }
   }
   
   /**
    * Utility class used to compute the next unused ID of {@link SymbolicExecutionTermLabel}s
    * used by {@link SymbolicExecutionUtil#computeNextSymbolicExecutionLabelId(Term)}.
    * @author Martin Hentschel
    */
   private static final class NextSymbolicExecutionLabelIdVisitor extends DefaultVisitor {
      /**
       * The next unused ID.
       */
      private int nextId = SymbolicExecutionTermLabel.START_ID;

      /**
       * {@inheritDoc}
       */
      @Override
      public void visit(Term visited) {
         SymbolicExecutionTermLabel label = getSymbolicExecutionLabel(visited);
         if (label != null) {
            if (label.getId() + 1 > nextId) {
               nextId = label.getId() + 1;
            }
         }
      }

      /**
       * Returns the next unused ID.
       * @return The next unused ID.
       */
      public int getNextId() {
         return nextId;
      }
   }

   /**
    * Checks if the given {@link Node} in KeY's proof tree represents
    * also a {@link Node} in a symbolic execution tree.
    * @param node The {@link Node} of KeY's proof tree to check.
    * @param ruleApp The {@link RuleApp} may used or not used in the rule.
    * @return {@code true} is also symbolic execution tree node, {@code false} is no node in a symbolic execution tree.
    */
   public static boolean isSymbolicExecutionTreeNode(Node node, RuleApp ruleApp) {
<<<<<<< HEAD
      if (node != null && hasSymbolicExecutionLabel(ruleApp)) {
=======
      if (node != null && !isRuleAppToIgnore(ruleApp)) {
>>>>>>> c9919c53
         SourceElement statement = NodeInfo.computeActiveStatement(ruleApp);
         PositionInfo posInfo = statement != null ? statement.getPositionInfo() : null;
         if (isMethodReturnNode(node, ruleApp)) {
            return !isInImplicitMethod(node, ruleApp);
         }
         else if (isLoopNode(node, ruleApp, statement, posInfo)) { 
            return isFirstLoopIteration(node, ruleApp, statement);
         }
         else if (isBranchNode(node, ruleApp, statement, posInfo) ||
                  isMethodCallNode(node, ruleApp, statement) ||
                  isStatementNode(node, ruleApp, statement, posInfo) ||
                  isTerminationNode(node, ruleApp)) {
            return true;
         }
         else if (hasLoopCondition(node, ruleApp, statement)) {
            return ((LoopStatement)statement).getGuardExpression().getPositionInfo() != PositionInfo.UNDEFINED &&
                   !isDoWhileLoopCondition(node, statement) && 
                   !isForLoopCondition(node, statement);
         }
         else if (isUseOperationContract(node, ruleApp)) {
            return true;
         }
         else if (isUseLoopInvariant(node, ruleApp)) {
            return true;
         }
         else {
            return false;
         }
      }
      else if (isLoopBodyTermination(node, ruleApp)) {
         return true;
      }
      else {
         return false;
      }
   }
   
   /**
    * Checks if the given {@link RuleApp} should be ignored or
    * checked for possible symbolic execution tree node representation.
    * @param ruleApp The {@link RuleApp} to check.
    * @return {@code true} ignore {@link RuleApp}, {@code false} check if the {@link RuleApp} represents a symbolic execution tree node. 
    */
   public static boolean isRuleAppToIgnore(RuleApp ruleApp) {
      return "unusedLabel".equals(MiscTools.getRuleDisplayName(ruleApp));
   }

   /**
    * Checks if the currently executed code is in an implicit method
    * ({@link IProgramMethod#isImplicit()} is {@code true}).
    * @param node The {@link Node} of KeY's proof tree to check.
    * @param ruleApp The {@link RuleApp} may used or not used in the rule.
    * @return {@code true} is in implicit method, {@code false} is not in implicit method.
    */
   public static boolean isInImplicitMethod(Node node, RuleApp ruleApp) {
      Term term = ruleApp.posInOccurrence().subTerm();
      term = TermBuilder.DF.goBelowUpdates(term);
      JavaBlock block = term.javaBlock();
      IExecutionContext context = JavaTools.getInnermostExecutionContext(block, node.proof().getServices());
      return context != null && context.getMethodContext() != null && context.getMethodContext().isImplicit();
   }
   
   /**
    * Compute the stack size of the given {@link Term} described by the given {@link RuleApp}.
    * @param ruleApp The {@link RuleApp} which defines the {@link Term} to compute its stack size.
    * @return The stack size.
    */
   public static int computeStackSize(RuleApp ruleApp) {
      int result = 0;
      if (ruleApp != null) {
         PosInOccurrence posInOc = ruleApp.posInOccurrence();
         if (posInOc != null) {
            Term subTerm = posInOc.subTerm();
            if (subTerm != null) {
               Term modality = TermBuilder.DF.goBelowUpdates(subTerm);
               if (modality != null) {
                  JavaBlock block = modality.javaBlock();
                  if (block != null) {
                     JavaProgramElement element = block.program();
                     if (element instanceof StatementBlock) {
                        StatementBlock b = (StatementBlock)block.program();
                        ImmutableArray<ProgramPrefix> prefix = b.getPrefixElements();
                        result = JavaUtil.count(prefix, new IFilter<ProgramPrefix>() {
                           @Override
                           public boolean select(ProgramPrefix element) {
                              return element instanceof MethodFrame;
                           }
                        });
                     }
                  }
               }
            }
         }
      }
      return result;
   }
   
   /**
    * Checks if the given {@link SourceElement} is a do while loop.
    * @param node The {@link Node} to check.
    * @param statement The actual statement ({@link SourceElement}).
    * @return {@code true} is do while loop, {@code false} is something else.
    */
   public static boolean isDoWhileLoopCondition(Node node, SourceElement statement) {
      return statement instanceof Do;
   }
   
   /**
    * Checks if the given {@link SourceElement} is a for loop.
    * @param node The {@link Node} to check.
    * @param statement The actual statement ({@link SourceElement}).
    * @return {@code true} is for loop, {@code false} is something else.
    */
   public static boolean isForLoopCondition(Node node, SourceElement statement) {
      return statement instanceof For;
   }

   /**
    * Collects all {@link Goal}s in the subtree of the given {@link IExecutionElement}.
    * @param executionElement The {@link IExecutionElement} to collect {@link Goal}s in.
    * @return The found {@link Goal}s.
    */
   public static ImmutableList<Goal> collectGoalsInSubtree(IExecutionElement executionElement) {
      if (executionElement != null) {
         return collectGoalsInSubtree(executionElement.getProofNode());
      }
      else {
         return ImmutableSLList.nil();
      }
   }

   /**
    * Collects all {@link Goal}s in the subtree of the given {@link Node}.
    * @param node The {@link Node} to collect {@link Goal}s in.
    * @return The found {@link Goal}s.
    */
   public static ImmutableList<Goal> collectGoalsInSubtree(Node node) {
      ImmutableList<Goal> result = ImmutableSLList.nil();
      if (node != null) {
         Proof proof = node.proof();
         NodeIterator iter = node.leavesIterator();
         while (iter.hasNext()) {
            Node next = iter.next();
            Goal nextGoal = proof.getGoal(next);
            if (nextGoal != null) {
               result = result.append(nextGoal);
            }
         }
      }
      return result;
   }

   /**
    * Searches for the given {@link Node} the parent node
    * which also represents a symbolic execution tree node
    * (checked via {@link #isSymbolicExecutionTreeNode(Node, RuleApp)}).
    * @param node The {@link Node} to start search in.
    * @return The parent {@link Node} of the given {@link Node} which is also a set node or {@code null} if no parent node was found.
    */
   public static Node findMethodCallNode(Node node) {
      if (node != null && node.getAppliedRuleApp() != null) {
         // Get current program method
         Term term = node.getAppliedRuleApp().posInOccurrence().subTerm();
         term = TermBuilder.DF.goBelowUpdates(term);
         Services services = node.proof().getServices();
         MethodFrame mf = JavaTools.getInnermostMethodFrame(term.javaBlock(), services);
         if (mf != null) {
            // Find call node
            Node parent = node.parent();
            Node result = null;
            while (parent != null && result == null) {
               SourceElement activeStatement = parent.getNodeInfo().getActiveStatement();
               if (activeStatement instanceof MethodBodyStatement && 
                   ((MethodBodyStatement)activeStatement).getProgramMethod(services) == mf.getProgramMethod()) {
                  result = parent;
               }
               else {
                  parent = parent.parent();
               }
            }
            return result;
         }
         else {
            return null;
         }
      }
      else {
         return null;
      }
   }

   /**
    * Searches for the given {@link Node} the parent node
    * which also represents a symbolic execution tree node
    * (checked via {@link #isSymbolicExecutionTreeNode(Node, RuleApp)}).
    * @param node The {@link Node} to start search in.
    * @return The parent {@link Node} of the given {@link Node} which is also a set node or {@code null} if no parent node was found.
    */
   public static Node findParentSetNode(Node node) {
      if (node != null) {
         Node parent = node.parent();
         Node result = null;
         while (parent != null && result == null) {
            if (isSymbolicExecutionTreeNode(parent, parent.getAppliedRuleApp())) {
               result = parent;
            }
            else {
               parent = parent.parent();
            }
         }
         return result;
      }
      else {
         return null;
      }
   }
   
   /**
    * Computes the branch condition of the given {@link Node}.
    * @param node The {@link Node} to compute its branch condition.
    * @param simplify {@code true} simplify result, {@code false} keep computed non simplified result.
    * @return The computed branch condition.
    * @throws ProofInputException Occurred Exception.
    */
   public static Term computeBranchCondition(Node node, boolean simplify) throws ProofInputException {
      // Get applied taclet on parent proof node
      Node parent = node.parent();
      if (parent.getAppliedRuleApp() instanceof TacletApp) {
         return computeTacletAppBranchCondition(parent, node, simplify);
      }
      else if (parent.getAppliedRuleApp() instanceof ContractRuleApp) {
        return computeContractRuleAppBranchCondition(parent, node, simplify);
      }
      else if (parent.getAppliedRuleApp() instanceof LoopInvariantBuiltInRuleApp) {
         // Use Branch: Invariant + !LoopCondition
         // Preserves Branch: Invariant + LoopCondition
         return TermBuilder.DF.tt(); // TODO: Implement real branch condition of loop invariants!
      }
      else {
         throw new ProofInputException("Unsupported RuleApp in branch computation \"" + parent.getAppliedRuleApp() + "\"."); 
      }
   }
   
   /**
    * <p>
    * Computes the branch condition of the given {@link Node} which was constructed by a {@link ContractRuleApp}.
    * </p>
    * <p>
    * The branch conditions are:
    * <ul>
    *    <li>Post:    (pre1 | .. | preN)</li>
    *    <li>ExcPost: (excPre1 | ... | excPreM)</li>
    *    <li>Pre:     !(pre1 | ... | preN | excPre1 | ... | excPreM) because the branch is only open if all conditions are false</li>
    *    <li>NPE:     caller = null</li>
    * </ul>
    * </p>
    * <p>
    * Idea:
    * <ul>
    *    <li>Last semisequent in antecedent contains contract</li>
    *    <li>Contract is defined as {@code exc_0 = null} and {@code pre -> post}/{@code excPre -> !exc_0 = null & signals} terms</li>
    *    <li>Find {@code exc_0 = null} Term</li>
    *    <li>List all implications</li>
    *    <li>Filter implications for post/exceptional post branch based on the negation of {@code exc_0 = null}</li>
    *    <li>Return disjunction of all filtered implication conditions or return true if no implications were found</li>
    * </ul>
    * </p>
    * @param parent The parent {@link Node} of the given one.
    * @param node The {@link Node} to compute its branch condition.
    * @param simplify {@code true} simplify result, {@code false} keep computed non simplified result.
    * @return The computed branch condition.
    * @throws ProofInputException Occurred Exception.
    */
   private static Term computeContractRuleAppBranchCondition(Node parent, Node node, boolean simplify) throws ProofInputException {
      // Make sure that a computation is possible
      if (!(parent.getAppliedRuleApp() instanceof ContractRuleApp)) {
         throw new ProofInputException("Only ContractRuleApp is allowed in branch computation but rule \"" + parent.getAppliedRuleApp() + "\" was found."); 
      }
      
      int childIndex = JavaUtil.indexOf(parent.childrenIterator(), node);
      if (childIndex >= 3) {
         throw new ProofInputException("Branch condition of null pointer check is not supported."); 
      }
      else if (childIndex == 2) {
         // Assumption: Original formula in parent is replaced
         PosInOccurrence pio = parent.getAppliedRuleApp().posInOccurrence();
         Term workingTerm = posInOccurrenceInOtherNode(parent, pio, node);
         if (workingTerm == null) {
            throw new ProofInputException("Term not find in precondition branch, implementation of UseOperationContractRule might has changed!"); 
         }
         workingTerm = TermBuilder.DF.goBelowUpdates(workingTerm);
         if (workingTerm.op() != Junctor.AND) {
            throw new ProofInputException("And operation expected, implementation of UseOperationContractRule might has changed!"); 
         }
         Term preconditions = workingTerm.sub(0);
         return TermBuilder.DF.not(preconditions);
      }
      else {
         // Assumption: Pre -> Post & ExcPre -> Signals terms are added to last semisequent in antecedent.
         // Find Term to extract implications from.
         Semisequent antecedent = node.sequent().antecedent();
         SequentFormula sf = antecedent.get(antecedent.size() - 1);
         Term workingTerm = sf.formula();
         workingTerm = TermBuilder.DF.goBelowUpdates(workingTerm);
         if (workingTerm.op() != Junctor.AND) {
            throw new ProofInputException("And operation expected, implementation of UseOperationContractRule might has changed!"); 
         }
         workingTerm = workingTerm.sub(1); // First part is heap equality, use second part which is the combination of all normal and exceptional preconditon postcondition implications
         workingTerm = TermBuilder.DF.goBelowUpdates(workingTerm);
         if (workingTerm.op() != Junctor.AND) {
            throw new ProofInputException("And operation expected, implementation of UseOperationContractRule might has changed!"); 
         }
         // Find Term exc_n = null which is added (maybe negated) to all exceptional preconditions
         Term exceptionDefinition = workingTerm;
         while (exceptionDefinition.op() == Junctor.AND) {
            exceptionDefinition = exceptionDefinition.sub(0);
         }
         // Make sure that exception equality was found
         Term exceptionEquality;
         if (exceptionDefinition.op() == Junctor.NOT) {
            exceptionEquality = exceptionDefinition.sub(0);
         }
         else {
            exceptionEquality = exceptionDefinition;
         }
         if (exceptionEquality.op() != Equality.EQUALS || exceptionEquality.arity() != 2) {
            throw new ProofInputException("Equality expected, implementation of UseOperationContractRule might has changed!"); 
         }
         if (!isNullSort(exceptionEquality.sub(1).sort(), parent.proof().getServices())) {
            throw new ProofInputException("Null expected, implementation of UseOperationContractRule might has changed!"); 
         }
         KeYJavaType exceptionType = parent.proof().getServices().getJavaInfo().getKeYJavaType(exceptionEquality.sub(0).sort());
         if (!parent.proof().getServices().getJavaInfo().isSubtype(exceptionType, parent.proof().getServices().getJavaInfo().getKeYJavaType("java.lang.Throwable"))) {
            throw new ProofInputException("Throwable expected, implementation of UseOperationContractRule might has changed!"); 
         }
         // Collect all implications for normal or exceptional preconditions
         Term implications = workingTerm.sub(1);
         ImmutableList<Term> implicationTerms = collectPreconditionImpliesPostconditionTerms(ImmutableSLList.<Term>nil(), exceptionDefinition, childIndex == 1, implications);
         if (!implicationTerms.isEmpty()) {
            // Implications find, return their conditions as branchconditions
            ImmutableList<Term> condtionTerms = ImmutableSLList.<Term>nil();
            for (Term implication : implicationTerms) {
               condtionTerms = condtionTerms.append(implication.sub(0));
            }
            
            Term result = TermBuilder.DF.or(condtionTerms);
            if (simplify) {
               result = simplify(node.proof(), result);
            }
            return result;
         }
         else {
            // No preconditions available, branchcondition is true
            return TermBuilder.DF.tt();
         }
      }
   }

   /**
    * Returns the {@link Term} described by the given {@link PosInOccurrence} of the original {@link Node}
    * in the {@link Node} to apply on.
    * @param original The original {@link Node} on which the given {@link PosInOccurrence} works.
    * @param pio The given {@link PosInOccurrence}.
    * @param toApplyOn The new {@link Node} to apply the {@link PosInOccurrence} on.
    * @return The {@link Term} in the other {@link Node} described by the {@link PosInOccurrence} or {@code null} if not available.
    */
   public static Term posInOccurrenceInOtherNode(Node original, PosInOccurrence pio, Node toApplyOn) {
      if (original != null && toApplyOn != null) {
         return posInOccurrenceInOtherNode(original.sequent(), pio, toApplyOn.sequent());
      }
      else {
         return null;
      }
   }

   /**
    * Returns the {@link Term} described by the given {@link PosInOccurrence} of the original {@link Sequent}
    * in the {@link Sequent} to apply on.
    * @param original The original {@link Sequent} on which the given {@link PosInOccurrence} works.
    * @param pio The given {@link PosInOccurrence}.
    * @param toApplyOn The new {@link Sequent} to apply the {@link PosInOccurrence} on.
    * @return The {@link Term} in the other {@link Sequent} described by the {@link PosInOccurrence} or {@code null} if not available.
    */
   public static Term posInOccurrenceInOtherNode(Sequent original, PosInOccurrence pio, Sequent toApplyOn) {
      if (original != null && pio != null && toApplyOn != null) {
         // Search index of formula in original sequent
         SequentFormula originalSF = pio.constrainedFormula();
         boolean antecendet = pio.isInAntec();
         int index;
         if (antecendet) {
            index = original.antecedent().indexOf(originalSF);
         }
         else {
            index = original.succedent().indexOf(originalSF);
         }
         if (index >= 0) {
            SequentFormula toApplyOnSF = (antecendet ? toApplyOn.antecedent() : toApplyOn.succedent()).get(index);
            return toApplyOnSF.formula().subAt(pio.posInTerm());
         }
         else {
            return null;
         }
      }
      else {
         return null;
      }
   }

   /**
    * Lists recursive implications filtered for post or exceptional post branch.
    * @param toFill The result {@link ImmutableList} to fill.
    * @param exceptionDefinition The exception definition {@code exc_0 = null}.
    * @param exceptionalExecution {@code true} exceptional post branch, {@code false} post branch.
    * @param root The root {@link Term} to start search in.
    * @return The found implications.
    */
   private static ImmutableList<Term> collectPreconditionImpliesPostconditionTerms(ImmutableList<Term> toFill,
                                                                                   Term exceptionDefinition,
                                                                                   boolean exceptionalExecution,
                                                                                   Term root) {
      if (root.op() == Junctor.IMP) {
         // Check if first condition is the exceptional definition
         boolean isExceptionCondition = false;
         Term toCheck = root.sub(1);
         while (!isExceptionCondition && !toCheck.subs().isEmpty()) {
            // Assumption: Implications implies first that exception is not null 
            if (toCheck == exceptionDefinition) {
               isExceptionCondition = true;
            }
            toCheck = toCheck.sub(0);
         }
         // Update result
         if (exceptionalExecution) {
            // Collect only exceptional terms
            if (isExceptionCondition) {
               toFill = toFill.append(root);
            }
         }
         else {
            // Collect only normal terms
            if (!isExceptionCondition) {
               toFill = toFill.append(root);
            }
         }
      }
      else {
         for (Term sub : root.subs()) {
            toFill = collectPreconditionImpliesPostconditionTerms(toFill, exceptionDefinition, exceptionalExecution, sub);
         }
      }
      return toFill;
   }

   /**
    * Computes the branch condition of the given {@link Node} which was constructed by a {@link TacletApp}.
    * @param parent The parent {@link Node} of the given one.
    * @param node The {@link Node} to compute its branch condition.
    * @param simplify {@code true} simplify result, {@code false} keep computed non simplified result.
    * @return The computed branch condition.
    * @throws ProofInputException Occurred Exception.
    */
   private static Term computeTacletAppBranchCondition(Node parent, Node node, boolean simplify) throws ProofInputException {
      if (!(parent.getAppliedRuleApp() instanceof TacletApp)) {
         throw new ProofInputException("Only TacletApp is allowed in branch computation but rule \"" + parent.getAppliedRuleApp() + "\" was found."); 
      }
      TacletApp app = (TacletApp)parent.getAppliedRuleApp();
      // Find goal template which has created the represented proof node
      int childIndex = JavaUtil.indexOf(parent.childrenIterator(), node);
      TacletGoalTemplate goalTemplate = app.taclet().goalTemplates().take(app.taclet().goalTemplates().size() - 1 - childIndex).head();
      // Apply instantiations of schema variables to sequent of goal template
      Services services = node.proof().getServices();
      SVInstantiations instantiations = app.instantiations();
      // List additions
      ImmutableList<Term> antecedents = listSemisequentTerms(services, instantiations, goalTemplate.sequent().antecedent());
      ImmutableList<Term> succedents = listSemisequentTerms(services, instantiations, goalTemplate.sequent().succedent());
      // List replacements
      if (!NodeInfo.isSymbolicExecution(app.taclet())) {
         if (goalTemplate.replaceWithExpressionAsObject() instanceof Sequent) {
            antecedents = antecedents.append(listSemisequentTerms(services, instantiations, ((Sequent)goalTemplate.replaceWithExpressionAsObject()).antecedent()));
            succedents = succedents.append(listSemisequentTerms(services, instantiations, ((Sequent)goalTemplate.replaceWithExpressionAsObject()).succedent()));
         }
         else if (goalTemplate.replaceWithExpressionAsObject() instanceof Term) {
            // Make sure that an PosTacletApp was applied
            if (!(app instanceof PosTacletApp)) {
               throw new ProofInputException("Only PosTacletApp are allowed with a replace term in branch computation but rule \"" + app + "\" was found."); 
            }
            // Create new lists
            ImmutableList<Term> newAntecedents = ImmutableSLList.nil();
            ImmutableList<Term> newSuccedents = ImmutableSLList.nil();
            // Apply updates on antecedents and add result to new antecedents list
            for (Term a : antecedents) {
               newAntecedents = newAntecedents.append(TermBuilder.DF.applyUpdatePairsSequential(app.instantiations().getUpdateContext(), a));
            }
            // Apply updates on succedents and add result to new succedents list
            for (Term suc : succedents) {
               newSuccedents = newSuccedents.append(TermBuilder.DF.applyUpdatePairsSequential(app.instantiations().getUpdateContext(), suc));
            }
            // Add additional equivalenz term to antecedent with the replace object which must be equal to the find term 
            Term replaceTerm = (Term)goalTemplate.replaceWithExpressionAsObject();
            replaceTerm = TermBuilder.DF.equals(replaceTerm, ((PosTacletApp)app).posInOccurrence().subTerm());
            replaceTerm = TermBuilder.DF.applyUpdatePairsSequential(app.instantiations().getUpdateContext(), replaceTerm);
            newAntecedents = newAntecedents.append(replaceTerm);
            // Replace old with new lists
            antecedents = newAntecedents;
            succedents = newSuccedents;
         }
         else {
            throw new ProofInputException("Expected replacement as Sequent during branch condition computation but is \"" + goalTemplate.replaceWithExpressionAsObject() + "\".");
         }
      }
      // Construct branch condition from created antecedent and succedent terms as new implication 
      Term left = TermBuilder.DF.and(antecedents);
      Term right = TermBuilder.DF.or(succedents);
      Term leftAndRight = TermBuilder.DF.and(left, TermBuilder.DF.not(right));
      Term result;
      // Check if an update context is available
      if (!instantiations.getUpdateContext().isEmpty()) {
         // Simplify branch condition if required
         if (simplify) {
            // Append update context because otherwise the formula is evaluated in wrong state
            result = TermBuilder.DF.applyUpdatePairsSequential(instantiations.getUpdateContext(), leftAndRight);
            // Execute simplification
            result = SymbolicExecutionUtil.simplify(node.proof(), result);
         }
         else {
            result = leftAndRight;
         }
      }
      else {
         // No update context, just use the implication as branch condition
         result = leftAndRight;
      }
      return result;
   }

   /**
    * Applies the schema variable instantiations on the given {@link Semisequent}.
    * @param services The {@link Services} to use.
    * @param svInst The schema variable instantiations.
    * @param semisequent The {@link Semisequent} to apply instantiations on.
    * @return The list of created {@link Term}s in which schema variables are replaced with the instantiation.
    */
   private static ImmutableList<Term> listSemisequentTerms(Services services, 
                                                           SVInstantiations svInst, 
                                                           Semisequent semisequent) {
      ImmutableList<Term> terms = ImmutableSLList.nil();
      for (SequentFormula sf : semisequent) {
         SyntacticalReplaceVisitor visitor = new SyntacticalReplaceVisitor(services, svInst, null);
         sf.formula().execPostOrder(visitor);
         terms = terms.append(visitor.getTerm());
      }
      return terms;
   }

   /**
    * Returns the default choice value.
    * <b>Attention: </b> This method returns {@code null} if it is called before
    * a proof is instantiated the first time. It can be checked via
    * {@link #isChoiceSettingInitialised()}.
    * @param key The choice key.
    * @return The choice value.
    */
   public static String getChoiceSetting(String key) {
      Map<String, String> settings = ProofSettings.DEFAULT_SETTINGS.getChoiceSettings().getDefaultChoices();
      return settings.get(key);
   }
   
   /**
    * Sets the default choice value.
    * <b>Attention: </b> Settings should not be changed before the first proof
    * is instantiated in KeY. Otherwise the default settings are not loaded.
    * If default settings are defined can be checked via {@link #isChoiceSettingInitialised()}.
    * @param key The choice key to modify.
    * @param value The new choice value to set.
    */
   public static void setChoiceSetting(String key, String value) {
      HashMap<String, String> settings = ProofSettings.DEFAULT_SETTINGS.getChoiceSettings().getDefaultChoices();
      HashMap<String, String> clone = new HashMap<String, String>();
      clone.putAll(settings);
      clone.put(key, value);
      ProofSettings.DEFAULT_SETTINGS.getChoiceSettings().setDefaultChoices(clone);
   }

   /**
    * This method should be called before the auto mode is started in
    * context of symbolic execution. The method sets {@link StrategyProperties}
    * of the auto mode which are not supported in context of symbolic execution
    * to valid default values.
    * @param proof The {@link Proof} to configure its {@link StrategyProperties} for symbolic execution.
    */
   public static void updateStrategyPropertiesForSymbolicExecution(Proof proof) {
      if (proof != null) {
         StrategyProperties sp = proof.getSettings().getStrategySettings().getActiveStrategyProperties(); 
         sp.setProperty(StrategyProperties.STOPMODE_OPTIONS_KEY, StrategyProperties.STOPMODE_DEFAULT);
         proof.getSettings().getStrategySettings().setActiveStrategyProperties(sp);
      }
   }

   /**
    * Checks if the given {@link Term} is null in the {@link Sequent} of the given {@link Node}. 
    * @param services The {@link Services} to use.
    * @param node The {@link Node} which provides the original {@link Sequent}
    * @param additionalAntecedent An additional antecedent.
    * @param newSuccedent The {@link Term} to check.
    * @return {@code true} {@link Term} was evaluated to null, {@code false} {@link Term} was not evaluated to null.
    * @throws ProofInputException Occurred Exception
    */
   public static boolean isNull(Services services, 
                                Node node, 
                                Term additionalAntecedent, 
                                Term newSuccedent) throws ProofInputException {
      return checkNull(services, node, additionalAntecedent, newSuccedent, true);
   }

   /**
    * Checks if the given {@link Term} is not null in the {@link Sequent} of the given {@link Node}. 
    * @param services The {@link Services} to use.
    * @param node The {@link Node} which provides the original {@link Sequent}
    * @param additionalAntecedent An additional antecedent.
    * @param newSuccedent The {@link Term} to check.
    * @return {@code true} {@link Term} was evaluated to not null, {@code false} {@link Term} was not evaluated to not null.
    * @throws ProofInputException Occurred Exception
    */
   public static boolean isNotNull(Services services, 
                                   Node node, 
                                   Term additionalAntecedent, 
                                   Term newSuccedent) throws ProofInputException {
      return checkNull(services, node, additionalAntecedent, newSuccedent, false);
   }
   
   /**
    * Checks if the given {@link Term} is null or not in the {@link Sequent} of the given {@link Node}.
    * @param services The {@link Services} to use.
    * @param node The {@link Node} which provides the original {@link Sequent}
    * @param additionalAntecedent An additional antecedent.
    * @param newSuccedent The {@link Term} to check.
    * @param nullExpected {@code true} expect that {@link Term} is null, {@code false} expect that term is not null.
    * @return {@code true} term is null value matches the expected nullExpected value, {@code false} otherwise.
    * @throws ProofInputException Occurred Exception
    */
   private static boolean checkNull(Services services, 
                                    Node node, 
                                    Term additionalAntecedent, 
                                    Term newSuccedent,
                                    boolean nullExpected) throws ProofInputException {
      // Make sure that correct parameters are given
      assert node != null;
      assert newSuccedent != null;
      // Create Sequent to prove
      Term isNull = TermBuilder.DF.equals(newSuccedent, TermBuilder.DF.NULL(services));
      Term isNotNull = TermBuilder.DF.not(isNull);
      Sequent sequentToProve = createSequentToProveWithNewSuccedent(node, additionalAntecedent, nullExpected ? isNull : isNotNull);
      // Execute proof in the current thread
      ApplyStrategyInfo info = startSideProof(node.proof(), sequentToProve, StrategyProperties.SPLITTING_NORMAL);
      return !info.getProof().openEnabledGoals().isEmpty();
   }
   
   /**
    * Creates a new {@link Sequent} which is a modification from the {@link Sequent}
    * of the given {@link Node} which contains the same information but a different succedent.
    * @param node The {@link Node} which provides the original {@link Sequent}.
    * @param newSuccedent The new succedent.
    * @return The created {@link Sequent}.
    */
   public static Sequent createSequentToProveWithNewSuccedent(Node node,
                                                              Term newSuccedent) {
      return createSequentToProveWithNewSuccedent(node, null, newSuccedent);
   }

   /**
    * Creates a new {@link Sequent} which is a modification from the {@link Sequent}
    * of the given {@link Node} which contains the same information but a different succedent.
    * @param node The {@link Node} which provides the original {@link Sequent}.
    * @param additionalAntecedent An optional additional antecedents.
    * @param newSuccedent The new succedent.
    * @return The created {@link Sequent}.
    */
   public static Sequent createSequentToProveWithNewSuccedent(Node node, 
                                                              Term additionalAntecedent,
                                                              Term newSuccedent) {
      // Get the updates from the return node which includes the value interested in.
      Term originalModifiedFormula = node.getAppliedRuleApp().posInOccurrence().constrainedFormula().formula();
      ImmutableList<Term> originalUpdates = TermBuilder.DF.goBelowUpdates2(originalModifiedFormula).first;
      // Create new sequent
      return createSequentToProveWithNewSuccedent(node, additionalAntecedent, newSuccedent, originalUpdates);
   }
   
   /**
    * Creates a new {@link Sequent} which is a modification from the {@link Sequent}
    * of the given {@link Node} which contains the same information but a different succedent.
    * @param node The {@link Node} which provides the original {@link Sequent}.
    * @param additionalAntecedent An optional additional antecedents.
    * @param newSuccedent The new succedent.
    * @param updates The updates to use.
    * @return The created {@link Sequent}.
    */
   public static Sequent createSequentToProveWithNewSuccedent(Node node, 
                                                              Term additionalAntecedent,
                                                              Term newSuccedent,
                                                              ImmutableList<Term> updates) {
      // Combine method frame, formula with value predicate and the updates which provides the values
      Term newSuccedentToProve = TermBuilder.DF.applySequential(updates, newSuccedent);
      // Create new sequent with the original antecedent and the formulas in the succedent which were not modified by the applied rule
      PosInOccurrence pio = node.getAppliedRuleApp().posInOccurrence();
      Sequent originalSequentWithoutMethodFrame = node.sequent().removeFormula(pio).sequent();
      Sequent sequentToProve = originalSequentWithoutMethodFrame.addFormula(new SequentFormula(newSuccedentToProve), false, true).sequent();
      if (additionalAntecedent != null) {
         sequentToProve = sequentToProve.addFormula(new SequentFormula(additionalAntecedent), true, false).sequent();
      }
      return sequentToProve;
   }

   /**
    * Checks if the given {@link Sort} represents a {@code null} value in the given {@link Services}.
    * @param sort The {@link Sort} to check.
    * @param services The {@link Services} to use.
    * @return {@code true} is Null-Sort, {@code false} is something else.
    */
   public static boolean isNullSort(Sort sort, Services services) {
      if (sort != null && services != null) {
         JavaInfo javaInfo = services.getJavaInfo();
         return javaInfo.getKeYJavaType(sort) == javaInfo.getNullType();
      }
      else {
         return false;
      }
   }

   /**
    * Checks if the given {@link IProgramVariable} is static or not.
    * @return {@code true} is static, {@code false} is not static or is array cell.
    */
   public static boolean isStaticVariable(IProgramVariable programVariable) {
      return programVariable instanceof ProgramVariable &&
             ((ProgramVariable)programVariable).isStatic();
   }
   
   /**
    * Collects all {@link IProgramVariable}s of the given {@link FieldDeclaration}.
    * @param fd The given {@link FieldDeclaration}.
    * @return The found {@link IProgramVariable}s for the given {@link FieldDeclaration}.
    */
   public static Set<IProgramVariable> getProgramVariables(FieldDeclaration fd) {
      Set<IProgramVariable> result = new LinkedHashSet<IProgramVariable>();
      if (fd != null) {
         ImmutableArray<FieldSpecification> specifications = fd.getFieldSpecifications();
         for (FieldSpecification spec : specifications) {
            result.add(spec.getProgramVariable());
         }
      }
      return result;
   }

   /**
    * Computes the path condition of the given {@link Node}.
    * @param node The {@link Node} to compute its path condition.
    * @param simplify {@code true} simplify result, {@code false} keep computed non simplified result.
    * @return The computed path condition.
    * @throws ProofInputException Occurred Exception.
    */
   public static Term computePathCondition(Node node, boolean simplify) throws ProofInputException {
      if (node != null) {
         Term pathCondition = TermBuilder.DF.tt();
         while (node != null) {
            Node parent = node.parent();
            if (parent != null && parent.childrenCount() >= 2) {
               Term branchCondition = computeBranchCondition(node, simplify);
               pathCondition = TermBuilder.DF.and(branchCondition, pathCondition);
            }
            node = parent;
         }
         if (TermBuilder.DF.ff().equals(pathCondition)) {
            throw new ProofInputException("Path condition computation failed because the result is false.");
         }
         return pathCondition;
      }
      else {
         return null;
      }
   }

   /**
    * Checks if the {@link Sort} of the given {@link Term} is a reference type.
    * @param services The {@link Services} to use.
    * @param term The {@link Term} to check.
    * @return {@code true} is reference sort, {@code false} is no reference sort.
    */
   public static boolean hasReferenceSort(Services services, Term term) {
      if (services != null && term != null) {
         return hasReferenceSort(services, term.sort());
      }
      else {
         return false;
      }
   }

   /**
    * Checks if the {@link Sort} of the given {@link IProgramVariable} is a reference type.
    * @param services The {@link Services} to use.
    * @param var The {@link IProgramVariable} to check.
    * @return {@code true} is reference sort, {@code false} is no reference sort.
    */
   public static boolean hasReferenceSort(Services services, IProgramVariable var) {
      if (services != null && var != null) {
         return hasReferenceSort(services, var.sort());
      }
      else {
         return false;
      }
   }

   /**
    * Checks if the {@link Sort} is a reference type.
    * @param services The {@link Services} to use.
    * @param sort The {@link Sort} to check.
    * @return {@code true} is reference sort, {@code false} is no reference sort.
    */
   public static boolean hasReferenceSort(Services services, Sort sort) {
      boolean referenceSort = false;
      if (services != null && sort != null) {
         KeYJavaType kjt = services.getJavaInfo().getKeYJavaType(sort);
         if (kjt != null) {
            TypeConverter typeConverter = services.getTypeConverter();
            referenceSort = typeConverter.isReferenceType(kjt) && // Check if the value is a reference type
                            (!(kjt.getJavaType() instanceof TypeDeclaration) || // check if the value is a library class which should be ignored
                            !((TypeDeclaration)kjt.getJavaType()).isLibraryClass());
         }
      }
      return referenceSort;
   }
   
   /**
    * Returns the human readable name of the given {@link IProgramVariable}.
    * @param pv The {@link IProgramVariable} to get its name.
    * @return The human readable name of the given {@link IProgramVariable}.
    */
   public static String getDisplayString(IProgramVariable pv) {
      if (pv != null) {
         if (pv.name() instanceof ProgramElementName) {
            ProgramElementName name = (ProgramElementName)pv.name();
            if (SymbolicExecutionUtil.isStaticVariable(pv)) {
               return name.toString();
            }
            else {
               return name.getProgramName();
            }
         }
         else {
            return pv.name().toString();
         }
      }
      else {
         return null;
      }
   }

   /**
    * Returns the root of the given {@link IExecutionNode}.
    * @param executionNode The {@link IExecutionNode} to get the root of its symbolic execution tree.
    * @return The root of the given {@link IExecutionNode}.
    */
   public static IExecutionNode getRoot(IExecutionNode executionNode) {
      if (executionNode != null) {
         while (executionNode.getParent() != null) {
            executionNode = executionNode.getParent();
         }
         return executionNode;
      }
      else {
         return null;
      }
   }

   /**
    * Extracts the exception variable which is used to check if the executed program in proof terminates normally.
    * @param proof The {@link Proof} to extract variable from.
    * @return The extract variable.
    */
   public static IProgramVariable extractExceptionVariable(Proof proof) {
      Node root = proof.root();
      if (root.sequent().succedent().size() == 1) {
         Term succedent = root.sequent().succedent().getFirst().formula(); // Succedent term
         if (succedent.subs().size() == 2) {
            Term updateApplication = succedent.subs().get(1);
            if (updateApplication.subs().size() == 2) {
               JavaProgramElement updateContent = updateApplication.subs().get(1).javaBlock().program();
               if (updateContent instanceof StatementBlock) { // try catch inclusive
                  ImmutableArray<? extends Statement> updateContentBody = ((StatementBlock)updateContent).getBody();
                  if (updateContentBody.size() == 2 && updateContentBody.get(1) instanceof Try) {
                     Try tryStatement = (Try)updateContentBody.get(1);
                     if (tryStatement.getBranchCount() == 1 && tryStatement.getBranchList().get(0) instanceof Catch) {
                        Catch catchStatement = (Catch)tryStatement.getBranchList().get(0);
                        if (catchStatement.getBody() instanceof StatementBlock) {
                           StatementBlock  catchBlock = (StatementBlock)catchStatement.getBody();
                           if (catchBlock.getBody().size() == 1 && catchBlock.getBody().get(0) instanceof Assignment) {
                              Assignment assignment = (Assignment)catchBlock.getBody().get(0);
                              if (assignment.getFirstElement() instanceof IProgramVariable) {
                                 IProgramVariable var = (IProgramVariable)assignment.getFirstElement();
                                 return var;
                              }
                           }
                        }
                     }
                  }
               }
            }
         }
      }
      throw new IllegalStateException("Can't extract exception variable from proof.");
   }

   /**
    * Configures the proof to use operation contracts or to expand methods instead.
    * @param proof The {@link Proof} to configure.
    * @param useOperationContracts {@code true} use operation contracts, {@code false} expand methods.
    */
   public static void setUseOperationContracts(Proof proof, boolean useOperationContracts) {
      if (proof != null && !proof.isDisposed()) {
         String methodTreatmentValue = useOperationContracts ? 
                                       StrategyProperties.METHOD_CONTRACT : 
                                       StrategyProperties.METHOD_EXPAND;
         StrategyProperties sp = proof.getSettings().getStrategySettings().getActiveStrategyProperties();
         sp.setProperty(StrategyProperties.METHOD_OPTIONS_KEY, methodTreatmentValue);
         proof.getSettings().getStrategySettings().setActiveStrategyProperties(sp);
      }
   }

   /**
    * Configures the proof to use loop invariants or to expand loops instead.
    * @param proof The {@link Proof} to configure.
    * @param useLoopInvariants {@code true} use loop invariants, {@code false} expand loops.
    */
   public static void setUseLoopInvariants(Proof proof, boolean useLoopInvariants) {
      if (proof != null && !proof.isDisposed()) {
         String loopTreatmentValue = useLoopInvariants ? 
                                     StrategyProperties.LOOP_INVARIANT : 
                                     StrategyProperties.LOOP_EXPAND;
         StrategyProperties sp = proof.getSettings().getStrategySettings().getActiveStrategyProperties();
         sp.setProperty(StrategyProperties.LOOP_OPTIONS_KEY, loopTreatmentValue);
         proof.getSettings().getStrategySettings().setActiveStrategyProperties(sp);
      }
   }

   /**
    * Configures the proof for symbolic execution.
    * @param proof The proof to configure.
    */
   public static void configureProof(Proof proof) {
      if (proof != null) {
         ImmutableList<ITermLabelWorker> labelInstantiators = ImmutableSLList.<ITermLabelWorker>nil();
         labelInstantiators = labelInstantiators.append(SymbolicExecutionTermLabelInstantiator.INSTANCE);
         labelInstantiators = labelInstantiators.append(LoopBodyTermLabelInstantiator.INSTANCE);
         labelInstantiators = labelInstantiators.append(LoopInvariantNormalBehaviorTermLabelInstantiator.INSTANCE);
         proof.getSettings().getLabelSettings().setLabelInstantiators(labelInstantiators);
      }
   }
   
   /**
    * Checks if the choice settings are initialized.
    * @return {@code true} settings are initialized, {@code false} settings are not initialized.
    */
   public static boolean isChoiceSettingInitialised() {
      return !ProofSettings.DEFAULT_SETTINGS.getChoiceSettings().getChoices().isEmpty();
   }

   /**
    * Checks if the given node should be represented as loop body termination.
    * @param node The current {@link Node} in the proof tree of KeY.
    * @param ruleApp The {@link RuleApp} may used or not used in the rule.
    * @return {@code true} represent node as loop body termination, {@code false} represent node as something else. 
    */
   public static boolean isLoopBodyTermination(final Node node, RuleApp ruleApp) {
      boolean result = false;
      if (ruleApp instanceof OneStepSimplifierRuleApp) {
         // Check applied rules in protocol
         OneStepSimplifierRuleApp simplifierApp = (OneStepSimplifierRuleApp)ruleApp;
         if (simplifierApp.getProtocol() != null) {
            RuleApp terminationApp = JavaUtil.search(simplifierApp.getProtocol(), new IFilter<RuleApp>() {
               @Override
               public boolean select(RuleApp element) {
                  return isLoopBodyTermination(node, element);
               }
            });
            result = terminationApp != null;
         }
      }
      else if (hasLoopBodyTerminationLabel(ruleApp)) {
         if ("impRight".equals(MiscTools.getRuleDisplayName(ruleApp))) {
            result = true; // Implication removed (not done if left part is false)
         }
         else {
            Term term = ruleApp.posInOccurrence().subTerm();
            if (term.op() == Junctor.IMP && term.sub(0).op() == Junctor.TRUE) {
               result = true; // Left part is true
            }
         }
      }
      return result;
   }
}<|MERGE_RESOLUTION|>--- conflicted
+++ resolved
@@ -1343,11 +1343,7 @@
     * @return {@code true} is also symbolic execution tree node, {@code false} is no node in a symbolic execution tree.
     */
    public static boolean isSymbolicExecutionTreeNode(Node node, RuleApp ruleApp) {
-<<<<<<< HEAD
-      if (node != null && hasSymbolicExecutionLabel(ruleApp)) {
-=======
-      if (node != null && !isRuleAppToIgnore(ruleApp)) {
->>>>>>> c9919c53
+      if (node != null && !isRuleAppToIgnore(ruleApp) && hasSymbolicExecutionLabel(ruleApp)) {
          SourceElement statement = NodeInfo.computeActiveStatement(ruleApp);
          PositionInfo posInfo = statement != null ? statement.getPositionInfo() : null;
          if (isMethodReturnNode(node, ruleApp)) {
