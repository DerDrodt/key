--- conflicted
+++ resolved
@@ -2423,7 +2423,6 @@
    }
 
    /**
-<<<<<<< HEAD
     * Configures the proof for symbolic execution.
     * @param proof The proof to configure.
     */
@@ -2434,7 +2433,10 @@
          labelInstantiators = labelInstantiators.append(LoopBodyTermLabelInstantiator.INSTANCE);
          labelInstantiators = labelInstantiators.append(LoopInvariantNormalBehaviorTermLabelInstantiator.INSTANCE);
          proof.getSettings().getLabelSettings().setLabelInstantiators(labelInstantiators);
-=======
+      }
+   }
+   
+   /**
     * Configures the proof to do alias checks or not.
     * @param proof The {@link Proof} to configure.
     * @param useLoopInvariants {@code true} immediately alias checks, {@code false} alias checks never.
@@ -2447,7 +2449,6 @@
          StrategyProperties sp = proof.getSettings().getStrategySettings().getActiveStrategyProperties();
          sp.setProperty(SymbolicExecutionStrategy.ALIAS_CHECK_OPTIONS_KEY, aliasChecksValue);
          proof.getSettings().getStrategySettings().setActiveStrategyProperties(sp);
->>>>>>> bfe6af23
       }
    }
    
