// This file is part of KeY - Integrated Deductive Software Design
//
// Copyright (C) 2001-2011 Universitaet Karlsruhe (TH), Germany
//                         Universitaet Koblenz-Landau, Germany
//                         Chalmers University of Technology, Sweden
// Copyright (C) 2011-2014 Karlsruhe Institute of Technology, Germany
//                         Technical University Darmstadt, Germany
//                         Chalmers University of Technology, Sweden
//
// The KeY system is protected by the GNU General
// Public License. See LICENSE.TXT for details.
//

package de.uka.ilkd.key.symbolic_execution.util;

import java.io.IOException;
import java.util.Arrays;
import java.util.Collection;
import java.util.Collections;
import java.util.Deque;
import java.util.HashMap;
import java.util.HashSet;
import java.util.LinkedHashMap;
import java.util.LinkedHashSet;
import java.util.LinkedList;
import java.util.List;
import java.util.Map;
import java.util.Set;

import de.uka.ilkd.key.collection.ImmutableArray;
import de.uka.ilkd.key.collection.ImmutableList;
import de.uka.ilkd.key.collection.ImmutableSLList;
import de.uka.ilkd.key.gui.ApplyStrategy.ApplyStrategyInfo;
import de.uka.ilkd.key.gui.configuration.ProofIndependentSettings;
import de.uka.ilkd.key.gui.configuration.ProofSettings;
import de.uka.ilkd.key.java.Expression;
import de.uka.ilkd.key.java.JavaProgramElement;
import de.uka.ilkd.key.java.JavaTools;
import de.uka.ilkd.key.java.Position;
import de.uka.ilkd.key.java.PositionInfo;
import de.uka.ilkd.key.java.Services;
import de.uka.ilkd.key.java.SourceElement;
import de.uka.ilkd.key.java.Statement;
import de.uka.ilkd.key.java.StatementBlock;
import de.uka.ilkd.key.java.TypeConverter;
import de.uka.ilkd.key.java.abstraction.KeYJavaType;
import de.uka.ilkd.key.java.declaration.FieldDeclaration;
import de.uka.ilkd.key.java.declaration.FieldSpecification;
import de.uka.ilkd.key.java.declaration.TypeDeclaration;
import de.uka.ilkd.key.java.expression.Assignment;
import de.uka.ilkd.key.java.reference.ExecutionContext;
import de.uka.ilkd.key.java.reference.IExecutionContext;
import de.uka.ilkd.key.java.reference.ReferencePrefix;
import de.uka.ilkd.key.java.reference.TypeReference;
import de.uka.ilkd.key.java.statement.BranchStatement;
import de.uka.ilkd.key.java.statement.Catch;
import de.uka.ilkd.key.java.statement.Do;
import de.uka.ilkd.key.java.statement.EmptyStatement;
import de.uka.ilkd.key.java.statement.EnhancedFor;
import de.uka.ilkd.key.java.statement.For;
import de.uka.ilkd.key.java.statement.LoopStatement;
import de.uka.ilkd.key.java.statement.MethodBodyStatement;
import de.uka.ilkd.key.java.statement.MethodFrame;
import de.uka.ilkd.key.java.statement.Try;
import de.uka.ilkd.key.ldt.BooleanLDT;
import de.uka.ilkd.key.ldt.HeapLDT;
import de.uka.ilkd.key.ldt.IntegerLDT;
import de.uka.ilkd.key.logic.DefaultVisitor;
import de.uka.ilkd.key.logic.JavaBlock;
import de.uka.ilkd.key.logic.Name;
import de.uka.ilkd.key.logic.PosInOccurrence;
import de.uka.ilkd.key.logic.PosInTerm;
import de.uka.ilkd.key.logic.ProgramElementName;
import de.uka.ilkd.key.logic.ProgramPrefix;
import de.uka.ilkd.key.logic.Semisequent;
import de.uka.ilkd.key.logic.Sequent;
import de.uka.ilkd.key.logic.SequentFormula;
import de.uka.ilkd.key.logic.Term;
import de.uka.ilkd.key.logic.TermBuilder;
import de.uka.ilkd.key.logic.TermFactory;
import de.uka.ilkd.key.logic.label.ParameterlessTermLabel;
import de.uka.ilkd.key.logic.label.SymbolicExecutionTermLabel;
import de.uka.ilkd.key.logic.label.TermLabel;
import de.uka.ilkd.key.logic.op.ElementaryUpdate;
import de.uka.ilkd.key.logic.op.Equality;
import de.uka.ilkd.key.logic.op.Function;
import de.uka.ilkd.key.logic.op.IProgramMethod;
import de.uka.ilkd.key.logic.op.IProgramVariable;
import de.uka.ilkd.key.logic.op.Junctor;
import de.uka.ilkd.key.logic.op.LocationVariable;
import de.uka.ilkd.key.logic.op.Modality;
import de.uka.ilkd.key.logic.op.Operator;
import de.uka.ilkd.key.logic.op.ProgramVariable;
import de.uka.ilkd.key.logic.op.SortedOperator;
import de.uka.ilkd.key.logic.sort.NullSort;
import de.uka.ilkd.key.logic.sort.Sort;
import de.uka.ilkd.key.pp.LogicPrinter;
import de.uka.ilkd.key.pp.NotationInfo;
import de.uka.ilkd.key.pp.ProgramPrinter;
import de.uka.ilkd.key.proof.Goal;
import de.uka.ilkd.key.proof.Node;
import de.uka.ilkd.key.proof.NodeInfo;
import de.uka.ilkd.key.proof.Proof;
import de.uka.ilkd.key.proof.init.ProofInputException;
import de.uka.ilkd.key.proof.io.ProofSaver;
import de.uka.ilkd.key.proof_references.KeYTypeUtil;
import de.uka.ilkd.key.rule.AbstractContractRuleApp;
import de.uka.ilkd.key.rule.ContractRuleApp;
import de.uka.ilkd.key.rule.LoopInvariantBuiltInRuleApp;
import de.uka.ilkd.key.rule.OneStepSimplifierRuleApp;
import de.uka.ilkd.key.rule.PosTacletApp;
import de.uka.ilkd.key.rule.RuleApp;
import de.uka.ilkd.key.rule.SyntacticalReplaceVisitor;
import de.uka.ilkd.key.rule.TacletApp;
import de.uka.ilkd.key.rule.inst.SVInstantiations;
import de.uka.ilkd.key.rule.tacletbuilder.TacletGoalTemplate;
import de.uka.ilkd.key.speclang.Contract;
import de.uka.ilkd.key.speclang.OperationContract;
import de.uka.ilkd.key.strategy.StrategyProperties;
import de.uka.ilkd.key.symbolic_execution.model.IExecutionConstraint;
import de.uka.ilkd.key.symbolic_execution.model.IExecutionElement;
import de.uka.ilkd.key.symbolic_execution.model.IExecutionNode;
import de.uka.ilkd.key.symbolic_execution.model.IExecutionVariable;
import de.uka.ilkd.key.symbolic_execution.model.impl.ExecutionConstraint;
import de.uka.ilkd.key.symbolic_execution.model.impl.ExecutionMethodReturn;
import de.uka.ilkd.key.symbolic_execution.model.impl.ExecutionVariable;
import de.uka.ilkd.key.util.MiscTools;
import de.uka.ilkd.key.util.Pair;
import java.util.Iterator;

/**
 * Provides utility methods for symbolic execution with KeY.
 * @author Martin Hentschel
 */
public final class SymbolicExecutionUtil {
   /**
    * Key for the choice option "runtimeExceptions".
    */
   public static final String CHOICE_SETTING_RUNTIME_EXCEPTIONS = "runtimeExceptions";
  
   /**
    * Value in choice option "runtimeExceptions" to ban exceptions.
    */
   public static final String CHOICE_SETTING_RUNTIME_EXCEPTIONS_VALUE_BAN = "runtimeExceptions:ban";
   
   /**
    * Value in choice option "runtimeExceptions" to allow exceptions.
    */
   public static final String CHOICE_SETTING_RUNTIME_EXCEPTIONS_VALUE_ALLOW = "runtimeExceptions:allow";

   /**
    * Forbid instances.
    */
   private SymbolicExecutionUtil() {
   }
   
   /**
    * Simplifies the given {@link Term} in a side proof. 
    * @param parentProof The parent {@link Proof}.
    * @param term The {@link Term} to simplify.
    * @return The simplified {@link Term}.
    * @throws ProofInputException Occurred Exception.
    */
   public static Term simplify(Proof parentProof,
                               Term term) throws ProofInputException {
      // Create sequent to proof
      Sequent sequentToProve = Sequent.EMPTY_SEQUENT.addFormula(new SequentFormula(term), false, true).sequent();
      // Return created sequent and the used predicate to identify the value interested in.
      ApplyStrategyInfo info = SideProofUtil.startSideProof(parentProof, sequentToProve, true);
      try {
         // The simplified formula is the conjunction of all open goals
         ImmutableList<Goal> openGoals = info.getProof().openEnabledGoals();
         final TermBuilder tb = parentProof.getServices().getTermBuilder();
         if (openGoals.isEmpty()) {
            return tb.tt();
         }
         else {
            ImmutableList<Term> goalImplications = ImmutableSLList.nil(); 
            for (Goal goal : openGoals) {
               Term goalImplication = sequentToImplication(goal.sequent(), goal.proof().getServices());
               goalImplication = tb.not(goalImplication);
               goalImplications = goalImplications.append(goalImplication);
            }
            return tb.not(tb.or(goalImplications));
         }
      }
      finally {
         SideProofUtil.disposeOrStore("Simplification of " + ProofSaver.printAnything(term, parentProof.getServices()), info);
      }
   }

   /**
    * Converts the given {@link Sequent} into an implication.
    * @param sequent The {@link Sequent} to convert.
    * @param services The {@link Services} to use.
    * @return The created implication.
    */
   public static Term sequentToImplication(Sequent sequent, Services services) {
      if (sequent != null) {
         ImmutableList<Term> antecedents = listSemisequentTerms(sequent.antecedent());
         ImmutableList<Term> succedents = listSemisequentTerms(sequent.succedent());
         // Construct branch condition from created antecedent and succedent terms as new implication 
         Term left = services.getTermBuilder().and(antecedents);
         Term right = services.getTermBuilder().or(succedents);
         return services.getTermBuilder().imp(left, right);
      }
      else {
         return services.getTermBuilder().tt();
      }
   }
   
   /**
    * Lists the {@link Term}s contained in the given {@link Semisequent}.
    * @param semisequent The {@link Semisequent} to list terms of.
    * @return The list with all contained {@link Term}s.
    */
   public static ImmutableList<Term> listSemisequentTerms(Semisequent semisequent) {
      ImmutableList<Term> terms = ImmutableSLList.nil();
      if (semisequent != null) {
         for (SequentFormula sf : semisequent) {
            terms = terms.append(sf.formula());
         }
      }
      return terms;
   }
   
   /**
    * Improves the {@link Term} to increase its readability.
    * The following changes will be performed:
    * <ul>
    *    <li>{@code a < 1 + b} => {@code a <= b}</li>
    *    <li>{@code a < b + 1} => {@code a <= b}</li>
    *
    *    <li>{@code a >= 1 + b} => {@code a > b}</li>
    *    <li>{@code a >= b + 1} => {@code a > b}</li>
    *
    *    <li>{@code a <= -1 + b} => {@code a < b}</li>
    *    <li>{@code a <= b + -1} => {@code a < b}</li>
    *    <li>{@code a <= b - 1} => {@code a < b}</li>
    *
    *    <li>{@code a > -1 + b} => {@code a >= b}</li>
    *    <li>{@code a > b + -1} => {@code a >= b}</li>
    *    <li>{@code a > b - 1} => {@code a >= b}</li>
    *
    *    <li>{@code a >= 1 + b} => {@code a > b}</li>
    *    <li>{@code a >= b + 1} => {@code a > b}</li>
    *    <li>{@code !a >= b} => {@code a < b}</li>
    *    <li>{@code !a > b} => {@code a <= b}</li>
    *    <li>{@code !a <= b} => {@code a > b}</li>
    *    <li>{@code !a < b} => {@code a >= b}</li>
    * </ul>
    * @param term The {@link Term} to improve.
    * @param services The {@link Services} to use.
    * @return The improved {@link Term} or the {@link Term} itself if no improvements are possible.
    */
   public static Term improveReadability(Term term, Services services) {
      if (term != null && services != null) {
         IntegerLDT integerLDT = services.getTypeConverter().getIntegerLDT();
         term = improveReadabilityRecursive(term, services, integerLDT);
      }
      return term;
   }
   
   /**
    * Helper method of {@link #improveReadability(Term, Services)}.
    * @param term The {@link Term} to improve.
    * @param services The {@link Services} to use.
    * @param integerLDT The {@link IntegerLDT} to use.
    * @return The improved {@link Term} or the {@link Term} itself if no improvements are possible.
    */
   private static Term improveReadabilityRecursive(Term term,
                                                   Services services,
                                                   IntegerLDT integerLDT) {
      // Improve children
      boolean subChanged = false;
      List<Term> newSubs = new LinkedList<Term>();
      for (Term sub : term.subs()) {
         Term newSub = improveReadabilityRecursive(sub, services, integerLDT);
         if (newSub != sub) {
            newSubs.add(newSub);
            subChanged = true;
         }
         else {
            newSubs.add(sub);
         }
      }
      if (subChanged) {
         term = services.getTermFactory().createTerm(term.op(), new ImmutableArray<Term>(newSubs), term.boundVars(), term.javaBlock(), term.getLabels());
      }
      // Improve readability: a < 1 + b, a < b + 1
      final TermBuilder tb = services.getTermBuilder();
      if (term.op() == integerLDT.getLessThan()) {
         Term subOne = term.sub(1);
         if (subOne.op() == integerLDT.getAdd()) {
            if (isOne(subOne.sub(0), integerLDT)) {
               term = tb.leq(term.sub(0), subOne.sub(1));
            }
            else if (isOne(subOne.sub(1), integerLDT)) {
               term = tb.leq(term.sub(0), subOne.sub(0));
            }
         }
      }
      // Improve readability: a >= 1 + b, a >= b + 1
      else if (term.op() == integerLDT.getGreaterOrEquals()) {
         Term subOne = term.sub(1);
         if (subOne.op() == integerLDT.getAdd()) {
            if (isOne(subOne.sub(0), integerLDT)) {
               term = tb.gt(term.sub(0), subOne.sub(1));
            }
            else if (isOne(subOne.sub(1), integerLDT)) {
               term = tb.gt(term.sub(0), subOne.sub(0));
            }
         }
      }
      // Improve readability: a <= -1 + b, a <= 1 + -b, a <= 1 - b
      else if (term.op() == integerLDT.getLessOrEquals()) {
         Term subOne = term.sub(1);
         if (subOne.op() == integerLDT.getAdd()) {
            if (isMinusOne(subOne.sub(0), integerLDT)) {
               term = tb.lt(term.sub(0), subOne.sub(1));
            }
            else if (isMinusOne(subOne.sub(1), integerLDT)) {
               term = tb.lt(term.sub(0), subOne.sub(0));
            }
         }
         else if (subOne.op() == integerLDT.getSub()) {
            if (isOne(subOne.sub(1), integerLDT)) {
               term = tb.lt(term.sub(0), subOne.sub(0));
            }
         }
      }
      // Improve readability: a > -1 + b, a > 1 + -b, a > 1 - b
      else if (term.op() == integerLDT.getGreaterThan()) {
         Term subOne = term.sub(1);
         if (subOne.op() == integerLDT.getAdd()) {
            if (isMinusOne(subOne.sub(0), integerLDT)) {
               term = tb.geq(term.sub(0), subOne.sub(1));
            }
            else if (isMinusOne(subOne.sub(1), integerLDT)) {
               term = tb.geq(term.sub(0), subOne.sub(0));
            }
         }
         else if (subOne.op() == integerLDT.getSub()) {
            if (isOne(subOne.sub(1), integerLDT)) {
               term = tb.geq(term.sub(0), subOne.sub(0));
            }
         }
      }
      // Improve readability: !a >= b, !a > b, !a <= b, !a < b
      else if (term.op() == Junctor.NOT) {
         Term sub = term.sub(0);
         if (sub.op() == integerLDT.getLessOrEquals()) {
            term = tb.gt(sub.sub(0), sub.sub(1));
         }
         else if (sub.op() == integerLDT.getLessThan()) {
            term = tb.geq(sub.sub(0), sub.sub(1));
         }
         else if (sub.op() == integerLDT.getGreaterOrEquals()) {
            term = tb.lt(sub.sub(0), sub.sub(1));
         }
         else if (sub.op() == integerLDT.getGreaterThan()) {
            term = tb.leq(sub.sub(0), sub.sub(1));
         }
      }
      return term;
   }

   /**
    * Checks if the given term represent the number one
    * @param subOne the term to be checked
    * @param integerLDT the LDT for integers
    * @return true if the term represents the one
    */
   private static boolean isOne(Term subOne, IntegerLDT integerLDT) {
       return subOne.equals(integerLDT.one());
   }

   /**
    * Checks if the given {@link Term} represents the integer constant {@code -1}.
    * @param term The {@link Term} to check.
    * @param integerLDT The {@link IntegerLDT} to use.
    * @return {@code true} {@link Term} represents {@code -1}, {@code false} {@link Term} is something else.
    */
   private static boolean isMinusOne(Term term, IntegerLDT integerLDT) {
      if (term.op() == integerLDT.getNumberSymbol()) {
         term = term.sub(0);
         if (term.op() == integerLDT.getNegativeNumberSign()) {
            term = term.sub(0);
            if (term.op() == integerLDT.getNumberLiteralFor(1)) {
               term = term.sub(0);
               if (term.op() == integerLDT.getNumberTerminator()) {
                  return true;
               }
            }
         }
      }
      return false;
   }
   
   /**
    * Creates a {@link Sequent} which can be used in site proofs to
    * extract the return value of the given {@link IProgramVariable} from the
    * sequent of the given {@link Node}.
    * @param services The {@link Services} to use.
    * @param contextObjectType The type of the current object (this reference).
    * @param contextMethod The current method.
    * @param contextObject The current object (this reference).
    * @param methodReturnNode The method return {@link Node} which provides the sequent to extract updates and return expression from.
    * @param methodCallEmptyNode The method call empty {@link Node} which provides the sequent to start site proof in.
    * @param variable The {@link IProgramVariable} of the value which is interested.
    * @return The created {@link SiteProofVariableValueInput} with the created sequent and the predicate which will contain the value.
    */
   public static SiteProofVariableValueInput createExtractReturnVariableValueSequent(Services services,
                                                                                     TypeReference contextObjectType,
                                                                                     IProgramMethod contextMethod,
                                                                                     ReferencePrefix contextObject,
                                                                                     Node methodReturnNode,
                                                                                     Node methodCallEmptyNode,
                                                                                     IProgramVariable variable) {
      // Create execution context in that the method was called.
      IExecutionContext context = new ExecutionContext(contextObjectType, contextMethod, contextObject);
      // Create sequent
      return createExtractReturnVariableValueSequent(services, context, methodReturnNode, methodCallEmptyNode, variable);
   }

   /**
    * Creates a {@link Sequent} which can be used in site proofs to
    * extract the return value of the given {@link IProgramVariable} from the
    * sequent of the given {@link Node}.
    * @param services The {@link Services} to use.
    * @param context The {@link IExecutionContext} that defines the current object (this reference).
    * @param methodReturnNode The method return {@link Node} which provides the sequent to extract updates and return expression from.
    * @param methodCallEmptyNode The method call empty {@link Node} which provides the sequent to start site proof in.
    * @param variable The {@link IProgramVariable} of the value which is interested.
    * @return The created {@link SiteProofVariableValueInput} with the created sequent and the predicate which will contain the value.
    */
   public static SiteProofVariableValueInput createExtractReturnVariableValueSequent(Services services,
                                                                                     IExecutionContext context,
                                                                                     Node methodReturnNode,
                                                                                     Node methodCallEmptyNode,
                                                                                     IProgramVariable variable) {
      // Make sure that correct parameters are given
      assert context != null;
      assert methodReturnNode != null;
      assert methodCallEmptyNode != null;
      assert variable instanceof ProgramVariable;
      // Create method frame which will be executed in site proof
      Statement originalReturnStatement = (Statement)methodReturnNode.getNodeInfo().getActiveStatement();
      MethodFrame newMethodFrame = new MethodFrame(variable, context, new StatementBlock(originalReturnStatement));
      JavaBlock newJavaBlock = JavaBlock.createJavaBlock(new StatementBlock(newMethodFrame));
      // Create predicate which will be used in formulas to store the value interested in.
      Function newPredicate = new Function(new Name(services.getTermBuilder().newName("ResultPredicate")), Sort.FORMULA, variable.sort());
      // Create formula which contains the value interested in.
      Term newTerm = services.getTermBuilder().func(newPredicate, services.getTermBuilder().var((ProgramVariable)variable));
      // Combine method frame with value formula in a modality.
      Term modalityTerm = services.getTermBuilder().dia(newJavaBlock, newTerm);
      // Get the updates from the return node which includes the value interested in.
      Term originalModifiedFormula = methodReturnNode.getAppliedRuleApp().posInOccurrence().constrainedFormula().formula();
      ImmutableList<Term> originalUpdates = TermBuilder.goBelowUpdates2(originalModifiedFormula).first;
      // Create Sequent to prove with new succedent.
      Sequent sequentToProve = createSequentToProveWithNewSuccedent(methodCallEmptyNode, null, modalityTerm, originalUpdates, false);
      // Return created sequent and the used predicate to identify the value interested in.
      return new SiteProofVariableValueInput(sequentToProve, newPredicate);
   }

   /**
    * Creates a {@link Sequent} which can be used in site proofs to
    * extract the value of the given {@link IProgramVariable} from the
    * sequent of the given {@link Node}.
    * @param services The {@link Services} to use.
    * @param node The original {@link Node} which provides the sequent to extract from.
    * @param pio The {@link PosInOccurrence} of the SE modality.
    * @param additionalConditions Optional additional conditions.
    * @param variable The {@link IProgramVariable} of the value which is interested.
    * @return The created {@link SiteProofVariableValueInput} with the created sequent and the predicate which will contain the value.
    */
   public static SiteProofVariableValueInput createExtractVariableValueSequent(Services services,
                                                                               Node node,
                                                                               PosInOccurrence pio,
                                                                               Term additionalConditions,
                                                                               IProgramVariable variable) {
      // Make sure that correct parameters are given
      assert node != null;
      assert variable instanceof ProgramVariable;
      // Create predicate which will be used in formulas to store the value interested in.
      Function newPredicate = new Function(new Name(services.getTermBuilder().newName("ResultPredicate")), Sort.FORMULA, variable.sort());
      // Create formula which contains the value interested in.
      Term newTerm = services.getTermBuilder().func(newPredicate, services.getTermBuilder().var((ProgramVariable)variable));
      // Create Sequent to prove with new succedent.
      Sequent sequentToProve = createSequentToProveWithNewSuccedent(node, pio, additionalConditions, newTerm, false);
      // Return created sequent and the used predicate to identify the value interested in.
      return new SiteProofVariableValueInput(sequentToProve, newPredicate);
   }

   /**
    * Creates a {@link Sequent} which can be used in site proofs to
    * extract the value of the given {@link IProgramVariable} from the
    * sequent of the given {@link Node}.
    * @param services The {@link Services} to use.
    * @param node The original {@link Node} which provides the sequent to extract from.
    * @param pio The {@link PosInOccurrence} of the modality or its updates.
    * @param additionalConditions Additional conditions to add to the antecedent.
    * @param term The new succedent term.
    * @param keepUpdates {@code true} keep updates, {@code false} throw updates away.
    * @return The created {@link SiteProofVariableValueInput} with the created sequent and the predicate which will contain the value.
    */
   public static SiteProofVariableValueInput createExtractTermSequent(Services services,
                                                                      Node node,
                                                                      PosInOccurrence pio,
                                                                      Term additionalConditions,
                                                                      Term term,
                                                                      boolean keepUpdates) {
      // Make sure that correct parameters are given
      assert node != null;
      assert term != null;
      // Create predicate which will be used in formulas to store the value interested in.
      Function newPredicate = new Function(new Name(services.getTermBuilder().newName("ResultPredicate")), Sort.FORMULA, term.sort());
      // Create formula which contains the value interested in.
      Term newTerm = services.getTermBuilder().func(newPredicate, term);
      // Create Sequent to prove with new succedent.
      Sequent sequentToProve = keepUpdates ? 
                               createSequentToProveWithNewSuccedent(node, pio, additionalConditions, newTerm, false) :
                               createSequentToProveWithNewSuccedent(node, pio, additionalConditions, newTerm, null, false);
      // Return created sequent and the used predicate to identify the value interested in.
      return new SiteProofVariableValueInput(sequentToProve, newPredicate);
   }
   
   /**
    * Helper class which represents the return value of
    * {@link ExecutionMethodReturn#createExtractReturnVariableValueSequent(TypeReference, ReferencePrefix, Node, IProgramVariable)} and
    * {@link ExecutionMethodReturn#createExtractVariableValueSequent(IExecutionContext, Node, IProgramVariable)}.
    * @author Martin Hentschel
    */
   public static class SiteProofVariableValueInput {
      /**
       * The sequent to prove.
       */
      private Sequent sequentToProve;
      
      /**
       * The {@link Operator} which is the predicate that contains the value interested in.
       */
      private Operator operator;
      
      /**
       * Constructor.
       * @param sequentToProve he sequent to prove.
       * @param operator The {@link Operator} which is the predicate that contains the value interested in.
       */
      public SiteProofVariableValueInput(Sequent sequentToProve, Operator operator) {
         super();
         this.sequentToProve = sequentToProve;
         this.operator = operator;
      }
      
      /**
       * Returns the sequent to prove.
       * @return The sequent to prove.
       */
      public Sequent getSequentToProve() {
         return sequentToProve;
      }
      
      /**
       * Returns the {@link Operator} which is the predicate that contains the value interested in.
       * @return The {@link Operator} which is the predicate that contains the value interested in.
       */
      public Operator getOperator() {
         return operator;
      }
   }

   /**
    * Checks if the given {@link Term} represents a heap update,
    * in particular a store or create operation on a heap.
    * @param services The {@link Services} to use.
    * @param term The {@link Term} to check.
    * @return {@code true} is heap update, {@code false} is something else.
    */
   public static boolean isHeapUpdate(Services services, Term term) {
      boolean heapUpdate = false;
      if (term != null) {
         ImmutableArray<Term> subs = term.subs();
         if (subs.size() == 1) {
            Term sub = subs.get(0);
            if (sub.op() == services.getTypeConverter().getHeapLDT().getStore() ||
                sub.op() == services.getTypeConverter().getHeapLDT().getCreate()) {
               heapUpdate = true;
            }
         }
      }
      return heapUpdate;
   }
   
   /**
    * Checks if it is right now possible to compute the variables of the given {@link IExecutionNode}
    * via {@link IExecutionNode#getVariables()}. 
    * @param node The {@link IExecutionNode} to check.
    * @param services The {@link Services} to use.
    * @return {@code true} right now it is possible to compute variables, {@code false} it is not possible to compute variables.
    * @throws ProofInputException Occurred Exception.
    */
   public static boolean canComputeVariables(IExecutionNode<?> node, Services services) throws ProofInputException {
      return node != null && 
             !node.isDisposed() &&
             !services.getTermBuilder().ff().equals(node.getPathCondition());
   }

   /**
    * Creates for the given {@link IExecutionNode} the contained
    * {@link IExecutionConstraint}s.
    * @param node The {@link IExecutionNode} to create constraints for.
    * @return The created {@link IExecutionConstraint}s.
    */
<<<<<<< HEAD
   public static IExecutionConstraint[] createExecutionConstraints(IExecutionNode node) {
=======
   public static IExecutionConstraint[] createExecutionConstraints(IExecutionNode<?> node) {
>>>>>>> 65501f16
      if (node != null && !node.isDisposed()) {
         TermBuilder tb = node.getServices().getTermBuilder();
         List<IExecutionConstraint> constraints = new LinkedList<IExecutionConstraint>();
         Node proofNode = node.getProofNode();
         Sequent sequent = proofNode.sequent();
         for (SequentFormula sf : sequent.antecedent()) {
            if (!containsSymbolicExecutionLabel(sf.formula())) {
               constraints.add(new ExecutionConstraint(node.getSettings(), node.getMediator(), proofNode, sf.formula()));
            }
         }
         for (SequentFormula sf : sequent.succedent()) {
            if (!containsSymbolicExecutionLabel(sf.formula())) {
               constraints.add(new ExecutionConstraint(node.getSettings(), node.getMediator(), proofNode, tb.not(sf.formula())));
            }
         }
         return constraints.toArray(new IExecutionConstraint[constraints.size()]);
      }
      else {
         return new IExecutionConstraint[0];
      }
   }
   
   /**
    * Checks if the {@link Term} or one of its sub terms contains
    * a symbolic execution label.
    * @param term The {@link Term} to check.
    * @return {@code true} SE label is somewhere contained, {@code false} SE label is not contained at all.
    */
   public static boolean containsSymbolicExecutionLabel(Term term) {
<<<<<<< HEAD
      term = TermBuilder.goBelowUpdates(term);
      if (term.op() instanceof Modality) {
         return hasSymbolicExecutionLabel(term);
      }
      else {
         boolean hasModality = false;
=======
      boolean hasModality = false;
      term = TermBuilder.goBelowUpdates(term);
      if (term.op() instanceof Modality) {
         hasModality = hasSymbolicExecutionLabel(term);
      }
      if (!hasModality) {
>>>>>>> 65501f16
         int i = 0;
         while (!hasModality && i < term.arity()) {
            hasModality = containsSymbolicExecutionLabel(term.sub(i));
            i++;
         }
<<<<<<< HEAD
         return hasModality;
      }
   }

   /**
    * Creates for the given {@link IExecutionStateNode} the contained
=======
      }
      return hasModality;
   }

   /**
    * Creates for the given {@link IExecutionNode} the contained
>>>>>>> 65501f16
    * root {@link IExecutionVariable}s.
    * @param node The {@link IExecutionNode} to create variables for.
    * @return The created {@link IExecutionVariable}s.
    */
   public static IExecutionVariable[] createExecutionVariables(IExecutionNode<?> node) {
      if (node != null) {
         Node proofNode = node.getProofNode();
         List<IProgramVariable> variables = new LinkedList<IProgramVariable>();
         // Add self variable
         IProgramVariable selfVar = findSelfTerm(proofNode, node.getModalityPIO());
         if (selfVar != null) {
            variables.add(selfVar);
         }
         // Add method parameters
         Node callNode = findMethodCallNode(node.getProofNode(), node.getModalityPIO());
         if (callNode != null
                 && callNode.getNodeInfo().getActiveStatement() instanceof MethodBodyStatement) {
            MethodBodyStatement mbs =
                    (MethodBodyStatement)callNode.getNodeInfo().getActiveStatement();
            for (Expression e : mbs.getArguments()) {
               if (e instanceof IProgramVariable) {
                  variables.add((IProgramVariable)e);
               }
            }
         }
         // Collect variables from updates
         List<IProgramVariable> variablesFromUpdates = collectAllElementaryUpdateTerms(proofNode);
         for (IProgramVariable variable : variablesFromUpdates) {
            if (!variables.contains(variable)) {
               variables.add(variable);
            }
         }
         IExecutionVariable[] result = new IExecutionVariable[variables.size()];
         int i = 0;
         for (IProgramVariable var : variables) {
            result[i] = new ExecutionVariable(node, var);
            i++;
         }
         return result;
      }
      else {
         return new IExecutionVariable[0];
      }
   }
   
   /**
    * Collects all {@link IProgramVariable} used in {@link ElementaryUpdate}s.
    * @param node The {@link Node} to search in.
    * @return The found {@link IProgramVariable} which are used in {@link ElementaryUpdate}s.
    */
   public static List<IProgramVariable> collectAllElementaryUpdateTerms(Node node) {
      if (node != null) {
         Services services = node.proof().getServices();
         List<IProgramVariable> result = new LinkedList<IProgramVariable>();
         for (SequentFormula sf : node.sequent().antecedent()) {
            internalCollectAllElementaryUpdateTerms(services, result, sf.formula());
         }
         for (SequentFormula sf : node.sequent().succedent()) {
            internalCollectAllElementaryUpdateTerms(services, result, sf.formula());
         }
         return result;
      }
      else {
         return Collections.emptyList();
      }
   }
   
   /**
    * Utility method of {@link #collectAllElementaryUpdateTerms(Node)} which
    * collects all {@link IProgramVariable}s of {@link ElementaryUpdate}s
    * and static field manipulations.
    * @param services The {@link Services} to use.
    * @param result The result {@link List} to fill.
    * @param term The current term to analyze.
    */
   private static void internalCollectAllElementaryUpdateTerms(Services services,
                                                               List<IProgramVariable> result,
                                                               Term term) {
      if (term != null) {
         if (term.op() instanceof ElementaryUpdate) {
            if (SymbolicExecutionUtil.isHeapUpdate(services, term)) {
               // Extract static variables from heap
               Set<IProgramVariable> staticAttributes = new LinkedHashSet<IProgramVariable>();
               internalCollectStaticProgramVariablesOnHeap(services, staticAttributes, term);
               result.addAll(staticAttributes);
            }
            else {
               // Local variable
               ElementaryUpdate eu = (ElementaryUpdate)term.op();
               if (eu.lhs() instanceof IProgramVariable) {
                  result.add((IProgramVariable)eu.lhs());
               }
            }
         }
         else {
            for (Term sub : term.subs()) {
               internalCollectAllElementaryUpdateTerms(services, result, sub);
            }
         }
      }
   }
   
   /**
    * Utility method of {@link #internalCollectAllElementaryUpdateTerms(Services, List, Term)}
    * which collects static field manipulations on the given heap update.
    * @param services The {@link Services} to use.
    * @param result The result {@link List} to fill.
    * @param term The current term to analyze.
    */
   private static void internalCollectStaticProgramVariablesOnHeap(Services services,
                                                                   Set<IProgramVariable> result,
                                                                   Term term) {
      final HeapLDT heapLDT = services.getTypeConverter().getHeapLDT();
      try {
         if (term.op() == heapLDT.getStore()) {
            ImmutableArray<Term> subs = term.subs();
            if (subs.size() == 4) {
               Term innerMostSelect = findInnerMostSelect(subs.get(1), services);
               Term locationTerm = innerMostSelect != null ? innerMostSelect.sub(2) : subs.get(2);
               ProgramVariable attribute = getProgramVariable(services, heapLDT, locationTerm);
               if (attribute != null && attribute.isStatic()) {
                  result.add(attribute);
               }
            }
         }
      }
      catch (Exception e) {
         // Can go wrong, nothing to do
      }
      for (Term sub : term.subs()) {
         internalCollectStaticProgramVariablesOnHeap(services, result, sub);
      }
   }
   
   private static Term findInnerMostSelect(Term term, Services services) {
      if (isSelect(services, term)) {
         while (isSelect(services, term.sub(1))) {
            term = term.sub(1);
         }
         return term;
      }
      else {
         return null;
      }
   }
   
   /**
    * Returns the {@link ProgramVariable} defined by the given {@link Term}.
    * @param services The {@link Services} to use.
    * @param heapLDT The {@link HeapLDT} to use.
    * @param locationTerm The {@link Term} to extract {@link ProgramVariable} from.
    * @return The {@link Term}s {@link ProgramVariable} or {@code null} if not available.
    */
   public static ProgramVariable getProgramVariable(Services services, HeapLDT heapLDT,
                                                    Term locationTerm) {
      ProgramVariable result = null;
      if (locationTerm.op() instanceof Function) {
         Function function = (Function)locationTerm.op();
         // Make sure that the function is not an array
         if (heapLDT.getArr() != function) {
            String typeName = heapLDT.getClassName(function);
            KeYJavaType type = services.getJavaInfo().getKeYJavaType(typeName);
            if (type != null) {
               String fieldName = heapLDT.getPrettyFieldName(function);
               result = services.getJavaInfo().getAttribute(fieldName, type);
            }
         }
      }
      return result;
   }

   /**
    * Returns the array index defined by the given {@link Term}.
    * @param services The {@link Services} to use.
    * @param heapLDT The {@link HeapLDT} to use.
    * @param arrayIndexTerm The {@link Term} to extract the array index from.
    * @return The array index or {@code -1} if the term defines no array index.
    */
   public static int getArrayIndex(Services services, HeapLDT heapLDT, Term arrayIndexTerm) {
      // Make sure that the term is an array index
      if (arrayIndexTerm.op() == heapLDT.getArr() && arrayIndexTerm.subs().size() == 1) {
         Term sub = arrayIndexTerm.sub(0);
         // Make sure that the defined index is an integer
         if (services.getTypeConverter().getIntegerLDT().getNumberSymbol() == sub.op()) {
            return Integer.parseInt(SymbolicExecutionUtil.formatTerm(sub, services, false, true));
         }
         else {
            return -1;
         }
      }
      else {
         return -1;
      }
   }

   /**
    * Searches the {@link IProgramVariable} of the current {@code this}/{@code self} reference.
    * @param node The {@link Node} to search in.
    * @param pio The {@link PosInOccurrence} describing the location of the modality of interest.
    * @return The found {@link IProgramVariable} with the current {@code this}/{@code self} reference or {@code null} if no one is available.
    */
   public static IProgramVariable findSelfTerm(Node node, PosInOccurrence pio) {
      if (pio != null) {
         Term term = pio.subTerm();
         term = TermBuilder.goBelowUpdates(term);
         JavaBlock jb = term.javaBlock();
         Services services = node.proof().getServices();
         IExecutionContext context = JavaTools.getInnermostExecutionContext(jb, services);
         if (context instanceof ExecutionContext) {
            ReferencePrefix prefix = context.getRuntimeInstance();
            return prefix instanceof IProgramVariable ? (IProgramVariable)prefix : null;
         }
         else {
            return null;
         }
      }
      else {
         return null;
      }
   }
   
   /**
    * Checks if the given node should be represented as method call.
    * @param node The current {@link Node} in the proof tree of KeY.
    * @param ruleApp The {@link RuleApp} may used or not used in the rule.
    * @param statement The statement ({@link SourceElement}).
    * @return {@code true} represent node as method call, {@code false} represent node as something else. 
    */
   public static boolean isMethodCallNode(Node node, RuleApp ruleApp, SourceElement statement) {
      return isMethodCallNode(node, ruleApp, statement, false);
   }
   
   /**
    * Checks if the given node should be represented as method call.
    * @param node The current {@link Node} in the proof tree of KeY.
    * @param ruleApp The {@link RuleApp} may used or not used in the rule.
    * @param statement The statement ({@link SourceElement}).
    * @param allowImpliciteMethods {@code true} implicit methods are included, {@code false} implicit methods are outfiltered.
    * @return {@code true} represent node as method call, {@code false} represent node as something else. 
    */
   public static boolean isMethodCallNode(Node node, RuleApp ruleApp,
                                          SourceElement statement, boolean allowImpliciteMethods) {
      if (ruleApp != null) { // Do not handle open goal nodes without applied rule
         if (statement instanceof MethodBodyStatement) {
            if (allowImpliciteMethods) {
               return true;
            }
            else {
               MethodBodyStatement mbs = (MethodBodyStatement)statement;
               IProgramMethod pm = mbs.getProgramMethod(node.proof().getServices());
               return isNotImplicite(node.proof().getServices(), pm);
            }
         }
         else {
            return false;
         }
      }
      else {
         return false;
      }
   }
   
   /**
    * Checks if the given {@link IProgramMethod} is not implicit.
    * @param services The {@link Services} to use.
    * @param pm The {@link IProgramMethod} to check.
    * @return {@code true} is not implicite, {@code false} is implicite 
    */
   public static boolean isNotImplicite(Services services, IProgramMethod pm) {
      if (pm != null) {
         if (KeYTypeUtil.isImplicitConstructor(pm)) {
            IProgramMethod explicitConstructor = KeYTypeUtil.findExplicitConstructor(services, pm);
            return explicitConstructor != null && 
                   !KeYTypeUtil.isLibraryClass(explicitConstructor.getContainerType());
         }
         else {
            return !pm.isImplicit() && // Do not include implicit methods, but always constructors
                   !KeYTypeUtil.isLibraryClass(pm.getContainerType());
         }
      }
      else {
         return true;
      }
   }
   
   /**
    * Checks if the given node should be represented as branch statement.
    * @param node The current {@link Node} in the proof tree of KeY.
    * @param ruleApp The {@link RuleApp} may used or not used in the rule.
    * @param statement The statement ({@link SourceElement}).
    * @param posInfo The {@link PositionInfo}.
    * @return {@code true} represent node as branch statement, {@code false} represent node as something else. 
    */
   public static boolean isBranchStatement(Node node, RuleApp ruleApp,
                                           SourceElement statement, PositionInfo posInfo) {
      return isStatementNode(node, ruleApp, statement, posInfo) &&
             (statement instanceof BranchStatement); 
   }
   
   /**
    * Checks if the given node should be represented as loop statement.
    * @param node The current {@link Node} in the proof tree of KeY.
    * @param ruleApp The {@link RuleApp} may used or not used in the rule.
    * @param statement The statement ({@link SourceElement}).
    * @param posInfo The {@link PositionInfo}.
    * @return {@code true} represent node as loop statement, {@code false} represent node as something else. 
    */
   public static boolean isLoopStatement(Node node, RuleApp ruleApp,
                                         SourceElement statement, PositionInfo posInfo) {
      return isStatementNode(node, ruleApp, statement, posInfo) &&
             (statement instanceof LoopStatement);
   }

   /**
    * <p>
    * Checks if the given {@link SourceElement} which represents a {@link LoopStatement} is executed
    * the first time in proof node or if it is a higher loop iteration.
    * </p>
    * <p>
    * The reason why such checks are required is that KeY's tacklet sometimes create
    * a copy in further loop iteration without a source code position and sometimes
    * is the original loop reused. The expected behavior of KeY should be to
    * reuse the original loop all the time to save memory. But the symbolic
    * execution tree should contain the loop statement only when it is executed
    * the first time and in further iterations only the checked loop condition.
    * For this reason is this check required.
    * </p>
    * <p>
    * <b>Attention:</b> This check requires to iterate over parent {@link Node}s
    * and can not be decided locally in the current {@link Node}.
    * This is a performance deficit.
    * </p>
    * @param node The current {@link Node} of the proof tree.
    * @param ruleApp The applied rule in {@link Node}.
    * @param statement The active {@link LoopStatement} of {@link Node} to check.
    * @return {@code true} it is the first loop iteration, {@code false} it is a second or higher loop iteration.
    */
   public static boolean isFirstLoopIteration(Node node, RuleApp ruleApp, SourceElement statement) {
      // Compute stack size of current node
      int stackSize = computeStackSize(ruleApp);
      // Iterate over all parents until another loop iteration is found or the current method was called
      boolean firstLoop = true;
      Node parent = node.parent();
      while (firstLoop && parent != null) {
         // Check if the current parent node treats the same loop
         SourceElement activeStatement = parent.getNodeInfo().getActiveStatement();
         firstLoop = activeStatement != statement;
         // Define parent for next iteration
         parent = parent.parent();
         // Check if the next parent is the method call of the current method, in this case iteration can stop
         if (isMethodCallNode(parent, parent.getAppliedRuleApp(),
                              parent.getNodeInfo().getActiveStatement(), true) &&
             computeStackSize(parent.getAppliedRuleApp()) < stackSize) {
            // Stop iteration because further parents are before the current method is called
            parent = null;
         }
      }
      return firstLoop;
   }

   /**
    * Checks if the given node should be represented as statement.
    * @param node The current {@link Node} in the proof tree of KeY.
    * @param ruleApp The {@link RuleApp} may used or not used in the rule.
    * @param statement The statement ({@link SourceElement}).
    * @param posInfo The {@link PositionInfo}.
    * @return {@code true} represent node as statement, {@code false} represent node as something else. 
    */
   public static boolean isStatementNode(Node node, RuleApp ruleApp, SourceElement statement, PositionInfo posInfo) {
      return ruleApp != null && // Do not handle the open goal node which has no applied rule
             posInfo != null && 
             posInfo.getEndPosition() != Position.UNDEFINED &&
             posInfo.getEndPosition().getLine() >= 0 &&  // Filter out statements where source code is missing.
             !(statement instanceof EmptyStatement) && // Filter out empty statements
             !(statement instanceof StatementBlock && ((StatementBlock)statement).isEmpty()); // FIlter out empty blocks
   }
   
   /**
    * Checks if the given node should be represented as termination.
    * @param node The current {@link Node} in the proof tree of KeY.
    * @param ruleApp The {@link RuleApp} may used or not used in the rule.
    * @return {@code true} represent node as termination, {@code false} represent node as something else. 
    */
   public static boolean isTerminationNode(Node node, RuleApp ruleApp) {
      return "emptyModality".equals(MiscTools.getRuleDisplayName(ruleApp));
   }

   /**
    * Checks if the given node should be represented as operation contract.
    * @param node The current {@link Node} in the proof tree of KeY.
    * @param ruleApp The {@link RuleApp} may used or not used in the rule.
    * @return {@code true} represent node as operation contract, {@code false} represent node as something else. 
    */
   public static boolean isOperationContract(Node node, RuleApp ruleApp) {
      if (ruleApp instanceof AbstractContractRuleApp) {
         Contract contract = ((AbstractContractRuleApp)ruleApp).getInstantiation();
         if (contract instanceof OperationContract) {
            IProgramMethod target = ((OperationContract)contract).getTarget();
            return isNotImplicite(node.proof().getServices(), target);
         }
         else {
            return false;
         }
      }
      else {
         return false;
      }
   }

   /**
    * Checks if the given node should be represented as loop invariant.
    * @param node The current {@link Node} in the proof tree of KeY.
    * @param ruleApp The {@link RuleApp} may used or not used in the rule.
    * @return {@code true} represent node as use loop invariant, {@code false} represent node as something else. 
    */
   public static boolean isLoopInvariant(Node node, RuleApp ruleApp) {
      return "Loop Invariant".equals(MiscTools.getRuleDisplayName(ruleApp));
   }
   
   /**
    * Checks if the given node should be represented as method return.
    * @param node The current {@link Node} in the proof tree of KeY.
    * @param ruleApp The {@link RuleApp} may used or not used in the rule.
    * @return {@code true} represent node as method return, {@code false} represent node as something else. 
    */
   public static boolean isMethodReturnNode(Node node, RuleApp ruleApp) {
      String displayName = MiscTools.getRuleDisplayName(ruleApp);
      String ruleName = MiscTools.getRuleName(ruleApp);
      return "methodCallEmpty".equals(displayName) ||
             "methodCallEmptyReturn".equals(ruleName) ||
             "methodCallReturnIgnoreResult".equals(ruleName);
   }
   
   /**
    * Checks if the given node should be represented as exceptional method return.
    * @param node The current {@link Node} in the proof tree of KeY.
    * @param ruleApp The {@link RuleApp} may used or not used in the rule.
    * @return {@code true} represent node as exceptional method return, {@code false} represent node as something else. 
    */
   public static boolean isExceptionalMethodReturnNode(Node node, RuleApp ruleApp) {
      String ruleName = MiscTools.getRuleName(ruleApp);
      return "methodCallParamThrow".equals(ruleName);
   }

   /**
    * Checks if the given {@link Node} has a loop condition.
    * @param node The {@link Node} to check.
    * @param ruleApp The {@link RuleApp} may used or not used in the rule.
    * @param statement The actual statement ({@link SourceElement}).
    * @return {@code true} has loop condition, {@code false} has no loop condition.
    */
   public static boolean hasLoopCondition(Node node, RuleApp ruleApp, SourceElement statement) {
      return ruleApp != null && // Do not handle open goal nodes without applied rule
             statement instanceof LoopStatement && 
             !(statement instanceof EnhancedFor); // For each loops have no loop condition
   }
   
   /**
    * Checks if the {@link Term} on which the {@link RuleApp} was applied contains a {@link SymbolicExecutionTermLabel}.
    * @param ruleApp The {@link RuleApp} to check.
    * @return {@code true} contains a {@link SymbolicExecutionTermLabel}, {@code false} does not contain a {@link SymbolicExecutionTermLabel} or the given {@link RuleApp} is {@code null}.
    */
   public static boolean hasLoopBodyLabel(RuleApp ruleApp) {
      if (ruleApp != null && ruleApp.posInOccurrence() != null) {
         Term term = ruleApp.posInOccurrence().subTerm();
         if (term != null) {
            term = TermBuilder.goBelowUpdates(term);
            return term.containsLabel(ParameterlessTermLabel.LOOP_BODY_LABEL);
         }
         else {
            return false;
         }
      }
      else {
         return false;
      }
   }
   
   /**
    * Checks if the {@link Term} on which the {@link RuleApp} was applied contains a {@link SymbolicExecutionTermLabel}.
    * @param ruleApp The {@link RuleApp} to check.
    * @return {@code true} contains a {@link SymbolicExecutionTermLabel}, {@code false} does not contain a {@link SymbolicExecutionTermLabel} or the given {@link RuleApp} is {@code null}.
    */
   public static boolean hasLoopBodyTerminationLabel(RuleApp ruleApp) {
      if (ruleApp != null && ruleApp.posInOccurrence() != null) {
         Term term = ruleApp.posInOccurrence().subTerm();
         return term.containsLabel(ParameterlessTermLabel.LOOP_INVARIANT_NORMAL_BEHAVIOR_LABEL);
      }
      else {
         return false;
      }
   }
   
   /**
    * Checks if the {@link Term} on which the {@link RuleApp} was applied contains a {@link SymbolicExecutionTermLabel}.
    * @param ruleApp The {@link RuleApp} to check.
    * @return {@code true} contains a {@link SymbolicExecutionTermLabel}, {@code false} does not contain a {@link SymbolicExecutionTermLabel} or the given {@link RuleApp} is {@code null}.
    */
   public static boolean hasSymbolicExecutionLabel(RuleApp ruleApp) {
      return getSymbolicExecutionLabel(ruleApp) != null;
   }
   
   /**
    * Returns the contained {@link SymbolicExecutionTermLabel} if available.
    * @param ruleApp The {@link RuleApp} may used or not used in the rule.
    * @return The first found {@link SymbolicExecutionTermLabel} or {@code null} if no {@link SymbolicExecutionTermLabel} is provided.
    */
   public static SymbolicExecutionTermLabel getSymbolicExecutionLabel(RuleApp ruleApp) {
      if (ruleApp != null && ruleApp.posInOccurrence() != null) {
         return getSymbolicExecutionLabel(ruleApp.posInOccurrence().subTerm());
      }
      else {
         return null;
      }
   }
   
   /**
    * Checks if the given {@link Term} contains a {@link SymbolicExecutionTermLabel}.
    * @param term The {@link Term} to check.
    * @return {@code true} contains a {@link SymbolicExecutionTermLabel}, {@code false} does not contain a {@link SymbolicExecutionTermLabel} or the given {@link Term} is {@code null}.
    */
   public static boolean hasSymbolicExecutionLabel(Term term) {
      return getSymbolicExecutionLabel(term) != null;
   }
   
   /**
    * Returns the contained {@link SymbolicExecutionTermLabel} if available.
    * @param term The {@link Term} to search in.
    * @return The first found {@link SymbolicExecutionTermLabel} or {@code null} if no {@link SymbolicExecutionTermLabel} is provided.
    */
   public static SymbolicExecutionTermLabel getSymbolicExecutionLabel(Term term) {
      if (term != null) {
         term = TermBuilder.goBelowUpdates(term);
         return (SymbolicExecutionTermLabel)JavaUtil.search(term.getLabels(),
                                                            new IFilter<TermLabel>() {
            @Override
            public boolean select(TermLabel element) {
               return element instanceof SymbolicExecutionTermLabel;
            }
         });
      }
      else {
         return null;
      }
   }
   
   /**
    * Searches the modality {@link PosInOccurrence} with the maximal {@link SymbolicExecutionTermLabel} ID
    * {@link SymbolicExecutionTermLabel#getId()} in the given {@link Sequent}.
    * @param sequent The {@link Sequent} to search in.
    * @return The modality {@link PosInOccurrence} with the maximal ID if available or {@code null} otherwise.
    */
   public static PosInOccurrence findModalityWithMaxSymbolicExecutionLabelId(Sequent sequent) {
      if (sequent != null) {
         PosInOccurrence nextAntecedent = findModalityWithMaxSymbolicExecutionLabelId(sequent.antecedent(), true);
         PosInOccurrence nextSuccedent = findModalityWithMaxSymbolicExecutionLabelId(sequent.succedent(), false);
         if (nextAntecedent != null) {
            if (nextSuccedent != null) {
               SymbolicExecutionTermLabel antecedentLabel = getSymbolicExecutionLabel(nextAntecedent.subTerm());
               SymbolicExecutionTermLabel succedentLabel = getSymbolicExecutionLabel(nextSuccedent.subTerm());
               return antecedentLabel.getId() > succedentLabel.getId() ?
                       nextAntecedent : nextSuccedent;
            }
            else {
               return nextAntecedent;
            }
         }
         else {
            return nextSuccedent;
         }
      }
      else {
         return null;
      }
   }

   /**
    * Searches the modality {@link Term} with the maximal {@link SymbolicExecutionTermLabel} ID
    * {@link SymbolicExecutionTermLabel#getId()} in the given {@link Semisequent}.
    * @param semisequent The {@link Semisequent} to search in.
    * @param inAntec {@code true} antecedent, {@code false} succedent.
    * @return The modality {@link Term} with the maximal ID if available or {@code null} otherwise.
    */
   public static PosInOccurrence findModalityWithMaxSymbolicExecutionLabelId(Semisequent semisequent, boolean inAntec) {
      if (semisequent != null) {
         int maxId = Integer.MIN_VALUE;
         PosInOccurrence maxPio = null;
         for (SequentFormula sf : semisequent) {
            PosInTerm current = findModalityWithMaxSymbolicExecutionLabelId(sf.formula());
            if (current != null) {
               PosInOccurrence pio = new PosInOccurrence(sf, current, inAntec);
               SymbolicExecutionTermLabel label = getSymbolicExecutionLabel(pio.subTerm());
               if (maxPio == null || label.getId() > maxId) {
                  maxPio = pio;
                  maxId = label.getId();
               }
            }
         }
         return maxPio;
      }
      else {
         return null;
      }
   }

   /**
    * Searches the modality {@link PosInTerm} with the maximal {@link SymbolicExecutionTermLabel} ID
    * {@link SymbolicExecutionTermLabel#getId()} in the given {@link Term}.
    * @param term The {@link Term} to search in.
    * @return The modality {@link PosInTerm} with the maximal ID if available or {@code null} otherwise.
    */
   public static PosInTerm findModalityWithMaxSymbolicExecutionLabelId(Term term) {
      if (term != null) {
         FindModalityWithSymbolicExecutionLabelId visitor = new FindModalityWithSymbolicExecutionLabelId(true);
         term.execPreOrder(visitor);
         return visitor.getPosInTerm();
      }
      else {
         return null;
      }
   }
   
   /**
    * Searches the modality {@link PosInOccurrence} with the minimal {@link SymbolicExecutionTermLabel} ID
    * {@link SymbolicExecutionTermLabel#getId()} in the given {@link Sequent}.
    * @param sequent The {@link Sequent} to search in.
    * @return The modality {@link PosInOccurrence} with the maximal ID if available or {@code null} otherwise.
    */
   public static PosInOccurrence findModalityWithMinSymbolicExecutionLabelId(Sequent sequent) {
      if (sequent != null) {
         PosInOccurrence nextAntecedent = findModalityWithMinSymbolicExecutionLabelId(sequent.antecedent(), true);
         PosInOccurrence nextSuccedent = findModalityWithMinSymbolicExecutionLabelId(sequent.succedent(), false);
         if (nextAntecedent != null) {
            if (nextSuccedent != null) {
               SymbolicExecutionTermLabel antecedentLabel = getSymbolicExecutionLabel(nextAntecedent.subTerm());
               SymbolicExecutionTermLabel succedentLabel = getSymbolicExecutionLabel(nextSuccedent.subTerm());
               return antecedentLabel.getId() < succedentLabel.getId() ? nextAntecedent : nextSuccedent;
            }
            else {
               return nextAntecedent;
            }
         }
         else {
            return nextSuccedent;
         }
      }
      else {
         return null;
      }
   }

   /**
    * Searches the modality {@link PosInOccurrence} with the minimal {@link SymbolicExecutionTermLabel} ID
    * {@link SymbolicExecutionTermLabel#getId()} in the given {@link Semisequent}.
    * @param semisequent The {@link Semisequent} to search in.
    * @param inAntec {@code true} antecedent, {@code false} succedent.
    * @return The modality {@link PosInOccurrence} with the minimal ID if available or {@code null} otherwise.
    */
   public static PosInOccurrence findModalityWithMinSymbolicExecutionLabelId(Semisequent semisequent, boolean inAntec) {
      if (semisequent != null) {
         int maxId = Integer.MIN_VALUE;
         PosInOccurrence minPio = null;
         for (SequentFormula sf : semisequent) {
            PosInTerm current = findModalityWithMinSymbolicExecutionLabelId(sf.formula());
            if (current != null) {
               PosInOccurrence pio = new PosInOccurrence(sf, current, inAntec);
               SymbolicExecutionTermLabel label = getSymbolicExecutionLabel(pio.subTerm());
               if (minPio == null || label.getId() < maxId) {
                  minPio = pio;
                  maxId = label.getId();
               }
            }
         }
         return minPio;
      }
      else {
         return null;
      }
   }

   /**
    * Searches the modality {@link PosInTerm} with the minimal {@link SymbolicExecutionTermLabel} ID
    * {@link SymbolicExecutionTermLabel#getId()} in the given {@link Term}.
    * @param term The {@link Term} to search in.
    * @return The modality {@link PosInTerm} with the maximal ID if available or {@code null} otherwise.
    */
   public static PosInTerm findModalityWithMinSymbolicExecutionLabelId(Term term) {
      if (term != null) {
         FindModalityWithSymbolicExecutionLabelId visitor = new FindModalityWithSymbolicExecutionLabelId(false);
         term.execPreOrder(visitor);
         return visitor.getPosInTerm();
      }
      else {
         return null;
      }
   }
   
   /**
    * Utility class used to find the maximal modality Term
    * used by {@link SymbolicExecutionUtil#findModalityWithMaxSymbolicExecutionLabelId(Term)}.
    * @author Martin Hentschel
    */
   private static final class FindModalityWithSymbolicExecutionLabelId extends DefaultVisitor {
      /**
       * The modality {@link PosInTerm} with the maximal ID.
       */
      private PosInTerm posInTerm;
      
      /**
       * The maximal ID.
       */
      private int maxId;
      
      /**
       * {@code true} search maximal ID, {@code false} search minimal ID.
       */
      private boolean maximum;
      
      /**
       * The current {@link PosInTerm}.
       */
      private PosInTerm currentPosInTerm = null;
      
      private Deque<Integer> indexStack = new LinkedList<Integer>();
      
      /**
       * Constructor.
       * @param maximum {@code true} search maximal ID, {@code false} search minimal ID.
       */
      public FindModalityWithSymbolicExecutionLabelId(boolean maximum) {
         this.maximum = maximum;
      }

      /**
       * {@inheritDoc}
       */
      @Override
      public void visit(Term visited) {
         SymbolicExecutionTermLabel label = getSymbolicExecutionLabel(visited);
         if (label != null) {
            if (posInTerm == null || (maximum ? label.getId() > maxId : label.getId() < maxId)) {
               posInTerm = currentPosInTerm;
               maxId = label.getId();
            }
         }
      }

      /**
       * {@inheritDoc}
       */
      @Override
      public void subtreeEntered(Term subtreeRoot) {
         if (currentPosInTerm == null) {
            currentPosInTerm = PosInTerm.getTopLevel();
         }
         else {
            int index = indexStack.getFirst();
            currentPosInTerm = currentPosInTerm.down(index);
         }
         indexStack.addFirst(0);
      }

      /**
       * {@inheritDoc}
       */
      @Override
      public void subtreeLeft(Term subtreeRoot) {
         currentPosInTerm = currentPosInTerm.up();
         indexStack.removeFirst();
         if (!indexStack.isEmpty()) {
            Integer nextIndex = indexStack.removeFirst();
            indexStack.addFirst(nextIndex + 1);
         }
      }

      /**
       * Returns the modality {@link PosInTerm} with the maximal ID.
       * @return The modality {@link PosInTerm} with the maximal ID.
       */
      public PosInTerm getPosInTerm() {
         return posInTerm;
      }
   }

   /**
    * Checks if the given {@link Node} in KeY's proof tree represents
    * also a {@link Node} in a symbolic execution tree.
    * @param node The {@link Node} of KeY's proof tree to check.
    * @param ruleApp The {@link RuleApp} may used or not used in the rule.
    * @return {@code true} is also symbolic execution tree node, {@code false} is no node in a symbolic execution tree.
    */
   public static boolean isSymbolicExecutionTreeNode(Node node, RuleApp ruleApp) {
      if (node != null && !isRuleAppToIgnore(ruleApp) && hasSymbolicExecutionLabel(ruleApp)) {
         SourceElement statement = NodeInfo.computeActiveStatement(ruleApp);
         PositionInfo posInfo = statement != null ? statement.getPositionInfo() : null;
         if (isMethodReturnNode(node, ruleApp)) {
            return !isInImplicitMethod(node, ruleApp);
         }
         else if (isExceptionalMethodReturnNode(node, ruleApp)) {
            return !isInImplicitMethod(node, ruleApp);
         }
         else if (isLoopStatement(node, ruleApp, statement, posInfo)) { 
            return isFirstLoopIteration(node, ruleApp, statement);
         }
         else if (isBranchStatement(node, ruleApp, statement, posInfo) ||
                  isMethodCallNode(node, ruleApp, statement) ||
                  isStatementNode(node, ruleApp, statement, posInfo) ||
                  isTerminationNode(node, ruleApp)) {
            return true;
         }
         else if (hasLoopCondition(node, ruleApp, statement)) {
            return ((LoopStatement)statement).getGuardExpression().getPositionInfo()
                        != PositionInfo.UNDEFINED &&
                   !isDoWhileLoopCondition(node, statement) && 
                   !isForLoopCondition(node, statement);
         }
         else if (isOperationContract(node, ruleApp)) {
            return true;
         }
         else if (isLoopInvariant(node, ruleApp)) {
            return true;
         }
         else {
            return false;
         }
      }
      else if (isLoopBodyTermination(node, ruleApp)) {
         return true;
      }
      else {
         return false;
      }
   }
   
   /**
    * Checks if the given {@link RuleApp} should be ignored or
    * checked for possible symbolic execution tree node representation.
    * @param ruleApp The {@link RuleApp} to check.
    * @return {@code true} ignore {@link RuleApp}, {@code false} check if the {@link RuleApp} represents a symbolic execution tree node. 
    */
   public static boolean isRuleAppToIgnore(RuleApp ruleApp) {
      return "unusedLabel".equals(MiscTools.getRuleDisplayName(ruleApp));
   }

   /**
    * Checks if the currently executed code is in an implicit method
    * ({@link IProgramMethod#isImplicit()} is {@code true}).
    * @param node The {@link Node} of KeY's proof tree to check.
    * @param ruleApp The {@link RuleApp} may used or not used in the rule.
    * @return {@code true} is in implicit method, {@code false} is not in implicit method.
    */
   public static boolean isInImplicitMethod(Node node, RuleApp ruleApp) {
      Term term = ruleApp.posInOccurrence().subTerm();
      term = TermBuilder.goBelowUpdates(term);
      JavaBlock block = term.javaBlock();
      IExecutionContext context =
              JavaTools.getInnermostExecutionContext(block, node.proof().getServices());
      return context != null && context.getMethodContext() != null
              && context.getMethodContext().isImplicit();
   }
   
   /**
    * Compute the stack size of the given {@link Term} described by the given {@link RuleApp}.
    * @param ruleApp The {@link RuleApp} which defines the {@link Term} to compute its stack size.
    * @return The stack size.
    */
   public static int computeStackSize(RuleApp ruleApp) {
      int result = 0;
      if (ruleApp != null) {
         PosInOccurrence posInOc = ruleApp.posInOccurrence();
         if (posInOc != null) {
            Term subTerm = posInOc.subTerm();
            if (subTerm != null) {
               Term modality = TermBuilder.goBelowUpdates(subTerm);
               if (modality != null) {
                  JavaBlock block = modality.javaBlock();
                  if (block != null) {
                     JavaProgramElement element = block.program();
                     if (element instanceof StatementBlock) {
                        StatementBlock b = (StatementBlock)block.program();
                        ImmutableArray<ProgramPrefix> prefix = b.getPrefixElements();
                        result = JavaUtil.count(prefix, new IFilter<ProgramPrefix>() {
                           @Override
                           public boolean select(ProgramPrefix element) {
                              return element instanceof MethodFrame;
                           }
                        });
                     }
                  }
               }
            }
         }
      }
      return result;
   }
   
   /**
    * Checks if the given {@link SourceElement} is a do while loop.
    * @param node The {@link Node} to check.
    * @param statement The actual statement ({@link SourceElement}).
    * @return {@code true} is do while loop, {@code false} is something else.
    */
   public static boolean isDoWhileLoopCondition(Node node, SourceElement statement) {
      return statement instanceof Do;
   }
   
   /**
    * Checks if the given {@link SourceElement} is a for loop.
    * @param node The {@link Node} to check.
    * @param statement The actual statement ({@link SourceElement}).
    * @return {@code true} is for loop, {@code false} is something else.
    */
   public static boolean isForLoopCondition(Node node, SourceElement statement) {
      return statement instanceof For;
   }

   /**
    * Collects all {@link Goal}s in the subtree of the given {@link IExecutionElement}.
    * @param executionElement The {@link IExecutionElement} to collect {@link Goal}s in.
    * @return The found {@link Goal}s.
    */
   public static ImmutableList<Goal> collectGoalsInSubtree(IExecutionElement executionElement) {
      if (executionElement != null) {
         return collectGoalsInSubtree(executionElement.getProofNode());
      }
      else {
         return ImmutableSLList.nil();
      }
   }

   /**
    * Collects all {@link Goal}s in the subtree of the given {@link Node}.
    * @param node The {@link Node} to collect {@link Goal}s in.
    * @return The found {@link Goal}s.
    */
   public static ImmutableList<Goal> collectGoalsInSubtree(Node node) {
      ImmutableList<Goal> result = ImmutableSLList.nil();
      if (node != null) {
         Proof proof = node.proof();
         Iterator<Node> iter = node.leavesIterator();
         while (iter.hasNext()) {
            Node next = iter.next();
            Goal nextGoal = proof.getGoal(next);
            if (nextGoal != null) {
               result = result.append(nextGoal);
            }
         }
      }
      return result;
   }

   /**
    * Searches for the given {@link Node} the parent node
    * which also represents a symbolic execution tree node
    * (checked via {@link #isSymbolicExecutionTreeNode(Node, RuleApp)}).
    * @param node The {@link Node} to start search in.
    * @param pio The {@link PosInOccurrence} of the modality.
    * @return The parent {@link Node} of the given {@link Node} which is also a set node or {@code null} if no parent node was found.
    */
   public static Node findMethodCallNode(Node node, PosInOccurrence pio) {
      if (node != null && pio != null) {
         // Get current program method
         Term term = pio.subTerm();
         term = TermBuilder.goBelowUpdates(term);
         Services services = node.proof().getServices();
         MethodFrame mf = JavaTools.getInnermostMethodFrame(term.javaBlock(), services);
         if (mf != null) {
            // Find call node
            Node parent = node.parent();
            Node result = null;
            while (parent != null && result == null) {
               SourceElement activeStatement = parent.getNodeInfo().getActiveStatement();
               if (activeStatement instanceof MethodBodyStatement && 
                   ((MethodBodyStatement)activeStatement).getProgramMethod(services) == mf.getProgramMethod()) {
                  result = parent;
               }
               else {
                  parent = parent.parent();
               }
            }
            return result;
         }
         else {
            return null;
         }
      }
      else {
         return null;
      }
   }

   /**
    * Searches for the given {@link Node} the parent node
    * which also represents a symbolic execution tree node
    * (checked via {@link #isSymbolicExecutionTreeNode(Node, RuleApp)}).
    * @param node The {@link Node} to start search in.
    * @return The parent {@link Node} of the given {@link Node} which is also a set node or {@code null} if no parent node was found.
    */
   public static Node findParentSetNode(Node node) {
      if (node != null) {
         Node parent = node.parent();
         Node result = null;
         while (parent != null && result == null) {
            if (isSymbolicExecutionTreeNode(parent, parent.getAppliedRuleApp())) {
               result = parent;
            }
            else {
               parent = parent.parent();
            }
         }
         return result;
      }
      else {
         return null;
      }
   }
   
   /**
    * Computes the branch condition of the given {@link Node}.
    * @param node The {@link Node} to compute its branch condition.
    * @param improveReadability {@code true} improve readability, {@code false} do not improve readability.
    * @return The computed branch condition.
    * @throws ProofInputException Occurred Exception.
    */
   public static Term computeBranchCondition(Node node,
                                             boolean improveReadability) throws ProofInputException {
      // Get applied taclet on parent proof node
      Node parent = node.parent();
      if (parent.getAppliedRuleApp() instanceof TacletApp) {
         return computeTacletAppBranchCondition(parent, node, improveReadability);
      }
      else if (parent.getAppliedRuleApp() instanceof ContractRuleApp) {
        return computeContractRuleAppBranchCondition(parent, node, improveReadability);
      }
      else if (parent.getAppliedRuleApp() instanceof LoopInvariantBuiltInRuleApp) {
         return computeLoopInvariantBuiltInRuleAppBranchCondition(parent, node, improveReadability);
      }
      else {
         throw new ProofInputException("Unsupported RuleApp in branch computation \"" + parent.getAppliedRuleApp() + "\".");
      }
   }

   /**
    * <p>
    * Computes the branch condition of the given {@link Node} which was constructed by a {@link ContractRuleApp}.
    * </p>
    * <p>
    * The branch conditions are:
    * <ul>
    *    <li>Post:    caller != null & (pre1 | .. | preN)</li>
    *    <li>ExcPost: caller != null & (excPre1 | ... | excPreM)</li>
    *    <li>Pre:     caller != null & !(pre1 | ... | preN | excPre1 | ... | excPreM) because the branch is only open if all conditions are false</li>
    *    <li>NPE:     caller = null</li>
    * </ul>
    * </p>
    * <p>
    * Idea:
    * <ul>
    *    <li>Last semisequent in antecedent contains contract</li>
    *    <li>Contract is defined as {@code exc_0 = null} and {@code pre -> post}/{@code excPre -> !exc_0 = null & signals} terms</li>
    *    <li>Find {@code exc_0 = null} Term</li>
    *    <li>List all implications</li>
    *    <li>Filter implications for post/exceptional post branch based on the negation of {@code exc_0 = null}</li>
    *    <li>Return disjunction of all filtered implication conditions or return true if no implications were found</li>
    * </ul>
    * </p>
    * @param parent The parent {@link Node} of the given one.
    * @param node The {@link Node} to compute its branch condition.
    * @param improveReadability {@code true} improve readability, {@code false} do not improve readability.
    * @return The computed branch condition.
    * @throws ProofInputException Occurred Exception.
    */
   private static Term computeContractRuleAppBranchCondition(Node parent,
                                                             Node node,
                                                             boolean improveReadability) throws ProofInputException {
      final Services services = node.proof().getServices();
      // Make sure that a computation is possible
      if (!(parent.getAppliedRuleApp() instanceof ContractRuleApp)) {
         throw new ProofInputException("Only ContractRuleApp is allowed in branch computation but rule \"" + parent.getAppliedRuleApp() + "\" was found.");
      }
      int childIndex = JavaUtil.indexOf(parent.childrenIterator(), node);
      if (childIndex >= 3) {
         throw new ProofInputException("Branch condition of null pointer check is not supported.");
      }
      else if (childIndex == 2) {
         // Assumption: Original formula in parent is replaced
         PosInOccurrence pio = parent.getAppliedRuleApp().posInOccurrence();
         Term workingTerm = posInOccurrenceInOtherNode(parent, pio, node);
         if (workingTerm == null) {
            throw new ProofInputException("Term not find in precondition branch, implementation of UseOperationContractRule might have changed!");
         }
         workingTerm = TermBuilder.goBelowUpdates(workingTerm);
         if (workingTerm.op() != Junctor.AND) {
            throw new ProofInputException("And operation expected, implementation of UseOperationContractRule might have changed!");
         }
         Term preconditions = workingTerm.sub(0);
         return services.getTermBuilder().not(preconditions);
      }
      else {
         // Assumption: Pre -> Post & ExcPre -> Signals terms are added to last semisequent in antecedent.
         // Find Term to extract implications from.

         ContractPostOrExcPostExceptionVariableResult search = searchContractPostOrExcPostExceptionVariable(node, node.proof().getServices());
         // Collect all implications for normal or exceptional preconditions
         Term result;
         Term implications = search.getWorkingTerm().sub(1);
         ImmutableList<Term> implicationTerms = collectPreconditionImpliesPostconditionTerms(ImmutableSLList.<Term>nil(),
                                                                                             search.getExceptionDefinition(),
                                                                                             childIndex == 1, 
                                                                                             implications);
         if (!implicationTerms.isEmpty()) {
            // Implications find, return their conditions as branch condition
            ImmutableList<Term> condtionTerms = ImmutableSLList.<Term>nil();
            for (Term implication : implicationTerms) {
               condtionTerms = condtionTerms.append(implication.sub(0));
            }
            result = services.getTermBuilder().or(condtionTerms);
            // Add updates
            result = services.getTermBuilder().applyParallel(search.getUpdatesAndTerm().first, result);
         }
         else {
            // No preconditions available, branch condition is true
            result = services.getTermBuilder().tt();
         }
         // Add caller not null to condition
         if (parent.childrenCount() == 4) {
            Term callerNotNullTerm = posInOccurrenceInOtherNode(parent, parent.getAppliedRuleApp().posInOccurrence(), parent.child(3));
            callerNotNullTerm = TermBuilder.goBelowUpdates(callerNotNullTerm);
            if (callerNotNullTerm.op() != Junctor.NOT) {
               throw new ProofInputException("Not operation expected, implementation of UseOperationContractRule might have changed!");
            }
            if (callerNotNullTerm.sub(0).op() != Equality.EQUALS) {
               throw new ProofInputException("Equals operation expected, implementation of UseOperationContractRule might have changed!");
            }
            if (!(callerNotNullTerm.sub(0).sub(0).op() instanceof ProgramVariable)) {
               throw new ProofInputException("ProgramVariable expected, implementation of UseOperationContractRule might have changed!");
            }
            if (!isNullSort(callerNotNullTerm.sub(0).sub(1).sort(), parent.proof().getServices())) {
               throw new ProofInputException("Null expected, implementation of UseOperationContractRule might have changed!");
            }
            result = services.getTermBuilder().and(callerNotNullTerm, result);
         }
         // Create formula which contains the value interested in.
         Sequent newSequent = createSequentToProveWithNewSuccedent(parent, (Term)null, result, true);
         Term condition = evaluateInSideProof(services, 
                                              parent.proof(), 
                                              newSequent, 
                                              ParameterlessTermLabel.RESULT_LABEL, 
                                              "Operation contract branch condition computation on node " + parent.serialNr() + " for branch " + node.serialNr() + ".",
                                              StrategyProperties.SPLITTING_OFF);
         if (improveReadability) {
            condition = improveReadability(condition, services);
         }
         return condition;
      }
   }
   
   /**
    * Searches the used exception variable in the post or exceptional post branch of an applied {@link ContractRuleApp} on the parent of the given {@link Node}. 
    * @param node The {@link Node} which is the post or exceptional post branch of an applied {@link ContractRuleApp}.
    * @param services The {@link Services} to use.
    * @return The result.
    * @throws ProofInputException Occurred exception if something is not as expected.
    */
   public static ContractPostOrExcPostExceptionVariableResult searchContractPostOrExcPostExceptionVariable(Node node, Services services) throws ProofInputException {
      Semisequent antecedent = node.sequent().antecedent();
      SequentFormula sf = antecedent.get(antecedent.size() - 1);
      Term workingTerm = sf.formula();
      Pair<ImmutableList<Term>,Term> updatesAndTerm = TermBuilder.goBelowUpdates2(workingTerm);
      workingTerm = updatesAndTerm.second;
      if (workingTerm.op() != Junctor.AND) {
         throw new ProofInputException("And operation expected, implementation of UseOperationContractRule might has changed!"); 
      }
      workingTerm = workingTerm.sub(1); // First part is heap equality, use second part which is the combination of all normal and exceptional preconditon postcondition implications
      workingTerm = TermBuilder.goBelowUpdates(workingTerm);
      // Find Term exc_n = null which is added (maybe negated) to all exceptional preconditions
      Term exceptionDefinition = searchExceptionDefinition(workingTerm, services);
      if (exceptionDefinition == null) {
         throw new ProofInputException("Exception definition not found, implementation of UseOperationContractRule might has changed!"); 
      }
      // Make sure that exception equality was found
      Term exceptionEquality = exceptionDefinition.op() == Junctor.NOT ?
                               exceptionDefinition.sub(0) :
                               exceptionDefinition;
      return new ContractPostOrExcPostExceptionVariableResult(workingTerm, updatesAndTerm, exceptionDefinition, exceptionEquality);
   }
   
   /**
    * Searches the exception definition.
    * @param term The {@link Term} to start search in.
    * @param services the {@link Services} to use.
    * @return The found exception definition or {@code null} if not available.
    */
   private static Term searchExceptionDefinition(Term term, Services services) {
      if (term.op() == Equality.EQUALS && 
          term.sub(0).op() instanceof LocationVariable && 
          term.sub(0).toString().startsWith("exc_") &&
          isNullSort(term.sub(1).sort(), services) &&
          services.getJavaInfo().isSubtype(services.getJavaInfo().getKeYJavaType(term.sub(0).sort()), services.getJavaInfo().getKeYJavaType("java.lang.Throwable"))) {
         return term;
      }
      else {
         Term result = null;
         int i = term.arity() - 1;
         while (result == null && i >= 0) {
            result = searchExceptionDefinition(term.sub(i), services);
            i--;
         }
         return result;
      }
   }
   
   /**
    * The result of {@link SymbolicExecutionUtil#searchContractPostOrExcPostExceptionVariable(Node, Services)}.
    * @author Martin Hentschel
    */
   public static class ContractPostOrExcPostExceptionVariableResult {
      /**
       * The working {@link Term}.
       */
      private Term workingTerm;
      
      /**
       * The updates.
       */
      private Pair<ImmutableList<Term>,Term> updatesAndTerm;
      
      /**
       * The exception definition.
       */
      private Term exceptionDefinition;
      
      /**
       * The equality which contains the equality.
       */
      private Term exceptionEquality;
      
      /**
       * Constructor.
       * @param workingTerm The working {@link Term}.
       * @param updatesAndTerm The updates.
       * @param exceptionDefinition The exception definition.
       * @param exceptionEquality The equality which contains the equality.
       */
      public ContractPostOrExcPostExceptionVariableResult(Term workingTerm, 
                                                          Pair<ImmutableList<Term>, Term> updatesAndTerm, 
                                                          Term exceptionDefinition,
                                                          Term exceptionEquality) {
         this.workingTerm = workingTerm;
         this.updatesAndTerm = updatesAndTerm;
         this.exceptionDefinition = exceptionDefinition;
         this.exceptionEquality = exceptionEquality;
      }
      
      /**
       * Returns the working {@link Term}.
       * @return The working {@link Term}.
       */
      public Term getWorkingTerm() {
         return workingTerm;
      }

      /**
       * Returns the updates.
       * @return The updates.
       */
      public Pair<ImmutableList<Term>, Term> getUpdatesAndTerm() {
         return updatesAndTerm;
      }
      
      /**
       * Returns the exception definition.
       * @return The exception definition.
       */
      public Term getExceptionDefinition() {
         return exceptionDefinition;
      }
      
      /**
       * Returns the equality which contains the equality.
       * @return The equality which contains the equality.
       */
      public Term getExceptionEquality() {
         return exceptionEquality;
      }
   }
   
   /**
    * <p>
    * Computes the branch condition of the given {@link Node} which was constructed by a {@link LoopInvariantBuiltInRuleApp}.
    * </p>
    * <p>
    * The branch conditions are:
    * <ul>
    *    <li>Preserves Branch: Invariant + LoopCondition</li>
    *    <li>Use Branch: Invariant + !LoopCondition</li>
    * </ul>
    * </p>
    * @param parent The parent {@link Node} of the given one.
    * @param node The {@link Node} to compute its branch condition.
    * @param improveReadability {@code true} improve readability, {@code false} do not improve readability.
    * @return The computed branch condition.
    * @throws ProofInputException Occurred Exception.
    */
   private static Term computeLoopInvariantBuiltInRuleAppBranchCondition(Node parent,
                                                                         Node node,
                                                                         boolean improveReadability)
                                                                         throws ProofInputException {
      // Make sure that a computation is possible
      if (!(parent.getAppliedRuleApp() instanceof LoopInvariantBuiltInRuleApp)) {
         throw new ProofInputException("Only LoopInvariantBuiltInRuleApp is allowed in branch computation but rule \"" + parent.getAppliedRuleApp() + "\" was found.");
      }
      // Make sure that branch is supported
      int childIndex = JavaUtil.indexOf(parent.childrenIterator(), node);
      if (childIndex == 1 || childIndex == 2) { // Body Preserves Invariant or Use Case
         LoopInvariantBuiltInRuleApp app = (LoopInvariantBuiltInRuleApp)parent.getAppliedRuleApp();
         // Compute invariant (last antecedent formula of the use branch)
         Services services = parent.proof().getServices();
         Node useNode = parent.child(2);
         Semisequent antecedent = useNode.sequent().antecedent();
         Term invTerm = antecedent.get(antecedent.size() - 1).formula();
         // Extract loop condition from child
         Term loopConditionModalityTerm = posInOccurrenceInOtherNode(parent, app.posInOccurrence(), node);
         Pair<ImmutableList<Term>,Term> pair = TermBuilder.goBelowUpdates2(loopConditionModalityTerm);
         loopConditionModalityTerm = pair.second;
         if (childIndex == 1) { // Body Preserves Invariant
            if (loopConditionModalityTerm.op() != Junctor.IMP) {
               throw new ProofInputException("Implementation of WhileInvariantRule has changed."); 
            }
            loopConditionModalityTerm = loopConditionModalityTerm.sub(0);
         }
         else { // Use Case
            if (loopConditionModalityTerm.op() != Modality.BOX) {
               throw new ProofInputException("Implementation of WhileInvariantRule has changed."); 
            }
            Term sub = loopConditionModalityTerm.sub(0);
            if (sub.op() != Junctor.IMP) {
               throw new ProofInputException("Implementation of WhileInvariantRule has changed."); 
            }
            loopConditionModalityTerm = services.getTermBuilder().box(loopConditionModalityTerm.javaBlock(), sub.sub(0));
         }
         if (loopConditionModalityTerm.op() != Modality.BOX ||
             loopConditionModalityTerm.sub(0).op() != Equality.EQUALS ||
             !(loopConditionModalityTerm.sub(0).sub(0).op() instanceof LocationVariable) ||
             loopConditionModalityTerm.sub(0).sub(1) != (childIndex == 1 ? services.getTermBuilder().TRUE() : services.getTermBuilder().FALSE())) {
            throw new ProofInputException("Implementation of WhileInvariantRule has changed."); 
         }
         // Create formula which contains the value interested in.
         invTerm = TermBuilder.goBelowUpdates(invTerm);
         Term loopCondAndInv = services.getTermBuilder().and(loopConditionModalityTerm.sub(0), invTerm);
         Term newTerm = loopCondAndInv;
         Term modalityTerm = childIndex == 1 ?
                             services.getTermBuilder().box(loopConditionModalityTerm.javaBlock(), newTerm) :
                             services.getTermBuilder().dia(loopConditionModalityTerm.javaBlock(), newTerm);
         Sequent newSequent = createSequentToProveWithNewSuccedent(parent, (Term)null, modalityTerm, pair.first, true);
         Term condition = evaluateInSideProof(services, 
                                              parent.proof(), 
                                              newSequent, 
                                              ParameterlessTermLabel.RESULT_LABEL, 
                                              "Loop invariant branch condition computation on node " + parent.serialNr() + " for branch " + node.serialNr() + ".",
                                              StrategyProperties.SPLITTING_OFF);
         if (improveReadability) {
            condition = improveReadability(condition, services);
         }
         return condition;
      }
      else {
         throw new ProofInputException("Branch condition of initially valid check is not supported."); 
      }
   }

   /**
    * Returns the {@link Term} described by the given {@link PosInOccurrence} of the original {@link Node}
    * in the {@link Node} to apply on.
    * @param original The original {@link Node} on which the given {@link PosInOccurrence} works.
    * @param pio The given {@link PosInOccurrence}.
    * @param toApplyOn The new {@link Node} to apply the {@link PosInOccurrence} on.
    * @return The {@link Term} in the other {@link Node} described by the {@link PosInOccurrence} or {@code null} if not available.
    */
   public static Term posInOccurrenceInOtherNode(Node original, PosInOccurrence pio, Node toApplyOn) {
      if (original != null && toApplyOn != null) {
         return posInOccurrenceInOtherNode(original.sequent(), pio, toApplyOn.sequent());
      }
      else {
         return null;
      }
   }

   /**
    * Returns the {@link Term} described by the given {@link PosInOccurrence} of the original {@link Sequent}
    * in the {@link Sequent} to apply on.
    * @param original The original {@link Sequent} on which the given {@link PosInOccurrence} works.
    * @param pio The given {@link PosInOccurrence}.
    * @param toApplyOn The new {@link Sequent} to apply the {@link PosInOccurrence} on.
    * @return The {@link Term} in the other {@link Sequent} described by the {@link PosInOccurrence} or {@code null} if not available.
    */
   public static Term posInOccurrenceInOtherNode(Sequent original, PosInOccurrence pio,
                                                 Sequent toApplyOn) {
      if (original != null && pio != null && toApplyOn != null) {
         // Search index of formula in original sequent
         SequentFormula originalSF = pio.constrainedFormula();
         boolean antecendet = pio.isInAntec();
         int index;
         if (antecendet) {
            index = original.antecedent().indexOf(originalSF);
         }
         else {
            index = original.succedent().indexOf(originalSF);
         }
         if (index >= 0) {
            SequentFormula toApplyOnSF =
                    (antecendet ? toApplyOn.antecedent() : toApplyOn.succedent()).get(index);
            return toApplyOnSF.formula().subAt(pio.posInTerm());
         }
         else {
            return null;
         }
      }
      else {
         return null;
      }
   }

   /**
    * Lists recursive implications filtered for post or exceptional post branch.
    * @param toFill The result {@link ImmutableList} to fill.
    * @param exceptionDefinition The exception definition {@code exc_0 = null}.
    * @param exceptionalExecution {@code true} exceptional post branch, {@code false} post branch.
    * @param root The root {@link Term} to start search in.
    * @return The found implications.
    */
   private static ImmutableList<Term>
                   collectPreconditionImpliesPostconditionTerms(ImmutableList<Term> toFill,
                                                                Term exceptionDefinition,
                                                                boolean exceptionalExecution,
                                                                Term root) {
      if (root.op() == Junctor.IMP) {
         // Check if first condition is the exceptional definition
         boolean isExceptionCondition = false;
         Term toCheck = root.sub(1);
         while (!isExceptionCondition && !toCheck.subs().isEmpty()) {
            // Assumption: Implications implies first that exception is not null 
            if (toCheck == exceptionDefinition) {
               isExceptionCondition = true;
            }
            toCheck = toCheck.sub(0);
         }
         // Update result
         if (exceptionalExecution) {
            // Collect only exceptional terms
            if (isExceptionCondition) {
               toFill = toFill.append(root);
            }
         }
         else {
            // Collect only normal terms
            if (!isExceptionCondition) {
               toFill = toFill.append(root);
            }
         }
      }
      else {
         for (Term sub : root.subs()) {
            toFill = collectPreconditionImpliesPostconditionTerms(toFill, exceptionDefinition,
                                                                  exceptionalExecution, sub);
         }
      }
      return toFill;
   }

   /**
    * Computes the branch condition of the given {@link Node} which was constructed by a {@link TacletApp}.
    * @param parent The parent {@link Node} of the given one.
    * @param node The {@link Node} to compute its branch condition.
    * @param improveReadability {@code true} improve readability, {@code false} do not improve readability.
    * @return The computed branch condition.
    * @throws ProofInputException Occurred Exception.
    */
   private static Term computeTacletAppBranchCondition(Node parent,
                                                       Node node,
                                                       boolean improveReadability) throws ProofInputException {
      if (!(parent.getAppliedRuleApp() instanceof TacletApp)) {
         throw new ProofInputException("Only TacletApp is allowed in branch computation but rule \"" + parent.getAppliedRuleApp() + "\" was found.");
      }
      TacletApp app = (TacletApp)parent.getAppliedRuleApp();
      // Find goal template which has created the represented proof node
      int childIndex = JavaUtil.indexOf(parent.childrenIterator(), node);
      TacletGoalTemplate goalTemplate = app.taclet().goalTemplates().take(app.taclet().goalTemplates().size() - 1 - childIndex).head();
      // Apply instantiations of schema variables to sequent of goal template
      Services services = node.proof().getServices();
      SVInstantiations instantiations = app.instantiations();
      // List additions
      ImmutableList<Term> antecedents = listSemisequentTerms(services, instantiations, goalTemplate.sequent().antecedent());
      ImmutableList<Term> succedents = listSemisequentTerms(services, instantiations, goalTemplate.sequent().succedent());
      // List replacements
      if (!NodeInfo.isSymbolicExecution(app.taclet())) {
         if (goalTemplate.replaceWithExpressionAsObject() instanceof Sequent) {
            antecedents = antecedents.append(listSemisequentTerms(services, instantiations, ((Sequent)goalTemplate.replaceWithExpressionAsObject()).antecedent()));
            succedents = succedents.append(listSemisequentTerms(services, instantiations, ((Sequent)goalTemplate.replaceWithExpressionAsObject()).succedent()));
         }
         else if (goalTemplate.replaceWithExpressionAsObject() instanceof Term) {
            // Make sure that an PosTacletApp was applied
            if (!(app instanceof PosTacletApp)) {
               throw new ProofInputException("Only PosTacletApp are allowed with a replace term in branch computation but rule \"" + app + "\" was found.");
            }
            // Create new lists
            ImmutableList<Term> newAntecedents = ImmutableSLList.nil();
            ImmutableList<Term> newSuccedents = ImmutableSLList.nil();
            // Apply updates on antecedents and add result to new antecedents list
            for (Term a : antecedents) {
               newAntecedents = newAntecedents.append(services.getTermBuilder().applyUpdatePairsSequential(app.instantiations().getUpdateContext(), a));
            }
            // Apply updates on succedents and add result to new succedents list
            for (Term suc : succedents) {
               newSuccedents = newSuccedents.append(services.getTermBuilder().applyUpdatePairsSequential(app.instantiations().getUpdateContext(), suc));
            }
            // Add additional equivalenz term to antecedent with the replace object which must be equal to the find term 
            Term replaceTerm = (Term)goalTemplate.replaceWithExpressionAsObject();
            replaceTerm = services.getTermBuilder().equals(replaceTerm, app.posInOccurrence().subTerm());
            replaceTerm = services.getTermBuilder().applyUpdatePairsSequential(app.instantiations().getUpdateContext(), replaceTerm);
            if (!newAntecedents.contains(replaceTerm)) {
               newAntecedents = newAntecedents.append(replaceTerm);
            }
            // Replace old with new lists
            antecedents = newAntecedents;
            succedents = newSuccedents;
         }
         else if (goalTemplate.replaceWithExpressionAsObject() != null) {
            throw new ProofInputException("Expected replacement as Sequent or Term during branch condition computation but is \"" + goalTemplate.replaceWithExpressionAsObject() + "\".");
         }
      }
      // Construct branch condition from created antecedent and succedent terms as new implication 
      Term left = services.getTermBuilder().and(antecedents);
      Term right = services.getTermBuilder().or(succedents);
      Term leftAndRight = services.getTermBuilder().and(left, services.getTermBuilder().not(right));
      // Create formula which contains the value interested in.
      Sequent newSequent = createSequentToProveWithNewSuccedent(parent, (Term)null, leftAndRight, true);
      Term condition = evaluateInSideProof(services, 
                                           parent.proof(), 
                                           newSequent, 
                                           ParameterlessTermLabel.RESULT_LABEL, 
                                           "Taclet branch condition computation on node " + parent.serialNr() + " for branch " + node.serialNr() + ".",
                                           StrategyProperties.SPLITTING_OFF);
      if (improveReadability) {
         condition = improveReadability(condition, services);
      }
      return condition;
   }
   
   /**
    * Starts the side proof and evaluates the {@link Sequent} to prove into a single {@link Term}.
    * @param services The {@link Services} to use.
    * @param proof The {@link Proof} from on which the side proof si performed.
    * @param sequentToProve The {@link Sequent} to prove in a side proof.
    * @param label The {@link TermLabel} which is used to compute the result.
    * @param description The side proof description.
    * @param splittingOption The splitting options to use.
    * @return The result {@link Term}.
    * @throws ProofInputException Occurred Exception.
    */
   private static Term evaluateInSideProof(Services services, 
                                           Proof proof, 
                                           Sequent sequentToProve, 
                                           TermLabel label, 
                                           String description, 
                                           String splittingOption) throws ProofInputException {
      List<Pair<Term, Node>> resultValuesAndConditions = SideProofUtil.computeResults(services, 
                                                                                      proof, 
                                                                                      sequentToProve, 
                                                                                      label, 
                                                                                      description, 
                                                                                      StrategyProperties.METHOD_NONE, // Stop at methods to avoid endless executions and scenarios in which a precondition or null pointer check can't be shown
                                                                                      StrategyProperties.LOOP_NONE, // Stop at loops to avoid endless executions and scenarios in which the invariant can't be shown to be initially valid or preserved.
                                                                                      StrategyProperties.QUERY_OFF, // Stop at queries to to avoid endless executions and scenarios in which a precondition or null pointer check can't be shown
                                                                                      splittingOption, 
                                                                                      false);
      ImmutableList<Term> goalCondtions = ImmutableSLList.<Term>nil();
      for (Pair<Term, Node> pair : resultValuesAndConditions) {
         Term goalCondition = pair.first;
         goalCondition = SymbolicExecutionUtil.replaceSkolemConstants(pair.second.sequent(), goalCondition, services);
         goalCondition = removeLabelRecursive(services.getTermFactory(), goalCondition, label);
         goalCondtions = goalCondtions.append(goalCondition);
      }
      return services.getTermBuilder().and(goalCondtions);
   }

   /**
    * Applies the schema variable instantiations on the given {@link Semisequent}.
    * @param services The {@link Services} to use.
    * @param svInst The schema variable instantiations.
    * @param semisequent The {@link Semisequent} to apply instantiations on.
    * @return The list of created {@link Term}s in which schema variables are replaced with the instantiation.
    */
   private static ImmutableList<Term> listSemisequentTerms(Services services, 
                                                           SVInstantiations svInst, 
                                                           Semisequent semisequent) {
      ImmutableList<Term> terms = ImmutableSLList.nil();
      for (SequentFormula sf : semisequent) {
         SyntacticalReplaceVisitor visitor = new SyntacticalReplaceVisitor(services, svInst, null, null);
         sf.formula().execPostOrder(visitor);
         terms = terms.append(visitor.getTerm());
      }
      return terms;
   }

   /**
    * Returns the default choice value.
    * <b>Attention: </b> This method returns {@code null} if it is called before
    * a proof is instantiated the first time. It can be checked via
    * {@link #isChoiceSettingInitialised()}.
    * @param key The choice key.
    * @return The choice value.
    */
   public static String getChoiceSetting(String key) {
      Map<String, String> settings = ProofSettings.DEFAULT_SETTINGS.getChoiceSettings().getDefaultChoices();
      return settings.get(key);
   }
   
   /**
    * Sets the default choice value.
    * <b>Attention: </b> Settings should not be changed before the first proof
    * is instantiated in KeY. Otherwise the default settings are not loaded.
    * If default settings are defined can be checked via {@link #isChoiceSettingInitialised()}.
    * @param key The choice key to modify.
    * @param value The new choice value to set.
    */
   public static void setChoiceSetting(String key, String value) {
      HashMap<String, String> settings = ProofSettings.DEFAULT_SETTINGS.getChoiceSettings().getDefaultChoices();
      HashMap<String, String> clone = new LinkedHashMap<String, String>();
      clone.putAll(settings);
      clone.put(key, value);
      ProofSettings.DEFAULT_SETTINGS.getChoiceSettings().setDefaultChoices(clone);
   }

   /**
    * Checks if the given {@link Term} is null in the {@link Sequent} of the given {@link Node}. 
    * @param services The {@link Services} to use.
    * @param node The {@link Node} which provides the original {@link Sequent}
    * @param additionalAntecedent An additional antecedent.
    * @param newSuccedent The {@link Term} to check.
    * @return {@code true} {@link Term} was evaluated to null, {@code false} {@link Term} was not evaluated to null.
    * @throws ProofInputException Occurred Exception
    */
   public static boolean isNull(Services services, 
                                Node node, 
                                Term additionalAntecedent, 
                                Term newSuccedent) throws ProofInputException {
      return checkNull(services, node, additionalAntecedent, newSuccedent, true);
   }

   /**
    * Checks if the given {@link Term} is not null in the {@link Sequent} of the given {@link Node}. 
    * @param services The {@link Services} to use.
    * @param node The {@link Node} which provides the original {@link Sequent}
    * @param additionalAntecedent An additional antecedent.
    * @param newSuccedent The {@link Term} to check.
    * @return {@code true} {@link Term} was evaluated to not null, {@code false} {@link Term} was not evaluated to not null.
    * @throws ProofInputException Occurred Exception
    */
   public static boolean isNotNull(Services services, 
                                   Node node, 
                                   Term additionalAntecedent, 
                                   Term newSuccedent) throws ProofInputException {
      return checkNull(services, node, additionalAntecedent, newSuccedent, false);
   }
   
   /**
    * Checks if the given {@link Term} is null or not in the {@link Sequent} of the given {@link Node}.
    * @param services The {@link Services} to use.
    * @param node The {@link Node} which provides the original {@link Sequent}
    * @param additionalAntecedent An additional antecedent.
    * @param newSuccedent The {@link Term} to check.
    * @param nullExpected {@code true} expect that {@link Term} is null, {@code false} expect that term is not null.
    * @return {@code true} term is null value matches the expected nullExpected value, {@code false} otherwise.
    * @throws ProofInputException Occurred Exception
    */
   private static boolean checkNull(Services services, 
                                    Node node, 
                                    Term additionalAntecedent, 
                                    Term newSuccedent,
                                    boolean nullExpected) throws ProofInputException {
      // Make sure that correct parameters are given
      assert node != null;
      assert newSuccedent != null;
      // Create Sequent to prove
      Term isNull = services.getTermBuilder().equals(newSuccedent, services.getTermBuilder().NULL());
      Term isNotNull = services.getTermBuilder().not(isNull);
      Sequent sequentToProve = createSequentToProveWithNewSuccedent(node, additionalAntecedent, nullExpected ? isNull : isNotNull, false);
      // Execute proof in the current thread
      ApplyStrategyInfo info = SideProofUtil.startSideProof(node.proof(), 
                                                            sequentToProve, 
                                                            StrategyProperties.METHOD_CONTRACT,
                                                            StrategyProperties.LOOP_INVARIANT,
                                                            StrategyProperties.QUERY_ON,
                                                            StrategyProperties.SPLITTING_NORMAL,
                                                            true);
      try {
         return !info.getProof().openEnabledGoals().isEmpty();
      }
      finally {
         SideProofUtil.disposeOrStore("Null check on node " + node.serialNr() + ".", info);
      }
   }
   
   /**
    * Creates a new {@link Sequent} which is a modification from the {@link Sequent}
    * of the given {@link Node} which contains the same information but a different succedent.
    * @param node The {@link Node} which provides the original {@link Sequent}.
    * @param newSuccedent The new succedent.
    * @return The created {@link Sequent}.
    */
   public static Sequent createSequentToProveWithNewSuccedent(Node node,
                                                              PosInOccurrence pio,
                                                              Term newSuccedent) {
      return createSequentToProveWithNewSuccedent(node, pio, null, newSuccedent, false);
   }

   /**
    * Creates a new {@link Sequent} which is a modification from the {@link Sequent}
    * of the given {@link Node} which contains the same information but a different succedent.
    * @param node The {@link Node} which provides the original {@link Sequent}.
    * @param additionalAntecedent An optional additional antecedents.
    * @param newSuccedent The new succedent.
    * @return The created {@link Sequent}.
    */
   public static Sequent createSequentToProveWithNewSuccedent(Node node, 
                                                              Term additionalAntecedent,
                                                              Term newSuccedent,
                                                              boolean addResultLabel) {
      return createSequentToProveWithNewSuccedent(node, node.getAppliedRuleApp().posInOccurrence(), additionalAntecedent, newSuccedent, addResultLabel);
   }

   /**
    * Creates a new {@link Sequent} which is a modification from the {@link Sequent}
    * of the given {@link Node} which contains the same information but a different succedent.
    * @param node The {@link Node} which provides the original {@link Sequent}.
    * @param additionalAntecedent An optional additional antecedents.
    * @param newSuccedent The new succedent.
    * @return The created {@link Sequent}.
    */
   public static Sequent createSequentToProveWithNewSuccedent(Node node, 
                                                              PosInOccurrence pio,
                                                              Term additionalAntecedent,
                                                              Term newSuccedent,
                                                              boolean addResultLabel) {
      if (pio != null) {
         // Get the updates from the return node which includes the value interested in.
         Term originalModifiedFormula = pio.constrainedFormula().formula();
         ImmutableList<Term> originalUpdates = TermBuilder.goBelowUpdates2(originalModifiedFormula).first;
         // Create new sequent
         return createSequentToProveWithNewSuccedent(node, pio, additionalAntecedent, newSuccedent, originalUpdates, addResultLabel);
      }
      else {
         return createSequentToProveWithNewSuccedent(node, pio, additionalAntecedent, newSuccedent, null, addResultLabel);
      }
   }
   
   /**
    * Creates a new {@link Sequent} which is a modification from the {@link Sequent}
    * of the given {@link Node} which contains the same information but a different succedent.
    * @param node The {@link Node} which provides the original {@link Sequent}.
    * @param additionalAntecedent An optional additional antecedents.
    * @param newSuccedent The new succedent.
    * @param updates The updates to use.
    * @return The created {@link Sequent}.
    */
   public static Sequent createSequentToProveWithNewSuccedent(Node node, 
                                                              Term additionalAntecedent,
                                                              Term newSuccedent,
                                                              ImmutableList<Term> updates,
                                                              boolean addResultLabel) {
      return createSequentToProveWithNewSuccedent(node, node.getAppliedRuleApp().posInOccurrence(), additionalAntecedent, newSuccedent, updates, addResultLabel);
   }
   
   /**
    * Creates a new {@link Sequent} which is a modification from the {@link Sequent}
    * of the given {@link Node} which contains the same information but a different succedent.
    * @param node The {@link Node} which provides the original {@link Sequent}.
    * @param additionalAntecedent An optional additional antecedents.
    * @param newSuccedent The new succedent.
    * @param updates The updates to use.
    * @return The created {@link Sequent}.
    */
   public static Sequent createSequentToProveWithNewSuccedent(Node node, 
                                                              PosInOccurrence pio,
                                                              Term additionalAntecedent,
                                                              Term newSuccedent,
                                                              ImmutableList<Term> updates,
                                                              boolean addResultLabel) {
      // Combine method frame, formula with value predicate and the updates which provides the values
      Term newSuccedentToProve;
      if (updates != null) {
         newSuccedentToProve = node.proof().getServices().getTermBuilder().applySequential(updates, newSuccedent);
      }
      else {
         newSuccedentToProve = newSuccedent;
      }
      // Create new sequent with the original antecedent and the formulas in the succedent which were not modified by the applied rule
      Sequent originalSequentWithoutMethodFrame = SideProofUtil.computeGeneralSequentToProve(node.sequent(), pio != null ? pio.constrainedFormula() : null);
      Set<Term> skolemTerms = collectSkolemConstants(originalSequentWithoutMethodFrame, newSuccedentToProve);
      originalSequentWithoutMethodFrame = removeAllUnusedSkolemEqualities(originalSequentWithoutMethodFrame, skolemTerms);
      if (addResultLabel) {
         TermFactory factory = node.proof().getServices().getTermFactory();
         Set<Term> skolemInNewTerm = collectSkolemConstantsNonRecursive(newSuccedentToProve);
         originalSequentWithoutMethodFrame = labelSkolemConstants(originalSequentWithoutMethodFrame, skolemInNewTerm, factory);
         newSuccedentToProve = addLabelRecursiveToNonSkolem(factory, newSuccedentToProve, ParameterlessTermLabel.RESULT_LABEL);
      }
      Sequent sequentToProve = newSuccedentToProve != null ?
                               originalSequentWithoutMethodFrame.addFormula(new SequentFormula(newSuccedentToProve), false, true).sequent() :
                               originalSequentWithoutMethodFrame;
      if (additionalAntecedent != null) {
         sequentToProve = sequentToProve.addFormula(new SequentFormula(additionalAntecedent), true, false).sequent();
      }
      return sequentToProve;
   }

   /**
    * Labels all specified skolem equalities with the {@link ParameterlessTermLabel#RESULT_LABEL}.
    * @param sequent The {@link Sequent} to modify.
    * @param constantsToLabel The skolem constants to label.
    * @param factory The {@link TermFactory} to use.
    * @return The modified {@link Sequent}.
    */
   protected static Sequent labelSkolemConstants(Sequent sequent, 
                                                 Set<Term> constantsToLabel, 
                                                 TermFactory factory) {
      for (SequentFormula sf : sequent.antecedent()) {
         int skolemEquality = checkSkolemEquality(sf);
         if (skolemEquality == -1) {
            Term equality = sf.formula();
            if (constantsToLabel.contains(equality.sub(0))) {
               Term definition = addLabelRecursiveToNonSkolem(factory, equality.sub(1), ParameterlessTermLabel.RESULT_LABEL);
               Term skolem = addLabelRecursiveToNonSkolem(factory, equality.sub(0), ParameterlessTermLabel.RESULT_LABEL);
               List<Term> newSubs = new LinkedList<Term>();
               newSubs.add(definition);
               newSubs.add(skolem);
               Term newEquality = factory.createTerm(equality.op(), new ImmutableArray<Term>(newSubs), equality.boundVars(), equality.javaBlock(), equality.getLabels());
               sequent = sequent.changeFormula(new SequentFormula(newEquality), new PosInOccurrence(sf, PosInTerm.getTopLevel(), true)).sequent();
            }
         }
         else if (skolemEquality == 1) {
            Term equality = sf.formula();
            if (constantsToLabel.contains(equality.sub(1))) {
               Term definition = addLabelRecursiveToNonSkolem(factory, equality.sub(0), ParameterlessTermLabel.RESULT_LABEL);
               Term skolem = addLabelRecursiveToNonSkolem(factory, equality.sub(1), ParameterlessTermLabel.RESULT_LABEL);
               List<Term> newSubs = new LinkedList<Term>();
               newSubs.add(definition);
               newSubs.add(skolem);
               Term newEquality = factory.createTerm(equality.op(), new ImmutableArray<Term>(newSubs), equality.boundVars(), equality.javaBlock(), equality.getLabels());
               sequent = sequent.changeFormula(new SequentFormula(newEquality), new PosInOccurrence(sf, PosInTerm.getTopLevel(), true)).sequent();
            }
         }
      }
      return sequent;
   }

   /**
    * Adds the given {@link TermLabel} to the given {@link Term} and to all of its children.
    * @param tf The {@link TermFactory} to use.
    * @param term The {@link Term} to add label to.
    * @param label The {@link TermLabel} to add.
    * @return A new {@link Term} with the given {@link TermLabel}.
    */
   private static Term addLabelRecursiveToNonSkolem(TermFactory tf, Term term, TermLabel label) {
      List<Term> newSubs = new LinkedList<Term>();
      for (Term oldSub : term.subs()) {
         newSubs.add(addLabelRecursiveToNonSkolem(tf, oldSub, label));
      }
      if (checkSkolemEquality(term) != 0 || isSkolemConstant(term)) {
         // Do not label skolem equality and skolem terms
         return tf.createTerm(term.op(), new ImmutableArray<Term>(newSubs), term.boundVars(), term.javaBlock(), term.getLabels());
      }
      else {
         /// Label term which is not a skolem equality and not a skolem term
         List<TermLabel> newLabels = new LinkedList<TermLabel>();
         for (TermLabel oldLabel : term.getLabels()) {
            newLabels.add(oldLabel);
         }
         newLabels.add(label);
         return tf.createTerm(term.op(), new ImmutableArray<Term>(newSubs), term.boundVars(), term.javaBlock(), new ImmutableArray<TermLabel>(newLabels));
      }
   }
   
   /**
    * Removes the given {@link TermLabel} from the given {@link Term} and from all of its children.
    * @param tf The {@link TermFactory} to use.
    * @param term The {@link Term} to remove label from.
    * @param label The {@link TermLabel} to remove.
    * @return A new {@link Term} without the given {@link TermLabel}.
    */
   public static Term removeLabelRecursive(TermFactory tf, Term term, TermLabel label) {
      // Update children
      List<Term> newSubs = new LinkedList<Term>();
      ImmutableArray<Term> oldSubs = term.subs();
      for (Term oldSub : oldSubs) {
         newSubs.add(removeLabelRecursive(tf, oldSub, label));
      }
      // Update label
      List<TermLabel> newLabels = new LinkedList<TermLabel>();
      ImmutableArray<TermLabel> oldLabels = term.getLabels();
      for (TermLabel oldLabel : oldLabels) {
         if (oldLabel != label) {
            newLabels.add(oldLabel);
         }
      }
      return tf.createTerm(term.op(), new ImmutableArray<Term>(newSubs), term.boundVars(), term.javaBlock(), new ImmutableArray<TermLabel>(newLabels));
   }

   /**
    * Collects all contained skolem {@link Term}s which fulfill
    * {@link #isSkolemConstant(Term)} as well as the skolem constants
    * used in the find once recursive.
    * @param sequent The {@link Sequent} which provides the skolem equalities.
    * @param term The {@link Term} to start collection in.
    * @return The found skolem {@link Term}s.
    */
   private static Set<Term> collectSkolemConstants(Sequent sequent, Term term) {
      if (term != null) {
         // Collect skolem constants in term
         Set<Term> result = collectSkolemConstantsNonRecursive(term);
         // Collect all skolem constants used in skolem constants
         List<Term> toCheck = new LinkedList<Term>(result);
         while (!toCheck.isEmpty()) {
            Term skolemConstant = toCheck.remove(0);
            List<Term> replacements = findSkolemReplacements(sequent, skolemConstant);
            for (Term replacement : replacements) {
               Set<Term> checkResult = collectSkolemConstantsNonRecursive(replacement);
               for (Term checkConstant : checkResult) {
                  if (result.add(checkConstant)) {
                     toCheck.add(checkConstant);
                  }
               }
            }
         }
         return result;
      }
      else {
         return new HashSet<Term>();
      }
   }

   /**
    * Collects all contained skolem {@link Term}s which fulfill
    * {@link #isSkolemConstant(Term)}.
    * @param term The {@link Term} to collect in.
    * @return The found skolem {@link Term}s.
    */
   private static Set<Term> collectSkolemConstantsNonRecursive(Term term) {
      final Set<Term> result = new HashSet<Term>();
      term.execPreOrder(new DefaultVisitor() {
         @Override
         public void visit(Term visited) {
            if (isSkolemConstant(visited)) {
               result.add(visited);
            }
         }
      });
      return result;
   }

   /**
    * Checks if the given {@link Term} is a skolem {@link Term} meaning
    * that it has the {@link SelectSkolemConstantTermLabel}.
    * @param term The {@link Term} to check.
    * @return {@code true} is skolem {@link Term}, {@code false} is not a skolem {@link Term}.
    */
   public static boolean isSkolemConstant(Term term) {
      return term.containsLabel(ParameterlessTermLabel.SELECT_SKOLEM_LABEL);
   }

   /**
    * Removes all {@link SequentFormula}s with a skolem equality from the given {@link Sequent}
    * if the skolem {@link Term} is not contained in the given {@link Collection}.
    * @param sequent The {@link Sequent} to modify.
    * @param skolemConstants The allowed skolem {@link Term}s.
    * @return The modified {@link Sequent} in which all not listed skolem {@link Term} equalites are removed.
    */
   private static Sequent removeAllUnusedSkolemEqualities(Sequent sequent,
                                                          Collection<Term> skolemConstants) {
      Sequent result = sequent;
      for (SequentFormula sf : sequent.antecedent()) {
         result = removeAllUnusedSkolemEqualities(result, sf, true, skolemConstants);
      }
      for (SequentFormula sf : sequent.succedent()) {
         result = removeAllUnusedSkolemEqualities(result, sf, false, skolemConstants);
      }
      return result;
   }

   /**
    * Helper method of {@link #removeAllUnusedSkolemEqualities(Sequent, Collection)}
    * which removes the given {@link SequentFormula} if required.
    * @param sequent The {@link Sequent} to modify.
    * @param sf The {@link SequentFormula} to remove if its skolem {@link Term} is not listed.
    * @param antecedent {@code true} antecedent, {@code false} succedent.
    * @param skolemConstants The allowed skolem {@link Term}s.
    * @return The modified {@link Sequent} in which the {@link SequentFormula} might be removed.
    */
   private static Sequent removeAllUnusedSkolemEqualities(Sequent sequent,
                                                          SequentFormula sf,
                                                          boolean antecedent,
                                                          Collection<Term> skolemConstants) {
      Term term = sf.formula();
      boolean remove = false;
      if (term.op() == Equality.EQUALS) {
         if (isSkolemConstant(term.sub(0))) {
            remove = !skolemConstants.contains(term.sub(0));
         }
         if (!remove && isSkolemConstant(term.sub(1))) {
            remove = !skolemConstants.contains(term.sub(1));
         }
      }
      if (remove) {
         return sequent.removeFormula(
                 new PosInOccurrence(sf, PosInTerm.getTopLevel(), antecedent)).sequent();
      }
      else {
         return sequent;
      }
   }

   /**
    * Checks if the given {@link SequentFormula} is a skolem equality.
    * @param sf The {@link SequentFormula} to check.
    * @return {@code -1} left side of skolem equality, {@code 0} no skolem equality, {@code 1} right side of skolem equality.
    */
   public static int checkSkolemEquality(SequentFormula sf) {
      return checkSkolemEquality(sf.formula());
   }

   /**
    * Checks if the given {@link Term} is a skolem equality.
    * @param sf The {@link Term} to check.
    * @return {@code -1} left side of skolem equality, {@code 0} no skolem equality, {@code 1} right side of skolem equality.
    */
   public static int checkSkolemEquality(Term term) {
      if (term.op() == Equality.EQUALS) {
         if (isSkolemConstant(term.sub(0))) {
            return -1;
         }
         if (isSkolemConstant(term.sub(1))) {
            return 1;
         }
      }
      return 0;
   }

   /**
    * Replaces all skolem constants in the given {@link Term}.
    * @param sequent The {@link Sequent} which provides the skolem equalities.
    * @param term The {@link Term} to replace its skolem constants.
    * @param services The {@link Services} to use.
    * @return The skolem constant free {@link Term}.
    */
   public static Term replaceSkolemConstants(Sequent sequent, Term term, Services services) {
      int skolemCheck = checkSkolemEquality(term);
      if (skolemCheck == -1) {
         TermBuilder tb = services.getTermBuilder();
         List<Term> replacements = findSkolemReplacements(sequent, term);
         if (!replacements.isEmpty()) {
            Term other = term.sub(1);
            List<Term> newTerms = new LinkedList<Term>();
            for (Term replacement : replacements) {
               newTerms.add(tb.equals(replacement, other));
            }
            term = tb.and(newTerms);
            return replaceSkolemConstants(sequent, term, services);
         }
         else {
            return services.getTermBuilder().tt(); // If no other term is available the quality is jsut true.
         }
      }
      else if (skolemCheck == 1) {
         TermBuilder tb = services.getTermBuilder();
         List<Term> replacements = findSkolemReplacements(sequent, term);
         if (!replacements.isEmpty()) {
            Term other = term.sub(0);
            List<Term> newTerms = new LinkedList<Term>();
            for (Term replacement : replacements) {
               newTerms.add(tb.equals(other, replacement));
            }
            term = tb.and(newTerms);
            return replaceSkolemConstants(sequent, term, services);
         }
         else {
            return services.getTermBuilder().tt(); // If no other term is available the quality is jsut true.
         }
      }
      else {
         List<Term> newChildren = new LinkedList<Term>();
         boolean changed = false;
         for (int i = 0; i < term.arity(); i++) {
            Term oldChild = term.sub(i);
            Term newChild = replaceSkolemConstants(sequent, oldChild, services);
            if (newChild != oldChild) {
               changed = true;
            }
            newChildren.add(newChild);
         }
         if (changed) {
            if (term.op() == Junctor.NOT) {
               // Create new NOT term using build in simplification of TermBuilder.
               assert newChildren.size() == 1;
               assert term.boundVars().isEmpty();
               assert term.javaBlock() == JavaBlock.EMPTY_JAVABLOCK;
               Term result = services.getTermBuilder().not(newChildren.get(0));
               if (term.hasLabels()) {
                  result = services.getTermBuilder().label(result, term.getLabels());
               }
               return result;
            }
            else if (term.op() == Junctor.OR) {
               // Create new OR term using build in simplification of TermBuilder.
               assert term.boundVars().isEmpty();
               assert term.javaBlock() == JavaBlock.EMPTY_JAVABLOCK;
               Term result = services.getTermBuilder().or(newChildren);
               if (term.hasLabels()) {
                  result = services.getTermBuilder().label(result, term.getLabels());
               }
               return result;
            }
            else if (term.op() == Junctor.AND) {
               // Create new AND term using build in simplification of TermBuilder.
               assert term.boundVars().isEmpty();
               assert term.javaBlock() == JavaBlock.EMPTY_JAVABLOCK;
               Term result = services.getTermBuilder().and(newChildren);
               if (term.hasLabels()) {
                  result = services.getTermBuilder().label(result, term.getLabels());
               }
               return result;
            }
            else if (term.op() == Junctor.IMP) {
               // Create new IMP term using build in simplification of TermBuilder.
               assert newChildren.size() == 2;
               assert term.boundVars().isEmpty();
               assert term.javaBlock() == JavaBlock.EMPTY_JAVABLOCK;
               return services.getTermBuilder().imp(newChildren.get(0), newChildren.get(1), term.getLabels());
            }
            else {
               // Create new term in general.
               return services.getTermFactory().createTerm(term.op(),
                                                           new ImmutableArray<Term>(newChildren),
                                                           term.boundVars(),
                                                           term.javaBlock(),
                                                           term.getLabels());
            }
         }
         else {
            return term;
         }
      }
   }

   /**
    * Utility method of {@link #replaceSkolemConstants(Sequent, Term, Services)} to
    * find all equality parts of the given skolem constant.
    * @param sequent The {@link Sequent} which provides the skolem equalities.
    * @param skolemEquality The skolem equality to solve.
    * @return The equality parts of the given skolem equality.
    */
   private static List<Term> findSkolemReplacements(Sequent sequent, Term skolemEquality) {
      List<Term> result = new LinkedList<Term>();
      for (SequentFormula sf : sequent) {
         Term term = sf.formula();
         if (term != skolemEquality) {
            int skolemCheck = checkSkolemEquality(term);
            if (skolemCheck == -1) {
               result.add(term.sub(1));
            }
            else if (skolemCheck == 1) {
               result.add(term.sub(0));
            }
         }
      }
      return result;
   }

   /**
    * Checks if the given {@link Sort} represents a {@code null} value in the given {@link Services}.
    * @param sort The {@link Sort} to check.
    * @param services The {@link Services} to use.
    * @return {@code true} is Null-Sort, {@code false} is something else.
    */
   public static boolean isNullSort(Sort sort, Services services) {
      return sort instanceof NullSort;
   }

   /**
    * Checks if the given {@link IProgramVariable} is static or not.
    * @return {@code true} is static, {@code false} is not static or is array cell.
    */
   public static boolean isStaticVariable(IProgramVariable programVariable) {
      return programVariable instanceof ProgramVariable &&
             ((ProgramVariable)programVariable).isStatic();
   }
   
   /**
    * Collects all {@link IProgramVariable}s of the given {@link FieldDeclaration}.
    * @param fd The given {@link FieldDeclaration}.
    * @return The found {@link IProgramVariable}s for the given {@link FieldDeclaration}.
    */
   public static Set<IProgramVariable> getProgramVariables(FieldDeclaration fd) {
      Set<IProgramVariable> result = new LinkedHashSet<IProgramVariable>();
      if (fd != null) {
         ImmutableArray<FieldSpecification> specifications = fd.getFieldSpecifications();
         for (FieldSpecification spec : specifications) {
            result.add(spec.getProgramVariable());
         }
      }
      return result;
   }

   /**
    * Computes the path condition of the given {@link Node}.
    * @param node The {@link Node} to compute its path condition.
    * @param improveReadability {@code true} improve readability, {@code false} do not improve readability.
    * @return The computed path condition.
    * @throws ProofInputException Occurred Exception.
    */
   public static Term computePathCondition(Node node,
                                           boolean improveReadability) throws ProofInputException {
      if (node != null) {
         final Services services = node.proof().getServices();
         Term pathCondition = services.getTermBuilder().tt();
         while (node != null) {
            Node parent = node.parent();
            if (parent != null && parent.childrenCount() >= 2) {
               Term branchCondition = computeBranchCondition(node, improveReadability);
               pathCondition = services.getTermBuilder().and(branchCondition, pathCondition);
            }
            node = parent;
         }
         if (services.getTermBuilder().ff().equals(pathCondition)) {
            throw new ProofInputException("Path condition computation failed because the result is false.");
         }
         return pathCondition;
      }
      else {
         return null;
      }
   }

   /**
    * Checks if the {@link Sort} of the given {@link Term} is a reference type.
    * @param services The {@link Services} to use.
    * @param term The {@link Term} to check.
    * @return {@code true} is reference sort, {@code false} is no reference sort.
    */
   public static boolean hasReferenceSort(Services services, Term term) {
      if (services != null && term != null) {
         return hasReferenceSort(services, term.sort());
      }
      else {
         return false;
      }
   }

   /**
    * Checks if the {@link Sort} of the given {@link IProgramVariable} is a reference type.
    * @param services The {@link Services} to use.
    * @param var The {@link IProgramVariable} to check.
    * @return {@code true} is reference sort, {@code false} is no reference sort.
    */
   public static boolean hasReferenceSort(Services services, IProgramVariable var) {
      if (services != null && var != null) {
         return hasReferenceSort(services, var.sort());
      }
      else {
         return false;
      }
   }

   /**
    * Checks if the {@link Sort} is a reference type.
    * @param services The {@link Services} to use.
    * @param sort The {@link Sort} to check.
    * @return {@code true} is reference sort, {@code false} is no reference sort.
    */
   public static boolean hasReferenceSort(Services services, Sort sort) {
      boolean referenceSort = false;
      if (services != null && sort != null) {
         KeYJavaType kjt = services.getJavaInfo().getKeYJavaType(sort);
         if (kjt != null) {
            TypeConverter typeConverter = services.getTypeConverter();
            referenceSort = typeConverter.isReferenceType(kjt) && // Check if the value is a reference type
                            (!(kjt.getJavaType() instanceof TypeDeclaration) || // check if the value is a library class which should be ignored
                            !((TypeDeclaration)kjt.getJavaType()).isLibraryClass());
         }
      }
      return referenceSort;
   }
   
   /**
    * Returns the human readable name of the given {@link IProgramVariable}.
    * @param pv The {@link IProgramVariable} to get its name.
    * @return The human readable name of the given {@link IProgramVariable}.
    */
   public static String getDisplayString(IProgramVariable pv) {
      if (pv != null) {
         if (pv.name() instanceof ProgramElementName) {
            ProgramElementName name = (ProgramElementName)pv.name();
            if (SymbolicExecutionUtil.isStaticVariable(pv)) {
               return name.toString();
            }
            else {
               return name.getProgramName();
            }
         }
         else {
            return pv.name().toString();
         }
      }
      else {
         return null;
      }
   }

   /**
    * Returns the root of the given {@link IExecutionNode}.
    * @param executionNode The {@link IExecutionNode} to get the root of its symbolic execution tree.
    * @return The root of the given {@link IExecutionNode}.
    */
   public static IExecutionNode<?> getRoot(IExecutionNode<?> executionNode) {
      if (executionNode != null) {
         while (executionNode.getParent() != null) {
            executionNode = executionNode.getParent();
         }
         return executionNode;
      }
      else {
         return null;
      }
   }

   /**
    * Extracts the exception variable which is used to check if the executed program in proof terminates normally.
    * @param proof The {@link Proof} to extract variable from.
    * @return The extract variable.
    */
   public static IProgramVariable extractExceptionVariable(Proof proof) {
      Node root = proof.root();
      PosInOccurrence modalityTermPIO = SymbolicExecutionUtil.findModalityWithMinSymbolicExecutionLabelId(root.sequent());
      Term modalityTerm = modalityTermPIO != null ? modalityTermPIO.subTerm() : null;
      if (modalityTerm != null) {
         modalityTerm = TermBuilder.goBelowUpdates(modalityTerm);
         JavaProgramElement updateContent = modalityTerm.javaBlock().program();
         if (updateContent instanceof StatementBlock) { // try catch inclusive
            ImmutableArray<? extends Statement> updateContentBody =
                    ((StatementBlock)updateContent).getBody();
            Try tryStatement = null;
            Iterator<? extends Statement> iter = updateContentBody.iterator();
            while (tryStatement == null && iter.hasNext()) {
               Statement next = iter.next();
               if (next instanceof Try) {
                  tryStatement = (Try)next;
               }
            }
            if (tryStatement != null) {
               if (tryStatement.getBranchCount() == 1
                       && tryStatement.getBranchList().get(0) instanceof Catch) {
                  Catch catchStatement = (Catch)tryStatement.getBranchList().get(0);
                  if (catchStatement.getBody() instanceof StatementBlock) {
                     StatementBlock  catchBlock = (StatementBlock)catchStatement.getBody();
                     if (catchBlock.getBody().size() == 1
                             && catchBlock.getBody().get(0) instanceof Assignment) {
                        Assignment assignment = (Assignment)catchBlock.getBody().get(0);
                        if (assignment.getFirstElement() instanceof IProgramVariable) {
                           IProgramVariable var = (IProgramVariable)assignment.getFirstElement();
                           return var;
                        }
                     }
                  }
               }
            }
         }
      }
      throw new IllegalStateException("Can't extract exception variable from proof.");
   }

   /**
    * Configures the proof to use the given settings.
    * @param proof The {@link Proof} to configure.
    * @param useOperationContracts {@code true} use operation contracts, {@code false} expand methods.
    * @param useLoopInvariants {@code true} use loop invariants, {@code false} expand loops.
    * @param nonExecutionBranchHidingSideProofs {@code true} hide non execution branch labels by side proofs, {@code false} do not hide execution branch labels. 
    * @param useLoopInvariants {@code true} immediately alias checks, {@code false} alias checks never.
    */
   public static void updateStrategySettings(Proof proof, 
                                             boolean useOperationContracts,
                                             boolean useLoopInvariants,
                                             boolean nonExecutionBranchHidingSideProofs,
                                             boolean aliasChecksImmediately) {
      if (proof != null && !proof.isDisposed()) {
         String methodTreatmentValue = useOperationContracts ? 
                                       StrategyProperties.METHOD_CONTRACT : 
                                       StrategyProperties.METHOD_EXPAND;
         String loopTreatmentValue = useLoopInvariants ? 
                                     StrategyProperties.LOOP_INVARIANT : 
                                     StrategyProperties.LOOP_EXPAND;
         String nonExecutionBranchHidingValue =
                 nonExecutionBranchHidingSideProofs ?
                         StrategyProperties.SYMBOLIC_EXECUTION_NON_EXECUTION_BRANCH_HIDING_SIDE_PROOF :
                             StrategyProperties.SYMBOLIC_EXECUTION_NON_EXECUTION_BRANCH_HIDING_OFF;
         String aliasChecksValue = aliasChecksImmediately ? 
                                   StrategyProperties.SYMBOLIC_EXECUTION_ALIAS_CHECK_IMMEDIATELY : 
                                   StrategyProperties.SYMBOLIC_EXECUTION_ALIAS_CHECK_NEVER;
         StrategyProperties sp =
                 proof.getSettings().getStrategySettings().getActiveStrategyProperties();
         sp.setProperty(StrategyProperties.METHOD_OPTIONS_KEY, methodTreatmentValue);
         sp.setProperty(StrategyProperties.LOOP_OPTIONS_KEY, loopTreatmentValue);
         sp.setProperty(StrategyProperties.SYMBOLIC_EXECUTION_NON_EXECUTION_BRANCH_HIDING_OPTIONS_KEY,
                        nonExecutionBranchHidingValue);
         sp.setProperty(StrategyProperties.SYMBOLIC_EXECUTION_ALIAS_CHECK_OPTIONS_KEY,
                        aliasChecksValue);
         updateStrategySettings(proof, sp);
      }
   }

   /**
    * Configures the proof to use the given {@link StrategyProperties}.
    * @param proof The {@link Proof} to configure.
    * @param sb The {@link StrategyProperties} to set.
    */
   public static void updateStrategySettings(Proof proof, 
                                             StrategyProperties sp) {
      if (proof != null && !proof.isDisposed()) {
         assert sp != null;
         ProofSettings.DEFAULT_SETTINGS.getStrategySettings().setActiveStrategyProperties(sp);
         proof.getSettings().getStrategySettings().setActiveStrategyProperties(sp);
      }
   }

   /**
    * Checks if the choice settings are initialized.
    * @return {@code true} settings are initialized, {@code false} settings are not initialized.
    */
   public static boolean isChoiceSettingInitialised() {
      return !ProofSettings.DEFAULT_SETTINGS.getChoiceSettings().getChoices().isEmpty();
   }

   /**
    * Checks if the given node should be represented as loop body termination.
    * @param node The current {@link Node} in the proof tree of KeY.
    * @param ruleApp The {@link RuleApp} may used or not used in the rule.
    * @return {@code true} represent node as loop body termination, {@code false} represent node as something else. 
    */
   public static boolean isLoopBodyTermination(final Node node, RuleApp ruleApp) {
      boolean result = false;
      if (ruleApp instanceof OneStepSimplifierRuleApp) {
         // Check applied rules in protocol
         OneStepSimplifierRuleApp simplifierApp = (OneStepSimplifierRuleApp)ruleApp;
         if (simplifierApp.getProtocol() != null) {
            RuleApp terminationApp =
                    JavaUtil.search(simplifierApp.getProtocol(), new IFilter<RuleApp>() {
               @Override
               public boolean select(RuleApp element) {
                  return isLoopBodyTermination(node, element);
               }
            });
            result = terminationApp != null;
         }
      }
      else if (hasLoopBodyTerminationLabel(ruleApp)) {
         if ("impRight".equals(MiscTools.getRuleDisplayName(ruleApp))) {
            result = true; // Implication removed (not done if left part is false)
         }
         else {
            Term term = ruleApp.posInOccurrence().subTerm();
            if (term.op() == Junctor.IMP && term.sub(0).op() == Junctor.TRUE) {
               result = true; // Left part is true
            }
         }
      }
      return result;
   }
   
   /**
    * Checks if the given {@link Operator} is a heap.
    * @param op The {@link Operator} to check.
    * @param heapLDT The {@link HeapLDT} which provides the available heaps.
    * @return {@code true} {@link Operator} is heap, {@code false} {@link Operator} is something else.
    */
   public static boolean isHeap(Operator op, HeapLDT heapLDT) {
      if (op instanceof SortedOperator) {
         final Sort opSort = ((SortedOperator) op).sort();
         return JavaUtil.search(heapLDT.getAllHeaps(), new IFilter<LocationVariable>() {
            @Override
            public boolean select(LocationVariable element) {
               return opSort == element.sort();
            }
         }) != null;
      }
      else {
         return false;
      }
   }
   
   /**
    * Returns the path to the source file defined by the given {@link PositionInfo}.
    * @param posInfo The {@link PositionInfo} to extract source file from.
    * @return The source file name or {@code null} if not available.
    */
   public static String getSourcePath(PositionInfo posInfo) {
      String result = null;
      if (posInfo.getFileName() != null) {
         result = posInfo.getFileName(); // posInfo.getFileName() is a path to a file
      }
      else if (posInfo.getParentClass() != null) {
         result = posInfo.getParentClass(); // posInfo.getParentClass() is a path to a file
      }
      if (result != null && result.startsWith("FILE:")) {
         result = result.substring("FILE:".length());
      }
      return result;
   }

   /**
    * Checks if the given {@link Term} is a select on a heap.
    * @param services The {@link Services} to use.
    * @param term The {@link Term} to check.
    * @return {@code true} is select, {@code false} is something else.
    */
   public static boolean isSelect(Services services, Term term) {
      if (!isNullSort(term.sort(), services)) {
         Function select = services.getTypeConverter().getHeapLDT().getSelect(term.sort(), services);
         return select == term.op();
      }
      else {
         return false;
      }
   }

   /**
    * Checks if the given {@link Operator} is a number.
    * @param op The {@link Operator} to check.
    * @return {@code true} is number, {@code false} is something else.
    */
   public static boolean isNumber(Operator op) {
      if (op instanceof Function) {
         String[] numbers = {"#", "0", "1", "2", "3", "4", "5", "6", "7", "8", "9", "Z", "neglit"};
         Arrays.sort(numbers);
         int index = Arrays.binarySearch(numbers, op.name().toString());
         return index >= 0;
      }
      else {
         return false;
      }
   }

   /**
    * Checks if the given {@link Operator} is a boolean.
    * @param op The {@link Operator} to check.
    * @return {@code true} is boolean, {@code false} is something else.
    */
   public static boolean isBoolean(Services services, Operator op) {
      BooleanLDT booleanLDT = services.getTypeConverter().getBooleanLDT();
      return booleanLDT.getFalseConst() == op ||
             booleanLDT.getTrueConst() == op;
   }

   /**
    * Returns the default taclet options for symbolic execution.
    * @return The default taclet options for symbolic execution.
    */
   public static HashMap<String, String> getDefaultTacletOptions() {
      HashMap<String, String> result = new HashMap<String, String>();
      result.put("Strings", "Strings:on");
      result.put("reach", "reach:on");
      result.put("JavaCard", "JavaCard:off");
      result.put("assertions", "assertions:on");
      result.put("bigint", "bigint:on");
      result.put("intRules", "intRules:arithmeticSemanticsIgnoringOF");
      result.put("programRules", "programRules:Java");
      result.put("modelFields", "modelFields:showSatisfiability");
      result.put("initialisation", "initialisation:disableStaticInitialisation");
      result.put("sequences", "sequences:on");
      result.put("runtimeExceptions", "runtimeExceptions:allow");
      result.put("integerSimplificationRules", "integerSimplificationRules:full");
      result.put("optimisedSelectRules", "optimisedSelectRules:on");
      result.put("wdChecks", "wdChecks:off");
      result.put("wdOperator", "wdOperator:L");
      return result;
   }
   
   /**
    * <p>
    * Converts the given {@link Term} into a {@link String} respecting {@link #isUsePretty()}.
    * </p>
    * <p>
    * The functionality is similar to {@link ProofSaver#printTerm(Term, Services, boolean)} but allows to set custom settings.
    * </p>
    * @param term The {@link Term} to convert.
    * @param services The {@link Services} to use.
    * @param useUnicode {@code true} use unicode characters, {@code false} do not use unicode characters.
    * @param usePrettyPrinting {@code true} use pretty printing, {@code false} do not use pretty printing.
    * @return The {@link String} representation of the given {@link Term}.
    */
   public static String formatTerm(Term term, 
                                   Services services, 
                                   boolean useUnicode,
                                   boolean usePrettyPrinting) {
      if ((useUnicode || usePrettyPrinting) && services != null) {
         StringBuffer result;
         NotationInfo ni = new NotationInfo();
         LogicPrinter logicPrinter = new LogicPrinter(new ProgramPrinter(null), ni, services, true);
         logicPrinter.getNotationInfo().refresh(services, usePrettyPrinting, useUnicode);
         try {
             logicPrinter.printTerm(term);
         } catch(IOException ioe) {
             System.err.println(ioe);
         }
         result = logicPrinter.result();
         if (result.charAt(result.length()-1) == '\n')
             result.deleteCharAt(result.length()-1);
         return result.toString();
      }
      else {
         return term != null ? term.toString() : null;
      }
   }
   
   /**
    * Checks if pretty printing is enabled or not.
    * @return {@code true} pretty printing is enabled, {@code false} pretty printing is disabled.
    */
   public static boolean isUsePrettyPrinting() {
      return ProofIndependentSettings.DEFAULT_INSTANCE.getViewSettings().isUsePretty();
   }

   /**
    * Defines if pretty printing is enabled or not.
    * @param usePrettyPrinting {@code true} pretty printing is enabled, {@code false} pretty printing is disabled.
    */
   public static void setUsePrettyPrinting(boolean usePrettyPrinting) {
      ProofIndependentSettings.DEFAULT_INSTANCE.getViewSettings().setUsePretty(usePrettyPrinting);
      NotationInfo.DEFAULT_PRETTY_SYNTAX = usePrettyPrinting;
   }

   /**
    * Checks if the {@link Goal} has applicable rules.
    * @param goal The {@link Goal} to check.
    * @return {@code true} has applicable rules, {@code false} no rules are applicable.
    */
   public static boolean hasApplicableRules(Goal goal) {
      return goal.getRuleAppManager().peekNext() != null;
   }
}<|MERGE_RESOLUTION|>--- conflicted
+++ resolved
@@ -612,11 +612,7 @@
     * @param node The {@link IExecutionNode} to create constraints for.
     * @return The created {@link IExecutionConstraint}s.
     */
-<<<<<<< HEAD
-   public static IExecutionConstraint[] createExecutionConstraints(IExecutionNode node) {
-=======
    public static IExecutionConstraint[] createExecutionConstraints(IExecutionNode<?> node) {
->>>>>>> 65501f16
       if (node != null && !node.isDisposed()) {
          TermBuilder tb = node.getServices().getTermBuilder();
          List<IExecutionConstraint> constraints = new LinkedList<IExecutionConstraint>();
@@ -646,41 +642,23 @@
     * @return {@code true} SE label is somewhere contained, {@code false} SE label is not contained at all.
     */
    public static boolean containsSymbolicExecutionLabel(Term term) {
-<<<<<<< HEAD
-      term = TermBuilder.goBelowUpdates(term);
-      if (term.op() instanceof Modality) {
-         return hasSymbolicExecutionLabel(term);
-      }
-      else {
-         boolean hasModality = false;
-=======
       boolean hasModality = false;
       term = TermBuilder.goBelowUpdates(term);
       if (term.op() instanceof Modality) {
          hasModality = hasSymbolicExecutionLabel(term);
       }
       if (!hasModality) {
->>>>>>> 65501f16
          int i = 0;
          while (!hasModality && i < term.arity()) {
             hasModality = containsSymbolicExecutionLabel(term.sub(i));
             i++;
          }
-<<<<<<< HEAD
-         return hasModality;
-      }
-   }
-
-   /**
-    * Creates for the given {@link IExecutionStateNode} the contained
-=======
       }
       return hasModality;
    }
 
    /**
     * Creates for the given {@link IExecutionNode} the contained
->>>>>>> 65501f16
     * root {@link IExecutionVariable}s.
     * @param node The {@link IExecutionNode} to create variables for.
     * @return The created {@link IExecutionVariable}s.
