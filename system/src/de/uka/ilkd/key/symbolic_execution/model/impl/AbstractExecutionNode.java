// This file is part of KeY - Integrated Deductive Software Design
//
// Copyright (C) 2001-2011 Universitaet Karlsruhe (TH), Germany
//                         Universitaet Koblenz-Landau, Germany
//                         Chalmers University of Technology, Sweden
// Copyright (C) 2011-2014 Karlsruhe Institute of Technology, Germany
//                         Technical University Darmstadt, Germany
//                         Chalmers University of Technology, Sweden
//
// The KeY system is protected by the GNU General
// Public License. See LICENSE.TXT for details.
//

package de.uka.ilkd.key.symbolic_execution.model.impl;

import java.util.LinkedList;
import java.util.List;

import de.uka.ilkd.key.collection.ImmutableList;
import de.uka.ilkd.key.gui.KeYMediator;
import de.uka.ilkd.key.java.PositionInfo;
import de.uka.ilkd.key.java.SourceElement;
import de.uka.ilkd.key.logic.PosInOccurrence;
import de.uka.ilkd.key.logic.Term;
import de.uka.ilkd.key.logic.op.UpdateApplication;
import de.uka.ilkd.key.proof.Node;
import de.uka.ilkd.key.proof.init.ProofInputException;
<<<<<<< HEAD
=======
import de.uka.ilkd.key.symbolic_execution.ExecutionNodeSymbolicLayoutExtractor;
>>>>>>> 65501f16
import de.uka.ilkd.key.symbolic_execution.model.IExecutionConstraint;
import de.uka.ilkd.key.symbolic_execution.model.IExecutionNode;
import de.uka.ilkd.key.symbolic_execution.model.IExecutionVariable;
import de.uka.ilkd.key.symbolic_execution.model.ITreeSettings;
import de.uka.ilkd.key.symbolic_execution.object_model.ISymbolicEquivalenceClass;
import de.uka.ilkd.key.symbolic_execution.object_model.ISymbolicLayout;

/**
 * Provides a basic implementation of {@link IExecutionNode}.
 * @author Martin Hentschel
 */
public abstract class AbstractExecutionNode<S extends SourceElement> extends AbstractExecutionElement implements IExecutionNode<S> {
   /**
    * Reference to the parent {@link IExecutionNode}.
    */
   private AbstractExecutionNode<?> parent;
   
   /**
    * Contains all child {@link IExecutionNode}s.
    */
   private final List<IExecutionNode<?>> children = new LinkedList<IExecutionNode<?>>();
   
   /**
    * The contained call stack.
    */
   private IExecutionNode<?>[] callStack;
   
   /**
    * The available {@link IExecutionConstraint}s.
    */
   private IExecutionConstraint[] constraints;
   
   /**
    * The variable value pairs of the current state.
    */
   private IExecutionVariable[] variables;
   
   /**
    * The used {@link ExecutionNodeSymbolicLayoutExtractor}.
    */
   private ExecutionNodeSymbolicLayoutExtractor layoutExtractor;
   
   /**
    * The {@link PosInOccurrence} of the modality or its updates.
    */
   private PosInOccurrence modalityPIO;
   
   /**
    * The available {@link IExecutionConstraint}s.
    */
   private IExecutionConstraint[] constraints;
   
   /**
    * Constructor.
    * @param settings The {@link ITreeSettings} to use.
    * @param mediator The used {@link KeYMediator} during proof.
    * @param proofNode The {@link Node} of KeY's proof tree which is represented by this {@link IExecutionNode}.
    */
   public AbstractExecutionNode(ITreeSettings settings,
                                KeYMediator mediator, 
                                Node proofNode) {
      super(settings, mediator, proofNode);
   }

   /**
    * {@inheritDoc}
    */
   @Override
   public AbstractExecutionNode<?> getParent() {
      return parent;
   }

   /**
    * Sets the parent {@link AbstractExecutionNode}.
    * @param parent The parent {@link AbstractExecutionNode} to set.
    */
   public void setParent(AbstractExecutionNode<?> parent) {
      this.parent = parent;
   }

   /**
    * {@inheritDoc}
    */
   @Override
   public AbstractExecutionNode<?>[] getChildren() {
      return children.toArray(new AbstractExecutionNode[children.size()]);
   }

   /**
    * Adds a new child {@link AbstractExecutionNode}.
    * @param child A new child {@link AbstractExecutionNode}.
    */
   public void addChild(AbstractExecutionNode<?> child) {
      if (child != null) {
         children.add(child);
      }
   }

   /**
    * {@inheritDoc}
    */
   @Override
   public boolean isPathConditionChanged() {
      return false;
   }

   /**
    * {@inheritDoc}
    */
   @Override
   public Term getPathCondition() throws ProofInputException {
      // Search path condition of the parent which is used by default.
      Term result = null;
      AbstractExecutionNode<?> parent = getParent();
      while (result == null && parent != null) {
         if (parent.isPathConditionChanged()) {
            result = parent.getPathCondition();
         }
         else {
            parent = parent.getParent();
         }
      }
      // Check if a path condition was found.
      return result != null ? result : getServices().getTermBuilder().tt();
   }

   /**
    * {@inheritDoc}
    */
   @Override
   public String getFormatedPathCondition() throws ProofInputException {
      // Search path condition of the parent which is used by default.
      String result = null;
      AbstractExecutionNode<?> parent = getParent();
      while (result == null && parent != null) {
         if (parent.isPathConditionChanged()) {
            result = parent.getFormatedPathCondition();
         }
         else {
            parent = parent.getParent();
         }
      }
      // Check if a path condition was found.
      if (!isDisposed()) {
         return result != null ? result : getServices().getTermBuilder().tt().toString();
      }
      else {
         return result;
      }
   }

   /**
    * {@inheritDoc}
    */
   @Override
   public IExecutionNode<?>[] getCallStack() {
      return callStack;
   }
   
   /**
    * Sets the call stack.
    * @param callStack The call stack.
    */
   public void setCallStack(IExecutionNode<?>[] callStack) {
      this.callStack = callStack;
   }

   /**
    * {@inheritDoc}
    */
   @Override
   public IExecutionConstraint[] getConstraints() {
      synchronized (this) {
         if (constraints == null) {
            constraints = lazyComputeConstraints();
         }
         return constraints;
      }
   }

   /**
    * Computes the constraints lazily when {@link #getConstraints()} is 
    * called the first time.
    * @return The {@link IExecutionConstraint}s of the current state.
    */
   protected abstract IExecutionConstraint[] lazyComputeConstraints();
<<<<<<< HEAD
=======
   
   /**
    * {@inheritDoc}
    */
   @SuppressWarnings("unchecked")
   @Override
   public S getActiveStatement() {
      return (S)getProofNodeInfo().getActiveStatement();
   }

   /**
    * {@inheritDoc}
    */
   @Override
   public PositionInfo getActivePositionInfo() {
      return getActiveStatement().getPositionInfo();
   }

   /**
    * {@inheritDoc}
    */
   @Override
   public IExecutionVariable[] getVariables() {
      synchronized (this) {
         if (variables == null) {
            variables = lazyComputeVariables();
         }
         return variables;
      }
   }

   /**
    * Computes the variables lazily when {@link #getVariables()} is 
    * called the first time.
    * @return The {@link IExecutionVariable}s of the current state.
    */
   protected abstract IExecutionVariable[] lazyComputeVariables();

   /**
    * Returns the used {@link ExecutionNodeSymbolicLayoutExtractor}.
    * @return The used {@link ExecutionNodeSymbolicLayoutExtractor}.
    * @throws ProofInputException Occurred Exception.
    */
   public ExecutionNodeSymbolicLayoutExtractor getLayoutExtractor() throws ProofInputException {
      synchronized (this) {
         if (layoutExtractor == null) {
            layoutExtractor = lazyComputeLayoutExtractor();
         }
         return layoutExtractor;
      }
   }

   /**
    * Instantiates the used {@link ExecutionNodeSymbolicLayoutExtractor} lazily
    * when {@link #getLayoutExtractor()} is called the first time.
    * @return The created {@link ExecutionNodeSymbolicLayoutExtractor}.
    * @throws ProofInputException Occurred Exception.
    */
   protected ExecutionNodeSymbolicLayoutExtractor lazyComputeLayoutExtractor() throws ProofInputException {
      ExecutionNodeSymbolicLayoutExtractor result = new ExecutionNodeSymbolicLayoutExtractor(this);
      result.analyse();
      return result;
   }

   /**
    * {@inheritDoc}
    */
   @Override
   public int getLayoutsCount() throws ProofInputException {
      return getLayoutExtractor().getLayoutsCount();
   }

   /**
    * {@inheritDoc}
    */
   @Override
   public ISymbolicLayout getInitialLayout(int layoutIndex) throws ProofInputException {
      return getLayoutExtractor().getInitialLayout(layoutIndex);
   }

   /**
    * {@inheritDoc}
    */
   @Override
   public ISymbolicLayout getCurrentLayout(int layoutIndex) throws ProofInputException {
      return getLayoutExtractor().getCurrentLayout(layoutIndex);
   }

   /**
    * {@inheritDoc}
    */
   @Override
   public ImmutableList<ISymbolicEquivalenceClass> getLayoutsEquivalenceClasses(int layoutIndex) throws ProofInputException {
      return getLayoutExtractor().getEquivalenceClasses(layoutIndex);
   }

   /**
    * {@inheritDoc}
    */
   @Override
   public PosInOccurrence getModalityPIO() {
      if (modalityPIO == null) {
         modalityPIO = lazyComputeModalityPIO();
      }
      return modalityPIO;
   }

   /**
    * Computes the {@link PosInOccurrence} lazily when {@link #getModalityPIO()} is 
    * called the first time.
    * @return The {@link PosInOccurrence}s of the modality or its updates.
    */
   protected PosInOccurrence lazyComputeModalityPIO() {
      PosInOccurrence originalPio = getProofNode().getAppliedRuleApp().posInOccurrence();
      // Try to go back to the parent which provides the updates
      PosInOccurrence pio = originalPio;
      Term term = pio.subTerm();
      if (!pio.isTopLevel() && term.op() != UpdateApplication.UPDATE_APPLICATION) {
         pio = pio.up();
         term = pio.subTerm();
      }
      // Return found updates or the original pio otherwise
      return term.op() == UpdateApplication.UPDATE_APPLICATION ? 
             pio : 
             originalPio;
   }
>>>>>>> 65501f16
}<|MERGE_RESOLUTION|>--- conflicted
+++ resolved
@@ -25,10 +25,7 @@
 import de.uka.ilkd.key.logic.op.UpdateApplication;
 import de.uka.ilkd.key.proof.Node;
 import de.uka.ilkd.key.proof.init.ProofInputException;
-<<<<<<< HEAD
-=======
 import de.uka.ilkd.key.symbolic_execution.ExecutionNodeSymbolicLayoutExtractor;
->>>>>>> 65501f16
 import de.uka.ilkd.key.symbolic_execution.model.IExecutionConstraint;
 import de.uka.ilkd.key.symbolic_execution.model.IExecutionNode;
 import de.uka.ilkd.key.symbolic_execution.model.IExecutionVariable;
@@ -75,11 +72,6 @@
     * The {@link PosInOccurrence} of the modality or its updates.
     */
    private PosInOccurrence modalityPIO;
-   
-   /**
-    * The available {@link IExecutionConstraint}s.
-    */
-   private IExecutionConstraint[] constraints;
    
    /**
     * Constructor.
@@ -215,8 +207,6 @@
     * @return The {@link IExecutionConstraint}s of the current state.
     */
    protected abstract IExecutionConstraint[] lazyComputeConstraints();
-<<<<<<< HEAD
-=======
    
    /**
     * {@inheritDoc}
@@ -343,5 +333,4 @@
              pio : 
              originalPio;
    }
->>>>>>> 65501f16
 }