// This file is part of KeY - Integrated Deductive Software Design
//
// Copyright (C) 2001-2011 Universitaet Karlsruhe (TH), Germany
//                         Universitaet Koblenz-Landau, Germany
//                         Chalmers University of Technology, Sweden
// Copyright (C) 2011-2014 Karlsruhe Institute of Technology, Germany
//                         Technical University Darmstadt, Germany
//                         Chalmers University of Technology, Sweden
//
// The KeY system is protected by the GNU General
// Public License. See LICENSE.TXT for details.
//

package de.uka.ilkd.key.symbolic_execution.model;

import de.uka.ilkd.key.collection.ImmutableList;
import de.uka.ilkd.key.java.PositionInfo;
import de.uka.ilkd.key.java.SourceElement;
import de.uka.ilkd.key.logic.PosInOccurrence;
import de.uka.ilkd.key.logic.Term;
import de.uka.ilkd.key.proof.init.ProofInputException;
import de.uka.ilkd.key.symbolic_execution.SymbolicExecutionTreeBuilder;
import de.uka.ilkd.key.symbolic_execution.object_model.ISymbolicEquivalenceClass;
import de.uka.ilkd.key.symbolic_execution.object_model.ISymbolicLayout;

/**
 * <p>
 * Provides the basic methods each node in a symbolic execution tree
 * should have and allows to access the children. A symbolic execution tree
 * always starts with an {@link IExecutionStart} and is created via
 * a {@link SymbolicExecutionTreeBuilder} instance.
 * </p>
 * <p>
 * The following concrete nodes are available
 * <ul>
 * <li>{@link IExecutionStart} (root node)</li>
 * <li>{@link IExecutionStatement} (single statement, e.g. {@code int x =  1 + 2;})</li>
 * <li>{@link IExecutionBranchStatement} (branch statement, e.g. {@code if(x >= 0)})</li>
 * <li>{@link IExecutionBranchCondition} (branch condition, e.g. {@code x < 0})</li>
 * <li>{@link IExecutionMethodCall} (method call, e.g. {@code foo()})</li>
 * <li>{@link IExecutionMethodReturn} (method return, e.g. {@code return 42})</li>
 * <li>{@link IExecutionTermination} (termination, e.g. {@code <end>} or {@code <uncaught java.lang.NullPointerException>})</li>
 * </ul>
 * </p>
 * @author Martin Hentschel
 */
public interface IExecutionNode<S extends SourceElement> extends IExecutionElement {
   /**
    * Prefix that is used in {@link IExecutionNode}s which represents an internal state in KeY which is not part of the source code.
    */
   public static final String INTERNAL_NODE_NAME_START = "<";

   /**
    * Suffix that is used in {@link IExecutionNode}s which represents an internal state in KeY which is not part of the source code.
    */
   public static final String INTERNAL_NODE_NAME_END = ">";
   
   /**
    * Returns the parent {@link IExecutionNode} or {@code null} if the
    * current node is the root.
    * @return The parent {@link IExecutionNode} or {@code null} on root.
    */
   public IExecutionNode<?> getParent();
   
   /**
    * Returns the available children.
    * @return The available children.
    */
   public IExecutionNode<?>[] getChildren();
   
   /**
    * Checks if this node has changed the path condition of the parent.
    * @return {@code true} has different path condition compared to its parent, {@code false} has same path condition as parent.
    */
   public boolean isPathConditionChanged();
   
   /**
    * Returns the path condition to reach this node as {@link Term}.
    * @return The path condition to reach this node as {@link Term}.
    */
   public Term getPathCondition() throws ProofInputException;
   
   /**
    * Returns the human readable path condition to reach this node as string. 
    * @return The human readable path condition as string.
    */
   public String getFormatedPathCondition() throws ProofInputException;
   
   /**
    * Returns the method call stack.
    * @return The method call stack. 
    */
<<<<<<< HEAD
   public IExecutionNode[] getCallStack();
=======
   public IExecutionNode<?>[] getCallStack();
>>>>>>> 65501f16
   
   /**
    * Returns all available {@link IExecutionConstraint}s.
    * @return The available {@link IExecutionConstraint}s.
    */
   public IExecutionConstraint[] getConstraints();
<<<<<<< HEAD
=======
   /**
    * Returns the {@link PosInOccurrence} of the modality of interest including updates.
    * @return The {@link PosInOccurrence} of the modality of interest including updates.
    */
   public PosInOccurrence getModalityPIO();
   
   /**
    * Returns the active statement which is executed in the code.
    * @return The active statement which is executed in the code.
    */
   public S getActiveStatement();
   
   /**
    * Returns the {@link PositionInfo} of {@link #getActiveStatement()}.
    * @return The {@link PositionInfo} of {@link #getActiveStatement()}.
    */
   public PositionInfo getActivePositionInfo();
   
   /**
    * Returns the variable value pairs of the current state.
    * @return The variable value pairs.
    */
   public IExecutionVariable[] getVariables();
   
   /**
    * Returns the number of memory layouts.
    * @return The number of memory layouts.
    * @throws ProofInputException Occurred Exception.
    */
   public int getLayoutsCount() throws ProofInputException;
   
   /**
    * Returns the equivalence classes of the memory layout with the given index.
    * @param layoutIndex The index of the memory layout.
    * @return The equivalence classes of the memory layout at the given index.
    * @throws ProofInputException Occurred Exception.
    */
   public ImmutableList<ISymbolicEquivalenceClass> getLayoutsEquivalenceClasses(int layoutIndex) throws ProofInputException;
   
   /**
    * Returns the initial memory layout before the method was executed.
    * @param layoutIndex The index of the memory layout.
    * @return The initial memory layout at the given index.
    * @throws ProofInputException Occurred Exception.
    */
   public ISymbolicLayout getInitialLayout(int layoutIndex) throws ProofInputException;
   
   /**
    * Returns the current memory layout which shows the memory
    * structure before the current node in the symbolic execution tree is executed.
    * @param layoutIndex The index of the memory layout.
    * @return The current memory layout at the given index.
    * @throws ProofInputException Occurred Exception.
    */
   public ISymbolicLayout getCurrentLayout(int layoutIndex) throws ProofInputException;
>>>>>>> 65501f16
}<|MERGE_RESOLUTION|>--- conflicted
+++ resolved
@@ -90,19 +90,13 @@
     * Returns the method call stack.
     * @return The method call stack. 
     */
-<<<<<<< HEAD
-   public IExecutionNode[] getCallStack();
-=======
    public IExecutionNode<?>[] getCallStack();
->>>>>>> 65501f16
    
    /**
     * Returns all available {@link IExecutionConstraint}s.
     * @return The available {@link IExecutionConstraint}s.
     */
    public IExecutionConstraint[] getConstraints();
-<<<<<<< HEAD
-=======
    /**
     * Returns the {@link PosInOccurrence} of the modality of interest including updates.
     * @return The {@link PosInOccurrence} of the modality of interest including updates.
@@ -158,5 +152,4 @@
     * @throws ProofInputException Occurred Exception.
     */
    public ISymbolicLayout getCurrentLayout(int layoutIndex) throws ProofInputException;
->>>>>>> 65501f16
 }