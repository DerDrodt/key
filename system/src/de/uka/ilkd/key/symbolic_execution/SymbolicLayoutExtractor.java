--- conflicted
+++ resolved
@@ -478,11 +478,7 @@
     */
    protected Sequent createSequentForEquivalenceClassComputation() {
       return SymbolicExecutionUtil.createSequentToProveWithNewSuccedent(node, 
-<<<<<<< HEAD
-                                                                        node.getAppliedRuleApp(), 
-=======
                                                                         modalityPio, 
->>>>>>> 65501f16
                                                                         null,
                                                                         null,
                                                                         null,
@@ -1068,11 +1064,7 @@
             originalUpdates = ImmutableSLList.nil();
          }
          else {
-<<<<<<< HEAD
-            Term originalModifiedFormula = node.getAppliedRuleApp().posInOccurrence().constrainedFormula().formula();
-=======
             Term originalModifiedFormula = modalityPio.constrainedFormula().formula();
->>>>>>> 65501f16
             originalUpdates = TermBuilder.goBelowUpdates2(originalModifiedFormula).first;            
          }
          // Combine memory layout with original updates
