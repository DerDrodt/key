package de.uka.ilkd.key.rule;

import java.util.HashMap;
import java.util.List;
import java.util.Map;

import de.uka.ilkd.key.collection.ImmutableArray;
import de.uka.ilkd.key.collection.ImmutableList;
import de.uka.ilkd.key.java.Expression;
import de.uka.ilkd.key.java.ProgramElement;
import de.uka.ilkd.key.java.JavaTools;
import de.uka.ilkd.key.java.Services;
import de.uka.ilkd.key.java.Statement;
import de.uka.ilkd.key.java.StatementBlock;
import de.uka.ilkd.key.java.expression.operator.CopyAssignment;
import de.uka.ilkd.key.java.expression.operator.LessThan;
import de.uka.ilkd.key.java.statement.While;
import de.uka.ilkd.key.logic.DefaultVisitor;
import de.uka.ilkd.key.logic.PosInOccurrence;
import de.uka.ilkd.key.logic.Term;
import de.uka.ilkd.key.logic.TermBuilder;
import de.uka.ilkd.key.logic.Visitor;
import de.uka.ilkd.key.logic.op.Modality;
import de.uka.ilkd.key.logic.op.LocationVariable;
import de.uka.ilkd.key.logic.op.ProgramVariable;
import de.uka.ilkd.key.proof.Goal;
import de.uka.ilkd.key.proof.init.InfFlowContractPO.IFProofObligationVars;
import de.uka.ilkd.key.speclang.HeapContext;
import de.uka.ilkd.key.speclang.LoopInvariant;
import de.uka.ilkd.key.speclang.LoopInvariantImpl;

/**
 * The built in rule app for the loop invariant rule.
 */
public class LoopInvariantBuiltInRuleApp extends AbstractBuiltInRuleApp {

    private final While loop;
    private final LoopInvariant inv;
    private final List<LocationVariable> heapContext;    
    private IFProofObligationVars infFlowVars;

    public LoopInvariantBuiltInRuleApp(BuiltInRule rule, PosInOccurrence pos) {
        this(rule, pos, null, null, null);
    }

    protected LoopInvariantBuiltInRuleApp(BuiltInRule rule,
                                          PosInOccurrence pio,
                                          ImmutableList<PosInOccurrence> ifInsts,
                                          LoopInvariant inv,
                                          List<LocationVariable> heapContext) {
        super(rule, pio, ifInsts);
        assert pio != null;
        this.loop = (While) JavaTools.getActiveStatement(programTerm().javaBlock());
        assert loop != null;
        this.inv = instantiateIndexValues(inv);
        this.heapContext = heapContext;
    }
    
    /**
     * Replaces the function symbols "index" and "values" by actual program entities.
     * The index function symbol is a placeholder which stems from translating the <code>\index</code> keyword from JML.
     * The values function symbol is a placeholder which stems from translating the <code>\values</code> keyword from JML.
     * Both are used to refer to a runtime-generated variable.
     * If the loop guard has the form <code>i < x</code>, index is instantiated with <code>i</code>,
     * if the second statement in the loop body has the form <code>v = xxx</code>,
     * where <code>v</code> is a ghost variable of type sequence, values is instantiated with <code>v</code>,
     * otherwise <code>rawInv</code> is returned.
     */
    private LoopInvariant instantiateIndexValues(LoopInvariant rawInv){
    	if (rawInv == null) return null;
    	Map<LocationVariable,Term> invs = rawInv.getInternalInvariants();
    	Term var = rawInv.getInternalVariant();
        final TermBuilder tb = TermBuilder.DF;
    	boolean skipIndex = false;
    	boolean skipValues = false;
    	
    	
    	// try to retrieve a loop index variable
    	de.uka.ilkd.key.java.statement.IGuard guard = loop.getGuard();
    	// the guard is expected to be of the form "i < x" and we want to retrieve "i".
    	assert guard.getChildCount() == 1 : "child count: "+guard.getChildCount();
    	ProgramElement guardStatement = guard.getChildAt(0);
    	skipIndex = !(guardStatement instanceof LessThan);
    	Expression loopIndex =
    	        skipIndex? null: (Expression) ((LessThan)guard.getChildAt(0)).getChildAt(0);
    	skipIndex = skipIndex || !( loopIndex instanceof ProgramVariable);
    	final Term loopIdxVar = skipIndex? null: tb.var((ProgramVariable)loopIndex);

    	// try to retrieve a sequence of values
    	Statement body = loop.getBody();
    	skipValues = !(body instanceof StatementBlock);
    	StatementBlock block = skipValues? null: ((StatementBlock)body);
    	Statement last =
    	        (skipValues || block.getStatementCount() < 2) ?
    	                null: block.getStatementAt(1); // get the second statement
    	skipValues = skipValues || !(last instanceof CopyAssignment);
    	CopyAssignment assignment = skipValues? null: ((CopyAssignment) last);
    	ProgramElement lhs = skipValues? null: assignment.getChildAt(0);
    	skipValues = skipValues || !(lhs instanceof ProgramVariable);
    	final Term valuesVar = skipValues? null: tb.var((ProgramVariable)lhs);
    	
    	// set up replacement visitors
<<<<<<< HEAD
    	final class IndexTermReplacementVisitor extends Visitor {

    	    private Term result;

    	    @Override
    	    public void visit(Term visited) {
    	        result = replace(visited);
    	    }

    	    public Term getResult(){
    	        return result;
    	    }

    	    private Term replace(Term visited){
    	        ImmutableArray<Term> subs = visited.subs();
    	        if (subs.isEmpty()) {
    	            if (visited.op().name().toString().equals("index"))
    	                return loopIdxVar;
    	            else return visited;
    	        } else {
    	            Term[] newSubs = new Term[subs.size()];
    	            for (int i= 0; i < subs.size(); i++)
    	                newSubs[i] = replace(subs.get(i));
    	            return tb.tf().createTerm(visited.op(), new ImmutableArray<Term>(newSubs),
    	                    visited.boundVars(), visited.javaBlock());
    	        }
    	    }
    	};
    	final class ValuesTermReplacementVisitor extends Visitor {

    	    private Term result;

    	    @Override
    	    public void visit(Term visited) {
    	        result = replace(visited);
    	    }

    	    public Term getResult(){
    	        return result;
    	    }

    	    private Term replace(Term visited){
    	        ImmutableArray<Term> subs = visited.subs();
    	        if (subs.isEmpty()) {
    	            if (visited.op().name().toString().equals("values"))
    	                return valuesVar;
    	            else return visited;
    	        } else {
    	            Term[] newSubs = new Term[subs.size()];
    	            for (int i= 0; i < subs.size(); i++)
    	                newSubs[i] = replace(subs.get(i));
    	            return tb.tf().createTerm(visited.op(), new ImmutableArray<Term>(newSubs),
    	                    visited.boundVars(), visited.javaBlock());
    	        }
    	    }
    	};

=======
    	final class IndexTermReplacementVisitor extends DefaultVisitor {
    		
    		private Term result;

			@Override
			public void visit(Term visited) {
				result = replace(visited);
			}
			
			public Term getResult(){
				return result;
			}
			
			private Term replace(Term visited){
			    ImmutableArray<Term> subs = visited.subs();
			    if (subs.isEmpty()) {
			    	if (visited.op().name().toString().equals("index"))
			    		return loopIdxVar;
			    	else return visited;
			    } else {
			    	Term[] newSubs = new Term[subs.size()];
			    	for (int i= 0; i < subs.size(); i++)
			    		newSubs[i] = replace(subs.get(i));
			    	return tb.tf().createTerm(visited.op(), new ImmutableArray<Term>(newSubs),
			    			visited.boundVars(), visited.javaBlock());
			    }
			}
		};
        final class ValuesTermReplacementVisitor extends DefaultVisitor {
            
            private Term result;

            @Override
            public void visit(Term visited) {
                result = replace(visited);
            }
            
            public Term getResult(){
                return result;
            }
            
            private Term replace(Term visited){
                ImmutableArray<Term> subs = visited.subs();
                if (subs.isEmpty()) {
                    if (visited.op().name().toString().equals("values"))
                        return valuesVar;
                    else return visited;
                } else {
                    Term[] newSubs = new Term[subs.size()];
                    for (int i= 0; i < subs.size(); i++)
                        newSubs[i] = replace(subs.get(i));
                    return tb.tf().createTerm(visited.op(), new ImmutableArray<Term>(newSubs),
                            visited.boundVars(), visited.javaBlock());
                }
            }
        };
		
>>>>>>> 78f7993b
		// replace index
        Map<LocationVariable,Term> newInvs = new HashMap<LocationVariable,Term>(invs);
		if (!skipIndex){
		IndexTermReplacementVisitor v = new IndexTermReplacementVisitor();
                for(LocationVariable heap : invs.keySet()) {
                   Term inv = invs.get(heap);
		   if (inv != null) {
		     v.visit(inv);
		     inv = v.getResult();
                     newInvs.put(heap, inv);
  		   }                   
                }
		if (var != null) {
		    v.visit(var);
		    var = v.getResult();
		}}
		
		// replace values
        if (!skipValues){
        ValuesTermReplacementVisitor v = new ValuesTermReplacementVisitor();
                for(LocationVariable heap : invs.keySet()) {
                   Term inv = invs.get(heap);
           if (inv != null) {
             v.visit(inv);
             inv = v.getResult();
                     newInvs.put(heap, inv);
           }                   
                }
        if (var != null) {
            v.visit(var);
            var = v.getResult();
        }}        
        return new LoopInvariantImpl(rawInv.getLoop(),
                                     rawInv.getTarget(),
                                     rawInv.getExecutionContext(),
                                     newInvs,
                                     rawInv.getInternalModifies(),
                                     rawInv.getInternalRespects(),
                                     var,
                                     rawInv.getInternalSelfTerm(),
                                     rawInv.getLocalIns(),
                                     rawInv.getLocalOuts(),
                                     rawInv.getInternalAtPres());
    }

    protected LoopInvariantBuiltInRuleApp(BuiltInRule rule,
            PosInOccurrence pio, LoopInvariant inv) {
        this(rule, pio, null, inv, null);

    }

    public boolean complete() {
        return inv != null && loop != null && invariantAvailable()
                && (!variantRequired() || variantAvailable());
    }

    public LoopInvariant getInvariant() {
        return inv;
    }

    public While getLoopStatement() {
        return loop;
    }

    public boolean invariantAvailable() {
        boolean result = inv != null && inv.getInternalInvariants() != null;
        if(result) {
          Map<LocationVariable,Term> invs = inv.getInternalInvariants();
          result = false;
          for(LocationVariable heap : heapContext) {
            if(invs.get(heap) != null) {
              result = true;
              break;
            }
          }
        }
        return result;
    }

    public boolean isSufficientlyComplete() {
        return pio != null && loop != null;
    }

    public Term programTerm() {
        if (posInOccurrence() != null) {
            return TermBuilder.DF.goBelowUpdates(posInOccurrence().subTerm());
        }
        return null;
    }

    @Override
    public LoopInvariantBuiltInRuleApp replacePos(PosInOccurrence newPos) {
        return new LoopInvariantBuiltInRuleApp(builtInRule, newPos, ifInsts, inv, heapContext);
    }

    public LoopInvariant retrieveLoopInvariantFromSpecification(Services services) {
        return services.getSpecificationRepository().getLoopInvariant(loop);
    }

    @Override
    public LoopInvariantBuiltInRuleApp setIfInsts(
            ImmutableList<PosInOccurrence> ifInsts) {
        setMutable(ifInsts);
        return this;

    }

    public LoopInvariantBuiltInRuleApp setLoopInvariant(LoopInvariant inv) {
        return new LoopInvariantBuiltInRuleApp(builtInRule, pio, ifInsts, inv, heapContext);
    }
    
    public void setInformationFlowProofObligationVars(IFProofObligationVars vars) {
        this.infFlowVars = vars;
    }

    @Override
    public LoopInvariantBuiltInRuleApp tryToInstantiate(Goal goal) {
        if (inv != null) {
            return this;
        }
        final Services services = goal.proof().getServices();
        LoopInvariant inv = retrieveLoopInvariantFromSpecification(services);
        Modality m = (Modality)programTerm().op();
        boolean transaction = (m == Modality.DIA_TRANSACTION || m == Modality.BOX_TRANSACTION); 
        return new LoopInvariantBuiltInRuleApp(builtInRule, pio, ifInsts, inv,
                                               HeapContext.getModHeaps(services, transaction));
    }

    public boolean variantAvailable() {
        return inv != null && inv.getInternalVariant() != null;
    }

    public boolean variantRequired() {
        return ((Modality) programTerm().op()).terminationSensitive();
    }

    @Override
    public List<LocationVariable> getHeapContext() {
      return heapContext;
    }

    public IFProofObligationVars getInformationFlowProofObligationVars() {
        return infFlowVars;
    }
}<|MERGE_RESOLUTION|>--- conflicted
+++ resolved
@@ -100,8 +100,7 @@
     	final Term valuesVar = skipValues? null: tb.var((ProgramVariable)lhs);
     	
     	// set up replacement visitors
-<<<<<<< HEAD
-    	final class IndexTermReplacementVisitor extends Visitor {
+    	final class IndexTermReplacementVisitor extends DefaultVisitor {
 
     	    private Term result;
 
@@ -129,7 +128,7 @@
     	        }
     	    }
     	};
-    	final class ValuesTermReplacementVisitor extends Visitor {
+        final class ValuesTermReplacementVisitor extends DefaultVisitor {
 
     	    private Term result;
 
@@ -158,65 +157,6 @@
     	    }
     	};
 
-=======
-    	final class IndexTermReplacementVisitor extends DefaultVisitor {
-    		
-    		private Term result;
-
-			@Override
-			public void visit(Term visited) {
-				result = replace(visited);
-			}
-			
-			public Term getResult(){
-				return result;
-			}
-			
-			private Term replace(Term visited){
-			    ImmutableArray<Term> subs = visited.subs();
-			    if (subs.isEmpty()) {
-			    	if (visited.op().name().toString().equals("index"))
-			    		return loopIdxVar;
-			    	else return visited;
-			    } else {
-			    	Term[] newSubs = new Term[subs.size()];
-			    	for (int i= 0; i < subs.size(); i++)
-			    		newSubs[i] = replace(subs.get(i));
-			    	return tb.tf().createTerm(visited.op(), new ImmutableArray<Term>(newSubs),
-			    			visited.boundVars(), visited.javaBlock());
-			    }
-			}
-		};
-        final class ValuesTermReplacementVisitor extends DefaultVisitor {
-            
-            private Term result;
-
-            @Override
-            public void visit(Term visited) {
-                result = replace(visited);
-            }
-            
-            public Term getResult(){
-                return result;
-            }
-            
-            private Term replace(Term visited){
-                ImmutableArray<Term> subs = visited.subs();
-                if (subs.isEmpty()) {
-                    if (visited.op().name().toString().equals("values"))
-                        return valuesVar;
-                    else return visited;
-                } else {
-                    Term[] newSubs = new Term[subs.size()];
-                    for (int i= 0; i < subs.size(); i++)
-                        newSubs[i] = replace(subs.get(i));
-                    return tb.tf().createTerm(visited.op(), new ImmutableArray<Term>(newSubs),
-                            visited.boundVars(), visited.javaBlock());
-                }
-            }
-        };
-		
->>>>>>> 78f7993b
 		// replace index
         Map<LocationVariable,Term> newInvs = new HashMap<LocationVariable,Term>(invs);
 		if (!skipIndex){
