// This file is part of KeY - Integrated Deductive Software Design 
//
// Copyright (C) 2001-2011 Universitaet Karlsruhe (TH), Germany 
//                         Universitaet Koblenz-Landau, Germany
//                         Chalmers University of Technology, Sweden
// Copyright (C) 2011-2013 Karlsruhe Institute of Technology, Germany 
//                         Technical University Darmstadt, Germany
//                         Chalmers University of Technology, Sweden
//
// The KeY system is protected by the GNU General 
// Public License. See LICENSE.TXT for details.
// 


package de.uka.ilkd.key.rule;

import java.util.ArrayList;
import java.util.HashMap;
import java.util.LinkedHashMap;
import java.util.List;
import java.util.Map;

import de.uka.ilkd.key.collection.DefaultImmutableSet;
import de.uka.ilkd.key.collection.ImmutableList;
import de.uka.ilkd.key.collection.ImmutableSLList;
import de.uka.ilkd.key.collection.ImmutableSet;
import de.uka.ilkd.key.gui.KeYSelectionEvent;
import de.uka.ilkd.key.gui.KeYSelectionListener;
import de.uka.ilkd.key.gui.configuration.ProofIndependentSettings;
import de.uka.ilkd.key.java.Services;
import de.uka.ilkd.key.logic.Name;
import de.uka.ilkd.key.logic.PosInOccurrence;
import de.uka.ilkd.key.logic.PosInTerm;
import de.uka.ilkd.key.logic.Sequent;
import de.uka.ilkd.key.logic.SequentFormula;
import de.uka.ilkd.key.logic.Term;
import de.uka.ilkd.key.logic.TermBuilder;
import de.uka.ilkd.key.logic.op.FormulaSV;
import de.uka.ilkd.key.logic.op.Junctor;
import de.uka.ilkd.key.logic.op.Modality;
import de.uka.ilkd.key.logic.op.SchemaVariableFactory;
import de.uka.ilkd.key.logic.op.UpdateApplication;
import de.uka.ilkd.key.proof.Goal;
import de.uka.ilkd.key.proof.Proof;
import de.uka.ilkd.key.proof.TacletIndex;
import de.uka.ilkd.key.proof.rulefilter.TacletFilter;
import de.uka.ilkd.key.rule.inst.SVInstantiations;
import de.uka.ilkd.key.util.LRUCache;


public final class OneStepSimplifier implements BuiltInRule,
						KeYSelectionListener {

    private static final int DEFAULT_CACHE_SIZE = 10000;

    public final class Protocol extends ArrayList<RuleApp> {
        private static final long serialVersionUID = 8788009073806993077L;
    }

    // TODO: Remove the singleton instance or make the rule
    // state less to allow parallelization of site proofs started
    // via a ProofStarter which is currently not possible thanks to
    // ConcurrentModificationExceptions (This use case happens for instance in the symbolic execution debugger)
    public static final OneStepSimplifier INSTANCE
                                            = new OneStepSimplifier();

    private static final Name NAME = new Name("One Step Simplification");
    private static final TermBuilder TB = TermBuilder.DF;

    private static final ImmutableList<String> ruleSets
    	= ImmutableSLList.<String>nil().append("concrete")
    	                               .append("update_elim")
                                       .append("update_apply_on_update")
                                       .append("update_apply")
                                       .append("update_join")
    	                               .append("elimQuantifier");

    private static final boolean[] bottomUp
        = {false, false, true, true, true, false};
    private final Map<SequentFormula,Boolean> applicabilityCache
    		= new LRUCache<SequentFormula,Boolean>(100);

    private Proof lastProof;
    private ImmutableSet<NoPosTacletApp> appsTakenOver;
    private TacletIndex[] indices;
    private Map<Term,Term> notSimplifiableCaches[];
    private boolean active;

    //-------------------------------------------------------------------------
    //constructors
    //-------------------------------------------------------------------------

    public OneStepSimplifier() { // Visibility must be public because it is no longer a singleton in general. Side proofs use own OneStepSimplifier instances for parallelization. This is required thanks to the internal state of this rule.
    }



    //-------------------------------------------------------------------------
    //internal methods
    //-------------------------------------------------------------------------

    /**
     * Selects the taclets suitable for one step simplification out of the
     * given rule set (where taclets that also belong to one of the "excluded"
     * rule sets are not considered). Removes these taclets from the goal's
     * taclet index, remembers them in the "appsTakenOver" field so they can
     * be restored later, and returns them.
     */
    private ImmutableSet<Taclet> tacletsForRuleSet(
	    			Proof proof,
	    			String ruleSetName,
	    			ImmutableList<String> excludedRuleSetNames) {
	assert !proof.openGoals().isEmpty();
	ImmutableSet<Taclet> result = DefaultImmutableSet.<Taclet>nil();

	//collect apps present in all open goals
	ImmutableSet<NoPosTacletApp> allApps
		= proof.openGoals()
		       .head()
		       .ruleAppIndex()
		       .tacletIndex()
		       .allNoPosTacletApps();
	for(Goal goal : proof.openGoals().tail()) {
	    allApps = allApps.intersect(goal.ruleAppIndex()
		    		            .tacletIndex()
		    		            .allNoPosTacletApps());
	}

	//identify those apps suitable for the one step simplifier;
	//store them in appsTakenOver and their taclets in result
	for(NoPosTacletApp app : allApps) {
	    final Taclet tac = app.taclet();
	    if(!(tac instanceof RewriteTaclet)
	       || !tac.hasReplaceWith()
	       || !tac.ifSequent().isEmpty()
	       || tac.goalTemplates().size() != 1
	       || !tac.goalTemplates().head().sequent().isEmpty()
	       || !tac.varsNew().isEmpty()
	       || tac.varsNewDependingOn().hasNext()
	       || ((RewriteTaclet)tac).getApplicationRestriction()
	             != RewriteTaclet.NONE
	       || !proof.mgt().getJustification(app)
	                      .isAxiomJustification()) {
	        continue;
	    }

	    boolean accept = false;
	    for(RuleSet rs : app.taclet().getRuleSets()) {
		if(rs.name().toString().equals(ruleSetName)) {
		    accept = true;
		} else if(excludedRuleSetNames.contains(rs.name().toString())) {
		    accept = false;
		    break;
		}
	    }

	    if(accept) {
		appsTakenOver = appsTakenOver.add(app);
		result = result.add(tac);
	    }
	}

	//remove apps in appsTakenOver from taclet indices of all open goals
	for(NoPosTacletApp app : appsTakenOver) {
	    for(Goal goal : proof.openGoals()) {
		goal.ruleAppIndex().removeNoPosTacletApp(app);
	    }
	}

	return result;
    }


    /**
     * If the rule is applied to a different proof than last time, then clear
     * all caches and initialise the taclet indices.
     */
    @SuppressWarnings("unchecked")
    private void initIndices(Proof proof) {
	if(proof != lastProof) {
	    shutdownIndices();
	    lastProof = proof;
	    appsTakenOver = DefaultImmutableSet.<NoPosTacletApp>nil();;
	    indices = new TacletIndex[ruleSets.size()];
	    notSimplifiableCaches = (Map<Term,Term>[]) new LRUCache[indices.length];
	    int i = 0;
	    ImmutableList<String> done = ImmutableSLList.<String>nil();
	    for(String ruleSet : ruleSets) {
		ImmutableSet<Taclet> taclets = tacletsForRuleSet(proof,
						        	 ruleSet,
						        	 done);
		indices[i] = new TacletIndex(taclets);
		notSimplifiableCaches[i] = new LRUCache<Term,Term>(DEFAULT_CACHE_SIZE);
		i++;
		done = done.prepend(ruleSet);
	    }
	}
    }


    /**
     * Deactivate one-step simplification: clear caches, restore taclets to
     * the goals' taclet indices.
     */
    private void shutdownIndices() {
        if (lastProof != null) {
            if (!lastProof.isDisposed()) {
                for(Goal g : lastProof.openGoals()) {
                    for(NoPosTacletApp app : appsTakenOver) {
                        g.ruleAppIndex().addNoPosTacletApp(app);
                    }
                    g.getRuleAppManager().clearCache();
                    g.ruleAppIndex().clearIndexes();
                }
            }
            applicabilityCache.clear();
            lastProof = null;
            appsTakenOver = null;
            indices = null;
            notSimplifiableCaches = null;
        }
    }


    /**
     * Helper for simplifyPosOrSub. Performs a single step of simplification
     * locally at the given position using the given taclet index.
     * @param protocol
     */
    private SequentFormula simplifyPos(Services services,
	  	        		   PosInOccurrence pos,
	  	        		   int indexNr,
	  	        		   Protocol protocol) {
	final ImmutableList<NoPosTacletApp> apps
		= indices[indexNr].getRewriteTaclet(pos,
						    TacletFilter.TRUE,
						    services);
	for(TacletApp app : apps) {
	    app = app.setPosInOccurrence(pos, services);
	    if(app == null) {
		continue;
	    }
	    if(!app.complete()) {
		app = app.tryToInstantiate(services);
		if(app == null) {
		    continue;
		}
	    }
	    RewriteTaclet taclet = (RewriteTaclet) app.rule();
	    SequentFormula result = taclet.getRewriteResult(services, app);
	    if(protocol != null) {
	        protocol.add(app);
	    }
	    return result;
	    // TODO Idea: return new Pair<TacletApp, SequentFormula>(null, null);
	}
	return null;
    }


    /**
     * Helper for simplifyPosOrSub. Performs a single step of simplification
     * recursively at a subterm of the given position using the given taclet
     * index.
     * @param protocol
     */
    private SequentFormula simplifySub(Services services,
		   			   PosInOccurrence pos,
		   			   int indexNr, Protocol protocol) {
	for(int i = 0, n = pos.subTerm().arity(); i < n; i++) {
	    SequentFormula result
	    	= simplifyPosOrSub(services, pos.down(i), indexNr, protocol);
	    if(result != null) {
		return result;
	    }
	}
	return null;
    }


    /**
     * Performs a single step of simplification at the given position or its
     * subterms using the given taclet index.
     * @param protocol
     */
    private SequentFormula simplifyPosOrSub(Services services,
	    		     	  	        PosInOccurrence pos,
	    		     	  	        int indexNr, Protocol protocol) {
	final Term term = pos.subTerm();
	if(notSimplifiableCaches[indexNr].get(term) != null) {
	    return null;
	}

	SequentFormula result;
	if(bottomUp[indexNr]) {
	    result = simplifySub(services, pos, indexNr, protocol);
	    if(result == null) {
		result = simplifyPos(services, pos, indexNr, protocol);
	    }
	} else {
	    result = simplifyPos(services, pos, indexNr, protocol);
	    if(result == null) {
		result = simplifySub(services, pos, indexNr, protocol);
	    }
	}

	if(result == null) {
	    notSimplifiableCaches[indexNr].put(term, term);
	}

	return result;
    }


    /**
     * Helper for replaceKnown (handles recursion).
     * @param protocol
     */
    private Term replaceKnownHelper(Map<Term,PosInOccurrence> map,
	                            Term in,
	                            /*out*/ List<PosInOccurrence> ifInsts, Protocol protocol) {
	final PosInOccurrence pos = map.get(in);
	if(pos != null) {
	    ifInsts.add(pos);
	    if(protocol != null) {
	        protocol.add(makeReplaceKnownTacletApp(in, pos));
	    }
	    return pos.isInAntec() ? TB.tt() : TB.ff();
	} else if(in.op() instanceof Modality
                  || in.op() instanceof UpdateApplication) {
	    return in;
	} else {
	    Term[] subs = new Term[in.arity()];
	    boolean changed = false;
	    for(int i = 0; i < subs.length; i++) {
		subs[i] = replaceKnownHelper(map, in.sub(i), ifInsts, protocol);
		if(subs[i] != in.sub(i)) {
		    changed = true;
		}
	    }
	    if(changed) {
		return TB.tf().createTerm(in.op(),
					  subs,
					  in.boundVars(),
					  in.javaBlock());
	    } else {
		return in;
	    }
	}
    }


    /**
     * Simplifies the given constrained formula as far as possible using
     * the replace-known rules (hardcoded here). The context formulas available
     * for replace-known are passed in as "context". The positions of the
     * actually used context formulas are passed out as "ifInsts".
     * @param proof
     * @param protocol
     */
    private SequentFormula replaceKnown(
	    				Services services,
	                             	SequentFormula cf,
	                             	Map<Term,PosInOccurrence> context,
	                             	/*out*/ List<PosInOccurrence> ifInsts,
	                             	Protocol protocol) {
	if(context == null) {
	    return null;
	}
	final Term formula = cf.formula();
	final Term simplifiedFormula
		= replaceKnownHelper(context, formula, ifInsts, protocol);
	if(simplifiedFormula.equals(formula)) {
	    return null;
	} else {
	    return new SequentFormula(simplifiedFormula);
	}
    }

    private RuleApp makeReplaceKnownTacletApp(Term formula, PosInOccurrence pio) {
        FindTaclet taclet;
        if(pio.isInAntec()) {
            taclet = (FindTaclet) lastProof.env().getInitConfig().lookupActiveTaclet(new Name("replace_known_left"));
        } else {
            taclet = (FindTaclet) lastProof.env().getInitConfig().lookupActiveTaclet(new Name("replace_known_right"));
        }

        SVInstantiations svi = SVInstantiations.EMPTY_SVINSTANTIATIONS;
        FormulaSV sv = SchemaVariableFactory.createFormulaSV(new Name("b"));
        svi.add(sv, formula, lastProof.getServices());

        TacletApp ta = PosTacletApp.createPosTacletApp(taclet, svi, pio, lastProof.getServices());
        return ta;
    }

    /**
     * Simplifies the passed constrained formula using a single taclet or
     * arbitrarily many replace-known steps.
     * @param protocol
     */
    private SequentFormula simplifyConstrainedFormula(
	    				Services services,
	    				SequentFormula cf,
	    				Map<Term,PosInOccurrence> context,
	    				/*out*/ List<PosInOccurrence> ifInsts,
	    				Protocol protocol) {
	SequentFormula result
		= replaceKnown(services, cf, context, ifInsts, protocol);
	if(result != null) {
	    return result;
	}

	for(int i = 0; i < indices.length; i++) {
	    PosInOccurrence pos = new PosInOccurrence(cf,
	    		              		      PosInTerm.TOP_LEVEL,
	    		              		      true);
	    result = simplifyPosOrSub(services, pos, i, protocol);
	    if(result != null) {
		return result;
	    }
	}

	return null;
    }


    /**
     * Freshly computes the overall simplification result for the passed
     * constrained formula.
     * @param protocol
     */
    private Instantiation computeInstantiation(Services services,
	    				       SequentFormula cf,
	    				       Sequent seq,
	    				       Protocol protocol) {
	//collect context formulas (potential if-insts for replace-known)
<<<<<<< HEAD
	final Map<Term,PosInOccurrence> context
		= new HashMap<Term,PosInOccurrence>();
=======
	final Map<Term,PosInOccurrence> context 
		= new LinkedHashMap<Term,PosInOccurrence>();
>>>>>>> 3c237b47
	for(SequentFormula ante : seq.antecedent()) {
	    if(!ante.equals(cf) && ante.formula().op() != Junctor.TRUE) {
		context.put(
			ante.formula(),
			new PosInOccurrence(ante, PosInTerm.TOP_LEVEL, true));
	    }
	}
	for(SequentFormula succ : seq.succedent()) {
	    if(!succ.equals(cf) && succ.formula().op() != Junctor.FALSE) {
		context.put(
			succ.formula(),
			new PosInOccurrence(succ, PosInTerm.TOP_LEVEL, false));
	    }
	}
	final List<PosInOccurrence> ifInsts
		= new ArrayList<PosInOccurrence>(seq.size());

	//simplify as long as possible
	ImmutableList<SequentFormula> list
		= ImmutableSLList.<SequentFormula>nil();
	SequentFormula simplifiedCf = cf;
	while(true) {
	    simplifiedCf = simplifyConstrainedFormula(services,
		    				      simplifiedCf,
		    				      context,
		    				      ifInsts,
		    				      protocol);
	    if(simplifiedCf != null && !list.contains(simplifiedCf)) {
		list = list.prepend(simplifiedCf);
	    } else {
		break;
	    }
	}

	//return
	PosInOccurrence[] ifInstsArr = ifInsts.toArray(new PosInOccurrence[0]);
	ImmutableList<PosInOccurrence> immutableIfInsts
		= ImmutableSLList.<PosInOccurrence>nil().append(ifInstsArr);
	return new Instantiation(list.head(),
		                 list.size(),
		                 immutableIfInsts);
    }


    /**
     * Tells whether the passed formula can be simplified
     */
    private boolean applicableTo(Services services, SequentFormula cf) {
	final Boolean b = applicabilityCache.get(cf);
	if(b != null) {
	    return b.booleanValue();
	} else {
	    //try one simplification step without replace-known
	    final SequentFormula simplifiedCf
	    	= simplifyConstrainedFormula(services, cf, null, null, null);
	    final boolean result = simplifiedCf != null
	    			   && !simplifiedCf.equals(cf);
	    applicabilityCache.put(cf, Boolean.valueOf(result));
	    return result;
	}
    }



    //-------------------------------------------------------------------------
    //public interface
    //-------------------------------------------------------------------------

    public void refresh(Proof proof) {
    active = ProofIndependentSettings.DEFAULT_INSTANCE
    		.getGeneralSettings()
    		.oneStepSimplification();
//	active = ProofSettings.DEFAULT_SETTINGS
//		              .getGeneralSettings()
//		              .oneStepSimplification();
	if(active && proof != null && !proof.closed()) {
	    initIndices(proof);
	} else {
	    shutdownIndices();
	}
    }


    @Override
    public boolean isApplicable(Goal goal,
                                PosInOccurrence pio) {
	//abort if switched off
	if(!active) {
	    return false;
	}

	//abort if not top level constrained formula
	if(pio == null || !pio.isTopLevel()) {
	    return false;
	}

	//applicable to the formula?
	return applicableTo(goal.proof().getServices(),
			    pio.constrainedFormula());
    }


    @Override
    public ImmutableList<Goal> apply(Goal goal,
	    			     Services services,
	    			     RuleApp ruleApp) {

        assert ruleApp instanceof OneStepSimplifierRuleApp :
            "The rule app must be suitable for OSS";

	final PosInOccurrence pos = ruleApp.posInOccurrence();
	assert pos != null && pos.isTopLevel();

	Protocol protocol = new Protocol();

	//get instantiation
	final Instantiation inst
		= computeInstantiation(services,
			               pos.constrainedFormula(),
				       goal.sequent(),
				       protocol);

	((OneStepSimplifierRuleApp)ruleApp).setProtocol(protocol);

	//change goal, set if-insts
	final ImmutableList<Goal> result = goal.split(1);
	final Goal resultGoal = result.head();
	resultGoal.changeFormula(inst.getCf(), pos);
	goal.setBranchLabel(inst.getNumAppliedRules()
		            + (inst.getNumAppliedRules() > 1
		               ? " rules"
		               : " rule"));
	ruleApp = ((IBuiltInRuleApp)ruleApp).setIfInsts(inst.getIfInsts());


	return result;
    }


    @Override
    public Name name() {
        return NAME;
    }


    @Override
    public String displayName() {
        return NAME.toString();
    }


    @Override
    public String toString() {
        return displayName();
    }


    @Override
    public void selectedNodeChanged(KeYSelectionEvent e) {
	//don't care
    }


    @Override
    public void selectedProofChanged(KeYSelectionEvent e) {
	refresh(e.getSource().getSelectedProof());
    }

    /**
     * Gets an immutable set containing all the taclets captured by the OSS.
     *
     * @return the captured taclets (as NoPosTacletApps)
     */
    public ImmutableSet<NoPosTacletApp> getCapturedTaclets() {
        ImmutableSet<NoPosTacletApp> result = DefaultImmutableSet.nil();
        if(indices != null) {
            for (int i = 0; i < indices.length; i++) {
                result = result.union(indices[i].allNoPosTacletApps());
            }
        }
        return result;
    }


    //-------------------------------------------------------------------------
    //inner classes
    //-------------------------------------------------------------------------

    private static final class Instantiation {
	private final SequentFormula cf;
	private final int numAppliedRules;
	private final ImmutableList<PosInOccurrence> ifInsts;

	public Instantiation(SequentFormula cf,
		             int numAppliedRules,
		             ImmutableList<PosInOccurrence> ifInsts) {
	    assert numAppliedRules >= 0;
	    this.cf = cf;
	    this.numAppliedRules = numAppliedRules;
	    this.ifInsts = ifInsts;
	}

	public SequentFormula getCf() {
	    return cf;
	}

	public int getNumAppliedRules() {
	    return numAppliedRules;
	}

	public ImmutableList<PosInOccurrence> getIfInsts() {
	    return ifInsts;
	}

	public String toString() {
	    return cf + " (" + numAppliedRules
	              + (numAppliedRules > 1 ? " rules)" : "rule)");
	}
    }

	@Override
    public OneStepSimplifierRuleApp createApp(PosInOccurrence pos) {
	    return new OneStepSimplifierRuleApp(this, pos);
    }
}<|MERGE_RESOLUTION|>--- conflicted
+++ resolved
@@ -434,13 +434,8 @@
 	    				       Sequent seq,
 	    				       Protocol protocol) {
 	//collect context formulas (potential if-insts for replace-known)
-<<<<<<< HEAD
-	final Map<Term,PosInOccurrence> context
-		= new HashMap<Term,PosInOccurrence>();
-=======
 	final Map<Term,PosInOccurrence> context 
 		= new LinkedHashMap<Term,PosInOccurrence>();
->>>>>>> 3c237b47
 	for(SequentFormula ante : seq.antecedent()) {
 	    if(!ante.equals(cf) && ante.formula().op() != Junctor.TRUE) {
 		context.put(
