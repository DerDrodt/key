--- conflicted
+++ resolved
@@ -67,13 +67,8 @@
                                        .append("update_apply_on_update")
                                        .append("update_apply")
                                        .append("update_join")
-<<<<<<< HEAD
 	                               .append("elimQuantifier")
-	                               .append("simplify_literals");
-=======
-    	                               .append("elimQuantifier")
                                        ;
->>>>>>> 4939a227
 
     private static final boolean[] bottomUp
         = {false, false, true, true, true, false };
