// This file is part of KeY - Integrated Deductive Software Design 
//
// Copyright (C) 2001-2011 Universitaet Karlsruhe (TH), Germany 
//                         Universitaet Koblenz-Landau, Germany
//                         Chalmers University of Technology, Sweden
// Copyright (C) 2011-2013 Karlsruhe Institute of Technology, Germany 
//                         Technical University Darmstadt, Germany
//                         Chalmers University of Technology, Sweden
//
// The KeY system is protected by the GNU General 
// Public License. See LICENSE.TXT for details.
// 


package de.uka.ilkd.key.rule;

import java.util.ArrayList;
import java.util.HashMap;
import java.util.List;
import java.util.Map;

import de.uka.ilkd.key.collection.DefaultImmutableSet;
import de.uka.ilkd.key.collection.ImmutableList;
import de.uka.ilkd.key.collection.ImmutableSLList;
import de.uka.ilkd.key.collection.ImmutableSet;
import de.uka.ilkd.key.gui.KeYSelectionEvent;
import de.uka.ilkd.key.gui.KeYSelectionListener;
import de.uka.ilkd.key.gui.configuration.ProofIndependentSettings;
import de.uka.ilkd.key.java.ProgramElement;
import de.uka.ilkd.key.java.Services;
import de.uka.ilkd.key.logic.*;
import de.uka.ilkd.key.logic.op.FormulaSV;
import de.uka.ilkd.key.logic.op.Junctor;
import de.uka.ilkd.key.logic.op.Modality;
import de.uka.ilkd.key.logic.op.QuantifiableVariable;
import de.uka.ilkd.key.logic.op.SchemaVariable;
import de.uka.ilkd.key.logic.op.SchemaVariableFactory;
import de.uka.ilkd.key.logic.op.UpdateApplication;
import de.uka.ilkd.key.proof.Goal;
import de.uka.ilkd.key.proof.Proof;
import de.uka.ilkd.key.proof.TacletFilter;
import de.uka.ilkd.key.proof.TacletIndex;
import de.uka.ilkd.key.rule.inst.SVInstantiations;
import de.uka.ilkd.key.util.LRUCache;


public final class OneStepSimplifier implements BuiltInRule, 	
						KeYSelectionListener {
    
    public final class Protocol extends ArrayList<RuleApp> { }
    
    // TODO: Remove the singleton instance or make the rule state less to allow parallelization of site proofs started via a ProofStarter which is currently not possible thanks to ConcurrentModificationExceptions (This use case happens for instance in the symbolic execution debugger) 
    public static final OneStepSimplifier INSTANCE 
                                            = new OneStepSimplifier();
    
    private static final Name NAME = new Name("One Step Simplification");
    private static final TermBuilder TB = TermBuilder.DF;
    
    private static final ImmutableList<String> ruleSets 
    	= ImmutableSLList.<String>nil().append("concrete")    	                            
    	                               .append("update_elim")
                                       .append("update_apply_on_update")
                                       .append("update_apply")
                                       .append("update_join")
    	                               .append("elimQuantifier");

    private static final boolean[] bottomUp 
        = {false, false, true, true, true, false};
    private final Map<SequentFormula,Boolean> applicabilityCache 
    		= new LRUCache<SequentFormula,Boolean>(100);
   
    private Proof lastProof;
    private ImmutableSet<NoPosTacletApp> appsTakenOver;
    private TacletIndex[] indices;
    private Map<Term,Term> notSimplifiableCaches[];
    private boolean active;
    
    //-------------------------------------------------------------------------
    //constructors
    //------------------------------------------------------------------------- 
    
    public OneStepSimplifier() { // Visibility must be public because it is no longer a singleton in general. Side proofs use own OneStepSimplifier instances for parallelization. This is required thanks to the internal state of this rule.
    }
    
    
    
    //-------------------------------------------------------------------------
    //internal methods
    //-------------------------------------------------------------------------
    
    /**
     * Selects the taclets suitable for one step simplification out of the 
     * given rule set (where taclets that also belong to one of the "excluded"
     * rule sets are not considered). Removes these taclets from the goal's
     * taclet index, remembers them in the "appsTakenOver" field so they can
     * be restored later, and returns them.
     */
    private ImmutableSet<Taclet> tacletsForRuleSet(
	    			Proof proof, 
	    			String ruleSetName,
	    			ImmutableList<String> excludedRuleSetNames) {
	assert !proof.openGoals().isEmpty();
	ImmutableSet<Taclet> result = DefaultImmutableSet.<Taclet>nil();
	
	//collect apps present in all open goals
	ImmutableSet<NoPosTacletApp> allApps 
		= proof.openGoals()
		       .head()
		       .ruleAppIndex()
		       .tacletIndex()
		       .allNoPosTacletApps();
	for(Goal goal : proof.openGoals().tail()) {
	    allApps = allApps.intersect(goal.ruleAppIndex()
		    		            .tacletIndex()
		    		            .allNoPosTacletApps());
	}
	
	//identify those apps suitable for the one step simplifier; 
	//store them in appsTakenOver and their taclets in result
	for(NoPosTacletApp app : allApps) {
	    final Taclet tac = app.taclet();
	    if(!(tac instanceof RewriteTaclet)
	       || !tac.hasReplaceWith()
	       || !tac.ifSequent().isEmpty()	       
	       || tac.goalTemplates().size() != 1
	       || !tac.goalTemplates().head().sequent().isEmpty()
	       || !tac.varsNew().isEmpty()
	       || tac.varsNewDependingOn().hasNext()
	       || ((RewriteTaclet)tac).getApplicationRestriction() 
	             != RewriteTaclet.NONE
	       || !proof.mgt().getJustification(app)
	                      .isAxiomJustification()) {
	        continue;
	    }
	    
	    boolean accept = false;
	    for(RuleSet rs : app.taclet().getRuleSets()) {
		if(rs.name().toString().equals(ruleSetName)) {
		    accept = true;
		} else if(excludedRuleSetNames.contains(rs.name().toString())) {
		    accept = false;
		    break;
		}
	    }
	    
	    if(accept) {
		appsTakenOver = appsTakenOver.add(app);		
		result = result.add(tac);
	    }
	}
	
	//remove apps in appsTakenOver from taclet indices of all open goals
	for(NoPosTacletApp app : appsTakenOver) {
	    for(Goal goal : proof.openGoals()) {
		goal.ruleAppIndex().removeNoPosTacletApp(app);
	    }
	}
	
	return result;
    }
    
    
    /**
     * If the rule is applied to a different proof than last time, then clear
     * all caches and initialise the taclet indices.
     */
    private void initIndices(Proof proof) {
	if(proof != lastProof) {
	    shutdownIndices();
	    lastProof = proof;	    
	    appsTakenOver = DefaultImmutableSet.<NoPosTacletApp>nil();;	    
	    indices = new TacletIndex[ruleSets.size()];
	    notSimplifiableCaches = new LRUCache[indices.length];
	    int i = 0;
	    ImmutableList<String> done = ImmutableSLList.<String>nil();
	    for(String ruleSet : ruleSets) {
		ImmutableSet<Taclet> taclets = tacletsForRuleSet(proof, 
						        	 ruleSet, 
						        	 done);
		indices[i] = new TacletIndex(taclets);
		notSimplifiableCaches[i] = new LRUCache<Term,Term>(10000);
		i++;
		done = done.prepend(ruleSet);
	    }
	}
    }
    
    
    /**
     * Deactivate one-step simplification: clear caches, restore taclets to
     * the goals' taclet indices.
     */
    private void shutdownIndices() {
<<<<<<< HEAD
	if(lastProof != null) {
	   if (!lastProof.isDisposed()) {
	    for(Goal g : lastProof.openGoals()) {
		for(NoPosTacletApp app : appsTakenOver) {
		    g.ruleAppIndex().addNoPosTacletApp(app);
		}
		g.getRuleAppManager().clearCache();
		g.ruleAppIndex().clearIndexes();		
	    }}
	    applicabilityCache.clear();
	    lastProof = null;
	    appsTakenOver = null;
	    indices = null;
	    notSimplifiableCaches = null;
	}
=======
        if (lastProof != null) {
            if (!lastProof.isDisposed()) {
                for(Goal g : lastProof.openGoals()) {
                    for(NoPosTacletApp app : appsTakenOver) {
                        g.ruleAppIndex().addNoPosTacletApp(app);
                    }
                    g.getRuleAppManager().clearCache();
                    g.ruleAppIndex().clearIndexes();    
                }
            }
            applicabilityCache.clear();
            lastProof = null;
            appsTakenOver = null;
            indices = null;
            notSimplifiableCaches = null;
        }
>>>>>>> 63f77dde
    }
    
    
    /**
     * Helper for simplifyPosOrSub. Performs a single step of simplification 
     * locally at the given position using the given taclet index.
     * @param protocol 
     */
    private SequentFormula simplifyPos(Services services,
	  	        		   PosInOccurrence pos,
	  	        		   int indexNr,
	  	        		   Protocol protocol) {
	final ImmutableList<NoPosTacletApp> apps 
		= indices[indexNr].getRewriteTaclet(pos, 
						    TacletFilter.TRUE, 
						    services);
	for(TacletApp app : apps) {
	    app = app.setPosInOccurrence(pos, services);
	    if(app == null) {
		continue;
	    } 
	    if(!app.complete()) {
		app = app.tryToInstantiate(services);
		if(app == null) {
		    continue;
		}
	    }
	    RewriteTaclet taclet = (RewriteTaclet) app.rule();		
	    SequentFormula result = taclet.getRewriteResult(services, app);
	    if(protocol != null) {
	        protocol.add(app);
	    }
	    return result;
	    // TODO Idea: return new Pair<TacletApp, SequentFormula>(null, null);
	}
	return null;
    }
    
    
    /**
     * Helper for simplifyPosOrSub. Performs a single step of simplification 
     * recursively at a subterm of the given position using the given taclet 
     * index.
     * @param protocol 
     */    
    private SequentFormula simplifySub(Services services,
		   			   PosInOccurrence pos,
		   			   int indexNr, Protocol protocol) {
	for(int i = 0, n = pos.subTerm().arity(); i < n; i++) {
	    SequentFormula result 
	    	= simplifyPosOrSub(services, pos.down(i), indexNr, protocol);
	    if(result != null) {
		return result;
	    }
	}	
	return null;
    }
    

    /**
     * Performs a single step of simplification at the given position or its 
     * subterms using the given taclet index.
     * @param protocol 
     */
    private SequentFormula simplifyPosOrSub(Services services,
	    		     	  	        PosInOccurrence pos,
	    		     	  	        int indexNr, Protocol protocol) {
	final Term term = pos.subTerm();
	if(notSimplifiableCaches[indexNr].get(term) != null) {
	    return null;
	}
	
	SequentFormula result;
	if(bottomUp[indexNr]) {
	    result = simplifySub(services, pos, indexNr, protocol);
	    if(result == null) {
		result = simplifyPos(services, pos, indexNr, protocol);
	    }
	} else {
	    result = simplifyPos(services, pos, indexNr, protocol);
	    if(result == null) {
		result = simplifySub(services, pos, indexNr, protocol);
	    }
	}
	
	if(result == null) {
	    notSimplifiableCaches[indexNr].put(term, term);
	}
	
	return result;
    }
    
    
    /**
     * Helper for replaceKnown (handles recursion).
     * @param protocol 
     */
    private Term replaceKnownHelper(Map<Term,PosInOccurrence> map, 
	                            Term in,
	                            /*out*/ List<PosInOccurrence> ifInsts, Protocol protocol) {
	final PosInOccurrence pos = map.get(in);
	if(pos != null) {
	    ifInsts.add(pos);
	    if(protocol != null) {
	        protocol.add(makeReplaceKnownTacletApp(in, pos));
	    }
	    return pos.isInAntec() ? TB.tt() : TB.ff();
	} else if(in.op() instanceof Modality 
                  || in.op() instanceof UpdateApplication) {
	    return in;
	} else {
	    Term[] subs = new Term[in.arity()];
	    boolean changed = false;
	    for(int i = 0; i < subs.length; i++) {
		subs[i] = replaceKnownHelper(map, in.sub(i), ifInsts, protocol);
		if(subs[i] != in.sub(i)) {
		    changed = true;
		}
	    }
	    if(changed) {
		return TB.tf().createTerm(in.op(), 
					  subs, 
					  in.boundVars(), 
					  in.javaBlock());
	    } else {
		return in;
	    }
	}
    }
    
    
    /**
     * Simplifies the given constrained formula as far as possible using 
     * the replace-known rules (hardcoded here). The context formulas available 
     * for replace-known are passed in as "context". The positions of the
     * actually used context formulas are passed out as "ifInsts". 
     * @param proof 
     * @param protocol 
     */
    private SequentFormula replaceKnown(
	    				Services services, 
	                             	SequentFormula cf,
	                             	Map<Term,PosInOccurrence> context,
	                             	/*out*/ List<PosInOccurrence> ifInsts,
	                             	Protocol protocol) {
	if(context == null) {
	    return null;
	}
	final Term formula = cf.formula();
	final Term simplifiedFormula 
		= replaceKnownHelper(context, formula, ifInsts, protocol);
	if(simplifiedFormula.equals(formula)) {
	    return null; 
	} else {
	    return new SequentFormula(simplifiedFormula);
	}
    }

    private RuleApp makeReplaceKnownTacletApp(Term formula, PosInOccurrence pio) {
        FindTaclet taclet;
        if(pio.isInAntec()) {
            taclet = (FindTaclet) lastProof.env().getInitConfig().lookupActiveTaclet(new Name("replace_known_left"));
        } else {
            taclet = (FindTaclet) lastProof.env().getInitConfig().lookupActiveTaclet(new Name("replace_known_right"));
        }
        
        SVInstantiations svi = SVInstantiations.EMPTY_SVINSTANTIATIONS;
        FormulaSV sv = SchemaVariableFactory.createFormulaSV(new Name("b"));
        svi.add(sv, formula, lastProof.getServices());
        
        TacletApp ta = PosTacletApp.createPosTacletApp(taclet, svi, pio, lastProof.getServices());
        return ta;
    }

    /**
     * Simplifies the passed constrained formula using a single taclet or 
     * arbitrarily many replace-known steps.
     * @param protocol 
     */
    private SequentFormula simplifyConstrainedFormula(
	    				Services services,
	    				SequentFormula cf,
	    				Map<Term,PosInOccurrence> context,
	    				/*out*/ List<PosInOccurrence> ifInsts,
	    				Protocol protocol) {
	SequentFormula result 
		= replaceKnown(services, cf, context, ifInsts, protocol);
	if(result != null) {
	    return result;
	}
	
	for(int i = 0; i < indices.length; i++) {
	    PosInOccurrence pos = new PosInOccurrence(cf,
	    		              		      PosInTerm.TOP_LEVEL,
	    		              		      true);
	    result = simplifyPosOrSub(services, pos, i, protocol);
	    if(result != null) {
		return result;
	    }
	}
	
	return null;
    }
    
    
    /**
     * Freshly computes the overall simplification result for the passed 
     * constrained formula. 
     * @param protocol 
     */
    private Instantiation computeInstantiation(Services services,
	    				       SequentFormula cf,
	    				       Sequent seq,
	    				       Protocol protocol) {
	//collect context formulas (potential if-insts for replace-known)
	final Map<Term,PosInOccurrence> context 
		= new HashMap<Term,PosInOccurrence>();
	for(SequentFormula ante : seq.antecedent()) {
	    if(!ante.equals(cf) && ante.formula().op() != Junctor.TRUE) {
		context.put(
			ante.formula(), 
			new PosInOccurrence(ante, PosInTerm.TOP_LEVEL, true));
	    }
	}
	for(SequentFormula succ : seq.succedent()) {
	    if(!succ.equals(cf) && succ.formula().op() != Junctor.FALSE) {
		context.put(
			succ.formula(), 
			new PosInOccurrence(succ, PosInTerm.TOP_LEVEL, false));
	    }
	}
	final List<PosInOccurrence> ifInsts 
		= new ArrayList<PosInOccurrence>(seq.size());
	
	//simplify as long as possible
	ImmutableList<SequentFormula> list 
		= ImmutableSLList.<SequentFormula>nil();
	SequentFormula simplifiedCf = cf;
	while(true) {
	    simplifiedCf = simplifyConstrainedFormula(services, 
		    				      simplifiedCf,
		    				      context,
		    				      ifInsts, 
		    				      protocol);
	    if(simplifiedCf != null && !list.contains(simplifiedCf)) {
		list = list.prepend(simplifiedCf);
	    } else {
		break;
	    }
	}

	//return
	PosInOccurrence[] ifInstsArr = ifInsts.toArray(new PosInOccurrence[0]);
	ImmutableList<PosInOccurrence> immutableIfInsts
		= ImmutableSLList.<PosInOccurrence>nil().append(ifInstsArr);
	return new Instantiation(list.head(), 
		                 list.size(),
		                 immutableIfInsts);	
    }
    
    
    /**
     * Tells whether the passed formula can be simplified
     */
    private boolean applicableTo(Services services, SequentFormula cf) {
	final Boolean b = applicabilityCache.get(cf);
	if(b != null) {
	    return b.booleanValue();
	} else {
	    //try one simplification step without replace-known
	    final SequentFormula simplifiedCf 
	    	= simplifyConstrainedFormula(services, cf, null, null, null);
	    final boolean result = simplifiedCf != null 
	    			   && !simplifiedCf.equals(cf);
	    applicabilityCache.put(cf, Boolean.valueOf(result));
	    return result;
	}
    }
    
    

    //-------------------------------------------------------------------------
    //public interface
    //-------------------------------------------------------------------------
    
    public void refresh(Proof proof) {
    active = ProofIndependentSettings.DEFAULT_INSTANCE
    		.getGeneralSettings()
    		.oneStepSimplification();
//	active = ProofSettings.DEFAULT_SETTINGS
//		              .getGeneralSettings()
//		              .oneStepSimplification();
	if(active && proof != null && !proof.closed()) {
	    initIndices(proof);
	} else {
	    shutdownIndices();	    
	}
    }
    
    
    @Override    
    public boolean isApplicable(Goal goal, 
                                PosInOccurrence pio) {
	//abort if switched off
	if(!active) {
	    return false;
	}	
	
	//abort if not top level constrained formula
	if(pio == null || !pio.isTopLevel()) {
	    return false;
	}
	
	//applicable to the formula?
	return applicableTo(goal.proof().getServices(), 
			    pio.constrainedFormula());
    }

    
    @Override
    public ImmutableList<Goal> apply(Goal goal, 
	    			     Services services, 
	    			     RuleApp ruleApp) {
        
        assert ruleApp instanceof OneStepSimplifierRuleApp :
            "The rule app must be suitable for OSS";
        
	final PosInOccurrence pos = ruleApp.posInOccurrence();
	assert pos != null && pos.isTopLevel();
	
	Protocol protocol = new Protocol();
		
	//get instantiation
	final Instantiation inst 
		= computeInstantiation(services, 
			               pos.constrainedFormula(),
				       goal.sequent(),
				       protocol);
	
	((OneStepSimplifierRuleApp)ruleApp).setProtocol(protocol);
	
	//change goal, set if-insts
	final ImmutableList<Goal> result = goal.split(1);
	final Goal resultGoal = result.head();
	resultGoal.changeFormula(inst.getCf(), pos);
	goal.setBranchLabel(inst.getNumAppliedRules() 
		            + (inst.getNumAppliedRules() > 1 
		               ? " rules" 
		               : " rule"));
	ruleApp = ((IBuiltInRuleApp)ruleApp).setIfInsts(inst.getIfInsts());
	
	
	return result;
    }
    
    
    @Override
    public Name name() {
        return NAME;
    }


    @Override
    public String displayName() { 
        return NAME.toString();
    }
    
    
    @Override
    public String toString() {
        return displayName();
    }
    
    
    @Override
    public void selectedNodeChanged(KeYSelectionEvent e) {
	//don't care
    }

    
    @Override
    public void selectedProofChanged(KeYSelectionEvent e) {
	refresh(e.getSource().getSelectedProof());
    }
    
    /**
     * Gets an immutable set containing all the taclets captured by the OSS.
     * 
     * @return the captured taclets (as NoPosTacletApps)
     */
    public ImmutableSet<NoPosTacletApp> getCapturedTaclets() {
        ImmutableSet<NoPosTacletApp> result = DefaultImmutableSet.nil();
        if(indices != null) {
            for (int i = 0; i < indices.length; i++) {
                result = result.union(indices[i].allNoPosTacletApps());
            }
        }
        return result;
    }


    //-------------------------------------------------------------------------
    //inner classes
    //-------------------------------------------------------------------------
    
    private static final class Instantiation {	
	private final SequentFormula cf;
	private final int numAppliedRules;
	private final ImmutableList<PosInOccurrence> ifInsts;
		
	public Instantiation(SequentFormula cf, 
		             int numAppliedRules,
		             ImmutableList<PosInOccurrence> ifInsts) {
	    assert numAppliedRules >= 0;
	    this.cf = cf;
	    this.numAppliedRules = numAppliedRules;
	    this.ifInsts = ifInsts;
	}
	
	public SequentFormula getCf() {
	    return cf;
	}
	
	public int getNumAppliedRules() {
	    return numAppliedRules;
	}
	
	public ImmutableList<PosInOccurrence> getIfInsts() {
	    return ifInsts;
	}
	
	public String toString() {
	    return cf + " (" + numAppliedRules 
	              + (numAppliedRules > 1 ? " rules)" : "rule)");
	}
    }

	@Override
    public OneStepSimplifierRuleApp createApp(PosInOccurrence pos) {
	    return new OneStepSimplifierRuleApp(this, pos);
    }
}<|MERGE_RESOLUTION|>--- conflicted
+++ resolved
@@ -26,14 +26,17 @@
 import de.uka.ilkd.key.gui.KeYSelectionEvent;
 import de.uka.ilkd.key.gui.KeYSelectionListener;
 import de.uka.ilkd.key.gui.configuration.ProofIndependentSettings;
-import de.uka.ilkd.key.java.ProgramElement;
 import de.uka.ilkd.key.java.Services;
-import de.uka.ilkd.key.logic.*;
+import de.uka.ilkd.key.logic.Name;
+import de.uka.ilkd.key.logic.PosInOccurrence;
+import de.uka.ilkd.key.logic.PosInTerm;
+import de.uka.ilkd.key.logic.Sequent;
+import de.uka.ilkd.key.logic.SequentFormula;
+import de.uka.ilkd.key.logic.Term;
+import de.uka.ilkd.key.logic.TermBuilder;
 import de.uka.ilkd.key.logic.op.FormulaSV;
 import de.uka.ilkd.key.logic.op.Junctor;
 import de.uka.ilkd.key.logic.op.Modality;
-import de.uka.ilkd.key.logic.op.QuantifiableVariable;
-import de.uka.ilkd.key.logic.op.SchemaVariable;
 import de.uka.ilkd.key.logic.op.SchemaVariableFactory;
 import de.uka.ilkd.key.logic.op.UpdateApplication;
 import de.uka.ilkd.key.proof.Goal;
@@ -191,23 +194,6 @@
      * the goals' taclet indices.
      */
     private void shutdownIndices() {
-<<<<<<< HEAD
-	if(lastProof != null) {
-	   if (!lastProof.isDisposed()) {
-	    for(Goal g : lastProof.openGoals()) {
-		for(NoPosTacletApp app : appsTakenOver) {
-		    g.ruleAppIndex().addNoPosTacletApp(app);
-		}
-		g.getRuleAppManager().clearCache();
-		g.ruleAppIndex().clearIndexes();		
-	    }}
-	    applicabilityCache.clear();
-	    lastProof = null;
-	    appsTakenOver = null;
-	    indices = null;
-	    notSimplifiableCaches = null;
-	}
-=======
         if (lastProof != null) {
             if (!lastProof.isDisposed()) {
                 for(Goal g : lastProof.openGoals()) {
@@ -224,7 +210,6 @@
             indices = null;
             notSimplifiableCaches = null;
         }
->>>>>>> 63f77dde
     }
     
     
