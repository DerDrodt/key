// This file is part of KeY - Integrated Deductive Software Design 
//
// Copyright (C) 2001-2011 Universitaet Karlsruhe (TH), Germany 
//                         Universitaet Koblenz-Landau, Germany
//                         Chalmers University of Technology, Sweden
// Copyright (C) 2011-2013 Karlsruhe Institute of Technology, Germany 
//                         Technical University Darmstadt, Germany
//                         Chalmers University of Technology, Sweden
//
// The KeY system is protected by the GNU General 
// Public License. See LICENSE.TXT for details.
// 

package de.uka.ilkd.key.rule;

import java.util.ArrayList;
import java.util.Arrays;
import java.util.Collections;
import java.util.Iterator;
import java.util.List;
import java.util.Vector;
import java.util.WeakHashMap;

import de.uka.ilkd.key.collection.ImmutableArray;
import de.uka.ilkd.key.collection.ImmutableList;
import de.uka.ilkd.key.collection.ImmutableSLList;
import de.uka.ilkd.key.java.KeYJavaASTFactory;
import de.uka.ilkd.key.java.ProgramElement;
import de.uka.ilkd.key.java.Services;
import de.uka.ilkd.key.java.Statement;
import de.uka.ilkd.key.java.StatementBlock;
import de.uka.ilkd.key.java.abstraction.KeYJavaType;
import de.uka.ilkd.key.java.declaration.ParameterDeclaration;
import de.uka.ilkd.key.java.expression.operator.CopyAssignment;
import de.uka.ilkd.key.java.reference.ExecutionContext;
import de.uka.ilkd.key.java.reference.MethodReference;
import de.uka.ilkd.key.java.reference.TypeRef;
import de.uka.ilkd.key.java.statement.MethodFrame;
import de.uka.ilkd.key.logic.JavaBlock;
import de.uka.ilkd.key.logic.Name;
import de.uka.ilkd.key.logic.Namespace;
import de.uka.ilkd.key.logic.PIOPathIterator;
import de.uka.ilkd.key.logic.PosInOccurrence;
import de.uka.ilkd.key.logic.ProgramElementName;
import de.uka.ilkd.key.logic.SequentFormula;
import de.uka.ilkd.key.logic.Term;
import de.uka.ilkd.key.logic.TermBuilder;
import de.uka.ilkd.key.logic.TermFactory;
import de.uka.ilkd.key.logic.op.Equality;
import de.uka.ilkd.key.logic.op.Function;
import de.uka.ilkd.key.logic.op.IProgramMethod;
import de.uka.ilkd.key.logic.op.Junctor;
import de.uka.ilkd.key.logic.op.LocationVariable;
import de.uka.ilkd.key.logic.op.LogicVariable;
import de.uka.ilkd.key.logic.op.Modality;
import de.uka.ilkd.key.logic.op.Operator;
import de.uka.ilkd.key.logic.op.ProgramVariable;
import de.uka.ilkd.key.logic.op.QuantifiableVariable;
import de.uka.ilkd.key.logic.op.Quantifier;
import de.uka.ilkd.key.logic.op.UpdateApplication;
import de.uka.ilkd.key.logic.sort.Sort;
import de.uka.ilkd.key.proof.Goal;


/**
 * The QueryExpand rule allows to apply contracts or to symbolically execute a query
 * expression in the logic. It replaces the query expression by a new constant and
 * constructs a box formula in the antecedent 'defining' the constant as the result of
 * a method call. The method call is encoded directly as a method call in the box modality.
 * The query is invoked in a context equal to the container type of the query method.
 *
 * @author Richard Bubel
 */
public class QueryExpand implements BuiltInRule {

    public static final QueryExpand INSTANCE = new QueryExpand();

    private static final int DEFAULT_MAP_SIZE = 200;

    private static Name QUERY_DEF_NAME = new Name("Evaluate Query");

    private static final TermBuilder tb = TermBuilder.DF;

    /** Stores a number that indicates the time when term occurred for the first time where
     * this rule was applicable. The time is the number of rules applied on this branch.*/
    private WeakHashMap<Term,Long> timeOfTerm = new WeakHashMap<Term,Long>(DEFAULT_MAP_SIZE);


    @Override

    public ImmutableList<Goal> apply(Goal goal, Services services,
            RuleApp ruleApp) {

        final PosInOccurrence pio = ruleApp.posInOccurrence();
        final Term query = pio.subTerm();

        // new goal
        ImmutableList<Goal> newGoal = goal.split(1);
        Goal g = newGoal.head();

        Term topLevel = queryEvalTerm(services, query, null);

        g.addFormula(new SequentFormula(topLevel), true, true);	//move the query call directly to the succedent. Use box instead of diamond?

        /*  replaces old query
        final Term newFormula = replace(pio.constrainedFormula().formula(),
                tb.func(placeHolderResult), pio.posInTerm().iterator());
        g.changeFormula(new SequentFormula(newFormula), pio.topLevel());
         */

        return newGoal;
    }

    /** Creates an invocation of a query in a modal operator and stores the value in a
     *  new symbol. This is a utility method, that may also be used by other classes.
     * @param services
     * @param query The query on which the query expand rule is applied
     * @param instVars If null, then the result of the query can be stored in a constant (e.g. res=query(a)).
     *        Otherwise it is a list of logical variables that can be instantiated (using the rules allLeft, exRight)
     *        and therefore the result of the query must be stored by function that depends on instVars (e.g. forall i; res(i)=query(i)).
     *        The list may be empty even if it not null.
     * @param newGoal The new goal that results from this rule application. (requires to register new symbols)
     * @return The formula (!{U}<result=query();>result=res_query) & query()=res_query
     * @author Richard Bubel
     * @author gladisch
     */
    public Term queryEvalTerm(Services services, Term query, LogicVariable[] instVars){

    	   final IProgramMethod method = (IProgramMethod)query.op();

           final ImmutableArray<ProgramVariable> args = getRegisteredArgumentVariables(method.getParameters(), services);


           //Names for additional symbols

           final String calleeName     = tb.newName(services, "callee");
           final String progResultName = tb.newName(services, "queryResult");
           final String logicResultName= tb.newName(services, "res_"+method.getName());
           //For declaring the symbol that stores the result in a logical term a trick is done.
           //The new symbolc is introduced as a logical variable that is later skolemized by the ex_left rule.
           //  LogicVariable logicResultQV = new LogicVariable(new Name("res_"+method.getName()),query.sort());

           KeYJavaType calleeType = services.getJavaInfo().getKeYJavaType(
             query.subs().size() == 1 ? // static query
                query.sort()
                :
                query.sub(1).sort());
           KeYJavaType progResultType = method.getReturnType();


           final ProgramVariable callee;
           final int offset;
           if (method.isStatic()) {
               callee = null;
               offset = 0;
           } else {
               callee = new LocationVariable(
                       new ProgramElementName(calleeName), calleeType);
               offset = 1;
           }

           final ProgramVariable result =
                   new LocationVariable(
                           new ProgramElementName(progResultName),
                                   progResultType);


           final MethodReference mr = new MethodReference(args, method.getProgramElementName(), callee);

           //final LocationVariable placeHoderResult = new LocationVariable(new ProgramElementName(logicResultName), logicResultType);
           //final Term placeHolderResultTrm = tb.var(logicResultQV);
           final Function placeHolderResult;
           final Term placeHolderResultTrm;

           if(instVars==null || instVars.length==0) {
        	   placeHolderResult    = new Function(new Name(logicResultName), query.sort());
        	   placeHolderResultTrm = tb.func(placeHolderResult);
           }else{ // If the query expansion depends on logical variables, then store the result in a function that depends on the logical variables.
        	   Term[] lvTrms = new Term[instVars.length];
        	   Sort[] lvSorts = new Sort[instVars.length];
        	   for(int i =0;i<instVars.length;i++){
        		   lvTrms[i] = tb.var(instVars[i]);
        		   lvSorts[i] = instVars[i].sort();
        	   }
        	   ImmutableArray<Sort> imArrlvSorts = new ImmutableArray<Sort>(lvSorts);
        	   placeHolderResult    = new Function(new Name(logicResultName), query.sort(), imArrlvSorts);
        	   placeHolderResultTrm = tb.func(placeHolderResult, lvTrms, null); //I'm not sure about the third parameter!
           }

           services.getNamespaces().functions().addSafely(placeHolderResult);

           // construct method call   {heap:=h || p1:arg1 || ... || pn:=argn}
           //                                  \[ res = o.m(p1,..,pn); \] (c = res)

           ArrayList<ProgramElement> stmnt = new ArrayList<ProgramElement>();

           stmnt.add(KeYJavaASTFactory.declare(result, progResultType));

           final CopyAssignment assignment = new CopyAssignment(result, mr);

           stmnt.add(assignment);

           StatementBlock s = new StatementBlock(stmnt.toArray(new Statement[stmnt.size()]));



           final MethodFrame mf = new MethodFrame(null,
                   new ExecutionContext(new TypeRef(method.getContainerType()), method, null),
                   //new StatementBlock(assignment)
                   s);
           final JavaBlock jb = JavaBlock.createJavaBlock(new StatementBlock(mf));

           final Term methodCall = tb.dia(jb, tb.not(tb.equals(tb.var(result),placeHolderResultTrm)));  //Not sure if box or diamond should be used.
           //final Term methodCall = tb.box(jb, tb.equals(tb.var(result), query));

           Term update = tb.elementary(services, services.getTypeConverter().getHeapLDT().getHeap(), query.sub(0));
           if (callee != null) {
               update = tb.parallel(tb.elementary(services, tb.var(callee), query.sub(1)), update);
           }

           final Term[] argUpdates = new Term[args.size()];
           for (int i = 0; i<args.size(); i++) {
               argUpdates[i] = tb.elementary(services, tb.var(args.get(i)), query.sub(offset+1+i));
           }

           update = tb.parallel(update, tb.parallel(argUpdates));

           Term topLevel = tb.not(tb.apply(update, methodCall, null));


           // The following additional equation increases performance (sometimes significantly, e.g. by factor 10).
           topLevel = tb.and(topLevel, tb.equals(query,placeHolderResultTrm));

           //topLevel = tb.ex(logicResultQV, topLevel); //Alternative way to declare the symbol

           return topLevel;
    }



    private ImmutableArray<ProgramVariable> getRegisteredArgumentVariables(
            ImmutableArray<ParameterDeclaration> paramDecls, Services services) {

        final Namespace progvarsNS = services.getNamespaces().programVariables();
        final ProgramVariable[] args = new ProgramVariable[paramDecls.size()];
        int i = 0;
        for (final ParameterDeclaration pdecl : paramDecls) {
        	final String baseName = pdecl.getVariableSpecification().getName();
        	final String newName = tb.newName(services,baseName);
            final ProgramElementName argVarName = new ProgramElementName(newName);
            args[i] = new LocationVariable(argVarName,
                    pdecl.getVariableSpecification().getProgramVariable().getKeYJavaType());
            progvarsNS.addSafely(args[i]);
            //newGoal.addProgramVariable(pv);
            i++;
        }

        return new ImmutableArray<ProgramVariable>(args);
    }


    /**
     * Apply "evaluate query" to the queries that occur in <code>term</code>. The query evaluations/expansions are inserted
     * into a copy of <code>term</code> that is returned.
     * @param services
     * @param term  A formula that potentially contains queries that should be evaluated/expanded.
     * @param positiveContext Set false iff the <code>term</code> is in a logically negated context wrt. to the succedent.
     * @param allowExpandBelowInstQuantifier TODO
     * @return A modified version of the <code>term</code> with inserted "query evalutions".
     * @author gladisch
     */
    public Term evaluateQueries(Services services,  Term term, boolean positiveContext, boolean allowExpandBelowInstQuantifier){
    	//System.out.println("---------- evaluateQueries on:  ---------------- "+term+"\n-------------------------------\n");
    	final int depth =term.depth();
    	List<QueryEvalPos> qeps = new Vector<QueryEvalPos>();
    	Vector<Integer> path = new Vector<Integer>(depth);
    	path.setSize(depth);
    	final ImmutableSLList<QuantifiableVariable> instVars;
    	if(allowExpandBelowInstQuantifier){
    		instVars = ImmutableSLList.nil();
    	}else{
    		instVars = null;
    	}
    	findQueriesAndEvaluationPositions(term, 0, path, instVars, positiveContext, 0, positiveContext, qeps);
    	removeRedundant(qeps);
    	//sorting is important in order to ensure that the original term is modified in a depth-first order.
    	Collections.sort(qeps);

    	for(QueryEvalPos qep: qeps){
    	    //System.out.println("\nInserting: "+qep+"\n");
        	Term queryExp = QueryExpand.INSTANCE.queryEvalTerm(services, qep.query, qep.instVars);
        	Iterator<Integer> it = qep.pathInTerm.iterator();
        	it.next(); //Skip the first element
        	final Term termToInsert;
        	if(qep.positivePosition){
        		termToInsert = tb.imp(queryExp,qep.getTermOnPath(term));
        	}else{
        		termToInsert = tb.and(queryExp,qep.getTermOnPath(term));
        	}
        	//System.out.println("----------- Calling replace. Insert term: ----------------\n"+termToInsert+"\n-----------------------\n");
        	//Attention, when the term is modified, then the paths in the term have changed. Perform the changes in a depth-first order.
        	term = replace(term, termToInsert, it);
    	}
        	//TermBuilder TB = TermBuilder.DF;
        	//result = TB.and( queryExp, term);
    	return term;
    }


    /** Find queries in t and suitable positions where to insert their evaluations in t.
     * This method is called by the method <code>evaluateQueries<\code>.
     * @param t The term where to search for queries and query evaluation positions.
     * @param level The current recursion level of this method call.
     * @param pathInTerm Vector of integers describing the current path in the syntax tree (of the term at level 0).
     * @param instVars If null, then query evaluation below instantiable quantifiers (i.e. non-Skolemizable quantifiers) is suppressed.
     *         If not null, then this list collects the logical variables of instantiable quantifers that the query evaluation depends on.
     *         This is to needed to create e.g. (forall i; query(i)=res(i)) instead of (forall i;query(i)=res); the latter is unsound.
     * @param curPosIsPositive True iff the current position in the formula we are in is a logically positive context (when considering polarity wrt. logical negation).
     * @param qepLevel The top-most level on the current path where the query evaluation could be inserted. Its either top-level (0) or below a quantifier.
     * @param qepIsPositive True iff the logical context at position qepLevel is positive (i.e., not negated, or negations have cancelled out).
     * @param qeps The resulting collection of query evaluation positions.
     * @author gladisch
     */
    @SuppressWarnings("unchecked")
    private void findQueriesAndEvaluationPositions(Term t, int level, Vector<Integer> pathInTerm,
    		               ImmutableList<QuantifiableVariable> instVars, boolean curPosIsPositive,
    		               int qepLevel, boolean qepIsPositive, List<QueryEvalPos> qeps){
    	if(t==null){
    		return;
    	}
    	final Operator op = t.op();
    	final int nextLevel = level+1;
    	if(op instanceof IProgramMethod){ //Query found
    		//System.out.println("Query found:"+t+ " position:"+(qepIsPositive?"positive":"negative"));
    		QueryEvalPos qep = new QueryEvalPos(t, (Vector<Integer>)pathInTerm.clone(), qepLevel+1, instVars, qepIsPositive);
    		qeps.add(qep);
    		//System.out.println("AddedA: "+qep);
    		return;
    	}else if(op== Junctor.AND || op== Junctor.OR){
    		pathInTerm.set(nextLevel, 0);
    		findQueriesAndEvaluationPositions(t.sub(0), nextLevel, pathInTerm, instVars, curPosIsPositive, qepLevel, qepIsPositive, qeps);
    		pathInTerm.set(nextLevel, 1);
    		findQueriesAndEvaluationPositions(t.sub(1), nextLevel, pathInTerm, instVars, curPosIsPositive, qepLevel, qepIsPositive, qeps);
    	}else if(op== Junctor.IMP){
    		pathInTerm.set(nextLevel, 0);
    		findQueriesAndEvaluationPositions(t.sub(0), nextLevel, pathInTerm, instVars, !curPosIsPositive, qepLevel, qepIsPositive, qeps);
    		pathInTerm.set(nextLevel, 1);
    		findQueriesAndEvaluationPositions(t.sub(1), nextLevel, pathInTerm, instVars, curPosIsPositive, qepLevel, qepIsPositive, qeps);
    	}else if(op== Junctor.NOT){
    		pathInTerm.set(nextLevel, 0);
    		findQueriesAndEvaluationPositions(t.sub(0), nextLevel, pathInTerm, instVars, !curPosIsPositive, qepLevel, qepIsPositive, qeps);
    	}else if(op== Equality.EQV){
    		// Each subformula of "<->" is in both, positive and negative scope. Query expansion below it would be unsound.
    		// Alternatively "<->" could be converted into "->" and "<-"
    		return;
    	}else if(t.javaBlock()!=JavaBlock.EMPTY_JAVABLOCK){ //do not descend below java blocks.
    		return;
    	}else if(op== Quantifier.ALL ){
    		if(curPosIsPositive){ //Quantifier that will be Skolemized
    			//This is a potential query evaluation position.
        		pathInTerm.set(nextLevel, 0);
    			findQueriesAndEvaluationPositions(t.sub(0), nextLevel, pathInTerm, instVars, curPosIsPositive, nextLevel, curPosIsPositive, qeps);
    		}else{ //Quantifier that will be instantiated. Warning: this may explode!
    			if(instVars!=null){
    			   pathInTerm.set(nextLevel, 0);
        		   assert t.boundVars().get(0) instanceof LogicVariable;
        		   instVars = instVars.append(t.boundVars());
    			   findQueriesAndEvaluationPositions(t.sub(0), nextLevel, pathInTerm, instVars, curPosIsPositive, nextLevel, curPosIsPositive, qeps);
    			}
    		}
    	}else if(op== Quantifier.EX ){
    		if(curPosIsPositive){ //Quantifier that will be instantiated. Warning: this may explode!
    			if(instVars!=null){
        		   pathInTerm.set(nextLevel, 0);
        		   assert t.boundVars().get(0) instanceof LogicVariable;
        		   instVars = instVars.append(t.boundVars());
    			   findQueriesAndEvaluationPositions(t.sub(0), nextLevel, pathInTerm, instVars, curPosIsPositive, nextLevel, curPosIsPositive, qeps);
    			}
    		}else{ //Quantifier that will be Skolemized
    			//This is a potential query evaluation position.
        		pathInTerm.set(nextLevel, 0);
    			findQueriesAndEvaluationPositions(t.sub(0), nextLevel, pathInTerm, instVars, curPosIsPositive, nextLevel, curPosIsPositive, qeps);
    		}
    	}else if(t.sort() == Sort.FORMULA){
    		Vector<Term> queries = collectQueries(t);
    		for(Term query:queries){
        		QueryEvalPos qep = new QueryEvalPos(query, (Vector<Integer>)pathInTerm.clone(), qepLevel+1, instVars, qepIsPositive);
        		qeps.add(qep);
        		//System.out.println("AddedB: "+qep);
    		}
    	}
    }


    private Vector<Term> collectQueries(Term t){
    	Vector<Term> queries = new Vector<Term>();
    	collectQueriesRecursively(t,queries);
    	return queries;
    }


    /** Utility method called by <code>collectQueriesRecursively</code> */
    private void collectQueriesRecursively(Term t, Vector<Term> result){
    	if(t.javaBlock()!=JavaBlock.EMPTY_JAVABLOCK){
    		//System.out.println("collectQueriesRec encountered javaBlock.");
    		return;
    	}
    	// What about checking if an update is encountered?

    	if(t.op() instanceof IProgramMethod){ //Query found
    		//System.out.println("Query found:"+t);
    		result.add(t);
    		return;
    	}else{
    		for(int i=0;i<t.arity();i++){
    			collectQueriesRecursively(t.sub(i),result);
    		}
    	}
    }


    /**
     * Tries to remove redundant query evaluations/expansions.
     */
    private void removeRedundant(List<QueryEvalPos> qeps){
    	int size=qeps.size();
    	for(int i=0;i<size;i++){
    		QueryEvalPos cur = qeps.get(i);
    		for(int k=0;k<size;k++){
    			QueryEvalPos other = qeps.get(k);
    			if(i!=k && cur.subsumes(other)){
    				qeps.remove(k);
    				//System.out.println("Removed:"+other);
    				size--;
    			}
    		}
    	}
    }


    /**
     * Query evaluation position. Describes where to insert a query evaluation/expansion (see <code>QueryExpand</code>)
     * in a formula.
     * @author gladisch
     */
    private class QueryEvalPos implements Comparable<QueryEvalPos> {
<<<<<<< HEAD
    	/** The query that is subject to query evaluation/expansion. 
    	 * The query itself is not modified but a formula is added at a position 
=======

    	/** The query that is subject to query evaluation/expansion.
    	 * The query itself is not modified but a formula is added at a position
>>>>>>> 5a6bb8e8
    	 * described by the other fields. */
    	final public Term query;
    	/** Positive or negative position wrt. logical negation. 	 */
    	final public boolean positivePosition;
    	/** Path in the syntax tree of the term where the query evaluation/expansion should be inserted.
    	 *  The first element has no meaning and should be null. The path starts with the second element. */
    	final public Vector<Integer> pathInTerm;

    	final public LogicVariable[] instVars;

    	@SuppressWarnings("unchecked")
        public QueryEvalPos(Term query, Vector<Integer> path, int level, ImmutableList<QuantifiableVariable> iVars, boolean isPositive){
    		this.query = query;
    		pathInTerm = (Vector<Integer>)path.clone();
			pathInTerm.setSize(level);
			positivePosition = isPositive;
			if(iVars!=null){
				instVars = new LogicVariable[iVars.size()];
				iVars.toArray(instVars);
			}else{
				instVars = new LogicVariable[0];
			}
    	}


    	public String toString(){
    		String pathstr = "[";
    		for(Integer in:pathInTerm){
    			pathstr += in+", ";
    		}
    		pathstr+="]";
    		return "QueryEvalPos of "+ (query!=null?query.toString():"NOQUERY")+
    				" in "+(positivePosition?"positive":"negative")+" position " +
    				(instVars.length>0?"  instVar:"+instVars[0]+" ":"") +
    				" insertPath:"+pathstr;
    	}

    	public Term getTermOnPath(Term root){
    		Term result = root;
    		for(int i=1 /*skip the first*/;i<pathInTerm.size();i++){
    			result = result.sub(pathInTerm.get(i));
    		}
    		return result;
    	}


    	public boolean subsumes(QueryEvalPos other){
    		if(!query.equals(other.query) || pathInTerm.size()>other.pathInTerm.size() ||
    				!Arrays.deepEquals(instVars, other.instVars)) {
    			return false;
    		}
    		//query.equals(other.query) && pathInTerm.size()<=other.pathInTerm.size()
    		for(int i=0;i<pathInTerm.size();i++){
    			if(pathInTerm.get(i)!=other.pathInTerm.get(i)){
    				//System.out.println("Same term but different paths");
    				return false;
    			}
    		}
    		return true;
    	}

    	/** For sorting. Longer paths come first in order to apply
    	 * modifications to the target term in a depth-first order.	 */
		@Override
		public int compareTo(QueryEvalPos other) {
			final int otherSize = other.pathInTerm.size();
			final int thisSize  = pathInTerm.size();
			return (thisSize<otherSize? 1 : (thisSize>otherSize? -1 : 0));
		}
    }


    /**
     * Replaces in a term.
     * @param term
     * @param with
     * @param it iterator with argument positions. This is the path in the syntax tree of term.
     * @return Resulting term after replacement.
     * @note Was originally implemented in QueryExpand.java.
     */
    protected Term replace(Term term, Term with, Iterator<Integer> it) {
        if ( !it.hasNext() ) {
            return with;
        }

        final int arity = term.arity();
        final Term newSubTerms[] = new Term[arity];
        boolean changedSubTerm = false;
        int next = (Integer)(it.next());
        //System.out.print(next+", ");
        for(int i = 0; i < arity; i++) {
            Term subTerm = term.sub(i);
            if (i == next) {
                newSubTerms[i] = replace(subTerm, with, it);
                if(newSubTerms[i] != subTerm) {
                    changedSubTerm = true;
                }
            } else {
                newSubTerms[i] = subTerm;
            }

        }

        final ImmutableArray<QuantifiableVariable> newBoundVars = term.boundVars();

        final Term result;
        if(changedSubTerm) {
            result = TermFactory.DEFAULT.createTerm(term.op(),
                    newSubTerms,
                    newBoundVars,
                    term.javaBlock());
        } else {
            result = term;
        }

        return result;
    }


    @Override
    public Name name() {
        return QUERY_DEF_NAME;
    }

    @Override
    public String displayName() {
        return QUERY_DEF_NAME.toString();
    }

    @Override
    public String toString() {
        return displayName();
    }

    @Override
    /**
     * Important the correctness of the implementation of this rule relies on the following side-conditions:
     * <ul>
     * <li>the query term has no free variables</li>
     * <li>the query term does not occur below an update or a modality</li>
     * </ul>
     * If you want to change this you need to adapt the application logic by adding preceding updates in front of the new added formula and/or
     * to take care of free variables when introducing the skolemfunction symbol and when replacing the query term by the skolem function.
     *
     * The method is equipped with a side-effect that stores the age of the term. This information is useful
     * for <code>QueryExpandCost</cost>.
     */
    public boolean isApplicable(Goal goal, PosInOccurrence pio) {
        if (pio!=null && pio.subTerm().op() instanceof IProgramMethod && pio.subTerm().freeVars().isEmpty()) {
            final Term pmTerm = pio.subTerm();
            IProgramMethod pm = (IProgramMethod) pmTerm.op();
            final Sort nullSort = goal.proof().getJavaInfo().nullSort();
            if (pm.isStatic() || (pmTerm.sub(1).sort().extendsTrans(goal.proof().getJavaInfo().objectSort()) &&
                    !pmTerm.sub(1).sort().extendsTrans(nullSort))) {
                PIOPathIterator it = pio.iterator();
                while ( it.next() != -1 ) {
                    Term focus = it.getSubTerm();
                    if (focus.op() instanceof UpdateApplication || focus.op() instanceof Modality) {
                        return false;
                    }
                }
                storeTimeOfQuery(pio.subTerm(), goal);
                return true;
            }
        }
        return false;
    }

    private void storeTimeOfQuery(Term query, Goal goal){
    	if(timeOfTerm.get(query)==null){
    		timeOfTerm.put(query, goal.getTime());
    	}
    }

    public Long getTimeOfQuery(Term t){
    	if(t==null || !(t.op() instanceof IProgramMethod)){
    		System.err.println("QueryExpand::getAgeOfQuery(t). The term is expected to be a query but it is:"+(t!=null?t:"null"));
    		return null;
    	}
    	return timeOfTerm.get(t);

    }

	@Override
    public DefaultBuiltInRuleApp createApp(PosInOccurrence pos) {
	    return new DefaultBuiltInRuleApp(this, pos);
    }


}<|MERGE_RESOLUTION|>--- conflicted
+++ resolved
@@ -444,14 +444,9 @@
      * @author gladisch
      */
     private class QueryEvalPos implements Comparable<QueryEvalPos> {
-<<<<<<< HEAD
-    	/** The query that is subject to query evaluation/expansion. 
-    	 * The query itself is not modified but a formula is added at a position 
-=======
 
     	/** The query that is subject to query evaluation/expansion.
     	 * The query itself is not modified but a formula is added at a position
->>>>>>> 5a6bb8e8
     	 * described by the other fields. */
     	final public Term query;
     	/** Positive or negative position wrt. logical negation. 	 */
