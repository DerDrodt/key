package de.uka.ilkd.key.rule;

import java.util.ArrayList;
import java.util.Arrays;
import java.util.Collections;
import java.util.Iterator;
import java.util.List;
import java.util.Vector;
import java.util.WeakHashMap;

import de.uka.ilkd.key.collection.ImmutableArray;
import de.uka.ilkd.key.collection.ImmutableList;
import de.uka.ilkd.key.collection.ImmutableSLList;
import de.uka.ilkd.key.java.KeYJavaASTFactory;
import de.uka.ilkd.key.java.ProgramElement;
import de.uka.ilkd.key.java.Services;
import de.uka.ilkd.key.java.Statement;
import de.uka.ilkd.key.java.StatementBlock;
import de.uka.ilkd.key.java.abstraction.KeYJavaType;
import de.uka.ilkd.key.java.declaration.ParameterDeclaration;
import de.uka.ilkd.key.java.expression.operator.CopyAssignment;
import de.uka.ilkd.key.java.reference.ExecutionContext;
import de.uka.ilkd.key.java.reference.MethodReference;
import de.uka.ilkd.key.java.reference.TypeRef;
import de.uka.ilkd.key.java.statement.MethodFrame;
import de.uka.ilkd.key.logic.JavaBlock;
import de.uka.ilkd.key.logic.Name;
import de.uka.ilkd.key.logic.Namespace;
import de.uka.ilkd.key.logic.PIOPathIterator;
import de.uka.ilkd.key.logic.PosInOccurrence;
import de.uka.ilkd.key.logic.ProgramElementName;
import de.uka.ilkd.key.logic.SequentFormula;
import de.uka.ilkd.key.logic.Term;
import de.uka.ilkd.key.logic.TermBuilder;
import de.uka.ilkd.key.logic.TermFactory;
import de.uka.ilkd.key.logic.op.Equality;
import de.uka.ilkd.key.logic.op.Function;
import de.uka.ilkd.key.logic.op.IProgramMethod;
import de.uka.ilkd.key.logic.op.Junctor;
import de.uka.ilkd.key.logic.op.LocationVariable;
import de.uka.ilkd.key.logic.op.LogicVariable;
import de.uka.ilkd.key.logic.op.Modality;
import de.uka.ilkd.key.logic.op.Operator;
import de.uka.ilkd.key.logic.op.ProgramVariable;
import de.uka.ilkd.key.logic.op.QuantifiableVariable;
import de.uka.ilkd.key.logic.op.Quantifier;
import de.uka.ilkd.key.logic.op.UpdateApplication;
import de.uka.ilkd.key.logic.sort.Sort;
import de.uka.ilkd.key.proof.Goal;


/**
 * The QueryExpand rule allows to apply contracts or to symbolically execute a query 
 * expression in the logic. It replaces the query expression by a new constant and 
 * constructs a box formula in the antecedent 'defining' the constant as the result of 
 * a method call. The method call is encoded directly as a method call in the box modality. 
 * The query is invoked in a context equal to the container type of the query method.
 * 
 * @author Richard Bubel
 */
public class QueryExpand implements BuiltInRule {

    public static final QueryExpand INSTANCE = new QueryExpand();

    private static Name QUERY_DEF_NAME = new Name("Evaluate Query");

    private static final TermBuilder tb = TermBuilder.DF;
    
    /** Stores a number that indicates the time when term occurred for the first time where
     * this rule was applicable. The time is the number of rules applied on this branch.*/
    private WeakHashMap<Term,Long> timeOfTerm = new WeakHashMap<Term,Long>(); 


    @Override

    public ImmutableList<Goal> apply(Goal goal, Services services,
            RuleApp ruleApp) {

        final PosInOccurrence pio = ruleApp.posInOccurrence();
        final Term query = pio.subTerm();

        // new goal
        ImmutableList<Goal> newGoal = goal.split(1);
        Goal g = newGoal.head();

        Term topLevel = queryEvalTerm(services, query, null);

        g.addFormula(new SequentFormula(topLevel), true, true);	//move the query call directly to the succedent. Use box instead of diamond?

        /*  replaces old query
        final Term newFormula = replace(pio.constrainedFormula().formula(), 
                tb.func(placeHolderResult), pio.posInTerm().iterator());
        g.changeFormula(new SequentFormula(newFormula), pio.topLevel());
         */

        return newGoal;
    }
    
    /** Creates an invocation of a query in a modal operator and stores the value in a
     *  new symbol. This is a utility method, that may also be used by other classes.
     * @param services 
     * @param query The query on which the query expand rule is applied
     * @param instVars If null, then the result of the query can be stored in a constant (e.g. res=query(a)). 
     *        Otherwise it is a list of logical variables that can be instantiated (using the rules allLeft, exRight) 
     *        and therefore the result of the query must be stored by function that depends on instVars (e.g. forall i; res(i)=query(i)).
     *        The list may be empty even if it not null.
     * @param newGoal The new goal that results from this rule application. (requires to register new symbols)
     * @return The formula (!{U}<result=query();>result=res_query) & query()=res_query
     * @author Richard Bubel
     * @author gladisch 
     */
    public Term queryEvalTerm(Services services, Term query, LogicVariable[] instVars){
    	
    	   final IProgramMethod method = (IProgramMethod)query.op();
    	   
           final ImmutableArray<ProgramVariable> args = getRegisteredArgumentVariables(method.getParameters(), services);


           //Names for additional symbols
           
           final String calleeName     = tb.newName(services, "callee");
           final String progResultName = tb.newName(services, "queryResult");
           final String logicResultName= tb.newName(services, "res_"+method.getName());
           //For declaring the symbol that stores the result in a logical term a trick is done.
           //The new symbolc is introduced as a logical variable that is later skolemized by the ex_left rule.
           //  LogicVariable logicResultQV = new LogicVariable(new Name("res_"+method.getName()),query.sort());
           
           KeYJavaType calleeType = services.getJavaInfo().getKeYJavaType(
             query.subs().size() == 1 ? // static query
                query.sort()
                :
                query.sub(1).sort());
           KeYJavaType progResultType = method.getReturnType();


           final ProgramVariable callee;
           final int offset;
           if (method.isStatic()) {
               callee = null;
               offset = 0;
           } else {
               callee = new LocationVariable(
                       new ProgramElementName(calleeName), calleeType);
               offset = 1;
           }

           final ProgramVariable result = 
                   new LocationVariable(
                           new ProgramElementName(progResultName), 
                                   progResultType);


           final MethodReference mr = new MethodReference(args, method.getProgramElementName(), callee);
           
           //final LocationVariable placeHoderResult = new LocationVariable(new ProgramElementName(logicResultName), logicResultType);
           //final Term placeHolderResultTrm = tb.var(logicResultQV);
           final Function placeHolderResult;
           final Term placeHolderResultTrm;
           
           if(instVars==null || instVars.length==0) {
        	   placeHolderResult    = new Function(new Name(logicResultName), query.sort());
        	   placeHolderResultTrm = tb.func(placeHolderResult);
           }else{ // If the query expansion depends on logical variables, then store the result in a function that depends on the logical variables.
        	   Term[] lvTrms = new Term[instVars.length];
        	   Sort[] lvSorts = new Sort[instVars.length];
        	   for(int i =0;i<instVars.length;i++){
        		   lvTrms[i] = tb.var(instVars[i]);
        		   lvSorts[i] = instVars[i].sort();
        	   }
        	   ImmutableArray<Sort> imArrlvSorts = new ImmutableArray<Sort>(lvSorts);
        	   placeHolderResult    = new Function(new Name(logicResultName), query.sort(), imArrlvSorts);
        	   placeHolderResultTrm = tb.func(placeHolderResult, lvTrms, null); //I'm not sure about the third parameter!
           }
           
           services.getNamespaces().functions().addSafely(placeHolderResult);
         
           // construct method call   {heap:=h || p1:arg1 || ... || pn:=argn} 
           //                                  \[ res = o.m(p1,..,pn); \] (c = res) 

           ArrayList<ProgramElement> stmnt = new ArrayList<ProgramElement>();
           
           stmnt.add(KeYJavaASTFactory.declare(result, progResultType));
           
           final CopyAssignment assignment = new CopyAssignment(result, mr);

           stmnt.add(assignment);
           
           StatementBlock s = new StatementBlock(stmnt.toArray(new Statement[stmnt.size()]));

           
           
           final MethodFrame mf = new MethodFrame(null, 
                   new ExecutionContext(new TypeRef(method.getContainerType()), method, null),
                   //new StatementBlock(assignment)
                   s);
           final JavaBlock jb = JavaBlock.createJavaBlock(new StatementBlock(mf));	

           final Term methodCall = tb.dia(jb, tb.not(tb.equals(tb.var(result),placeHolderResultTrm)));  //Not sure if box or diamond should be used.
           //final Term methodCall = tb.box(jb, tb.equals(tb.var(result), query));
           
           Term update = tb.elementary(services, services.getTypeConverter().getHeapLDT().getHeap(), query.sub(0));
           if (callee != null) {
               update = tb.parallel(tb.elementary(services, tb.var(callee), query.sub(1)), update);
           }

           final Term[] argUpdates = new Term[args.size()]; 
           for (int i = 0; i<args.size(); i++) {
               argUpdates[i] = tb.elementary(services, tb.var(args.get(i)), query.sub(offset+1+i));
           }

           update = tb.parallel(update, tb.parallel(argUpdates));

           Term topLevel = tb.not(tb.apply(update, methodCall));


           // The following additional equation increases performance (sometimes significantly, e.g. by factor 10). 
           topLevel = tb.and(topLevel, tb.equals(query,placeHolderResultTrm));
           
           //topLevel = tb.ex(logicResultQV, topLevel); //Alternative way to declare the symbol

           return topLevel;
    }

    
    
    private ImmutableArray<ProgramVariable> getRegisteredArgumentVariables(
            ImmutableArray<ParameterDeclaration> paramDecls, Services services) {

        final Namespace progvarsNS = services.getNamespaces().programVariables();
        final ProgramVariable[] args = new ProgramVariable[paramDecls.size()];
        int i = 0;
        for (final ParameterDeclaration pdecl : paramDecls) {
        	final String baseName = pdecl.getVariableSpecification().getName();
        	final String newName = tb.newName(services,baseName);
            final ProgramElementName argVarName = new ProgramElementName(newName);
            args[i] = new LocationVariable(argVarName, 
                    pdecl.getVariableSpecification().getProgramVariable().getKeYJavaType());
            progvarsNS.addSafely(args[i]);
            //newGoal.addProgramVariable(pv);
            i++;
        }
        
        return new ImmutableArray<ProgramVariable>(args);
    }

    
    /** 
     * Apply "evaluate query" to the queries that occur in <code>term</code>. The query evaluations/expansions are inserted 
     * into a copy of <code>term</code> that is returned. 
     * @param services
     * @param term  A formula that potentially contains queries that should be evaluated/expanded.
     * @param positiveContext Set false iff the <code>term</code> is in a logically negated context wrt. to the succedent.
     * @param allowExpandBelowInstQuantifier TODO
     * @return A modified version of the <code>term</code> with inserted "query evalutions".
     * @author gladisch
     */
    public Term evaluateQueries(Services services,  Term term, boolean positiveContext, boolean allowExpandBelowInstQuantifier){
    	//System.out.println("---------- evaluateQueries on:  ---------------- "+term+"\n-------------------------------\n");
    	final int depth =term.depth(); 
    	List<QueryEvalPos> qeps = new Vector<QueryEvalPos>();
    	Vector<Integer> path = new Vector<Integer>(depth);
    	path.setSize(depth);
    	final ImmutableSLList<QuantifiableVariable> instVars;
    	if(allowExpandBelowInstQuantifier){
    		instVars = ImmutableSLList.nil(); 
    	}else{
    		instVars = null;
    	}
    	findQueriesAndEvaluationPositions(term, 0, path, instVars, positiveContext, 0, positiveContext, qeps);
    	removeRedundant(qeps);
    	//sorting is important in order to ensure that the original term is modified in a depth-first order.
    	Collections.sort(qeps);

    	for(QueryEvalPos qep: qeps){
    	    //System.out.println("\nInserting: "+qep+"\n");
        	Term queryExp = QueryExpand.INSTANCE.queryEvalTerm(services, qep.query, qep.instVars);
        	Iterator<Integer> it = qep.pathInTerm.iterator();
        	it.next(); //Skip the first element
        	final Term termToInsert;
        	if(qep.positivePosition){
        		termToInsert = tb.imp(queryExp,qep.getTermOnPath(term));
        	}else{
        		termToInsert = tb.and(queryExp,qep.getTermOnPath(term));
        	}
        	//System.out.println("----------- Calling replace. Insert term: ----------------\n"+termToInsert+"\n-----------------------\n");
        	//Attention, when the term is modified, then the paths in the term have changed. Perform the changes in a depth-first order.
        	term = replace(term, termToInsert, it);
    	}
        	//TermBuilder TB = TermBuilder.DF;
        	//result = TB.and( queryExp, term);
    	return term;
    }
    
    
    /** Find queries in t and suitable positions where to insert their evaluations in t. 
     * This method is called by the method <code>evaluateQueries<\code>.
     * @param t The term where to search for queries and query evaluation positions.
     * @param level The current recursion level of this method call.
     * @param pathInTerm Vector of integers describing the current path in the syntax tree (of the term at level 0).
     * @param instVars If null, then query evaluation below instantiable quantifiers (i.e. non-Skolemizable quantifiers) is suppressed. 
     *         If not null, then this list collects the logical variables of instantiable quantifers that the query evaluation depends on. 
     *         This is to needed to create e.g. (forall i; query(i)=res(i)) instead of (forall i;query(i)=res); the latter is unsound.
     * @param curPosIsPositive True iff the current position in the formula we are in is a logically positive context (when considering polarity wrt. logical negation). 
     * @param qepLevel The top-most level on the current path where the query evaluation could be inserted. Its either top-level (0) or below a quantifier.
     * @param qepIsPositive True iff the logical context at position qepLevel is positive (i.e., not negated, or negations have cancelled out).
     * @param qeps The resulting collection of query evaluation positions.
     * @author gladisch 
     */
    @SuppressWarnings("unchecked")
    private void findQueriesAndEvaluationPositions(Term t, int level, Vector<Integer> pathInTerm, 
    		               ImmutableList<QuantifiableVariable> instVars, boolean curPosIsPositive, 
    		               int qepLevel, boolean qepIsPositive, List<QueryEvalPos> qeps){
    	if(t==null){
    		return;
    	}
    	final Operator op = t.op();
    	final int nextLevel = level+1;
    	if(op instanceof IProgramMethod){ //Query found
    		//System.out.println("Query found:"+t+ " position:"+(qepIsPositive?"positive":"negative"));
    		QueryEvalPos qep = new QueryEvalPos(t, (Vector<Integer>)pathInTerm.clone(), qepLevel+1, instVars, qepIsPositive);
    		qeps.add(qep);
    		//System.out.println("AddedA: "+qep);
    		return;
    	}else if(op== Junctor.AND || op== Junctor.OR){
    		pathInTerm.set(nextLevel, 0);
    		findQueriesAndEvaluationPositions(t.sub(0), nextLevel, pathInTerm, instVars, curPosIsPositive, qepLevel, qepIsPositive, qeps);
    		pathInTerm.set(nextLevel, 1);
    		findQueriesAndEvaluationPositions(t.sub(1), nextLevel, pathInTerm, instVars, curPosIsPositive, qepLevel, qepIsPositive, qeps);
    	}else if(op== Junctor.IMP){
    		pathInTerm.set(nextLevel, 0);
    		findQueriesAndEvaluationPositions(t.sub(0), nextLevel, pathInTerm, instVars, !curPosIsPositive, qepLevel, qepIsPositive, qeps);
    		pathInTerm.set(nextLevel, 1);
    		findQueriesAndEvaluationPositions(t.sub(1), nextLevel, pathInTerm, instVars, curPosIsPositive, qepLevel, qepIsPositive, qeps);
    	}else if(op== Junctor.NOT){
    		pathInTerm.set(nextLevel, 0);
    		findQueriesAndEvaluationPositions(t.sub(0), nextLevel, pathInTerm, instVars, !curPosIsPositive, qepLevel, qepIsPositive, qeps);
    	}else if(op== Equality.EQV){ 
    		// Each subformula of "<->" is in both, positive and negative scope. Query expansion below it would be unsound. 
    		// Alternatively "<->" could be converted into "->" and "<-"
    		return;
    	}else if(t.javaBlock()!=JavaBlock.EMPTY_JAVABLOCK){ //do not descend below java blocks.
    		return;
    	}else if(op== Quantifier.ALL ){ 
    		if(curPosIsPositive){ //Quantifier that will be Skolemized
    			//This is a potential query evaluation position. 
        		pathInTerm.set(nextLevel, 0);
    			findQueriesAndEvaluationPositions(t.sub(0), nextLevel, pathInTerm, instVars, curPosIsPositive, nextLevel, curPosIsPositive, qeps);
    		}else{ //Quantifier that will be instantiated. Warning: this may explode!
    			if(instVars!=null){
    			   pathInTerm.set(nextLevel, 0);
        		   assert t.boundVars().get(0) instanceof LogicVariable;
        		   instVars = instVars.append(t.boundVars());
    			   findQueriesAndEvaluationPositions(t.sub(0), nextLevel, pathInTerm, instVars, curPosIsPositive, nextLevel, curPosIsPositive, qeps);
    			}
    		}
    	}else if(op== Quantifier.EX ){ 
    		if(curPosIsPositive){ //Quantifier that will be instantiated. Warning: this may explode!
    			if(instVars!=null){
        		   pathInTerm.set(nextLevel, 0);
        		   assert t.boundVars().get(0) instanceof LogicVariable;
        		   instVars = instVars.append(t.boundVars());
    			   findQueriesAndEvaluationPositions(t.sub(0), nextLevel, pathInTerm, instVars, curPosIsPositive, nextLevel, curPosIsPositive, qeps);
    			}
    		}else{ //Quantifier that will be Skolemized
    			//This is a potential query evaluation position. 
        		pathInTerm.set(nextLevel, 0);
    			findQueriesAndEvaluationPositions(t.sub(0), nextLevel, pathInTerm, instVars, curPosIsPositive, nextLevel, curPosIsPositive, qeps);
    		}
    	}else if(t.sort() == Sort.FORMULA){
    		Vector<Term> queries = collectQueries(t);
    		for(Term query:queries){
        		QueryEvalPos qep = new QueryEvalPos(query, (Vector<Integer>)pathInTerm.clone(), qepLevel+1, instVars, qepIsPositive);
        		qeps.add(qep);
        		//System.out.println("AddedB: "+qep);
    		}
    	}
    }
    
    
    private Vector<Term> collectQueries(Term t){
    	Vector<Term> queries = new Vector<Term>();
    	collectQueriesRecursively(t,queries);
    	return queries;
    }
    
    
    /** Utility method called by <code>collectQueriesRecursively</code> */    
    private void collectQueriesRecursively(Term t, Vector<Term> result){
    	if(t.javaBlock()!=JavaBlock.EMPTY_JAVABLOCK){
    		//System.out.println("collectQueriesRec encountered javaBlock.");
    		return;
    	}
    	// What about checking if an update is encountered?
    	
    	if(t.op() instanceof IProgramMethod){ //Query found
    		//System.out.println("Query found:"+t);
    		result.add(t);
    		return;
    	}else{
    		for(int i=0;i<t.arity();i++){
    			collectQueriesRecursively(t.sub(i),result);
    		}
    	}
    }

    
    /**
     * Tries to remove redundant query evaluations/expansions.
     */
    private void removeRedundant(List<QueryEvalPos> qeps){
    	int size=qeps.size();
    	for(int i=0;i<size;i++){
    		QueryEvalPos cur = qeps.get(i);
    		for(int k=0;k<size;k++){
    			QueryEvalPos other = qeps.get(k);
    			if(i!=k && cur.subsumes(other)){
    				qeps.remove(k);
    				//System.out.println("Removed:"+other);
    				size--;
    			}
    		}
    	}
    }
    
    
    /**
     * Query evaluation position. Describes where to insert a query evaluation/expansion (see <code>QueryExpand</code>)
     * in a formula.
     * @author gladisch
     */
<<<<<<< HEAD
    private class QueryEvalPos implements Comparable{
=======
    private class QueryEvalPos implements Comparable<QueryEvalPos> {
    	
>>>>>>> 78f7993b
    	/** The query that is subject to query evaluation/expansion. 
    	 * The query itself is not modified but a formula is added at a position 
    	 * described by the other fields. */
    	final public Term query;
    	/** Positive or negative position wrt. logical negation. 	 */
    	final public boolean positivePosition; 
    	/** Path in the syntax tree of the term where the query evaluation/expansion should be inserted. 
    	 *  The first element has no meaning and should be null. The path starts with the second element. */
    	final public Vector<Integer> pathInTerm;
    	
    	final public LogicVariable[] instVars;

    	@SuppressWarnings("unchecked")
        public QueryEvalPos(Term query, Vector<Integer> path, int level, ImmutableList<QuantifiableVariable> iVars, boolean isPositive){
    		this.query = query;
    		pathInTerm = (Vector<Integer>)path.clone();
			pathInTerm.setSize(level);
			positivePosition = isPositive;
			if(iVars!=null){
				instVars = new LogicVariable[iVars.size()];
				iVars.toArray(instVars);
			}else{
				instVars = new LogicVariable[0];
			}
    	}
    	
    	
    	public String toString(){
    		String pathstr = "[";
    		for(Integer in:pathInTerm){
    			pathstr += in+", ";
    		}
    		pathstr+="]";
    		return "QueryEvalPos of "+ (query!=null?query.toString():"NOQUERY")+ 
    				" in "+(positivePosition?"positive":"negative")+" position " +
    				(instVars.length>0?"  instVar:"+instVars[0]+" ":"") +
    				" insertPath:"+pathstr;
    	}
    	
    	public Term getTermOnPath(Term root){
    		Term result = root; 
    		for(int i=1 /*skip the first*/;i<pathInTerm.size();i++){
    			result = result.sub(pathInTerm.get(i));
    		}
    		return result;
    	}

    	
    	public boolean subsumes(QueryEvalPos other){
    		if(!query.equals(other.query) || pathInTerm.size()>other.pathInTerm.size() || 
    				!Arrays.deepEquals(instVars, other.instVars)) {
    			return false;
    		}
    		//query.equals(other.query) && pathInTerm.size()<=other.pathInTerm.size()
    		for(int i=0;i<pathInTerm.size();i++){
    			if(pathInTerm.get(i)!=other.pathInTerm.get(i)){
    				//System.out.println("Same term but different paths");
    				return false;
    			}
    		}
    		return true;
    	}

    	/** For sorting. Longer paths come first in order to apply 
    	 * modifications to the target term in a depth-first order.	 */
		@Override
		public int compareTo(QueryEvalPos other) {
			final int otherSize = other.pathInTerm.size();
			final int thisSize  = pathInTerm.size();
			return (thisSize<otherSize? 1 : (thisSize>otherSize? -1 : 0));
		}
    }

    
    /**
     * Replaces in a term. 
     * @param term
     * @param with
     * @param it iterator with argument positions. This is the path in the syntax tree of term. 
     * @return Resulting term after replacement.
     * @note Was originally implemented in QueryExpand.java.
     */
    protected Term replace(Term term, Term with, Iterator<Integer> it) {
        if ( !it.hasNext() ) {
            return with;
        }

        final int arity = term.arity();
        final Term newSubTerms[] = new Term[arity];    
        boolean changedSubTerm = false;
        int next = (Integer)(it.next());
        //System.out.print(next+", ");
        for(int i = 0; i < arity; i++) {
            Term subTerm = term.sub(i);
            if (i == next) {
                newSubTerms[i] = replace(subTerm, with, it);
                if(newSubTerms[i] != subTerm) {
                    changedSubTerm = true;
                }
            } else {
                newSubTerms[i] = subTerm;
            }

        }

        final ImmutableArray<QuantifiableVariable> newBoundVars = term.boundVars();

        final Term result;
        if(changedSubTerm) {
            result = TermFactory.DEFAULT.createTerm(term.op(),
                    newSubTerms,
                    newBoundVars,
                    term.javaBlock());
        } else {
            result = term;
        }

        return result;
    }  

    
    @Override
    public Name name() {
        return QUERY_DEF_NAME;
    }

    @Override
    public String displayName() {
        return QUERY_DEF_NAME.toString();
    }

    @Override
    public String toString() {
        return displayName();
    }

    @Override
    /** 
     * Important the correctness of the implementation of this rule relies on the following side-conditions:
     * <ul>
     * <li>the query term has no free variables</li>
     * <li>the query term does not occur below an update or a modality</li>
     * </ul>
     * If you want to change this you need to adapt the application logic by adding preceding updates in front of the new added formula and/or
     * to take care of free variables when introducing the skolemfunction symbol and when replacing the query term by the skolem function.
     * 
     * The method is equipped with a side-effect that stores the age of the term. This information is useful
     * for <code>QueryExpandCost</cost>.
     */
    public boolean isApplicable(Goal goal, PosInOccurrence pio) {		
        if (pio!=null && pio.subTerm().op() instanceof IProgramMethod && pio.subTerm().freeVars().isEmpty()) {
            final Term pmTerm = pio.subTerm();
            IProgramMethod pm = (IProgramMethod) pmTerm.op();
            final Sort nullSort = goal.proof().getJavaInfo().nullSort();
            if (pm.isStatic() || (pmTerm.sub(1).sort().extendsTrans(goal.proof().getJavaInfo().objectSort()) && 
                    !pmTerm.sub(1).sort().extendsTrans(nullSort))) {
                PIOPathIterator it = pio.iterator();
                while ( it.next() != -1 ) {
                    Term focus = it.getSubTerm();
                    if (focus.op() instanceof UpdateApplication || focus.op() instanceof Modality) {
                        return false;
                    }
                }
                storeTimeOfQuery(pio.subTerm(), goal);
                return true;
            }
        }
        return false;
    }
    
    private void storeTimeOfQuery(Term query, Goal goal){    	
    	if(timeOfTerm.get(query)==null){
    		timeOfTerm.put(query, goal.getTime());
    	}
    }
    
    public Long getTimeOfQuery(Term t){
    	if(t==null || !(t.op() instanceof IProgramMethod)){
    		System.err.println("QueryExpand::getAgeOfQuery(t). The term is expected to be a query but it is:"+(t!=null?t:"null"));
    		return null;
    	}
    	return timeOfTerm.get(t);
    	
    }

	@Override
    public DefaultBuiltInRuleApp createApp(PosInOccurrence pos) {
	    return new DefaultBuiltInRuleApp(this, pos);
    }
    

}
<|MERGE_RESOLUTION|>--- conflicted
+++ resolved
@@ -428,12 +428,7 @@
      * in a formula.
      * @author gladisch
      */
-<<<<<<< HEAD
-    private class QueryEvalPos implements Comparable{
-=======
     private class QueryEvalPos implements Comparable<QueryEvalPos> {
-    	
->>>>>>> 78f7993b
     	/** The query that is subject to query evaluation/expansion. 
     	 * The query itself is not modified but a formula is added at a position 
     	 * described by the other fields. */
