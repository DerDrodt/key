--- conflicted
+++ resolved
@@ -13,11 +13,8 @@
 
 package de.uka.ilkd.key.rule;
 
-<<<<<<< HEAD
 import de.uka.ilkd.key.rule.tacletbuilder.InfFlowLoopInvariantTacletBuilder;
 import java.util.Iterator;
-=======
->>>>>>> 224ad001
 import java.util.LinkedHashMap;
 import java.util.List;
 import java.util.Map;
@@ -48,15 +45,11 @@
 import de.uka.ilkd.key.logic.Sequent;
 import de.uka.ilkd.key.logic.SequentFormula;
 import de.uka.ilkd.key.logic.Term;
-<<<<<<< HEAD
 import de.uka.ilkd.key.logic.TermBuilder;
-import de.uka.ilkd.key.logic.label.SelfCompositionTermLabel;
-=======
 import de.uka.ilkd.key.logic.TermServices;
 import de.uka.ilkd.key.logic.label.ParameterlessTermLabel;
 import de.uka.ilkd.key.logic.label.TermLabel;
 import de.uka.ilkd.key.logic.label.TermLabelManager;
->>>>>>> 224ad001
 import de.uka.ilkd.key.logic.op.Function;
 import de.uka.ilkd.key.logic.op.LocationVariable;
 import de.uka.ilkd.key.logic.op.Modality;
@@ -68,43 +61,35 @@
 import de.uka.ilkd.key.logic.sort.Sort;
 import de.uka.ilkd.key.proof.Goal;
 import de.uka.ilkd.key.proof.InfFlowCheckInfo;
-import de.uka.ilkd.key.proof.Proof;
 import de.uka.ilkd.key.proof.init.IFProofObligationVars;
-import de.uka.ilkd.key.proof.init.InfFlowPO;
-import de.uka.ilkd.key.proof.init.ProofOblInput;
 import de.uka.ilkd.key.proof.init.StateVars;
 import de.uka.ilkd.key.proof.init.ProofObligationVars;
 import de.uka.ilkd.key.proof.init.po.snippet.InfFlowPOSnippetFactory;
 import de.uka.ilkd.key.proof.init.po.snippet.POSnippetFactory;
 import de.uka.ilkd.key.rule.inst.SVInstantiations;
-import de.uka.ilkd.key.rule.label.TermLabelWorkerManagement;
 import de.uka.ilkd.key.rule.metaconstruct.WhileInvariantTransformer;
 import de.uka.ilkd.key.speclang.LoopInvariant;
 import de.uka.ilkd.key.speclang.LoopWellDefinedness;
 import de.uka.ilkd.key.speclang.WellDefinednessCheck;
+import de.uka.ilkd.key.strategy.StrategyProperties;
 import de.uka.ilkd.key.util.MiscTools;
 import de.uka.ilkd.key.util.Pair;
-<<<<<<< HEAD
 import de.uka.ilkd.key.util.properties.Properties.Property;
-=======
 import de.uka.ilkd.key.util.Triple;
->>>>>>> 224ad001
 
 public final class WhileInvariantRule implements BuiltInRule {
 
 
     public static final WhileInvariantRule INSTANCE = new WhileInvariantRule();
 
-<<<<<<< HEAD
-    private static final Name NAME = new Name("Use Loop Invariant");
-    private static final TermBuilder TB = TermBuilder.DF;
+    private static final Name NAME = new Name("Loop Invariant");
 
     private static Term lastFocusTerm;
     private static Instantiation lastInstantiation;
 
 
     private static InfFlowData prepareSetUpOfInfFlowValidityGoal(final AnonUpdateData anonUpdateData,
-                                                                 final LocationVariable guardVar,
+                                                                 final Term guardTerm,
                                                                  final Instantiation inst,
                                                                  LoopInvariant inv,
                                                                  Services services,
@@ -114,16 +99,9 @@
                                                                  final Term anonUpdate,
                                                                  final JavaBlock guardJb)
             throws RuleAbortException {
+        final TermBuilder tb = services.getTermBuilder();
         final Term baseHeap = anonUpdateData.loopHeapAtPre;
-        final Term guardTerm = TB.var(guardVar);
         final Term selfTerm = inst.selfTerm;
-
-        Proof proof = services.getProof();
-        ProofOblInput poi =
-                services.getSpecificationRepository().getProofOblInput(proof);
-        assert poi instanceof InfFlowPO;
-        InfFlowPO po = (InfFlowPO)poi;
-        IFProofObligationVars leaveIFVars = po.getLeaveIFVars();
 
         services.getSpecificationRepository().addLoopInvariant(inv);
         ruleApp.setLoopInvariant(inv);
@@ -131,19 +109,19 @@
 
         // create heap_Before_LOOP
         HeapLDT heapLDT = services.getTypeConverter().getHeapLDT();
-        Name heapAtPreName = new Name(TB.newName(services, baseHeap + "_Before_LOOP"));
-        final Function heapAtPreFunc = new Function(heapAtPreName, heapLDT.targetSort(), true);
+        Name heapAtPreName = new Name(tb.newName(baseHeap + "_Before_LOOP"));
+        final Function heapAtPreFunc = new Function(heapAtPreName, heapLDT.targetSort());
 	services.getNamespaces().functions().addSafely(heapAtPreFunc);
-        final Term heapAtPre = TB.func(heapAtPreFunc);
+        final Term heapAtPre = tb.func(heapAtPreFunc);
 
         final Term heapAtPost = anonUpdateData.loopHeap;
         final Term guardAtPre = buildBeforeVar(guardTerm, services);
         final Term guardAtPost = buildAfterVar(guardTerm, services);
         final Term selfAtPost = buildAtPostVar(selfTerm, "LOOP", services);
         // The set of local variables which are read in the loop body.
-        final ImmutableList<Term> localInTerms = MiscTools.toTermList(localIns);
+        final ImmutableList<Term> localInTerms = MiscTools.toTermList(localIns, tb);
         // The set of local variables which are written in the loop body.
-        final ImmutableList<Term> localOutTerms = MiscTools.toTermList(localOuts);
+        final ImmutableList<Term> localOutTerms = MiscTools.toTermList(localOuts, tb);
         // For every local variable which is written we need a pre and a post variable.
         final ImmutableList<Term> localOutsAtPre = buildLocalOutsAtPre(localOutTerms, services);
         final ImmutableList<Term> localOutsAtPost = buildLocalOutsAtPost(localOutTerms, services);
@@ -207,13 +185,6 @@
     }
 
 
-=======
-    private static final Name NAME = new Name("Loop Invariant");
-    private Term lastFocusTerm;
-    private Instantiation lastInstantiation;
-
-
->>>>>>> 224ad001
     //-------------------------------------------------------------------------
     //constructors
     //-------------------------------------------------------------------------
@@ -225,37 +196,32 @@
     //-------------------------------------------------------------------------
     //internal methods
     //-------------------------------------------------------------------------
-<<<<<<< HEAD
 
     private static Instantiation instantiate(final LoopInvariantBuiltInRuleApp app,
                                              Services services) throws RuleAbortException {
-    final Term focusTerm = app.posInOccurrence().subTerm();
-
-    if(focusTerm == lastFocusTerm &&
-            lastInstantiation.inv == services.getSpecificationRepository()
-                                        .getLoopInvariant(lastInstantiation.loop)) {
-	    return lastInstantiation;
-	}
+        final Term focusTerm = app.posInOccurrence().subTerm();
+
+        if (focusTerm == lastFocusTerm &&
+                lastInstantiation.inv == services.getSpecificationRepository()
+                .getLoopInvariant(lastInstantiation.loop)) {
+            return lastInstantiation;
+        }
 
 	//leading update?
-	final Pair<Term, Term> update = applyUpdates(focusTerm);
+	final Pair<Term, Term> update = applyUpdates(focusTerm, services);
 	final Term u        = update.first;
 	final Term progPost = update.second;
-=======
-
-    private Instantiation instantiate(LoopInvariantBuiltInRuleApp app, Services services)
-            throws RuleAbortException {
->>>>>>> 224ad001
-
-        Term focusTerm = app.posInOccurrence().subTerm();
-
-<<<<<<< HEAD
+
+	//focus (below update) must be modality term
+        if (!checkFocus(progPost)) {
+            return null;
+        }
+
 	//active statement must be while loop
-	final While loop = (While) app.getLoopStatement();
+	final While loop = app.getLoopStatement();
 
 	// try to get invariant from JML specification
 	LoopInvariant inv = app.getInvariant();
-	assert inv != null : "No invariant found"; // FIXME: Remove after debugging
 	if (inv == null) // may happen after reloading proof 
 	    throw new RuleAbortException("no invariant found");
 
@@ -281,143 +247,52 @@
 	lastInstantiation = result;
 	return result;
     }
-=======
-        if(focusTerm == lastFocusTerm
-                && lastInstantiation.inv 
-                == services.getSpecificationRepository()
-                .getLoopInvariant(lastInstantiation.loop)) {
-            return lastInstantiation;
-        }
->>>>>>> 224ad001
-
-        //leading update?
-        Pair<Term, Term> update = applyUpdates(focusTerm, services);
-        final Term u        = update.first;
-        final Term progPost = update.second;
-
-<<<<<<< HEAD
+
     private static Term createLocalAnonUpdate(ImmutableSet<ProgramVariable> localOuts,
                                               Services services) {
         Term anonUpdate = null;
+        final TermBuilder tb = services.getTermBuilder();
         for(ProgramVariable pv : localOuts) {
-            final Name anonFuncName = new Name(TB.newName(services, pv.name().toString()));
-            final Function anonFunc = new Function(anonFuncName, pv.sort(), true);
+            final Name anonFuncName = new Name(tb.newName(pv.name().toString()));
+            final Function anonFunc = new Function(anonFuncName, pv.sort());
             services.getNamespaces().functions().addSafely(anonFunc);
-            final Term elemUpd = TB.elementary(services, (LocationVariable)pv, TB.func(anonFunc));
+            final Term elemUpd = tb.elementary((LocationVariable)pv, tb.func(anonFunc));
             if(anonUpdate == null) {
                 anonUpdate = elemUpd;
             } else {
-                anonUpdate = TB.parallel(anonUpdate, elemUpd);
+                anonUpdate = tb.parallel(anonUpdate, elemUpd);
             }
         }
-
-=======
-        //focus (below update) must be modality term
-        if (!checkFocus(progPost)) {
-            return null;
-        }
-
-        //active statement must be while loop
-        final While loop = app.getLoopStatement();
-
-        // try to get invariant from JML specification
-        LoopInvariant inv = app.getInvariant(); 
-        if (inv == null) // may happen after reloading proof 
-            throw new RuleAbortException("no invariant found");
-
-        //collect self, execution context
-        final MethodFrame innermostMethodFrame 
-            = JavaTools.getInnermostMethodFrame(progPost.javaBlock(), services);
-        final Term selfTerm = innermostMethodFrame == null ?
-                null
-                : MiscTools.getSelfTerm(innermostMethodFrame, services);
-        final ExecutionContext innermostExecutionContext 
-            = innermostMethodFrame == null ?
-                null
-                : (ExecutionContext) innermostMethodFrame.getExecutionContext();
-
-        //cache and return result
-        Instantiation result = new Instantiation(u, 
-                progPost, 
-                loop, 
-                inv,
-                selfTerm, 
-                innermostExecutionContext);
-        lastFocusTerm = focusTerm;
-        lastInstantiation = result;
-        return result;
-    }
-
-    private Term createLocalAnonUpdate(ImmutableSet<ProgramVariable> localOuts, TermServices services) {
-        Term anonUpdate = null;
-        for(ProgramVariable pv : localOuts) {
-            final String anonFuncName 
-                = services.getTermBuilder().newName(pv.name().toString());
-            final Function anonFunc 
-                = new Function(new Name(anonFuncName), pv.sort());
-            services.getNamespaces().functions().addSafely(anonFunc);
-            final Term elemUpd = services.getTermBuilder().elementary((LocationVariable)pv,
-                                                                      services.getTermBuilder().func(anonFunc));
-            if(anonUpdate == null) {
-                anonUpdate = elemUpd;
-            }else{
-                anonUpdate = services.getTermBuilder().parallel(anonUpdate, elemUpd);
-            }
-        }
->>>>>>> 224ad001
         return anonUpdate;
     }
 
     /**
-<<<<<<< HEAD
      * @return (assumption, anon update, anon heap)
      */    
     private static AnonUpdateData createAnonUpdate(LocationVariable heap, Term mod,
                                                    LoopInvariant inv, Services services) {
+        final TermBuilder tb = services.getTermBuilder();
 	final HeapLDT heapLDT = services.getTypeConverter().getHeapLDT();
-	final Name loopHeapName = new Name(TB.newName(services, heap+"_After_LOOP"));
-	final Function loopHeapFunc = new Function(loopHeapName, heapLDT.targetSort(), true);
+	final Name loopHeapName = new Name(tb.newName(heap+"_After_LOOP"));
+	final Function loopHeapFunc = new Function(loopHeapName, heapLDT.targetSort());
 	services.getNamespaces().functions().addSafely(loopHeapFunc);
 
-        final Term loopHeap = TB.func(loopHeapFunc);
-	final Name anonHeapName = new Name(TB.newName(services, "anon_"+heap+"_LOOP"));
-	final Function anonHeapFunc = new Function(anonHeapName,heap.sort(), true);
+        final Term loopHeap = tb.func(loopHeapFunc);
+	final Name anonHeapName = new Name(tb.newName("anon_"+heap+"_LOOP"));
+	final Function anonHeapFunc = new Function(anonHeapName,heap.sort());
 	services.getNamespaces().functions().addSafely(anonHeapFunc);
-        final Term anonHeapTerm = TB.label(TB.func(anonHeapFunc), AnonHeapTermLabel.INSTANCE);
+        final Term anonHeapTerm =
+                tb.label(tb.func(anonHeapFunc), ParameterlessTermLabel.ANON_HEAP_LABEL);
 
 	// check for strictly pure loops
 	final Term anonUpdate;
-	if(TB.strictlyNothing().equals(mod)) {
-	    anonUpdate = TB.skip();
+	if(tb.strictlyNothing().equals(mod)) {
+	    anonUpdate = tb.skip();
 	} else {
-	    anonUpdate = TB.anonUpd(heap, services, mod, anonHeapTerm);
+	    anonUpdate = tb.anonUpd(heap, mod, anonHeapTerm);
 	}
 
-	return new AnonUpdateData(anonUpdate, loopHeap, TB.getBaseHeap(services), anonHeapTerm);
-=======
-     * @return (anon update, anon heap)
-     */
-    private Pair<Term,Term> createAnonUpdate(LocationVariable heap,
-                                             While loop,
-                                             Term mod,
-                                             Services services) {
-        final HeapLDT heapLDT = services.getTypeConverter().getHeapLDT();
-        final Name anonHeapName = new Name(services.getTermBuilder().newName("anon_"+heap.name()+"_loop"));
-        final Function anonHeapFunc = new Function(anonHeapName,
-                heapLDT.targetSort());
-        services.getNamespaces().functions().addSafely(anonHeapFunc);
-        final Term anonHeapTerm = services.getTermBuilder().label(services.getTermBuilder().func(anonHeapFunc), ParameterlessTermLabel.ANON_HEAP_LABEL);
-
-        // check for strictly pure loops
-        final Term anonUpdate;
-        if(services.getTermBuilder().strictlyNothing().equals(mod)) {
-            anonUpdate = services.getTermBuilder().skip();
-        } else {
-            anonUpdate = services.getTermBuilder().anonUpd(heap, mod, anonHeapTerm);
-        }
-
-        return new Pair<Term,Term>(anonUpdate, anonHeapTerm);
->>>>>>> 224ad001
+	return new AnonUpdateData(anonUpdate, loopHeap, tb.getBaseHeap(), anonHeapTerm);
     }
 
     private static boolean checkFocus(final Term progPost) {
@@ -425,7 +300,6 @@
         return progPost.op() instanceof Modality;
     }
 
-<<<<<<< HEAD
     private static Term buildAtPostVar(Term varTerm,
                                        String suffix,
                                        Services services) {
@@ -434,15 +308,16 @@
         }
         assert varTerm.op() instanceof LocationVariable;
 
+        final TermBuilder tb = services.getTermBuilder();
         final KeYJavaType resultType = ((LocationVariable)varTerm.op()).getKeYJavaType();
         if (!suffix.equalsIgnoreCase("")) {
             suffix = new String("_" + suffix);
         }
-        final String name = TermBuilder.DF.newName(services, varTerm.toString() + "_After" + suffix);
+        final String name = tb.newName(varTerm.toString() + "_After" + suffix);
         final LocationVariable varAtPostVar =
                 new LocationVariable(new ProgramElementName(name), resultType);
         register(varAtPostVar, services);
-        final Term varAtPost = TermBuilder.DF.var(varAtPostVar);
+        final Term varAtPost = tb.var(varAtPostVar);
         return varAtPost;
     }
 
@@ -451,14 +326,15 @@
         if (varTerm == null) {
             return null;
         }
-        assert varTerm.op() instanceof LocationVariable;        
-
+        assert varTerm.op() instanceof LocationVariable;
+
+        final TermBuilder tb = services.getTermBuilder();
         final KeYJavaType resultType = ((LocationVariable)varTerm.op()).getKeYJavaType();
-        final String name = TermBuilder.DF.newName(services, varTerm.toString() + "_Before");
+        final String name = tb.newName(varTerm.toString() + "_Before");
         final LocationVariable varAtPreVar =
                 new LocationVariable(new ProgramElementName(name), resultType);
         register(varAtPreVar, services);
-        final Term varAtPre = TermBuilder.DF.var(varAtPreVar);
+        final Term varAtPre = tb.var(varAtPreVar);
         return varAtPre;
     }
 
@@ -469,12 +345,13 @@
         }
         assert varTerm.op() instanceof LocationVariable;        
 
+        final TermBuilder tb = services.getTermBuilder();
         final KeYJavaType resultType = ((LocationVariable)varTerm.op()).getKeYJavaType();
-        final String name = TermBuilder.DF.newName(services, varTerm.toString() + "_After");
+        final String name = tb.newName(varTerm.toString() + "_After");
         final LocationVariable varAtPostVar =
                 new LocationVariable(new ProgramElementName(name), resultType);
         register(varAtPostVar, services);
-        final Term varAtPost = TermBuilder.DF.var(varAtPostVar);
+        final Term varAtPost = tb.var(varAtPostVar);
         return varAtPost;
     }
 
@@ -483,17 +360,18 @@
         if (varTerms == null || varTerms.isEmpty()) {
             return varTerms;
         }
+        final TermBuilder tb = services.getTermBuilder();
         ImmutableList<Term> localOuts = ImmutableSLList.<Term>nil();
         for(final Term varTerm: varTerms) {
             assert varTerm.op() instanceof LocationVariable;
 
             final KeYJavaType resultType = ((LocationVariable)varTerm.op()).getKeYJavaType();
 
-            final String name = TermBuilder.DF.newName(services, varTerm.toString() + "_Before");
+            final String name = tb.newName(varTerm.toString() + "_Before");
             final LocationVariable varAtPostVar =
                     new LocationVariable(new ProgramElementName(name), resultType);
             register(varAtPostVar, services);
-            final Term varAtPost = TermBuilder.DF.var(varAtPostVar);
+            final Term varAtPost = tb.var(varAtPostVar);
             localOuts = localOuts.append(varAtPost);
         }
         return localOuts;
@@ -504,17 +382,18 @@
         if (varTerms == null || varTerms.isEmpty()) {
             return varTerms;
         }
+        final TermBuilder tb = services.getTermBuilder();
         ImmutableList<Term> localOuts = ImmutableSLList.<Term>nil();
         for(final Term varTerm: varTerms) {
             assert varTerm.op() instanceof LocationVariable;
 
             final KeYJavaType resultType = ((LocationVariable)varTerm.op()).getKeYJavaType();
 
-            final String name = TermBuilder.DF.newName(services, varTerm.toString() + "_After");
+            final String name = tb.newName(varTerm.toString() + "_After");
             final LocationVariable varAtPostVar =
                     new LocationVariable(new ProgramElementName(name), resultType);
             register(varAtPostVar, services);
-            final Term varAtPost = TermBuilder.DF.var(varAtPostVar);
+            final Term varAtPost = tb.var(varAtPostVar);
             localOuts = localOuts.append(varAtPost);
         }
         return localOuts;
@@ -529,45 +408,47 @@
     }
 
     private static void setUpInfFlowPartOfUseGoal(final InfFlowData infData,
-                                                       final Term baseHeap,
-                                                       Goal goal) {
+                                                  final Term baseHeap,
+                                                  Goal goal,
+                                                  Services services) {
         assert infData != null;
+        final TermBuilder tb = services.getTermBuilder();
         final ProofObligationVars symbExecVars = infData.symbExecVars;
         final Term heapAtPreEq =
-                TB.equals(symbExecVars.pre.heap, baseHeap);
+                tb.equals(symbExecVars.pre.heap, baseHeap);
         final Term heapAtPostEq =
-                TB.equals(symbExecVars.post.heap, baseHeap);
-        Term beforeAssumptions = TB.and(heapAtPreEq,
-                                        TB.box(infData.guardJb,
-                                               TB.equals(infData.guardAtPre,
+                tb.equals(symbExecVars.post.heap, baseHeap);
+        Term beforeAssumptions = tb.and(heapAtPreEq,
+                                        tb.box(infData.guardJb,
+                                               tb.equals(infData.guardAtPre,
                                                          infData.guardTerm)));
         Iterator<Term> outsAtPre = infData.localOutsAtPre.iterator();
         for (Term locOut: infData.localOuts) {
-            beforeAssumptions = TB.and(beforeAssumptions, TB.equals(outsAtPre.next(), locOut));
+            beforeAssumptions = tb.and(beforeAssumptions, tb.equals(outsAtPre.next(), locOut));
         }
 
         Term selfAtPostAssumption =
                 // if the method is not static and if it is no constructor
                 (symbExecVars.pre.self != null && symbExecVars.post.self != null) ?
                 // then the self-variable does not change
-                TB.equals(symbExecVars.post.self, symbExecVars.pre.self) :
+                tb.equals(symbExecVars.post.self, symbExecVars.pre.self) :
                 // else there is nothing to say about self
-                TB.tt();
-        Term afterAssumptions = TB.and(heapAtPostEq,
-                                       TB.box(infData.guardJb,
-                                              TB.equals(infData.guardAtPost,
+                tb.tt();
+        Term afterAssumptions = tb.and(heapAtPostEq,
+                                       tb.box(infData.guardJb,
+                                              tb.equals(infData.guardAtPost,
                                                         infData.guardTerm)),
                                        selfAtPostAssumption);
         final Iterator<Term> outsAtPost = infData.localOutsAtPost.iterator();
         for (final Term locOut: infData.localOuts) {
-            afterAssumptions = TB.and(afterAssumptions, TB.equals(outsAtPost.next(), locOut));
+            afterAssumptions = tb.and(afterAssumptions, tb.equals(outsAtPost.next(), locOut));
         }
 
         final Term infFlowAssumptions =
-                TB.apply(infData.updates.first,
-                         TB.and(beforeAssumptions,
-                                TB.apply(infData.updates.second,
-                                         TB.and(afterAssumptions, infData.applPredTerm))));
+                tb.apply(infData.updates.first,
+                         tb.and(beforeAssumptions,
+                                 tb.apply(infData.updates.second,
+                                         tb.and(afterAssumptions, infData.applPredTerm))));
 
         goal.addFormula(new SequentFormula(infFlowAssumptions),
                         true,
@@ -596,7 +477,6 @@
     private static InfFlowData setUpInfFlowValidityGoal(Goal infFlowGoal,
                                                         LoopInvariantBuiltInRuleApp ruleApp,
                                                         final Instantiation inst,
-                                                        final LocationVariable guardVar,
                                                         final JavaBlock guardJb,
                                                         final ImmutableSet<ProgramVariable> localIns,
                                                         final ImmutableSet<ProgramVariable> localOuts,
@@ -610,11 +490,20 @@
                                              "with the non-base-heap " +
                                              "setting";
         final AnonUpdateData anonUpdateData = anonUpdateDatas.head();
+        final TermBuilder tb = services.getTermBuilder();
+
+        // reset validiy branch
+        infFlowGoal.setBranchLabel("Information Flow Validity");
+
+        // clear goal
+        infFlowGoal.node().setSequent(Sequent.EMPTY_SEQUENT);
+        infFlowGoal.clearAndDetachRuleAppIndex();
 
         // prepare data
         LoopInvariant inv = inst.inv;
+        final Term guard = ruleApp.getGuard();
         InfFlowData infFlowData =
-                prepareSetUpOfInfFlowValidityGoal(anonUpdateData, guardVar,
+                prepareSetUpOfInfFlowValidityGoal(anonUpdateData, guard,
                                                   inst, inv, services, ruleApp,
                                                   localIns, localOuts,
                                                   anonUpdate, guardJb);
@@ -631,30 +520,27 @@
         InfFlowPOSnippetFactory f =
                 POSnippetFactory.getInfFlowFactory(inv, ifVars.c1, ifVars.c2,
                                                    inst.innermostExecutionContext,
-                                                   TB.var(guardVar),
-                                                   services);
+                                                   guard, services);
         final Term selfComposedExec =
                 f.create(InfFlowPOSnippetFactory.Snippet.SELFCOMPOSED_LOOP_WITH_INV_RELATION);
         final Term post = f.create(InfFlowPOSnippetFactory.Snippet.INF_FLOW_INPUT_OUTPUT_RELATION);
 
         final Term finalTerm =
-                TB.imp(TB.label(selfComposedExec,
-                                SelfCompositionTermLabel.INSTANCE), post);
+                tb.imp(tb.label(selfComposedExec, ParameterlessTermLabel.SELF_COMPOSITION_LABEL),
+                       post);
         infFlowGoal.proof().addLabeledIFSymbol(selfComposedExec);
         infFlowGoal.addFormula(new SequentFormula(finalTerm), false, true);
 
         return infFlowData;
     }
 
-=======
-    
     //-------------------------------------------------------------------------
     // helper methods for apply()
     //-------------------------------------------------------------------------
 
     private Term conjunctInv(Services services, Instantiation inst,
-            final Map<LocationVariable, Term> atPres,
-            final List<LocationVariable> heapContext) {
+                             final Map<LocationVariable, Term> atPres,
+                             final List<LocationVariable> heapContext) {
         Term invTerm = null;
         for(LocationVariable heap : heapContext) {
             final Term i = inst.inv.getInvariant(heap, inst.selfTerm, atPres, services);
@@ -669,320 +555,78 @@
     }
 
     private Pair<Term,Term> prepareVariant (Instantiation inst, Term variant, TermServices services) {
+        final TermBuilder tb = services.getTermBuilder();
         final ProgramElementName variantName 
-            = new ProgramElementName(services.getTermBuilder().newName("variant"));
+            = new ProgramElementName(tb.newName("variant"));
         final LocationVariable variantPV = new LocationVariable(variantName, Sort.ANY);
         services.getNamespaces().programVariables().addSafely(variantPV);
 
         final boolean dia = ((Modality)inst.progPost.op()).terminationSensitive();
         final Term variantUpdate 
-            = dia ? services.getTermBuilder().elementary(variantPV, variant) : services.getTermBuilder().skip();
-        final Term variantPO = dia ? services.getTermBuilder().prec(variant, services.getTermBuilder().var(variantPV)) : services.getTermBuilder().tt();
+            = dia ? tb.elementary(variantPV, variant) : tb.skip();
+        final Term variantPO = dia ? tb.prec(variant, tb.var(variantPV)) : tb.tt();
         return new Pair<Term,Term> (variantUpdate,variantPO);
     }
 
 
     private Term bodyTerm(Services services, RuleApp ruleApp,
-            final Sequent applicationSequent, Instantiation inst,
-            final Term invTerm, Term frameCondition, final Term variantPO,
-            Goal bodyGoal, final JavaBlock guardJb, final Term guardTrueTerm) {
+                          final Sequent applicationSequent, Instantiation inst,
+                          final Term invTerm, Term frameCondition, final Term variantPO,
+                          Goal bodyGoal, final JavaBlock guardJb, final Term guardTrueTerm) {
         final WhileInvariantTransformer wir = new WhileInvariantTransformer();
-        SVInstantiations svInst 
-        = SVInstantiations.EMPTY_SVINSTANTIATIONS.replace(
-                null, 
-                null, 
-                inst.innermostExecutionContext, 
-                null, 
-                services);
+        final TermBuilder tb = services.getTermBuilder();
+        SVInstantiations svInst =
+                SVInstantiations.EMPTY_SVINSTANTIATIONS.replace(null,
+                                                                null,
+                                                                inst.innermostExecutionContext,
+                                                                null,
+                                                                services);
         for(SchemaVariable sv : wir.neededInstantiations(inst.loop, svInst)) {
             assert sv instanceof ProgramSV;
             svInst = svInst.addInteresting(sv, 
                     (Name) new ProgramElementName(sv.name().toString()), 
                     services);
         }
-
-        Term bodyTerm = wir.transform(this, 
-                bodyGoal, 
-                applicationSequent, 
-                ruleApp.posInOccurrence(), 
-                inst.progPost, 
-                services.getTermBuilder().and(invTerm, frameCondition, variantPO),
-                svInst, 
-                services);
-        final Term guardTrueBody = services.getTermBuilder().imp(services.getTermBuilder().box(guardJb,guardTrueTerm), 
-                bodyTerm);
+        Term bodyTerm = wir.transform(this, bodyGoal, applicationSequent,
+                                      ruleApp.posInOccurrence(), inst.progPost,
+                                      tb.and(invTerm, frameCondition, variantPO),
+                                      svInst, services);
+        final Term guardTrueBody = tb.imp(tb.box(guardJb,guardTrueTerm), bodyTerm);
         return guardTrueBody;
     }
 
 
     private SequentFormula initFormula(Instantiation inst, final Term invTerm,
-            Term reachableState, TermServices services) {
-        return new SequentFormula(
-                services.getTermBuilder().apply(inst.u, services.getTermBuilder().and(invTerm, reachableState), null));
+                                       Term reachableState, TermServices services) {
+        final TermBuilder tb = services.getTermBuilder();
+        return new SequentFormula(tb.apply(inst.u, tb.and(invTerm, reachableState), null));
     }
 
     private Term useCaseFormula(Services services, RuleApp ruleApp,
                                 Instantiation inst, Goal useGoal, final JavaBlock guardJb,
                                 final Term guardFalseTerm) {
+        final TermBuilder tb = services.getTermBuilder();
         JavaBlock useJavaBlock = JavaTools.removeActiveStatement(inst.progPost.javaBlock(), services);
         final ImmutableArray<TermLabel> instantiateLabels =
                 TermLabelManager.instantiateLabels(services, ruleApp.posInOccurrence(), this, useGoal,
                                                    "UseModality", null, inst.progPost.op(),
                                                    new ImmutableArray<Term>(inst.progPost.sub(0)),
                                                    null, useJavaBlock);
-        Term restPsi = services.getTermBuilder().prog((Modality)inst.progPost.op(), useJavaBlock, inst.progPost.sub(0),
+        Term restPsi = tb.prog((Modality)inst.progPost.op(), useJavaBlock, inst.progPost.sub(0),
                                instantiateLabels);
-        Term guardFalseRestPsi = services.getTermBuilder().box(guardJb, 
-                services.getTermBuilder().imp(guardFalseTerm, restPsi));
+        Term guardFalseRestPsi = tb.box(guardJb, tb.imp(guardFalseTerm, restPsi));
         return guardFalseRestPsi;
     }
 
     private Triple<JavaBlock, Term, Term> prepareGuard(final Instantiation inst,
                                                        final KeYJavaType booleanKJT,
+                                                       LoopInvariantBuiltInRuleApp loopRuleApp,
                                                        final TermServices services) {
-        final ProgramElementName guardVarName 
-        = new ProgramElementName(services.getTermBuilder().newName("b"));
-        final LocationVariable guardVar = new LocationVariable(guardVarName, 
-                booleanKJT);
-        services.getNamespaces().programVariables().addSafely(guardVar);        
-        final VariableSpecification guardVarSpec 
-        = new VariableSpecification(guardVar, 
-                inst.loop.getGuardExpression(), 
-                booleanKJT);
-        final LocalVariableDeclaration guardVarDecl 
-        = new LocalVariableDeclaration(new TypeRef(booleanKJT), 
-                guardVarSpec);
-        final Statement guardVarMethodFrame 
-        = inst.innermostExecutionContext == null ?
-                guardVarDecl
-                : new MethodFrame(null, inst.innermostExecutionContext,
-                                  new StatementBlock(guardVarDecl));
-        final JavaBlock guardJb 
-        = JavaBlock.createJavaBlock(new StatementBlock(
-                guardVarMethodFrame));
-        final Term guardTrueTerm = services.getTermBuilder().equals(services.getTermBuilder().var(guardVar), 
-                services.getTermBuilder().TRUE());
-        final Term guardFalseTerm = services.getTermBuilder().equals(services.getTermBuilder().var(guardVar), 
-                services.getTermBuilder().FALSE());
-        return new Triple<JavaBlock, Term, Term>(guardJb,guardTrueTerm,guardFalseTerm);
-    }
-
-    private void prepareInvInitiallyValidBranch(Services services,
-            RuleApp ruleApp, Instantiation inst, final Term invTerm,
-            Term reachableState, Goal initGoal) {
-        initGoal.setBranchLabel("Invariant Initially Valid");
-        initGoal.changeFormula(initFormula(inst, invTerm, reachableState, services),
-                        ruleApp.posInOccurrence());
-        TermLabelManager.refactorLabels(services, ruleApp.posInOccurrence(), this, initGoal, null);
-    }
-
-
-    private void prepareBodyPreservesBranch(Services services, RuleApp ruleApp,
-            final Sequent applicationSequent, Instantiation inst,
-            final Term invTerm, Term wellFormedAnon, Term frameCondition,
-            final Term variantPO, Goal bodyGoal, final JavaBlock guardJb,
-            final Term guardTrueTerm, final Term[] uBeforeLoopDefAnonVariant,
-            final Term uAnonInv) {
-        bodyGoal.setBranchLabel("Body Preserves Invariant");
-        bodyGoal.addFormula(new SequentFormula(wellFormedAnon), 
-                true, 
-                false);         
-
-        bodyGoal.addFormula(new SequentFormula(uAnonInv), 
-                true, 
-                false);
-
-        final Term guardTrueBody = bodyTerm(services, ruleApp,
-                applicationSequent, inst, invTerm, frameCondition, variantPO,
-                bodyGoal, guardJb, guardTrueTerm); 
-
-        bodyGoal.changeFormula(new SequentFormula(services.getTermBuilder().applySequential(
-                uBeforeLoopDefAnonVariant, 
-                guardTrueBody)), 
-                ruleApp.posInOccurrence());
-    }
-
-
-    private void prepareUseCaseBranch(Services services, RuleApp ruleApp,
-            Instantiation inst, Term wellFormedAnon, Goal useGoal,
-            final JavaBlock guardJb, final Term guardFalseTerm,
-            final Term[] uAnon, final Term uAnonInv) {
-        useGoal.setBranchLabel("Use Case");
-        useGoal.addFormula(new SequentFormula(wellFormedAnon), 
-                true, 
-                false);         
-        useGoal.addFormula(new SequentFormula(uAnonInv), true, false);
-
-        Term guardFalseRestPsi = useCaseFormula(services, ruleApp, inst,
-                useGoal, guardJb, guardFalseTerm);
-        useGoal.changeFormula(new SequentFormula(services.getTermBuilder().applySequential(
-                uAnon,
-                guardFalseRestPsi)), 
-                ruleApp.posInOccurrence());
-    }
-    
->>>>>>> 224ad001
-    //-------------------------------------------------------------------------
-    //public interface
-    //-------------------------------------------------------------------------
-
-    @Override
-    public boolean isApplicable(Goal goal, PosInOccurrence pio) {
-        return checkApplicability(goal,pio);
-    }
-
-
-    //focus must be top level succedent
-<<<<<<< HEAD
-    static boolean checkApplicability (Goal g, PosInOccurrence pio) {
-        if (pio == null || !pio.isTopLevel() || pio.isInAntec())
-            return false;
-        final Pair<Term, Term> up = applyUpdates(pio.subTerm());
-=======
-    static boolean checkApplicability (Goal g, PosInOccurrence pio){
-        if (pio == null || !pio.isTopLevel() || pio.isInAntec()) {
-            return false;
-        }
-        // abort if inside of transformer
-        if (Transformer.inTransformer(pio)) {
-            return false;
-        }
-        Pair<Term, Term> up = applyUpdates(pio.subTerm(), g.proof().getServices());
->>>>>>> 224ad001
-        final Term progPost = up.second;
-        if (!checkFocus(progPost)) {
-            return false;
-        }
-
-        // active statement must be while loop
-<<<<<<< HEAD
-        final SourceElement activeStatement = JavaTools.getActiveStatement(progPost.javaBlock());
-=======
-        SourceElement activeStatement = JavaTools.getActiveStatement(progPost.javaBlock());
->>>>>>> 224ad001
-        if (!(activeStatement instanceof While)) {
-            return false;
-        }
-        return true;
-    }
-<<<<<<< HEAD
-
-=======
->>>>>>> 224ad001
-
-
-    static Pair<Term, Term> applyUpdates(Term focusTerm, TermServices services) {
-        if (focusTerm.op() instanceof UpdateApplication) {
-            return new Pair<Term, Term>(UpdateApplication.getUpdate(focusTerm),
-                    UpdateApplication.getTarget(focusTerm));
-        } else {
-            return new Pair<Term, Term>(services.getTermBuilder().skip(), focusTerm);
-        }
-    }
-
-<<<<<<< HEAD
-    @Override
-    public ImmutableList<Goal> apply(Goal goal, Services services, final RuleApp ruleApp)
-            throws RuleAbortException {
-        assert ruleApp instanceof LoopInvariantBuiltInRuleApp;
-        LoopInvariantBuiltInRuleApp loopRuleApp =
-                (LoopInvariantBuiltInRuleApp) ruleApp;
-
-=======
-    private void setupWdGoal(final Goal goal, final LoopInvariant inv,
-                             final Term update, final Term selfTerm,
-                             final LocationVariable heap, final Term anonHeap,
-                             final ImmutableSet<ProgramVariable> localIns,
-                             PosInOccurrence pio, Services services) {
-        if (goal == null) {
-            return;
-        }
-        final LoopWellDefinedness lwd =  new LoopWellDefinedness(inv, localIns, services);
-        final ProgramVariable self;
-        if(selfTerm != null && selfTerm.op() instanceof ProgramVariable) {
-            self = (ProgramVariable)selfTerm.op();
-        } else {
-            self = null;
-        }
-        services.getSpecificationRepository().addWdStatement(lwd);
-        final SequentFormula wdInv = lwd.generateSequent(self, heap, anonHeap, localIns,
-                                                         update, services);
-        goal.changeFormula(wdInv, pio);
-    }
-
-    @Override
-    public ImmutableList<Goal> apply(Goal goal, Services services, RuleApp ruleApp)
-            throws RuleAbortException {
->>>>>>> 224ad001
-        final Sequent applicationSequent = goal.sequent();
-        final KeYJavaType booleanKJT = services.getTypeConverter().getBooleanType();
-
-        //get instantiation
-<<<<<<< HEAD
-        final Instantiation inst = instantiate(loopRuleApp, services);
-
-        final Map<LocationVariable,Term> atPres = inst.inv.getInternalAtPres();
-        final List<LocationVariable> heapContext = ((IBuiltInRuleApp)ruleApp).getHeapContext();        
-
-        Term invTerm = null;
-        for(LocationVariable heap : heapContext) {
-            final Term i = inst.inv.getInvariant(heap, inst.selfTerm, atPres, services);
-      if(i == null) continue;
-            if(invTerm == null) {
-                invTerm = i;
-            } else{
-                invTerm = TB.and(invTerm, i);
-            }
-        }
-
-        final Map<LocationVariable,Term> mods = new LinkedHashMap<LocationVariable,Term>();
-        for(LocationVariable heap : heapContext) {
-            final Term m = inst.inv.getModifies(heap, inst.selfTerm, atPres, services);
-            mods.put(heap, m);
-        }
-
-        final Term variant = inst.inv.getVariant(inst.selfTerm, atPres, services);
-
-        //collect input and output local variables, 
-        //prepare reachableIn and reachableOut
-        final ImmutableSet<ProgramVariable> localIns =
-                MiscTools.getLocalIns(inst.loop, services);
-        final ImmutableSet<ProgramVariable> localOuts =
-                MiscTools.getLocalOuts(inst.loop, services);
-        Term reachableIn = TB.tt();
-        for(ProgramVariable pv : localIns) {
-            reachableIn = TB.and(reachableIn, 
-                    TB.reachableValue(services, pv));
-        }
-        Term reachableOut = TB.tt();
-        for(ProgramVariable pv : localOuts) {
-            reachableOut = TB.and(reachableOut, 
-                    TB.reachableValue(services, pv));
-        }
-
-        //prepare variant
-	final ProgramElementName variantName 
-		= new ProgramElementName(TB.newName(services, "variant"));
-	final LocationVariable variantPV = new LocationVariable(variantName, Sort.ANY);
-								//intKJT);
-	services.getNamespaces().programVariables().addSafely(variantPV);
-	
-	final boolean dia = ((Modality)inst.progPost.op()).terminationSensitive();
-	final Term variantUpdate 
-		= dia ? TB.elementary(services, variantPV, variant) : TB.skip();
-	final Term variantNonNeg 
-		= TB.tt(); // ? TB.leq(TB.zero(services), variant, services) : TB.tt();
-	final Term variantPO
-		= dia ? TB.prec(variant, TB.var(variantPV), services)
-//		        TB.and(variantNonNeg, 
-//			       TB.lt(variant, TB.var(variantPV), services)) 
-                      : TB.tt();
-        
-        //prepare guard
-        final ProgramElementName guardVarName = new ProgramElementName(TB.newName(services, "b"));
+        final TermBuilder tb = services.getTermBuilder();
+        final ProgramElementName guardVarName = new ProgramElementName(tb.newName("b"));
         final LocationVariable guardVar = new LocationVariable(guardVarName, booleanKJT);
         services.getNamespaces().programVariables().addSafely(guardVar);
-        loopRuleApp.setGuard(TB.var(guardVar));
+        loopRuleApp.setGuard(tb.var(guardVar));
         final VariableSpecification guardVarSpec =
                 new VariableSpecification(guardVar, inst.loop.getGuardExpression(), booleanKJT);
         final LocalVariableDeclaration guardVarDecl =
@@ -992,9 +636,190 @@
                         guardVarDecl : new MethodFrame(null, inst.innermostExecutionContext,
                                                        new StatementBlock(guardVarDecl));
         final JavaBlock guardJb =
-                JavaBlock.createJavaBlock(new StatementBlock( guardVarMethodFrame));
-        final Term guardTrueTerm = TB.equals(TB.var(guardVar), TB.TRUE(services));
-        final Term guardFalseTerm = TB.equals(TB.var(guardVar), TB.FALSE(services));
+                JavaBlock.createJavaBlock(new StatementBlock(guardVarMethodFrame));
+        final Term guardTrueTerm = tb.equals(tb.var(guardVar), tb.TRUE());
+        final Term guardFalseTerm = tb.equals(tb.var(guardVar), tb.FALSE());
+        return new Triple<JavaBlock, Term, Term>(guardJb,guardTrueTerm,guardFalseTerm);
+    }
+
+    private void prepareInvInitiallyValidBranch(Services services,
+                                                RuleApp ruleApp,
+                                                Instantiation inst,
+                                                final Term invTerm,
+                                                Term reachableState,
+                                                Goal initGoal) {
+        initGoal.setBranchLabel("Invariant Initially Valid");
+        initGoal.changeFormula(initFormula(inst, invTerm, reachableState, services),
+                               ruleApp.posInOccurrence());
+        TermLabelManager.refactorLabels(services, ruleApp.posInOccurrence(), this, initGoal, null);
+    }
+
+
+    private void prepareBodyPreservesBranch(Services services,
+                                            RuleApp ruleApp,
+                                            final Sequent applicationSequent,
+                                            Instantiation inst,
+                                            final Term invTerm,
+                                            Term wellFormedAnon,
+                                            Term frameCondition,
+                                            final Term variantPO,
+                                            Goal bodyGoal,
+                                            final JavaBlock guardJb,
+                                            final Term guardTrueTerm,
+                                            final Term[] uBeforeLoopDefAnonVariant,
+                                            final Term uAnonInv) {
+        final TermBuilder tb = services.getTermBuilder();
+        bodyGoal.setBranchLabel("Body Preserves Invariant");
+        bodyGoal.addFormula(new SequentFormula(wellFormedAnon), 
+                true, 
+                false);         
+
+        bodyGoal.addFormula(new SequentFormula(uAnonInv), 
+                true, 
+                false);
+
+        final Term guardTrueBody = bodyTerm(services, ruleApp, applicationSequent,
+                                            inst, invTerm, frameCondition, variantPO,
+                                            bodyGoal, guardJb, guardTrueTerm); 
+
+        bodyGoal.changeFormula(new SequentFormula(tb.applySequential(uBeforeLoopDefAnonVariant, 
+                                                                     guardTrueBody)), 
+                                                  ruleApp.posInOccurrence());
+    }
+
+
+    private void prepareUseCaseBranch(Services services, RuleApp ruleApp,
+                                      Instantiation inst, Term wellFormedAnon,
+                                      Goal useGoal, final JavaBlock guardJb,
+                                      final Term guardFalseTerm,
+                                      final Term[] uAnon, final Term uAnonInv) {
+        useGoal.setBranchLabel("Use Case");
+        useGoal.addFormula(new SequentFormula(wellFormedAnon), true, false);
+        useGoal.addFormula(new SequentFormula(uAnonInv), true, false);
+        final TermBuilder tb = services.getTermBuilder();
+
+        Term guardFalseRestPsi = useCaseFormula(services, ruleApp, inst, useGoal, guardJb, guardFalseTerm);
+        useGoal.changeFormula(new SequentFormula(tb.applySequential(uAnon, guardFalseRestPsi)),
+                              ruleApp.posInOccurrence());
+    }
+    
+    //-------------------------------------------------------------------------
+    //public interface
+    //-------------------------------------------------------------------------
+
+    @Override
+    public boolean isApplicable(Goal goal, PosInOccurrence pio) {
+        return checkApplicability(goal,pio);
+    }
+
+
+    //focus must be top level succedent
+    static boolean checkApplicability (Goal g, PosInOccurrence pio) {
+        if (pio == null || !pio.isTopLevel() || pio.isInAntec()) {
+            return false;
+        }
+        // abort if inside of transformer
+        if (Transformer.inTransformer(pio)) {
+            return false;
+        }
+        Pair<Term, Term> up = applyUpdates(pio.subTerm(), g.proof().getServices());
+        final Term progPost = up.second;
+        if (!checkFocus(progPost)) {
+            return false;
+        }
+
+        // active statement must be while loop
+        final SourceElement activeStatement = JavaTools.getActiveStatement(progPost.javaBlock());
+        if (!(activeStatement instanceof While)) {
+            return false;
+        }
+        return true;
+    }
+
+    static Pair<Term, Term> applyUpdates(Term focusTerm, TermServices services) {
+        if (focusTerm.op() instanceof UpdateApplication) {
+            return new Pair<Term, Term>(UpdateApplication.getUpdate(focusTerm),
+                    UpdateApplication.getTarget(focusTerm));
+        } else {
+            return new Pair<Term, Term>(services.getTermBuilder().skip(), focusTerm);
+        }
+    }
+
+    private void setupWdGoal(final Goal goal, final LoopInvariant inv,
+                             final Term update, final Term selfTerm,
+                             final LocationVariable heap, final Term anonHeap,
+                             final ImmutableSet<ProgramVariable> localIns,
+                             PosInOccurrence pio, Services services) {
+        if (goal == null) {
+            return;
+        }
+        goal.setBranchLabel(WellDefinednessMacro.WD_BRANCH);
+        final LoopWellDefinedness lwd =  new LoopWellDefinedness(inv, localIns, services);
+        final ProgramVariable self;
+        if(selfTerm != null && selfTerm.op() instanceof ProgramVariable) {
+            self = (ProgramVariable)selfTerm.op();
+        } else {
+            self = null;
+        }
+        services.getSpecificationRepository().addWdStatement(lwd);
+        final SequentFormula wdInv = lwd.generateSequent(self, heap, anonHeap, localIns,
+                                                         update, services);
+        goal.changeFormula(wdInv, pio);
+    }
+
+    @Override
+    public ImmutableList<Goal> apply(Goal goal, Services services, final RuleApp ruleApp)
+            throws RuleAbortException {
+        assert ruleApp instanceof LoopInvariantBuiltInRuleApp;
+        LoopInvariantBuiltInRuleApp loopRuleApp = (LoopInvariantBuiltInRuleApp) ruleApp;
+        final Sequent applicationSequent = goal.sequent();
+        final KeYJavaType booleanKJT = services.getTypeConverter().getBooleanType();
+        final TermBuilder tb = services.getTermBuilder();
+
+        //get instantiation
+        final Instantiation inst = instantiate(loopRuleApp, services);
+
+        final Map<LocationVariable,Term> atPres = inst.inv.getInternalAtPres();
+        final List<LocationVariable> heapContext = ((IBuiltInRuleApp)ruleApp).getHeapContext();        
+
+        final Term invTerm = conjunctInv(services, inst, atPres, heapContext);
+
+        final Map<LocationVariable,Term> mods = new LinkedHashMap<LocationVariable,Term>();
+        for(LocationVariable heap : heapContext) {
+            final Term m = inst.inv.getModifies(heap, inst.selfTerm, atPres, services);
+            mods.put(heap, m);
+        }
+
+        final Term variant = inst.inv.getVariant(inst.selfTerm, atPres, services);
+
+        //collect input and output local variables, 
+        //prepare reachableIn and reachableOut
+        final ImmutableSet<ProgramVariable> localIns =
+                MiscTools.getLocalIns(inst.loop, services);
+        final ImmutableSet<ProgramVariable> localOuts =
+                MiscTools.getLocalOuts(inst.loop, services);
+        Term reachableIn = tb.tt();
+        for(ProgramVariable pv : localIns) {
+            reachableIn = tb.and(reachableIn, 
+                    tb.reachableValue(pv));
+        }
+        Term reachableOut = tb.tt();
+        for(ProgramVariable pv : localOuts) {
+            reachableOut = tb.and(reachableOut, 
+                    tb.reachableValue(pv));
+        }
+
+        //prepare variant
+        final Pair<Term,Term> variantPair = prepareVariant(inst, variant, services);
+        final Term variantUpdate = variantPair.first;
+        final Term variantPO = variantPair.second;
+        
+        //prepare guard
+        final Triple<JavaBlock,Term,Term> guardStuff =
+                prepareGuard(inst, booleanKJT, loopRuleApp, services);
+        final JavaBlock guardJb = guardStuff.first;
+        final Term guardTrueTerm = guardStuff.second;
+        final Term guardFalseTerm = guardStuff.third;
 
         Term beforeLoopUpdate = null;
 
@@ -1004,29 +829,28 @@
         for(LocationVariable heap : heapContext) {
             heapToBeforeLoop.put(heap, new LinkedHashMap<Term,Term>());
             final LocationVariable lv =
-                    TB.heapAtPreVar(services, heap+"Before_LOOP", heap.sort(), true);
+                    tb.heapAtPreVar(heap+"Before_LOOP", heap.sort(), true);
             services.getNamespaces().programVariables().addSafely(lv);
-            final Term u = TB.elementary(services, lv, TB.var(heap));
+            final Term u = tb.elementary(lv, tb.var(heap));
             if (beforeLoopUpdate == null) {
                 beforeLoopUpdate = u;
             } else {
-                beforeLoopUpdate = TB.parallel(beforeLoopUpdate, u);
+                beforeLoopUpdate = tb.parallel(beforeLoopUpdate, u);
             }
-            heapToBeforeLoop.get(heap).put(TB.var(heap), TB.var(lv));
+            heapToBeforeLoop.get(heap).put(tb.var(heap), tb.var(lv));
         }
 
         for (ProgramVariable pv : localOuts) {
             final String pvBeforeLoopName
-            = TB.newName(services, pv.name().toString() + "Before_" + inst.inv.getName());
+            = tb.newName(pv.name().toString() + "Before_" + inst.inv.getName());
             final LocationVariable pvBeforeLoop
             = new LocationVariable(new ProgramElementName(pvBeforeLoopName), pv.getKeYJavaType());
             services.getNamespaces().programVariables().addSafely(pvBeforeLoop);
-            beforeLoopUpdate = TB.parallel(beforeLoopUpdate,
-                                           TB.elementary(services,
-                                                         pvBeforeLoop, 
-                                                         TB.var(pv)));
+            beforeLoopUpdate = tb.parallel(beforeLoopUpdate,
+                                           tb.elementary(pvBeforeLoop, 
+                                                         tb.var(pv)));
             heapToBeforeLoop.get(services.getTypeConverter().getHeapLDT().getHeap())
-                    .put(TB.var(pv), TB.var(pvBeforeLoop));
+                    .put(tb.var(pv), tb.var(pvBeforeLoop));
         }
 
         //prepare anon update, frame condition, etc.
@@ -1035,6 +859,7 @@
         Term wellFormedAnon = null;
         Term frameCondition = null;
         Term reachableState = null;
+        Term anonHeap = null;
         ImmutableList<AnonUpdateData> anonUpdateDatas =
                 ImmutableSLList.<AnonUpdateData>nil();
         for (LocationVariable heap : heapContext) {
@@ -1044,30 +869,33 @@
             if(anonUpdate == null) {
                 anonUpdate = tAnon.anonUpdate;
             } else{
-                anonUpdate = TB.parallel(anonUpdate, tAnon.anonUpdate);
+                anonUpdate = tb.parallel(anonUpdate, tAnon.anonUpdate);
             }
             if(wellFormedAnon == null) {
-                wellFormedAnon = TB.wellFormed(tAnon.anonHeap, services);
+                wellFormedAnon = tb.wellFormed(tAnon.anonHeap);
             } else{
-                wellFormedAnon = TB.and(wellFormedAnon, TB.wellFormed(tAnon.anonHeap, services));
+                wellFormedAnon = tb.and(wellFormedAnon, tb.wellFormed(tAnon.anonHeap));
+            }
+            if (anonHeap == null) {
+                anonHeap = tAnon.anonHeap;
             }
             final Term m = mods.get(heap);
             final Term fc;
-          if (TB.strictlyNothing().equals(m) &&
+          if (tb.strictlyNothing().equals(m) &&
                   heap == services.getTypeConverter().getHeapLDT().getHeap()) {
-                fc = TB.frameStrictlyEmpty(services, TB.var(heap), heapToBeforeLoop.get(heap)); 
+                fc = tb.frameStrictlyEmpty(tb.var(heap), heapToBeforeLoop.get(heap)); 
             } else{
-                fc = TB.frame(services, TB.var(heap), heapToBeforeLoop.get(heap), m);
+                fc = tb.frame(tb.var(heap), heapToBeforeLoop.get(heap), m);
             }
             if(frameCondition == null){
                 frameCondition = fc;
             } else{
-                frameCondition = TB.and(frameCondition, fc);
+                frameCondition = tb.and(frameCondition, fc);
             }
             if (reachableState == null) {
-                reachableState = TB.wellFormed(heap, services);
+                reachableState = tb.wellFormed(heap);
               } else {
-                reachableState = TB.and(reachableState, TB.wellFormed(heap, services));
+                reachableState = tb.and(reachableState, tb.wellFormed(heap));
               }
         }
 
@@ -1079,58 +907,23 @@
                            beforeLoopUpdate,
                            anonUpdate,
                            variantUpdate};
-        final Term uAnonInv = TB.applySequential(uAnon, TB.and(invTerm, reachableOut));
-        final Term uAnonInvVariantNonNeg = TB.applySequential(uAnon,
-                                                              TB.and(new Term[]{invTerm,
-                                                                                reachableOut,
-                                                                                variantNonNeg}));
-	final WhileInvariantTransformer wir = new WhileInvariantTransformer();
-        SVInstantiations svInst
-        = SVInstantiations.EMPTY_SVINSTANTIATIONS.replace(null, null,
-                                                          inst.innermostExecutionContext,
-                                                          null, services);
-        for(SchemaVariable sv : wir.neededInstantiations(inst.loop, svInst)) {
-            assert sv instanceof ProgramSV;
-            svInst = svInst.addInteresting(sv,
-                                           (Name) new ProgramElementName(sv.name().toString()),
-                                           services);
-        }
-
-        final Term invTerm2;
-        final StrategyProperties props =
-                goal.proof().getSettings().getStrategySettings().getActiveStrategyProperties();
-        final boolean queryTreatmenIsOn =
-                props.getProperty(StrategyProperties.QUERY_OPTIONS_KEY)
-                    == StrategyProperties.QUERY_ON;
-        if(queryTreatmenIsOn ||
-           props.getProperty(StrategyProperties.QUERY_OPTIONS_KEY)
-               == StrategyProperties.QUERY_RESTRICTED){
-            invTerm2 = QueryExpand.INSTANCE
-                    .evaluateQueries(services, invTerm, true, queryTreatmenIsOn); //chrisg
+        final Term uAnonInv = tb.applySequential(uAnon, tb.and(invTerm, reachableOut));
+
+        final ImmutableList<Goal> result;
+        Goal wdGoal;
+        if (WellDefinednessCheck.isOn()) {
+            //split goal into four branches
+            result = goal.split(4);
+            wdGoal = result.tail().tail().tail().head();
+            wdGoal.setBranchLabel(WellDefinednessMacro.WD_BRANCH);
         } else {
-            invTerm2 = invTerm;
-        }
-
-        //split goal into three branches
-        final ImmutableList<Goal> result = goal.split(3);
-        final Goal initGoal = result.tail().tail().head();
-        final Goal bodyGoal = result.tail().head();
-        final Goal useGoal = result.head();
-
-        initGoal.setBranchLabel("Invariant Initially Valid");
-        bodyGoal.setBranchLabel("Body Preserves Invariant");
-        useGoal.setBranchLabel("Use Case");
-
-        // set up bodyGoal
-        Term bodyTerm = wir.transform(this,
-                                      bodyGoal,
-                                      applicationSequent,
-                                      ruleApp.posInOccurrence(),
-                                      inst.progPost,
-                                      TB.and(new Term[]{invTerm2, frameCondition, variantPO}),
-                                      svInst,
-                                      services);
-        final Term guardTrueBody = TB.imp(TB.box(guardJb,guardTrueTerm), bodyTerm);
+            //split goal into three branches
+            result = goal.split(3);
+            wdGoal = null;
+        }
+        Goal initGoal = result.tail().tail().head();
+        Goal bodyGoal = result.tail().head();
+        Goal useGoal = result.head();
 
         //"Body Preserves Invariant":
         // \replacewith (==>  #atPreEqs(anon1)
@@ -1143,31 +936,15 @@
         //                               #locDepFunc(anon1, \[{.. while (#e) #s ...}\]post)
         //                                  & inv)),
         //                          anon1));
-        bodyGoal.addFormula(new SequentFormula(wellFormedAnon),
-                true,
-                false);
-
-        bodyGoal.addFormula(new SequentFormula(uAnonInvVariantNonNeg),
-                true,
-                false);
-
-        bodyGoal.changeFormula(new SequentFormula(TB.applySequential(
-                uBeforeLoopDefAnonVariant,
-                guardTrueBody)),
-                ruleApp.posInOccurrence());
+        prepareBodyPreservesBranch(services, ruleApp, applicationSequent, inst,
+                                   invTerm, wellFormedAnon, frameCondition,
+                                   variantPO, bodyGoal, guardJb, guardTrueTerm,
+                                   uBeforeLoopDefAnonVariant, uAnonInv);
 
         if (isInfFlowProof(inst, goal, services)) {
-            // reset validiy branch
-
-            bodyGoal.setBranchLabel("Information Flow Validity");
-
-            // clear goal
-            bodyGoal.node().setSequent(Sequent.EMPTY_SEQUENT);
-            bodyGoal.clearAndDetachRuleAppIndex();
-
             // set up information flow validity goal
             InfFlowData infFlowData =
-                    setUpInfFlowValidityGoal(bodyGoal, loopRuleApp, inst, guardVar,
+                    setUpInfFlowValidityGoal(bodyGoal, loopRuleApp, inst,
                                              guardJb, localIns, localOuts,
                                              anonUpdateDatas, anonUpdate,
                                              services);
@@ -1176,219 +953,35 @@
             // add infFlowAssumptions, add term and taclet to post goal
             setUpInfFlowPartOfUseGoal(infFlowData,
                                       anonUpdateDatas.head().loopHeapAtPre,
-                                      useGoal);
+                                      useGoal, services);
         }
 
         //"Invariant Initially Valid":
         // \replacewith (==> inv );
-        initGoal.changeFormula(new SequentFormula(TB.apply(inst.u,
-                                                           TB.and(variantNonNeg,
-                                                                  TB.and(invTerm, reachableState)),
-                                                           null)),
-                               ruleApp.posInOccurrence());
-        if (TermLabelWorkerManagement.hasInstantiators(services)) {
-           TermLabelWorkerManagement.updateLabels(null, ruleApp.posInOccurrence(), this, initGoal);
-        }
-=======
-        Instantiation inst = instantiate((LoopInvariantBuiltInRuleApp) ruleApp, services);	
-
-        final Map<LocationVariable,Term> atPres = inst.inv.getInternalAtPres();
-        final List<LocationVariable> heapContext = ((IBuiltInRuleApp)ruleApp).getHeapContext();
-        final Term invTerm = conjunctInv(services, inst, atPres, heapContext);
-
-        final Map<LocationVariable,Term> mods = new LinkedHashMap<LocationVariable,Term>();
-        for(LocationVariable heap : heapContext) {
-            final Term m = inst.inv.getModifies(heap, inst.selfTerm, atPres, services);
-            mods.put(heap, m);
-        }
-
-        final Term variant = inst.inv.getVariant(inst.selfTerm, 
-                atPres, 
-                services);
-        
-        //collect input and output local variables, 
-        //prepare reachableIn and reachableOut
-        final ImmutableSet<ProgramVariable> localIns 
-            = MiscTools.getLocalIns(inst.loop, services);
-        Term reachableIn = services.getTermBuilder().tt();
-        for(ProgramVariable pv : localIns) {
-            reachableIn = services.getTermBuilder().and(reachableIn, 
-                    services.getTermBuilder().reachableValue(pv));
-        }	
-        final ImmutableSet<ProgramVariable> localOuts 
-            = MiscTools.getLocalOuts(inst.loop, services);
-        Term reachableOut = services.getTermBuilder().tt();
-        for(ProgramVariable pv : localOuts) {
-            reachableOut = services.getTermBuilder().and(reachableOut, 
-                    services.getTermBuilder().reachableValue(pv));
-        }
-
-        Term beforeLoopUpdate = null;
-        final Map<LocationVariable,Map<Term,Term>> heapToBeforeLoop =
-                new LinkedHashMap<LocationVariable,Map<Term,Term>>();
-
-        for(LocationVariable heap : heapContext) {
-            heapToBeforeLoop.put(heap, new LinkedHashMap<Term,Term>());
-            final LocationVariable lv =
-                    services.getTermBuilder().heapAtPreVar(heap.name()+"BeforeLoop", heap.sort(), true);
-            services.getNamespaces().programVariables().addSafely(lv);
-            final Term u = services.getTermBuilder().elementary(lv, services.getTermBuilder().var(heap));
-            if(beforeLoopUpdate == null) {
-                beforeLoopUpdate = u;
-            }else{
-                beforeLoopUpdate = services.getTermBuilder().parallel(beforeLoopUpdate, u);
-            }
-            heapToBeforeLoop.get(heap).put(services.getTermBuilder().var(heap), services.getTermBuilder().var(lv));
-        }
-
-        for(ProgramVariable pv : localOuts) {
-            final String pvBeforeLoopName 
-            = services.getTermBuilder().newName(pv.name().toString() + "BeforeLoop");
-            final LocationVariable pvBeforeLoop 
-            = new LocationVariable(new ProgramElementName(pvBeforeLoopName), 
-                    pv.getKeYJavaType());
-            services.getNamespaces().programVariables().addSafely(pvBeforeLoop);
-            beforeLoopUpdate = services.getTermBuilder().parallel(beforeLoopUpdate, 
-                    services.getTermBuilder().elementary(pvBeforeLoop, services.getTermBuilder().var(pv)));
-            heapToBeforeLoop.get(services.getTypeConverter().getHeapLDT().getHeap()).put(
-                    services.getTermBuilder().var(pv), services.getTermBuilder().var(pvBeforeLoop));
-        }
-
-        //prepare anon update, frame condition, etc.
-        Term anonUpdate = createLocalAnonUpdate(localOuts, services); // can still be null
-        Term wellFormedAnon = null;
-        Term frameCondition = null;
-        Term reachableState = reachableIn;
-        Term anonHeap = null;
-        for(LocationVariable heap : heapContext) {
-            final Pair<Term,Term> tAnon 
-            = createAnonUpdate(heap, inst.loop, mods.get(heap), services);
-            if(anonUpdate == null) {
-                anonUpdate = tAnon.first;
-            }else{
-                anonUpdate = services.getTermBuilder().parallel(anonUpdate, tAnon.first);
-            }            
-            if(wellFormedAnon == null) {
-                wellFormedAnon = services.getTermBuilder().wellFormed(tAnon.second);
-            } else {
-                wellFormedAnon = services.getTermBuilder().and(wellFormedAnon, services.getTermBuilder().wellFormed(tAnon.second));
-            }
-            if (anonHeap == null) {
-                anonHeap = tAnon.second;
-            }
-            final Term m = mods.get(heap);
-            final Term fc;
-            if(services.getTermBuilder().strictlyNothing().equals(m)) {
-                fc = services.getTermBuilder().frameStrictlyEmpty(services.getTermBuilder().var(heap), heapToBeforeLoop.get(heap)); 
-            }else{
-                fc = services.getTermBuilder().frame(services.getTermBuilder().var(heap), heapToBeforeLoop.get(heap), m);
-            }
-            if(frameCondition == null){
-                frameCondition = fc;
-            }else{
-                frameCondition = services.getTermBuilder().and(frameCondition, fc);
-            }
-            reachableState = services.getTermBuilder().and(reachableState, services.getTermBuilder().wellFormed(heap));
-        }
-        //prepare variant
-        final Pair<Term,Term> variantPair = prepareVariant(inst, variant, services);
-        final Term variantUpdate = variantPair.first;
-        final Term variantPO = variantPair.second;
-
-	final ImmutableList<Goal> result;
-	Goal wdGoal;
-	if (WellDefinednessCheck.isOn()) {
-	    //split goal into four branches
-	    result = goal.split(4);
-	    wdGoal = result.tail().tail().tail().head();
-	    wdGoal.setBranchLabel(WellDefinednessMacro.WD_BRANCH);
-	} else {
-	    //split goal into three branches
-	    result = goal.split(3);
-	    wdGoal = null;
-	}
-	Goal initGoal = result.tail().tail().head();
-        Goal bodyGoal = result.tail().head();
-        Goal useGoal = result.head();
-
-        //prepare guard
-        final Triple<JavaBlock,Term,Term> guardStuff = prepareGuard(inst, booleanKJT, services);
-        final JavaBlock guardJb = guardStuff.first;
-        final Term guardTrueTerm = guardStuff.second;
-        final Term guardFalseTerm = guardStuff.third;
-
-	//prepare common assumption
-	final Term[] uAnon 
-		= new Term[]{inst.u, anonUpdate};
-	final Term[] uBeforeLoopDefAnonVariant 
-		= new Term[]{inst.u, 
-		             beforeLoopUpdate, 
-		             anonUpdate, 
-		             variantUpdate};
-	final Term uAnonInv 
-		= services.getTermBuilder().applySequential(uAnon, services.getTermBuilder().and(invTerm, reachableOut));
-
-	//"Invariant Initially Valid":
-	// \replacewith (==> inv );
-	prepareInvInitiallyValidBranch(services, ruleApp, inst, invTerm, reachableState, initGoal);
-
-	setupWdGoal(wdGoal, inst.inv, inst.u, inst.selfTerm, heapContext.get(0),
-	            anonHeap, localIns, ruleApp.posInOccurrence(), services);
-
-	//"Body Preserves Invariant":
-        // \replacewith (==>  #atPreEqs(anon1) 
-        //                       -> #introNewAnonUpdate(#modifies, #locDepFunc(anon1, \[{.. while (#e) #s ...}\]post) & inv -> 
-        //                         (\[{ method-frame(#ex):{#typeof(#e) #v1 = #e;} }\]#v1=TRUE ->
-        //                          #whileInvRule(\[{.. while (#e) #s ...}\]post, 
-        //                               #locDepFunc(anon1, \[{.. while (#e) #s ...}\]post) & inv)),anon1));
-        prepareBodyPreservesBranch(services, ruleApp, applicationSequent, inst,
-                invTerm, wellFormedAnon, frameCondition, variantPO, bodyGoal,
-                guardJb, guardTrueTerm, uBeforeLoopDefAnonVariant, uAnonInv);
->>>>>>> 224ad001
+        prepareInvInitiallyValidBranch(services, ruleApp, inst, invTerm, reachableState, initGoal);
+
+        setupWdGoal(wdGoal, inst.inv, inst.u, inst.selfTerm, heapContext.get(0),
+                    anonHeap, localIns, ruleApp.posInOccurrence(), services);
 
         // "Use Case":
         // \replacewith (==> #introNewAnonUpdate(#modifies, inv ->
         // (\[{ method-frame(#ex):{#typeof(#e) #v1 = #e;} }\]
         // (#v1=FALSE -> \[{.. ...}\]post)),anon2))
-<<<<<<< HEAD
-
-        useGoal.addFormula(new SequentFormula(wellFormedAnon), true, false);
-        useGoal.addFormula(new SequentFormula(uAnonInv), true, false);
-
-	JavaBlock useJavaBlock = JavaTools.removeActiveStatement(inst.progPost.javaBlock(), services);
-	Term restPsi =
-	        TB.prog((Modality)inst.progPost.op(), useJavaBlock, inst.progPost.sub(0),
-	                TermLabelWorkerManagement.instantiateLabels(
-	                        services, ruleApp.posInOccurrence(), this, useGoal, null,
-	                        inst.progPost.op(), new ImmutableArray<Term>(inst.progPost.sub(0)),
-	                        null, useJavaBlock));
-        final Term guardFalseRestPsi = TB.imp(TB.box(guardJb,guardFalseTerm), restPsi);
-        useGoal.changeFormula(new SequentFormula(TB.applySequential(uAnon, guardFalseRestPsi)),
-                              ruleApp.posInOccurrence());
-
+        prepareUseCaseBranch(services, ruleApp, inst, wellFormedAnon, useGoal,
+                             guardJb, guardFalseTerm, uAnon, uAnonInv);
         return result;
     }
 
 
-    private boolean isInfFlowProof(Instantiation inst,
-                                   Goal goal,
-                                   Services services) {
+private boolean isInfFlowProof(Instantiation inst,
+                               Goal goal,
+                               Services services) {
         LoopInvariant inv = inst.inv;
         final boolean isInfFlow = isInfFlow(goal);
         final boolean hasIFSpecs = inv.hasInfFlowSpec(services);
         return isInfFlow && hasIFSpecs;
     }
 
-
-=======
-        prepareUseCaseBranch(services, ruleApp, inst, wellFormedAnon, useGoal,
-                guardJb, guardFalseTerm, uAnon, uAnonInv);
-        return result;
-    }
-
-
-
->>>>>>> 224ad001
     @Override
     public Name name() {
         return NAME;
@@ -1417,7 +1010,6 @@
     //-------------------------------------------------------------------------
 
     private static final class Instantiation {
-<<<<<<< HEAD
 	public final Term u;
 	public final Term progPost;
 	public final While loop;
@@ -1444,40 +1036,10 @@
 	    this.selfTerm = selfTerm;
 	    this.innermostExecutionContext = innermostExecutionContext;
 	}
-=======
-        public final Term u;
-        public final Term progPost;
-        public final While loop;
-        public final LoopInvariant inv;
-        public final Term selfTerm;
-        public final ExecutionContext innermostExecutionContext;
-
-        public Instantiation(Term u, 
-                Term progPost, 
-                While loop,
-                LoopInvariant inv, 
-                Term selfTerm,
-                ExecutionContext innermostExecutionContext) {
-            assert u != null;
-            assert u.sort() == Sort.UPDATE;
-            assert progPost != null;
-            assert progPost.sort() == Sort.FORMULA;
-            assert loop != null;
-            assert inv != null;
-            this.u = u;
-            this.progPost = progPost;
-            this.loop = loop;
-            this.inv = inv;
-            this.selfTerm = selfTerm;
-            this.innermostExecutionContext = innermostExecutionContext;
-        }
->>>>>>> 224ad001
     }
 
     private static class AnonUpdateData {
-
         public final Term anonUpdate, anonHeap, loopHeap, loopHeapAtPre;
-
 
         public AnonUpdateData(Term anonUpdate,
                               Term loopHeap,
