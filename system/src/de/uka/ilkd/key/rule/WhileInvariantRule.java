// This file is part of KeY - Integrated Deductive Software Design
// Copyright (C) 2001-2011 Universitaet Karlsruhe, Germany
//                         Universitaet Koblenz-Landau, Germany
//                         Chalmers University of Technology, Sweden
//
// The KeY system is protected by the GNU General Public License. 
// See LICENSE.TXT for details.
//
//

package de.uka.ilkd.key.rule;

import java.util.Collections;
import java.util.HashMap;
import java.util.Iterator;
import java.util.Map;
<<<<<<< HEAD
=======
import java.util.Vector;

import de.uka.ilkd.key.collection.ImmutableArray;
>>>>>>> 299a014b
import de.uka.ilkd.key.collection.ImmutableList;
import de.uka.ilkd.key.collection.ImmutableSet;
import de.uka.ilkd.key.gui.Main;
import de.uka.ilkd.key.java.Services;
import de.uka.ilkd.key.java.SourceElement;
import de.uka.ilkd.key.java.Statement;
import de.uka.ilkd.key.java.StatementBlock;
import de.uka.ilkd.key.java.abstraction.KeYJavaType;
import de.uka.ilkd.key.java.abstraction.PrimitiveType;
import de.uka.ilkd.key.java.declaration.LocalVariableDeclaration;
import de.uka.ilkd.key.java.declaration.VariableSpecification;
import de.uka.ilkd.key.java.reference.ExecutionContext;
import de.uka.ilkd.key.java.reference.TypeRef;
import de.uka.ilkd.key.java.statement.MethodFrame;
import de.uka.ilkd.key.java.statement.While;
import de.uka.ilkd.key.ldt.HeapLDT;
import de.uka.ilkd.key.logic.*;
import de.uka.ilkd.key.logic.op.*;
import de.uka.ilkd.key.logic.sort.Sort;
import de.uka.ilkd.key.proof.Goal;
import de.uka.ilkd.key.proof.Node;
import de.uka.ilkd.key.rule.inst.SVInstantiations;
import de.uka.ilkd.key.rule.metaconstruct.WhileInvRule;
import de.uka.ilkd.key.speclang.LoopInvariant;
<<<<<<< HEAD
import de.uka.ilkd.key.speclang.LoopInvariantImpl;
=======
import de.uka.ilkd.key.strategy.StrategyProperties;
>>>>>>> 299a014b
import de.uka.ilkd.key.util.MiscTools;
import de.uka.ilkd.key.util.Pair;

public final class WhileInvariantRule implements BuiltInRule {

<<<<<<< HEAD
        public static final WhileInvariantRule INSTANCE = new WhileInvariantRule();

        private static final Name NAME = new Name("Loop Invariant");
        private static final TermBuilder TB = TermBuilder.DF;

        private Term lastFocusTerm;
        private Instantiation lastInstantiation;

        // -------------------------------------------------------------------------
        // constructors
        // -------------------------------------------------------------------------

        private WhileInvariantRule() {
        }

        // -------------------------------------------------------------------------
        // internal methods
        // -------------------------------------------------------------------------

        private Instantiation instantiate(Term focusTerm, Services services) throws RuleAbortException {
                // return last Instantiation if it is ok
                if (checkLastInstantiation(focusTerm, services)) {
                        return lastInstantiation;
                }

                // leading update?
                Pair<Term, Term> update = applyUpdates(focusTerm);
                final Term u = update.first;
                final Term progPost = update.second;

                // active statement must be while loop
                SourceElement activeStatement = getActiveStatement(progPost);

                final While loop = (While) activeStatement;
                LoopInvariant inv = services.getSpecificationRepository()
                                .getLoopInvariant(loop);

                // New

                if (!Main.getInstance().mediator().autoMode()) {
                        if (inv == null) {
                                inv = new LoopInvariantImpl(
                                                loop,
                                                MiscTools
                                                                .getInnermostMethodFrame(
                                                                                progPost
                                                                                                .javaBlock(),
                                                                                services) == null ? null
                                                                : MiscTools
                                                                                .getSelfTerm(
                                                                                                MiscTools
                                                                                                                .getInnermostMethodFrame(
                                                                                                                                progPost
                                                                                                                                                .javaBlock(),
                                                                                                                                services),
                                                                                                services),
                                                (Term) null);
                                inv = Main.getInstance().getLoopInvariant(inv,
                                                services);
                        } else {
                                boolean requiresVariant = false;
                                // Check if a variant is required
                                if (progPost.op() == Modality.DIA
                                                && inv
                                                                .getVariant(
                                                                                inv
                                                                                                .getInternalSelfTerm(),
                                                                                inv
                                                                                                .getInternalHeapAtPre(),
                                                                                services) == null) {
                                        requiresVariant = true;

                                }
                                if (inv.getInvariant(inv.getInternalSelfTerm(),
                                                inv.getInternalHeapAtPre(),
                                                services) == null
                                                || requiresVariant) {// Invariant
                                        // is
                                        // needed


                                        inv = Main
                                                        .getInstance()
                                                        .getLoopInvariant(
                                                                        inv,
                                                                        services,
                                                                        requiresVariant);
                                        


                                }

                        }
                } else {
                        if (inv == null
                                        || inv
                                                        .getInvariant(
                                                                        inv
                                                                                        .getInternalSelfTerm(),
                                                                        inv
                                                                                        .getInternalHeapAtPre(),
                                                                        services) == null
                                        || progPost.op() == Modality.DIA
                                        && inv
                                                        .getVariant(
                                                                        inv
                                                                                        .getInternalSelfTerm(),
                                                                        inv
                                                                                        .getInternalHeapAtPre(),
                                                                        services) == null) {

                                return null;
                        }
                }
                // Old

                // collect self, execution context
                final MethodFrame innermostMethodFrame = MiscTools
                                .getInnermostMethodFrame(progPost.javaBlock(),
                                                services);
                final Term selfTerm = innermostMethodFrame == null ? null
                                : MiscTools.getSelfTerm(innermostMethodFrame,
                                                services);
                final ExecutionContext innermostExecutionContext = innermostMethodFrame == null ? null
                                : (ExecutionContext) innermostMethodFrame
                                                .getExecutionContext();

                // cache and return result
                Instantiation result = new Instantiation(u, progPost, loop,
                                inv, selfTerm, innermostExecutionContext);
                lastFocusTerm = focusTerm;
                lastInstantiation = result;
                return result;
        }

        SourceElement getActiveStatement(final Term progPost) {
                SourceElement activeStatement = MiscTools
                                .getActiveStatement(progPost.javaBlock());
                if (!(activeStatement instanceof While)) {
                        return null;
                }
                return activeStatement;
        }

        private boolean checkFocus(final Term progPost) {
                // focus (below update) must be modality term
                if (progPost.op() != Modality.BOX
                                && progPost.op() != Modality.DIA) {
                        return false;
                } else {
                        return true;
                }
        }

        protected Pair<Term, Term> applyUpdates(Term focusTerm) {
                if (focusTerm.op() instanceof UpdateApplication) {
                        return new Pair<Term, Term>(UpdateApplication
                                        .getUpdate(focusTerm),
                                        UpdateApplication.getTarget(focusTerm));
                } else {
                        return new Pair<Term, Term>(TB.skip(), focusTerm);
                }

        }

        private boolean checkLastInstantiation(Term focusTerm, Services services) {
                if (focusTerm == lastFocusTerm
                                && lastInstantiation.inv == services
                                                .getSpecificationRepository()
                                                .getLoopInvariant(
                                                                lastInstantiation.loop)) {
                        return true;
                } else {
                        return false;
                }
        }

        /**
         * @return (anon update, anon heap)
         */
        private Pair<Term, Term> createAnonUpdate(While loop, Term mod,
                        ImmutableSet<ProgramVariable> localOuts,
                        Services services) {
                // heap
                final HeapLDT heapLDT = services.getTypeConverter()
                                .getHeapLDT();
                final Name anonHeapName = new Name(TB.newName(services,
                                "anonHeap_loop"));
                final Function anonHeapFunc = new Function(anonHeapName,
                                heapLDT.targetSort());
                services.getNamespaces().functions().addSafely(anonHeapFunc);
                final Term anonHeapTerm = TB.func(anonHeapFunc);
                Term anonUpdate = TB.anonUpd(services, mod, anonHeapTerm);

                // local output vars
                for (ProgramVariable pv : localOuts) {
                        final String anonFuncName = TB.newName(services, pv
                                        .name().toString());
                        final Function anonFunc = new Function(new Name(
                                        anonFuncName), pv.sort());
                        services.getNamespaces().functions()
                                        .addSafely(anonFunc);
                        final Term elemUpd = TB.elementary(services,
                                        (LocationVariable) pv, TB
                                                        .func(anonFunc));
                        anonUpdate = TB.parallel(anonUpdate, elemUpd);
                }

                return new Pair<Term, Term>(anonUpdate, anonHeapTerm);
        }

        // -------------------------------------------------------------------------
        // public interface
        // -------------------------------------------------------------------------

        @Override
        public boolean isApplicable(Goal goal, PosInOccurrence pio) {
                // Check if the rule would be applicable
                if (checkApplicability(goal, pio)) {
                        if (Main.getInstance().mediator().autoMode()) {
                                // instantiation must succeed
                            Instantiation inst = null;
                            try {
                                inst = instantiate(pio.subTerm(),
                                                goal.proof().getServices());
                            } catch (Exception e) {
                                return false;
                            }
                                return inst != null;
                        } else {
                                return true;
                        }
                } else return false;
        }

        protected boolean checkApplicability(Goal goal, PosInOccurrence pio) {
                // focus must be top level succedent
                if (pio == null || !pio.isTopLevel() || pio.isInAntec()) {
                        return false;
                }

                Pair<Term, Term> up = applyUpdates(pio.subTerm());
                final Term progPost = up.second;

                if (!checkFocus(progPost)) {
                        return false;
                }
                // focus (below update) must be modality term
                if (progPost.op() != Modality.BOX
                                && progPost.op() != Modality.DIA) {
                        return false;
                }

                // active statement must be while loop
                SourceElement activeStatement = MiscTools
                                .getActiveStatement(progPost.javaBlock());
                if (!(activeStatement instanceof While)) {
                        return false;
                }

                return true;
        }

        @Override
        public ImmutableList<Goal> apply(Goal goal, Services services,
                        RuleApp ruleApp) throws RuleAbortException {
                final KeYJavaType booleanKJT = services.getTypeConverter()
                                .getBooleanType();
                final KeYJavaType intKJT = services
                                .getJavaInfo()
                                .getPrimitiveKeYJavaType(PrimitiveType.JAVA_INT);

                // get instantiation
                Instantiation inst = instantiate(ruleApp.posInOccurrence()
                                .subTerm(), services);
                final Term heapAtMethodPre = inst.inv.getInternalHeapAtPre();
                final Term invTerm = inst.inv.getInvariant(inst.selfTerm,
                                heapAtMethodPre, services);
                final Term mod = inst.inv.getModifies(inst.selfTerm,
                                heapAtMethodPre, services);
                final Term variant = inst.inv.getVariant(inst.selfTerm,
                                heapAtMethodPre, services);

                // collect input and output local variables,
                // prepare reachableIn and reachableOut
                final ImmutableSet<ProgramVariable> localIns = MiscTools
                                .getLocalIns(inst.loop, services);
                final ImmutableSet<ProgramVariable> localOuts = MiscTools
                                .getLocalOuts(inst.loop, services);
                Term reachableIn = TB.tt();
                for (ProgramVariable pv : localIns) {
                        reachableIn = TB.and(reachableIn, TB.reachableValue(
                                        services, pv));
                }
                Term reachableOut = TB.tt();
                for (ProgramVariable pv : localOuts) {
                        reachableOut = TB.and(reachableOut, TB.reachableValue(
                                        services, pv));
                }

                // prepare heapBeforeLoop, localOutBeforeLoop
                final LocationVariable heapBeforeLoop = TB.heapAtPreVar(
                                services, "heapBeforeLoop", true);
                services.getNamespaces().programVariables().addSafely(
                                heapBeforeLoop);
                Term beforeLoopUpdate = TB.elementary(services, heapBeforeLoop,
                                TB.heap(services));
                final Map<Term, Term> normalToBeforeLoop = new HashMap<Term, Term>();
                normalToBeforeLoop.put(TB.heap(services), TB
                                .var(heapBeforeLoop));
                for (ProgramVariable pv : localOuts) {
                        final String pvBeforeLoopName = TB.newName(services, pv
                                        .name().toString()
                                        + "BeforeLoop");
                        final LocationVariable pvBeforeLoop = new LocationVariable(
                                        new ProgramElementName(pvBeforeLoopName),
                                        pv.getKeYJavaType());
                        services.getNamespaces().programVariables().addSafely(
                                        pvBeforeLoop);
                        beforeLoopUpdate = TB.parallel(beforeLoopUpdate, TB
                                        .elementary(services, pvBeforeLoop, TB
                                                        .var(pv)));
                        normalToBeforeLoop
                                        .put(TB.var(pv), TB.var(pvBeforeLoop));
                }

                // prepare anon update, frame condition
                final Pair<Term, Term> anonUpdateAndHeap = createAnonUpdate(
                                inst.loop, mod, localOuts, services);
                final Term anonUpdate = anonUpdateAndHeap.first;
                final Term anonHeap = anonUpdateAndHeap.second;
                final Term frameCondition = TB.frame(services,
                                normalToBeforeLoop, mod);

                // prepare variant
                final ProgramElementName variantName = new ProgramElementName(
                                TB.newName(services, "variant"));
                final LocationVariable variantPV = new LocationVariable(
                                variantName, intKJT);
                services.getNamespaces().programVariables()
                                .addSafely(variantPV);
                final boolean dia = inst.progPost.op() == Modality.DIA;
                final Term variantUpdate = dia ? TB.elementary(services,
                                variantPV, variant) : TB.skip();
                final Term variantNonNeg = dia ? TB.leq(TB.zero(services),
                                variant, services) : TB.tt();
                final Term variantPO = dia ? TB.and(variantNonNeg, TB.lt(
                                variant, TB.var(variantPV), services)) : TB
                                .tt();

                // split goal into three branches
                ImmutableList<Goal> result = goal.split(3);
                Goal initGoal = result.tail().tail().head();
                Goal bodyGoal = result.tail().head();
                Goal useGoal = result.head();
                initGoal.setBranchLabel("Invariant Initially Valid");
                bodyGoal.setBranchLabel("Body Preserves Invariant");
                useGoal.setBranchLabel("Use Case");

                // prepare guard
                final ProgramElementName guardVarName = new ProgramElementName(
                                TB.newName(services, "b"));
                final LocationVariable guardVar = new LocationVariable(
                                guardVarName, booleanKJT);
                services.getNamespaces().programVariables().addSafely(guardVar);
                final VariableSpecification guardVarSpec = new VariableSpecification(
                                guardVar, inst.loop.getGuardExpression(),
                                booleanKJT);
                final LocalVariableDeclaration guardVarDecl = new LocalVariableDeclaration(
                                new TypeRef(booleanKJT), guardVarSpec);
                final Statement guardVarMethodFrame = inst.innermostExecutionContext == null ? guardVarDecl
                                : new MethodFrame(
                                                null,
                                                inst.innermostExecutionContext,
                                                new StatementBlock(guardVarDecl));
                final JavaBlock guardJb = JavaBlock
                                .createJavaBlock(new StatementBlock(
                                                guardVarMethodFrame));
                final Term guardTrueTerm = TB.equals(TB.var(guardVar), TB
                                .TRUE(services));
                final Term guardFalseTerm = TB.equals(TB.var(guardVar), TB
                                .FALSE(services));

                // prepare common assumption
                final Term[] uAnon = new Term[] { inst.u, anonUpdate };
                final Term[] uBeforeLoopDefAnonVariant = new Term[] { inst.u,
                                beforeLoopUpdate, anonUpdate, variantUpdate };
                final Term uAnonInv = TB.applySequential(uAnon, TB.and(invTerm,
                                reachableOut));
                final Term uAnonInvVariantNonNeg = TB.applySequential(uAnon, TB
                                .and(new Term[] { invTerm, reachableOut,
                                                variantNonNeg }));

                // "Invariant Initially Valid":
                // \replacewith (==> inv );
                final Term reachableState = TB.and(TB.wellFormedHeap(services),
                                reachableIn);
                initGoal.changeFormula(new SequentFormula(TB.apply(inst.u, TB
                                .and(invTerm, reachableState))), ruleApp
                                .posInOccurrence());

                // "Body Preserves Invariant":
                // \replacewith (==> #atPreEqs(anon1)
                // -> #introNewAnonUpdate(#modifies, #locDepFunc(anon1, \[{..
                // while (#e)
                // #s ...}\]post) & inv ->
                // (\[{ method-frame(#ex):{#typeof(#e) #v1 = #e;} }\]#v1=TRUE ->
                // #whileInvRule(\[{.. while (#e) #s ...}\]post,
                // #locDepFunc(anon1, \[{.. while (#e) #s ...}\]post) &
                // inv)),anon1));
                bodyGoal.addFormula(new SequentFormula(TB.wellFormed(services,
                                anonHeap)), true, false);

                bodyGoal.addFormula(new SequentFormula(uAnonInvVariantNonNeg),
                                true, false);

                final WhileInvRule wir = (WhileInvRule) AbstractTermTransformer.WHILE_INV_RULE;
                SVInstantiations svInst = SVInstantiations.EMPTY_SVINSTANTIATIONS
                                .replace(null, null,
                                                inst.innermostExecutionContext,
                                                null, services);
                for (SchemaVariable sv : wir.neededInstantiations(inst.loop,
                                svInst)) {
                        assert sv instanceof ProgramSV;
                        svInst = svInst.addInteresting(sv,
                                        (Name) new ProgramElementName(sv.name()
                                                        .toString()), services);
                }
                Term bodyTerm = TB.tf().createTerm(
                                wir,
                                inst.progPost,
                                TB.and(new Term[] { invTerm, frameCondition,
                                                variantPO }));
                bodyTerm = wir.transform(bodyTerm, svInst, services);
                final Term guardTrueBody = TB.box(guardJb, TB.imp(
                                guardTrueTerm, bodyTerm));

                bodyGoal.changeFormula(new SequentFormula(TB.applySequential(
                                uBeforeLoopDefAnonVariant, guardTrueBody)),
                                ruleApp.posInOccurrence());

                // "Use Case":
                // \replacewith (==> #introNewAnonUpdate(#modifies, inv ->
                // (\[{ method-frame(#ex):{#typeof(#e) #v1 = #e;} }\]
                // (#v1=FALSE -> \[{.. ...}\]post)),anon2))
                useGoal.addFormula(new SequentFormula(TB.wellFormed(services,
                                anonHeap)), true, false);
                useGoal.addFormula(new SequentFormula(uAnonInv), true, false);

                Term restPsi = TB.prog(dia ? Modality.DIA : Modality.BOX,
                                MiscTools.removeActiveStatement(inst.progPost
                                                .javaBlock(), services),
                                inst.progPost.sub(0));
                Term guardFalseRestPsi = TB.box(guardJb, TB.imp(guardFalseTerm,
                                restPsi));
                useGoal.changeFormula(new SequentFormula(TB.applySequential(
                                uAnon, guardFalseRestPsi)), ruleApp
                                .posInOccurrence());

                return result;
        }

        @Override
        public Name name() {
                return NAME;
        }

        @Override
        public String displayName() {
                return toString();
        }

        @Override
        public String toString() {
                return NAME.toString();
        }

        // -------------------------------------------------------------------------
        // inner classes
        // -------------------------------------------------------------------------

        private static final class Instantiation {
                public final Term u;
                public final Term progPost;
                public final While loop;
                public final LoopInvariant inv;
                public final Term selfTerm;
                public final ExecutionContext innermostExecutionContext;

                public Instantiation(Term u, Term progPost, While loop,
                                LoopInvariant inv, Term selfTerm,
                                ExecutionContext innermostExecutionContext) {
                        assert u != null;
                        assert u.sort() == Sort.UPDATE;
                        assert progPost != null;
                        assert progPost.sort() == Sort.FORMULA;
                        assert loop != null;
                        assert inv != null;
                        this.u = u;
                        this.progPost = progPost;
                        this.loop = loop;
                        this.inv = inv;
                        this.selfTerm = selfTerm;
                        this.innermostExecutionContext = innermostExecutionContext;
                }
        }
=======
    public static final WhileInvariantRule INSTANCE = new WhileInvariantRule();

    private static final Name NAME = new Name("Loop Invariant");
    private static final TermBuilder TB = TermBuilder.DF;

    private Term lastFocusTerm;
    private Instantiation lastInstantiation;

    
    //-------------------------------------------------------------------------
    //constructors
    //-------------------------------------------------------------------------

    private WhileInvariantRule() {
    }

    
    //-------------------------------------------------------------------------
    //internal methods
    //-------------------------------------------------------------------------
    
    private Instantiation instantiate(Term focusTerm, Services services) {
	if(focusTerm == lastFocusTerm
	   && lastInstantiation.inv 
	       == services.getSpecificationRepository()
	                  .getLoopInvariant(lastInstantiation.loop)) {
	    return lastInstantiation;
	}

	//leading update?
	final Term u;
	final Term progPost;
	if(focusTerm.op() instanceof UpdateApplication) {
	    u = UpdateApplication.getUpdate(focusTerm);
	    progPost = UpdateApplication.getTarget(focusTerm);
	} else {
	    u = TB.skip();
	    progPost = focusTerm;
	}

	//focus (below update) must be modality term
	if(progPost.op() != Modality.BOX && progPost.op() != Modality.DIA
	    && progPost.op() != Modality.BOX_TRANSACTION && progPost.op() != Modality.DIA_TRANSACTION) {
	    return null;
	}

	//active statement must be while loop
	SourceElement activeStatement 
		= MiscTools.getActiveStatement(progPost.javaBlock());
	if(!(activeStatement instanceof While)) {
	    return null;
	}
	final While loop = (While) activeStatement;

	//an invariant must be present for the loop
	final LoopInvariant inv 
		= services.getSpecificationRepository().getLoopInvariant(loop);
	if(inv == null 
           || inv.getInvariant(inv.getInternalSelfTerm(), 
        	   	       inv.getInternalHeapAtPre(), null, 
			       services) == null
	   || (progPost.op() == Modality.DIA 
	       && inv.getVariant(inv.getInternalSelfTerm(), 
		       		 inv.getInternalHeapAtPre(), 
		       		 services) == null)) {
	    return null;
	}

	//collect self, execution context
	final MethodFrame innermostMethodFrame 
		= MiscTools.getInnermostMethodFrame(progPost.javaBlock(), 
						    services);
	final Term selfTerm = innermostMethodFrame == null
	                      ? null
	                      : MiscTools.getSelfTerm(innermostMethodFrame, 
	                	      		      services);
	final ExecutionContext innermostExecutionContext 
		= innermostMethodFrame == null 
		  ? null
		  : (ExecutionContext) 
		          innermostMethodFrame.getExecutionContext();

	//cache and return result
	Instantiation result = new Instantiation(u, 
					         progPost, 
					         loop, 
					         inv,
					         selfTerm, 
					         innermostExecutionContext);
	lastFocusTerm = focusTerm;
	lastInstantiation = result;
	return result;
    }

    
    /**
     * @return (anon update, anon heap)
     */
    private Pair<Term,Term> createAnonUpdate(
	    			While loop, 
	    			Term mod,
	    			ImmutableSet<ProgramVariable> localOuts,
	    			Services services) {
	//heap
    // shortcut - localOuts == null means we create the anon-update for the savedHeap
    final boolean transaction = (localOuts == null);
	final HeapLDT heapLDT = services.getTypeConverter().getHeapLDT();
	final Name anonHeapName 
		= new Name(TB.newName(services, transaction ? "anonSavedHeap_loop" : "anonHeap_loop"));
	final Function anonHeapFunc = new Function(anonHeapName,
					     heapLDT.targetSort());
	services.getNamespaces().functions().addSafely(anonHeapFunc);
	final Term anonHeapTerm = TB.func(anonHeapFunc);
	
	// check for strictly pure loops
	Term anonUpdate;
	if(TB.lessThanNothing().equals(mod)) {
	    anonUpdate = TB.skip();
	} else {
	    anonUpdate = TB.anonUpd(services, mod, anonHeapTerm, transaction);
	}
	
	//local output vars
	if(!transaction) {
	    for(ProgramVariable pv : localOuts) {
	        final String anonFuncName 
	    	    = TB.newName(services, pv.name().toString());
	        final Function anonFunc 
	    	    = new Function(new Name(anonFuncName), pv.sort());
	        services.getNamespaces().functions().addSafely(anonFunc);
	        final Term elemUpd = TB.elementary(services, 
	                (LocationVariable)pv, 
	                TB.func(anonFunc));
	        anonUpdate = TB.parallel(anonUpdate, elemUpd);
	    }
	}
	return new Pair<Term,Term>(anonUpdate, anonHeapTerm);
    }
    
    
    
    //-------------------------------------------------------------------------
    //public interface
    //-------------------------------------------------------------------------

    @Override
    public boolean isApplicable(Goal goal, 
	    			PosInOccurrence pio) {
	//focus must be top level succedent
	if(pio == null || !pio.isTopLevel() || pio.isInAntec()) {
	    return false;
	}

	//instantiation must succeed
	Instantiation inst = instantiate(pio.subTerm(), 
		                         goal.proof().getServices());
	return inst != null;
    }

    
    @Override
    public ImmutableList<Goal> apply(Goal goal, Services services, RuleApp ruleApp) {
	final KeYJavaType booleanKJT = services.getTypeConverter()
	                                       .getBooleanType();
	final KeYJavaType intKJT 
		= services.getJavaInfo()
	                  .getPrimitiveKeYJavaType(PrimitiveType.JAVA_INT);
	//get instantiation
	Instantiation inst = instantiate(ruleApp.posInOccurrence().subTerm(), 
				         services);
    final boolean transaction = (inst.progPost.op() == Modality.DIA_TRANSACTION || inst.progPost.op() == Modality.BOX_TRANSACTION); 

    final Term heapAtMethodPre = inst.inv.getInternalHeapAtPre();
    final Term savedHeapAtMethodPre = inst.inv.getInternalSavedHeapAtPre();
    final Term regularInv = inst.inv.getInvariant(inst.selfTerm, heapAtMethodPre, null, services);
    final Term transactionInv = transaction ? inst.inv.getInvariant(inst.selfTerm, heapAtMethodPre, savedHeapAtMethodPre, services) : null;
    // NOTE even when a transaction is on, the transactionInv can still be null (no loop_invariant_transaction given)
	final Term invTerm  = transactionInv != null ?
	     TB.and(regularInv, transactionInv) : regularInv;
	final Term mod = inst.inv.getModifies(inst.selfTerm, 
					      heapAtMethodPre, null, 
					      services);
	// This on the other hand should never be null
    final Term modBackup = inst.inv.getModifies(inst.selfTerm, 
            heapAtMethodPre, savedHeapAtMethodPre, 
            services);
	final Term variant = inst.inv.getVariant(inst.selfTerm, 
						 heapAtMethodPre, 
						 services);
	
	//collect input and output local variables, 
	//prepare reachableIn and reachableOut
	final ImmutableSet<ProgramVariable> localIns 
		= MiscTools.getLocalIns(inst.loop, services);
	final ImmutableSet<ProgramVariable> localOuts 
		= MiscTools.getLocalOuts(inst.loop, services);
	Term reachableIn = TB.tt();
	for(ProgramVariable pv : localIns) {
	    reachableIn = TB.and(reachableIn, 
		                 TB.reachableValue(services, pv));
	}	
	Term reachableOut = TB.tt();
	for(ProgramVariable pv : localOuts) {
	    reachableOut = TB.and(reachableOut, 
		                  TB.reachableValue(services, pv));
	}
	
	//prepare heapBeforeLoop, localOutBeforeLoop
	final LocationVariable heapBeforeLoop 
		= TB.heapAtPreVar(services, "heapBeforeLoop", true);
	services.getNamespaces().programVariables().addSafely(heapBeforeLoop);
	Term beforeLoopUpdate = TB.elementary(services, 
					      heapBeforeLoop, 
				              TB.heap(services));
    final Map<Term,Term> savedToBeforeLoop = new HashMap<Term,Term>();
	if(transaction) {
	    final LocationVariable savedHeapBeforeLoop
	        = TB.heapAtPreVar(services, "savedHeapBeforeLoop", true);
	    beforeLoopUpdate = TB.parallel(beforeLoopUpdate, TB.elementary(services, 
                savedHeapBeforeLoop, 
                    TB.savedHeap(services)));
	    savedToBeforeLoop.put(TB.savedHeap(services), TB.var(savedHeapBeforeLoop));
        savedToBeforeLoop.put(TB.heap(services), TB.var(savedHeapBeforeLoop));
	}
	final Map<Term,Term> normalToBeforeLoop = new HashMap<Term,Term>();
	normalToBeforeLoop.put(TB.heap(services), TB.var(heapBeforeLoop));
	for(ProgramVariable pv : localOuts) {
	    final String pvBeforeLoopName 
	    	= TB.newName(services, pv.name().toString() + "BeforeLoop");
	    final LocationVariable pvBeforeLoop 
	    	= new LocationVariable(new ProgramElementName(pvBeforeLoopName), 
	    			       pv.getKeYJavaType());
	    services.getNamespaces().programVariables().addSafely(pvBeforeLoop);
	    beforeLoopUpdate = TB.parallel(beforeLoopUpdate, 
		    			   TB.elementary(services, 
		    				   	 pvBeforeLoop, 
		    				   	 TB.var(pv)));
	    normalToBeforeLoop.put(TB.var(pv), TB.var(pvBeforeLoop));
	}
	
	//prepare anon update, frame condition
	final Pair<Term,Term> anonUpdateAndHeap 
		= createAnonUpdate(inst.loop, mod, localOuts, services);
	final Term anonUpdate;
	final Term anonHeapWellFormed;
	if(transaction) {
	    final Pair<Term,Term> anonUpdateAndHeapSaved  
	      = createAnonUpdate(inst.loop, modBackup, null, services);
	  anonUpdate = TB.parallel(anonUpdateAndHeap.first, anonUpdateAndHeapSaved.first);
	  anonHeapWellFormed   = TB.and(TB.wellFormed(services, anonUpdateAndHeap.second), TB.wellFormed(services, anonUpdateAndHeapSaved.second));
	}else{
	  anonUpdate = anonUpdateAndHeap.first;
	  anonHeapWellFormed   = TB.wellFormed(services, anonUpdateAndHeap.second);	    
	}

	// special case frame condition for strictly pure loops
	final Term normalFrameCondition;
	if(TB.lessThanNothing().equals(mod)) {
	    normalFrameCondition = TB.frameStrictlyEmpty(services, TB.heap(services), normalToBeforeLoop); 
	} else {
	    normalFrameCondition = TB.frame(services, TB.heap(services),
               normalToBeforeLoop, 
               mod);
	}
	final Term transactionFrameCondition = transaction ?
	          TB.frame(services, TB.savedHeap(services), savedToBeforeLoop, modBackup)
	        : null;

	final Term frameCondition = transactionFrameCondition != null ?
	        TB.and(normalFrameCondition,transactionFrameCondition) : normalFrameCondition;
	
	//prepare variant
	final ProgramElementName variantName 
		= new ProgramElementName(TB.newName(services, "variant"));
	final LocationVariable variantPV = new LocationVariable(variantName, 
								intKJT);
	services.getNamespaces().programVariables().addSafely(variantPV);
	final boolean dia = (inst.progPost.op() == Modality.DIA || inst.progPost.op() == Modality.DIA_TRANSACTION);
	final Term variantUpdate 
		= dia ? TB.elementary(services, variantPV, variant) : TB.skip();
	final Term variantNonNeg 
		= dia ? TB.leq(TB.zero(services), variant, services) : TB.tt();
	final Term variantPO
		= dia ? TB.and(variantNonNeg, 
			       TB.lt(variant, TB.var(variantPV), services)) 
                      : TB.tt();
	
	//split goal into three branches
	ImmutableList<Goal> result = goal.split(3);
	Goal initGoal = result.tail().tail().head();
	Goal bodyGoal = result.tail().head();
	Goal useGoal = result.head();
	initGoal.setBranchLabel("Invariant Initially Valid");
	bodyGoal.setBranchLabel("Body Preserves Invariant");
	useGoal.setBranchLabel("Use Case");

	//prepare guard
	final ProgramElementName guardVarName 
		= new ProgramElementName(TB.newName(services, "b"));
	final LocationVariable guardVar = new LocationVariable(guardVarName, 
						               booleanKJT);
	services.getNamespaces().programVariables().addSafely(guardVar);	
	final VariableSpecification guardVarSpec 
		= new VariableSpecification(guardVar, 
					    inst.loop.getGuardExpression(), 
					    booleanKJT);
	final LocalVariableDeclaration guardVarDecl 
		= new LocalVariableDeclaration(new TypeRef(booleanKJT), 
					       guardVarSpec);
	final Statement guardVarMethodFrame 
		= inst.innermostExecutionContext == null 
		  ? guardVarDecl
		  : new MethodFrame(null, 
			  	    inst.innermostExecutionContext,
			  	    new StatementBlock(guardVarDecl));
	final JavaBlock guardJb 
		= JavaBlock.createJavaBlock(new StatementBlock(
							guardVarMethodFrame));
	final Term guardTrueTerm = TB.equals(TB.var(guardVar), 
					     TB.TRUE(services));
	final Term guardFalseTerm = TB.equals(TB.var(guardVar), 
					      TB.FALSE(services));
	
	//prepare common assumption
	final Term[] uAnon 
		= new Term[]{inst.u, anonUpdate};
	final Term[] uBeforeLoopDefAnonVariant 
		= new Term[]{inst.u, 
		             beforeLoopUpdate, 
		             anonUpdate, 
		             variantUpdate};
	final Term uAnonInv 
		= TB.applySequential(uAnon, TB.and(invTerm, reachableOut));
	final Term uAnonInvVariantNonNeg
		= TB.applySequential(uAnon, TB.and(new Term[]{invTerm, 
							      reachableOut, 
			                                      variantNonNeg}));
	
	//"Invariant Initially Valid":
	// \replacewith (==> inv );
	final Term reachableState = TB.and(TB.wellFormedHeap(services), 
		                           reachableIn);
	initGoal.changeFormula(new SequentFormula(
		                 TB.apply(inst.u, 
		                         TB.and(variantNonNeg, 
		                             TB.and(invTerm, reachableState)))),
			         ruleApp.posInOccurrence());

	//"Body Preserves Invariant":
        // \replacewith (==>  #atPreEqs(anon1) 
 	//                       -> #introNewAnonUpdate(#modifies, #locDepFunc(anon1, \[{.. while (#e) #s ...}\]post) & inv -> 
        //                         (\[{ method-frame(#ex):{#typeof(#e) #v1 = #e;} }\]#v1=TRUE ->
        //                          #whileInvRule(\[{.. while (#e) #s ...}\]post, 
        //                               #locDepFunc(anon1, \[{.. while (#e) #s ...}\]post) & inv)),anon1));
	bodyGoal.addFormula(new SequentFormula(anonHeapWellFormed), 
		 	    true, 
		 	    false);		

	bodyGoal.addFormula(new SequentFormula(uAnonInvVariantNonNeg), 
			    true, 
			    false);

	final WhileInvRule wir 
		= (WhileInvRule) AbstractTermTransformer.WHILE_INV_RULE;
	SVInstantiations svInst 
		= SVInstantiations.EMPTY_SVINSTANTIATIONS.replace(
					null, 
					null, 
					inst.innermostExecutionContext, 
					null, 
					services);
	for(SchemaVariable sv : wir.neededInstantiations(inst.loop, svInst)) {
	    assert sv instanceof ProgramSV;
	    svInst = svInst.addInteresting(sv, 
		                           (Name) new ProgramElementName(sv.name().toString()), 
		                           services);
	}
	
	final Term invTerm2;
	final StrategyProperties props = goal.proof().getSettings().getStrategySettings().getActiveStrategyProperties();
	if(props.getProperty(StrategyProperties.QUERY_OPTIONS_KEY)==StrategyProperties.QUERY_ON || 
	   props.getProperty(StrategyProperties.QUERY_OPTIONS_KEY)==StrategyProperties.QUERY_RESTRICTED){
	   invTerm2 = QueryExpand.INSTANCE.evaluateQueries(services, invTerm, true); //chrisg
	}else{
	   invTerm2 = invTerm;
	}
	
	Term bodyTerm = TB.tf().createTerm(wir, 
					   inst.progPost,
					   TB.and(new Term[]{invTerm2,
						   	     frameCondition,
						   	     variantPO}));
	bodyTerm = wir.transform(bodyTerm, svInst, services);
	final Term guardTrueBody = TB.box(guardJb, 
					  TB.imp(guardTrueTerm, bodyTerm)); 

	bodyGoal.changeFormula(new SequentFormula(TB.applySequential(
						uBeforeLoopDefAnonVariant, 
						guardTrueBody)), 
                               ruleApp.posInOccurrence());

	// "Use Case":
	// \replacewith (==> #introNewAnonUpdate(#modifies, inv ->
	// (\[{ method-frame(#ex):{#typeof(#e) #v1 = #e;} }\]
	// (#v1=FALSE -> \[{.. ...}\]post)),anon2))
	useGoal.addFormula(new SequentFormula(anonHeapWellFormed), 
		 	   true, 
		 	   false);		
	useGoal.addFormula(new SequentFormula(uAnonInv), true, false);

	Term restPsi = TB.prog((Modality)inst.progPost.op(),
			       MiscTools.removeActiveStatement(
				       	inst.progPost.javaBlock(), 
					services), 
                               inst.progPost.sub(0));
	Term guardFalseRestPsi = TB.box(guardJb, 
					TB.imp(guardFalseTerm, restPsi));
	useGoal.changeFormula(new SequentFormula(TB.applySequential(
							uAnon,
							guardFalseRestPsi)), 
                              ruleApp.posInOccurrence());

	return result;
    }

    
    @Override
    public Name name() {
	return NAME;
    }

    
    @Override
    public String displayName() {
	return toString();
    }

    
    @Override
    public String toString() {
	return NAME.toString();
    }

    
    
    //-------------------------------------------------------------------------
    //inner classes
    //-------------------------------------------------------------------------

    private static final class Instantiation {
	public final Term u;
	public final Term progPost;
	public final While loop;
	public final LoopInvariant inv;
	public final Term selfTerm;
	public final ExecutionContext innermostExecutionContext;

	public Instantiation(Term u, 
			     Term progPost, 
			     While loop,
			     LoopInvariant inv, 
			     Term selfTerm,
			     ExecutionContext innermostExecutionContext) {
	    assert u != null;
	    assert u.sort() == Sort.UPDATE;
	    assert progPost != null;
	    assert progPost.sort() == Sort.FORMULA;
	    assert loop != null;
	    assert inv != null;
	    this.u = u;
	    this.progPost = progPost;
	    this.loop = loop;
	    this.inv = inv;
	    this.selfTerm = selfTerm;
	    this.innermostExecutionContext = innermostExecutionContext;
	}
    }
>>>>>>> 299a014b
}<|MERGE_RESOLUTION|>--- conflicted
+++ resolved
@@ -14,15 +14,13 @@
 import java.util.HashMap;
 import java.util.Iterator;
 import java.util.Map;
-<<<<<<< HEAD
-=======
 import java.util.Vector;
 
 import de.uka.ilkd.key.collection.ImmutableArray;
->>>>>>> 299a014b
 import de.uka.ilkd.key.collection.ImmutableList;
 import de.uka.ilkd.key.collection.ImmutableSet;
 import de.uka.ilkd.key.gui.Main;
+import de.uka.ilkd.key.gui.MainWindow;
 import de.uka.ilkd.key.java.Services;
 import de.uka.ilkd.key.java.SourceElement;
 import de.uka.ilkd.key.java.Statement;
@@ -44,524 +42,15 @@
 import de.uka.ilkd.key.rule.inst.SVInstantiations;
 import de.uka.ilkd.key.rule.metaconstruct.WhileInvRule;
 import de.uka.ilkd.key.speclang.LoopInvariant;
-<<<<<<< HEAD
 import de.uka.ilkd.key.speclang.LoopInvariantImpl;
-=======
 import de.uka.ilkd.key.strategy.StrategyProperties;
->>>>>>> 299a014b
 import de.uka.ilkd.key.util.MiscTools;
 import de.uka.ilkd.key.util.Pair;
 
 public final class WhileInvariantRule implements BuiltInRule {
 
-<<<<<<< HEAD
-        public static final WhileInvariantRule INSTANCE = new WhileInvariantRule();
-
-        private static final Name NAME = new Name("Loop Invariant");
-        private static final TermBuilder TB = TermBuilder.DF;
-
-        private Term lastFocusTerm;
-        private Instantiation lastInstantiation;
-
-        // -------------------------------------------------------------------------
-        // constructors
-        // -------------------------------------------------------------------------
-
-        private WhileInvariantRule() {
-        }
-
-        // -------------------------------------------------------------------------
-        // internal methods
-        // -------------------------------------------------------------------------
-
-        private Instantiation instantiate(Term focusTerm, Services services) throws RuleAbortException {
-                // return last Instantiation if it is ok
-                if (checkLastInstantiation(focusTerm, services)) {
-                        return lastInstantiation;
-                }
-
-                // leading update?
-                Pair<Term, Term> update = applyUpdates(focusTerm);
-                final Term u = update.first;
-                final Term progPost = update.second;
-
-                // active statement must be while loop
-                SourceElement activeStatement = getActiveStatement(progPost);
-
-                final While loop = (While) activeStatement;
-                LoopInvariant inv = services.getSpecificationRepository()
-                                .getLoopInvariant(loop);
-
-                // New
-
-                if (!Main.getInstance().mediator().autoMode()) {
-                        if (inv == null) {
-                                inv = new LoopInvariantImpl(
-                                                loop,
-                                                MiscTools
-                                                                .getInnermostMethodFrame(
-                                                                                progPost
-                                                                                                .javaBlock(),
-                                                                                services) == null ? null
-                                                                : MiscTools
-                                                                                .getSelfTerm(
-                                                                                                MiscTools
-                                                                                                                .getInnermostMethodFrame(
-                                                                                                                                progPost
-                                                                                                                                                .javaBlock(),
-                                                                                                                                services),
-                                                                                                services),
-                                                (Term) null);
-                                inv = Main.getInstance().getLoopInvariant(inv,
-                                                services);
-                        } else {
-                                boolean requiresVariant = false;
-                                // Check if a variant is required
-                                if (progPost.op() == Modality.DIA
-                                                && inv
-                                                                .getVariant(
-                                                                                inv
-                                                                                                .getInternalSelfTerm(),
-                                                                                inv
-                                                                                                .getInternalHeapAtPre(),
-                                                                                services) == null) {
-                                        requiresVariant = true;
-
-                                }
-                                if (inv.getInvariant(inv.getInternalSelfTerm(),
-                                                inv.getInternalHeapAtPre(),
-                                                services) == null
-                                                || requiresVariant) {// Invariant
-                                        // is
-                                        // needed
-
-
-                                        inv = Main
-                                                        .getInstance()
-                                                        .getLoopInvariant(
-                                                                        inv,
-                                                                        services,
-                                                                        requiresVariant);
-                                        
-
-
-                                }
-
-                        }
-                } else {
-                        if (inv == null
-                                        || inv
-                                                        .getInvariant(
-                                                                        inv
-                                                                                        .getInternalSelfTerm(),
-                                                                        inv
-                                                                                        .getInternalHeapAtPre(),
-                                                                        services) == null
-                                        || progPost.op() == Modality.DIA
-                                        && inv
-                                                        .getVariant(
-                                                                        inv
-                                                                                        .getInternalSelfTerm(),
-                                                                        inv
-                                                                                        .getInternalHeapAtPre(),
-                                                                        services) == null) {
-
-                                return null;
-                        }
-                }
-                // Old
-
-                // collect self, execution context
-                final MethodFrame innermostMethodFrame = MiscTools
-                                .getInnermostMethodFrame(progPost.javaBlock(),
-                                                services);
-                final Term selfTerm = innermostMethodFrame == null ? null
-                                : MiscTools.getSelfTerm(innermostMethodFrame,
-                                                services);
-                final ExecutionContext innermostExecutionContext = innermostMethodFrame == null ? null
-                                : (ExecutionContext) innermostMethodFrame
-                                                .getExecutionContext();
-
-                // cache and return result
-                Instantiation result = new Instantiation(u, progPost, loop,
-                                inv, selfTerm, innermostExecutionContext);
-                lastFocusTerm = focusTerm;
-                lastInstantiation = result;
-                return result;
-        }
-
-        SourceElement getActiveStatement(final Term progPost) {
-                SourceElement activeStatement = MiscTools
-                                .getActiveStatement(progPost.javaBlock());
-                if (!(activeStatement instanceof While)) {
-                        return null;
-                }
-                return activeStatement;
-        }
-
-        private boolean checkFocus(final Term progPost) {
-                // focus (below update) must be modality term
-                if (progPost.op() != Modality.BOX
-                                && progPost.op() != Modality.DIA) {
-                        return false;
-                } else {
-                        return true;
-                }
-        }
-
-        protected Pair<Term, Term> applyUpdates(Term focusTerm) {
-                if (focusTerm.op() instanceof UpdateApplication) {
-                        return new Pair<Term, Term>(UpdateApplication
-                                        .getUpdate(focusTerm),
-                                        UpdateApplication.getTarget(focusTerm));
-                } else {
-                        return new Pair<Term, Term>(TB.skip(), focusTerm);
-                }
-
-        }
-
-        private boolean checkLastInstantiation(Term focusTerm, Services services) {
-                if (focusTerm == lastFocusTerm
-                                && lastInstantiation.inv == services
-                                                .getSpecificationRepository()
-                                                .getLoopInvariant(
-                                                                lastInstantiation.loop)) {
-                        return true;
-                } else {
-                        return false;
-                }
-        }
-
-        /**
-         * @return (anon update, anon heap)
-         */
-        private Pair<Term, Term> createAnonUpdate(While loop, Term mod,
-                        ImmutableSet<ProgramVariable> localOuts,
-                        Services services) {
-                // heap
-                final HeapLDT heapLDT = services.getTypeConverter()
-                                .getHeapLDT();
-                final Name anonHeapName = new Name(TB.newName(services,
-                                "anonHeap_loop"));
-                final Function anonHeapFunc = new Function(anonHeapName,
-                                heapLDT.targetSort());
-                services.getNamespaces().functions().addSafely(anonHeapFunc);
-                final Term anonHeapTerm = TB.func(anonHeapFunc);
-                Term anonUpdate = TB.anonUpd(services, mod, anonHeapTerm);
-
-                // local output vars
-                for (ProgramVariable pv : localOuts) {
-                        final String anonFuncName = TB.newName(services, pv
-                                        .name().toString());
-                        final Function anonFunc = new Function(new Name(
-                                        anonFuncName), pv.sort());
-                        services.getNamespaces().functions()
-                                        .addSafely(anonFunc);
-                        final Term elemUpd = TB.elementary(services,
-                                        (LocationVariable) pv, TB
-                                                        .func(anonFunc));
-                        anonUpdate = TB.parallel(anonUpdate, elemUpd);
-                }
-
-                return new Pair<Term, Term>(anonUpdate, anonHeapTerm);
-        }
-
-        // -------------------------------------------------------------------------
-        // public interface
-        // -------------------------------------------------------------------------
-
-        @Override
-        public boolean isApplicable(Goal goal, PosInOccurrence pio) {
-                // Check if the rule would be applicable
-                if (checkApplicability(goal, pio)) {
-                        if (Main.getInstance().mediator().autoMode()) {
-                                // instantiation must succeed
-                            Instantiation inst = null;
-                            try {
-                                inst = instantiate(pio.subTerm(),
-                                                goal.proof().getServices());
-                            } catch (Exception e) {
-                                return false;
-                            }
-                                return inst != null;
-                        } else {
-                                return true;
-                        }
-                } else return false;
-        }
-
-        protected boolean checkApplicability(Goal goal, PosInOccurrence pio) {
-                // focus must be top level succedent
-                if (pio == null || !pio.isTopLevel() || pio.isInAntec()) {
-                        return false;
-                }
-
-                Pair<Term, Term> up = applyUpdates(pio.subTerm());
-                final Term progPost = up.second;
-
-                if (!checkFocus(progPost)) {
-                        return false;
-                }
-                // focus (below update) must be modality term
-                if (progPost.op() != Modality.BOX
-                                && progPost.op() != Modality.DIA) {
-                        return false;
-                }
-
-                // active statement must be while loop
-                SourceElement activeStatement = MiscTools
-                                .getActiveStatement(progPost.javaBlock());
-                if (!(activeStatement instanceof While)) {
-                        return false;
-                }
-
-                return true;
-        }
-
-        @Override
-        public ImmutableList<Goal> apply(Goal goal, Services services,
-                        RuleApp ruleApp) throws RuleAbortException {
-                final KeYJavaType booleanKJT = services.getTypeConverter()
-                                .getBooleanType();
-                final KeYJavaType intKJT = services
-                                .getJavaInfo()
-                                .getPrimitiveKeYJavaType(PrimitiveType.JAVA_INT);
-
-                // get instantiation
-                Instantiation inst = instantiate(ruleApp.posInOccurrence()
-                                .subTerm(), services);
-                final Term heapAtMethodPre = inst.inv.getInternalHeapAtPre();
-                final Term invTerm = inst.inv.getInvariant(inst.selfTerm,
-                                heapAtMethodPre, services);
-                final Term mod = inst.inv.getModifies(inst.selfTerm,
-                                heapAtMethodPre, services);
-                final Term variant = inst.inv.getVariant(inst.selfTerm,
-                                heapAtMethodPre, services);
-
-                // collect input and output local variables,
-                // prepare reachableIn and reachableOut
-                final ImmutableSet<ProgramVariable> localIns = MiscTools
-                                .getLocalIns(inst.loop, services);
-                final ImmutableSet<ProgramVariable> localOuts = MiscTools
-                                .getLocalOuts(inst.loop, services);
-                Term reachableIn = TB.tt();
-                for (ProgramVariable pv : localIns) {
-                        reachableIn = TB.and(reachableIn, TB.reachableValue(
-                                        services, pv));
-                }
-                Term reachableOut = TB.tt();
-                for (ProgramVariable pv : localOuts) {
-                        reachableOut = TB.and(reachableOut, TB.reachableValue(
-                                        services, pv));
-                }
-
-                // prepare heapBeforeLoop, localOutBeforeLoop
-                final LocationVariable heapBeforeLoop = TB.heapAtPreVar(
-                                services, "heapBeforeLoop", true);
-                services.getNamespaces().programVariables().addSafely(
-                                heapBeforeLoop);
-                Term beforeLoopUpdate = TB.elementary(services, heapBeforeLoop,
-                                TB.heap(services));
-                final Map<Term, Term> normalToBeforeLoop = new HashMap<Term, Term>();
-                normalToBeforeLoop.put(TB.heap(services), TB
-                                .var(heapBeforeLoop));
-                for (ProgramVariable pv : localOuts) {
-                        final String pvBeforeLoopName = TB.newName(services, pv
-                                        .name().toString()
-                                        + "BeforeLoop");
-                        final LocationVariable pvBeforeLoop = new LocationVariable(
-                                        new ProgramElementName(pvBeforeLoopName),
-                                        pv.getKeYJavaType());
-                        services.getNamespaces().programVariables().addSafely(
-                                        pvBeforeLoop);
-                        beforeLoopUpdate = TB.parallel(beforeLoopUpdate, TB
-                                        .elementary(services, pvBeforeLoop, TB
-                                                        .var(pv)));
-                        normalToBeforeLoop
-                                        .put(TB.var(pv), TB.var(pvBeforeLoop));
-                }
-
-                // prepare anon update, frame condition
-                final Pair<Term, Term> anonUpdateAndHeap = createAnonUpdate(
-                                inst.loop, mod, localOuts, services);
-                final Term anonUpdate = anonUpdateAndHeap.first;
-                final Term anonHeap = anonUpdateAndHeap.second;
-                final Term frameCondition = TB.frame(services,
-                                normalToBeforeLoop, mod);
-
-                // prepare variant
-                final ProgramElementName variantName = new ProgramElementName(
-                                TB.newName(services, "variant"));
-                final LocationVariable variantPV = new LocationVariable(
-                                variantName, intKJT);
-                services.getNamespaces().programVariables()
-                                .addSafely(variantPV);
-                final boolean dia = inst.progPost.op() == Modality.DIA;
-                final Term variantUpdate = dia ? TB.elementary(services,
-                                variantPV, variant) : TB.skip();
-                final Term variantNonNeg = dia ? TB.leq(TB.zero(services),
-                                variant, services) : TB.tt();
-                final Term variantPO = dia ? TB.and(variantNonNeg, TB.lt(
-                                variant, TB.var(variantPV), services)) : TB
-                                .tt();
-
-                // split goal into three branches
-                ImmutableList<Goal> result = goal.split(3);
-                Goal initGoal = result.tail().tail().head();
-                Goal bodyGoal = result.tail().head();
-                Goal useGoal = result.head();
-                initGoal.setBranchLabel("Invariant Initially Valid");
-                bodyGoal.setBranchLabel("Body Preserves Invariant");
-                useGoal.setBranchLabel("Use Case");
-
-                // prepare guard
-                final ProgramElementName guardVarName = new ProgramElementName(
-                                TB.newName(services, "b"));
-                final LocationVariable guardVar = new LocationVariable(
-                                guardVarName, booleanKJT);
-                services.getNamespaces().programVariables().addSafely(guardVar);
-                final VariableSpecification guardVarSpec = new VariableSpecification(
-                                guardVar, inst.loop.getGuardExpression(),
-                                booleanKJT);
-                final LocalVariableDeclaration guardVarDecl = new LocalVariableDeclaration(
-                                new TypeRef(booleanKJT), guardVarSpec);
-                final Statement guardVarMethodFrame = inst.innermostExecutionContext == null ? guardVarDecl
-                                : new MethodFrame(
-                                                null,
-                                                inst.innermostExecutionContext,
-                                                new StatementBlock(guardVarDecl));
-                final JavaBlock guardJb = JavaBlock
-                                .createJavaBlock(new StatementBlock(
-                                                guardVarMethodFrame));
-                final Term guardTrueTerm = TB.equals(TB.var(guardVar), TB
-                                .TRUE(services));
-                final Term guardFalseTerm = TB.equals(TB.var(guardVar), TB
-                                .FALSE(services));
-
-                // prepare common assumption
-                final Term[] uAnon = new Term[] { inst.u, anonUpdate };
-                final Term[] uBeforeLoopDefAnonVariant = new Term[] { inst.u,
-                                beforeLoopUpdate, anonUpdate, variantUpdate };
-                final Term uAnonInv = TB.applySequential(uAnon, TB.and(invTerm,
-                                reachableOut));
-                final Term uAnonInvVariantNonNeg = TB.applySequential(uAnon, TB
-                                .and(new Term[] { invTerm, reachableOut,
-                                                variantNonNeg }));
-
-                // "Invariant Initially Valid":
-                // \replacewith (==> inv );
-                final Term reachableState = TB.and(TB.wellFormedHeap(services),
-                                reachableIn);
-                initGoal.changeFormula(new SequentFormula(TB.apply(inst.u, TB
-                                .and(invTerm, reachableState))), ruleApp
-                                .posInOccurrence());
-
-                // "Body Preserves Invariant":
-                // \replacewith (==> #atPreEqs(anon1)
-                // -> #introNewAnonUpdate(#modifies, #locDepFunc(anon1, \[{..
-                // while (#e)
-                // #s ...}\]post) & inv ->
-                // (\[{ method-frame(#ex):{#typeof(#e) #v1 = #e;} }\]#v1=TRUE ->
-                // #whileInvRule(\[{.. while (#e) #s ...}\]post,
-                // #locDepFunc(anon1, \[{.. while (#e) #s ...}\]post) &
-                // inv)),anon1));
-                bodyGoal.addFormula(new SequentFormula(TB.wellFormed(services,
-                                anonHeap)), true, false);
-
-                bodyGoal.addFormula(new SequentFormula(uAnonInvVariantNonNeg),
-                                true, false);
-
-                final WhileInvRule wir = (WhileInvRule) AbstractTermTransformer.WHILE_INV_RULE;
-                SVInstantiations svInst = SVInstantiations.EMPTY_SVINSTANTIATIONS
-                                .replace(null, null,
-                                                inst.innermostExecutionContext,
-                                                null, services);
-                for (SchemaVariable sv : wir.neededInstantiations(inst.loop,
-                                svInst)) {
-                        assert sv instanceof ProgramSV;
-                        svInst = svInst.addInteresting(sv,
-                                        (Name) new ProgramElementName(sv.name()
-                                                        .toString()), services);
-                }
-                Term bodyTerm = TB.tf().createTerm(
-                                wir,
-                                inst.progPost,
-                                TB.and(new Term[] { invTerm, frameCondition,
-                                                variantPO }));
-                bodyTerm = wir.transform(bodyTerm, svInst, services);
-                final Term guardTrueBody = TB.box(guardJb, TB.imp(
-                                guardTrueTerm, bodyTerm));
-
-                bodyGoal.changeFormula(new SequentFormula(TB.applySequential(
-                                uBeforeLoopDefAnonVariant, guardTrueBody)),
-                                ruleApp.posInOccurrence());
-
-                // "Use Case":
-                // \replacewith (==> #introNewAnonUpdate(#modifies, inv ->
-                // (\[{ method-frame(#ex):{#typeof(#e) #v1 = #e;} }\]
-                // (#v1=FALSE -> \[{.. ...}\]post)),anon2))
-                useGoal.addFormula(new SequentFormula(TB.wellFormed(services,
-                                anonHeap)), true, false);
-                useGoal.addFormula(new SequentFormula(uAnonInv), true, false);
-
-                Term restPsi = TB.prog(dia ? Modality.DIA : Modality.BOX,
-                                MiscTools.removeActiveStatement(inst.progPost
-                                                .javaBlock(), services),
-                                inst.progPost.sub(0));
-                Term guardFalseRestPsi = TB.box(guardJb, TB.imp(guardFalseTerm,
-                                restPsi));
-                useGoal.changeFormula(new SequentFormula(TB.applySequential(
-                                uAnon, guardFalseRestPsi)), ruleApp
-                                .posInOccurrence());
-
-                return result;
-        }
-
-        @Override
-        public Name name() {
-                return NAME;
-        }
-
-        @Override
-        public String displayName() {
-                return toString();
-        }
-
-        @Override
-        public String toString() {
-                return NAME.toString();
-        }
-
-        // -------------------------------------------------------------------------
-        // inner classes
-        // -------------------------------------------------------------------------
-
-        private static final class Instantiation {
-                public final Term u;
-                public final Term progPost;
-                public final While loop;
-                public final LoopInvariant inv;
-                public final Term selfTerm;
-                public final ExecutionContext innermostExecutionContext;
-
-                public Instantiation(Term u, Term progPost, While loop,
-                                LoopInvariant inv, Term selfTerm,
-                                ExecutionContext innermostExecutionContext) {
-                        assert u != null;
-                        assert u.sort() == Sort.UPDATE;
-                        assert progPost != null;
-                        assert progPost.sort() == Sort.FORMULA;
-                        assert loop != null;
-                        assert inv != null;
-                        this.u = u;
-                        this.progPost = progPost;
-                        this.loop = loop;
-                        this.inv = inv;
-                        this.selfTerm = selfTerm;
-                        this.innermostExecutionContext = innermostExecutionContext;
-                }
-        }
-=======
+    private static final MainWindow MAINWINDOW = MainWindow.getInstance();
+
     public static final WhileInvariantRule INSTANCE = new WhileInvariantRule();
 
     private static final Name NAME = new Name("Loop Invariant");
@@ -583,7 +72,7 @@
     //internal methods
     //-------------------------------------------------------------------------
     
-    private Instantiation instantiate(Term focusTerm, Services services) {
+    private Instantiation instantiate(Term focusTerm, Services services) throws RuleAbortException {
 	if(focusTerm == lastFocusTerm
 	   && lastInstantiation.inv 
 	       == services.getSpecificationRepository()
@@ -592,21 +81,12 @@
 	}
 
 	//leading update?
-	final Term u;
-	final Term progPost;
-	if(focusTerm.op() instanceof UpdateApplication) {
-	    u = UpdateApplication.getUpdate(focusTerm);
-	    progPost = UpdateApplication.getTarget(focusTerm);
-	} else {
-	    u = TB.skip();
-	    progPost = focusTerm;
-	}
+	Pair<Term, Term> update = applyUpdates(focusTerm);
+	final Term u = update.first;
+	final Term progPost = update.second;
 
 	//focus (below update) must be modality term
-	if(progPost.op() != Modality.BOX && progPost.op() != Modality.DIA
-	    && progPost.op() != Modality.BOX_TRANSACTION && progPost.op() != Modality.DIA_TRANSACTION) {
-	    return null;
-	}
+	if (!checkFocus(progPost)) return null;
 
 	//active statement must be while loop
 	SourceElement activeStatement 
@@ -615,20 +95,51 @@
 	    return null;
 	}
 	final While loop = (While) activeStatement;
-
-	//an invariant must be present for the loop
-	final LoopInvariant inv 
-		= services.getSpecificationRepository().getLoopInvariant(loop);
-	if(inv == null 
-           || inv.getInvariant(inv.getInternalSelfTerm(), 
-        	   	       inv.getInternalHeapAtPre(), null, 
-			       services) == null
-	   || (progPost.op() == Modality.DIA 
-	       && inv.getVariant(inv.getInternalSelfTerm(), 
-		       		 inv.getInternalHeapAtPre(), 
-		       		 services) == null)) {
-	    return null;
-	}
+    LoopInvariant inv = services.getSpecificationRepository().getLoopInvariant(loop);
+
+    if (!MAINWINDOW.getMediator().autoMode()) {
+        if (inv == null) {
+            inv = new LoopInvariantImpl(
+                    loop,
+                    MiscTools
+                    .getInnermostMethodFrame(
+                            progPost
+                            .javaBlock(),
+                            services) == null ? null
+                                    : MiscTools
+                                    .getSelfTerm(
+                                            MiscTools
+                                            .getInnermostMethodFrame(
+                                                    progPost
+                                                    .javaBlock(),
+                                                    services),
+                                                    services),
+                                                    (Term) null);
+            inv = MAINWINDOW.getLoopInvariant(inv,services);
+        } else {
+            boolean requiresVariant = false;
+            // Check if a variant is required
+            if (progPost.op() == Modality.DIA
+                    && getVariant(services, inv) == null) {
+                requiresVariant = true;
+            }
+            if (getInvariant(services, inv) == null
+                    || requiresVariant) {
+                inv = MAINWINDOW
+                .getLoopInvariant(
+                        inv,
+                        services,
+                        requiresVariant);
+            }
+        }
+    } else {
+        if (inv == null
+                || getInvariant(services, inv) == null
+                        || progPost.op() == Modality.DIA
+                        && getVariant(services, inv) == null) {
+            return null;
+        }
+    }
 
 	//collect self, execution context
 	final MethodFrame innermostMethodFrame 
@@ -654,6 +165,19 @@
 	lastFocusTerm = focusTerm;
 	lastInstantiation = result;
 	return result;
+    }
+
+
+    private static Term getVariant(Services services, final LoopInvariant inv) {
+        return inv.getVariant(
+                inv.getInternalSelfTerm(),
+                inv.getInternalHeapAtPre(),
+                services);
+    }
+
+
+    private static Term getInvariant(Services services, final LoopInvariant inv) {
+        return inv.getInvariant(inv.getInternalSelfTerm(),inv.getInternalHeapAtPre(),inv.getInternalSavedHeapAtPre(),services);
     }
 
     
@@ -701,7 +225,10 @@
 	return new Pair<Term,Term>(anonUpdate, anonHeapTerm);
     }
     
-    
+    private boolean checkFocus(final Term progPost) {
+        // focus (below update) must be modality term
+        return (progPost.op() instanceof Modality);
+        }
     
     //-------------------------------------------------------------------------
     //public interface
@@ -709,21 +236,56 @@
 
     @Override
     public boolean isApplicable(Goal goal, 
-	    			PosInOccurrence pio) {
-	//focus must be top level succedent
-	if(pio == null || !pio.isTopLevel() || pio.isInAntec()) {
-	    return false;
-	}
-
+            PosInOccurrence pio) {
+        if (!checkApplicability(goal,pio))
+            return false;
+
+        
 	//instantiation must succeed
-	Instantiation inst = instantiate(pio.subTerm(), 
-		                         goal.proof().getServices());
+	if(!MAINWINDOW.getMediator().autoMode()) return true; 
+	Instantiation inst;
+    try {
+        inst = instantiate(pio.subTerm(), 
+        	                         goal.proof().getServices());
+    } catch (RuleAbortException e) {
+        return false;
+    }
 	return inst != null;
     }
 
-    
+    //focus must be top level succedent
+    public boolean checkApplicability (Goal g, PosInOccurrence pio){
+        if (pio == null || !pio.isTopLevel() || pio.isInAntec())
+            return false;
+
+        Pair<Term, Term> up = applyUpdates(pio.subTerm());
+        final Term progPost = up.second;
+
+        if (!checkFocus(progPost)) {
+            return false;
+        }
+
+        // active statement must be while loop
+        SourceElement activeStatement = MiscTools
+        .getActiveStatement(progPost.javaBlock());
+        if (!(activeStatement instanceof While)) {
+            return false;
+        }
+        return true;
+    }
+    
+
+    Pair<Term, Term> applyUpdates(Term focusTerm) {
+        if (focusTerm.op() instanceof UpdateApplication) {
+            return new Pair<Term, Term>(UpdateApplication.getUpdate(focusTerm),
+                    UpdateApplication.getTarget(focusTerm));
+        } else {
+            return new Pair<Term, Term>(TB.skip(), focusTerm);
+        }
+    }
+
     @Override
-    public ImmutableList<Goal> apply(Goal goal, Services services, RuleApp ruleApp) {
+    public ImmutableList<Goal> apply(Goal goal, Services services, RuleApp ruleApp) throws RuleAbortException {
 	final KeYJavaType booleanKJT = services.getTypeConverter()
 	                                       .getBooleanType();
 	final KeYJavaType intKJT 
@@ -1039,5 +601,4 @@
 	    this.innermostExecutionContext = innermostExecutionContext;
 	}
     }
->>>>>>> 299a014b
 }