// This file is part of KeY - Integrated Deductive Software Design 
//
// Copyright (C) 2001-2011 Universitaet Karlsruhe (TH), Germany 
//                         Universitaet Koblenz-Landau, Germany
//                         Chalmers University of Technology, Sweden
// Copyright (C) 2011-2013 Karlsruhe Institute of Technology, Germany 
//                         Technical University Darmstadt, Germany
//                         Chalmers University of Technology, Sweden
//
// The KeY system is protected by the GNU General 
// Public License. See LICENSE.TXT for details.
// 


package de.uka.ilkd.key.rule;

import de.uka.ilkd.key.rule.label.TermLabelWorkerManagement;
import java.util.LinkedHashMap;
import java.util.List;
import java.util.Map;

import de.uka.ilkd.key.collection.ImmutableArray;
import de.uka.ilkd.key.collection.ImmutableList;
import de.uka.ilkd.key.collection.ImmutableSet;
import de.uka.ilkd.key.gui.macros.WellDefinednessMacro;
import de.uka.ilkd.key.java.JavaTools;
import de.uka.ilkd.key.java.Services;
import de.uka.ilkd.key.java.SourceElement;
import de.uka.ilkd.key.java.Statement;
import de.uka.ilkd.key.java.StatementBlock;
import de.uka.ilkd.key.java.abstraction.KeYJavaType;
import de.uka.ilkd.key.java.declaration.LocalVariableDeclaration;
import de.uka.ilkd.key.java.declaration.VariableSpecification;
import de.uka.ilkd.key.java.reference.ExecutionContext;
import de.uka.ilkd.key.java.reference.TypeRef;
import de.uka.ilkd.key.java.statement.MethodFrame;
import de.uka.ilkd.key.java.statement.While;
import de.uka.ilkd.key.ldt.HeapLDT;
import de.uka.ilkd.key.logic.label.AnonHeapTermLabel;
import de.uka.ilkd.key.logic.ITermLabel;
import de.uka.ilkd.key.logic.JavaBlock;
import de.uka.ilkd.key.logic.Name;
import de.uka.ilkd.key.logic.PosInOccurrence;
import de.uka.ilkd.key.logic.ProgramElementName;
import de.uka.ilkd.key.logic.Sequent;
import de.uka.ilkd.key.logic.SequentFormula;
import de.uka.ilkd.key.logic.Term;
import de.uka.ilkd.key.logic.TermBuilder;
import de.uka.ilkd.key.logic.op.Function;
import de.uka.ilkd.key.logic.op.LocationVariable;
import de.uka.ilkd.key.logic.op.Modality;
import de.uka.ilkd.key.logic.op.ProgramSV;
import de.uka.ilkd.key.logic.op.ProgramVariable;
import de.uka.ilkd.key.logic.op.SchemaVariable;
import de.uka.ilkd.key.logic.op.Transformer;
import de.uka.ilkd.key.logic.op.UpdateApplication;
import de.uka.ilkd.key.logic.sort.Sort;
import de.uka.ilkd.key.proof.Goal;
import de.uka.ilkd.key.rule.inst.SVInstantiations;
import de.uka.ilkd.key.rule.metaconstruct.WhileInvariantTransformer;
import de.uka.ilkd.key.speclang.LoopInvariant;
<<<<<<< HEAD
import de.uka.ilkd.key.speclang.LoopWellDefinedness;
import de.uka.ilkd.key.speclang.WellDefinednessCheck;
import de.uka.ilkd.key.strategy.StrategyProperties;
=======
>>>>>>> 5ad9d758
import de.uka.ilkd.key.util.MiscTools;
import de.uka.ilkd.key.util.Pair;
import de.uka.ilkd.key.util.Triple;

public final class WhileInvariantRule implements BuiltInRule {


    public static final WhileInvariantRule INSTANCE = new WhileInvariantRule();

    private static final Name NAME = new Name("Loop Invariant");
    private static final TermBuilder TB = TermBuilder.DF;

    private Term lastFocusTerm;
    private Instantiation lastInstantiation;


    //-------------------------------------------------------------------------
    //constructors
    //-------------------------------------------------------------------------

    private WhileInvariantRule() {
    }


    //-------------------------------------------------------------------------
    //internal methods
    //-------------------------------------------------------------------------
<<<<<<< HEAD
    
    private Instantiation instantiate(LoopInvariantBuiltInRuleApp app, Services services)
            throws RuleAbortException {
	
        Term focusTerm = app.posInOccurrence().subTerm();
        
        if(focusTerm == lastFocusTerm
                && lastInstantiation.inv
                    == services.getSpecificationRepository()
	                  .getLoopInvariant(lastInstantiation.loop)) {
            return lastInstantiation;
        }

	//leading update?
	Pair<Term, Term> update = applyUpdates(focusTerm);
	final Term u        = update.first;
	final Term progPost = update.second;

	//focus (below update) must be modality term
	if (!checkFocus(progPost)) {
	    return null;
	}

	//active statement must be while loop
	final While loop = (While) app.getLoopStatement();
	
	// try to get invariant from JML specification
	LoopInvariant inv = app.getInvariant();
	if (inv == null) // may happen after reloading proof 
	    throw new RuleAbortException("no invariant found");

	//collect self, execution context
	final MethodFrame innermostMethodFrame 
		= JavaTools.getInnermostMethodFrame(progPost.javaBlock(), 
						    services);
	final Term selfTerm = innermostMethodFrame == null
	                      ? null
	                      : MiscTools.getSelfTerm(innermostMethodFrame, 
	                	      		      services);
	final ExecutionContext innermostExecutionContext 
		= innermostMethodFrame == null 
		  ? null
		  : (ExecutionContext) 
		          innermostMethodFrame.getExecutionContext();

	//cache and return result
	Instantiation result = new Instantiation(u, 
					         progPost, 
					         loop, 
					         inv,
					         selfTerm, 
					         innermostExecutionContext);
	lastFocusTerm = focusTerm;
	lastInstantiation = result;
	return result;
=======

    private Instantiation instantiate(LoopInvariantBuiltInRuleApp app, Services services) throws RuleAbortException {

        Term focusTerm = app.posInOccurrence().subTerm();

        if(focusTerm == lastFocusTerm
                && lastInstantiation.inv 
                == services.getSpecificationRepository()
                .getLoopInvariant(lastInstantiation.loop)) {
            return lastInstantiation;
        }

        //leading update?
        Pair<Term, Term> update = applyUpdates(focusTerm);
        final Term u        = update.first;
        final Term progPost = update.second;

        //focus (below update) must be modality term
        if (!checkFocus(progPost)) {
            return null;
        }

        //active statement must be while loop
        final While loop = (While) app.getLoopStatement();

        // try to get invariant from JML specification
        LoopInvariant inv = app.getInvariant(); 
        if (inv == null) // may happen after reloading proof 
            throw new RuleAbortException("no invariant found");

        //collect self, execution context
        final MethodFrame innermostMethodFrame 
            = JavaTools.getInnermostMethodFrame(progPost.javaBlock(), services);
        final Term selfTerm = innermostMethodFrame == null? null: MiscTools.getSelfTerm(innermostMethodFrame, services);
        final ExecutionContext innermostExecutionContext 
            = innermostMethodFrame == null? 
                null
                : (ExecutionContext) innermostMethodFrame.getExecutionContext();

        //cache and return result
        Instantiation result = new Instantiation(u, 
                progPost, 
                loop, 
                inv,
                selfTerm, 
                innermostExecutionContext);
        lastFocusTerm = focusTerm;
        lastInstantiation = result;
        return result;
>>>>>>> 5ad9d758
    }



    private Term createLocalAnonUpdate(ImmutableSet<ProgramVariable> localOuts, Services services) {
        Term anonUpdate = null;
        for(ProgramVariable pv : localOuts) {
            final String anonFuncName 
                = TB.newName(services, pv.name().toString());
            final Function anonFunc 
                = new Function(new Name(anonFuncName), pv.sort());
            services.getNamespaces().functions().addSafely(anonFunc);
            final Term elemUpd = TB.elementary(services, (LocationVariable)pv, TB.func(anonFunc));
            if(anonUpdate == null) {
                anonUpdate = elemUpd;
            }else{
                anonUpdate = TB.parallel(anonUpdate, elemUpd);
            }
        }
        return anonUpdate;
    }

    /**
     * @return (anon update, anon heap)
     */
    private Pair<Term,Term> createAnonUpdate(LocationVariable heap,
            While loop, 
            Term mod,
            Services services) {
        final HeapLDT heapLDT = services.getTypeConverter().getHeapLDT();
        final Name anonHeapName = new Name(TB.newName(services, "anon_"+heap.name()+"_loop"));
        final Function anonHeapFunc = new Function(anonHeapName,
                heapLDT.targetSort());
        services.getNamespaces().functions().addSafely(anonHeapFunc);
        final Term anonHeapTerm = TB.label(TB.func(anonHeapFunc), AnonHeapTermLabel.INSTANCE);

        // check for strictly pure loops
        final Term anonUpdate;
        if(TB.strictlyNothing().equals(mod)) {
            anonUpdate = TB.skip();
        } else {
            anonUpdate = TB.anonUpd(heap, services, mod, anonHeapTerm);
        }

        return new Pair<Term,Term>(anonUpdate, anonHeapTerm);
    }

    private static boolean checkFocus(final Term progPost) {
        // focus (below update) must be modality term
        return progPost.op() instanceof Modality;
    }

    
    //-------------------------------------------------------------------------
    // helper methods for apply()
    //-------------------------------------------------------------------------

    private Term conjunctInv(Services services, Instantiation inst,
            final Map<LocationVariable, Term> atPres,
            final List<LocationVariable> heapContext) {
        Term invTerm = null;
        for(LocationVariable heap : heapContext) {
            final Term i = inst.inv.getInvariant(heap, inst.selfTerm, atPres, services);
            if(i == null) continue;
            if(invTerm == null) {
                invTerm = i;
            }else{
                invTerm = TB.and(invTerm, i);
            }
        }
        return invTerm;
    }

    private Pair<Term,Term> prepareVariant (Instantiation inst, Term variant, Services services) {
        final ProgramElementName variantName 
            = new ProgramElementName(TB.newName(services, "variant"));
        final LocationVariable variantPV = new LocationVariable(variantName, Sort.ANY);
        services.getNamespaces().programVariables().addSafely(variantPV);

        final boolean dia = ((Modality)inst.progPost.op()).terminationSensitive();
        final Term variantUpdate 
            = dia ? TB.elementary(services, variantPV, variant) : TB.skip();
        final Term variantPO = dia ? TB.prec(variant, TB.var(variantPV), services) : TB.tt();
        return new Pair<Term,Term> (variantUpdate,variantPO);
    }


    private Term bodyTerm(Services services, RuleApp ruleApp,
            final Sequent applicationSequent, Instantiation inst,
            final Term invTerm, Term frameCondition, final Term variantPO,
            Goal bodyGoal, final JavaBlock guardJb, final Term guardTrueTerm) {
        final WhileInvariantTransformer wir = new WhileInvariantTransformer();
        SVInstantiations svInst 
        = SVInstantiations.EMPTY_SVINSTANTIATIONS.replace(
                null, 
                null, 
                inst.innermostExecutionContext, 
                null, 
                services);
        for(SchemaVariable sv : wir.neededInstantiations(inst.loop, svInst)) {
            assert sv instanceof ProgramSV;
            svInst = svInst.addInteresting(sv, 
                    (Name) new ProgramElementName(sv.name().toString()), 
                    services);
        }

        Term bodyTerm = wir.transform(this, 
                bodyGoal, 
                applicationSequent, 
                ruleApp.posInOccurrence(), 
                inst.progPost, 
                TB.and(new Term[]{invTerm, frameCondition, variantPO}), 
                svInst, 
                services);
        final Term guardTrueBody = TB.imp(TB.box(guardJb,guardTrueTerm), 
                bodyTerm);
        return guardTrueBody;
    }


    private SequentFormula initFormula(Instantiation inst, final Term invTerm,
            Term reachableState) {
        return new SequentFormula(
                TB.apply(inst.u, TB.and(invTerm, reachableState), null));
    }

    private Term useCaseFormula(Services services, RuleApp ruleApp,
            Instantiation inst, Goal useGoal, final JavaBlock guardJb,
            final Term guardFalseTerm) {
        JavaBlock useJavaBlock = JavaTools.removeActiveStatement(inst.progPost.javaBlock(), services);
        final ImmutableArray<ITermLabel> instantiateLabels = TermLabelWorkerManagement.instantiateLabels(services, ruleApp.posInOccurrence(), this, useGoal, null, inst.progPost.op(), new ImmutableArray<Term>(inst.progPost.sub(0)), null, useJavaBlock);
        Term restPsi = TB.prog((Modality)inst.progPost.op(), useJavaBlock, inst.progPost.sub(0), instantiateLabels);
        Term guardFalseRestPsi = TB.box(guardJb, 
                TB.imp(guardFalseTerm, restPsi));
        return guardFalseRestPsi;
    }

    private Triple<JavaBlock, Term, Term> prepareGuard(final Instantiation inst, final KeYJavaType booleanKJT, final Services services) {
        final ProgramElementName guardVarName 
        = new ProgramElementName(TB.newName(services, "b"));
        final LocationVariable guardVar = new LocationVariable(guardVarName, 
                booleanKJT);
        services.getNamespaces().programVariables().addSafely(guardVar);        
        final VariableSpecification guardVarSpec 
        = new VariableSpecification(guardVar, 
                inst.loop.getGuardExpression(), 
                booleanKJT);
        final LocalVariableDeclaration guardVarDecl 
        = new LocalVariableDeclaration(new TypeRef(booleanKJT), 
                guardVarSpec);
        final Statement guardVarMethodFrame 
        = inst.innermostExecutionContext == null ? guardVarDecl: new MethodFrame(null, inst.innermostExecutionContext,new StatementBlock(guardVarDecl));
        final JavaBlock guardJb 
        = JavaBlock.createJavaBlock(new StatementBlock(
                guardVarMethodFrame));
        final Term guardTrueTerm = TB.equals(TB.var(guardVar), 
                TB.TRUE(services));
        final Term guardFalseTerm = TB.equals(TB.var(guardVar), 
                TB.FALSE(services));
        return new Triple<JavaBlock, Term, Term>(guardJb,guardTrueTerm,guardFalseTerm);
    }

    private void prepareInvInitiallyValidBranch(Services services,
            RuleApp ruleApp, Instantiation inst, final Term invTerm,
            Term reachableState, Goal initGoal) {
        initGoal.setBranchLabel("Invariant Initially Valid");
        initGoal.changeFormula(initFormula(inst, invTerm, reachableState),
                        ruleApp.posInOccurrence());
        if (TermLabelWorkerManagement.hasInstantiators(services)) {
            TermLabelWorkerManagement.updateLabels(null, ruleApp.posInOccurrence(), this, initGoal);
        }
    }


    private void prepareBodyPreservesBranch(Services services, RuleApp ruleApp,
            final Sequent applicationSequent, Instantiation inst,
            final Term invTerm, Term wellFormedAnon, Term frameCondition,
            final Term variantPO, Goal bodyGoal, final JavaBlock guardJb,
            final Term guardTrueTerm, final Term[] uBeforeLoopDefAnonVariant,
            final Term uAnonInv) {
        bodyGoal.setBranchLabel("Body Preserves Invariant");
        bodyGoal.addFormula(new SequentFormula(wellFormedAnon), 
                true, 
                false);         

        bodyGoal.addFormula(new SequentFormula(uAnonInv), 
                true, 
                false);

        final Term guardTrueBody = bodyTerm(services, ruleApp,
                applicationSequent, inst, invTerm, frameCondition, variantPO,
                bodyGoal, guardJb, guardTrueTerm); 

        bodyGoal.changeFormula(new SequentFormula(TB.applySequential(
                uBeforeLoopDefAnonVariant, 
                guardTrueBody)), 
                ruleApp.posInOccurrence());
    }


    private void prepareUseCaseBranch(Services services, RuleApp ruleApp,
            Instantiation inst, Term wellFormedAnon, Goal useGoal,
            final JavaBlock guardJb, final Term guardFalseTerm,
            final Term[] uAnon, final Term uAnonInv) {
        useGoal.setBranchLabel("Use Case");
        useGoal.addFormula(new SequentFormula(wellFormedAnon), 
                true, 
                false);         
        useGoal.addFormula(new SequentFormula(uAnonInv), true, false);

        Term guardFalseRestPsi = useCaseFormula(services, ruleApp, inst,
                useGoal, guardJb, guardFalseTerm);
        useGoal.changeFormula(new SequentFormula(TB.applySequential(
                uAnon,
                guardFalseRestPsi)), 
                ruleApp.posInOccurrence());
    }
    
    //-------------------------------------------------------------------------
    //public interface
    //-------------------------------------------------------------------------

    @Override
    public boolean isApplicable(Goal goal, 
            PosInOccurrence pio) {
        return checkApplicability(goal,pio);
    }


    //focus must be top level succedent
    static boolean checkApplicability (Goal g, PosInOccurrence pio){
        if (pio == null || !pio.isTopLevel() || pio.isInAntec()) {
            return false;
        }
        // abort if inside of transformer
        if (Transformer.inTransformer(pio)) {
            return false;
        }
        Pair<Term, Term> up = applyUpdates(pio.subTerm());
        final Term progPost = up.second;

        if (!checkFocus(progPost)) {
            return false;
        }

        // active statement must be while loop
        SourceElement activeStatement = JavaTools.getActiveStatement(progPost.javaBlock());
        if (!(activeStatement instanceof While)) {
            return false;
        }
        return true;
    }


    static Pair<Term, Term> applyUpdates(Term focusTerm) {
        if (focusTerm.op() instanceof UpdateApplication) {
            return new Pair<Term, Term>(UpdateApplication.getUpdate(focusTerm),
                    UpdateApplication.getTarget(focusTerm));
        } else {
            return new Pair<Term, Term>(TB.skip(), focusTerm);
        }
    }

    private void setupWdGoal(final Goal goal, final LoopInvariant inv,
                             final Term update, final Term selfTerm,
                             final LocationVariable heap, final Term anonHeap,
                             final ImmutableSet<ProgramVariable> localIns,
                             PosInOccurrence pio, Services services) {
        if (goal == null) {
            return;
        }
        final LoopWellDefinedness lwd =  new LoopWellDefinedness(inv, localIns, services);
        final ProgramVariable self;
        if(selfTerm != null && selfTerm.op() instanceof ProgramVariable) {
            self = (ProgramVariable)selfTerm.op();
        } else {
            self = null;
        }
        services.getSpecificationRepository().addWdStatement(lwd);
        final SequentFormula wdInv = lwd.generateSequent(self, heap, anonHeap, localIns,
                                                         update, services);
        goal.changeFormula(wdInv, pio);
    }

    @Override
<<<<<<< HEAD
    public ImmutableList<Goal> apply(Goal goal, Services services, RuleApp ruleApp)
            throws RuleAbortException {
        final Sequent applicationSequent = goal.sequent();
	final KeYJavaType booleanKJT = services.getTypeConverter()
	                                       .getBooleanType();
	final KeYJavaType intKJT 
		= services.getJavaInfo()
	                  .getPrimitiveKeYJavaType(PrimitiveType.JAVA_INT);
        final KeYJavaType anyKJT
                = services.getJavaInfo().getKeYJavaType(Sort.ANY);

	//get instantiation
	Instantiation inst = instantiate((LoopInvariantBuiltInRuleApp) ruleApp, services);	
	
	final Map<LocationVariable,Term> atPres = inst.inv.getInternalAtPres();
	final List<LocationVariable> heapContext = ((IBuiltInRuleApp)ruleApp).getHeapContext();

	Term invTerm = null;
	for(LocationVariable heap : heapContext) {
	    final Term i = inst.inv.getInvariant(heap, inst.selfTerm, atPres, services);
	    if(i == null) continue;
	    if(invTerm == null) {
	        invTerm = i;
	    } else {
	        invTerm = TB.and(invTerm, i);
	    }
	}

	final Map<LocationVariable,Term> mods = new LinkedHashMap<LocationVariable,Term>();
	for(LocationVariable heap : heapContext) {
	    final Term m = inst.inv.getModifies(heap, inst.selfTerm, atPres, services);
	    mods.put(heap, m);
	}

	final Term variant = inst.inv.getVariant(inst.selfTerm, atPres, services);
	//collect input and output local variables, 
	//prepare reachableIn and reachableOut
	final ImmutableSet<ProgramVariable> localIns 
		= MiscTools.getLocalIns(inst.loop, services);
	final ImmutableSet<ProgramVariable> localOuts 
		= MiscTools.getLocalOuts(inst.loop, services);
	Term reachableIn = TB.tt();
	for(ProgramVariable pv : localIns) {
	    reachableIn = TB.and(reachableIn,
		                 TB.reachableValue(services, pv));
	}
	Term reachableOut = TB.tt();
	for(ProgramVariable pv : localOuts) {
	    reachableOut = TB.and(reachableOut,
		                  TB.reachableValue(services, pv));
	}

	Term beforeLoopUpdate = null;
=======
    public ImmutableList<Goal> apply(Goal goal, Services services, RuleApp ruleApp) throws RuleAbortException {
        final Sequent applicationSequent = goal.sequent();
        final KeYJavaType booleanKJT = services.getTypeConverter().getBooleanType();

        //get instantiation
        Instantiation inst = instantiate((LoopInvariantBuiltInRuleApp) ruleApp, services);	

        final Map<LocationVariable,Term> atPres = inst.inv.getInternalAtPres();
        final List<LocationVariable> heapContext = ((IBuiltInRuleApp)ruleApp).getHeapContext();
        final Term invTerm = conjunctInv(services, inst, atPres, heapContext);

        final Map<LocationVariable,Term> mods = new LinkedHashMap<LocationVariable,Term>();
        for(LocationVariable heap : heapContext) {
            final Term m = inst.inv.getModifies(heap, inst.selfTerm, atPres, services);
            mods.put(heap, m);
        }

        final Term variant = inst.inv.getVariant(inst.selfTerm, 
                atPres, 
                services);
        
        //collect input and output local variables, 
        //prepare reachableIn and reachableOut
        final ImmutableSet<ProgramVariable> localIns 
            = MiscTools.getLocalIns(inst.loop, services);
        Term reachableIn = TB.tt();
        for(ProgramVariable pv : localIns) {
            reachableIn = TB.and(reachableIn, 
                    TB.reachableValue(services, pv));
        }	
        final ImmutableSet<ProgramVariable> localOuts 
            = MiscTools.getLocalOuts(inst.loop, services);
        Term reachableOut = TB.tt();
        for(ProgramVariable pv : localOuts) {
            reachableOut = TB.and(reachableOut, 
                    TB.reachableValue(services, pv));
        }

        Term beforeLoopUpdate = null;
>>>>>>> 5ad9d758

        final Map<LocationVariable,Map<Term,Term>> heapToBeforeLoop =
                new LinkedHashMap<LocationVariable,Map<Term,Term>>();

        for(LocationVariable heap : heapContext) {
<<<<<<< HEAD
          heapToBeforeLoop.put(heap, new LinkedHashMap<Term,Term>());
          final LocationVariable lv =
                  TB.heapAtPreVar(services, heap.name()+"BeforeLoop", heap.sort(), true);
   	  services.getNamespaces().programVariables().addSafely(lv);
          final Term u = TB.elementary(services, lv, TB.var(heap));
          if(beforeLoopUpdate == null) {
             beforeLoopUpdate = u;
          } else {
             beforeLoopUpdate = TB.parallel(beforeLoopUpdate, u);
          }
          heapToBeforeLoop.get(heap).put(TB.var(heap), TB.var(lv));
        }

	for(ProgramVariable pv : localOuts) {
	    final String pvBeforeLoopName 
	    	= TB.newName(services, pv.name().toString() + "BeforeLoop");
	    final LocationVariable pvBeforeLoop 
	    	= new LocationVariable(new ProgramElementName(pvBeforeLoopName), 
	    			       pv.getKeYJavaType());
	    services.getNamespaces().programVariables().addSafely(pvBeforeLoop);
	    beforeLoopUpdate = TB.parallel(beforeLoopUpdate, 
		    			   TB.elementary(services, 
		    				   	 pvBeforeLoop, 
		    				   	 TB.var(pv)));
	    heapToBeforeLoop.get(services.getTypeConverter().getHeapLDT().getHeap())
	                                      .put(TB.var(pv), TB.var(pvBeforeLoop));
	}
	
	//prepare anon update, frame condition, etc.
=======
            heapToBeforeLoop.put(heap, new LinkedHashMap<Term,Term>());
            final LocationVariable lv = TB.heapAtPreVar(services, heap.name()+"BeforeLoop", heap.sort(), true);
            services.getNamespaces().programVariables().addSafely(lv);
            final Term u = TB.elementary(services, lv, TB.var(heap));
            if(beforeLoopUpdate == null) {
                beforeLoopUpdate = u;
            }else{
                beforeLoopUpdate = TB.parallel(beforeLoopUpdate, u);
            }
            heapToBeforeLoop.get(heap).put(TB.var(heap), TB.var(lv));
        }

        for(ProgramVariable pv : localOuts) {
            final String pvBeforeLoopName 
            = TB.newName(services, pv.name().toString() + "BeforeLoop");
            final LocationVariable pvBeforeLoop 
            = new LocationVariable(new ProgramElementName(pvBeforeLoopName), 
                    pv.getKeYJavaType());
            services.getNamespaces().programVariables().addSafely(pvBeforeLoop);
            beforeLoopUpdate = TB.parallel(beforeLoopUpdate, 
                    TB.elementary(services, 
                            pvBeforeLoop, 
                            TB.var(pv)));
            heapToBeforeLoop.get(services.getTypeConverter().getHeapLDT().getHeap()).put(TB.var(pv), TB.var(pvBeforeLoop));
        }

        //prepare anon update, frame condition, etc.
>>>>>>> 5ad9d758

        Term anonUpdate = createLocalAnonUpdate(localOuts, services); // can still be null
        Term wellFormedAnon = null;
        Term frameCondition = null;
        Term reachableState = reachableIn;
        Term anonHeap = null;
        for(LocationVariable heap : heapContext) {
<<<<<<< HEAD
	  final Pair<Term,Term> tAnon =
	          createAnonUpdate(heap, inst.loop, mods.get(heap), services);
          if(anonUpdate == null) {
              anonUpdate = tAnon.first;
          } else {
              anonUpdate = TB.parallel(anonUpdate, tAnon.first);
          }
          if(wellFormedAnon == null) {
              anonHeap = tAnon.second;
              wellFormedAnon = TB.wellFormed(tAnon.second, services);
          } else {
              wellFormedAnon = TB.and(wellFormedAnon, TB.wellFormed(tAnon.second, services));
          }
          final Term m = mods.get(heap);
          final Term fc;
          if(TB.strictlyNothing().equals(m)) {
            fc = TB.frameStrictlyEmpty(services, TB.var(heap), heapToBeforeLoop.get(heap)); 
          } else {
            fc = TB.frame(services, TB.var(heap), heapToBeforeLoop.get(heap), m);
          }
          if(frameCondition == null) {
            frameCondition = fc;
          } else {
            frameCondition = TB.and(frameCondition, fc);
          }
          reachableState = TB.and(reachableState, TB.wellFormed(heap, services));
        }
	//prepare variant
	final ProgramElementName variantName 
		= new ProgramElementName(TB.newName(services, "variant"));
	final LocationVariable variantPV = new LocationVariable(variantName, Sort.ANY);
								//intKJT);
	services.getNamespaces().programVariables().addSafely(variantPV);
	
	final boolean dia = ((Modality)inst.progPost.op()).terminationSensitive();
	final Term variantUpdate 
		= dia ? TB.elementary(services, variantPV, variant) : TB.skip();
	final Term variantNonNeg 
		= TB.tt(); // ? TB.leq(TB.zero(services), variant, services) : TB.tt();
	final Term variantPO
		= dia ? TB.prec(variant, TB.var(variantPV), services)
//		        TB.and(variantNonNeg,
//			       TB.lt(variant, TB.var(variantPV), services))
                      : TB.tt();

	final ImmutableList<Goal> result;
	Goal wdGoal;
	if (WellDefinednessCheck.isOn()) {
	    //split goal into four branches
	    result = goal.split(4);
	    wdGoal = result.tail().tail().tail().head();
	    wdGoal.setBranchLabel(WellDefinednessMacro.WD_BRANCH);
	} else {
	    //split goal into three branches
	    result = goal.split(3);
	    wdGoal = null;
	}
	Goal initGoal = result.tail().tail().head();
        Goal bodyGoal = result.tail().head();
        Goal useGoal = result.head();
        initGoal.setBranchLabel("Invariant Initially Valid");
        bodyGoal.setBranchLabel("Body Preserves Invariant");
        useGoal.setBranchLabel("Use Case");

	//prepare guard
	final ProgramElementName guardVarName 
		= new ProgramElementName(TB.newName(services, "b"));
	final LocationVariable guardVar = new LocationVariable(guardVarName, 
						               booleanKJT);
	services.getNamespaces().programVariables().addSafely(guardVar);	
	final VariableSpecification guardVarSpec 
		= new VariableSpecification(guardVar, 
					    inst.loop.getGuardExpression(), 
					    booleanKJT);
	final LocalVariableDeclaration guardVarDecl 
		= new LocalVariableDeclaration(new TypeRef(booleanKJT), 
					       guardVarSpec);
	final Statement guardVarMethodFrame 
		= inst.innermostExecutionContext == null 
		  ? guardVarDecl
		  : new MethodFrame(null, 
			  	    inst.innermostExecutionContext,
			  	    new StatementBlock(guardVarDecl));
	final JavaBlock guardJb 
		= JavaBlock.createJavaBlock(new StatementBlock(
							guardVarMethodFrame));
	final Term guardTrueTerm = TB.equals(TB.var(guardVar), 
					     TB.TRUE(services));
	final Term guardFalseTerm = TB.equals(TB.var(guardVar), 
					      TB.FALSE(services));
	
	//prepare common assumption
	final Term[] uAnon 
		= new Term[]{inst.u, anonUpdate};
	final Term[] uBeforeLoopDefAnonVariant 
		= new Term[]{inst.u, 
		             beforeLoopUpdate, 
		             anonUpdate, 
		             variantUpdate};
	final Term uAnonInv 
		= TB.applySequential(uAnon, TB.and(invTerm, reachableOut));
	final Term uAnonInvVariantNonNeg
		= TB.applySequential(uAnon, TB.and(new Term[]{invTerm, 
							      reachableOut, 
			                                      variantNonNeg}));
	
	//"Invariant Initially Valid":
	// \replacewith (==> inv );
	initGoal.changeFormula(new SequentFormula(
		                 TB.apply(inst.u, TB.and(variantNonNeg, 
                       TB.and(invTerm, reachableState)), null)),
			         ruleApp.posInOccurrence());
   if (TermLabelWorkerManagement.hasInstantiators(services)) {
      TermLabelWorkerManagement.updateLabels(null, ruleApp.posInOccurrence(), this, initGoal);
   }

	setupWdGoal(wdGoal, inst.inv, inst.u, inst.selfTerm, heapContext.get(0),
	            anonHeap, localIns, ruleApp.posInOccurrence(), services);

	//"Body Preserves Invariant":
=======
            final Pair<Term,Term> tAnon 
                = createAnonUpdate(heap, inst.loop, mods.get(heap), services);
            if(anonUpdate == null) {
                anonUpdate = tAnon.first;
            }else{
                anonUpdate = TB.parallel(anonUpdate, tAnon.first);
            }
            if(wellFormedAnon == null) {
                wellFormedAnon = TB.wellFormed(tAnon.second, services);
            }else{
                wellFormedAnon = TB.and(wellFormedAnon, TB.wellFormed(tAnon.second, services));
            }
            final Term m = mods.get(heap);
            final Term fc;
            if(TB.strictlyNothing().equals(m)) {
                fc = TB.frameStrictlyEmpty(services, TB.var(heap), heapToBeforeLoop.get(heap)); 
            }else{
                fc = TB.frame(services, TB.var(heap), heapToBeforeLoop.get(heap), m);
            }
            if(frameCondition == null){
                frameCondition = fc;
            }else{
                frameCondition = TB.and(frameCondition, fc);
            }
            reachableState = TB.and(reachableState, TB.wellFormed(heap, services));
        }
        
        //prepare variant
        final Pair<Term,Term> variantPair = prepareVariant(inst, variant, services);
        final Term variantUpdate = variantPair.first;
        final Term variantPO = variantPair.second;

        //split goal into three branches
        ImmutableList<Goal> result = goal.split(3);
        Goal initGoal = result.tail().tail().head();
        Goal bodyGoal = result.tail().head();
        Goal useGoal = result.head();

        //prepare guard
        final Triple<JavaBlock,Term,Term> guardStuff = prepareGuard(inst, booleanKJT, services);
        final JavaBlock guardJb = guardStuff.first;
        final Term guardTrueTerm = guardStuff.second;
        final Term guardFalseTerm = guardStuff.third;

        //prepare common assumption
        final Term[] uAnon = new Term[]{inst.u, anonUpdate};
        final Term[] uBeforeLoopDefAnonVariant = new Term[]{inst.u, 
                beforeLoopUpdate, 
                anonUpdate, 
                variantUpdate};
        final Term uAnonInv 
            = TB.applySequential(uAnon, TB.and(invTerm, reachableOut));

        //"Invariant Initially Valid":
        // \replacewith (==> inv );
        prepareInvInitiallyValidBranch(services, ruleApp, inst, invTerm,
                reachableState, initGoal);

        //"Body Preserves Invariant":
>>>>>>> 5ad9d758
        // \replacewith (==>  #atPreEqs(anon1) 
        //                       -> #introNewAnonUpdate(#modifies, #locDepFunc(anon1, \[{.. while (#e) #s ...}\]post) & inv -> 
        //                         (\[{ method-frame(#ex):{#typeof(#e) #v1 = #e;} }\]#v1=TRUE ->
        //                          #whileInvRule(\[{.. while (#e) #s ...}\]post, 
        //                               #locDepFunc(anon1, \[{.. while (#e) #s ...}\]post) & inv)),anon1));
<<<<<<< HEAD
	bodyGoal.addFormula(new SequentFormula(wellFormedAnon), 
		 	    true, 
		 	    false);		

	bodyGoal.addFormula(new SequentFormula(uAnonInvVariantNonNeg), 
			    true, 
			    false);

	final WhileInvariantTransformer wir = new WhileInvariantTransformer();
	SVInstantiations svInst 
		= SVInstantiations.EMPTY_SVINSTANTIATIONS.replace(
					null, 
					null, 
					inst.innermostExecutionContext, 
					null, 
					services);
	for(SchemaVariable sv : wir.neededInstantiations(inst.loop, svInst)) {
	    assert sv instanceof ProgramSV;
	    svInst = svInst.addInteresting(sv, 
		                           (Name) new ProgramElementName(sv.name().toString()), 
		                           services);
	}
	
	final Term invTerm2;
	final StrategyProperties props =
	        goal.proof().getSettings().getStrategySettings().getActiveStrategyProperties();
	final boolean queryTreatmenIsOn =
	        props.getProperty(StrategyProperties.QUERY_OPTIONS_KEY)==StrategyProperties.QUERY_ON;
	if(queryTreatmenIsOn || 
	   props.getProperty(StrategyProperties.QUERY_OPTIONS_KEY)
	                       == StrategyProperties.QUERY_RESTRICTED) {
	   invTerm2 = QueryExpand.INSTANCE.evaluateQueries(services, invTerm, true, queryTreatmenIsOn); //chrisg
	} else {
	   invTerm2 = invTerm;
	}
	
	Term bodyTerm = wir.transform(this, 
	                              bodyGoal, 
	                              applicationSequent, 
	                              ruleApp.posInOccurrence(), 
	                              inst.progPost, 
	                              TB.and(new Term[]{invTerm2, frameCondition, variantPO}), 
	                              svInst, 
	                              services);
	final Term guardTrueBody = TB.imp(TB.box(guardJb,guardTrueTerm), 
					  bodyTerm); 

	bodyGoal.changeFormula(new SequentFormula(TB.applySequential(
						uBeforeLoopDefAnonVariant, 
						guardTrueBody)), 
                               ruleApp.posInOccurrence());

	// "Use Case":
	// \replacewith (==> #introNewAnonUpdate(#modifies, inv ->
	// (\[{ method-frame(#ex):{#typeof(#e) #v1 = #e;} }\]
	// (#v1=FALSE -> \[{.. ...}\]post)),anon2))
	useGoal.addFormula(new SequentFormula(wellFormedAnon), 
		 	   true, 
		 	   false);		
	useGoal.addFormula(new SequentFormula(uAnonInv), true, false);

	JavaBlock useJavaBlock = JavaTools.removeActiveStatement(inst.progPost.javaBlock(), services);
	Term restPsi =
	        TB.prog((Modality)inst.progPost.op(), useJavaBlock, inst.progPost.sub(0),
	                TermLabelWorkerManagement.instantiateLabels(
	                        services, ruleApp.posInOccurrence(), this,
	                        useGoal, null, inst.progPost.op(),
	                        new ImmutableArray<Term>(inst.progPost.sub(0)),
	                        null, useJavaBlock));
	Term guardFalseRestPsi = TB.box(guardJb, 
					TB.imp(guardFalseTerm, restPsi));
	useGoal.changeFormula(new SequentFormula(TB.applySequential(
							uAnon,
							guardFalseRestPsi)), 
                              ruleApp.posInOccurrence());
	return result;
=======
        prepareBodyPreservesBranch(services, ruleApp, applicationSequent, inst,
                invTerm, wellFormedAnon, frameCondition, variantPO, bodyGoal,
                guardJb, guardTrueTerm, uBeforeLoopDefAnonVariant, uAnonInv);

        // "Use Case":
        // \replacewith (==> #introNewAnonUpdate(#modifies, inv ->
        // (\[{ method-frame(#ex):{#typeof(#e) #v1 = #e;} }\]
        // (#v1=FALSE -> \[{.. ...}\]post)),anon2))
        prepareUseCaseBranch(services, ruleApp, inst, wellFormedAnon, useGoal,
                guardJb, guardFalseTerm, uAnon, uAnonInv);
        return result;
>>>>>>> 5ad9d758
    }



    @Override
    public Name name() {
        return NAME;
    }


    @Override
    public String displayName() {
        return toString();
    }


    @Override
    public String toString() {
        return NAME.toString();
    }


    @Override
    public LoopInvariantBuiltInRuleApp createApp(PosInOccurrence pos) {
        return new LoopInvariantBuiltInRuleApp(this, pos);
    }

    //-------------------------------------------------------------------------
    //inner classes
    //-------------------------------------------------------------------------

    private static final class Instantiation {
        public final Term u;
        public final Term progPost;
        public final While loop;
        public final LoopInvariant inv;
        public final Term selfTerm;
        public final ExecutionContext innermostExecutionContext;

        public Instantiation(Term u, 
                Term progPost, 
                While loop,
                LoopInvariant inv, 
                Term selfTerm,
                ExecutionContext innermostExecutionContext) {
            assert u != null;
            assert u.sort() == Sort.UPDATE;
            assert progPost != null;
            assert progPost.sort() == Sort.FORMULA;
            assert loop != null;
            assert inv != null;
            this.u = u;
            this.progPost = progPost;
            this.loop = loop;
            this.inv = inv;
            this.selfTerm = selfTerm;
            this.innermostExecutionContext = innermostExecutionContext;
        }
    }


}<|MERGE_RESOLUTION|>--- conflicted
+++ resolved
@@ -59,12 +59,8 @@
 import de.uka.ilkd.key.rule.inst.SVInstantiations;
 import de.uka.ilkd.key.rule.metaconstruct.WhileInvariantTransformer;
 import de.uka.ilkd.key.speclang.LoopInvariant;
-<<<<<<< HEAD
 import de.uka.ilkd.key.speclang.LoopWellDefinedness;
 import de.uka.ilkd.key.speclang.WellDefinednessCheck;
-import de.uka.ilkd.key.strategy.StrategyProperties;
-=======
->>>>>>> 5ad9d758
 import de.uka.ilkd.key.util.MiscTools;
 import de.uka.ilkd.key.util.Pair;
 import de.uka.ilkd.key.util.Triple;
@@ -92,65 +88,9 @@
     //-------------------------------------------------------------------------
     //internal methods
     //-------------------------------------------------------------------------
-<<<<<<< HEAD
-    
+
     private Instantiation instantiate(LoopInvariantBuiltInRuleApp app, Services services)
             throws RuleAbortException {
-	
-        Term focusTerm = app.posInOccurrence().subTerm();
-        
-        if(focusTerm == lastFocusTerm
-                && lastInstantiation.inv
-                    == services.getSpecificationRepository()
-	                  .getLoopInvariant(lastInstantiation.loop)) {
-            return lastInstantiation;
-        }
-
-	//leading update?
-	Pair<Term, Term> update = applyUpdates(focusTerm);
-	final Term u        = update.first;
-	final Term progPost = update.second;
-
-	//focus (below update) must be modality term
-	if (!checkFocus(progPost)) {
-	    return null;
-	}
-
-	//active statement must be while loop
-	final While loop = (While) app.getLoopStatement();
-	
-	// try to get invariant from JML specification
-	LoopInvariant inv = app.getInvariant();
-	if (inv == null) // may happen after reloading proof 
-	    throw new RuleAbortException("no invariant found");
-
-	//collect self, execution context
-	final MethodFrame innermostMethodFrame 
-		= JavaTools.getInnermostMethodFrame(progPost.javaBlock(), 
-						    services);
-	final Term selfTerm = innermostMethodFrame == null
-	                      ? null
-	                      : MiscTools.getSelfTerm(innermostMethodFrame, 
-	                	      		      services);
-	final ExecutionContext innermostExecutionContext 
-		= innermostMethodFrame == null 
-		  ? null
-		  : (ExecutionContext) 
-		          innermostMethodFrame.getExecutionContext();
-
-	//cache and return result
-	Instantiation result = new Instantiation(u, 
-					         progPost, 
-					         loop, 
-					         inv,
-					         selfTerm, 
-					         innermostExecutionContext);
-	lastFocusTerm = focusTerm;
-	lastInstantiation = result;
-	return result;
-=======
-
-    private Instantiation instantiate(LoopInvariantBuiltInRuleApp app, Services services) throws RuleAbortException {
 
         Term focusTerm = app.posInOccurrence().subTerm();
 
@@ -182,9 +122,11 @@
         //collect self, execution context
         final MethodFrame innermostMethodFrame 
             = JavaTools.getInnermostMethodFrame(progPost.javaBlock(), services);
-        final Term selfTerm = innermostMethodFrame == null? null: MiscTools.getSelfTerm(innermostMethodFrame, services);
+        final Term selfTerm = innermostMethodFrame == null ?
+                null
+                : MiscTools.getSelfTerm(innermostMethodFrame, services);
         final ExecutionContext innermostExecutionContext 
-            = innermostMethodFrame == null? 
+            = innermostMethodFrame == null ?
                 null
                 : (ExecutionContext) innermostMethodFrame.getExecutionContext();
 
@@ -198,10 +140,7 @@
         lastFocusTerm = focusTerm;
         lastInstantiation = result;
         return result;
->>>>>>> 5ad9d758
-    }
-
-
+    }
 
     private Term createLocalAnonUpdate(ImmutableSet<ProgramVariable> localOuts, Services services) {
         Term anonUpdate = null;
@@ -225,9 +164,9 @@
      * @return (anon update, anon heap)
      */
     private Pair<Term,Term> createAnonUpdate(LocationVariable heap,
-            While loop, 
-            Term mod,
-            Services services) {
+                                             While loop,
+                                             Term mod,
+                                             Services services) {
         final HeapLDT heapLDT = services.getTypeConverter().getHeapLDT();
         final Name anonHeapName = new Name(TB.newName(services, "anon_"+heap.name()+"_loop"));
         final Function anonHeapFunc = new Function(anonHeapName,
@@ -326,17 +265,24 @@
     }
 
     private Term useCaseFormula(Services services, RuleApp ruleApp,
-            Instantiation inst, Goal useGoal, final JavaBlock guardJb,
-            final Term guardFalseTerm) {
+                                Instantiation inst, Goal useGoal, final JavaBlock guardJb,
+                                final Term guardFalseTerm) {
         JavaBlock useJavaBlock = JavaTools.removeActiveStatement(inst.progPost.javaBlock(), services);
-        final ImmutableArray<ITermLabel> instantiateLabels = TermLabelWorkerManagement.instantiateLabels(services, ruleApp.posInOccurrence(), this, useGoal, null, inst.progPost.op(), new ImmutableArray<Term>(inst.progPost.sub(0)), null, useJavaBlock);
-        Term restPsi = TB.prog((Modality)inst.progPost.op(), useJavaBlock, inst.progPost.sub(0), instantiateLabels);
+        final ImmutableArray<ITermLabel> instantiateLabels =
+                TermLabelWorkerManagement.instantiateLabels(
+                        services, ruleApp.posInOccurrence(), this, useGoal, null,
+                        inst.progPost.op(), new ImmutableArray<Term>(inst.progPost.sub(0)),
+                        null, useJavaBlock);
+        Term restPsi = TB.prog((Modality)inst.progPost.op(), useJavaBlock,
+                               inst.progPost.sub(0), instantiateLabels);
         Term guardFalseRestPsi = TB.box(guardJb, 
                 TB.imp(guardFalseTerm, restPsi));
         return guardFalseRestPsi;
     }
 
-    private Triple<JavaBlock, Term, Term> prepareGuard(final Instantiation inst, final KeYJavaType booleanKJT, final Services services) {
+    private Triple<JavaBlock, Term, Term> prepareGuard(final Instantiation inst,
+                                                       final KeYJavaType booleanKJT,
+                                                       final Services services) {
         final ProgramElementName guardVarName 
         = new ProgramElementName(TB.newName(services, "b"));
         final LocationVariable guardVar = new LocationVariable(guardVarName, 
@@ -350,7 +296,10 @@
         = new LocalVariableDeclaration(new TypeRef(booleanKJT), 
                 guardVarSpec);
         final Statement guardVarMethodFrame 
-        = inst.innermostExecutionContext == null ? guardVarDecl: new MethodFrame(null, inst.innermostExecutionContext,new StatementBlock(guardVarDecl));
+        = inst.innermostExecutionContext == null ?
+                guardVarDecl
+                : new MethodFrame(null, inst.innermostExecutionContext,
+                                  new StatementBlock(guardVarDecl));
         final JavaBlock guardJb 
         = JavaBlock.createJavaBlock(new StatementBlock(
                 guardVarMethodFrame));
@@ -484,62 +433,8 @@
     }
 
     @Override
-<<<<<<< HEAD
     public ImmutableList<Goal> apply(Goal goal, Services services, RuleApp ruleApp)
             throws RuleAbortException {
-        final Sequent applicationSequent = goal.sequent();
-	final KeYJavaType booleanKJT = services.getTypeConverter()
-	                                       .getBooleanType();
-	final KeYJavaType intKJT 
-		= services.getJavaInfo()
-	                  .getPrimitiveKeYJavaType(PrimitiveType.JAVA_INT);
-        final KeYJavaType anyKJT
-                = services.getJavaInfo().getKeYJavaType(Sort.ANY);
-
-	//get instantiation
-	Instantiation inst = instantiate((LoopInvariantBuiltInRuleApp) ruleApp, services);	
-	
-	final Map<LocationVariable,Term> atPres = inst.inv.getInternalAtPres();
-	final List<LocationVariable> heapContext = ((IBuiltInRuleApp)ruleApp).getHeapContext();
-
-	Term invTerm = null;
-	for(LocationVariable heap : heapContext) {
-	    final Term i = inst.inv.getInvariant(heap, inst.selfTerm, atPres, services);
-	    if(i == null) continue;
-	    if(invTerm == null) {
-	        invTerm = i;
-	    } else {
-	        invTerm = TB.and(invTerm, i);
-	    }
-	}
-
-	final Map<LocationVariable,Term> mods = new LinkedHashMap<LocationVariable,Term>();
-	for(LocationVariable heap : heapContext) {
-	    final Term m = inst.inv.getModifies(heap, inst.selfTerm, atPres, services);
-	    mods.put(heap, m);
-	}
-
-	final Term variant = inst.inv.getVariant(inst.selfTerm, atPres, services);
-	//collect input and output local variables, 
-	//prepare reachableIn and reachableOut
-	final ImmutableSet<ProgramVariable> localIns 
-		= MiscTools.getLocalIns(inst.loop, services);
-	final ImmutableSet<ProgramVariable> localOuts 
-		= MiscTools.getLocalOuts(inst.loop, services);
-	Term reachableIn = TB.tt();
-	for(ProgramVariable pv : localIns) {
-	    reachableIn = TB.and(reachableIn,
-		                 TB.reachableValue(services, pv));
-	}
-	Term reachableOut = TB.tt();
-	for(ProgramVariable pv : localOuts) {
-	    reachableOut = TB.and(reachableOut,
-		                  TB.reachableValue(services, pv));
-	}
-
-	Term beforeLoopUpdate = null;
-=======
-    public ImmutableList<Goal> apply(Goal goal, Services services, RuleApp ruleApp) throws RuleAbortException {
         final Sequent applicationSequent = goal.sequent();
         final KeYJavaType booleanKJT = services.getTypeConverter().getBooleanType();
 
@@ -578,45 +473,13 @@
         }
 
         Term beforeLoopUpdate = null;
->>>>>>> 5ad9d758
-
         final Map<LocationVariable,Map<Term,Term>> heapToBeforeLoop =
                 new LinkedHashMap<LocationVariable,Map<Term,Term>>();
 
         for(LocationVariable heap : heapContext) {
-<<<<<<< HEAD
-          heapToBeforeLoop.put(heap, new LinkedHashMap<Term,Term>());
-          final LocationVariable lv =
-                  TB.heapAtPreVar(services, heap.name()+"BeforeLoop", heap.sort(), true);
-   	  services.getNamespaces().programVariables().addSafely(lv);
-          final Term u = TB.elementary(services, lv, TB.var(heap));
-          if(beforeLoopUpdate == null) {
-             beforeLoopUpdate = u;
-          } else {
-             beforeLoopUpdate = TB.parallel(beforeLoopUpdate, u);
-          }
-          heapToBeforeLoop.get(heap).put(TB.var(heap), TB.var(lv));
-        }
-
-	for(ProgramVariable pv : localOuts) {
-	    final String pvBeforeLoopName 
-	    	= TB.newName(services, pv.name().toString() + "BeforeLoop");
-	    final LocationVariable pvBeforeLoop 
-	    	= new LocationVariable(new ProgramElementName(pvBeforeLoopName), 
-	    			       pv.getKeYJavaType());
-	    services.getNamespaces().programVariables().addSafely(pvBeforeLoop);
-	    beforeLoopUpdate = TB.parallel(beforeLoopUpdate, 
-		    			   TB.elementary(services, 
-		    				   	 pvBeforeLoop, 
-		    				   	 TB.var(pv)));
-	    heapToBeforeLoop.get(services.getTypeConverter().getHeapLDT().getHeap())
-	                                      .put(TB.var(pv), TB.var(pvBeforeLoop));
-	}
-	
-	//prepare anon update, frame condition, etc.
-=======
             heapToBeforeLoop.put(heap, new LinkedHashMap<Term,Term>());
-            final LocationVariable lv = TB.heapAtPreVar(services, heap.name()+"BeforeLoop", heap.sort(), true);
+            final LocationVariable lv =
+                    TB.heapAtPreVar(services, heap.name()+"BeforeLoop", heap.sort(), true);
             services.getNamespaces().programVariables().addSafely(lv);
             final Term u = TB.elementary(services, lv, TB.var(heap));
             if(beforeLoopUpdate == null) {
@@ -638,63 +501,50 @@
                     TB.elementary(services, 
                             pvBeforeLoop, 
                             TB.var(pv)));
-            heapToBeforeLoop.get(services.getTypeConverter().getHeapLDT().getHeap()).put(TB.var(pv), TB.var(pvBeforeLoop));
+            heapToBeforeLoop.get(services.getTypeConverter().getHeapLDT().getHeap()).put(
+                    TB.var(pv), TB.var(pvBeforeLoop));
         }
 
         //prepare anon update, frame condition, etc.
->>>>>>> 5ad9d758
-
         Term anonUpdate = createLocalAnonUpdate(localOuts, services); // can still be null
         Term wellFormedAnon = null;
         Term frameCondition = null;
         Term reachableState = reachableIn;
         Term anonHeap = null;
         for(LocationVariable heap : heapContext) {
-<<<<<<< HEAD
-	  final Pair<Term,Term> tAnon =
-	          createAnonUpdate(heap, inst.loop, mods.get(heap), services);
-          if(anonUpdate == null) {
-              anonUpdate = tAnon.first;
-          } else {
-              anonUpdate = TB.parallel(anonUpdate, tAnon.first);
-          }
-          if(wellFormedAnon == null) {
-              anonHeap = tAnon.second;
-              wellFormedAnon = TB.wellFormed(tAnon.second, services);
-          } else {
-              wellFormedAnon = TB.and(wellFormedAnon, TB.wellFormed(tAnon.second, services));
-          }
-          final Term m = mods.get(heap);
-          final Term fc;
-          if(TB.strictlyNothing().equals(m)) {
-            fc = TB.frameStrictlyEmpty(services, TB.var(heap), heapToBeforeLoop.get(heap)); 
-          } else {
-            fc = TB.frame(services, TB.var(heap), heapToBeforeLoop.get(heap), m);
-          }
-          if(frameCondition == null) {
-            frameCondition = fc;
-          } else {
-            frameCondition = TB.and(frameCondition, fc);
-          }
-          reachableState = TB.and(reachableState, TB.wellFormed(heap, services));
-        }
-	//prepare variant
-	final ProgramElementName variantName 
-		= new ProgramElementName(TB.newName(services, "variant"));
-	final LocationVariable variantPV = new LocationVariable(variantName, Sort.ANY);
-								//intKJT);
-	services.getNamespaces().programVariables().addSafely(variantPV);
-	
-	final boolean dia = ((Modality)inst.progPost.op()).terminationSensitive();
-	final Term variantUpdate 
-		= dia ? TB.elementary(services, variantPV, variant) : TB.skip();
-	final Term variantNonNeg 
-		= TB.tt(); // ? TB.leq(TB.zero(services), variant, services) : TB.tt();
-	final Term variantPO
-		= dia ? TB.prec(variant, TB.var(variantPV), services)
-//		        TB.and(variantNonNeg,
-//			       TB.lt(variant, TB.var(variantPV), services))
-                      : TB.tt();
+            final Pair<Term,Term> tAnon 
+            = createAnonUpdate(heap, inst.loop, mods.get(heap), services);
+            if(anonUpdate == null) {
+                anonUpdate = tAnon.first;
+            }else{
+                anonUpdate = TB.parallel(anonUpdate, tAnon.first);
+            }            
+            if(wellFormedAnon == null) {
+                wellFormedAnon = TB.wellFormed(tAnon.second, services);
+            } else {
+                wellFormedAnon = TB.and(wellFormedAnon, TB.wellFormed(tAnon.second, services));
+            }
+            if (anonHeap == null) {
+                anonHeap = tAnon.second;
+            }
+            final Term m = mods.get(heap);
+            final Term fc;
+            if(TB.strictlyNothing().equals(m)) {
+                fc = TB.frameStrictlyEmpty(services, TB.var(heap), heapToBeforeLoop.get(heap)); 
+            }else{
+                fc = TB.frame(services, TB.var(heap), heapToBeforeLoop.get(heap), m);
+            }
+            if(frameCondition == null){
+                frameCondition = fc;
+            }else{
+                frameCondition = TB.and(frameCondition, fc);
+            }
+            reachableState = TB.and(reachableState, TB.wellFormed(heap, services));
+        }
+        //prepare variant
+        final Pair<Term,Term> variantPair = prepareVariant(inst, variant, services);
+        final Term variantUpdate = variantPair.first;
+        final Term variantPO = variantPair.second;
 
 	final ImmutableList<Goal> result;
 	Goal wdGoal;
@@ -715,33 +565,12 @@
         bodyGoal.setBranchLabel("Body Preserves Invariant");
         useGoal.setBranchLabel("Use Case");
 
-	//prepare guard
-	final ProgramElementName guardVarName 
-		= new ProgramElementName(TB.newName(services, "b"));
-	final LocationVariable guardVar = new LocationVariable(guardVarName, 
-						               booleanKJT);
-	services.getNamespaces().programVariables().addSafely(guardVar);	
-	final VariableSpecification guardVarSpec 
-		= new VariableSpecification(guardVar, 
-					    inst.loop.getGuardExpression(), 
-					    booleanKJT);
-	final LocalVariableDeclaration guardVarDecl 
-		= new LocalVariableDeclaration(new TypeRef(booleanKJT), 
-					       guardVarSpec);
-	final Statement guardVarMethodFrame 
-		= inst.innermostExecutionContext == null 
-		  ? guardVarDecl
-		  : new MethodFrame(null, 
-			  	    inst.innermostExecutionContext,
-			  	    new StatementBlock(guardVarDecl));
-	final JavaBlock guardJb 
-		= JavaBlock.createJavaBlock(new StatementBlock(
-							guardVarMethodFrame));
-	final Term guardTrueTerm = TB.equals(TB.var(guardVar), 
-					     TB.TRUE(services));
-	final Term guardFalseTerm = TB.equals(TB.var(guardVar), 
-					      TB.FALSE(services));
-	
+        //prepare guard
+        final Triple<JavaBlock,Term,Term> guardStuff = prepareGuard(inst, booleanKJT, services);
+        final JavaBlock guardJb = guardStuff.first;
+        final Term guardTrueTerm = guardStuff.second;
+        final Term guardFalseTerm = guardStuff.third;
+
 	//prepare common assumption
 	final Term[] uAnon 
 		= new Term[]{inst.u, anonUpdate};
@@ -752,169 +581,20 @@
 		             variantUpdate};
 	final Term uAnonInv 
 		= TB.applySequential(uAnon, TB.and(invTerm, reachableOut));
-	final Term uAnonInvVariantNonNeg
-		= TB.applySequential(uAnon, TB.and(new Term[]{invTerm, 
-							      reachableOut, 
-			                                      variantNonNeg}));
-	
+
 	//"Invariant Initially Valid":
 	// \replacewith (==> inv );
-	initGoal.changeFormula(new SequentFormula(
-		                 TB.apply(inst.u, TB.and(variantNonNeg, 
-                       TB.and(invTerm, reachableState)), null)),
-			         ruleApp.posInOccurrence());
-   if (TermLabelWorkerManagement.hasInstantiators(services)) {
-      TermLabelWorkerManagement.updateLabels(null, ruleApp.posInOccurrence(), this, initGoal);
-   }
-
+	prepareInvInitiallyValidBranch(services, ruleApp, inst, invTerm, reachableState, initGoal);
+	
 	setupWdGoal(wdGoal, inst.inv, inst.u, inst.selfTerm, heapContext.get(0),
 	            anonHeap, localIns, ruleApp.posInOccurrence(), services);
 
 	//"Body Preserves Invariant":
-=======
-            final Pair<Term,Term> tAnon 
-                = createAnonUpdate(heap, inst.loop, mods.get(heap), services);
-            if(anonUpdate == null) {
-                anonUpdate = tAnon.first;
-            }else{
-                anonUpdate = TB.parallel(anonUpdate, tAnon.first);
-            }
-            if(wellFormedAnon == null) {
-                wellFormedAnon = TB.wellFormed(tAnon.second, services);
-            }else{
-                wellFormedAnon = TB.and(wellFormedAnon, TB.wellFormed(tAnon.second, services));
-            }
-            final Term m = mods.get(heap);
-            final Term fc;
-            if(TB.strictlyNothing().equals(m)) {
-                fc = TB.frameStrictlyEmpty(services, TB.var(heap), heapToBeforeLoop.get(heap)); 
-            }else{
-                fc = TB.frame(services, TB.var(heap), heapToBeforeLoop.get(heap), m);
-            }
-            if(frameCondition == null){
-                frameCondition = fc;
-            }else{
-                frameCondition = TB.and(frameCondition, fc);
-            }
-            reachableState = TB.and(reachableState, TB.wellFormed(heap, services));
-        }
-        
-        //prepare variant
-        final Pair<Term,Term> variantPair = prepareVariant(inst, variant, services);
-        final Term variantUpdate = variantPair.first;
-        final Term variantPO = variantPair.second;
-
-        //split goal into three branches
-        ImmutableList<Goal> result = goal.split(3);
-        Goal initGoal = result.tail().tail().head();
-        Goal bodyGoal = result.tail().head();
-        Goal useGoal = result.head();
-
-        //prepare guard
-        final Triple<JavaBlock,Term,Term> guardStuff = prepareGuard(inst, booleanKJT, services);
-        final JavaBlock guardJb = guardStuff.first;
-        final Term guardTrueTerm = guardStuff.second;
-        final Term guardFalseTerm = guardStuff.third;
-
-        //prepare common assumption
-        final Term[] uAnon = new Term[]{inst.u, anonUpdate};
-        final Term[] uBeforeLoopDefAnonVariant = new Term[]{inst.u, 
-                beforeLoopUpdate, 
-                anonUpdate, 
-                variantUpdate};
-        final Term uAnonInv 
-            = TB.applySequential(uAnon, TB.and(invTerm, reachableOut));
-
-        //"Invariant Initially Valid":
-        // \replacewith (==> inv );
-        prepareInvInitiallyValidBranch(services, ruleApp, inst, invTerm,
-                reachableState, initGoal);
-
-        //"Body Preserves Invariant":
->>>>>>> 5ad9d758
         // \replacewith (==>  #atPreEqs(anon1) 
         //                       -> #introNewAnonUpdate(#modifies, #locDepFunc(anon1, \[{.. while (#e) #s ...}\]post) & inv -> 
         //                         (\[{ method-frame(#ex):{#typeof(#e) #v1 = #e;} }\]#v1=TRUE ->
         //                          #whileInvRule(\[{.. while (#e) #s ...}\]post, 
         //                               #locDepFunc(anon1, \[{.. while (#e) #s ...}\]post) & inv)),anon1));
-<<<<<<< HEAD
-	bodyGoal.addFormula(new SequentFormula(wellFormedAnon), 
-		 	    true, 
-		 	    false);		
-
-	bodyGoal.addFormula(new SequentFormula(uAnonInvVariantNonNeg), 
-			    true, 
-			    false);
-
-	final WhileInvariantTransformer wir = new WhileInvariantTransformer();
-	SVInstantiations svInst 
-		= SVInstantiations.EMPTY_SVINSTANTIATIONS.replace(
-					null, 
-					null, 
-					inst.innermostExecutionContext, 
-					null, 
-					services);
-	for(SchemaVariable sv : wir.neededInstantiations(inst.loop, svInst)) {
-	    assert sv instanceof ProgramSV;
-	    svInst = svInst.addInteresting(sv, 
-		                           (Name) new ProgramElementName(sv.name().toString()), 
-		                           services);
-	}
-	
-	final Term invTerm2;
-	final StrategyProperties props =
-	        goal.proof().getSettings().getStrategySettings().getActiveStrategyProperties();
-	final boolean queryTreatmenIsOn =
-	        props.getProperty(StrategyProperties.QUERY_OPTIONS_KEY)==StrategyProperties.QUERY_ON;
-	if(queryTreatmenIsOn || 
-	   props.getProperty(StrategyProperties.QUERY_OPTIONS_KEY)
-	                       == StrategyProperties.QUERY_RESTRICTED) {
-	   invTerm2 = QueryExpand.INSTANCE.evaluateQueries(services, invTerm, true, queryTreatmenIsOn); //chrisg
-	} else {
-	   invTerm2 = invTerm;
-	}
-	
-	Term bodyTerm = wir.transform(this, 
-	                              bodyGoal, 
-	                              applicationSequent, 
-	                              ruleApp.posInOccurrence(), 
-	                              inst.progPost, 
-	                              TB.and(new Term[]{invTerm2, frameCondition, variantPO}), 
-	                              svInst, 
-	                              services);
-	final Term guardTrueBody = TB.imp(TB.box(guardJb,guardTrueTerm), 
-					  bodyTerm); 
-
-	bodyGoal.changeFormula(new SequentFormula(TB.applySequential(
-						uBeforeLoopDefAnonVariant, 
-						guardTrueBody)), 
-                               ruleApp.posInOccurrence());
-
-	// "Use Case":
-	// \replacewith (==> #introNewAnonUpdate(#modifies, inv ->
-	// (\[{ method-frame(#ex):{#typeof(#e) #v1 = #e;} }\]
-	// (#v1=FALSE -> \[{.. ...}\]post)),anon2))
-	useGoal.addFormula(new SequentFormula(wellFormedAnon), 
-		 	   true, 
-		 	   false);		
-	useGoal.addFormula(new SequentFormula(uAnonInv), true, false);
-
-	JavaBlock useJavaBlock = JavaTools.removeActiveStatement(inst.progPost.javaBlock(), services);
-	Term restPsi =
-	        TB.prog((Modality)inst.progPost.op(), useJavaBlock, inst.progPost.sub(0),
-	                TermLabelWorkerManagement.instantiateLabels(
-	                        services, ruleApp.posInOccurrence(), this,
-	                        useGoal, null, inst.progPost.op(),
-	                        new ImmutableArray<Term>(inst.progPost.sub(0)),
-	                        null, useJavaBlock));
-	Term guardFalseRestPsi = TB.box(guardJb, 
-					TB.imp(guardFalseTerm, restPsi));
-	useGoal.changeFormula(new SequentFormula(TB.applySequential(
-							uAnon,
-							guardFalseRestPsi)), 
-                              ruleApp.posInOccurrence());
-	return result;
-=======
         prepareBodyPreservesBranch(services, ruleApp, applicationSequent, inst,
                 invTerm, wellFormedAnon, frameCondition, variantPO, bodyGoal,
                 guardJb, guardTrueTerm, uBeforeLoopDefAnonVariant, uAnonInv);
@@ -926,7 +606,6 @@
         prepareUseCaseBranch(services, ruleApp, inst, wellFormedAnon, useGoal,
                 guardJb, guardFalseTerm, uAnon, uAnonInv);
         return result;
->>>>>>> 5ad9d758
     }
 
 
