// This file is part of KeY - Integrated Deductive Software Design
//
// Copyright (C) 2001-2011 Universitaet Karlsruhe (TH), Germany
//                         Universitaet Koblenz-Landau, Germany
//                         Chalmers University of Technology, Sweden
// Copyright (C) 2011-2014 Karlsruhe Institute of Technology, Germany
//                         Technical University Darmstadt, Germany
//                         Chalmers University of Technology, Sweden
//
// The KeY system is protected by the GNU General
// Public License. See LICENSE.TXT for details.
//

package de.uka.ilkd.key.rule;

import java.util.HashSet;
import java.util.Iterator;

import de.uka.ilkd.key.abstraction.AbstractDomainElement;
import de.uka.ilkd.key.abstraction.AbstractDomainLattice;
import de.uka.ilkd.key.abstraction.signanalysis.SignAnalysisLattice;
import de.uka.ilkd.key.abstraction.signanalysis.Top;
import de.uka.ilkd.key.collection.ImmutableList;
import de.uka.ilkd.key.collection.ImmutableSLList;
import de.uka.ilkd.key.java.Services;
import de.uka.ilkd.key.logic.Name;
import de.uka.ilkd.key.logic.Named;
import de.uka.ilkd.key.logic.Semisequent;
import de.uka.ilkd.key.logic.Sequent;
import de.uka.ilkd.key.logic.SequentFormula;
import de.uka.ilkd.key.logic.Term;
import de.uka.ilkd.key.logic.TermBuilder;
import de.uka.ilkd.key.logic.op.Function;
import de.uka.ilkd.key.logic.op.LocationVariable;
import de.uka.ilkd.key.logic.sort.Sort;
import de.uka.ilkd.key.proof.ApplyStrategy.ApplyStrategyInfo;
import de.uka.ilkd.key.proof.init.ProofInputException;
import de.uka.ilkd.key.proof.mgt.ProofEnvironment;
import de.uka.ilkd.key.symbolic_execution.util.SideProofUtil;
import de.uka.ilkd.key.util.Pair;

//TODO: In JoinRule: Must probably add some universal closure for the
//      new logical variables...

/**
 * Rule that joins two sequents based on a sign lattice
 * for integers. No-Integer-Variables (booleans, heap)
 * are just set to fresh variables.
 * 
 * @author Dominic Scheurer
 */
public class JoinWithSignLattice extends JoinRule {
   
   public static final JoinWithSignLattice INSTANCE = new JoinWithSignLattice();
   private static final String DISPLAY_NAME = "JoinBySignLatticeAbstraction";
   private static final Name RULE_NAME = new Name(DISPLAY_NAME);

   @Override
   protected Pair<Term, Term> joinStates(
         Pair<Term, Term> state1,
         Pair<Term, Term> state2,
         Term programCounter,
         Services services) {
      
      final TermBuilder tb = services.getTermBuilder();
         
      HashSet<LocationVariable> progVars =
            new HashSet<LocationVariable>();
      
      // Collect program variables in Java block
      progVars.addAll(getProgramLocations(programCounter, services));
      // Collect program variables in update
      progVars.addAll(getUpdateLocations(state1.first));
      
      final Sort intSort =
            (Sort) services.getNamespaces().sorts().lookup(new Name("int"));
      
      ImmutableList<Term> newElementaryUpdates = ImmutableSLList.nil();
      Term newConstraints = tb.tt();
      
      for (LocationVariable v : progVars) {
         
         Function skolemConstant = null;
         
         Term rightSide1 = getUpdateRightSideFor(state1.first, v);
         Term rightSide2 = getUpdateRightSideFor(state2.first, v);
         
         if (rightSide1 == null) {
            rightSide1 = tb.var(v);
         }
         
         if (rightSide2 == null) {
            rightSide2 = tb.var(v);
         }
         
         if (v.sort().equals(intSort)) {
            
            AbstractDomainLattice<AbstractDomainElement, Integer> lattice =
                  SignAnalysisLattice.getInstance();
            
            AbstractDomainElement abstrElem1 = determineAbstractElem(state1, v, lattice, services);
            AbstractDomainElement abstrElem2 = determineAbstractElem(state2, v, lattice, services);
            
            AbstractDomainElement joinElem = lattice.join(abstrElem1, abstrElem2);
            
            skolemConstant =
                  getNewScolemConstantForPrefix(joinElem.toString(), v.sort(), services);
            
            newConstraints = tb.and(newConstraints, joinElem.getDefiningAxiom(tb.func(skolemConstant), services));
            
            newElementaryUpdates = newElementaryUpdates.prepend(
                  tb.elementary(
                        v,
                        tb.func(skolemConstant)));
            
         } else if (!rightSide1.equals(rightSide2)) {
            skolemConstant = getNewScolemConstantForPrefix("v", v.sort(), services);
            
            newElementaryUpdates = newElementaryUpdates.prepend(
                  tb.elementary(
                        v,
                        tb.func(skolemConstant)));
         } else {
<<<<<<< HEAD
            // For equal right sides, we just do nothing...
=======
            // For equal right sides, we just keep those...
            
            newElementaryUpdates = newElementaryUpdates.prepend(
                  tb.elementary(
                        v,
                        rightSide1));
>>>>>>> 10244be9
         }
         
      }
      
      // Construct weakened symbolic state
      Term newSymbolicState = tb.parallel(newElementaryUpdates);
      
      // Construct path condition as disjunction
      Term newPathCondition = tb.and(tb.or(state1.second, state2.second), newConstraints);
      
      return new Pair<Term, Term>(newSymbolicState, newPathCondition);
   }
   
   private Function getNewScolemConstantForPrefix(String prefix, Sort sort, Services services) {
      final String newName = services.getTermBuilder().newName(prefix);
      services.getNamespaces().functions().add(new Named() {
         @Override
         public Name name() {
            return new Name(newName);
         }
      });
      
      return new Function(new Name(newName), sort, true);
   }
   
   private AbstractDomainElement determineAbstractElem(
         Pair<Term, Term> state,
         LocationVariable variable,
         AbstractDomainLattice<AbstractDomainElement, Integer> lattice,
         Services services) {
      
      TermBuilder tb = services.getTermBuilder();
      
      Iterator<AbstractDomainElement> it = lattice.iterator();
      while (it.hasNext()) {
         AbstractDomainElement elem = it.next();
         
         Term axiom   = elem.getDefiningAxiom(tb.var(variable), services);
         Term appl    = tb.apply(state.first, axiom);
         Term toProve = tb.imp(state.second, appl);
         
         final ProofEnvironment sideProofEnv =
               SideProofUtil.cloneProofEnvironmentWithOwnOneStepSimplifier(
                     services.getProof(),                            // Parent Proof
                     false);                                         // useSimplifyTermProfile
         
         try {
            ApplyStrategyInfo proofResult = SideProofUtil.startSideProof(
                  services.getProof(),                                  // Parent proof
                  sideProofEnv,                                         // Proof environment
                  Sequent.createSequent(                                // Sequent to prove
                        Semisequent.EMPTY_SEMISEQUENT,
                        new Semisequent(new SequentFormula(toProve))));
            
            if (proofResult.getProof().closed()) {
               return elem;
            }
         }
         catch (ProofInputException e) {}
      }
      
      return Top.getInstance();
   }

   @Override
   public Name name() {
      return RULE_NAME;
   }

   @Override
   public String displayName() {
      return DISPLAY_NAME;
   }
   
   @Override
   public String toString() {
      return DISPLAY_NAME;
   }
}<|MERGE_RESOLUTION|>--- conflicted
+++ resolved
@@ -121,16 +121,12 @@
                         v,
                         tb.func(skolemConstant)));
          } else {
-<<<<<<< HEAD
-            // For equal right sides, we just do nothing...
-=======
             // For equal right sides, we just keep those...
             
             newElementaryUpdates = newElementaryUpdates.prepend(
                   tb.elementary(
                         v,
                         rightSide1));
->>>>>>> 10244be9
          }
          
       }
