--- conflicted
+++ resolved
@@ -528,15 +528,10 @@
         return result;
     }
 
-<<<<<<< HEAD
     private static Map<LocationVariable, Function>
                     createAndRegisterAnonymisationVariables(final Iterable<LocationVariable> variables,
-                                                            final boolean isStrictlyPure,
+                                                            final BlockContract contract,
                                                             final Services services) {
-=======
-    private Map<LocationVariable, Function> createAndRegisterAnonymisationVariables(final Iterable<LocationVariable> variables, final BlockContract contract, final Services services)
-    {
->>>>>>> b8b806d7
         Map<LocationVariable, Function> result = new LinkedHashMap<LocationVariable, Function>(40);
         for (LocationVariable variable : variables) {
             if(contract.hasModifiesClause(variable)) {
