// This file is part of KeY - Integrated Deductive Software Design 
//
// Copyright (C) 2001-2011 Universitaet Karlsruhe (TH), Germany 
//                         Universitaet Koblenz-Landau, Germany
//                         Chalmers University of Technology, Sweden
// Copyright (C) 2011-2013 Karlsruhe Institute of Technology, Germany 
//                         Technical University Darmstadt, Germany
//                         Chalmers University of Technology, Sweden
//
// The KeY system is protected by the GNU General 
// Public License. See LICENSE.TXT for details.
// 

package de.uka.ilkd.key.rule;

import java.util.ArrayList;
import java.util.Collection;
import java.util.LinkedHashMap;
import java.util.LinkedList;
import java.util.List;
import java.util.Map;

import de.uka.ilkd.key.collection.DefaultImmutableSet;
import de.uka.ilkd.key.collection.ImmutableList;
import de.uka.ilkd.key.collection.ImmutableSet;
<<<<<<< HEAD
import de.uka.ilkd.key.gui.macros.WellDefinednessMacro;
import de.uka.ilkd.key.java.*;
=======
import de.uka.ilkd.key.java.Expression;
import de.uka.ilkd.key.java.JavaTools;
import de.uka.ilkd.key.java.KeYJavaASTFactory;
import de.uka.ilkd.key.java.Label;
import de.uka.ilkd.key.java.Services;
import de.uka.ilkd.key.java.SourceElement;
import de.uka.ilkd.key.java.Statement;
import de.uka.ilkd.key.java.StatementBlock;
import de.uka.ilkd.key.java.StatementContainer;
>>>>>>> 9e6cbe2d
import de.uka.ilkd.key.java.abstraction.KeYJavaType;
import de.uka.ilkd.key.java.expression.literal.BooleanLiteral;
import de.uka.ilkd.key.java.expression.literal.NullLiteral;
import de.uka.ilkd.key.java.expression.operator.NotEquals;
import de.uka.ilkd.key.java.reference.ExecutionContext;
import de.uka.ilkd.key.java.statement.Branch;
import de.uka.ilkd.key.java.statement.Catch;
import de.uka.ilkd.key.java.statement.CatchAllStatement;
import de.uka.ilkd.key.java.statement.If;
import de.uka.ilkd.key.java.statement.LabeledStatement;
import de.uka.ilkd.key.java.statement.MethodFrame;
import de.uka.ilkd.key.java.statement.TransactionStatement;
import de.uka.ilkd.key.java.statement.Try;
import de.uka.ilkd.key.java.visitor.OuterBreakContinueAndReturnReplacer;
import de.uka.ilkd.key.java.visitor.ProgramElementReplacer;
import de.uka.ilkd.key.logic.JavaBlock;
import de.uka.ilkd.key.logic.Name;
import de.uka.ilkd.key.logic.PosInOccurrence;
import de.uka.ilkd.key.logic.ProgramElementName;
import de.uka.ilkd.key.logic.ProgramPrefix;
import de.uka.ilkd.key.logic.SequentFormula;
import de.uka.ilkd.key.logic.Term;
import de.uka.ilkd.key.logic.TermBuilder;
import de.uka.ilkd.key.logic.label.ParameterlessTermLabel;
import de.uka.ilkd.key.logic.op.Function;
import de.uka.ilkd.key.logic.op.LocationVariable;
import de.uka.ilkd.key.logic.op.Modality;
import de.uka.ilkd.key.logic.op.ProgramVariable;
import de.uka.ilkd.key.logic.op.UpdateApplication;
import de.uka.ilkd.key.logic.sort.Sort;
import de.uka.ilkd.key.proof.Goal;
import de.uka.ilkd.key.proof.Node;
import de.uka.ilkd.key.proof.mgt.SpecificationRepository;
import de.uka.ilkd.key.speclang.BlockContract;
import de.uka.ilkd.key.speclang.BlockWellDefinedness;
import de.uka.ilkd.key.speclang.WellDefinednessCheck;
import de.uka.ilkd.key.util.ExtList;
import de.uka.ilkd.key.util.MiscTools;

public class BlockContractRule implements BuiltInRule {

    public static final BlockContractRule INSTANCE = new BlockContractRule();

    private static final Name NAME = new Name("Block Contract");
    private static final String ANONYMISATION_PREFIX = "anon_";
    private static final TermBuilder TB = TermBuilder.DF;

    private static Term lastFocusTerm;
    private static Instantiation lastInstantiation;

    public static Instantiation instantiate(final Term formula,
                                            final Goal goal,
                                            final Services services) {
        if (formula == lastFocusTerm) {
            return lastInstantiation;
        }
        else {
            final Instantiation result =
                    new Instantiator(formula, goal, services).instantiate();
            lastFocusTerm = formula;
            lastInstantiation = result;
            return result;
        }
    }

    public static ImmutableSet<BlockContract> getApplicableContracts(final Instantiation instantiation,
                                                                     final Goal goal,
                                                                     final Services services) {
        if (instantiation == null) {
            return DefaultImmutableSet.nil();
        }
        return getApplicableContracts(services.getSpecificationRepository(),
                                      instantiation.block,
                                      instantiation.modality, goal);
    }

    private static ImmutableSet<BlockContract>
                        getApplicableContracts(final SpecificationRepository specifications,
                                               final StatementBlock block,
                                               final Modality modality,
                                               final Goal goal)
    {
        ImmutableSet<BlockContract> collectedContracts =
                specifications.getBlockContracts(block, modality);
        if (modality == Modality.BOX) {
            collectedContracts =
                    collectedContracts.union(specifications.getBlockContracts(block, Modality.DIA));
        }
        else if (modality == Modality.BOX_TRANSACTION) {
            collectedContracts =
                    collectedContracts.union(
                            specifications.getBlockContracts(block, Modality.DIA_TRANSACTION));
        }
        return filterAppliedContracts(collectedContracts, block, goal);
    }

    private static ImmutableSet<BlockContract>
                        filterAppliedContracts(final ImmutableSet<BlockContract> collectedContracts,
                                               final StatementBlock block,
                                               final Goal goal)
    {
        ImmutableSet<BlockContract> result = DefaultImmutableSet.<BlockContract>nil();
        for (BlockContract contract : collectedContracts) {
            if (!contractApplied(contract, goal)) {
                result = result.add(contract);
            };
        }
        return result;
    }

    // This seems to be inefficient...
    private static boolean contractApplied(final BlockContract contract,
                                           final Goal goal)
    {
        Node selfOrParentNode = goal.node();
        while (selfOrParentNode != null) {
            RuleApp app = selfOrParentNode.getAppliedRuleApp();
            if (app instanceof BlockContractBuiltInRuleApp) {
                BlockContractBuiltInRuleApp blockRuleApp =
                        (BlockContractBuiltInRuleApp)app;
                if (blockRuleApp.getBlock().equals(contract.getBlock())) {
                    return true;
                };
            }
            selfOrParentNode = selfOrParentNode.parent();
        }
        return false;
    }

    private BlockContractRule() {
    }

    @Override
    public boolean isApplicable(final Goal goal, final PosInOccurrence occurrence) {
        if (occursNotAtTopLevelInSuccedent(occurrence)) {
            return false;
        }
        // abort if inside of transformer
        if (Transformer.inTransformer(occurrence)) {
            return false;
        }
        final Instantiation instantiation =
                instantiate(occurrence.subTerm(), goal, goal.proof().getServices());
        if (instantiation == null) {
            return false;
        }
        final ImmutableSet<BlockContract> contracts =
                getApplicableContracts(instantiation, goal, goal.proof().getServices());
        return !contracts.isEmpty();
    }

    private boolean occursNotAtTopLevelInSuccedent(final PosInOccurrence occurrence)
    {
        return occurrence == null || !occurrence.isTopLevel() || occurrence.isInAntec();
    }

    @Override
    public ImmutableList<Goal> apply(final Goal goal, final Services services,
                                     final RuleApp application) throws RuleAbortException
    {
        assert application instanceof BlockContractBuiltInRuleApp;
        return apply(goal, services, (BlockContractBuiltInRuleApp) application);
    }

    private ImmutableList<Goal> apply(final Goal goal, final Services services,
                                      final BlockContractBuiltInRuleApp application)
                                              throws RuleAbortException
    {
        final Instantiation instantiation =
                instantiate(application.posInOccurrence().subTerm(), goal, services);
        final BlockContract contract = application.getContract();
        assert contract.getBlock().equals(instantiation.block);
        final Term contextUpdate = instantiation.update;

        final List<LocationVariable> heaps = application.getHeapContext();
        final ImmutableSet<ProgramVariable> localInVariables =
                MiscTools.getLocalIns(instantiation.block, services);
        final ImmutableSet<ProgramVariable> localOutVariables =
                MiscTools.getLocalOuts(instantiation.block, services);
        // final boolean isStrictlyPure = !application.getContract().hasModifiesClause();
        final Map<LocationVariable, Function> anonymisationHeaps =
                createAndRegisterAnonymisationVariables(heaps, application.getContract(), services);
        //final Map<LocationVariable, Function> anonymisationLocalVariables = createAndRegisterAnonymisationVariables(localOutVariables, services);

        final BlockContract.Variables variables = new VariablesCreatorAndRegistrar(
            goal, contract.getPlaceholderVariables(), services
        ).createAndRegister();

        final ConditionsAndClausesBuilder conditionsAndClausesBuilder =
                new ConditionsAndClausesBuilder(contract, heaps, variables,
                                                instantiation.self, services);
        final Term precondition = conditionsAndClausesBuilder.buildPrecondition();
        final Term wellFormedHeapsCondition =
                conditionsAndClausesBuilder.buildWellFormedHeapsCondition();
        final Term reachableInCondition =
                conditionsAndClausesBuilder.buildReachableInCondition(localInVariables);
        final Map<LocationVariable, Term> modifiesClauses =
                conditionsAndClausesBuilder.buildModifiesClauses();

        final Term postcondition = conditionsAndClausesBuilder.buildPostcondition();
        final Term frameCondition = conditionsAndClausesBuilder.buildFrameCondition(modifiesClauses);
        final Term wellFormedAnonymisationHeapsCondition =
                conditionsAndClausesBuilder
                .buildWellFormedAnonymisationHeapsCondition(anonymisationHeaps);
        final Term reachableOutCondition =
                conditionsAndClausesBuilder.buildReachableOutCondition(localOutVariables);
        final Term atMostOneFlagSetCondition =
                conditionsAndClausesBuilder.buildAtMostOneFlagSetCondition();

        final UpdatesBuilder updatesBuilder = new UpdatesBuilder(variables, services);
        final Term remembranceUpdate = updatesBuilder.buildRemembranceUpdate(heaps);
        final Term anonymisationUpdate =
                updatesBuilder.buildAnonymisationUpdate(anonymisationHeaps,
                                                        /*anonymisationLocalVariables, */
                                                        modifiesClauses);
        final ImmutableList<Goal> result;
        final GoalsConfigurator configurator =
                new GoalsConfigurator(instantiation, contract.getLabels(), variables,
                                      application.posInOccurrence(), services);
        if (WellDefinednessCheck.isOn()) {
            result = goal.split(4);
            configurator.setUpWdGoal(result.tail().tail().tail().head(),
                                     contract, contextUpdate, heaps.get(0),
                                     anonymisationHeaps.get(heaps.get(0)),
                                     localInVariables);
        } else {
            result = goal.split(3);
        }
        configurator.setUpValidityGoal(
            result.tail().tail().head(),
            new Term[] {contextUpdate, remembranceUpdate},
            new Term[] {precondition, wellFormedHeapsCondition, reachableInCondition},
            new Term[] {postcondition, frameCondition/*, atMostOneFlagSetCondition*/}
        );
        configurator.setUpPreconditionGoal(
            result.tail().head(),
            contextUpdate,
            new Term[] {precondition, wellFormedHeapsCondition, reachableInCondition}
        );
        configurator.setUpUsageGoal(
            result.head(),
            new Term[] {contextUpdate, remembranceUpdate, anonymisationUpdate},
            new Term[] {postcondition, wellFormedAnonymisationHeapsCondition,
                        reachableOutCondition, atMostOneFlagSetCondition}
        );
        return result;
    }

    private Map<LocationVariable, Function>
                createAndRegisterAnonymisationVariables(final Iterable<LocationVariable> variables,
                                                        final BlockContract contract,
                                                        final Services services)
    {
        Map<LocationVariable, Function> result = new LinkedHashMap<LocationVariable, Function>(40);
        for (LocationVariable variable : variables) {
            if(contract.hasModifiesClause(variable)) {
                final String anonymisationName =
                        TB.newName(services, ANONYMISATION_PREFIX + variable.name());
                final Function anonymisationFunction =
                        new Function(new Name(anonymisationName), variable.sort());
                services.getNamespaces().functions().addSafely(anonymisationFunction);
                result.put(variable, anonymisationFunction);
            }
        }
        return result;
    }

    @Override
    public BlockContractBuiltInRuleApp createApp(final PosInOccurrence occurrence)
    {
        return new BlockContractBuiltInRuleApp(this, occurrence);
    }

    @Override
    public Name name()
    {
        return NAME;
    }

    @Override
    public String displayName()
    {
        return toString();
    }

    @Override
    public String toString()
    {
        return NAME.toString();
    }

    public static final class Instantiation {

        public final Term update;
        public final Term formula;
        public final Modality modality;
        public final Term self;
        public final StatementBlock block;
        public final ExecutionContext context;

        public Instantiation(final Term update, final Term formula, final Modality modality,
                             final Term self, final StatementBlock block,
                             final ExecutionContext context)
        {
            assert update != null;
            assert update.sort() == Sort.UPDATE;
            assert formula != null;
            assert formula.sort() == Sort.FORMULA;
            assert modality != null;
            assert block != null;
            this.update = update;
            this.formula = formula;
            this.modality = modality;
            this.self = self;
            this.block = block;
            this.context = context;
        }

        public boolean isTransactional()
        {
            return modality.transaction();
        }

    }

    private static final class Instantiator {

        private final Term formula;
        private final Goal goal;
        private final Services services;

        public Instantiator(final Term formula,
                            final Goal goal,
                            final Services services) {
            this.formula = formula;
            this.goal = goal;
            this.services = services;
        }

        public Instantiation instantiate()
        {
            final Term update = extractUpdate();
            final Term target = extractUpdateTarget();
            if (!(target.op() instanceof Modality)) {
                return null;
            }
            final Modality modality = (Modality) target.op();
            final StatementBlock block =
                    getFirstBlockInPrefixWithAtLeastOneApplicableContract(modality,
                                                                          target.javaBlock(),
                                                                          goal);
            if (block == null) {
                return null;
            }
            final MethodFrame frame = JavaTools.getInnermostMethodFrame(target.javaBlock(), services);
            final Term self = extractSelf(frame);
            final ExecutionContext context = extractExecutionContext(frame);
            return new Instantiation(update, target, modality, self, block, context);
        }

        private Term extractUpdate()
        {
            if (formula.op() instanceof UpdateApplication) {
                return UpdateApplication.getUpdate(formula);
            }
            else {
                return TB.skip();
            }
        }

        private Term extractUpdateTarget()
        {
            if (formula.op() instanceof UpdateApplication) {
                return UpdateApplication.getTarget(formula);
            }
            else {
                return formula;
            }
        }

        private Term extractSelf(final MethodFrame frame)
        {
            if (frame == null) {
                return null;
            }
            return MiscTools.getSelfTerm(frame, services);
        }

        private ExecutionContext extractExecutionContext(final MethodFrame frame)
        {
            if (frame == null) {
                return null;
            }
            return (ExecutionContext) frame.getExecutionContext();
        }

        private StatementBlock
                    getFirstBlockInPrefixWithAtLeastOneApplicableContract(final Modality modality,
                                                                          final JavaBlock java,
                                                                          final Goal goal) {
            SourceElement element = java.program().getFirstElement();
            while ((element instanceof ProgramPrefix || element instanceof CatchAllStatement)
                    && !(element instanceof StatementBlock
                            && ((StatementBlock) element).isEmpty())) {
                if (element instanceof StatementBlock
                        && hasApplicableContracts((StatementBlock) element, modality, goal)) {
                    return (StatementBlock) element;
                }
                else if (element instanceof StatementContainer) {
                    element = ((StatementContainer) element).getStatementAt(0);
                }
                else {
                    element = element.getFirstElement();
                }
            }
            return null;
        }

        private boolean hasApplicableContracts(final StatementBlock block,
                                               final Modality modality,
                                               Goal goal) {
            return !getApplicableContracts(services.getSpecificationRepository(),
                                           block, modality, goal).isEmpty();
        }

    }

    private static final class VariablesCreatorAndRegistrar {

        private final Goal goal;
        private final BlockContract.Variables placeholderVariables;
        private final Services services;

        public VariablesCreatorAndRegistrar(final Goal goal,
                                            final BlockContract.Variables placeholderVariables,
                                            final Services services)
        {
            this.goal = goal;
            this.placeholderVariables = placeholderVariables;
            this.services = services;
        }

        public BlockContract.Variables createAndRegister()
        {
            return new BlockContract.Variables(
                null, // TODO Do we really don't know self as program variable?
                createAndRegisterFlags(placeholderVariables.breakFlags),
                createAndRegisterFlags(placeholderVariables.continueFlags),
                createAndRegisterVariable(placeholderVariables.returnFlag),
                createAndRegisterVariable(placeholderVariables.result),
                createAndRegisterVariable(placeholderVariables.exception),
                createAndRegisterRemembranceVariables(placeholderVariables.remembranceHeaps),
                createAndRegisterRemembranceVariables(placeholderVariables.remembranceLocalVariables)
            );
        }

        private Map<Label, ProgramVariable>
                        createAndRegisterFlags(final Map<Label, ProgramVariable> placeholderFlags)
        {
            Map<Label, ProgramVariable> result = new LinkedHashMap<Label, ProgramVariable>();
            for (Map.Entry<Label, ProgramVariable> flag : placeholderFlags.entrySet()) {
                result.put(flag.getKey(), createAndRegisterVariable(flag.getValue()));
            }
            return result;
        }

        private Map<LocationVariable, LocationVariable>
                        createAndRegisterRemembranceVariables(final Map<LocationVariable,
                                                                        LocationVariable>
                                                                    remembranceVariables)
        {
            final Map<LocationVariable, LocationVariable> result =
                    new LinkedHashMap<LocationVariable, LocationVariable>();
            for (Map.Entry<LocationVariable, LocationVariable> remembranceVariable
                    : remembranceVariables.entrySet()) {
                result.put(remembranceVariable.getKey(),
                           createAndRegisterVariable(remembranceVariable.getValue()));
            }
            return result;
        }

        private LocationVariable createAndRegisterVariable(final ProgramVariable placeholderVariable)
        {
            if (placeholderVariable != null) {
                String newName = TB.newName(services, placeholderVariable.name().toString());
                LocationVariable newVariable =
                        new LocationVariable(new ProgramElementName(newName),
                                             placeholderVariable.getKeYJavaType());
                goal.addProgramVariable(newVariable);
                return newVariable;
            }
            else {
                return null;
            }
        }

    }

    private static final class UpdatesBuilder extends TermBuilder.Serviced {

        private final BlockContract.Variables variables;

        public UpdatesBuilder(final BlockContract.Variables variables, final Services services)
        {
            super(services);
            this.variables = variables;
        }

        public Term buildRemembranceUpdate(final List<LocationVariable> heaps)
        {
            Term result = skip();
            for (LocationVariable heap : heaps) {
                final Term update = elementary(variables.remembranceHeaps.get(heap), var(heap));
                result = parallel(result, update);
            }
            for (Map.Entry<LocationVariable, LocationVariable> remembranceVariable
                    : variables.remembranceLocalVariables.entrySet()) {
                result = parallel(result, elementary(remembranceVariable.getValue(),
                                                     var(remembranceVariable.getKey())));
            }
            return result;
        }

        public Term buildAnonymisationUpdate(final Map<LocationVariable, Function> anonymisationHeaps,
                                             /*final Map<LocationVariable, Function> anonymisationLocalVariables,*/
                                             final Map<LocationVariable, Term> modifiesClauses)
        {
            Term result = buildLocalVariablesAnonymisationUpdate(/*anonymisationLocalVariables*/);
            for (Map.Entry<LocationVariable, Function> anonymisationHeap
                    : anonymisationHeaps.entrySet()) {
                Term anonymisationUpdate = skip();
                final Term modifiesClause = modifiesClauses.get(anonymisationHeap.getKey());
                if (!modifiesClause.equals(strictlyNothing())) {
<<<<<<< HEAD
                    anonymisationUpdate =
                            anonUpd(anonymisationHeap.getKey(), modifiesClause,
                                    TB.label(TB.func(anonymisationHeap.getValue()),
                                            AnonHeapTermLabel.INSTANCE));
=======
                    anonymisationUpdate = anonUpd(anonymisationHeap.getKey(), modifiesClause, TB.label(TB.func(anonymisationHeap.getValue()), ParameterlessTermLabel.ANON_HEAP_LABEL));
>>>>>>> 9e6cbe2d
                }
                result = parallel(result, anonymisationUpdate);
            }
            return result;
        }

        private Term buildLocalVariablesAnonymisationUpdate(
                /*final Map<LocationVariable, Function> anonymisationLocalVariables,*/)
        {
            Term result = skip();
            final Collection<LocationVariable> localOutVariables =
                    variables.remembranceLocalVariables.keySet();
            for (LocationVariable variable : localOutVariables) {
                final String anonymisationName = newName(ANONYMISATION_PREFIX + variable.name());
                final Function anonymisationFunction =
                        new Function(new Name(anonymisationName), variable.sort());
                services.getNamespaces().functions().addSafely(anonymisationFunction);
                final Term elementaryUpdate = elementary(variable, func(anonymisationFunction));
                result = parallel(result, elementaryUpdate);
            }
            return result;
            /*Term result = skip();
            for (Map.Entry<LocationVariable, Function> anonymisationLocalVariable : anonymisationLocalVariables.entrySet()) {
                result = parallel(result, elementary(anonymisationLocalVariable.getKey(), func(anonymisationLocalVariable.getValue())));
            }
            return result;*/
        }

    }

    private static final class ConditionsAndClausesBuilder extends TermBuilder.Serviced {

        private final BlockContract contract;
        private final List<LocationVariable> heaps;
        private final BlockContract.Variables variables;
        private final BlockContract.Terms terms;

        public ConditionsAndClausesBuilder(final BlockContract contract,
                                           final List<LocationVariable> heaps,
                                           final BlockContract.Variables variables,
                                           final Term self, final Services services)
        {
            super(services);
            this.contract = contract;
            this.heaps = heaps;
            this.variables = variables;
            this.terms = variables.termify(self);
        }

        public Term buildPrecondition()
        {
            Term result = tt();
            for (LocationVariable heap : heaps) {
                result = and(result, contract.getPrecondition(heap, getBaseHeap(services),
                                                              terms.self, terms.remembranceHeaps,
                                                              services));
            }
            return result;
        }

        public Term buildWellFormedHeapsCondition()
        {
            Term result = tt();
            for (LocationVariable heap : heaps) {
                result = and(result, wellFormed(heap));
            }
            return result;
        }

        public Term buildReachableInCondition(final ImmutableSet<ProgramVariable> localInVariables)
        {
            return buildReachableCondition(localInVariables);
        }

        public Term buildReachableOutCondition(final ImmutableSet<ProgramVariable> localOutVariables)
        {
            final Term reachableResult =
                    (variables.result != null) ?
                    reachableValue(variables.result) : TB.tt();
            return and(
                buildReachableCondition(localOutVariables),
                reachableResult,
                reachableValue(variables.exception)
            );
        }

        public Term buildReachableCondition(final ImmutableSet<ProgramVariable> variables)
        {
            Term result = tt();
            for (ProgramVariable variable : variables) {
                result = and(result, reachableValue(variable));
            }
            return result;
        }

        public Map<LocationVariable, Term> buildModifiesClauses()
        {
            Map<LocationVariable, Term> result = new LinkedHashMap<LocationVariable, Term>();
            for (final LocationVariable heap : heaps) {
                result.put(heap, contract.getModifiesClause(heap, var(heap), terms.self, services));
            }
            return result;
        }

        public Term buildPostcondition()
        {
            Term result = tt();
            for (LocationVariable heap : heaps) {
                result = and(result, contract.getPostcondition(heap, getBaseHeap(services),
                                                               terms, services));
            }
            return result;
        }

        public Term buildFrameCondition(final Map<LocationVariable, Term> modifiesClauses)
        {
            Term result = tt();
            Map<LocationVariable, Map<Term, Term>> remembranceVariables =
                    constructRemembranceVariables();
            for (LocationVariable heap : heaps) {
                final Term modifiesClause = modifiesClauses.get(heap);
                final Term frameCondition;
                if (modifiesClause.equals(strictlyNothing())) {
                    frameCondition = frameStrictlyEmpty(var(heap), remembranceVariables.get(heap));
                }
                else {
                    frameCondition = frame(var(heap), remembranceVariables.get(heap), modifiesClause);
                }
                result = and(result, frameCondition);
            }
            return result;
        }

        private Map<LocationVariable, Map<Term, Term>> constructRemembranceVariables()
        {
            Map<LocationVariable, Map<Term, Term>> result =
                    new LinkedHashMap<LocationVariable, Map<Term, Term>>();
            for (Map.Entry<LocationVariable, LocationVariable> remembranceHeap
                    : variables.remembranceHeaps.entrySet()) {
                final LocationVariable heap = remembranceHeap.getKey();
                result.put(heap, new LinkedHashMap<Term, Term>());
                result.get(heap).put(var(heap), var(remembranceHeap.getValue()));
            }
            for (Map.Entry<LocationVariable, LocationVariable> remembranceLocalVariable
                    : variables.remembranceLocalVariables.entrySet()) {
                result.get(getBaseHeap()).put(var(remembranceLocalVariable.getKey()),
                                              var(remembranceLocalVariable.getValue()));
            }
            return result;
        }

        private LocationVariable getBaseHeap()
        {
            return services.getTypeConverter().getHeapLDT().getHeap();
        }

        public Term buildWellFormedAnonymisationHeapsCondition(
                final Map<LocationVariable, Function> anonymisationHeaps)
        {
            Term result = tt();
            for (Function anonymisationFunction : anonymisationHeaps.values()) {
<<<<<<< HEAD
                result = and(result, wellFormed(TB.label(TB.func(anonymisationFunction),
                                                         AnonHeapTermLabel.INSTANCE)));
=======
                result = and(result, wellFormed(TB.label(TB.func(anonymisationFunction), ParameterlessTermLabel.ANON_HEAP_LABEL)));
>>>>>>> 9e6cbe2d
            }
            return result;
        }

        public Term buildAtMostOneFlagSetCondition()
        {
            final List<Term> notSetConditions = new LinkedList<Term>();
            notSetConditions.addAll(buildFlagsNotSetConditions(variables.breakFlags.values()));
            notSetConditions.addAll(buildFlagsNotSetConditions(variables.continueFlags.values()));
            if (variables.returnFlag != null) {
                notSetConditions.add(buildFlagNotSetCondition(variables.returnFlag));
            }
            notSetConditions.add(equals(var(variables.exception), NULL()));

            Term result = tt();
            for (Term notSetCondition : notSetConditions) {
                result = and(result, notSetCondition);
            }
            for (Term onlySetNotSetCondition : notSetConditions) {
                Term condition = not(onlySetNotSetCondition);
                for (Term notSetCondition : notSetConditions) {
                    if (notSetCondition != onlySetNotSetCondition) {
                        condition = and(condition, notSetCondition);
                    }
                }
                result = or(result, condition);
            }
            return result;
        }

        private List<Term> buildFlagsNotSetConditions(final Collection<ProgramVariable> flags)
        {
            final List<Term> result = new LinkedList<Term>();
            for (ProgramVariable flag : flags) {
                result.add(buildFlagNotSetCondition(flag));
            }
            return result;
        }

        private Term buildFlagNotSetCondition(final ProgramVariable flag)
        {
            return equals(var(flag), FALSE());
        }

    }

    private static final class GoalsConfigurator {

        private final Instantiation instantiation;
        private final List<Label> labels;
        private final BlockContract.Variables variables;
        private final PosInOccurrence occurrence;
        private final Services services;

        public GoalsConfigurator(final Instantiation instantiation,
                                 final List<Label> labels,
                                 final BlockContract.Variables variables,
                                 final PosInOccurrence occurrence,
                                 final Services services)
        {
            this.instantiation = instantiation;
            this.labels = labels;
            this.variables = variables;
            this.occurrence = occurrence;
            this.services = services;
        }

        public void setUpWdGoal(final Goal goal, final BlockContract contract,
                                final Term update, final LocationVariable heap,
                                final Function anonHeap,
                                final ImmutableSet<ProgramVariable> localIns) {
            if (goal == null) {
                return;
            }
            goal.setBranchLabel(WellDefinednessMacro.WD_BRANCH);
            final BlockWellDefinedness bwd = new BlockWellDefinedness(contract, localIns, services);
            services.getSpecificationRepository().addWdStatement(bwd);
            final LocationVariable heapAtPre = variables.remembranceHeaps.get(heap);
            final Term anon = anonHeap != null ? TB.func(anonHeap) : null;
            final SequentFormula wdBlock = bwd.generateSequent(variables.self, variables.exception,
                                                               variables.result, heap, heapAtPre,
                                                               anon, localIns, update, services);
            goal.changeFormula(wdBlock, occurrence);
        }

        public void setUpValidityGoal(final Goal goal, final Term[] updates,
                                      final Term[] assumptions, final Term[] postconditions)
        {
            goal.setBranchLabel("Validity");
            goal.addFormulaToAntecedent(new SequentFormula(
                    TB.applySequential(updates, TB.and(assumptions))),
                    false);

            final StatementBlock block =
                    new ValidityProgramConstructor(labels, instantiation.block,
                                                   variables, services).construct();
            Statement wrappedBlock = wrapInMethodFrameIfContextIsAvailable(block);
            StatementBlock finishedBlock = finishTransactionIfModalityIsTransactional(wrappedBlock);
            goal.changeFormula(new SequentFormula(
                TB.applySequential(
                    updates,
                    TB.prog(instantiation.modality, JavaBlock.createJavaBlock(finishedBlock),
                            TB.and(postconditions)))
                ),
                occurrence
            );
        }

        private Statement wrapInMethodFrameIfContextIsAvailable(final StatementBlock block)
        {
            if (instantiation.context == null) {
                return block;
            }
            return new MethodFrame(null, instantiation.context, block);
        }

        private StatementBlock finishTransactionIfModalityIsTransactional(final Statement statement)
        {
            if (instantiation.isTransactional()) {
                return new StatementBlock(new Statement[]
                        {statement, new TransactionStatement(
                                de.uka.ilkd.key.java.recoderext.TransactionStatement.FINISH)});
            }
            else {
                if (statement instanceof StatementBlock) {
                    return (StatementBlock) statement;
                }
                else {
                    return new StatementBlock(statement);
                }
            }
        }

        public void setUpPreconditionGoal(final Goal goal, final Term update,
                                          final Term[] preconditions)
        {
            goal.setBranchLabel("Precondition");
            goal.changeFormula(new SequentFormula(
                    TB.apply(update, TB.and(preconditions), null)),
                    occurrence);
        }

        public void setUpUsageGoal(final Goal goal, final Term[] updates, final Term[] assumptions)
        {
            goal.setBranchLabel("Usage");
            goal.addFormula(new SequentFormula(
                    TB.applySequential(updates, TB.and(assumptions))),
                    true, false);
            goal.changeFormula(new SequentFormula(
                    TB.applySequential(updates, buildUsageFormula())), occurrence);
        }

        private Term buildUsageFormula()
        {
            return TB.prog(
                instantiation.modality,
                replaceBlock(instantiation.formula.javaBlock(), instantiation.block,
                             constructAbruptTerminationIfCascade()),
                instantiation.formula.sub(0)
            );
        }

        private JavaBlock replaceBlock(final JavaBlock java, final StatementBlock oldBlock,
                                       final StatementBlock newBlock)
        {
            Statement newProgram = (Statement)
                    new ProgramElementReplacer(java.program(), services).replace(oldBlock, newBlock);
            return JavaBlock.createJavaBlock(newProgram instanceof StatementBlock ?
                    (StatementBlock) newProgram : new StatementBlock(newProgram));
        }

        private StatementBlock constructAbruptTerminationIfCascade()
        {
            List<If> ifCascade = new ArrayList<If>();
            for (Map.Entry<Label, ProgramVariable> flag : variables.breakFlags.entrySet()) {
                ifCascade.add(KeYJavaASTFactory.ifThen(
                        flag.getValue(), KeYJavaASTFactory.breakStatement(flag.getKey())));
            }
            for (Map.Entry<Label, ProgramVariable> flag : variables.continueFlags.entrySet()) {
                ifCascade.add(KeYJavaASTFactory.ifThen(
                        flag.getValue(), KeYJavaASTFactory.continueStatement(flag.getKey())));
            }
            if (variables.returnFlag != null) {
                ifCascade.add(KeYJavaASTFactory.ifThen(
                        variables.returnFlag, KeYJavaASTFactory.returnClause(variables.result)));
            }
            ifCascade.add(KeYJavaASTFactory.ifThen(
                new NotEquals(new ExtList(new Expression[] {variables.exception, NullLiteral.NULL})),
                KeYJavaASTFactory.throwClause(variables.exception)));
            return new StatementBlock(ifCascade.toArray(new Statement[ifCascade.size()]));
        }

    }

    private static final class ValidityProgramConstructor {

        private final List<Label> labels;
        private final StatementBlock block;
        private final BlockContract.Variables variables;
        private final Services services;
        private final List<Statement> statements;

        public ValidityProgramConstructor(final List<Label> labels,
                                          final StatementBlock block,
                                          final BlockContract.Variables variables,
                                          final Services services)
        {
            this.labels = labels;
            this.block = block;
            this.variables = variables;
            this.services = services;
            statements = new LinkedList<Statement>();
        }

        public StatementBlock construct()
        {
            declareFlagsFalse();
            declareResultDefault();
            declareExceptionNull();
            executeBlockSafely();
            return new StatementBlock(statements.toArray(new Statement[statements.size()]));
        }

        private void declareFlagsFalse()
        {
            declareFlagsFalse(variables.breakFlags.values());
            declareFlagsFalse(variables.continueFlags.values());
            if (variables.returnFlag != null) {
                declareFlagFalse(variables.returnFlag);
            }
        }

        private void declareFlagsFalse(final Collection<ProgramVariable> flags)
        {
            for (ProgramVariable flag : flags) {
                declareFlagFalse(flag);
            }
        }

        private void declareFlagFalse(final ProgramVariable flag)
        {
            statements.add(KeYJavaASTFactory.declare(
                    flag, BooleanLiteral.FALSE, services.getJavaInfo().getKeYJavaType("boolean")));
        }

        private void declareResultDefault()
        {
            if (occursReturnAndIsReturnTypeNotVoid()) {
                KeYJavaType resultType = variables.result.getKeYJavaType();
                statements.add(KeYJavaASTFactory.declare(
                        variables.result, resultType.getDefaultValue(), resultType));
            }
        }

        private boolean occursReturnAndIsReturnTypeNotVoid()
        {
            return variables.returnFlag != null && variables.result != null;
        }

        private void declareExceptionNull()
        {
            statements.add(KeYJavaASTFactory.declare(
                    variables.exception, NullLiteral.NULL, variables.exception.getKeYJavaType()));
        }

        private void executeBlockSafely()
        {
            final Label breakOutLabel = new ProgramElementName("breakOut");
            final StatementBlock almostSafeBlock =
                    replaceOuterBreaksContinuesAndReturns(block, breakOutLabel);
            final Statement labeledAlmostSafeBlock = label(almostSafeBlock, labels);
            final Statement safeStatement = wrapInTryCatch(labeledAlmostSafeBlock);
            statements.add(new LabeledStatement(breakOutLabel, safeStatement));
        }

        private Statement label(final StatementBlock block, List<Label> labels)
        {
            Statement result = block;
            for (Label label : labels) {
                result = new LabeledStatement(label, result);
            }
            return result;
        }

        private StatementBlock replaceOuterBreaksContinuesAndReturns(final StatementBlock block,
                                                                     final Label breakOutLabel)
        {
            return new OuterBreakContinueAndReturnReplacer(
                block, labels, breakOutLabel, variables.breakFlags, variables.continueFlags,
                variables.returnFlag, variables.result, services
            ).replace();
        }

        private Statement wrapInTryCatch(final Statement labeldBlock)
        {
            ProgramVariable exceptionParameter =
                    createLocalVariable("e", variables.exception.getKeYJavaType());
            Catch katch = KeYJavaASTFactory.catchClause(
                    KeYJavaASTFactory.parameterDeclaration(
                            services.getJavaInfo(), exceptionParameter.getKeYJavaType(),
                            exceptionParameter),
                    new StatementBlock(KeYJavaASTFactory.assign(
                            variables.exception, exceptionParameter))
            );
            return new Try(new StatementBlock(labeldBlock), new Branch[] {katch});
        }

        private ProgramVariable createLocalVariable(final String nameBase, final KeYJavaType type)
        {
            return KeYJavaASTFactory.localVariable(
                    services.getVariableNamer().getTemporaryNameProposal(nameBase), type);
        }
    }
}<|MERGE_RESOLUTION|>--- conflicted
+++ resolved
@@ -23,10 +23,7 @@
 import de.uka.ilkd.key.collection.DefaultImmutableSet;
 import de.uka.ilkd.key.collection.ImmutableList;
 import de.uka.ilkd.key.collection.ImmutableSet;
-<<<<<<< HEAD
 import de.uka.ilkd.key.gui.macros.WellDefinednessMacro;
-import de.uka.ilkd.key.java.*;
-=======
 import de.uka.ilkd.key.java.Expression;
 import de.uka.ilkd.key.java.JavaTools;
 import de.uka.ilkd.key.java.KeYJavaASTFactory;
@@ -36,7 +33,6 @@
 import de.uka.ilkd.key.java.Statement;
 import de.uka.ilkd.key.java.StatementBlock;
 import de.uka.ilkd.key.java.StatementContainer;
->>>>>>> 9e6cbe2d
 import de.uka.ilkd.key.java.abstraction.KeYJavaType;
 import de.uka.ilkd.key.java.expression.literal.BooleanLiteral;
 import de.uka.ilkd.key.java.expression.literal.NullLiteral;
@@ -65,6 +61,7 @@
 import de.uka.ilkd.key.logic.op.LocationVariable;
 import de.uka.ilkd.key.logic.op.Modality;
 import de.uka.ilkd.key.logic.op.ProgramVariable;
+import de.uka.ilkd.key.logic.op.Transformer;
 import de.uka.ilkd.key.logic.op.UpdateApplication;
 import de.uka.ilkd.key.logic.sort.Sort;
 import de.uka.ilkd.key.proof.Goal;
@@ -570,14 +567,9 @@
                 Term anonymisationUpdate = skip();
                 final Term modifiesClause = modifiesClauses.get(anonymisationHeap.getKey());
                 if (!modifiesClause.equals(strictlyNothing())) {
-<<<<<<< HEAD
-                    anonymisationUpdate =
-                            anonUpd(anonymisationHeap.getKey(), modifiesClause,
-                                    TB.label(TB.func(anonymisationHeap.getValue()),
-                                            AnonHeapTermLabel.INSTANCE));
-=======
-                    anonymisationUpdate = anonUpd(anonymisationHeap.getKey(), modifiesClause, TB.label(TB.func(anonymisationHeap.getValue()), ParameterlessTermLabel.ANON_HEAP_LABEL));
->>>>>>> 9e6cbe2d
+                    anonymisationUpdate = anonUpd(anonymisationHeap.getKey(), modifiesClause,
+                                                  TB.label(TB.func(anonymisationHeap.getValue()),
+                                                           ParameterlessTermLabel.ANON_HEAP_LABEL));
                 }
                 result = parallel(result, anonymisationUpdate);
             }
@@ -739,12 +731,8 @@
         {
             Term result = tt();
             for (Function anonymisationFunction : anonymisationHeaps.values()) {
-<<<<<<< HEAD
                 result = and(result, wellFormed(TB.label(TB.func(anonymisationFunction),
-                                                         AnonHeapTermLabel.INSTANCE)));
-=======
-                result = and(result, wellFormed(TB.label(TB.func(anonymisationFunction), ParameterlessTermLabel.ANON_HEAP_LABEL)));
->>>>>>> 9e6cbe2d
+                                                         ParameterlessTermLabel.ANON_HEAP_LABEL)));
             }
             return result;
         }
