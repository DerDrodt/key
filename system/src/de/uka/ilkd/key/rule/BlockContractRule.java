--- conflicted
+++ resolved
@@ -446,7 +446,6 @@
         final Term contextUpdate = instantiation.update;
 
         final List<LocationVariable> heaps = application.getHeapContext();
-<<<<<<< HEAD
         final ImmutableSet<ProgramVariable> localInVariables =
                 MiscTools.getLocalIns(instantiation.block, services);
         final ImmutableSet<ProgramVariable> localOutVariables =
@@ -454,12 +453,6 @@
         final boolean isStrictlyPure = !application.getContract().hasModifiesClause();
         final Map<LocationVariable, Function> anonymisationHeaps =
                 createAndRegisterAnonymisationVariables(heaps, isStrictlyPure, services);
-=======
-        final ImmutableSet<ProgramVariable> localInVariables = MiscTools.getLocalIns(instantiation.block, services);
-        final ImmutableSet<ProgramVariable> localOutVariables = MiscTools.getLocalOuts(instantiation.block, services);
-        // final boolean isStrictlyPure = !application.getContract().hasModifiesClause();
-        final Map<LocationVariable, Function> anonymisationHeaps = createAndRegisterAnonymisationVariables(heaps, application.getContract(), services);
->>>>>>> dfe8cc89
         //final Map<LocationVariable, Function> anonymisationLocalVariables = createAndRegisterAnonymisationVariables(localOutVariables, services);
 
         final BlockContract.Variables variables = new VariablesCreatorAndRegistrar(
@@ -535,27 +528,15 @@
         return result;
     }
 
-<<<<<<< HEAD
-    private Map<LocationVariable, Function>
-                    createAndRegisterAnonymisationVariables(final Iterable<LocationVariable> variables,
-                                                            final boolean isStrictlyPure,
-                                                            final Services services) {
-        Map<LocationVariable, Function> result = new LinkedHashMap<LocationVariable, Function>(40);
-        if (!isStrictlyPure) {
-            for (LocationVariable variable : variables) {
-                final String anonymisationName =
-                        TB.newName(services, ANONYMISATION_PREFIX + variable.name());
-                final Function anonymisationFunction =
-                        new Function(new Name(anonymisationName), variable.sort(), true);
-=======
     private Map<LocationVariable, Function> createAndRegisterAnonymisationVariables(final Iterable<LocationVariable> variables, final BlockContract contract, final Services services)
     {
         Map<LocationVariable, Function> result = new LinkedHashMap<LocationVariable, Function>(40);
         for (LocationVariable variable : variables) {
             if(contract.hasModifiesClause(variable)) {
-                final String anonymisationName = TB.newName(services, ANONYMISATION_PREFIX + variable.name());
-                final Function anonymisationFunction = new Function(new Name(anonymisationName), variable.sort());
->>>>>>> dfe8cc89
+                final String anonymisationName =
+                        TB.newName(services, ANONYMISATION_PREFIX + variable.name());
+                final Function anonymisationFunction =
+                        new Function(new Name(anonymisationName), variable.sort(), true);
                 services.getNamespaces().functions().addSafely(anonymisationFunction);
                 result.put(variable, anonymisationFunction);
             }
@@ -960,11 +941,7 @@
             for (LocationVariable heap : heaps) {
                 final Term modifiesClause = modifiesClauses.get(heap);
                 final Term frameCondition;
-<<<<<<< HEAD
-                if (modifiesClause.equals(strictlyNothing()) && var(heap) == getBaseHeap()) {
-=======
                 if (modifiesClause.equals(strictlyNothing())) {
->>>>>>> dfe8cc89
                     frameCondition = frameStrictlyEmpty(var(heap), remembranceVariables.get(heap));
                 }
                 else {
