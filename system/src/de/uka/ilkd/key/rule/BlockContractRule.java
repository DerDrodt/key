// This file is part of KeY - Integrated Deductive Software Design 
//
// Copyright (C) 2001-2011 Universitaet Karlsruhe (TH), Germany 
//                         Universitaet Koblenz-Landau, Germany
//                         Chalmers University of Technology, Sweden
// Copyright (C) 2011-2013 Karlsruhe Institute of Technology, Germany 
//                         Technical University Darmstadt, Germany
//                         Chalmers University of Technology, Sweden
//
// The KeY system is protected by the GNU General 
// Public License. See LICENSE.TXT for details.
// 

package de.uka.ilkd.key.rule;

import de.uka.ilkd.key.collection.DefaultImmutableSet;
import de.uka.ilkd.key.collection.ImmutableList;
import de.uka.ilkd.key.collection.ImmutableSLList;
import de.uka.ilkd.key.collection.ImmutableSet;
import de.uka.ilkd.key.java.*;
import de.uka.ilkd.key.java.abstraction.KeYJavaType;
import de.uka.ilkd.key.java.expression.literal.BooleanLiteral;
import de.uka.ilkd.key.java.expression.literal.NullLiteral;
import de.uka.ilkd.key.java.expression.operator.NotEquals;
import de.uka.ilkd.key.java.reference.ExecutionContext;
import de.uka.ilkd.key.java.statement.*;
import de.uka.ilkd.key.java.visitor.ProgramElementReplacer;
import de.uka.ilkd.key.logic.*;
import de.uka.ilkd.key.logic.op.*;
import de.uka.ilkd.key.logic.sort.Sort;
import de.uka.ilkd.key.proof.Goal;
import de.uka.ilkd.key.java.visitor.OuterBreakContinueAndReturnReplacer;
import de.uka.ilkd.key.proof.InfFlowCheckInfo;
import de.uka.ilkd.key.proof.Node;
import de.uka.ilkd.key.proof.Proof;
import de.uka.ilkd.key.proof.StrategyInfoUndoMethod;
import de.uka.ilkd.key.proof.init.BlockExecutionPO;
import de.uka.ilkd.key.proof.init.ContractPO;
import de.uka.ilkd.key.proof.init.IFProofObligationVars;
import de.uka.ilkd.key.proof.init.StateVars;
import de.uka.ilkd.key.proof.init.SymbolicExecutionPO;
import de.uka.ilkd.key.proof.init.ProofObligationVars;
import de.uka.ilkd.key.proof.init.po.snippet.InfFlowPOSnippetFactory;
import de.uka.ilkd.key.proof.init.po.snippet.POSnippetFactory;
import de.uka.ilkd.key.proof.mgt.SpecificationRepository;
import de.uka.ilkd.key.rule.inst.SVInstantiations;
import de.uka.ilkd.key.rule.tacletbuilder.RemovePostTacletBuilder;
import de.uka.ilkd.key.rule.tacletbuilder.SplitPostTacletBuilder;
import de.uka.ilkd.key.speclang.BlockContract;
import de.uka.ilkd.key.speclang.BlockContract.Variables;
import de.uka.ilkd.key.strategy.StrategyProperties;
import de.uka.ilkd.key.util.ExtList;
import de.uka.ilkd.key.util.MiscTools;
import de.uka.ilkd.key.util.Pair;
import de.uka.ilkd.key.util.properties.Properties.Property;

import java.util.*;

public class BlockContractRule implements BuiltInRule {

    public static final BlockContractRule INSTANCE = new BlockContractRule();

    private static final Name NAME = new Name("Block Contract");
    private static final String ANONYMISATION_PREFIX = "anon_";
    private static final TermBuilder TB = TermBuilder.DF;

    private static Term lastFocusTerm;
    private static Instantiation lastInstantiation;

    public static Instantiation instantiate(final Term formula,
                                            final Goal goal,
                                            final Services services) {
        if (formula == lastFocusTerm) {
            return lastInstantiation;
        }
        else {
            final Instantiation result =
                    new Instantiator(formula, goal, services).instantiate();
            lastFocusTerm = formula;
            lastInstantiation = result;
            return result;
        }
    }

    public static ImmutableSet<BlockContract> getApplicableContracts(final Instantiation instantiation,
                                                                     final Goal goal,
                                                                     final Services services) {
        if (instantiation == null) {
            return DefaultImmutableSet.nil();
        }
        return getApplicableContracts(services.getSpecificationRepository(),
                                      instantiation.block,
                                      instantiation.modality, goal);
    }

    private static Term buildAfterVar(Term varTerm,
                                      String suffix,
                                      Services services) {
        if (varTerm == null) {
            return null;
        }
        assert varTerm.op() instanceof LocationVariable;        

        KeYJavaType resultType = ((LocationVariable)varTerm.op()).getKeYJavaType();
        if (!suffix.equalsIgnoreCase("")) {
            suffix = new String("_" + suffix);
        }
        String name = TermBuilder.DF.newName(services, varTerm.toString() + "_After" + suffix);
        LocationVariable varAtPostVar =
                new LocationVariable(new ProgramElementName(name), resultType);
        register(varAtPostVar, services);
        Term varAtPost = TermBuilder.DF.var(varAtPostVar);
        return varAtPost;
    }

    private static ImmutableList<Term> buildLocalOutsAtPre(ImmutableList<Term> varTerms,
                                                           Services services) {
        if (varTerms == null || varTerms.isEmpty()) {
            return varTerms;
        }
        ImmutableList<Term> renamedLocalOuts = ImmutableSLList.<Term>nil();
        for(Term varTerm: varTerms) {
            assert varTerm.op() instanceof LocationVariable;

            KeYJavaType resultType = ((LocationVariable)varTerm.op()).getKeYJavaType();

            String name = TermBuilder.DF.newName(services, varTerm.toString() + "_Before");
            LocationVariable varAtPostVar =
                    new LocationVariable(new ProgramElementName(name), resultType);
            register(varAtPostVar, services);
            Term varAtPost = TermBuilder.DF.var(varAtPostVar);
            renamedLocalOuts = renamedLocalOuts.append(varAtPost);
        }
        return renamedLocalOuts;
    }

    private static ImmutableList<Term> buildLocalOutsAtPost(ImmutableList<Term> varTerms,
                                                            Services services) {
        if (varTerms == null || varTerms.isEmpty()) {
            return varTerms;
        }
        ImmutableList<Term> renamedLocalOuts = ImmutableSLList.<Term>nil();
        for(Term varTerm: varTerms) {
            assert varTerm.op() instanceof LocationVariable;

            KeYJavaType resultType = ((LocationVariable)varTerm.op()).getKeYJavaType();

            String name = TermBuilder.DF.newName(services, varTerm.toString() + "_After");
            LocationVariable varAtPostVar =
                    new LocationVariable(new ProgramElementName(name), resultType);
            register(varAtPostVar, services);
            Term varAtPost = TermBuilder.DF.var(varAtPostVar);
            renamedLocalOuts = renamedLocalOuts.append(varAtPost);
        }
        return renamedLocalOuts;
    }

    static void register(ProgramVariable pv,
                         Services services) {
        Namespace progVarNames = services.getNamespaces().programVariables();
        if (pv != null && progVarNames.lookup(pv.name()) == null) {
            progVarNames.addSafely(pv);
        }
    }

    private static ImmutableSet<BlockContract>
                        getApplicableContracts(final SpecificationRepository specifications,
                                               final StatementBlock block,
                                               final Modality modality,
                                               final Goal goal) {
        ImmutableSet<BlockContract> collectedContracts =
                specifications.getBlockContracts(block, modality);
        if (modality == Modality.BOX) {
            collectedContracts = collectedContracts.union(
                    specifications.getBlockContracts(block, Modality.DIA));
        }
        else if (modality == Modality.BOX_TRANSACTION) {
            collectedContracts = collectedContracts.union(
                    specifications.getBlockContracts(block, Modality.DIA_TRANSACTION));
        }
        return filterAppliedContracts(collectedContracts, goal);
    }
    
    private static ImmutableSet<BlockContract>
                        filterAppliedContracts(final ImmutableSet<BlockContract> collectedContracts,
                                               final Goal goal) {
        ImmutableSet<BlockContract> result = DefaultImmutableSet.<BlockContract>nil();
        for (BlockContract contract : collectedContracts) {
            if (!contractApplied(contract, goal)) {
                result = result.add(contract);
            };
        }
        return result;
    }

    // This seems to be inefficient...
    private static boolean contractApplied(final BlockContract contract,
                                           final Goal goal)
    {
        Node selfOrParentNode = goal.node();
        while (selfOrParentNode != null) {
            RuleApp app = selfOrParentNode.getAppliedRuleApp();
            if (app instanceof BlockContractBuiltInRuleApp) {
                BlockContractBuiltInRuleApp blockRuleApp =
                        (BlockContractBuiltInRuleApp)app;
                if (blockRuleApp.getBlock().equals(contract.getBlock())) {
                    return true;
                };
            }
            selfOrParentNode = selfOrParentNode.parent();
        }

        Services services = goal.proof().getServices();
        Proof proof = goal.proof();
        ContractPO po = services.getSpecificationRepository().getPOForProof(proof);
        if (po instanceof SymbolicExecutionPO) {
            Goal initiatingGoal = ((SymbolicExecutionPO)po).getInitiatingGoal();
            return contractApplied(contract, initiatingGoal);
        } else if (po instanceof BlockExecutionPO) {
            Goal initiatingGoal = ((BlockExecutionPO)po).getInitiatingGoal();
            return contractApplied(contract, initiatingGoal);
        } else {
            return false;
        }
    }

    private BlockContractRule() {
    }

    @Override
    public boolean isApplicable(final Goal goal, final PosInOccurrence occurrence)
    {
        if (occursNotAtTopLevelInSuccedent(occurrence)) {
            return false;
        }
        final Instantiation instantiation =
                instantiate(occurrence.subTerm(), goal, goal.proof().getServices());
        if (instantiation == null) {
            return false;
        }
        final ImmutableSet<BlockContract> contracts =
                getApplicableContracts(instantiation, goal, goal.proof().getServices());
        return !contracts.isEmpty();
    }

    private static boolean isInfFlow(Goal goal) {
        StrategyProperties stratProps =
                goal.proof().getSettings().getStrategySettings().getActiveStrategyProperties();
        Property<Boolean> ifProp = InfFlowCheckInfo.INF_FLOW_CHECK_PROPERTY;
        String ifStrat = StrategyProperties.INF_FLOW_CHECK_PROPERTY;
        String ifTrue = StrategyProperties.INF_FLOW_CHECK_TRUE;

        boolean isOriginalIF =
                (goal.getStrategyInfo(ifProp) != null && goal.getStrategyInfo(ifProp));
        // For loaded proofs, InfFlowCheckInfo is not correct without the following
        boolean isLoadedIF = stratProps.getProperty(ifStrat).equals(ifTrue);
        return isOriginalIF || isLoadedIF;
    }

    private static Pair<Term, Term> buildInfFlowAssumptions(ProofObligationVars instVars,
                                                            ImmutableList<Term> localOuts,
                                                            ImmutableList<Term> localOutsAtPre,
                                                            ImmutableList<Term> localOutsAtPost,
                                                            Term baseHeap,
                                                            Term applPredTerm) {
        Term beforeAssumptions = TB.equals(instVars.pre.heap, baseHeap);
        Iterator<Term> outsAtPre = localOutsAtPre.iterator();
        for (Term locOut: localOuts) {
            beforeAssumptions = TB.and(beforeAssumptions, TB.equals(outsAtPre.next(), locOut));
        }
        Term resultEq = instVars.pre.result != null ?
                TB.equals(instVars.post.result, instVars.pre.result) : TB.tt();
        Term exceptionEq = instVars.pre.exception != null ?
                TB.equals(instVars.post.exception, instVars.pre.exception) : TB.tt();
        Term afterAssumptions = TB.and(TB.equals(instVars.post.heap, baseHeap),
                                       TB.equals(instVars.post.self, instVars.pre.self),
                                       resultEq,
                                       exceptionEq);
        Iterator<Term> outAtPost = localOutsAtPost.iterator();
        for (Term locOut: localOuts) {
            afterAssumptions = TB.and(afterAssumptions, TB.equals(outAtPost.next(), locOut));
        }
        afterAssumptions = TB.and(afterAssumptions, applPredTerm);        

        return new Pair<Term, Term> (beforeAssumptions, afterAssumptions);
    }

    private InfFlowValidityData
                buildInfFlowValidityGoal(final Goal goal,
                                         final BlockContract contract,
                                         final Map<LocationVariable, Function> anonymisationHeaps,
                                         final Services services,
                                         final Variables variables,
                                         final List<LocationVariable> heaps,
                                         final ImmutableSet<ProgramVariable> localInVariables,
                                         final ImmutableSet<ProgramVariable> localOutVariables,
                                         final BlockContractBuiltInRuleApp application,
                                         final Instantiation instantiation) {
        if (isInfFlow(goal) && contract.hasModifiesClause(heaps.get(0)) && contract.hasInfFlowSpecs()) {
            assert heaps.size() == 1 &&
                   anonymisationHeaps.size() <= 1 : "information flow " +
                                                    "extension is at the " +
                                                    "moment not compatible " +
                                                    "with the non-base-heap " +
                                                    "setting";

            // prepare information flow analysis
            final LocationVariable baseHeap =
                    services.getTypeConverter().getHeapLDT().getHeap();
            // assert TB.var(heaps.get(0)) == baseHeap
            final boolean hasSelf = variables.self != null;
            final boolean hasRes = variables.result != null;
            final boolean hasExc = variables.exception != null;

            final Term heapAtPre = TB.var(variables.remembranceHeaps.get(baseHeap));
            final Name heapAtPostName =
                    new Name(TB.newName(services, "heap_After_BLOCK"));
            final Term heapAtPost =
                    TB.func(new Function(heapAtPostName, heapAtPre.sort(), true));
            final Term selfAtPre = hasSelf ? TB.var(variables.self) : TB.NULL(services);
            final Term selfAtPost =
                    hasSelf ? buildAfterVar(selfAtPre, "BLOCK", services) : TB.NULL(services);
            final ImmutableList<Term> localIns = MiscTools.toTermList(localInVariables);
            final ImmutableList<Term> localOuts = MiscTools.toTermList(localOutVariables);
            final ImmutableList<Term> localOutsAtPre = buildLocalOutsAtPre(localOuts, services);
            final ImmutableList<Term> localOutsAtPost = buildLocalOutsAtPost(localOuts, services);
            final ImmutableList<Term> localInsWithoutOutDuplicates =
                    MiscTools.filterOutDuplicates(localIns, localOuts);
            final ImmutableList<Term> localVarsAtPre =
                    localInsWithoutOutDuplicates.append(localOutsAtPre);
            final ImmutableList<Term> localVarsAtPost =
                    localInsWithoutOutDuplicates.append(localOutsAtPost);
            Term resultAtPre = hasRes ? TB.var(variables.result) : TB.NULL(services);
            final Term resultAtPost =
                    hasRes ? buildAfterVar(resultAtPre, "BLOCK", services) : TB.NULL(services);
            final Term exceptionAtPre = hasExc ? TB.var(variables.exception) : TB.NULL(services);
            final Term exceptionAtPost =
                    hasExc ? buildAfterVar(exceptionAtPre, "BLOCK", services) : TB.NULL(services);

            final InfFlowBlockContractTacletBuilder ifContractBuilder =
                    new InfFlowBlockContractTacletBuilder(services);
            ifContractBuilder.setContract(contract);
            ifContractBuilder.setContextUpdate(); // updates are handled by setUpUsageGoal
            ifContractBuilder.setHeapAtPre(heapAtPre);
            ifContractBuilder.setHeapAtPost(heapAtPost);
            if (hasSelf) ifContractBuilder.setSelfAtPre(selfAtPre);
            if (hasSelf) ifContractBuilder.setSelfAtPost(selfAtPost);
            ifContractBuilder.setLocalVarsAtPre(localVarsAtPre);
            ifContractBuilder.setLocalVarsAtPost(localVarsAtPost);
            if (hasRes) ifContractBuilder.setResultAtPre(resultAtPre);
            if (hasRes) ifContractBuilder.setResultAtPost(resultAtPost);
            if (hasExc) ifContractBuilder.setExceptionAtPre(exceptionAtPre);
            if (hasExc) ifContractBuilder.setExceptionAtPost(exceptionAtPost);

            // generate information flow contract application predicate
            // and associated taclet
            final Term contractApplTerm =
                    ifContractBuilder.buildContractApplPredTerm();
            Taclet informationFlowContractApp = ifContractBuilder.buildContractApplTaclet();

            // generate proof obligation variables
            final StateVars instantiationPreVars =
                    new StateVars(hasSelf ? selfAtPre : null,
                                  localVarsAtPre,
                                  hasRes ? resultAtPre : null,
                                  hasExc ? exceptionAtPre : null, heapAtPre);
            final StateVars instantiationPostVars =
                    new StateVars(hasSelf ? selfAtPost : null,
                                  localVarsAtPost,
                                  hasRes ? resultAtPost : null,
                                  hasExc ? exceptionAtPost : null, heapAtPost);
            final ProofObligationVars instantiationVars =
                    new ProofObligationVars(instantiationPreVars,
                                                instantiationPostVars);
            final IFProofObligationVars ifVars =
                    new IFProofObligationVars(instantiationVars, services);
            application.update(ifVars, instantiation.context);

            // set infFlowAssumptions
            Pair<Term, Term> infFlowAssumptions =
                    buildInfFlowAssumptions(instantiationVars, localOuts,
                                            localOutsAtPre, localOutsAtPost,
                                            TB.var(baseHeap), contractApplTerm);

            // create information flow validity goal

            // create proof obligation
            InfFlowPOSnippetFactory infFlowFactory =
                POSnippetFactory.getInfFlowFactory(contract, ifVars.c1, ifVars.c2, services);

            Pair<Sequent, Term> seqPostPair = buildBodyPreservesSequent(infFlowFactory, goal);
            Sequent seq = seqPostPair.first;
            Term post = seqPostPair.second;

            Goal infFlowGoal = goal.getCleanGoal(seq);
            infFlowGoal.setBranchLabel("Information Flow Validity");

            // create and add split-post and remove-post taclets
            final SplitPostTacletBuilder splitPostTB = new SplitPostTacletBuilder();
            final ArrayList<Taclet> splitPostTaclets =
                    splitPostTB.generateTaclets(post, ifVars, services);
            for (final Taclet t : splitPostTaclets) {
                infFlowGoal.addTaclet(t, SVInstantiations.EMPTY_SVINSTANTIATIONS, true);
                goal.proof().addLabeledIFSymbol(t);
            }
            final RemovePostTacletBuilder removePostTB = new RemovePostTacletBuilder();
            final ArrayList<Taclet> removePostTaclets =
                    removePostTB.generateTaclets(post, ifVars, services);
            for (final Taclet t : removePostTaclets) {
                infFlowGoal.addTaclet(t, SVInstantiations.EMPTY_SVINSTANTIATIONS, true);
                goal.proof().addLabeledIFSymbol(t);
            }
            goal.proof().addIFSymbol(contractApplTerm);
            goal.proof().addIFSymbol(informationFlowContractApp);
            goal.proof().addGoalTemplates(informationFlowContractApp);

            return new InfFlowValidityData(infFlowAssumptions,
                                           informationFlowContractApp,
                                           infFlowGoal);
        } else {
            return new InfFlowValidityData();
        }
    }

    private static boolean occursNotAtTopLevelInSuccedent(final PosInOccurrence occurrence) {
        return occurrence == null || !occurrence.isTopLevel() || occurrence.isInAntec();
    }

    @Override
    public ImmutableList<Goal> apply(final Goal goal, final Services services,
                                     final RuleApp application) throws RuleAbortException {
        assert application instanceof BlockContractBuiltInRuleApp;
        return apply(goal, services, (BlockContractBuiltInRuleApp) application);
    }

    private ImmutableList<Goal> apply(final Goal goal, final Services services,
                                      final BlockContractBuiltInRuleApp application)
                                              throws RuleAbortException {
        final Instantiation instantiation =
                instantiate(application.posInOccurrence().subTerm(), goal, services);
        final BlockContract contract = application.getContract();
        assert contract.getBlock().equals(instantiation.block);
        final Term contextUpdate = instantiation.update;

        final List<LocationVariable> heaps = application.getHeapContext();
        final ImmutableSet<ProgramVariable> localInVariables =
                MiscTools.getLocalIns(instantiation.block, services);
        final ImmutableSet<ProgramVariable> localOutVariables =
                MiscTools.getLocalOuts(instantiation.block, services);
        final Map<LocationVariable, Function> anonymisationHeaps =
                createAndRegisterAnonymisationVariables(heaps, contract, services);
        //final Map<LocationVariable, Function> anonymisationLocalVariables = createAndRegisterAnonymisationVariables(localOutVariables, services);

        final BlockContract.Variables variables = new VariablesCreatorAndRegistrar(
            goal, contract.getPlaceholderVariables(), services
        ).createAndRegister(instantiation.self);

        final ConditionsAndClausesBuilder conditionsAndClausesBuilder =
                new ConditionsAndClausesBuilder(contract, heaps, variables,
                                                instantiation.self, services);
        final Term precondition = conditionsAndClausesBuilder.buildPrecondition();
        final Term wellFormedHeapsCondition =
                conditionsAndClausesBuilder.buildWellFormedHeapsCondition();
        final Term reachableInCondition =
                conditionsAndClausesBuilder.buildReachableInCondition(localInVariables);
        final Map<LocationVariable, Term> modifiesClauses =
                conditionsAndClausesBuilder.buildModifiesClauses();

        final Term postcondition = conditionsAndClausesBuilder.buildPostcondition();
        final Term frameCondition = conditionsAndClausesBuilder.buildFrameCondition(modifiesClauses);
        final Term wellFormedAnonymisationHeapsCondition =
                conditionsAndClausesBuilder.buildWellFormedAnonymisationHeapsCondition(
                        anonymisationHeaps);
        final Term reachableOutCondition =
                conditionsAndClausesBuilder.buildReachableOutCondition(localOutVariables);
        final Term atMostOneFlagSetCondition =
                conditionsAndClausesBuilder.buildAtMostOneFlagSetCondition();

        final UpdatesBuilder updatesBuilder = new UpdatesBuilder(variables, services);
        final Term remembranceUpdate = updatesBuilder.buildRemembranceUpdate(heaps);
        final Term anonymisationUpdate =
                updatesBuilder.buildAnonymisationUpdate(anonymisationHeaps,
                         /*anonymisationLocalVariables, */modifiesClauses);


        InfFlowValidityData infFlowValitidyData =
                buildInfFlowValidityGoal(goal, contract, anonymisationHeaps, services,
                                         variables, heaps, localInVariables,
                                         localOutVariables, application, instantiation);

        final GoalsConfigurator configurator = new GoalsConfigurator(instantiation,
                                                                     contract.getLabels(),
                                                                     variables,
                                                                     application.posInOccurrence(),
                                                                     services);

        ImmutableList<Goal> result;
        if (infFlowValitidyData.hasInfFlowGoal()) {
            result = goal.split(2);
            // information flow validity branch has already been set up,
            // it has to be added only
            result = result.append(infFlowValitidyData.goal);
        } else {
            result = goal.split(3);

            configurator.setUpValidityGoal(
                result.tail().tail().head(),
                new Term[] {contextUpdate, remembranceUpdate},
                new Term[] {precondition, wellFormedHeapsCondition, reachableInCondition},
                new Term[] {postcondition, frameCondition/*, atMostOneFlagSetCondition*/}
            );
        }
        configurator.setUpPreconditionGoal(
            result.tail().head(),
            contextUpdate,
            new Term[] {precondition, wellFormedHeapsCondition, reachableInCondition}
        );
        configurator.setUpUsageGoal(
            result.head(),
            new Term[] {contextUpdate, remembranceUpdate, anonymisationUpdate},
            new Term[] {postcondition, wellFormedAnonymisationHeapsCondition, reachableOutCondition,
                        atMostOneFlagSetCondition},
            infFlowValitidyData.assumptions,
            infFlowValitidyData.taclet
        );
        return result;
    }

    private static Map<LocationVariable, Function>
                    createAndRegisterAnonymisationVariables(final Iterable<LocationVariable> variables,
                                                            final BlockContract contract,
                                                            final Services services) {
        Map<LocationVariable, Function> result = new LinkedHashMap<LocationVariable, Function>(40);
        for (LocationVariable variable : variables) {
            if(contract.hasModifiesClause(variable)) {
                final String anonymisationName =
                        TB.newName(services, ANONYMISATION_PREFIX + variable.name());
                final Function anonymisationFunction =
                        new Function(new Name(anonymisationName), variable.sort(), true);
                services.getNamespaces().functions().addSafely(anonymisationFunction);
                result.put(variable, anonymisationFunction);
            }
        }
        return result;
    }

    @Override
    public BlockContractBuiltInRuleApp createApp(final PosInOccurrence occurrence)
    {
        return new BlockContractBuiltInRuleApp(this, occurrence);
    }

    @Override
    public Name name()
    {
        return NAME;
    }

    @Override
    public String displayName()
    {
        return toString();
    }

    @Override
    public String toString()
    {
        return NAME.toString();
    }

    static Pair<Sequent, Term> buildBodyPreservesSequent(InfFlowPOSnippetFactory f, Goal goal) {
        Term selfComposedExec =
                f.create(InfFlowPOSnippetFactory.Snippet.SELFCOMPOSED_BLOCK_WITH_PRE_RELATION);
        Term post = f.create(InfFlowPOSnippetFactory.Snippet.INF_FLOW_INPUT_OUTPUT_RELATION);

        final Term finalTerm = TB.imp(selfComposedExec, post);
        goal.proof().addLabeledIFSymbol(selfComposedExec);
        Sequent seq =
                Sequent.createSuccSequent(new Semisequent(new SequentFormula(finalTerm)));

        return new Pair<Sequent, Term> (seq, post);
    }


    public static final class Instantiation {

        public final Term update;
        public final Term formula;
        public final Modality modality;
        public final Term self;
        public final StatementBlock block;
        public final ExecutionContext context;

        public Instantiation(final Term update, final Term formula,
                             final Modality modality, final Term self,
                             final StatementBlock block, final ExecutionContext context) {
            assert update != null;
            assert update.sort() == Sort.UPDATE;
            assert formula != null;
            assert formula.sort() == Sort.FORMULA;
            assert modality != null;
            assert block != null;
            this.update = update;
            this.formula = formula;
            this.modality = modality;
            this.self = self;
            this.block = block;
            this.context = context;
        }

        public boolean isTransactional()
        {
            return modality.transaction();
        }

    }

    private static final class Instantiator {

        private final Term formula;
        private final Goal goal;
        private final Services services;

        public Instantiator(final Term formula,
                            final Goal goal,
                            final Services services) {
            this.formula = formula;
            this.goal = goal;
            this.services = services;
        }

        public Instantiation instantiate()
        {
            final Term update = extractUpdate();
            final Term target = extractUpdateTarget();
            if (!(target.op() instanceof Modality)) {
                return null;
            }
            final Modality modality = (Modality) target.op();
            final StatementBlock block =
                    getFirstBlockInPrefixWithAtLeastOneApplicableContract(modality,
                                                                          target.javaBlock(),
                                                                          goal);
            if (block == null) {
                return null;
            }
            final MethodFrame frame = JavaTools.getInnermostMethodFrame(target.javaBlock(), services);
            final Term self = extractSelf(frame);
            final ExecutionContext context = extractExecutionContext(frame);
            return new Instantiation(update, target, modality, self, block, context);
        }

        private Term extractUpdate()
        {
            if (formula.op() instanceof UpdateApplication) {
                return UpdateApplication.getUpdate(formula);
            }
            else {
                return TB.skip();
            }
        }

        private Term extractUpdateTarget()
        {
            if (formula.op() instanceof UpdateApplication) {
                return UpdateApplication.getTarget(formula);
            }
            else {
                return formula;
            }
        }

        private Term extractSelf(final MethodFrame frame)
        {
            if (frame == null) {
                return null;
            }
            return MiscTools.getSelfTerm(frame, services);
        }

        private static ExecutionContext extractExecutionContext(final MethodFrame frame)
        {
            if (frame == null) {
                return null;
            }
            return (ExecutionContext) frame.getExecutionContext();
        }

        private StatementBlock
                    getFirstBlockInPrefixWithAtLeastOneApplicableContract(final Modality modality,
                                                                          final JavaBlock java,
                                                                          final Goal goal) {
            SourceElement element = java.program().getFirstElement();
            while ((element instanceof ProgramPrefix || element instanceof CatchAllStatement)
                    && !(element instanceof StatementBlock && ((StatementBlock) element).isEmpty())) {
                if (element instanceof StatementBlock
                        && hasApplicableContracts((StatementBlock) element, modality, goal)) {
                    return (StatementBlock) element;
                }
                else if (element instanceof StatementContainer) {
                    element = ((StatementContainer) element).getStatementAt(0);
                }
                else {
                    element = element.getFirstElement();
                }
            }
            return null;
        }

        private boolean hasApplicableContracts(final StatementBlock block,
                                               final Modality modality,
                                               Goal goal) {
            return !getApplicableContracts(services.getSpecificationRepository(),
                                           block, modality, goal).isEmpty();
        }
    }

    private static final class VariablesCreatorAndRegistrar {

        private final Goal goal;
        private final BlockContract.Variables placeholderVariables;
        private final Services services;

        public VariablesCreatorAndRegistrar(final Goal goal,
                                            final BlockContract.Variables placeholderVariables,
                                            final Services services) {
            this.goal = goal;
            this.placeholderVariables = placeholderVariables;
            this.services = services;
        }

        public BlockContract.Variables createAndRegister(Term self)
        {
            return new BlockContract.Variables(
                self != null ? self.op(ProgramVariable.class) : null,
                createAndRegisterFlags(placeholderVariables.breakFlags),
                createAndRegisterFlags(placeholderVariables.continueFlags),
                createAndRegisterVariable(placeholderVariables.returnFlag),
                createAndRegisterVariable(placeholderVariables.result),
                createAndRegisterVariable(placeholderVariables.exception),
                createAndRegisterRemembranceVariables(placeholderVariables.remembranceHeaps),
                createAndRegisterRemembranceVariables(placeholderVariables.remembranceLocalVariables)
            );
        }

        private Map<Label, ProgramVariable> createAndRegisterFlags(final Map<Label,
                                                                   ProgramVariable> placeholderFlags) {
            Map<Label, ProgramVariable> result = new LinkedHashMap<Label, ProgramVariable>();
            for (Map.Entry<Label, ProgramVariable> flag : placeholderFlags.entrySet()) {
                result.put(flag.getKey(), createAndRegisterVariable(flag.getValue()));
            }
            return result;
        }

        private Map<LocationVariable, LocationVariable> createAndRegisterRemembranceVariables(
                final Map<LocationVariable, LocationVariable> remembranceVariables) {
            final Map<LocationVariable, LocationVariable> result =
                    new LinkedHashMap<LocationVariable, LocationVariable>();
            for (Map.Entry<LocationVariable, LocationVariable> remembranceVariable
                    : remembranceVariables.entrySet()) {
                result.put(remembranceVariable.getKey(),
                           createAndRegisterVariable(remembranceVariable.getValue()));
            }
            return result;
        }

        private LocationVariable createAndRegisterVariable(final ProgramVariable placeholderVariable)
        {
            if (placeholderVariable != null) {
                String newName = TB.newName(services, placeholderVariable.name().toString());
                LocationVariable newVariable =
                        new LocationVariable(new ProgramElementName(newName),
                                             placeholderVariable.getKeYJavaType());
                goal.addProgramVariable(newVariable);
                return newVariable;
            }
            else {
                return null;
            }
        }

    }

    private static final class UpdatesBuilder extends TermBuilder.Serviced {

        private final BlockContract.Variables variables;

        public UpdatesBuilder(final BlockContract.Variables variables, final Services services)
        {
            super(services);
            this.variables = variables;
        }

        public Term buildRemembranceUpdate(final List<LocationVariable> heaps)
        {
            Term result = skip();
            for (LocationVariable heap : heaps) {
                final Term update = elementary(variables.remembranceHeaps.get(heap), var(heap));
                result = parallel(result, update);
            }
            for (Map.Entry<LocationVariable, LocationVariable> remembranceVariable
                    : variables.remembranceLocalVariables.entrySet()) {
                result = parallel(result, elementary(remembranceVariable.getValue(),
                                                     var(remembranceVariable.getKey())));
            }
            return result;
        }

        public Term buildAnonymisationUpdate(final Map<LocationVariable, Function> anonymisationHeaps,
                                             /*final Map<LocationVariable, Function>
                                              *                         anonymisationLocalVariables,*/
                                             final Map<LocationVariable, Term> modifiesClauses) {
            Term result = buildLocalVariablesAnonymisationUpdate(/*anonymisationLocalVariables*/);
            for (Map.Entry<LocationVariable, Function> anonymisationHeap
                    : anonymisationHeaps.entrySet()) {
                Term anonymisationUpdate = skip();
                final Term modifiesClause = modifiesClauses.get(anonymisationHeap.getKey());
                if (!modifiesClause.equals(strictlyNothing())) {
<<<<<<< HEAD
                    anonymisationUpdate = anonUpd(anonymisationHeap.getKey(), modifiesClause,
                                                  func(anonymisationHeap.getValue()));
=======
                    anonymisationUpdate = anonUpd(anonymisationHeap.getKey(), modifiesClause, TB.label(TB.func(anonymisationHeap.getValue()), AnonHeapTermLabel.INSTANCE));
>>>>>>> 273be591
                }
                result = parallel(result, anonymisationUpdate);
            }
            return result;
        }

        private Term buildLocalVariablesAnonymisationUpdate(
                /*final Map<LocationVariable, Function> anonymisationLocalVariables,*/) {
            Term result = skip();
            final Collection<LocationVariable> localOutVariables =
                    variables.remembranceLocalVariables.keySet();
            for (LocationVariable variable : localOutVariables) {
                final String anonymisationName = newName(ANONYMISATION_PREFIX + variable.name());
                final Function anonymisationFunction =
                        new Function(new Name(anonymisationName), variable.sort());
                services.getNamespaces().functions().addSafely(anonymisationFunction);
                final Term elementaryUpdate = elementary(variable, func(anonymisationFunction));
                result = parallel(result, elementaryUpdate);
            }
            return result;
            /*Term result = skip();
            for (Map.Entry<LocationVariable, Function> anonymisationLocalVariable
                        : anonymisationLocalVariables.entrySet()) {
                result = parallel(result, elementary(anonymisationLocalVariable.getKey(),
                                                     func(anonymisationLocalVariable.getValue())));
            }
            return result;*/
        }

    }

    private static final class ConditionsAndClausesBuilder extends TermBuilder.Serviced {

        private final BlockContract contract;
        private final List<LocationVariable> heaps;
        private final BlockContract.Variables variables;
        private final BlockContract.Terms terms;

        public ConditionsAndClausesBuilder(final BlockContract contract,
                                           final List<LocationVariable> heaps,
                                           final BlockContract.Variables variables,
                                           final Term self, final Services services) {
            super(services);
            this.contract = contract;
            this.heaps = heaps;
            this.variables = variables;
            this.terms = variables.termify(self);
        }

        public Term buildPrecondition()
        {
            Term result = tt();
            for (LocationVariable heap : heaps) {
                result = and(result,
                             contract.getPrecondition(heap, getBaseHeap(services), terms.self,
                                                      terms.remembranceHeaps, services));
            }
            return result;
        }

        public Term buildWellFormedHeapsCondition()
        {
            Term result = tt();
            for (LocationVariable heap : heaps) {
                result = and(result, wellFormed(heap));
            }
            return result;
        }

        public Term buildReachableInCondition(final ImmutableSet<ProgramVariable> localInVariables)
        {
            return buildReachableCondition(localInVariables);
        }

        public Term buildReachableOutCondition(final ImmutableSet<ProgramVariable> localOutVariables)
        {
            final Term reachableResult =
                    (variables.result != null) ?
                    reachableValue(variables.result) : TB.tt();
            return and(
                buildReachableCondition(localOutVariables),
                reachableResult,
                reachableValue(variables.exception)
            );
        }

        public Term buildReachableCondition(final ImmutableSet<ProgramVariable> variables)
        {
            Term result = tt();
            for (ProgramVariable variable : variables) {
                result = and(result, reachableValue(variable));
            }
            return result;
        }

        public Map<LocationVariable, Term> buildModifiesClauses()
        {
            Map<LocationVariable, Term> result = new LinkedHashMap<LocationVariable, Term>();
            for (final LocationVariable heap : heaps) {
                result.put(heap, contract.getModifiesClause(heap, var(heap), terms.self, services));
            }
            return result;
        }

        public Term buildPostcondition()
        {
            Term result = tt();
            for (LocationVariable heap : heaps) {
                result = and(result, contract.getPostcondition(heap, getBaseHeap(services),
                                                               terms, services));
            }
            return result;
        }

        public Term buildFrameCondition(final Map<LocationVariable, Term> modifiesClauses)
        {
            Term result = tt();
            Map<LocationVariable, Map<Term, Term>> remembranceVariables =
                    constructRemembranceVariables();
            for (LocationVariable heap : heaps) {
                final Term modifiesClause = modifiesClauses.get(heap);
                final Term frameCondition;
                if (modifiesClause.equals(strictlyNothing())) {
                    frameCondition = frameStrictlyEmpty(var(heap), remembranceVariables.get(heap));
                }
                else {
                    frameCondition = frame(var(heap), remembranceVariables.get(heap), modifiesClause);
                }
                result = and(result, frameCondition);
            }
            return result;
        }

        private Map<LocationVariable, Map<Term, Term>> constructRemembranceVariables()
        {
            Map<LocationVariable, Map<Term, Term>> result =
                    new LinkedHashMap<LocationVariable, Map<Term, Term>>();
            for (Map.Entry<LocationVariable, LocationVariable> remembranceHeap
                    : variables.remembranceHeaps.entrySet()) {
                final LocationVariable heap = remembranceHeap.getKey();
                result.put(heap, new LinkedHashMap<Term, Term>());
                result.get(heap).put(var(heap), var(remembranceHeap.getValue()));
            }
            for (Map.Entry<LocationVariable, LocationVariable> remembranceLocalVariable
                    : variables.remembranceLocalVariables.entrySet()) {
                result.get(getBaseHeapFunction()).put(var(remembranceLocalVariable.getKey()),
                                                      var(remembranceLocalVariable.getValue()));
            }
            return result;
        }

        private LocationVariable getBaseHeapFunction()
        {
            return services.getTypeConverter().getHeapLDT().getHeap();
        }

        public Term buildWellFormedAnonymisationHeapsCondition(
                final Map<LocationVariable, Function> anonymisationHeaps) {
            Term result = tt();
            for (Function anonymisationFunction : anonymisationHeaps.values()) {
                result = and(result, wellFormed(TB.label(TB.func(anonymisationFunction), AnonHeapTermLabel.INSTANCE)));
            }
            return result;
        }

        public Term buildAtMostOneFlagSetCondition()
        {
            final List<Term> notSetConditions = new LinkedList<Term>();
            notSetConditions.addAll(buildFlagsNotSetConditions(variables.breakFlags.values()));
            notSetConditions.addAll(buildFlagsNotSetConditions(variables.continueFlags.values()));
            if (variables.returnFlag != null) {
                notSetConditions.add(buildFlagNotSetCondition(variables.returnFlag));
            }
            notSetConditions.add(equals(var(variables.exception), NULL()));

            Term result = tt();
            for (Term notSetCondition : notSetConditions) {
                result = and(result, notSetCondition);
            }
            for (Term onlySetNotSetCondition : notSetConditions) {
                Term condition = not(onlySetNotSetCondition);
                for (Term notSetCondition : notSetConditions) {
                    if (notSetCondition != onlySetNotSetCondition) {
                        condition = and(condition, notSetCondition);
                    }
                }
                result = or(result, condition);
            }
            return result;
        }

        private List<Term> buildFlagsNotSetConditions(final Collection<ProgramVariable> flags)
        {
            final List<Term> result = new LinkedList<Term>();
            for (ProgramVariable flag : flags) {
                result.add(buildFlagNotSetCondition(flag));
            }
            return result;
        }

        private Term buildFlagNotSetCondition(final ProgramVariable flag)
        {
            return equals(var(flag), FALSE());
        }

    }

    private static final class GoalsConfigurator {

        private final Instantiation instantiation;
        private final List<Label> labels;
        private final BlockContract.Variables variables;
        private final PosInOccurrence occurrence;
        private final Services services;

        public GoalsConfigurator(final Instantiation instantiation,
                                 final List<Label> labels,
                                 final BlockContract.Variables variables,
                                 final PosInOccurrence occurrence,
                                 final Services services)
        {
            this.instantiation = instantiation;
            this.labels = labels;
            this.variables = variables;
            this.occurrence = occurrence;
            this.services = services;
        }

        public void setUpValidityGoal(final Goal goal, final Term[] updates,
                                      final Term[] assumptions, final Term[] postconditions) {
            goal.setBranchLabel("Validity");
            goal.addFormulaToAntecedent(new SequentFormula(
                    TB.applySequential(updates, TB.and(assumptions))), false);

            final StatementBlock block =
                    new ValidityProgramConstructor(labels, instantiation.block,
                                                   variables, services).construct();
            Statement wrappedBlock = wrapInMethodFrameIfContextIsAvailable(block);
            StatementBlock finishedBlock = finishTransactionIfModalityIsTransactional(wrappedBlock);
            goal.changeFormula(new SequentFormula(
                TB.applySequential(
                    updates,
                    TB.prog(instantiation.modality,
                            JavaBlock.createJavaBlock(finishedBlock), TB.and(postconditions)))),
                            occurrence);
            final boolean oldInfFlowCheckInfoValue =
                    goal.getStrategyInfo(InfFlowCheckInfo.INF_FLOW_CHECK_PROPERTY) != null &&
                    goal.getStrategyInfo(InfFlowCheckInfo.INF_FLOW_CHECK_PROPERTY);
            StrategyInfoUndoMethod undo =
                    new StrategyInfoUndoMethod() {

                        @Override
                        public void undo(
                                de.uka.ilkd.key.util.properties.Properties strategyInfos) {
                            strategyInfos.put(InfFlowCheckInfo.INF_FLOW_CHECK_PROPERTY,
                                              oldInfFlowCheckInfoValue);
                        }
                    };
            goal.addStrategyInfo(InfFlowCheckInfo.INF_FLOW_CHECK_PROPERTY, false, undo);
        }

        private Statement wrapInMethodFrameIfContextIsAvailable(final StatementBlock block)
        {
            if (instantiation.context == null) {
                return block;
            }
            return new MethodFrame(null, instantiation.context, block);
        }

        private StatementBlock finishTransactionIfModalityIsTransactional(final Statement statement)
        {
            if (instantiation.isTransactional()) {
                return new StatementBlock(new Statement[]
                        {statement, new TransactionStatement(de.uka.ilkd.key.java
                                        .recoderext.TransactionStatement.FINISH)});
            }
            else {
                if (statement instanceof StatementBlock) {
                    return (StatementBlock) statement;
                }
                else {
                    return new StatementBlock(statement);
                }
            }
        }

        public void setUpPreconditionGoal(final Goal goal, final Term update,
                                          final Term[] preconditions) {
            goal.setBranchLabel("Precondition");
            goal.changeFormula(new SequentFormula(TB.apply(update, TB.and(preconditions), null)),
                               occurrence);
        }

        public void setUpUsageGoal(final Goal goal, final Term[] updates,
                                   final Term[] assumptions, final Pair<Term, Term> infFlowAssumptions,
                                   final Taclet informationFlowContractApp) {
            goal.setBranchLabel("Usage");

            Term uAssumptions = TB.tt();
            if (infFlowAssumptions.equals(new Pair<Term, Term> (TB.tt(), TB.tt()))) {
                uAssumptions =
                        TB.and(TB.applySequential(updates, TB.and(assumptions)));
            } else {
                uAssumptions =
                        TB.and(TB.applySequential(updates, TB.and(assumptions)),
                               TB.applySequential(new Term[] {updates[0], updates[1]},
                                        TB.and(infFlowAssumptions.first,
                                               TB.apply(updates[2], infFlowAssumptions.second))));
            }

            goal.addFormula(new SequentFormula(uAssumptions), true, false);
            goal.changeFormula(new SequentFormula(TB.applySequential(updates, buildUsageFormula())),
                                                  occurrence);
            if (informationFlowContractApp != null) {
                goal.addTaclet(informationFlowContractApp,
                               SVInstantiations.EMPTY_SVINSTANTIATIONS, true);
            }
        }

        private Term buildUsageFormula()
        {
            return TB.prog(
                instantiation.modality,
                replaceBlock(instantiation.formula.javaBlock(), instantiation.block,
                             constructAbruptTerminationIfCascade()),
                instantiation.formula.sub(0)
            );
        }

        private JavaBlock replaceBlock(final JavaBlock java, final StatementBlock oldBlock,
                                       final StatementBlock newBlock) {
            Statement newProgram = (Statement) new ProgramElementReplacer(java.program(), services)
                                                                       .replace(oldBlock, newBlock);
            return JavaBlock.createJavaBlock(newProgram instanceof StatementBlock ?
                    (StatementBlock) newProgram : new StatementBlock(newProgram));
        }

        private StatementBlock constructAbruptTerminationIfCascade()
        {
            List<If> ifCascade = new ArrayList<If>();
            for (Map.Entry<Label, ProgramVariable> flag : variables.breakFlags.entrySet()) {
                ifCascade.add(KeYJavaASTFactory.ifThen(flag.getValue(),
                        KeYJavaASTFactory.breakStatement(flag.getKey())));
            }
            for (Map.Entry<Label, ProgramVariable> flag : variables.continueFlags.entrySet()) {
                ifCascade.add(KeYJavaASTFactory.ifThen(flag.getValue(),
                        KeYJavaASTFactory.continueStatement(flag.getKey())));
            }
            if (variables.returnFlag != null) {
                ifCascade.add(KeYJavaASTFactory.ifThen(variables.returnFlag,
                        KeYJavaASTFactory.returnClause(variables.result)));
            }
            ifCascade.add(KeYJavaASTFactory.ifThen(
                new NotEquals(new ExtList(new Expression[] {variables.exception, NullLiteral.NULL})),
                KeYJavaASTFactory.throwClause(variables.exception)));
            return new StatementBlock(ifCascade.toArray(new Statement[ifCascade.size()]));
        }

    }

    public static final class ValidityProgramConstructor {

        private final Iterable<Label> labels;
        private final StatementBlock block;
        private final BlockContract.Variables variables;
        private final Services services;
        private final List<Statement> statements;

        public ValidityProgramConstructor(final Iterable<Label> labels,
                                          final StatementBlock block,
                                          final BlockContract.Variables variables,
                                          final Services services) {
            this.labels = labels;
            this.block = block;
            this.variables = variables;
            this.services = services;
            statements = new LinkedList<Statement>();
        }

        public StatementBlock construct()
        {
            declareFlagsFalse();
            declareResultDefault();
            declareExceptionNull();
            executeBlockSafely();
            return new StatementBlock(statements.toArray(new Statement[statements.size()]));
        }

        private void declareFlagsFalse()
        {
            declareFlagsFalse(variables.breakFlags.values());
            declareFlagsFalse(variables.continueFlags.values());
            if (variables.returnFlag != null) {
                declareFlagFalse(variables.returnFlag);
            }
        }

        private void declareFlagsFalse(final Collection<ProgramVariable> flags)
        {
            for (ProgramVariable flag : flags) {
                declareFlagFalse(flag);
            }
        }

        private void declareFlagFalse(final ProgramVariable flag)
        {
            statements.add(KeYJavaASTFactory.declare(flag, BooleanLiteral.FALSE,
                             services.getJavaInfo().getKeYJavaType("boolean")));
        }

        private void declareResultDefault()
        {
            if (occursReturnAndIsReturnTypeNotVoid()) {
                KeYJavaType resultType = variables.result.getKeYJavaType();
                statements.add(KeYJavaASTFactory.declare(variables.result,
                                resultType.getDefaultValue(), resultType));
            }
        }

        private boolean occursReturnAndIsReturnTypeNotVoid()
        {
            return variables.returnFlag != null && variables.result != null;
        }

        private void declareExceptionNull()
        {
            statements.add(KeYJavaASTFactory.declare(variables.exception, NullLiteral.NULL,
                                                     variables.exception.getKeYJavaType()));
        }

        private void executeBlockSafely()
        {
            final Label breakOutLabel = new ProgramElementName("breakOut");
            final StatementBlock almostSafeBlock =
                    replaceOuterBreaksContinuesAndReturns(block, breakOutLabel);
            final Statement labeledAlmostSafeBlock = label(almostSafeBlock, labels);
            final Statement safeStatement = wrapInTryCatch(labeledAlmostSafeBlock);
            statements.add(new LabeledStatement(breakOutLabel, safeStatement));
        }

        private Statement label(final StatementBlock block, Iterable<Label> labels)
        {
            Statement result = block;
            for (Label label : labels) {
                result = new LabeledStatement(label, result);
            }
            return result;
        }

        private StatementBlock replaceOuterBreaksContinuesAndReturns(final StatementBlock block,
                                                                     final Label breakOutLabel) {
            return new OuterBreakContinueAndReturnReplacer(
                block, labels, breakOutLabel, variables.breakFlags, variables.continueFlags,
                variables.returnFlag, variables.result, services
            ).replace();
        }

        private Statement wrapInTryCatch(final Statement labeldBlock)
        {
            ProgramVariable exceptionParameter =
                    createLocalVariable("e", variables.exception.getKeYJavaType());
            Catch katch = KeYJavaASTFactory.catchClause(
                KeYJavaASTFactory.parameterDeclaration(services.getJavaInfo(),
                                                       exceptionParameter.getKeYJavaType(),
                                                       exceptionParameter),
                new StatementBlock(KeYJavaASTFactory.assign(variables.exception, exceptionParameter))
            );
            return new Try(new StatementBlock(labeldBlock), new Branch[] {katch});
        }

        private ProgramVariable createLocalVariable(final String nameBase, final KeYJavaType type)
        {
            return KeYJavaASTFactory.localVariable(services.getVariableNamer()
                                    .getTemporaryNameProposal(nameBase), type);
        }

    }

    private class InfFlowValidityData {
        final Pair<Term, Term> assumptions;
        final Taclet taclet;
        final Goal goal;


        public InfFlowValidityData() {
            assumptions = new Pair<Term, Term> (TB.tt(), TB.tt());
            taclet = null;
            goal = null;
        }

        public InfFlowValidityData(final Pair<Term, Term> assumptions,
                                   final Taclet taclet,
                                   final Goal goal) {
            this.assumptions = assumptions;
            this.taclet = taclet;
            this.goal = goal;
        }

        boolean hasInfFlowGoal() {
            return goal != null;
        }
    }
}<|MERGE_RESOLUTION|>--- conflicted
+++ resolved
@@ -816,12 +816,7 @@
                 Term anonymisationUpdate = skip();
                 final Term modifiesClause = modifiesClauses.get(anonymisationHeap.getKey());
                 if (!modifiesClause.equals(strictlyNothing())) {
-<<<<<<< HEAD
-                    anonymisationUpdate = anonUpd(anonymisationHeap.getKey(), modifiesClause,
-                                                  func(anonymisationHeap.getValue()));
-=======
                     anonymisationUpdate = anonUpd(anonymisationHeap.getKey(), modifiesClause, TB.label(TB.func(anonymisationHeap.getValue()), AnonHeapTermLabel.INSTANCE));
->>>>>>> 273be591
                 }
                 result = parallel(result, anonymisationUpdate);
             }
