// This file is part of KeY - Integrated Deductive Software Design
//
// Copyright (C) 2001-2011 Universitaet Karlsruhe (TH), Germany
//                         Universitaet Koblenz-Landau, Germany
//                         Chalmers University of Technology, Sweden
// Copyright (C) 2011-2014 Karlsruhe Institute of Technology, Germany
//                         Technical University Darmstadt, Germany
//                         Chalmers University of Technology, Sweden
//
// The KeY system is protected by the GNU General
// Public License. See LICENSE.TXT for details.
//

package de.uka.ilkd.key.rule;

<<<<<<< HEAD
import de.uka.ilkd.key.rule.tacletbuilder.InfFlowBlockContractTacletBuilder;
=======
import java.util.ArrayList;
import java.util.Collection;
import java.util.LinkedHashMap;
import java.util.LinkedList;
import java.util.List;
import java.util.Map;

>>>>>>> 224ad001
import de.uka.ilkd.key.collection.DefaultImmutableSet;
import de.uka.ilkd.key.collection.ImmutableList;
import de.uka.ilkd.key.collection.ImmutableSLList;
import de.uka.ilkd.key.collection.ImmutableSet;
import de.uka.ilkd.key.gui.macros.WellDefinednessMacro;
import de.uka.ilkd.key.java.Expression;
import de.uka.ilkd.key.java.JavaTools;
import de.uka.ilkd.key.java.KeYJavaASTFactory;
import de.uka.ilkd.key.java.Label;
import de.uka.ilkd.key.java.Services;
import de.uka.ilkd.key.java.SourceElement;
import de.uka.ilkd.key.java.Statement;
import de.uka.ilkd.key.java.StatementBlock;
import de.uka.ilkd.key.java.StatementContainer;
import de.uka.ilkd.key.java.abstraction.KeYJavaType;
import de.uka.ilkd.key.java.expression.literal.BooleanLiteral;
import de.uka.ilkd.key.java.expression.literal.NullLiteral;
import de.uka.ilkd.key.java.expression.operator.NotEquals;
import de.uka.ilkd.key.java.reference.ExecutionContext;
import de.uka.ilkd.key.java.statement.Branch;
import de.uka.ilkd.key.java.statement.Catch;
import de.uka.ilkd.key.java.statement.CatchAllStatement;
import de.uka.ilkd.key.java.statement.If;
import de.uka.ilkd.key.java.statement.LabeledStatement;
import de.uka.ilkd.key.java.statement.MethodFrame;
import de.uka.ilkd.key.java.statement.TransactionStatement;
import de.uka.ilkd.key.java.statement.Try;
import de.uka.ilkd.key.java.visitor.OuterBreakContinueAndReturnReplacer;
import de.uka.ilkd.key.java.visitor.ProgramElementReplacer;
import de.uka.ilkd.key.logic.JavaBlock;
import de.uka.ilkd.key.logic.Name;
import de.uka.ilkd.key.logic.PosInOccurrence;
import de.uka.ilkd.key.logic.ProgramElementName;
import de.uka.ilkd.key.logic.ProgramPrefix;
import de.uka.ilkd.key.logic.SequentFormula;
import de.uka.ilkd.key.logic.Term;
import de.uka.ilkd.key.logic.TermBuilder;
import de.uka.ilkd.key.logic.TermServices;
import de.uka.ilkd.key.logic.label.ParameterlessTermLabel;
import de.uka.ilkd.key.logic.op.Function;
import de.uka.ilkd.key.logic.op.LocationVariable;
import de.uka.ilkd.key.logic.op.Modality;
import de.uka.ilkd.key.logic.op.ProgramVariable;
import de.uka.ilkd.key.logic.op.Transformer;
import de.uka.ilkd.key.logic.op.UpdateApplication;
import de.uka.ilkd.key.logic.sort.Sort;
import de.uka.ilkd.key.proof.Goal;
<<<<<<< HEAD
import de.uka.ilkd.key.java.visitor.OuterBreakContinueAndReturnReplacer;
import de.uka.ilkd.key.logic.label.AnonHeapTermLabel;
import de.uka.ilkd.key.logic.label.SelfCompositionTermLabel;
import de.uka.ilkd.key.proof.InfFlowCheckInfo;
=======
>>>>>>> 224ad001
import de.uka.ilkd.key.proof.Node;
import de.uka.ilkd.key.proof.Proof;
import de.uka.ilkd.key.proof.StrategyInfoUndoMethod;
import de.uka.ilkd.key.proof.init.BlockExecutionPO;
import de.uka.ilkd.key.proof.init.IFProofObligationVars;
import de.uka.ilkd.key.proof.init.ProofOblInput;
import de.uka.ilkd.key.proof.init.StateVars;
import de.uka.ilkd.key.proof.init.SymbolicExecutionPO;
import de.uka.ilkd.key.proof.init.ProofObligationVars;
import de.uka.ilkd.key.proof.init.po.snippet.InfFlowPOSnippetFactory;
import de.uka.ilkd.key.proof.init.po.snippet.POSnippetFactory;
import de.uka.ilkd.key.proof.mgt.SpecificationRepository;
import de.uka.ilkd.key.rule.inst.SVInstantiations;
import de.uka.ilkd.key.speclang.BlockContract;
<<<<<<< HEAD
import de.uka.ilkd.key.speclang.BlockContract.Variables;
import de.uka.ilkd.key.strategy.StrategyProperties;
=======
import de.uka.ilkd.key.speclang.BlockWellDefinedness;
import de.uka.ilkd.key.speclang.WellDefinednessCheck;
>>>>>>> 224ad001
import de.uka.ilkd.key.util.ExtList;
import de.uka.ilkd.key.util.MiscTools;
import de.uka.ilkd.key.util.properties.Properties.Property;

public class BlockContractRule implements BuiltInRule {

    public static final BlockContractRule INSTANCE = new BlockContractRule();

    private static final Name NAME = new Name("Block Contract");
    private static final String ANONYMISATION_PREFIX = "anon_";

    private static Term lastFocusTerm;
    private static Instantiation lastInstantiation;

    public static Instantiation instantiate(final Term formula,
                                            final Goal goal,
                                            final Services services) {
        if (formula == lastFocusTerm) {
            return lastInstantiation;
        }
        else {
            final Instantiation result =
                    new Instantiator(formula, goal, services).instantiate();
            lastFocusTerm = formula;
            lastInstantiation = result;
            return result;
        }
    }

    public static ImmutableSet<BlockContract> getApplicableContracts(final Instantiation instantiation,
                                                                     final Goal goal,
                                                                     final Services services) {
        if (instantiation == null) {
            return DefaultImmutableSet.nil();
        }
        return getApplicableContracts(services.getSpecificationRepository(),
                                      instantiation.block,
                                      instantiation.modality, goal);
    }

<<<<<<< HEAD
    private static Term buildAfterVar(Term varTerm,
                                      String suffix,
                                      Services services) {
        if (varTerm == null) {
            return null;
        }
        assert varTerm.op() instanceof LocationVariable;        

        KeYJavaType resultType = ((LocationVariable)varTerm.op()).getKeYJavaType();
        if (!suffix.equalsIgnoreCase("")) {
            suffix = new String("_" + suffix);
        }
        String name = TermBuilder.DF.newName(services, varTerm.toString() + "_After" + suffix);
        LocationVariable varAtPostVar =
                new LocationVariable(new ProgramElementName(name), resultType);
        register(varAtPostVar, services);
        Term varAtPost = TermBuilder.DF.var(varAtPostVar);
        return varAtPost;
    }

    private static ImmutableList<Term> buildLocalOutsAtPre(ImmutableList<Term> varTerms,
                                                           Services services) {
        if (varTerms == null || varTerms.isEmpty()) {
            return varTerms;
        }
        ImmutableList<Term> renamedLocalOuts = ImmutableSLList.<Term>nil();
        for(Term varTerm: varTerms) {
            assert varTerm.op() instanceof LocationVariable;

            KeYJavaType resultType = ((LocationVariable)varTerm.op()).getKeYJavaType();

            String name = TermBuilder.DF.newName(services, varTerm.toString() + "_Before");
            LocationVariable varAtPostVar =
                    new LocationVariable(new ProgramElementName(name), resultType);
            register(varAtPostVar, services);
            Term varAtPost = TermBuilder.DF.var(varAtPostVar);
            renamedLocalOuts = renamedLocalOuts.append(varAtPost);
        }
        return renamedLocalOuts;
    }

    private static ImmutableList<Term> buildLocalOutsAtPost(ImmutableList<Term> varTerms,
                                                            Services services) {
        if (varTerms == null || varTerms.isEmpty()) {
            return varTerms;
        }
        ImmutableList<Term> renamedLocalOuts = ImmutableSLList.<Term>nil();
        for(Term varTerm: varTerms) {
            assert varTerm.op() instanceof LocationVariable;

            KeYJavaType resultType = ((LocationVariable)varTerm.op()).getKeYJavaType();

            String name = TermBuilder.DF.newName(services, varTerm.toString() + "_After");
            LocationVariable varAtPostVar =
                    new LocationVariable(new ProgramElementName(name), resultType);
            register(varAtPostVar, services);
            Term varAtPost = TermBuilder.DF.var(varAtPostVar);
            renamedLocalOuts = renamedLocalOuts.append(varAtPost);
        }
        return renamedLocalOuts;
    }

    static void register(ProgramVariable pv,
                         Services services) {
        Namespace progVarNames = services.getNamespaces().programVariables();
        if (pv != null && progVarNames.lookup(pv.name()) == null) {
            progVarNames.addSafely(pv);
        }
    }

=======
>>>>>>> 224ad001
    private static ImmutableSet<BlockContract>
                        getApplicableContracts(final SpecificationRepository specifications,
                                               final StatementBlock block,
                                               final Modality modality,
<<<<<<< HEAD
                                               final Goal goal) {
        ImmutableSet<BlockContract> collectedContracts =
                specifications.getBlockContracts(block, modality);
        if (modality == Modality.BOX) {
            collectedContracts = collectedContracts.union(
                    specifications.getBlockContracts(block, Modality.DIA));
        }
        else if (modality == Modality.BOX_TRANSACTION) {
            collectedContracts = collectedContracts.union(
                    specifications.getBlockContracts(block, Modality.DIA_TRANSACTION));
=======
                                               final Goal goal)
    {
        ImmutableSet<BlockContract> collectedContracts =
                specifications.getBlockContracts(block, modality);
        if (modality == Modality.BOX) {
            collectedContracts =
                    collectedContracts.union(specifications.getBlockContracts(block, Modality.DIA));
        }
        else if (modality == Modality.BOX_TRANSACTION) {
            collectedContracts =
                    collectedContracts.union(
                            specifications.getBlockContracts(block, Modality.DIA_TRANSACTION));
>>>>>>> 224ad001
        }
        return filterAppliedContracts(collectedContracts, goal);
    }
<<<<<<< HEAD
    
    private static ImmutableSet<BlockContract>
                        filterAppliedContracts(final ImmutableSet<BlockContract> collectedContracts,
                                               final Goal goal) {
=======

    private static ImmutableSet<BlockContract>
                        filterAppliedContracts(final ImmutableSet<BlockContract> collectedContracts,
                                               final StatementBlock block,
                                               final Goal goal)
    {
>>>>>>> 224ad001
        ImmutableSet<BlockContract> result = DefaultImmutableSet.<BlockContract>nil();
        for (BlockContract contract : collectedContracts) {
            if (!contractApplied(contract, goal)) {
                result = result.add(contract);
            }
        }
        return result;
    }

    // This seems to be inefficient...
    private static boolean contractApplied(final BlockContract contract,
                                           final Goal goal)
    {
        Node selfOrParentNode = goal.node();
        while (selfOrParentNode != null) {
            RuleApp app = selfOrParentNode.getAppliedRuleApp();
            if (app instanceof BlockContractBuiltInRuleApp) {
                BlockContractBuiltInRuleApp blockRuleApp =
                        (BlockContractBuiltInRuleApp)app;
                if (blockRuleApp.getBlock().equals(contract.getBlock())) {
                    return true;
                }
            }
            selfOrParentNode = selfOrParentNode.parent();
        }

        Services services = goal.proof().getServices();
        Proof proof = goal.proof();
        ProofOblInput po = services.getSpecificationRepository().getProofOblInput(proof);
        if (po instanceof SymbolicExecutionPO) {
            Goal initiatingGoal = ((SymbolicExecutionPO)po).getInitiatingGoal();
            return contractApplied(contract, initiatingGoal);
        } else if (po instanceof BlockExecutionPO) {
            Goal initiatingGoal = ((BlockExecutionPO)po).getInitiatingGoal();
            return contractApplied(contract, initiatingGoal);
        } else {
            return false;
        }
    }

    private BlockContractRule() {
    }

    @Override
    public boolean isApplicable(final Goal goal, final PosInOccurrence occurrence) {
        if (occursNotAtTopLevelInSuccedent(occurrence)) {
            return false;
        }
        // abort if inside of transformer
        if (Transformer.inTransformer(occurrence)) {
            return false;
        }
        final Instantiation instantiation =
                instantiate(occurrence.subTerm(), goal, goal.proof().getServices());
        if (instantiation == null) {
            return false;
        }
        final ImmutableSet<BlockContract> contracts =
                getApplicableContracts(instantiation, goal, goal.proof().getServices());
        return !contracts.isEmpty();
    }

    private static boolean isInfFlow(Goal goal) {
        StrategyProperties stratProps =
                goal.proof().getSettings().getStrategySettings().getActiveStrategyProperties();
        Property<Boolean> ifProp = InfFlowCheckInfo.INF_FLOW_CHECK_PROPERTY;
        String ifStrat = StrategyProperties.INF_FLOW_CHECK_PROPERTY;
        String ifTrue = StrategyProperties.INF_FLOW_CHECK_TRUE;

        boolean isOriginalIF =
                (goal.getStrategyInfo(ifProp) != null && goal.getStrategyInfo(ifProp));
        // For loaded proofs, InfFlowCheckInfo is not correct without the following
        boolean isLoadedIF = false; //stratProps.getProperty(ifStrat).equals(ifTrue);
        return isOriginalIF || isLoadedIF;
    }


    private static Term buildInfFlowPreAssumption(ProofObligationVars instVars,
                                                  ImmutableList<Term> localOuts,
                                                  ImmutableList<Term> localOutsAtPre,
                                                  Term baseHeap) {
        Term beforeAssumptions = TB.equals(instVars.pre.heap, baseHeap);
        Iterator<Term> outsAtPre = localOutsAtPre.iterator();
        for (Term locOut: localOuts) {
            beforeAssumptions = TB.and(beforeAssumptions, TB.equals(outsAtPre.next(), locOut));
        }
        return beforeAssumptions;
    }


    private static Term buildInfFlowPostAssumption(ProofObligationVars instVars,
                                                   ImmutableList<Term> localOuts,
                                                   ImmutableList<Term> localOutsAtPost,
                                                   Term baseHeap,
                                                   Term applPredTerm) {
        Term resultEq = instVars.pre.result != null ?
                TB.equals(instVars.post.result, instVars.pre.result) : TB.tt();
        Term exceptionEq = instVars.pre.exception != null ?
                TB.equals(instVars.post.exception, instVars.pre.exception) : TB.tt();
        Term selfEq = instVars.pre.self != null ?
                      TB.equals(instVars.post.self, instVars.pre.self) : TB.tt();
        Term afterAssumptions = TB.and(TB.equals(instVars.post.heap, baseHeap),
                                       selfEq,
                                       resultEq,
                                       exceptionEq);
        Iterator<Term> outAtPost = localOutsAtPost.iterator();
        for (Term locOut: localOuts) {
            afterAssumptions = TB.and(afterAssumptions, TB.equals(outAtPost.next(), locOut));
        }
        afterAssumptions = TB.and(afterAssumptions, applPredTerm);

        return afterAssumptions;
    }

    
    private InfFlowValidityData
                setUpInfFlowValidityGoal(final Goal infFlowGoal,
                                         final BlockContract contract,
                                         final Map<LocationVariable, Function> anonymisationHeaps,
                                         final Services services,
                                         final Variables variables,
                                         final ProgramVariable exceptionParameter,
                                         final List<LocationVariable> heaps,
                                         final ImmutableSet<ProgramVariable> localInVariables,
                                         final ImmutableSet<ProgramVariable> localOutVariables,
                                         final BlockContractBuiltInRuleApp application,
                                         final Instantiation instantiation) {
        assert heaps.size() == 1 &&
               anonymisationHeaps.size() <= 1 : "information flow " +
                                                "extension is at the " +
                                                "moment not compatible " +
                                                "with the non-base-heap " +
                                                "setting";

        // prepare information flow analysis
        final LocationVariable baseHeap =
                services.getTypeConverter().getHeapLDT().getHeap();
        final Proof proof = infFlowGoal.proof();

        final boolean hasSelf = variables.self != null;
        final boolean hasRes = variables.result != null;
        final boolean hasExc = variables.exception != null;

        final Term heapAtPre = TB.var(variables.remembranceHeaps.get(baseHeap));
        final Name heapAtPostName =
                new Name(TB.newName(services, "heap_After_BLOCK"));
        final Term heapAtPost =
                TB.func(new Function(heapAtPostName, heapAtPre.sort(), true));
        final Term selfAtPre = hasSelf ? TB.var(variables.self) : TB.NULL(services);
        final Term selfAtPost =
                hasSelf ? buildAfterVar(selfAtPre, "BLOCK", services) : TB.NULL(services);
        final ImmutableList<Term> localIns = MiscTools.toTermList(localInVariables);
        final ImmutableList<Term> localOuts = MiscTools.toTermList(localOutVariables);
        final ImmutableList<Term> localOutsAtPre = buildLocalOutsAtPre(localOuts, services);
        final ImmutableList<Term> localOutsAtPost = buildLocalOutsAtPost(localOuts, services);
        final ImmutableList<Term> localInsWithoutOutDuplicates =
                MiscTools.filterOutDuplicates(localIns, localOuts);
        final ImmutableList<Term> localVarsAtPre =
                localInsWithoutOutDuplicates.append(localOutsAtPre);
        final ImmutableList<Term> localVarsAtPost =
                localInsWithoutOutDuplicates.append(localOutsAtPost);
        Term resultAtPre = hasRes ? TB.var(variables.result) : TB.NULL(services);
        final Term resultAtPost =
                hasRes ? buildAfterVar(resultAtPre, "BLOCK", services) : TB.NULL(services);
        final Term exceptionAtPre = hasExc ? TB.var(variables.exception) : TB.NULL(services);
        final Term exceptionAtPost =
                hasExc ? buildAfterVar(exceptionAtPre, "BLOCK", services) : TB.NULL(services);

        // generate proof obligation variables
        final StateVars instantiationPreVars =
                new StateVars(hasSelf ? selfAtPre : null,
                              localVarsAtPre,
                              hasRes ? resultAtPre : null,
                              hasExc ? exceptionAtPre : null,
                              heapAtPre);
        final StateVars instantiationPostVars =
                new StateVars(hasSelf ? selfAtPost : null,
                              localVarsAtPost,
                              hasRes ? resultAtPost : null,
                              hasExc ? exceptionAtPost : null,
                              heapAtPost);
        final ProofObligationVars instantiationVars =
                new ProofObligationVars(instantiationPreVars,
                                        instantiationPostVars,
                                        TB.var(exceptionParameter),
                                        null);
        final IFProofObligationVars ifVars =
                new IFProofObligationVars(instantiationVars, services);
        application.update(ifVars, instantiation.context);

        // generate information flow contract application predicate
        // and associated taclet
        final InfFlowBlockContractTacletBuilder ifContractBuilder =
                new InfFlowBlockContractTacletBuilder(services);
        ifContractBuilder.setContract(contract);
        ifContractBuilder.setExecutionContext(instantiation.context);
        ifContractBuilder.setContextUpdate(); // updates are handled by setUpUsageGoal
        ifContractBuilder.setProofObligationVars(instantiationVars);

        final Term contractApplTerm =
                ifContractBuilder.buildContractApplPredTerm();
        Taclet informationFlowContractApp = ifContractBuilder.buildTaclet();

        // get infFlowAssumptions
        final Term infFlowPreAssumption =
                buildInfFlowPreAssumption(instantiationVars, localOuts,
                                        localOutsAtPre,
                                        TB.var(baseHeap));
        final Term infFlowPostAssumption =
                buildInfFlowPostAssumption(instantiationVars, localOuts, localOutsAtPost,
                                        TB.var(baseHeap), contractApplTerm);

        // create proof obligation
        InfFlowPOSnippetFactory infFlowFactory =
            POSnippetFactory.getInfFlowFactory(contract, ifVars.c1, ifVars.c2,
                                               instantiation.context,
                                               services);

        final SequentFormula poFormula = buildBodyPreservesSequent(infFlowFactory, proof);

        // add proof obligation to goal
        infFlowGoal.addFormulaToSuccedent(poFormula, true);

        proof.addIFSymbol(contractApplTerm);
        proof.addIFSymbol(informationFlowContractApp);
        proof.addGoalTemplates(informationFlowContractApp);

        return new InfFlowValidityData(infFlowPreAssumption,
                                       infFlowPostAssumption,
                                       informationFlowContractApp);
    }

    private static boolean occursNotAtTopLevelInSuccedent(final PosInOccurrence occurrence) {
        return occurrence == null || !occurrence.isTopLevel() || occurrence.isInAntec();
    }

    @Override
    public ImmutableList<Goal> apply(final Goal goal, final Services services,
<<<<<<< HEAD
                                     final RuleApp application) throws RuleAbortException {
=======
                                     final RuleApp application) throws RuleAbortException
    {
>>>>>>> 224ad001
        assert application instanceof BlockContractBuiltInRuleApp;
        return apply(goal, services, (BlockContractBuiltInRuleApp) application);
    }

    private ImmutableList<Goal> apply(final Goal goal, final Services services,
                                      final BlockContractBuiltInRuleApp application)
<<<<<<< HEAD
                                              throws RuleAbortException {
=======
                                              throws RuleAbortException
    {
>>>>>>> 224ad001
        final Instantiation instantiation =
                instantiate(application.posInOccurrence().subTerm(), goal, services);
        final BlockContract contract = application.getContract();
        assert contract.getBlock().equals(instantiation.block);
        final Term contextUpdate = instantiation.update;

        final List<LocationVariable> heaps = application.getHeapContext();
        final ImmutableSet<ProgramVariable> localInVariables =
                MiscTools.getLocalIns(instantiation.block, services);
        final ImmutableSet<ProgramVariable> localOutVariables =
                MiscTools.getLocalOuts(instantiation.block, services);
<<<<<<< HEAD
        final Map<LocationVariable, Function> anonymisationHeaps =
                createAndRegisterAnonymisationVariables(heaps, contract, services);
=======
        // final boolean isStrictlyPure = !application.getContract().hasModifiesClause();
        final Map<LocationVariable, Function> anonymisationHeaps =
                createAndRegisterAnonymisationVariables(heaps, application.getContract(), services);
>>>>>>> 224ad001
        //final Map<LocationVariable, Function> anonymisationLocalVariables = createAndRegisterAnonymisationVariables(localOutVariables, services);

        final BlockContract.Variables variables = new VariablesCreatorAndRegistrar(
            goal, contract.getPlaceholderVariables(), services
<<<<<<< HEAD
        ).createAndRegister(instantiation.self);
        final ProgramVariable exceptionParameter =
                    createLocalVariable("e", variables.exception.getKeYJavaType(),
                                        services);
=======
        ).createAndRegister();
>>>>>>> 224ad001

        final ConditionsAndClausesBuilder conditionsAndClausesBuilder =
                new ConditionsAndClausesBuilder(contract, heaps, variables,
                                                instantiation.self, services);
        final Term precondition = conditionsAndClausesBuilder.buildPrecondition();
        final Term wellFormedHeapsCondition =
                conditionsAndClausesBuilder.buildWellFormedHeapsCondition();
        final Term reachableInCondition =
                conditionsAndClausesBuilder.buildReachableInCondition(localInVariables);
        final Map<LocationVariable, Term> modifiesClauses =
                conditionsAndClausesBuilder.buildModifiesClauses();

        final Term postcondition = conditionsAndClausesBuilder.buildPostcondition();
        final Term frameCondition = conditionsAndClausesBuilder.buildFrameCondition(modifiesClauses);
        final Term wellFormedAnonymisationHeapsCondition =
<<<<<<< HEAD
                conditionsAndClausesBuilder.buildWellFormedAnonymisationHeapsCondition(
                        anonymisationHeaps);
=======
                conditionsAndClausesBuilder
                .buildWellFormedAnonymisationHeapsCondition(anonymisationHeaps);
>>>>>>> 224ad001
        final Term reachableOutCondition =
                conditionsAndClausesBuilder.buildReachableOutCondition(localOutVariables);
        final Term atMostOneFlagSetCondition =
                conditionsAndClausesBuilder.buildAtMostOneFlagSetCondition();

        final UpdatesBuilder updatesBuilder = new UpdatesBuilder(variables, services);
        final Term remembranceUpdate = updatesBuilder.buildRemembranceUpdate(heaps);
        final Term anonymisationUpdate =
                updatesBuilder.buildAnonymisationUpdate(anonymisationHeaps,
<<<<<<< HEAD
                         /*anonymisationLocalVariables, */modifiesClauses);


        final GoalsConfigurator configurator = new GoalsConfigurator(instantiation,
                                                                     contract.getLabels(),
                                                                     variables,
                                                                     application.posInOccurrence(),
                                                                     services);

        final ImmutableList<Goal> result = goal.split(3);
        final Goal preconditionGoal = result.tail().tail().head();
        final Goal validityGoal = result.tail().head();
        final Goal usageGoal = result.head();

=======
                                                        /*anonymisationLocalVariables, */
                                                        modifiesClauses);
        final ImmutableList<Goal> result;
        final GoalsConfigurator configurator =
                new GoalsConfigurator(instantiation, contract.getLabels(), variables,
                                      application.posInOccurrence(), services);
        if (WellDefinednessCheck.isOn()) {
            result = goal.split(4);
            configurator.setUpWdGoal(result.tail().tail().tail().head(),
                                     contract, contextUpdate, heaps.get(0),
                                     anonymisationHeaps.get(heaps.get(0)),
                                     localInVariables);
        } else {
            result = goal.split(3);
        }
        configurator.setUpValidityGoal(
            result.tail().tail().head(),
            new Term[] {contextUpdate, remembranceUpdate},
            new Term[] {precondition, wellFormedHeapsCondition, reachableInCondition},
            new Term[] {postcondition, frameCondition/*, atMostOneFlagSetCondition*/}
        );
>>>>>>> 224ad001
        configurator.setUpPreconditionGoal(
            preconditionGoal,
            contextUpdate,
            new Term[] {precondition, wellFormedHeapsCondition, reachableInCondition}
        );
        configurator.setUpUsageGoal(
            usageGoal,
            new Term[] {contextUpdate, remembranceUpdate, anonymisationUpdate},
<<<<<<< HEAD
            new Term[] {postcondition, wellFormedAnonymisationHeapsCondition, reachableOutCondition,
                        atMostOneFlagSetCondition}
=======
            new Term[] {postcondition, wellFormedAnonymisationHeapsCondition,
                        reachableOutCondition, atMostOneFlagSetCondition}
>>>>>>> 224ad001
        );
        if (! isInfFlow(goal)) {
            configurator.setUpValidityGoal(
                validityGoal,
                new Term[] {contextUpdate, remembranceUpdate},
                new Term[] {precondition, wellFormedHeapsCondition, reachableInCondition},
                new Term[] {postcondition, frameCondition/*, atMostOneFlagSetCondition*/},
                exceptionParameter
            );
        } else {
            validityGoal.setBranchLabel("Information Flow Validity");

            // clear goal
            validityGoal.node().setSequent(Sequent.EMPTY_SEQUENT);
            validityGoal.clearAndDetachRuleAppIndex();

            if (contract.hasModifiesClause(heaps.get(0)) &&
                contract.hasInfFlowSpecs() ) {
                // set up information flow validity goal
                InfFlowValidityData infFlowValidityData =
                    setUpInfFlowValidityGoal(validityGoal, contract,
                                             anonymisationHeaps, services,
                                             variables, exceptionParameter,
                                             heaps, localInVariables,
                                             localOutVariables, application,
                                             instantiation);

                // do additional inf flow preparations on the usage goal
                setUpInfFlowPartOfUsageGoal(usageGoal, infFlowValidityData,
                                            contextUpdate, remembranceUpdate,
                                            anonymisationUpdate);
            } else {
                // nothing to prove -> set up trivial goal
                validityGoal.addFormula(new SequentFormula(TB.tt()), false, true);
            }
        }

        return result;
    }

<<<<<<< HEAD
    private static Map<LocationVariable, Function>
                    createAndRegisterAnonymisationVariables(final Iterable<LocationVariable> variables,
                                                            final BlockContract contract,
                                                            final Services services) {
=======
    private Map<LocationVariable, Function>
                createAndRegisterAnonymisationVariables(final Iterable<LocationVariable> variables,
                                                        final BlockContract contract,
                                                        final TermServices services)
    {
>>>>>>> 224ad001
        Map<LocationVariable, Function> result = new LinkedHashMap<LocationVariable, Function>(40);
        for (LocationVariable variable : variables) {
            if(contract.hasModifiesClause(variable)) {
                final String anonymisationName =
<<<<<<< HEAD
                        TB.newName(services, ANONYMISATION_PREFIX + variable.name());
                final Function anonymisationFunction =
                        new Function(new Name(anonymisationName), variable.sort(), true);
=======
                      services.getTermBuilder().newName(ANONYMISATION_PREFIX + variable.name());
                final Function anonymisationFunction =
                        new Function(new Name(anonymisationName), variable.sort());
>>>>>>> 224ad001
                services.getNamespaces().functions().addSafely(anonymisationFunction);
                result.put(variable, anonymisationFunction);
            }
        }
        return result;
    }

    @Override
    public BlockContractBuiltInRuleApp createApp(final PosInOccurrence occurrence, TermServices services)
    {
        return new BlockContractBuiltInRuleApp(this, occurrence);
    }

    private ProgramVariable createLocalVariable(final String nameBase,
                                                final KeYJavaType type,
                                                final Services services)
    {
        return KeYJavaASTFactory.localVariable(services.getVariableNamer()
                                .getTemporaryNameProposal(nameBase), type);
    }

    @Override
    public Name name()
    {
        return NAME;
    }

    @Override
    public String displayName()
    {
        return toString();
    }

    @Override
    public String toString()
    {
        return NAME.toString();
    }

    static SequentFormula buildBodyPreservesSequent(InfFlowPOSnippetFactory f, Proof proof) {
        Term selfComposedExec =
                f.create(InfFlowPOSnippetFactory.Snippet.SELFCOMPOSED_BLOCK_WITH_PRE_RELATION);
        Term post = f.create(InfFlowPOSnippetFactory.Snippet.INF_FLOW_INPUT_OUTPUT_RELATION);

        final Term finalTerm =
                TB.imp(TB.label(selfComposedExec,
                                SelfCompositionTermLabel.INSTANCE), post);
        proof.addLabeledIFSymbol(selfComposedExec);

        return new SequentFormula(finalTerm);
    }


    private void setUpInfFlowPartOfUsageGoal(final Goal usageGoal,
                                             InfFlowValidityData infFlowValitidyData,
                                             final Term contextUpdate,
                                             final Term remembranceUpdate,
                                             final Term anonymisationUpdate) {
        usageGoal.addTaclet(infFlowValitidyData.taclet,
                            SVInstantiations.EMPTY_SVINSTANTIATIONS, true);
        final Term uAssumptions =
                    TB.applySequential(new Term[] {contextUpdate, remembranceUpdate},
                                    TB.and(infFlowValitidyData.preAssumption,
                                           TB.apply(anonymisationUpdate, infFlowValitidyData.postAssumption)));
        usageGoal.addFormula(new SequentFormula(uAssumptions), true, false);
    }


    public static final class Instantiation {

        public final Term update;
        public final Term formula;
        public final Modality modality;
        public final Term self;
        public final StatementBlock block;
        public final ExecutionContext context;

<<<<<<< HEAD
        public Instantiation(final Term update, final Term formula,
                             final Modality modality, final Term self,
                             final StatementBlock block, final ExecutionContext context) {
=======
        public Instantiation(final Term update, final Term formula, final Modality modality,
                             final Term self, final StatementBlock block,
                             final ExecutionContext context)
        {
>>>>>>> 224ad001
            assert update != null;
            assert update.sort() == Sort.UPDATE;
            assert formula != null;
            assert formula.sort() == Sort.FORMULA;
            assert modality != null;
            assert block != null;
            this.update = update;
            this.formula = formula;
            this.modality = modality;
            this.self = self;
            this.block = block;
            this.context = context;
        }

        public boolean isTransactional()
        {
            return modality.transaction();
        }

    }

    private static final class Instantiator {

        private final Term formula;
        private final Goal goal;
        private final Services services;

        public Instantiator(final Term formula,
                            final Goal goal,
                            final Services services) {
            this.formula = formula;
            this.goal = goal;
            this.services = services;
        }

        public Instantiation instantiate()
        {
            final Term update = extractUpdate();
            final Term target = extractUpdateTarget();
            if (!(target.op() instanceof Modality)) {
                return null;
            }
            final Modality modality = (Modality) target.op();
            final StatementBlock block =
                    getFirstBlockInPrefixWithAtLeastOneApplicableContract(modality,
                                                                          target.javaBlock(),
                                                                          goal);
            if (block == null) {
                return null;
            }
            final MethodFrame frame = JavaTools.getInnermostMethodFrame(target.javaBlock(), services);
            final Term self = extractSelf(frame);
            final ExecutionContext context = extractExecutionContext(frame);
            return new Instantiation(update, target, modality, self, block, context);
        }

        private Term extractUpdate()
        {
            if (formula.op() instanceof UpdateApplication) {
                return UpdateApplication.getUpdate(formula);
            }
            else {
                return services.getTermBuilder().skip();
            }
        }

        private Term extractUpdateTarget()
        {
            if (formula.op() instanceof UpdateApplication) {
                return UpdateApplication.getTarget(formula);
            }
            else {
                return formula;
            }
        }

        private Term extractSelf(final MethodFrame frame)
        {
            if (frame == null) {
                return null;
            }
            return MiscTools.getSelfTerm(frame, services);
        }

        private static ExecutionContext extractExecutionContext(final MethodFrame frame)
        {
            if (frame == null) {
                return null;
            }
            return (ExecutionContext) frame.getExecutionContext();
        }

        private StatementBlock
                    getFirstBlockInPrefixWithAtLeastOneApplicableContract(final Modality modality,
                                                                          final JavaBlock java,
                                                                          final Goal goal) {
            SourceElement element = java.program().getFirstElement();
            while ((element instanceof ProgramPrefix || element instanceof CatchAllStatement)
                    && !(element instanceof StatementBlock
                            && ((StatementBlock) element).isEmpty())) {
                if (element instanceof StatementBlock
                        && hasApplicableContracts((StatementBlock) element, modality, goal)) {
                    return (StatementBlock) element;
                }
                else if (element instanceof StatementContainer) {
                    element = ((StatementContainer) element).getStatementAt(0);
                }
                else {
                    element = element.getFirstElement();
                }
            }
            return null;
        }

        private boolean hasApplicableContracts(final StatementBlock block,
                                               final Modality modality,
                                               Goal goal) {
            return !getApplicableContracts(services.getSpecificationRepository(),
                                           block, modality, goal).isEmpty();
        }
    }

    private static final class VariablesCreatorAndRegistrar {

        private final Goal goal;
        private final BlockContract.Variables placeholderVariables;
        private final TermServices services;

        public VariablesCreatorAndRegistrar(final Goal goal,
                                            final BlockContract.Variables placeholderVariables,
<<<<<<< HEAD
                                            final Services services) {
=======
                                            final TermServices services)
        {
>>>>>>> 224ad001
            this.goal = goal;
            this.placeholderVariables = placeholderVariables;
            this.services = services;
        }

        public BlockContract.Variables createAndRegister(Term self)
        {
            return new BlockContract.Variables(
                self != null ? self.op(ProgramVariable.class) : null,
                createAndRegisterFlags(placeholderVariables.breakFlags),
                createAndRegisterFlags(placeholderVariables.continueFlags),
                createAndRegisterVariable(placeholderVariables.returnFlag),
                createAndRegisterVariable(placeholderVariables.result),
                createAndRegisterVariable(placeholderVariables.exception),
                createAndRegisterRemembranceVariables(placeholderVariables.remembranceHeaps),
                createAndRegisterRemembranceVariables(placeholderVariables.remembranceLocalVariables),
                services
            );
        }

<<<<<<< HEAD
        private Map<Label, ProgramVariable> createAndRegisterFlags(final Map<Label,
                                                                   ProgramVariable> placeholderFlags) {
=======
        private Map<Label, ProgramVariable>
                        createAndRegisterFlags(final Map<Label, ProgramVariable> placeholderFlags)
        {
>>>>>>> 224ad001
            Map<Label, ProgramVariable> result = new LinkedHashMap<Label, ProgramVariable>();
            for (Map.Entry<Label, ProgramVariable> flag : placeholderFlags.entrySet()) {
                result.put(flag.getKey(), createAndRegisterVariable(flag.getValue()));
            }
            return result;
        }

<<<<<<< HEAD
        private Map<LocationVariable, LocationVariable> createAndRegisterRemembranceVariables(
                final Map<LocationVariable, LocationVariable> remembranceVariables) {
=======
        private Map<LocationVariable, LocationVariable>
                        createAndRegisterRemembranceVariables(final Map<LocationVariable,
                                                                        LocationVariable>
                                                                    remembranceVariables)
        {
>>>>>>> 224ad001
            final Map<LocationVariable, LocationVariable> result =
                    new LinkedHashMap<LocationVariable, LocationVariable>();
            for (Map.Entry<LocationVariable, LocationVariable> remembranceVariable
                    : remembranceVariables.entrySet()) {
                result.put(remembranceVariable.getKey(),
                           createAndRegisterVariable(remembranceVariable.getValue()));
            }
            return result;
        }

        private LocationVariable createAndRegisterVariable(final ProgramVariable placeholderVariable)
        {
            if (placeholderVariable != null) {
<<<<<<< HEAD
                String newName = TB.newName(services, placeholderVariable.name().toString());
=======
                String newName = services.getTermBuilder().newName(placeholderVariable.name().toString());
>>>>>>> 224ad001
                LocationVariable newVariable =
                        new LocationVariable(new ProgramElementName(newName),
                                             placeholderVariable.getKeYJavaType());
                goal.addProgramVariable(newVariable);
                return newVariable;
            }
            else {
                return null;
            }
        }

    }

    private static final class UpdatesBuilder extends TermBuilder {

        private final BlockContract.Variables variables;

        public UpdatesBuilder(final BlockContract.Variables variables, final Services services)
        {
            super(services.getTermFactory(), services);
            this.variables = variables;
        }

        public Term buildRemembranceUpdate(final List<LocationVariable> heaps)
        {
            Term result = skip();
            for (LocationVariable heap : heaps) {
                final Term update = elementary(variables.remembranceHeaps.get(heap), var(heap));
                result = parallel(result, update);
            }
            for (Map.Entry<LocationVariable, LocationVariable> remembranceVariable
                    : variables.remembranceLocalVariables.entrySet()) {
                result = parallel(result, elementary(remembranceVariable.getValue(),
                                                     var(remembranceVariable.getKey())));
            }
            return result;
        }

        public Term buildAnonymisationUpdate(final Map<LocationVariable, Function> anonymisationHeaps,
                                             /*final Map<LocationVariable, Function>
                                              *                         anonymisationLocalVariables,*/
                                             final Map<LocationVariable, Term> modifiesClauses) {
            Term result = buildLocalVariablesAnonymisationUpdate(/*anonymisationLocalVariables*/);
            for (Map.Entry<LocationVariable, Function> anonymisationHeap
                    : anonymisationHeaps.entrySet()) {
                Term anonymisationUpdate = skip();
                final Term modifiesClause = modifiesClauses.get(anonymisationHeap.getKey());
                if (!modifiesClause.equals(strictlyNothing())) {
                    anonymisationUpdate = anonUpd(anonymisationHeap.getKey(), modifiesClause,
                          services.getTermBuilder().label(services.getTermBuilder().func(anonymisationHeap.getValue()),
                                                           ParameterlessTermLabel.ANON_HEAP_LABEL));
                }
                result = parallel(result, anonymisationUpdate);
            }
            return result;
        }

        private Term buildLocalVariablesAnonymisationUpdate(
<<<<<<< HEAD
                /*final Map<LocationVariable, Function> anonymisationLocalVariables,*/) {
=======
                /*final Map<LocationVariable, Function> anonymisationLocalVariables,*/)
        {
>>>>>>> 224ad001
            Term result = skip();
            final Collection<LocationVariable> localOutVariables =
                    variables.remembranceLocalVariables.keySet();
            for (LocationVariable variable : localOutVariables) {
                final String anonymisationName = newName(ANONYMISATION_PREFIX + variable.name());
                final Function anonymisationFunction =
<<<<<<< HEAD
                        new Function(new Name(anonymisationName), variable.sort(), true);
=======
                        new Function(new Name(anonymisationName), variable.sort());
>>>>>>> 224ad001
                services.getNamespaces().functions().addSafely(anonymisationFunction);
                final Term elementaryUpdate = elementary(variable, func(anonymisationFunction));
                result = parallel(result, elementaryUpdate);
            }
            return result;
            /*Term result = skip();
            for (Map.Entry<LocationVariable, Function> anonymisationLocalVariable
                        : anonymisationLocalVariables.entrySet()) {
                result = parallel(result, elementary(anonymisationLocalVariable.getKey(),
                                                     func(anonymisationLocalVariable.getValue())));
            }
            return result;*/
        }

    }

    private static final class ConditionsAndClausesBuilder extends TermBuilder {

        private final BlockContract contract;
        private final List<LocationVariable> heaps;
        private final BlockContract.Variables variables;
        private final BlockContract.Terms terms;

        public ConditionsAndClausesBuilder(final BlockContract contract,
                                           final List<LocationVariable> heaps,
                                           final BlockContract.Variables variables,
<<<<<<< HEAD
                                           final Term self, final Services services) {
            super(services);
=======
                                           final Term self, final Services services)
        {
            super(services.getTermFactory(), services);
>>>>>>> 224ad001
            this.contract = contract;
            this.heaps = heaps;
            this.variables = variables;
            this.terms = variables.termify(self);
        }

        public Term buildPrecondition()
        {
            Term result = tt();
            for (LocationVariable heap : heaps) {
<<<<<<< HEAD
                result = and(result,
                             contract.getPrecondition(heap, getBaseHeap(services), terms.self,
                                                      terms.remembranceHeaps, services));
=======
                result = and(result, contract.getPrecondition(heap, getBaseHeap(),
                                                              terms.self, terms.remembranceHeaps,
                                                              services));
>>>>>>> 224ad001
            }
            return result;
        }

        public Term buildWellFormedHeapsCondition()
        {
            Term result = tt();
            for (LocationVariable heap : heaps) {
                result = and(result, wellFormed(heap));
            }
            return result;
        }

        public Term buildReachableInCondition(final ImmutableSet<ProgramVariable> localInVariables)
        {
            return buildReachableCondition(localInVariables);
        }

        public Term buildReachableOutCondition(final ImmutableSet<ProgramVariable> localOutVariables)
        {
            final Term reachableResult =
                    (variables.result != null) ?
                    reachableValue(variables.result) : services.getTermBuilder().tt();
            return and(
                buildReachableCondition(localOutVariables),
                reachableResult,
                reachableValue(variables.exception)
            );
        }

        public Term buildReachableCondition(final ImmutableSet<ProgramVariable> variables)
        {
            Term result = tt();
            for (ProgramVariable variable : variables) {
                result = and(result, reachableValue(variable));
            }
            return result;
        }

        public Map<LocationVariable, Term> buildModifiesClauses()
        {
            Map<LocationVariable, Term> result = new LinkedHashMap<LocationVariable, Term>();
            for (final LocationVariable heap : heaps) {
                result.put(heap, contract.getModifiesClause(heap, var(heap), terms.self, services));
            }
            return result;
        }

        public Term buildPostcondition()
        {
            Term result = tt();
            for (LocationVariable heap : heaps) {
<<<<<<< HEAD
                result = and(result, contract.getPostcondition(heap, getBaseHeap(services),
=======
                result = and(result, contract.getPostcondition(heap, getBaseHeap(),
>>>>>>> 224ad001
                                                               terms, services));
            }
            return result;
        }

        public Term buildFrameCondition(final Map<LocationVariable, Term> modifiesClauses)
        {
            Term result = tt();
            Map<LocationVariable, Map<Term, Term>> remembranceVariables =
                    constructRemembranceVariables();
            for (LocationVariable heap : heaps) {
                final Term modifiesClause = modifiesClauses.get(heap);
                final Term frameCondition;
                if (modifiesClause.equals(strictlyNothing())) {
                    frameCondition = frameStrictlyEmpty(var(heap), remembranceVariables.get(heap));
                }
                else {
                    frameCondition = frame(var(heap), remembranceVariables.get(heap), modifiesClause);
                }
                result = and(result, frameCondition);
            }
            return result;
        }

        private Map<LocationVariable, Map<Term, Term>> constructRemembranceVariables()
        {
            Map<LocationVariable, Map<Term, Term>> result =
                    new LinkedHashMap<LocationVariable, Map<Term, Term>>();
            for (Map.Entry<LocationVariable, LocationVariable> remembranceHeap
                    : variables.remembranceHeaps.entrySet()) {
                final LocationVariable heap = remembranceHeap.getKey();
                result.put(heap, new LinkedHashMap<Term, Term>());
                result.get(heap).put(var(heap), var(remembranceHeap.getValue()));
            }
            for (Map.Entry<LocationVariable, LocationVariable> remembranceLocalVariable
                    : variables.remembranceLocalVariables.entrySet()) {
<<<<<<< HEAD
                result.get(getBaseHeapFunction()).put(var(remembranceLocalVariable.getKey()),
                                                      var(remembranceLocalVariable.getValue()));
=======
                result.get(services.getTypeConverter().getHeapLDT().getHeap()).put(var(remembranceLocalVariable.getKey()),
                                              var(remembranceLocalVariable.getValue()));
>>>>>>> 224ad001
            }
            return result;
        }

<<<<<<< HEAD
        private LocationVariable getBaseHeapFunction()
        {
            return services.getTypeConverter().getHeapLDT().getHeap();
        }

        public Term buildWellFormedAnonymisationHeapsCondition(
                final Map<LocationVariable, Function> anonymisationHeaps) {
=======
        public Term buildWellFormedAnonymisationHeapsCondition(
                final Map<LocationVariable, Function> anonymisationHeaps)
        {
>>>>>>> 224ad001
            Term result = tt();
            for (Function anonymisationFunction : anonymisationHeaps.values()) {
                result = and(result, wellFormed(services.getTermBuilder().label(services.getTermBuilder().func(anonymisationFunction),
                                                         ParameterlessTermLabel.ANON_HEAP_LABEL)));
            }
            return result;
        }

        public Term buildAtMostOneFlagSetCondition()
        {
            final List<Term> notSetConditions = new LinkedList<Term>();
            notSetConditions.addAll(buildFlagsNotSetConditions(variables.breakFlags.values()));
            notSetConditions.addAll(buildFlagsNotSetConditions(variables.continueFlags.values()));
            if (variables.returnFlag != null) {
                notSetConditions.add(buildFlagNotSetCondition(variables.returnFlag));
            }
            notSetConditions.add(equals(var(variables.exception), NULL()));

            Term result = tt();
            for (Term notSetCondition : notSetConditions) {
                result = and(result, notSetCondition);
            }
            for (Term onlySetNotSetCondition : notSetConditions) {
                Term condition = not(onlySetNotSetCondition);
                for (Term notSetCondition : notSetConditions) {
                    if (notSetCondition != onlySetNotSetCondition) {
                        condition = and(condition, notSetCondition);
                    }
                }
                result = or(result, condition);
            }
            return result;
        }

        private List<Term> buildFlagsNotSetConditions(final Collection<ProgramVariable> flags)
        {
            final List<Term> result = new LinkedList<Term>();
            for (ProgramVariable flag : flags) {
                result.add(buildFlagNotSetCondition(flag));
            }
            return result;
        }

        private Term buildFlagNotSetCondition(final ProgramVariable flag)
        {
            return equals(var(flag), FALSE());
        }

    }

    private static final class GoalsConfigurator {

        private final Instantiation instantiation;
        private final List<Label> labels;
        private final BlockContract.Variables variables;
        private final PosInOccurrence occurrence;
        private final Services services;

        public GoalsConfigurator(final Instantiation instantiation,
                                 final List<Label> labels,
                                 final BlockContract.Variables variables,
                                 final PosInOccurrence occurrence,
                                 final Services services)
        {
            this.instantiation = instantiation;
            this.labels = labels;
            this.variables = variables;
            this.occurrence = occurrence;
            this.services = services;
        }

<<<<<<< HEAD
        public void setUpValidityGoal(final Goal goal, final Term[] updates,
                                      final Term[] assumptions,
                                      final Term[] postconditions,
                                      final ProgramVariable exceptionParameter) {
            goal.setBranchLabel("Validity");
            goal.addFormulaToAntecedent(new SequentFormula(
                    TB.applySequential(updates, TB.and(assumptions))), false);

            final StatementBlock block =
                    new ValidityProgramConstructor(labels, instantiation.block,
                                                   variables, exceptionParameter,
                                                   services).construct();
=======
        public void setUpWdGoal(final Goal goal, final BlockContract contract,
                                final Term update, final LocationVariable heap,
                                final Function anonHeap,
                                final ImmutableSet<ProgramVariable> localIns) {
            if (goal == null) {
                return;
            }
            goal.setBranchLabel(WellDefinednessMacro.WD_BRANCH);
            final BlockWellDefinedness bwd = new BlockWellDefinedness(contract, localIns, services);
            services.getSpecificationRepository().addWdStatement(bwd);
            final LocationVariable heapAtPre = variables.remembranceHeaps.get(heap);
            final Term anon = anonHeap != null ? services.getTermBuilder().func(anonHeap) : null;
            final SequentFormula wdBlock = bwd.generateSequent(variables.self, variables.exception,
                                                               variables.result, heap, heapAtPre,
                                                               anon, localIns, update, services);
            goal.changeFormula(wdBlock, occurrence);
        }

        public void setUpValidityGoal(final Goal goal, final Term[] updates,
                                      final Term[] assumptions, final Term[] postconditions)
        {
            goal.setBranchLabel("Validity");
            goal.addFormulaToAntecedent(new SequentFormula(
                  services.getTermBuilder().applySequential(updates, services.getTermBuilder().and(assumptions))),
                    false);

            final StatementBlock block =
                    new ValidityProgramConstructor(labels, instantiation.block,
                                                   variables, services).construct();
>>>>>>> 224ad001
            Statement wrappedBlock = wrapInMethodFrameIfContextIsAvailable(block);
            StatementBlock finishedBlock = finishTransactionIfModalityIsTransactional(wrappedBlock);
            goal.changeFormula(new SequentFormula(
                  services.getTermBuilder().applySequential(
                    updates,
<<<<<<< HEAD
                    TB.prog(instantiation.modality,
                            JavaBlock.createJavaBlock(finishedBlock), TB.and(postconditions)))),
                            occurrence);
            final boolean oldInfFlowCheckInfoValue =
                    goal.getStrategyInfo(InfFlowCheckInfo.INF_FLOW_CHECK_PROPERTY) != null &&
                    goal.getStrategyInfo(InfFlowCheckInfo.INF_FLOW_CHECK_PROPERTY);
            StrategyInfoUndoMethod undo =
                    new StrategyInfoUndoMethod() {

                        @Override
                        public void undo(
                                de.uka.ilkd.key.util.properties.Properties strategyInfos) {
                            strategyInfos.put(InfFlowCheckInfo.INF_FLOW_CHECK_PROPERTY,
                                              oldInfFlowCheckInfoValue);
                        }
                    };
            goal.addStrategyInfo(InfFlowCheckInfo.INF_FLOW_CHECK_PROPERTY, false, undo);
=======
                    services.getTermBuilder().prog(instantiation.modality, JavaBlock.createJavaBlock(finishedBlock),
                          services.getTermBuilder().and(postconditions)))
                ),
                occurrence
            );
>>>>>>> 224ad001
        }

        private Statement wrapInMethodFrameIfContextIsAvailable(final StatementBlock block)
        {
            if (instantiation.context == null) {
                return block;
            }
            return new MethodFrame(null, instantiation.context, block);
        }

        private StatementBlock finishTransactionIfModalityIsTransactional(final Statement statement)
        {
            if (instantiation.isTransactional()) {
<<<<<<< HEAD
                return new StatementBlock(new Statement[]
                        {statement, new TransactionStatement(de.uka.ilkd.key.java
                                        .recoderext.TransactionStatement.FINISH)});
=======
                return new StatementBlock(statement, new TransactionStatement(
                        de.uka.ilkd.key.java.recoderext.TransactionStatement.FINISH));
>>>>>>> 224ad001
            }
            else {
                if (statement instanceof StatementBlock) {
                    return (StatementBlock) statement;
                }
                else {
                    return new StatementBlock(statement);
                }
            }
        }

        public void setUpPreconditionGoal(final Goal goal, final Term update,
<<<<<<< HEAD
                                          final Term[] preconditions) {
            goal.setBranchLabel("Precondition");
            goal.changeFormula(new SequentFormula(TB.apply(update, TB.and(preconditions), null)),
                               occurrence);
=======
                                          final Term[] preconditions)
        {
            goal.setBranchLabel("Precondition");
            goal.changeFormula(new SequentFormula(
                  services.getTermBuilder().apply(update, services.getTermBuilder().and(preconditions), null)),
                    occurrence);
>>>>>>> 224ad001
        }

        public void setUpUsageGoal(final Goal goal, final Term[] updates,
                                   final Term[] assumptions) {
            goal.setBranchLabel("Usage");
<<<<<<< HEAD

            Term uAssumptions =
                    TB.and(TB.applySequential(updates, TB.and(assumptions)));

            goal.addFormula(new SequentFormula(uAssumptions), true, false);
            goal.changeFormula(new SequentFormula(TB.applySequential(updates, buildUsageFormula())),
                                                  occurrence);
=======
            goal.addFormula(new SequentFormula(
                  services.getTermBuilder().applySequential(updates, services.getTermBuilder().and(assumptions))),
                    true, false);
            goal.changeFormula(new SequentFormula(
                  services.getTermBuilder().applySequential(updates, buildUsageFormula())), occurrence);
>>>>>>> 224ad001
        }

        private Term buildUsageFormula()
        {
            return services.getTermBuilder().prog(
                instantiation.modality,
                replaceBlock(instantiation.formula.javaBlock(), instantiation.block,
                             constructAbruptTerminationIfCascade()),
                instantiation.formula.sub(0)
            );
        }

        private JavaBlock replaceBlock(final JavaBlock java, final StatementBlock oldBlock,
<<<<<<< HEAD
                                       final StatementBlock newBlock) {
            Statement newProgram = (Statement) new ProgramElementReplacer(java.program(), services)
                                                                       .replace(oldBlock, newBlock);
=======
                                       final StatementBlock newBlock)
        {
            Statement newProgram = (Statement)
                    new ProgramElementReplacer(java.program(), services).replace(oldBlock, newBlock);
>>>>>>> 224ad001
            return JavaBlock.createJavaBlock(newProgram instanceof StatementBlock ?
                    (StatementBlock) newProgram : new StatementBlock(newProgram));
        }

        private StatementBlock constructAbruptTerminationIfCascade()
        {
            List<If> ifCascade = new ArrayList<If>();
            for (Map.Entry<Label, ProgramVariable> flag : variables.breakFlags.entrySet()) {
<<<<<<< HEAD
                ifCascade.add(KeYJavaASTFactory.ifThen(flag.getValue(),
                        KeYJavaASTFactory.breakStatement(flag.getKey())));
            }
            for (Map.Entry<Label, ProgramVariable> flag : variables.continueFlags.entrySet()) {
                ifCascade.add(KeYJavaASTFactory.ifThen(flag.getValue(),
                        KeYJavaASTFactory.continueStatement(flag.getKey())));
            }
            if (variables.returnFlag != null) {
                ifCascade.add(KeYJavaASTFactory.ifThen(variables.returnFlag,
                        KeYJavaASTFactory.returnClause(variables.result)));
=======
                ifCascade.add(KeYJavaASTFactory.ifThen(
                        flag.getValue(), KeYJavaASTFactory.breakStatement(flag.getKey())));
            }
            for (Map.Entry<Label, ProgramVariable> flag : variables.continueFlags.entrySet()) {
                ifCascade.add(KeYJavaASTFactory.ifThen(
                        flag.getValue(), KeYJavaASTFactory.continueStatement(flag.getKey())));
            }
            if (variables.returnFlag != null) {
                ifCascade.add(KeYJavaASTFactory.ifThen(
                        variables.returnFlag, KeYJavaASTFactory.returnClause(variables.result)));
>>>>>>> 224ad001
            }
            ifCascade.add(KeYJavaASTFactory.ifThen(
                new NotEquals(new ExtList(new Expression[] {variables.exception, NullLiteral.NULL})),
                KeYJavaASTFactory.throwClause(variables.exception)));
            return new StatementBlock(ifCascade.toArray(new Statement[ifCascade.size()]));
        }

    }

    public static final class ValidityProgramConstructor {

        private final Iterable<Label> labels;
        private final StatementBlock block;
        private final BlockContract.Variables variables;
        private final Services services;
        private final List<Statement> statements;
        private final ProgramVariable exceptionParameter;

        public ValidityProgramConstructor(final Iterable<Label> labels,
                                          final StatementBlock block,
                                          final BlockContract.Variables variables,
                                          final ProgramVariable exceptionParameter,
                                          final Services services) {
            this.labels = labels;
            this.block = block;
            this.variables = variables;
            this.services = services;
            this.exceptionParameter = exceptionParameter;
            statements = new LinkedList<Statement>();
        }

        public StatementBlock construct()
        {
            declareFlagsFalse();
            declareResultDefault();
            declareExceptionNull();
            executeBlockSafely();
            return new StatementBlock(statements.toArray(new Statement[statements.size()]));
        }

        private void declareFlagsFalse()
        {
            declareFlagsFalse(variables.breakFlags.values());
            declareFlagsFalse(variables.continueFlags.values());
            if (variables.returnFlag != null) {
                declareFlagFalse(variables.returnFlag);
            }
        }

        private void declareFlagsFalse(final Collection<ProgramVariable> flags)
        {
            for (ProgramVariable flag : flags) {
                declareFlagFalse(flag);
            }
        }

        private void declareFlagFalse(final ProgramVariable flag)
        {
<<<<<<< HEAD
            statements.add(KeYJavaASTFactory.declare(flag, BooleanLiteral.FALSE,
                             services.getJavaInfo().getKeYJavaType("boolean")));
=======
            statements.add(KeYJavaASTFactory.declare(
                    flag, BooleanLiteral.FALSE, services.getJavaInfo().getKeYJavaType("boolean")));
>>>>>>> 224ad001
        }

        private void declareResultDefault()
        {
            if (occursReturnAndIsReturnTypeNotVoid()) {
                KeYJavaType resultType = variables.result.getKeYJavaType();
<<<<<<< HEAD
//                statements.add(KeYJavaASTFactory.declare(variables.result,
//                                resultType.getDefaultValue(), resultType));
            // Program variable is already registered, thus it has not to be declared again.
            // On the other hand the repeated declaration caused trouble, because
            // a new variable had been constructed even if it already existed.
                statements.add(KeYJavaASTFactory.assign(variables.result,
                               resultType.getDefaultValue()));
=======
                statements.add(KeYJavaASTFactory.declare(
                        variables.result, resultType.getDefaultValue(), resultType));
>>>>>>> 224ad001
            }
        }

        private boolean occursReturnAndIsReturnTypeNotVoid()
        {
            return variables.returnFlag != null && variables.result != null;
        }

        private void declareExceptionNull()
        {
<<<<<<< HEAD
//            statements.add(KeYJavaASTFactory.declare(variables.exception, NullLiteral.NULL,
//                                                     variables.exception.getKeYJavaType()));
            // Program variable is already registered, thus it has not to be declared again.
            // On the other hand the repeated declaration caused trouble, because
            // a new variable had been constructed even if it already existed.
            statements.add(KeYJavaASTFactory.assign(variables.exception, NullLiteral.NULL));
=======
            statements.add(KeYJavaASTFactory.declare(
                    variables.exception, NullLiteral.NULL, variables.exception.getKeYJavaType()));
>>>>>>> 224ad001
        }

        private void executeBlockSafely()
        {
            final Label breakOutLabel = new ProgramElementName("breakOut");
            final StatementBlock almostSafeBlock =
                    replaceOuterBreaksContinuesAndReturns(block, breakOutLabel);
            final Statement labeledAlmostSafeBlock = label(almostSafeBlock, labels);
            final Statement safeStatement = wrapInTryCatch(labeledAlmostSafeBlock,
                                                           exceptionParameter);
            statements.add(new LabeledStatement(breakOutLabel, safeStatement));
        }

        private Statement label(final StatementBlock block, Iterable<Label> labels)
        {
            Statement result = block;
            for (Label label : labels) {
                result = new LabeledStatement(label, result);
            }
            return result;
        }

        private StatementBlock replaceOuterBreaksContinuesAndReturns(final StatementBlock block,
<<<<<<< HEAD
                                                                     final Label breakOutLabel) {
=======
                                                                     final Label breakOutLabel)
        {
>>>>>>> 224ad001
            return new OuterBreakContinueAndReturnReplacer(
                block, labels, breakOutLabel, variables.breakFlags, variables.continueFlags,
                variables.returnFlag, variables.result, services
            ).replace();
        }

        private Statement wrapInTryCatch(final Statement labeldBlock,
                                         final ProgramVariable exceptionParameter)
        {
<<<<<<< HEAD
            Catch katch = KeYJavaASTFactory.catchClause(
                KeYJavaASTFactory.parameterDeclaration(services.getJavaInfo(),
                                                       exceptionParameter.getKeYJavaType(),
                                                       exceptionParameter),
                new StatementBlock(KeYJavaASTFactory.assign(variables.exception, exceptionParameter))
=======
            ProgramVariable exceptionParameter =
                    createLocalVariable("e", variables.exception.getKeYJavaType());
            Catch katch = KeYJavaASTFactory.catchClause(
                    KeYJavaASTFactory.parameterDeclaration(
                            services.getJavaInfo(), exceptionParameter.getKeYJavaType(),
                            exceptionParameter),
                    new StatementBlock(KeYJavaASTFactory.assign(
                            variables.exception, exceptionParameter))
>>>>>>> 224ad001
            );
            return new Try(new StatementBlock(labeldBlock), new Branch[] {katch});
        }

<<<<<<< HEAD
    }

    private class InfFlowValidityData {
        final Term preAssumption;
        final Term postAssumption;
        final Taclet taclet;

        public InfFlowValidityData(final Term preAssumption,
                                   final Term postAssumption,
                                   final Taclet taclet) {
            this.preAssumption = preAssumption;
            this.postAssumption = postAssumption;
            this.taclet = taclet;
        }
    }
=======
        private ProgramVariable createLocalVariable(final String nameBase, final KeYJavaType type)
        {
            return KeYJavaASTFactory.localVariable(
                    services.getVariableNamer().getTemporaryNameProposal(nameBase), type);
        }
    }
>>>>>>> 224ad001
}<|MERGE_RESOLUTION|>--- conflicted
+++ resolved
@@ -13,17 +13,15 @@
 
 package de.uka.ilkd.key.rule;
 
-<<<<<<< HEAD
 import de.uka.ilkd.key.rule.tacletbuilder.InfFlowBlockContractTacletBuilder;
-=======
 import java.util.ArrayList;
 import java.util.Collection;
+import java.util.Iterator;
 import java.util.LinkedHashMap;
 import java.util.LinkedList;
 import java.util.List;
 import java.util.Map;
 
->>>>>>> 224ad001
 import de.uka.ilkd.key.collection.DefaultImmutableSet;
 import de.uka.ilkd.key.collection.ImmutableList;
 import de.uka.ilkd.key.collection.ImmutableSLList;
@@ -55,9 +53,11 @@
 import de.uka.ilkd.key.java.visitor.ProgramElementReplacer;
 import de.uka.ilkd.key.logic.JavaBlock;
 import de.uka.ilkd.key.logic.Name;
+import de.uka.ilkd.key.logic.Namespace;
 import de.uka.ilkd.key.logic.PosInOccurrence;
 import de.uka.ilkd.key.logic.ProgramElementName;
 import de.uka.ilkd.key.logic.ProgramPrefix;
+import de.uka.ilkd.key.logic.Sequent;
 import de.uka.ilkd.key.logic.SequentFormula;
 import de.uka.ilkd.key.logic.Term;
 import de.uka.ilkd.key.logic.TermBuilder;
@@ -71,13 +71,7 @@
 import de.uka.ilkd.key.logic.op.UpdateApplication;
 import de.uka.ilkd.key.logic.sort.Sort;
 import de.uka.ilkd.key.proof.Goal;
-<<<<<<< HEAD
-import de.uka.ilkd.key.java.visitor.OuterBreakContinueAndReturnReplacer;
-import de.uka.ilkd.key.logic.label.AnonHeapTermLabel;
-import de.uka.ilkd.key.logic.label.SelfCompositionTermLabel;
 import de.uka.ilkd.key.proof.InfFlowCheckInfo;
-=======
->>>>>>> 224ad001
 import de.uka.ilkd.key.proof.Node;
 import de.uka.ilkd.key.proof.Proof;
 import de.uka.ilkd.key.proof.StrategyInfoUndoMethod;
@@ -92,13 +86,10 @@
 import de.uka.ilkd.key.proof.mgt.SpecificationRepository;
 import de.uka.ilkd.key.rule.inst.SVInstantiations;
 import de.uka.ilkd.key.speclang.BlockContract;
-<<<<<<< HEAD
 import de.uka.ilkd.key.speclang.BlockContract.Variables;
 import de.uka.ilkd.key.strategy.StrategyProperties;
-=======
 import de.uka.ilkd.key.speclang.BlockWellDefinedness;
 import de.uka.ilkd.key.speclang.WellDefinednessCheck;
->>>>>>> 224ad001
 import de.uka.ilkd.key.util.ExtList;
 import de.uka.ilkd.key.util.MiscTools;
 import de.uka.ilkd.key.util.properties.Properties.Property;
@@ -139,7 +130,6 @@
                                       instantiation.modality, goal);
     }
 
-<<<<<<< HEAD
     private static Term buildAfterVar(Term varTerm,
                                       String suffix,
                                       Services services) {
@@ -148,15 +138,16 @@
         }
         assert varTerm.op() instanceof LocationVariable;        
 
+        final TermBuilder tb = services.getTermBuilder();
         KeYJavaType resultType = ((LocationVariable)varTerm.op()).getKeYJavaType();
         if (!suffix.equalsIgnoreCase("")) {
             suffix = new String("_" + suffix);
         }
-        String name = TermBuilder.DF.newName(services, varTerm.toString() + "_After" + suffix);
+        String name = tb.newName(varTerm.toString() + "_After" + suffix);
         LocationVariable varAtPostVar =
                 new LocationVariable(new ProgramElementName(name), resultType);
         register(varAtPostVar, services);
-        Term varAtPost = TermBuilder.DF.var(varAtPostVar);
+        Term varAtPost = tb.var(varAtPostVar);
         return varAtPost;
     }
 
@@ -165,17 +156,18 @@
         if (varTerms == null || varTerms.isEmpty()) {
             return varTerms;
         }
+        final TermBuilder tb = services.getTermBuilder();
         ImmutableList<Term> renamedLocalOuts = ImmutableSLList.<Term>nil();
         for(Term varTerm: varTerms) {
             assert varTerm.op() instanceof LocationVariable;
 
             KeYJavaType resultType = ((LocationVariable)varTerm.op()).getKeYJavaType();
 
-            String name = TermBuilder.DF.newName(services, varTerm.toString() + "_Before");
+            String name = tb.newName(varTerm.toString() + "_Before");
             LocationVariable varAtPostVar =
                     new LocationVariable(new ProgramElementName(name), resultType);
             register(varAtPostVar, services);
-            Term varAtPost = TermBuilder.DF.var(varAtPostVar);
+            Term varAtPost = tb.var(varAtPostVar);
             renamedLocalOuts = renamedLocalOuts.append(varAtPost);
         }
         return renamedLocalOuts;
@@ -186,17 +178,18 @@
         if (varTerms == null || varTerms.isEmpty()) {
             return varTerms;
         }
+        final TermBuilder tb = services.getTermBuilder();
         ImmutableList<Term> renamedLocalOuts = ImmutableSLList.<Term>nil();
         for(Term varTerm: varTerms) {
             assert varTerm.op() instanceof LocationVariable;
 
             KeYJavaType resultType = ((LocationVariable)varTerm.op()).getKeYJavaType();
 
-            String name = TermBuilder.DF.newName(services, varTerm.toString() + "_After");
+            String name = tb.newName(varTerm.toString() + "_After");
             LocationVariable varAtPostVar =
                     new LocationVariable(new ProgramElementName(name), resultType);
             register(varAtPostVar, services);
-            Term varAtPost = TermBuilder.DF.var(varAtPostVar);
+            Term varAtPost = tb.var(varAtPostVar);
             renamedLocalOuts = renamedLocalOuts.append(varAtPost);
         }
         return renamedLocalOuts;
@@ -210,13 +203,10 @@
         }
     }
 
-=======
->>>>>>> 224ad001
     private static ImmutableSet<BlockContract>
                         getApplicableContracts(final SpecificationRepository specifications,
                                                final StatementBlock block,
                                                final Modality modality,
-<<<<<<< HEAD
                                                final Goal goal) {
         ImmutableSet<BlockContract> collectedContracts =
                 specifications.getBlockContracts(block, modality);
@@ -227,36 +217,13 @@
         else if (modality == Modality.BOX_TRANSACTION) {
             collectedContracts = collectedContracts.union(
                     specifications.getBlockContracts(block, Modality.DIA_TRANSACTION));
-=======
-                                               final Goal goal)
-    {
-        ImmutableSet<BlockContract> collectedContracts =
-                specifications.getBlockContracts(block, modality);
-        if (modality == Modality.BOX) {
-            collectedContracts =
-                    collectedContracts.union(specifications.getBlockContracts(block, Modality.DIA));
-        }
-        else if (modality == Modality.BOX_TRANSACTION) {
-            collectedContracts =
-                    collectedContracts.union(
-                            specifications.getBlockContracts(block, Modality.DIA_TRANSACTION));
->>>>>>> 224ad001
         }
         return filterAppliedContracts(collectedContracts, goal);
     }
-<<<<<<< HEAD
-    
+
     private static ImmutableSet<BlockContract>
                         filterAppliedContracts(final ImmutableSet<BlockContract> collectedContracts,
                                                final Goal goal) {
-=======
-
-    private static ImmutableSet<BlockContract>
-                        filterAppliedContracts(final ImmutableSet<BlockContract> collectedContracts,
-                                               final StatementBlock block,
-                                               final Goal goal)
-    {
->>>>>>> 224ad001
         ImmutableSet<BlockContract> result = DefaultImmutableSet.<BlockContract>nil();
         for (BlockContract contract : collectedContracts) {
             if (!contractApplied(contract, goal)) {
@@ -337,11 +304,12 @@
     private static Term buildInfFlowPreAssumption(ProofObligationVars instVars,
                                                   ImmutableList<Term> localOuts,
                                                   ImmutableList<Term> localOutsAtPre,
-                                                  Term baseHeap) {
-        Term beforeAssumptions = TB.equals(instVars.pre.heap, baseHeap);
+                                                  Term baseHeap,
+                                                  final TermBuilder tb) {
+        Term beforeAssumptions = tb.equals(instVars.pre.heap, baseHeap);
         Iterator<Term> outsAtPre = localOutsAtPre.iterator();
         for (Term locOut: localOuts) {
-            beforeAssumptions = TB.and(beforeAssumptions, TB.equals(outsAtPre.next(), locOut));
+            beforeAssumptions = tb.and(beforeAssumptions, tb.equals(outsAtPre.next(), locOut));
         }
         return beforeAssumptions;
     }
@@ -351,22 +319,23 @@
                                                    ImmutableList<Term> localOuts,
                                                    ImmutableList<Term> localOutsAtPost,
                                                    Term baseHeap,
-                                                   Term applPredTerm) {
+                                                   Term applPredTerm,
+                                                   final TermBuilder tb) {
         Term resultEq = instVars.pre.result != null ?
-                TB.equals(instVars.post.result, instVars.pre.result) : TB.tt();
+                tb.equals(instVars.post.result, instVars.pre.result) : tb.tt();
         Term exceptionEq = instVars.pre.exception != null ?
-                TB.equals(instVars.post.exception, instVars.pre.exception) : TB.tt();
+                tb.equals(instVars.post.exception, instVars.pre.exception) : tb.tt();
         Term selfEq = instVars.pre.self != null ?
-                      TB.equals(instVars.post.self, instVars.pre.self) : TB.tt();
-        Term afterAssumptions = TB.and(TB.equals(instVars.post.heap, baseHeap),
+                      tb.equals(instVars.post.self, instVars.pre.self) : tb.tt();
+        Term afterAssumptions = tb.and(tb.equals(instVars.post.heap, baseHeap),
                                        selfEq,
                                        resultEq,
                                        exceptionEq);
         Iterator<Term> outAtPost = localOutsAtPost.iterator();
         for (Term locOut: localOuts) {
-            afterAssumptions = TB.and(afterAssumptions, TB.equals(outAtPost.next(), locOut));
-        }
-        afterAssumptions = TB.and(afterAssumptions, applPredTerm);
+            afterAssumptions = tb.and(afterAssumptions, tb.equals(outAtPost.next(), locOut));
+        }
+        afterAssumptions = tb.and(afterAssumptions, applPredTerm);
 
         return afterAssumptions;
     }
@@ -394,22 +363,23 @@
         // prepare information flow analysis
         final LocationVariable baseHeap =
                 services.getTypeConverter().getHeapLDT().getHeap();
+        final TermBuilder tb = services.getTermBuilder();
         final Proof proof = infFlowGoal.proof();
 
         final boolean hasSelf = variables.self != null;
         final boolean hasRes = variables.result != null;
         final boolean hasExc = variables.exception != null;
 
-        final Term heapAtPre = TB.var(variables.remembranceHeaps.get(baseHeap));
+        final Term heapAtPre = tb.var(variables.remembranceHeaps.get(baseHeap));
         final Name heapAtPostName =
-                new Name(TB.newName(services, "heap_After_BLOCK"));
+                new Name(tb.newName("heap_After_BLOCK"));
         final Term heapAtPost =
-                TB.func(new Function(heapAtPostName, heapAtPre.sort(), true));
-        final Term selfAtPre = hasSelf ? TB.var(variables.self) : TB.NULL(services);
+                tb.func(new Function(heapAtPostName, heapAtPre.sort(), true));
+        final Term selfAtPre = hasSelf ? tb.var(variables.self) : tb.NULL();
         final Term selfAtPost =
-                hasSelf ? buildAfterVar(selfAtPre, "BLOCK", services) : TB.NULL(services);
-        final ImmutableList<Term> localIns = MiscTools.toTermList(localInVariables);
-        final ImmutableList<Term> localOuts = MiscTools.toTermList(localOutVariables);
+                hasSelf ? buildAfterVar(selfAtPre, "BLOCK", services) : tb.NULL();
+        final ImmutableList<Term> localIns = MiscTools.toTermList(localInVariables, tb);
+        final ImmutableList<Term> localOuts = MiscTools.toTermList(localOutVariables, tb);
         final ImmutableList<Term> localOutsAtPre = buildLocalOutsAtPre(localOuts, services);
         final ImmutableList<Term> localOutsAtPost = buildLocalOutsAtPost(localOuts, services);
         final ImmutableList<Term> localInsWithoutOutDuplicates =
@@ -418,12 +388,12 @@
                 localInsWithoutOutDuplicates.append(localOutsAtPre);
         final ImmutableList<Term> localVarsAtPost =
                 localInsWithoutOutDuplicates.append(localOutsAtPost);
-        Term resultAtPre = hasRes ? TB.var(variables.result) : TB.NULL(services);
+        Term resultAtPre = hasRes ? tb.var(variables.result) : tb.NULL();
         final Term resultAtPost =
-                hasRes ? buildAfterVar(resultAtPre, "BLOCK", services) : TB.NULL(services);
-        final Term exceptionAtPre = hasExc ? TB.var(variables.exception) : TB.NULL(services);
+                hasRes ? buildAfterVar(resultAtPre, "BLOCK", services) : tb.NULL();
+        final Term exceptionAtPre = hasExc ? tb.var(variables.exception) : tb.NULL();
         final Term exceptionAtPost =
-                hasExc ? buildAfterVar(exceptionAtPre, "BLOCK", services) : TB.NULL(services);
+                hasExc ? buildAfterVar(exceptionAtPre, "BLOCK", services) : tb.NULL();
 
         // generate proof obligation variables
         final StateVars instantiationPreVars =
@@ -441,8 +411,8 @@
         final ProofObligationVars instantiationVars =
                 new ProofObligationVars(instantiationPreVars,
                                         instantiationPostVars,
-                                        TB.var(exceptionParameter),
-                                        null);
+                                        tb.var(exceptionParameter),
+                                        null, tb);
         final IFProofObligationVars ifVars =
                 new IFProofObligationVars(instantiationVars, services);
         application.update(ifVars, instantiation.context);
@@ -464,10 +434,11 @@
         final Term infFlowPreAssumption =
                 buildInfFlowPreAssumption(instantiationVars, localOuts,
                                         localOutsAtPre,
-                                        TB.var(baseHeap));
+                                        tb.var(baseHeap),
+                                        tb);
         final Term infFlowPostAssumption =
                 buildInfFlowPostAssumption(instantiationVars, localOuts, localOutsAtPost,
-                                        TB.var(baseHeap), contractApplTerm);
+                                           tb.var(baseHeap), contractApplTerm, tb);
 
         // create proof obligation
         InfFlowPOSnippetFactory infFlowFactory =
@@ -495,24 +466,14 @@
 
     @Override
     public ImmutableList<Goal> apply(final Goal goal, final Services services,
-<<<<<<< HEAD
                                      final RuleApp application) throws RuleAbortException {
-=======
-                                     final RuleApp application) throws RuleAbortException
-    {
->>>>>>> 224ad001
         assert application instanceof BlockContractBuiltInRuleApp;
         return apply(goal, services, (BlockContractBuiltInRuleApp) application);
     }
 
     private ImmutableList<Goal> apply(final Goal goal, final Services services,
                                       final BlockContractBuiltInRuleApp application)
-<<<<<<< HEAD
                                               throws RuleAbortException {
-=======
-                                              throws RuleAbortException
-    {
->>>>>>> 224ad001
         final Instantiation instantiation =
                 instantiate(application.posInOccurrence().subTerm(), goal, services);
         final BlockContract contract = application.getContract();
@@ -524,26 +485,17 @@
                 MiscTools.getLocalIns(instantiation.block, services);
         final ImmutableSet<ProgramVariable> localOutVariables =
                 MiscTools.getLocalOuts(instantiation.block, services);
-<<<<<<< HEAD
+        // final boolean isStrictlyPure = !application.getContract().hasModifiesClause();
         final Map<LocationVariable, Function> anonymisationHeaps =
                 createAndRegisterAnonymisationVariables(heaps, contract, services);
-=======
-        // final boolean isStrictlyPure = !application.getContract().hasModifiesClause();
-        final Map<LocationVariable, Function> anonymisationHeaps =
-                createAndRegisterAnonymisationVariables(heaps, application.getContract(), services);
->>>>>>> 224ad001
         //final Map<LocationVariable, Function> anonymisationLocalVariables = createAndRegisterAnonymisationVariables(localOutVariables, services);
 
         final BlockContract.Variables variables = new VariablesCreatorAndRegistrar(
             goal, contract.getPlaceholderVariables(), services
-<<<<<<< HEAD
         ).createAndRegister(instantiation.self);
         final ProgramVariable exceptionParameter =
                     createLocalVariable("e", variables.exception.getKeYJavaType(),
                                         services);
-=======
-        ).createAndRegister();
->>>>>>> 224ad001
 
         final ConditionsAndClausesBuilder conditionsAndClausesBuilder =
                 new ConditionsAndClausesBuilder(contract, heaps, variables,
@@ -559,13 +511,8 @@
         final Term postcondition = conditionsAndClausesBuilder.buildPostcondition();
         final Term frameCondition = conditionsAndClausesBuilder.buildFrameCondition(modifiesClauses);
         final Term wellFormedAnonymisationHeapsCondition =
-<<<<<<< HEAD
-                conditionsAndClausesBuilder.buildWellFormedAnonymisationHeapsCondition(
-                        anonymisationHeaps);
-=======
                 conditionsAndClausesBuilder
                 .buildWellFormedAnonymisationHeapsCondition(anonymisationHeaps);
->>>>>>> 224ad001
         final Term reachableOutCondition =
                 conditionsAndClausesBuilder.buildReachableOutCondition(localOutVariables);
         final Term atMostOneFlagSetCondition =
@@ -575,28 +522,14 @@
         final Term remembranceUpdate = updatesBuilder.buildRemembranceUpdate(heaps);
         final Term anonymisationUpdate =
                 updatesBuilder.buildAnonymisationUpdate(anonymisationHeaps,
-<<<<<<< HEAD
-                         /*anonymisationLocalVariables, */modifiesClauses);
-
-
+                                                        /*anonymisationLocalVariables, */
+                                                        modifiesClauses);
+        final ImmutableList<Goal> result;
         final GoalsConfigurator configurator = new GoalsConfigurator(instantiation,
                                                                      contract.getLabels(),
                                                                      variables,
                                                                      application.posInOccurrence(),
                                                                      services);
-
-        final ImmutableList<Goal> result = goal.split(3);
-        final Goal preconditionGoal = result.tail().tail().head();
-        final Goal validityGoal = result.tail().head();
-        final Goal usageGoal = result.head();
-
-=======
-                                                        /*anonymisationLocalVariables, */
-                                                        modifiesClauses);
-        final ImmutableList<Goal> result;
-        final GoalsConfigurator configurator =
-                new GoalsConfigurator(instantiation, contract.getLabels(), variables,
-                                      application.posInOccurrence(), services);
         if (WellDefinednessCheck.isOn()) {
             result = goal.split(4);
             configurator.setUpWdGoal(result.tail().tail().tail().head(),
@@ -606,43 +539,32 @@
         } else {
             result = goal.split(3);
         }
-        configurator.setUpValidityGoal(
-            result.tail().tail().head(),
-            new Term[] {contextUpdate, remembranceUpdate},
-            new Term[] {precondition, wellFormedHeapsCondition, reachableInCondition},
-            new Term[] {postcondition, frameCondition/*, atMostOneFlagSetCondition*/}
-        );
->>>>>>> 224ad001
-        configurator.setUpPreconditionGoal(
-            preconditionGoal,
-            contextUpdate,
-            new Term[] {precondition, wellFormedHeapsCondition, reachableInCondition}
-        );
-        configurator.setUpUsageGoal(
-            usageGoal,
-            new Term[] {contextUpdate, remembranceUpdate, anonymisationUpdate},
-<<<<<<< HEAD
-            new Term[] {postcondition, wellFormedAnonymisationHeapsCondition, reachableOutCondition,
-                        atMostOneFlagSetCondition}
-=======
-            new Term[] {postcondition, wellFormedAnonymisationHeapsCondition,
-                        reachableOutCondition, atMostOneFlagSetCondition}
->>>>>>> 224ad001
-        );
-        if (! isInfFlow(goal)) {
-            configurator.setUpValidityGoal(
-                validityGoal,
-                new Term[] {contextUpdate, remembranceUpdate},
-                new Term[] {precondition, wellFormedHeapsCondition, reachableInCondition},
-                new Term[] {postcondition, frameCondition/*, atMostOneFlagSetCondition*/},
-                exceptionParameter
-            );
+
+        configurator.setUpPreconditionGoal(result.tail().head(),
+                                           contextUpdate,
+                                           new Term[] {precondition, wellFormedHeapsCondition,
+                                                       reachableInCondition});
+        configurator.setUpUsageGoal(result.head(),
+                                    new Term[] {contextUpdate, remembranceUpdate,
+                                                anonymisationUpdate},
+                                    new Term[] {postcondition, wellFormedAnonymisationHeapsCondition,
+                                                reachableOutCondition, atMostOneFlagSetCondition});
+        if (!isInfFlow(goal)) {
+            configurator.setUpValidityGoal(result.tail().tail().head(),
+                                           new Term[] {contextUpdate, remembranceUpdate},
+                                           new Term[] {precondition, wellFormedHeapsCondition,
+                                                       reachableInCondition},
+                                           new Term[] {postcondition, frameCondition
+                                                       /*, atMostOneFlagSetCondition*/},
+                                           exceptionParameter);
         } else {
+            Goal validityGoal = result.tail().tail().head();
             validityGoal.setBranchLabel("Information Flow Validity");
 
             // clear goal
             validityGoal.node().setSequent(Sequent.EMPTY_SEQUENT);
             validityGoal.clearAndDetachRuleAppIndex();
+            final TermBuilder tb = services.getTermBuilder();
 
             if (contract.hasModifiesClause(heaps.get(0)) &&
                 contract.hasInfFlowSpecs() ) {
@@ -656,43 +578,30 @@
                                              instantiation);
 
                 // do additional inf flow preparations on the usage goal
-                setUpInfFlowPartOfUsageGoal(usageGoal, infFlowValidityData,
+                setUpInfFlowPartOfUsageGoal(result.head(), infFlowValidityData,
                                             contextUpdate, remembranceUpdate,
-                                            anonymisationUpdate);
+                                            anonymisationUpdate, tb);
             } else {
                 // nothing to prove -> set up trivial goal
-                validityGoal.addFormula(new SequentFormula(TB.tt()), false, true);
+                validityGoal.addFormula(new SequentFormula(tb.tt()), false, true);
             }
         }
 
         return result;
     }
 
-<<<<<<< HEAD
-    private static Map<LocationVariable, Function>
-                    createAndRegisterAnonymisationVariables(final Iterable<LocationVariable> variables,
-                                                            final BlockContract contract,
-                                                            final Services services) {
-=======
     private Map<LocationVariable, Function>
                 createAndRegisterAnonymisationVariables(final Iterable<LocationVariable> variables,
                                                         final BlockContract contract,
-                                                        final TermServices services)
-    {
->>>>>>> 224ad001
+                                                        final TermServices services) {
         Map<LocationVariable, Function> result = new LinkedHashMap<LocationVariable, Function>(40);
+        final TermBuilder tb = services.getTermBuilder();
         for (LocationVariable variable : variables) {
             if(contract.hasModifiesClause(variable)) {
                 final String anonymisationName =
-<<<<<<< HEAD
-                        TB.newName(services, ANONYMISATION_PREFIX + variable.name());
-                final Function anonymisationFunction =
-                        new Function(new Name(anonymisationName), variable.sort(), true);
-=======
-                      services.getTermBuilder().newName(ANONYMISATION_PREFIX + variable.name());
+                        tb.newName(ANONYMISATION_PREFIX + variable.name());
                 final Function anonymisationFunction =
                         new Function(new Name(anonymisationName), variable.sort());
->>>>>>> 224ad001
                 services.getNamespaces().functions().addSafely(anonymisationFunction);
                 result.put(variable, anonymisationFunction);
             }
@@ -736,10 +645,12 @@
         Term selfComposedExec =
                 f.create(InfFlowPOSnippetFactory.Snippet.SELFCOMPOSED_BLOCK_WITH_PRE_RELATION);
         Term post = f.create(InfFlowPOSnippetFactory.Snippet.INF_FLOW_INPUT_OUTPUT_RELATION);
+        final TermBuilder tb = proof.getServices().getTermBuilder();
 
         final Term finalTerm =
-                TB.imp(TB.label(selfComposedExec,
-                                SelfCompositionTermLabel.INSTANCE), post);
+                tb.imp(tb.label(selfComposedExec,
+                                ParameterlessTermLabel.SELF_COMPOSITION_LABEL),
+                       post);
         proof.addLabeledIFSymbol(selfComposedExec);
 
         return new SequentFormula(finalTerm);
@@ -750,13 +661,14 @@
                                              InfFlowValidityData infFlowValitidyData,
                                              final Term contextUpdate,
                                              final Term remembranceUpdate,
-                                             final Term anonymisationUpdate) {
+                                             final Term anonymisationUpdate,
+                                             final TermBuilder tb) {
         usageGoal.addTaclet(infFlowValitidyData.taclet,
                             SVInstantiations.EMPTY_SVINSTANTIATIONS, true);
         final Term uAssumptions =
-                    TB.applySequential(new Term[] {contextUpdate, remembranceUpdate},
-                                    TB.and(infFlowValitidyData.preAssumption,
-                                           TB.apply(anonymisationUpdate, infFlowValitidyData.postAssumption)));
+                    tb.applySequential(new Term[] {contextUpdate, remembranceUpdate},
+                                    tb.and(infFlowValitidyData.preAssumption,
+                                           tb.apply(anonymisationUpdate, infFlowValitidyData.postAssumption)));
         usageGoal.addFormula(new SequentFormula(uAssumptions), true, false);
     }
 
@@ -770,16 +682,9 @@
         public final StatementBlock block;
         public final ExecutionContext context;
 
-<<<<<<< HEAD
         public Instantiation(final Term update, final Term formula,
                              final Modality modality, final Term self,
                              final StatementBlock block, final ExecutionContext context) {
-=======
-        public Instantiation(final Term update, final Term formula, final Modality modality,
-                             final Term self, final StatementBlock block,
-                             final ExecutionContext context)
-        {
->>>>>>> 224ad001
             assert update != null;
             assert update.sort() == Sort.UPDATE;
             assert formula != null;
@@ -910,12 +815,7 @@
 
         public VariablesCreatorAndRegistrar(final Goal goal,
                                             final BlockContract.Variables placeholderVariables,
-<<<<<<< HEAD
-                                            final Services services) {
-=======
-                                            final TermServices services)
-        {
->>>>>>> 224ad001
+                                            final TermServices services) {
             this.goal = goal;
             this.placeholderVariables = placeholderVariables;
             this.services = services;
@@ -936,14 +836,8 @@
             );
         }
 
-<<<<<<< HEAD
         private Map<Label, ProgramVariable> createAndRegisterFlags(final Map<Label,
                                                                    ProgramVariable> placeholderFlags) {
-=======
-        private Map<Label, ProgramVariable>
-                        createAndRegisterFlags(final Map<Label, ProgramVariable> placeholderFlags)
-        {
->>>>>>> 224ad001
             Map<Label, ProgramVariable> result = new LinkedHashMap<Label, ProgramVariable>();
             for (Map.Entry<Label, ProgramVariable> flag : placeholderFlags.entrySet()) {
                 result.put(flag.getKey(), createAndRegisterVariable(flag.getValue()));
@@ -951,16 +845,8 @@
             return result;
         }
 
-<<<<<<< HEAD
         private Map<LocationVariable, LocationVariable> createAndRegisterRemembranceVariables(
                 final Map<LocationVariable, LocationVariable> remembranceVariables) {
-=======
-        private Map<LocationVariable, LocationVariable>
-                        createAndRegisterRemembranceVariables(final Map<LocationVariable,
-                                                                        LocationVariable>
-                                                                    remembranceVariables)
-        {
->>>>>>> 224ad001
             final Map<LocationVariable, LocationVariable> result =
                     new LinkedHashMap<LocationVariable, LocationVariable>();
             for (Map.Entry<LocationVariable, LocationVariable> remembranceVariable
@@ -974,11 +860,7 @@
         private LocationVariable createAndRegisterVariable(final ProgramVariable placeholderVariable)
         {
             if (placeholderVariable != null) {
-<<<<<<< HEAD
-                String newName = TB.newName(services, placeholderVariable.name().toString());
-=======
                 String newName = services.getTermBuilder().newName(placeholderVariable.name().toString());
->>>>>>> 224ad001
                 LocationVariable newVariable =
                         new LocationVariable(new ProgramElementName(newName),
                                              placeholderVariable.getKeYJavaType());
@@ -1037,23 +919,14 @@
         }
 
         private Term buildLocalVariablesAnonymisationUpdate(
-<<<<<<< HEAD
                 /*final Map<LocationVariable, Function> anonymisationLocalVariables,*/) {
-=======
-                /*final Map<LocationVariable, Function> anonymisationLocalVariables,*/)
-        {
->>>>>>> 224ad001
             Term result = skip();
             final Collection<LocationVariable> localOutVariables =
                     variables.remembranceLocalVariables.keySet();
             for (LocationVariable variable : localOutVariables) {
                 final String anonymisationName = newName(ANONYMISATION_PREFIX + variable.name());
                 final Function anonymisationFunction =
-<<<<<<< HEAD
-                        new Function(new Name(anonymisationName), variable.sort(), true);
-=======
                         new Function(new Name(anonymisationName), variable.sort());
->>>>>>> 224ad001
                 services.getNamespaces().functions().addSafely(anonymisationFunction);
                 final Term elementaryUpdate = elementary(variable, func(anonymisationFunction));
                 result = parallel(result, elementaryUpdate);
@@ -1080,14 +953,8 @@
         public ConditionsAndClausesBuilder(final BlockContract contract,
                                            final List<LocationVariable> heaps,
                                            final BlockContract.Variables variables,
-<<<<<<< HEAD
                                            final Term self, final Services services) {
-            super(services);
-=======
-                                           final Term self, final Services services)
-        {
             super(services.getTermFactory(), services);
->>>>>>> 224ad001
             this.contract = contract;
             this.heaps = heaps;
             this.variables = variables;
@@ -1098,15 +965,9 @@
         {
             Term result = tt();
             for (LocationVariable heap : heaps) {
-<<<<<<< HEAD
                 result = and(result,
-                             contract.getPrecondition(heap, getBaseHeap(services), terms.self,
+                             contract.getPrecondition(heap, getBaseHeap(), terms.self,
                                                       terms.remembranceHeaps, services));
-=======
-                result = and(result, contract.getPrecondition(heap, getBaseHeap(),
-                                                              terms.self, terms.remembranceHeaps,
-                                                              services));
->>>>>>> 224ad001
             }
             return result;
         }
@@ -1159,11 +1020,7 @@
         {
             Term result = tt();
             for (LocationVariable heap : heaps) {
-<<<<<<< HEAD
-                result = and(result, contract.getPostcondition(heap, getBaseHeap(services),
-=======
                 result = and(result, contract.getPostcondition(heap, getBaseHeap(),
->>>>>>> 224ad001
                                                                terms, services));
             }
             return result;
@@ -1200,18 +1057,12 @@
             }
             for (Map.Entry<LocationVariable, LocationVariable> remembranceLocalVariable
                     : variables.remembranceLocalVariables.entrySet()) {
-<<<<<<< HEAD
                 result.get(getBaseHeapFunction()).put(var(remembranceLocalVariable.getKey()),
                                                       var(remembranceLocalVariable.getValue()));
-=======
-                result.get(services.getTypeConverter().getHeapLDT().getHeap()).put(var(remembranceLocalVariable.getKey()),
-                                              var(remembranceLocalVariable.getValue()));
->>>>>>> 224ad001
-            }
-            return result;
-        }
-
-<<<<<<< HEAD
+            }
+            return result;
+        }
+
         private LocationVariable getBaseHeapFunction()
         {
             return services.getTypeConverter().getHeapLDT().getHeap();
@@ -1219,11 +1070,6 @@
 
         public Term buildWellFormedAnonymisationHeapsCondition(
                 final Map<LocationVariable, Function> anonymisationHeaps) {
-=======
-        public Term buildWellFormedAnonymisationHeapsCondition(
-                final Map<LocationVariable, Function> anonymisationHeaps)
-        {
->>>>>>> 224ad001
             Term result = tt();
             for (Function anonymisationFunction : anonymisationHeaps.values()) {
                 result = and(result, wellFormed(services.getTermBuilder().label(services.getTermBuilder().func(anonymisationFunction),
@@ -1295,20 +1141,6 @@
             this.services = services;
         }
 
-<<<<<<< HEAD
-        public void setUpValidityGoal(final Goal goal, final Term[] updates,
-                                      final Term[] assumptions,
-                                      final Term[] postconditions,
-                                      final ProgramVariable exceptionParameter) {
-            goal.setBranchLabel("Validity");
-            goal.addFormulaToAntecedent(new SequentFormula(
-                    TB.applySequential(updates, TB.and(assumptions))), false);
-
-            final StatementBlock block =
-                    new ValidityProgramConstructor(labels, instantiation.block,
-                                                   variables, exceptionParameter,
-                                                   services).construct();
-=======
         public void setUpWdGoal(final Goal goal, final BlockContract contract,
                                 final Term update, final LocationVariable heap,
                                 final Function anonHeap,
@@ -1322,31 +1154,31 @@
             final LocationVariable heapAtPre = variables.remembranceHeaps.get(heap);
             final Term anon = anonHeap != null ? services.getTermBuilder().func(anonHeap) : null;
             final SequentFormula wdBlock = bwd.generateSequent(variables.self, variables.exception,
-                                                               variables.result, heap, heapAtPre,
-                                                               anon, localIns, update, services);
+                    variables.result, heap, heapAtPre,
+                    anon, localIns, update, services);
             goal.changeFormula(wdBlock, occurrence);
         }
 
         public void setUpValidityGoal(final Goal goal, final Term[] updates,
-                                      final Term[] assumptions, final Term[] postconditions)
-        {
+                                      final Term[] assumptions,
+                                      final Term[] postconditions,
+                                      final ProgramVariable exceptionParameter) {
             goal.setBranchLabel("Validity");
+            final TermBuilder tb = services.getTermBuilder();
             goal.addFormulaToAntecedent(new SequentFormula(
-                  services.getTermBuilder().applySequential(updates, services.getTermBuilder().and(assumptions))),
-                    false);
+                    tb.applySequential(updates, tb.and(assumptions))), false);
 
             final StatementBlock block =
                     new ValidityProgramConstructor(labels, instantiation.block,
-                                                   variables, services).construct();
->>>>>>> 224ad001
+                                                   variables, exceptionParameter,
+                                                   services).construct();
             Statement wrappedBlock = wrapInMethodFrameIfContextIsAvailable(block);
             StatementBlock finishedBlock = finishTransactionIfModalityIsTransactional(wrappedBlock);
             goal.changeFormula(new SequentFormula(
-                  services.getTermBuilder().applySequential(
+                  tb.applySequential(
                     updates,
-<<<<<<< HEAD
-                    TB.prog(instantiation.modality,
-                            JavaBlock.createJavaBlock(finishedBlock), TB.and(postconditions)))),
+                    tb.prog(instantiation.modality,
+                            JavaBlock.createJavaBlock(finishedBlock), tb.and(postconditions)))),
                             occurrence);
             final boolean oldInfFlowCheckInfoValue =
                     goal.getStrategyInfo(InfFlowCheckInfo.INF_FLOW_CHECK_PROPERTY) != null &&
@@ -1362,34 +1194,19 @@
                         }
                     };
             goal.addStrategyInfo(InfFlowCheckInfo.INF_FLOW_CHECK_PROPERTY, false, undo);
-=======
-                    services.getTermBuilder().prog(instantiation.modality, JavaBlock.createJavaBlock(finishedBlock),
-                          services.getTermBuilder().and(postconditions)))
-                ),
-                occurrence
-            );
->>>>>>> 224ad001
-        }
-
-        private Statement wrapInMethodFrameIfContextIsAvailable(final StatementBlock block)
-        {
+        }
+
+        private Statement wrapInMethodFrameIfContextIsAvailable(final StatementBlock block) {
             if (instantiation.context == null) {
                 return block;
             }
             return new MethodFrame(null, instantiation.context, block);
         }
 
-        private StatementBlock finishTransactionIfModalityIsTransactional(final Statement statement)
-        {
+        private StatementBlock finishTransactionIfModalityIsTransactional(final Statement statement) {
             if (instantiation.isTransactional()) {
-<<<<<<< HEAD
-                return new StatementBlock(new Statement[]
-                        {statement, new TransactionStatement(de.uka.ilkd.key.java
-                                        .recoderext.TransactionStatement.FINISH)});
-=======
                 return new StatementBlock(statement, new TransactionStatement(
                         de.uka.ilkd.key.java.recoderext.TransactionStatement.FINISH));
->>>>>>> 224ad001
             }
             else {
                 if (statement instanceof StatementBlock) {
@@ -1402,39 +1219,21 @@
         }
 
         public void setUpPreconditionGoal(final Goal goal, final Term update,
-<<<<<<< HEAD
                                           final Term[] preconditions) {
+            final TermBuilder tb = services.getTermBuilder();
             goal.setBranchLabel("Precondition");
-            goal.changeFormula(new SequentFormula(TB.apply(update, TB.and(preconditions), null)),
+            goal.changeFormula(new SequentFormula(tb.apply(update, tb.and(preconditions), null)),
                                occurrence);
-=======
-                                          final Term[] preconditions)
-        {
-            goal.setBranchLabel("Precondition");
-            goal.changeFormula(new SequentFormula(
-                  services.getTermBuilder().apply(update, services.getTermBuilder().and(preconditions), null)),
-                    occurrence);
->>>>>>> 224ad001
         }
 
         public void setUpUsageGoal(final Goal goal, final Term[] updates,
                                    final Term[] assumptions) {
+            final TermBuilder tb = services.getTermBuilder();
             goal.setBranchLabel("Usage");
-<<<<<<< HEAD
-
-            Term uAssumptions =
-                    TB.and(TB.applySequential(updates, TB.and(assumptions)));
-
+            Term uAssumptions = tb.applySequential(updates, tb.and(assumptions));
             goal.addFormula(new SequentFormula(uAssumptions), true, false);
-            goal.changeFormula(new SequentFormula(TB.applySequential(updates, buildUsageFormula())),
+            goal.changeFormula(new SequentFormula(tb.applySequential(updates, buildUsageFormula())),
                                                   occurrence);
-=======
-            goal.addFormula(new SequentFormula(
-                  services.getTermBuilder().applySequential(updates, services.getTermBuilder().and(assumptions))),
-                    true, false);
-            goal.changeFormula(new SequentFormula(
-                  services.getTermBuilder().applySequential(updates, buildUsageFormula())), occurrence);
->>>>>>> 224ad001
         }
 
         private Term buildUsageFormula()
@@ -1448,25 +1247,16 @@
         }
 
         private JavaBlock replaceBlock(final JavaBlock java, final StatementBlock oldBlock,
-<<<<<<< HEAD
                                        final StatementBlock newBlock) {
             Statement newProgram = (Statement) new ProgramElementReplacer(java.program(), services)
                                                                        .replace(oldBlock, newBlock);
-=======
-                                       final StatementBlock newBlock)
-        {
-            Statement newProgram = (Statement)
-                    new ProgramElementReplacer(java.program(), services).replace(oldBlock, newBlock);
->>>>>>> 224ad001
             return JavaBlock.createJavaBlock(newProgram instanceof StatementBlock ?
                     (StatementBlock) newProgram : new StatementBlock(newProgram));
         }
 
-        private StatementBlock constructAbruptTerminationIfCascade()
-        {
+        private StatementBlock constructAbruptTerminationIfCascade() {
             List<If> ifCascade = new ArrayList<If>();
             for (Map.Entry<Label, ProgramVariable> flag : variables.breakFlags.entrySet()) {
-<<<<<<< HEAD
                 ifCascade.add(KeYJavaASTFactory.ifThen(flag.getValue(),
                         KeYJavaASTFactory.breakStatement(flag.getKey())));
             }
@@ -1477,18 +1267,6 @@
             if (variables.returnFlag != null) {
                 ifCascade.add(KeYJavaASTFactory.ifThen(variables.returnFlag,
                         KeYJavaASTFactory.returnClause(variables.result)));
-=======
-                ifCascade.add(KeYJavaASTFactory.ifThen(
-                        flag.getValue(), KeYJavaASTFactory.breakStatement(flag.getKey())));
-            }
-            for (Map.Entry<Label, ProgramVariable> flag : variables.continueFlags.entrySet()) {
-                ifCascade.add(KeYJavaASTFactory.ifThen(
-                        flag.getValue(), KeYJavaASTFactory.continueStatement(flag.getKey())));
-            }
-            if (variables.returnFlag != null) {
-                ifCascade.add(KeYJavaASTFactory.ifThen(
-                        variables.returnFlag, KeYJavaASTFactory.returnClause(variables.result)));
->>>>>>> 224ad001
             }
             ifCascade.add(KeYJavaASTFactory.ifThen(
                 new NotEquals(new ExtList(new Expression[] {variables.exception, NullLiteral.NULL})),
@@ -1545,58 +1323,29 @@
             }
         }
 
-        private void declareFlagFalse(final ProgramVariable flag)
-        {
-<<<<<<< HEAD
+        private void declareFlagFalse(final ProgramVariable flag) {
             statements.add(KeYJavaASTFactory.declare(flag, BooleanLiteral.FALSE,
                              services.getJavaInfo().getKeYJavaType("boolean")));
-=======
-            statements.add(KeYJavaASTFactory.declare(
-                    flag, BooleanLiteral.FALSE, services.getJavaInfo().getKeYJavaType("boolean")));
->>>>>>> 224ad001
-        }
-
-        private void declareResultDefault()
-        {
+        }
+
+        private void declareResultDefault() {
             if (occursReturnAndIsReturnTypeNotVoid()) {
                 KeYJavaType resultType = variables.result.getKeYJavaType();
-<<<<<<< HEAD
-//                statements.add(KeYJavaASTFactory.declare(variables.result,
-//                                resultType.getDefaultValue(), resultType));
-            // Program variable is already registered, thus it has not to be declared again.
-            // On the other hand the repeated declaration caused trouble, because
-            // a new variable had been constructed even if it already existed.
-                statements.add(KeYJavaASTFactory.assign(variables.result,
-                               resultType.getDefaultValue()));
-=======
                 statements.add(KeYJavaASTFactory.declare(
                         variables.result, resultType.getDefaultValue(), resultType));
->>>>>>> 224ad001
-            }
-        }
-
-        private boolean occursReturnAndIsReturnTypeNotVoid()
-        {
+            }
+        }
+
+        private boolean occursReturnAndIsReturnTypeNotVoid() {
             return variables.returnFlag != null && variables.result != null;
         }
 
-        private void declareExceptionNull()
-        {
-<<<<<<< HEAD
-//            statements.add(KeYJavaASTFactory.declare(variables.exception, NullLiteral.NULL,
-//                                                     variables.exception.getKeYJavaType()));
-            // Program variable is already registered, thus it has not to be declared again.
-            // On the other hand the repeated declaration caused trouble, because
-            // a new variable had been constructed even if it already existed.
-            statements.add(KeYJavaASTFactory.assign(variables.exception, NullLiteral.NULL));
-=======
+        private void declareExceptionNull() {
             statements.add(KeYJavaASTFactory.declare(
                     variables.exception, NullLiteral.NULL, variables.exception.getKeYJavaType()));
->>>>>>> 224ad001
-        }
-
-        private void executeBlockSafely()
-        {
+        }
+
+        private void executeBlockSafely() {
             final Label breakOutLabel = new ProgramElementName("breakOut");
             final StatementBlock almostSafeBlock =
                     replaceOuterBreaksContinuesAndReturns(block, breakOutLabel);
@@ -1616,12 +1365,7 @@
         }
 
         private StatementBlock replaceOuterBreaksContinuesAndReturns(final StatementBlock block,
-<<<<<<< HEAD
                                                                      final Label breakOutLabel) {
-=======
-                                                                     final Label breakOutLabel)
-        {
->>>>>>> 224ad001
             return new OuterBreakContinueAndReturnReplacer(
                 block, labels, breakOutLabel, variables.breakFlags, variables.continueFlags,
                 variables.returnFlag, variables.result, services
@@ -1629,29 +1373,16 @@
         }
 
         private Statement wrapInTryCatch(final Statement labeldBlock,
-                                         final ProgramVariable exceptionParameter)
-        {
-<<<<<<< HEAD
-            Catch katch = KeYJavaASTFactory.catchClause(
-                KeYJavaASTFactory.parameterDeclaration(services.getJavaInfo(),
-                                                       exceptionParameter.getKeYJavaType(),
-                                                       exceptionParameter),
-                new StatementBlock(KeYJavaASTFactory.assign(variables.exception, exceptionParameter))
-=======
-            ProgramVariable exceptionParameter =
-                    createLocalVariable("e", variables.exception.getKeYJavaType());
-            Catch katch = KeYJavaASTFactory.catchClause(
-                    KeYJavaASTFactory.parameterDeclaration(
-                            services.getJavaInfo(), exceptionParameter.getKeYJavaType(),
-                            exceptionParameter),
-                    new StatementBlock(KeYJavaASTFactory.assign(
-                            variables.exception, exceptionParameter))
->>>>>>> 224ad001
-            );
+                                         final ProgramVariable exceptionParameter) {
+            Catch katch =
+                    KeYJavaASTFactory.catchClause(KeYJavaASTFactory.parameterDeclaration(
+                                                                    services.getJavaInfo(),
+                                                                    exceptionParameter.getKeYJavaType(),
+                                                                    exceptionParameter),
+                                                  new StatementBlock(KeYJavaASTFactory.assign(
+                                                          variables.exception, exceptionParameter)));
             return new Try(new StatementBlock(labeldBlock), new Branch[] {katch});
         }
-
-<<<<<<< HEAD
     }
 
     private class InfFlowValidityData {
@@ -1667,12 +1398,4 @@
             this.taclet = taclet;
         }
     }
-=======
-        private ProgramVariable createLocalVariable(final String nameBase, final KeYJavaType type)
-        {
-            return KeYJavaASTFactory.localVariable(
-                    services.getVariableNamer().getTemporaryNameProposal(nameBase), type);
-        }
-    }
->>>>>>> 224ad001
 }