--- conflicted
+++ resolved
@@ -1147,15 +1147,9 @@
                                       final Term[] postconditions,
                                       final ProgramVariable exceptionParameter) {
             goal.setBranchLabel("Validity");
-<<<<<<< HEAD
             final TermBuilder tb = services.getTermBuilder();
-            goal.addFormulaToAntecedent(new SequentFormula(
-                    tb.applySequential(updates, tb.and(assumptions))), false);
-=======
             goal.addFormula(new SequentFormula(
-            services.getTermBuilder().applySequential(updates, services.getTermBuilder().and(assumptions))), true, false);
->>>>>>> 7ae943c5
-
+                    tb.applySequential(updates, tb.and(assumptions))), true, false);
             final StatementBlock block =
                     new ValidityProgramConstructor(labels, instantiation.block,
                                                    variables, exceptionParameter,
