--- conflicted
+++ resolved
@@ -772,15 +772,10 @@
                     : anonymisationHeaps.entrySet()) {
                 Term anonymisationUpdate = skip();
                 final Term modifiesClause = modifiesClauses.get(anonymisationHeap.getKey());
-<<<<<<< HEAD
-                if (!modifiesClause.equals(lessThanNothing())) {
+                if (!modifiesClause.equals(strictlyNothing())) {
                     anonymisationUpdate =
                             anonUpd(anonymisationHeap.getKey(), modifiesClause,
                                     func(anonymisationHeap.getValue()));
-=======
-                if (!modifiesClause.equals(strictlyNothing())) {
-                    anonymisationUpdate = anonUpd(anonymisationHeap.getKey(), modifiesClause, func(anonymisationHeap.getValue()));
->>>>>>> 78f7993b
                 }
                 result = parallel(result, anonymisationUpdate);
             }
@@ -895,11 +890,7 @@
             for (LocationVariable heap : heaps) {
                 final Term modifiesClause = modifiesClauses.get(heap);
                 final Term frameCondition;
-<<<<<<< HEAD
-                if (modifiesClause.equals(lessThanNothing()) && heap == getBaseHeapFunction()) {
-=======
                 if (modifiesClause.equals(strictlyNothing()) && heap == getBaseHeap()) {
->>>>>>> 78f7993b
                     frameCondition = frameStrictlyEmpty(var(heap), remembranceVariables.get(heap));
                 }
                 else {
