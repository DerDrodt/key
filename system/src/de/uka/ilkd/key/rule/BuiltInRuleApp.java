// This file is part of KeY - Integrated Deductive Software Design
// Copyright (C) 2001-2011 Universitaet Karlsruhe, Germany
//                         Universitaet Koblenz-Landau, Germany
//                         Chalmers University of Technology, Sweden
//
// The KeY system is protected by the GNU General Public License. 
// See LICENSE.TXT for details.
//
//

package de.uka.ilkd.key.rule;

import de.uka.ilkd.key.collection.ImmutableList;
import de.uka.ilkd.key.logic.PosInOccurrence;

/** 
 * this class represents an application of a built in rule
 * application
 */
public class BuiltInRuleApp extends AbstractBuiltInRuleApp  {
   
    protected BuiltInRuleApp(BuiltInRule builtInRule, 
			  PosInOccurrence pio) {
	this.builtInRule    = builtInRule;
	this.pio            = pio;
    }
    
    
    protected BuiltInRuleApp(BuiltInRule builtInRule, 
			  PosInOccurrence pio,
			  ImmutableList<PosInOccurrence> ifInsts) {
	this(builtInRule, pio);
	this.ifInsts = ifInsts;
    }
    


    @Override
    public RuleApp replacePos(PosInOccurrence newPos) {
	    return new BuiltInRuleApp(builtInRule, newPos, ifInsts);
    }

<<<<<<< HEAD
    /** applies the specified rule at the specified position 
     * if all schema variables have been instantiated
     * @param goal the Goal where to apply the rule
     * @param services the Services encapsulating all java information
     * @return list of new created goals 
     */
    @Override    
    public ImmutableList<Goal> execute(Goal goal, Services services) {
	goal.addAppliedRuleApp(this);
	ImmutableList<Goal> result = null;
	try {
	    result = builtInRule.apply(goal, services, this);
	} catch (RuleAbortException e) {
	    result = null;
	} catch (Exception e) {
	    result = null;
    }
    if (result == null){
        goal.removeLastAppliedRuleApp();
        goal.node().setAppliedRuleApp(null);
    }
	return result;
    }
    
    public void setIfInsts(ImmutableList<PosInOccurrence> ifInsts) {
	assert ifInsts != null;
	this.ifInsts = ifInsts;
    }
    
    
    public ImmutableList<PosInOccurrence> ifInsts() {
	return ifInsts;
    }
    
=======
>>>>>>> 4544195f

}<|MERGE_RESOLUTION|>--- conflicted
+++ resolved
@@ -40,42 +40,5 @@
 	    return new BuiltInRuleApp(builtInRule, newPos, ifInsts);
     }
 
-<<<<<<< HEAD
-    /** applies the specified rule at the specified position 
-     * if all schema variables have been instantiated
-     * @param goal the Goal where to apply the rule
-     * @param services the Services encapsulating all java information
-     * @return list of new created goals 
-     */
-    @Override    
-    public ImmutableList<Goal> execute(Goal goal, Services services) {
-	goal.addAppliedRuleApp(this);
-	ImmutableList<Goal> result = null;
-	try {
-	    result = builtInRule.apply(goal, services, this);
-	} catch (RuleAbortException e) {
-	    result = null;
-	} catch (Exception e) {
-	    result = null;
-    }
-    if (result == null){
-        goal.removeLastAppliedRuleApp();
-        goal.node().setAppliedRuleApp(null);
-    }
-	return result;
-    }
-    
-    public void setIfInsts(ImmutableList<PosInOccurrence> ifInsts) {
-	assert ifInsts != null;
-	this.ifInsts = ifInsts;
-    }
-    
-    
-    public ImmutableList<PosInOccurrence> ifInsts() {
-	return ifInsts;
-    }
-    
-=======
->>>>>>> 4544195f
 
 }