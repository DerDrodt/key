--- conflicted
+++ resolved
@@ -166,19 +166,6 @@
                 baseTypeRef = at.getBaseType();                  
             }
 
-<<<<<<< HEAD
-	    final For forLoop = 
-		new For(new LoopInitializer[]{forInit},
-			new LessThan(pv, dimensions[0]),
-			new Expression[]{new PostIncrement(pv)},			
-			assign(new ArrayReference
-			       ((ReferencePrefix)resultVar, new Expression[]{pv}),
-			       new NewArray(baseDim, 
-				       	    baseTypeRef, 
-				       	    baseType, 
-				       	    null, 
-					    dimensions.length - 1)));
-=======
 	    final For forLoop = KeYJavaASTFactory.forLoop(KeYJavaASTFactory
 		    .loopInit(forInit), KeYJavaASTFactory.lessThanGuard(pv,
 		    dimensions[0]), KeYJavaASTFactory
@@ -187,7 +174,6 @@
 			    (ReferencePrefix) resultVar, pv), KeYJavaASTFactory
 			    .newArray(baseTypeRef, dimensions.length - 1,
 				    baseDim, baseType)));
->>>>>>> 273be591
 
 	    bodyStmnts.add(forLoop);
 	}
