--- conflicted
+++ resolved
@@ -51,18 +51,9 @@
 		astFor.getInitializers().get(i);
 	}
 
-<<<<<<< HEAD
-	loopInitStatementList
-	[loopInitStatementList.length - 1] = new For(null,
-	                                             astFor.getGuard(),
-	                                             astFor.getIForUpdates(),
-	                                             astFor.getBody());
-	return new StatementBlock(loopInitStatementList);
-=======
 	loopInitStatementList[loopInitStatementList.length - 1] = KeYJavaASTFactory
 		.forLoop(astFor.getGuard(), astFor.getIForUpdates(),
 			astFor.getBody());
 	return KeYJavaASTFactory.block(loopInitStatementList);
->>>>>>> 273be591
     }
 }