--- conflicted
+++ resolved
@@ -35,14 +35,9 @@
 import de.uka.ilkd.key.logic.op.AbstractTermTransformer;
 import de.uka.ilkd.key.logic.op.LocationVariable;
 import de.uka.ilkd.key.rule.inst.SVInstantiations;
-<<<<<<< HEAD
 import de.uka.ilkd.key.speclang.*;
 import de.uka.ilkd.key.util.InfFlowSpec;
 import de.uka.ilkd.key.util.MiscTools;
-=======
-import de.uka.ilkd.key.speclang.LoopInvariant;
-import de.uka.ilkd.key.speclang.LoopInvariantImpl;
->>>>>>> 224ad001
 import de.uka.ilkd.key.util.Triple;
 
 public final class IntroAtPreDefsOp extends AbstractTermTransformer {
@@ -164,9 +159,9 @@
                 ImmutableList<Term> newLocalIns = TB.var(MiscTools.getLocalIns(loop, services));
                 ImmutableList<Term> newLocalOuts = TB.var(MiscTools.getLocalOuts(loop, services));
                 final LoopInvariant newInv
-<<<<<<< HEAD
                        = inv.create(loop,
                                     frame.getProgramMethod(),
+                                    frame.getProgramMethod().getContainerType(),
                                     newInvariants,
                                     newMods,
                                     newInfFlowSpecs,
@@ -175,16 +170,6 @@
                                     newLocalIns,
                                     newLocalOuts,
                                     atPres);
-=======
-                       = new LoopInvariantImpl(loop,
-                                               inv.getTarget(),
-                                               inv.getKJT(),
-                                               newInvariants,
-                                               newMods,
-                                               newVariant,
-                                               selfTerm,
-                                               atPres);
->>>>>>> 224ad001
                 services.getSpecificationRepository().addLoopInvariant(newInv);
             }
         }
