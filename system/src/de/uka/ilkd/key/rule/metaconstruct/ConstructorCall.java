// This file is part of KeY - Integrated Deductive Software Design
//
// Copyright (C) 2001-2011 Universitaet Karlsruhe (TH), Germany
//                         Universitaet Koblenz-Landau, Germany
//                         Chalmers University of Technology, Sweden
// Copyright (C) 2011-2013 Karlsruhe Institute of Technology, Germany
//                         Technical University Darmstadt, Germany
//                         Chalmers University of Technology, Sweden
//
// The KeY system is protected by the GNU General
// Public License. See LICENSE.TXT for details.
//

package de.uka.ilkd.key.rule.metaconstruct;

import java.util.ArrayList;
import java.util.List;

import de.uka.ilkd.key.collection.ImmutableArray;
import de.uka.ilkd.key.java.Expression;
import de.uka.ilkd.key.java.KeYJavaASTFactory;
import de.uka.ilkd.key.java.ProgramElement;
import de.uka.ilkd.key.java.Services;
import de.uka.ilkd.key.java.Statement;
import de.uka.ilkd.key.java.abstraction.KeYJavaType;
import de.uka.ilkd.key.java.declaration.ClassDeclaration;
import de.uka.ilkd.key.java.expression.operator.New;
import de.uka.ilkd.key.java.recoderext.ImplicitFieldAdder;
import de.uka.ilkd.key.java.reference.ExecutionContext;
import de.uka.ilkd.key.java.statement.MethodBodyStatement;
import de.uka.ilkd.key.logic.Name;
import de.uka.ilkd.key.logic.op.ProgramVariable;
import de.uka.ilkd.key.logic.op.SchemaVariable;
import de.uka.ilkd.key.logic.sort.Sort;
import de.uka.ilkd.key.rule.inst.SVInstantiations;
import de.uka.ilkd.key.util.Debug;

/**
 * The constructor call meta construct is used to handle a allocation expression
 * like <code>new Class(...)</code>. Thereby it replaces the allocation
 * expression by a method reference to an implict method called
 * <code>&lt;init&gt;</code> that is mainly the constructor but in its
 * normalform.
 */
public class ConstructorCall extends ProgramTransformer {

    private static final String CONSTRUCTOR_CALL = "constructor-call";


    private static final String NORMALFORM_IDENTIFIER =
		de.uka.ilkd.key.java.recoderext.
		 ConstructorNormalformBuilder.CONSTRUCTOR_NORMALFORM_IDENTIFIER;


    //@ invariant (newObjectSV == null) != (newObjectVar == null);
    private final SchemaVariable newObjectSV;
    private final ProgramVariable newObjectVar;


    /**
     * creates the metaconstruct
     */
    protected ConstructorCall(Name name,
	    SchemaVariable newObjectSV,
	    ProgramElement consRef) {
	super(name, consRef);
	this.newObjectSV = newObjectSV;
	newObjectVar = null;
    }

    /**
     * creates the metaconstruct
     */
    public ConstructorCall(SchemaVariable newObjectSV,
			   ProgramElement consRef) {
	this(new Name(CONSTRUCTOR_CALL), newObjectSV, consRef);
    }

    /**
     * Used to programmatically produce this statement.
     * There is no schema variable instantiation, since we have a concrete variable.
     */
    public ConstructorCall(ProgramVariable pv, New n) {
        super(new Name(CONSTRUCTOR_CALL), n);
        newObjectSV = null;
        newObjectVar = pv;
    }

    /**
     * transforms the constructor's body into its normalform and
     * returns the result. Thereby all necessary references are
     * resolved.
     *
     * The method is optimized in the sense that instead of returning
     * <code>newObject.<init>(args);</code>
     * a statementblock is returned which evaluates the constructor's arguments
     * and inserts a method body statement rather than the method call which avoids
     * unneccessary proof branches. As <code>newObject</code> can never be
     * <code>null</code> no null pointer check is necessary.
     */
    public ProgramElement transform
	(ProgramElement pe, Services services, SVInstantiations svInst) {

	final New constructorReference = (New) pe;
	final KeYJavaType classType = constructorReference.getTypeReference().getKeYJavaType();

	if (!(classType.getJavaType() instanceof ClassDeclaration)) {
	    // no implementation available
	    return pe;
	}

	final List<Statement> stmnts = constructorCallSequence(constructorReference,
                classType, svInst, services);
<<<<<<< HEAD
    
	return KeYJavaASTFactory.block(stmnts);
=======

	return new StatementBlock(stmnts.toArray(new Statement[stmnts.size()]));

>>>>>>> 281ba1ea
    }

    /**
     * returns a sequence of statements modelling the Java constructor call semantics explicitly
     */
    protected List<Statement> constructorCallSequence(
            final New constructorReference, final KeYJavaType classType,
            SVInstantiations svInst, Services services) {
        assert (newObjectVar == null) != (newObjectSV == null);

	final ProgramVariable newObject =
	        newObjectSV == null? newObjectVar:
	    (ProgramVariable) svInst.getInstantiation(newObjectSV);
	final ExecutionContext ec = svInst.getExecutionContext();
	final ImmutableArray<Expression> arguments =
	    constructorReference.getArguments();

	final ArrayList<Statement> evaluatedArgs = new ArrayList<Statement>();

	int j=0;
	if(services.getJavaInfo().getAttribute(ImplicitFieldAdder.IMPLICIT_ENCLOSING_THIS, classType)!=null){
	    j=1;
	}
	final ProgramVariable[] argumentVariables =
	    new ProgramVariable[arguments.size()+j];

	for (int i = 0, sz = arguments.size(); i<sz; i++) {
	    argumentVariables[i] =
	        EvaluateArgs.evaluate(arguments.get(i), evaluatedArgs,
	                services, ec);
	}

	if ( j == 1 ) {
            Sort s = services.getJavaInfo().getAttribute(ImplicitFieldAdder.IMPLICIT_ENCLOSING_THIS, classType).sort();
	    Expression enclosingThis = (Expression) (constructorReference.getReferencePrefix() instanceof Expression?
	            constructorReference.getReferencePrefix() :
                        services.getTypeConverter().convertToProgramElement(
                                services.getTypeConverter().findThisForSort(s, ec)));
	    argumentVariables[argumentVariables.length-1] =
	        EvaluateArgs.evaluate(enclosingThis, evaluatedArgs,
	                        services, ec);
	}

	//get init method
	//(deliberately using classType itself as the "context type", in order
	//to allow public calls to private init methods)
<<<<<<< HEAD
	final MethodBodyStatement mbs = KeYJavaASTFactory.methodBody(
		services.getJavaInfo(), null, newObject, classType,
		NORMALFORM_IDENTIFIER, argumentVariables);
	
	Debug.assertTrue(mbs != null, "Call to non-existent constructor.");
	
        //   the assignment statements + the method body statement + <allocateArea> for memory areas  
=======
	final IProgramMethod method
		= services.getJavaInfo().getProgramMethod(classType,
							  NORMALFORM_IDENTIFIER,
							  argumentVariables,
							  classType);

	Debug.assertTrue(method != null, "Call to non-existent constructor.");

	final MethodBodyStatement mbs = new MethodBodyStatement(method, newObject, null,
               new ImmutableArray<Expression>(argumentVariables));

        //   the assignment statements + the method body statement + <allocateArea> for memory areas
>>>>>>> 281ba1ea
	final ArrayList<Statement> stmnts = new ArrayList<Statement>();

	for (int i = 0, sz=evaluatedArgs.size(); i<sz; i++) {
	    stmnts.add(evaluatedArgs.get(i));
	}

        stmnts.add(mbs);

	return stmnts;
    }

}<|MERGE_RESOLUTION|>--- conflicted
+++ resolved
@@ -111,14 +111,8 @@
 
 	final List<Statement> stmnts = constructorCallSequence(constructorReference,
                 classType, svInst, services);
-<<<<<<< HEAD
-    
+
 	return KeYJavaASTFactory.block(stmnts);
-=======
-
-	return new StatementBlock(stmnts.toArray(new Statement[stmnts.size()]));
-
->>>>>>> 281ba1ea
     }
 
     /**
@@ -165,28 +159,13 @@
 	//get init method
 	//(deliberately using classType itself as the "context type", in order
 	//to allow public calls to private init methods)
-<<<<<<< HEAD
 	final MethodBodyStatement mbs = KeYJavaASTFactory.methodBody(
 		services.getJavaInfo(), null, newObject, classType,
 		NORMALFORM_IDENTIFIER, argumentVariables);
-	
+
 	Debug.assertTrue(mbs != null, "Call to non-existent constructor.");
-	
-        //   the assignment statements + the method body statement + <allocateArea> for memory areas  
-=======
-	final IProgramMethod method
-		= services.getJavaInfo().getProgramMethod(classType,
-							  NORMALFORM_IDENTIFIER,
-							  argumentVariables,
-							  classType);
-
-	Debug.assertTrue(method != null, "Call to non-existent constructor.");
-
-	final MethodBodyStatement mbs = new MethodBodyStatement(method, newObject, null,
-               new ImmutableArray<Expression>(argumentVariables));
 
         //   the assignment statements + the method body statement + <allocateArea> for memory areas
->>>>>>> 281ba1ea
 	final ArrayList<Statement> stmnts = new ArrayList<Statement>();
 
 	for (int i = 0, sz=evaluatedArgs.size(); i<sz; i++) {
