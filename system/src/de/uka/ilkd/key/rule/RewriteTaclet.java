// This file is part of KeY - Integrated Deductive Software Design
// Copyright (C) 2001-2011 Universitaet Karlsruhe, Germany
//                         Universitaet Koblenz-Landau, Germany
//                         Chalmers University of Technology, Sweden
//
// The KeY system is protected by the GNU General Public License. 
// See LICENSE.TXT for details.
//
//

package de.uka.ilkd.key.rule;

import de.uka.ilkd.key.collection.ImmutableList;
import de.uka.ilkd.key.collection.ImmutableMap;
import de.uka.ilkd.key.collection.ImmutableSet;
import de.uka.ilkd.key.java.Services;
import de.uka.ilkd.key.logic.*;
import de.uka.ilkd.key.logic.op.*;
import de.uka.ilkd.key.logic.sort.Sort;
import de.uka.ilkd.key.logic.util.TermHelper;
import de.uka.ilkd.key.proof.Goal;
import de.uka.ilkd.key.rule.inst.SVInstantiations;
import de.uka.ilkd.key.rule.tacletbuilder.RewriteTacletBuilder;
import de.uka.ilkd.key.rule.tacletbuilder.RewriteTacletGoalTemplate;
import de.uka.ilkd.key.rule.tacletbuilder.TacletGoalTemplate;

/** 
 * A RewriteTaclet represents a taclet, whose find can be matched against any
 * term in the sequent no matter where it occurs. The only constraint to be
 * fulfilled is that the term matches the structure described by the term of the
 * find-part.
 */
public final class RewriteTaclet extends FindTaclet {

    /** does not pose state restrictions on valid matchings */
    public static final int NONE = 0;

    /** all taclet consituents must appear in the same state 
     * (and not below a modality (for efficiency reasons)) */
    public static final int SAME_UPDATE_LEVEL = 1;

    /** all taclet consituents must be in the same state 
     * as the sequent */
    public static final int IN_SEQUENT_STATE = 2;
    
    /**
     * If the surrounding formula has been decomposed completely, the find-term
     * will NOT appear on the SUCcedent. The formula "wellformed(h)" in
     * "wellformed(h) ==>" or in "==> wellformed(h) -> (inv(h) = inv(h2))"
     * or in "==> \if(b) \then(!wellformed(h)) \else(!wellformed(h2))"
     * has antecedent polarity. The formula "wellformed(h)" in
     * "wellformed(h) <-> wellformed(h2) ==>" has NO antecedent polarity.
     */
    public static final int ANTECEDENT_POLARITY = 4;
    
    /**
     * If the surrounding formula has been decomposed completely, the find-term
     * will NOT appear on the ANTEcedent. The formula "wellformed(h)" in
     * "==> wellformed(h)" or in "wellformed(h) -> (inv(h) = inv(h2)) ==>"
     * or in "\if(b) \then(!wellformed(h)) \else(!wellformed(h2)) ==>"
     * has succedent polarity. The formula "wellformed(h)" in
     * "wellformed(h) <-> wellformed(h2) ==>" has NO succedent polarity.
     */
    public static final int SUCCEDENT_POLARITY = 8;

    
    /**
     * encodes restrictions on the state where a rewrite taclet is applicable
     * If the value is equal to 
     * <ul> 
     * <li> {@link RewriteTaclet#NONE} no state restrictions are posed</li>
     * <li> {@link RewriteTaclet#SAME_UPDATE_LEVEL} then <code>\assumes</code> 
     * must match on a formula within the same state as <code>\find</code>
     * rsp. <code>\add</code>. For efficiency no modalities are allowed above 
     * the <code>\find</code> position  </li>
     * <li> {@link RewriteTaclet#IN_SEQUENT_STATE} the <code>\find</code> part is 
     * only allowed to match on formulas which are evaulated in the same state as 
     * the sequent</li>
     *</ul>
     */
    private int applicationRestriction;


    /**
     * creates a Schematic Theory Specific Rule (Taclet) with the given
     * parameters that represents a rewrite rule.  
     * @param name the Name of the Taclet 
     * @param applPart the TacletApplPart that contains the application part of an Taclet that is
     * the if-sequent, the variable conditions
     * @param goalTemplates a list of goal descriptions.
     * @param ruleSets a list of rule sets for the Taclet
     * @param attrs the TacletAttributes; these are boolean values
     * indicating a noninteractive or recursive use of the Taclet. 
     * @param find the find term of the Taclet
     * @param prefixMap a ImmMap<SchemaVariable,TacletPrefix> that contains the
     * prefix for each SchemaVariable in the Taclet
     * @param p_applicationRestriction an int defining state restrictions of the taclet
     * (required for location check)
     * @param choices the SetOf<Choices> to which this taclet belongs to
     */
    public RewriteTaclet(Name name, TacletApplPart applPart,  
			 ImmutableList<TacletGoalTemplate>  goalTemplates, 
			 ImmutableList<RuleSet>             ruleSets,
			 TacletAttributes          attrs,
			 Term                      find,
			 ImmutableMap<SchemaVariable,TacletPrefix> prefixMap, 
			 int                       p_applicationRestriction,
			 ImmutableSet<Choice> choices){
	super(name, applPart, goalTemplates, ruleSets, attrs,
	      find, prefixMap, choices);
	applicationRestriction = p_applicationRestriction;
	
	cacheMatchInfo();
    }	

      
    /** 
     * this method is used to determine if top level updates are
     * allowed to be ignored. This is the case if we have an Antec or
     * SuccTaclet but not for a RewriteTaclet
     * @return true if top level updates shall be ignored 
     */
    @Override
    protected boolean ignoreTopLevelUpdates() {
	return false;
    }
    
    /**
     * returns the int encoding the kind of state restriction this rewrite 
     * taclet must obey     
     * @return the int encoding the kind of state restriction this rewrite 
     * taclet must obey      
     */
    public int getApplicationRestriction () {
	return applicationRestriction;
    }


    /**
     * the top level operator has to be a simultaneous update. This method 
     * checks if the assignment pairs of the update contain free logic
     * variables and gives a veto if positive
     * @param t the Term to check
     * @return false if vetoing 
     */
    private boolean veto (Term t) {
        return t.freeVars ().size () > 0;
    }

    /**
     * For taclets with <code>getSameUpdatePrefix ()</code>, collect
     * the updates above <code>p_pos</code> and add them to the update
     * context of the instantiations object <code>p_mc</code>.
     * @return the new instantiations with the additional updates, or
     * <code>null</code>, if program modalities appear above
     * <code>p_pos</code>
     */
    public MatchConditions checkPrefix
	( PosInOccurrence p_pos,
	  MatchConditions p_mc,
	  Services        p_services ) {
	if ( getApplicationRestriction() == NONE)  
	    return p_mc;
        
<<<<<<< HEAD
        int polarity = p_pos.isInAntec() ? 2 : 0;
=======
    int polarity = p_pos.isInAntec() ? -1 : 1;  // init polarity
>>>>>>> 8ba3b639
	SVInstantiations svi = p_mc.getInstantiations ();
	if ( p_pos.posInTerm () != null ) {
	    PIOPathIterator it = p_pos.iterator ();
	    Operator        op;

	    while ( it.next () != -1 ) {
            final Term t = it.getSubTerm ();
            op = t.op ();

<<<<<<< HEAD
		if ( op instanceof UpdateApplication &&
		     it.getChild () == UpdateApplication.targetPos()) {		    
		    if ( (getApplicationRestriction() & IN_SEQUENT_STATE) != 0 || veto(t) ) {
			return null;
		    } else {
			Term update = UpdateApplication.getUpdate(t);
			svi = svi.addUpdate ( update );
		    }
		    
		}
		else if ( op instanceof Modality ||
			  op instanceof ModalOperatorSV)
		    return null;
                else if ((op == Junctor.NOT)
                        || (op == Junctor.IMP && it.getChild() == 0)) {
                    polarity = (polarity + 2) % 4;
                } else if (op == Equality.EQV) {
                    polarity = 1;
                }
	    }
	}
        if (    ((getApplicationRestriction() & ANTECEDENT_POLARITY) != 0
                    && polarity != 2)
             || ((getApplicationRestriction() & SUCCEDENT_POLARITY) != 0
                    && polarity != 0)) {
            return null;
        }
=======
            if ( op instanceof UpdateApplication &&
                it.getChild () == UpdateApplication.targetPos()) {		    
                if ( (getApplicationRestriction() & IN_SEQUENT_STATE) != 0 || veto(t) ) {
                return null;
                } else {
                Term update = UpdateApplication.getUpdate(t);
                svi = svi.addUpdate ( update );
                }

            } else if (op instanceof Modality || op instanceof ModalOperatorSV) {
                return null;
            }

            // compute polarity
                                                                                // toggle polarity if find term is subterm of
            if ((op == Junctor.NOT) ||                                          //   not
                (op == Junctor.IMP && it.getChild() == 0)) {                    //   left hand side of implication
                polarity = polarity * -1;
                                                                                // do not change polarity if find term is subterm of
            } else if ((op == Junctor.AND) ||                                   //   and
                       (op == Junctor.OR) ||                                    //   or
                       (op == Junctor.IMP && it.getChild() != 0) ||             //   right hand side of implication
                       (op == IfThenElse.IF_THEN_ELSE && it.getChild() != 0)) { //   then or else part of if-then-else
                // do nothing
            } else {                                                            // find term has no polarity in any other case
                polarity = 0;
            }
	    }
	}
    if (((getApplicationRestriction() & ANTECEDENT_POLARITY) != 0 && polarity != -1) ||
        ((getApplicationRestriction() & SUCCEDENT_POLARITY) != 0 && polarity != 1)) {
        return null;
    }
>>>>>>> 8ba3b639

	return p_mc.setInstantiations ( svi );
    }

    /**
     * does the work for applyReplacewith (wraps recursion) 
     */
    private Term replace(Term term, 
	    		 Term with, 
	    		 IntIterator it,
			 Services services, 
			 MatchConditions mc, 
                         Sort maxSort) {
	if (it.hasNext()) {	    
	    int sub = it.next();
	    
	    final Term[] subs = new Term[term.arity()];
	    
	    for (int i=0, arity = term.arity(); i<arity; i++) {
		
                if (i!=sub) {
		    subs[i] = term.sub(i);
		} else {                    
                    final Sort newMaxSort = TermHelper.getMaxSort(term, i, services);
		    subs[i] = replace(term.sub(i), 
			    	      with, 
			    	      it, 
			    	      services, 
			    	      mc, 
			    	      newMaxSort);
		}
	    }	    	    	    	    	    
 	    
	    return TermFactory.DEFAULT.createTerm(term.op(), 
	            				  subs, 
	            				  term.boundVars(), 
	            				  term.javaBlock());
	} 
                                      
	with = syntacticalReplace(with, services, mc);   

               
	if(!with.sort().extendsTrans(maxSort)) {
	    with = TermBuilder.DF.cast(services, maxSort, with);
	}
        
	return with;
    }
    

    private SequentFormula applyReplacewithHelper(
	    				RewriteTacletGoalTemplate gt, 
				 	PosInOccurrence    posOfFind,
				 	Services           services,
				 	MatchConditions    matchCond) {
	Term term = posOfFind.constrainedFormula().formula();
	IntIterator it = posOfFind.posInTerm().iterator();
	Term rwTemplate=gt.replaceWith();

	Term formula = replace(term, 
		       	       rwTemplate, 
		       	       it, 
		       	       services, 
		       	       matchCond, 
		       	       term.sort());
	if(term == formula) {
	    return posOfFind.constrainedFormula();
	} else {
	    return new SequentFormula(formula);
	}
    }
    
    
    public SequentFormula getRewriteResult(Services services, 
	    				       TacletApp app) {
	assert goalTemplates().size() == 1;
	assert goalTemplates().head().sequent().isEmpty();	
	assert getApplicationRestriction() != IN_SEQUENT_STATE;
	assert app.complete();
	RewriteTacletGoalTemplate gt 
		= (RewriteTacletGoalTemplate) goalTemplates().head();
	return applyReplacewithHelper(gt, 
				      app.posInOccurrence(), 
				      services, 
				      app.matchConditions());
    }


    /** 
     * applies the replacewith part of Taclets
     * @param gt TacletGoalTemplate used to get the replaceexpression in the Taclet
     * @param goal the Goal where the rule is applied
     * @param posOfFind the PosInOccurrence belonging to the find expression
     * @param services the Services encapsulating all java information
     * @param matchCond the MatchConditions with all required instantiations 
     */
    @Override
    protected void applyReplacewith(TacletGoalTemplate gt, 
				    Goal               goal,
				    PosInOccurrence    posOfFind,
				    Services           services,
				    MatchConditions    matchCond) {
	if ( gt instanceof RewriteTacletGoalTemplate ) {
            SequentFormula cf 
            	= applyReplacewithHelper((RewriteTacletGoalTemplate)gt, 
        	    			         posOfFind, 
        	    			         services, 
        	    			         matchCond);

            goal.changeFormula ( cf, posOfFind );
	} else {
	    // Then there was no replacewith...
	    // This is strange in a RewriteTaclet, but who knows...
	}
    }

    /**
     * adds the sequent of the add part of the Taclet to the goal sequent
     * @param add the Sequent to be added
     * @param goal the Goal to be updated
     * @param posOfFind the PosInOccurrence describes the place where to add
     * the semisequent
     * @param services the Services encapsulating all java information
     * @param matchCond the MatchConditions with all required instantiations 
     */
    @Override
    protected void applyAdd(Sequent         add, 
			    Goal            goal,
			    PosInOccurrence posOfFind,
			    Services        services,
			    MatchConditions matchCond) {
	if (posOfFind.isInAntec()) {
	    addToAntec(add.antecedent(), goal, posOfFind, services, matchCond);
	    addToSucc(add.succedent(), goal, null, services, matchCond);
	} else {
	    addToAntec(add.antecedent(), goal, null, services, matchCond);	
	    addToSucc(add.succedent(), goal, posOfFind, services, matchCond);
	}
    }
    
    @Override
    protected Taclet setName(String s) {
	final RewriteTacletBuilder b = new RewriteTacletBuilder();
	b.setFind(find());
	b.setApplicationRestriction ( getApplicationRestriction() );
	return super.setName(s, b);
    }


    @Override
    StringBuffer toStringFind(StringBuffer sb) {
	StringBuffer res = super.toStringFind ( sb );
	if ((getApplicationRestriction() & RewriteTaclet.SAME_UPDATE_LEVEL) != 0) {
            res.append("\\sameUpdateLevel");
        }
        if ((getApplicationRestriction() & RewriteTaclet.IN_SEQUENT_STATE) != 0) {
            res.append("\\inSequentState");
        }
        if ((getApplicationRestriction() & RewriteTaclet.ANTECEDENT_POLARITY) != 0) {
            res.append("\\antecedentPolarity");
        }
        if ((getApplicationRestriction() & RewriteTaclet.SUCCEDENT_POLARITY) != 0) {
            res.append("\\succedentPolarity");
        }
	return res;
    }
}<|MERGE_RESOLUTION|>--- conflicted
+++ resolved
@@ -162,11 +162,7 @@
 	if ( getApplicationRestriction() == NONE)  
 	    return p_mc;
         
-<<<<<<< HEAD
-        int polarity = p_pos.isInAntec() ? 2 : 0;
-=======
     int polarity = p_pos.isInAntec() ? -1 : 1;  // init polarity
->>>>>>> 8ba3b639
 	SVInstantiations svi = p_mc.getInstantiations ();
 	if ( p_pos.posInTerm () != null ) {
 	    PIOPathIterator it = p_pos.iterator ();
@@ -176,35 +172,6 @@
             final Term t = it.getSubTerm ();
             op = t.op ();
 
-<<<<<<< HEAD
-		if ( op instanceof UpdateApplication &&
-		     it.getChild () == UpdateApplication.targetPos()) {		    
-		    if ( (getApplicationRestriction() & IN_SEQUENT_STATE) != 0 || veto(t) ) {
-			return null;
-		    } else {
-			Term update = UpdateApplication.getUpdate(t);
-			svi = svi.addUpdate ( update );
-		    }
-		    
-		}
-		else if ( op instanceof Modality ||
-			  op instanceof ModalOperatorSV)
-		    return null;
-                else if ((op == Junctor.NOT)
-                        || (op == Junctor.IMP && it.getChild() == 0)) {
-                    polarity = (polarity + 2) % 4;
-                } else if (op == Equality.EQV) {
-                    polarity = 1;
-                }
-	    }
-	}
-        if (    ((getApplicationRestriction() & ANTECEDENT_POLARITY) != 0
-                    && polarity != 2)
-             || ((getApplicationRestriction() & SUCCEDENT_POLARITY) != 0
-                    && polarity != 0)) {
-            return null;
-        }
-=======
             if ( op instanceof UpdateApplication &&
                 it.getChild () == UpdateApplication.targetPos()) {		    
                 if ( (getApplicationRestriction() & IN_SEQUENT_STATE) != 0 || veto(t) ) {
@@ -238,7 +205,6 @@
         ((getApplicationRestriction() & SUCCEDENT_POLARITY) != 0 && polarity != 1)) {
         return null;
     }
->>>>>>> 8ba3b639
 
 	return p_mc.setInstantiations ( svi );
     }
