--- conflicted
+++ resolved
@@ -58,7 +58,6 @@
 import de.uka.ilkd.key.proof.init.InfFlowContractPO;
 import de.uka.ilkd.key.proof.mgt.ComplexRuleJustificationBySpec;
 import de.uka.ilkd.key.proof.mgt.RuleJustificationBySpec;
-import de.uka.ilkd.key.proof.mgt.SpecificationRepository;
 import de.uka.ilkd.key.rule.inst.ContextStatementBlockInstantiation;
 import de.uka.ilkd.key.rule.inst.SVInstantiations;
 import de.uka.ilkd.key.speclang.FunctionalOperationContract;
@@ -584,7 +583,6 @@
         }
         assert inst.pm.isConstructor()
                || !(inst.actualResult != null && resultVar == null);
-        // TODO: here!
         final ProgramVariable excVar = TB.excVar(services, "exc", inst.pm, true);
         assert excVar != null;
         if (!loadedInfFlow)
@@ -789,15 +787,6 @@
         	            true, 
         	            false);
 
-<<<<<<< HEAD
-=======
-        boolean loadedInfFlow =
-                services.getProof().getSettings()
-                .getStrategySettings().getActiveStrategyProperties()
-                .getProperty(StrategyProperties.INF_FLOW_CHECK_PROPERTY)
-                .equals(StrategyProperties.INF_FLOW_CHECK_TRUE);
-
->>>>>>> 6772599b
         if ((goal.getStrategyInfo(InfFlowCheckInfo.INF_FLOW_CHECK_PROPERTY) != null &&
             goal.getStrategyInfo(InfFlowCheckInfo.INF_FLOW_CHECK_PROPERTY)) || loadedInfFlow) {
             // prepare information flow analysis
