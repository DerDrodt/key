// This file is part of KeY - Integrated Deductive Software Design
//
// Copyright (C) 2001-2011 Universitaet Karlsruhe (TH), Germany
//                         Universitaet Koblenz-Landau, Germany
//                         Chalmers University of Technology, Sweden
// Copyright (C) 2011-2013 Karlsruhe Institute of Technology, Germany
//                         Technical University Darmstadt, Germany
//                         Chalmers University of Technology, Sweden
//
// The KeY system is protected by the GNU General
// Public License. See LICENSE.TXT for details.
//


package de.uka.ilkd.key.rule;

import java.util.LinkedHashMap;
import java.util.List;
import java.util.Map;

import de.uka.ilkd.key.collection.DefaultImmutableSet;
import de.uka.ilkd.key.collection.ImmutableArray;
import de.uka.ilkd.key.collection.ImmutableList;
import de.uka.ilkd.key.collection.ImmutableSLList;
import de.uka.ilkd.key.collection.ImmutableSet;
import de.uka.ilkd.key.java.Expression;
import de.uka.ilkd.key.java.JavaNonTerminalProgramElement;
import de.uka.ilkd.key.java.JavaTools;
import de.uka.ilkd.key.java.NonTerminalProgramElement;
import de.uka.ilkd.key.java.ProgramElement;
import de.uka.ilkd.key.java.Services;
import de.uka.ilkd.key.java.SourceElement;
import de.uka.ilkd.key.java.StatementBlock;
import de.uka.ilkd.key.java.TypeConverter;
import de.uka.ilkd.key.java.abstraction.KeYJavaType;
import de.uka.ilkd.key.java.declaration.ClassDeclaration;
import de.uka.ilkd.key.java.expression.operator.CopyAssignment;
import de.uka.ilkd.key.java.expression.operator.New;
import de.uka.ilkd.key.java.reference.ExecutionContext;
import de.uka.ilkd.key.java.reference.FieldReference;
import de.uka.ilkd.key.java.reference.MethodOrConstructorReference;
import de.uka.ilkd.key.java.reference.MethodReference;
import de.uka.ilkd.key.java.reference.ReferencePrefix;
import de.uka.ilkd.key.java.reference.SuperReference;
import de.uka.ilkd.key.java.reference.ThisReference;
import de.uka.ilkd.key.java.reference.TypeReference;
import de.uka.ilkd.key.java.statement.Throw;
import de.uka.ilkd.key.java.visitor.ProgramContextAdder;
import de.uka.ilkd.key.ldt.HeapLDT;
import de.uka.ilkd.key.logic.JavaBlock;
import de.uka.ilkd.key.logic.Name;
import de.uka.ilkd.key.logic.PosInOccurrence;
import de.uka.ilkd.key.logic.PosInProgram;
import de.uka.ilkd.key.logic.ProgramPrefix;
import de.uka.ilkd.key.logic.SequentFormula;
import de.uka.ilkd.key.logic.Term;
import de.uka.ilkd.key.logic.TermBuilder;
import de.uka.ilkd.key.logic.label.ParameterlessTermLabel;
import de.uka.ilkd.key.logic.label.TermLabelManager;
import de.uka.ilkd.key.logic.op.Function;
import de.uka.ilkd.key.logic.op.IProgramMethod;
import de.uka.ilkd.key.logic.op.LocationVariable;
import de.uka.ilkd.key.logic.op.Modality;
import de.uka.ilkd.key.logic.op.ProgramVariable;
import de.uka.ilkd.key.logic.op.Transformer;
import de.uka.ilkd.key.logic.op.UpdateApplication;
import de.uka.ilkd.key.logic.sort.ProgramSVSort;
import de.uka.ilkd.key.logic.sort.Sort;
import de.uka.ilkd.key.proof.Goal;
import de.uka.ilkd.key.proof.OpReplacer;
import de.uka.ilkd.key.proof.init.ContractPO;
import de.uka.ilkd.key.proof.mgt.ComplexRuleJustificationBySpec;
import de.uka.ilkd.key.proof.mgt.RuleJustificationBySpec;
import de.uka.ilkd.key.rule.inst.ContextStatementBlockInstantiation;
import de.uka.ilkd.key.speclang.FunctionalOperationContract;
import de.uka.ilkd.key.speclang.HeapContext;
import de.uka.ilkd.key.util.Pair;
import de.uka.ilkd.key.util.Triple;


/**
 * Implements the rule which inserts operation contracts for a method call.
 */
public final class UseOperationContractRule implements BuiltInRule {

    public static final UseOperationContractRule INSTANCE
                                            = new UseOperationContractRule();

    private static final Name NAME = new Name("Use Operation Contract");
    private static final TermBuilder TB = TermBuilder.DF;

    private Term lastFocusTerm;
    private Instantiation lastInstantiation;


    //-------------------------------------------------------------------------
    //constructors
    //-------------------------------------------------------------------------

    private UseOperationContractRule() {
    }



    //-------------------------------------------------------------------------
    //internal methods
    //-------------------------------------------------------------------------

    private static Pair<Expression,MethodOrConstructorReference> getMethodCall(
	    						JavaBlock jb,
	    				                Services services) {
	final Expression actualResult;
        final MethodOrConstructorReference mr;

        final SourceElement activeStatement = JavaTools.getActiveStatement(jb);
        //active statement must be method reference or assignment with
        //method reference
        if(activeStatement instanceof MethodReference) {
            actualResult = null;
            mr = (MethodReference) activeStatement;
        } else if(activeStatement instanceof New
        	  && ((New)activeStatement).getTypeDeclarationCount() == 0) {
            actualResult = null;
            mr = (New) activeStatement;
        } else if(activeStatement instanceof CopyAssignment) {
            final CopyAssignment ca = (CopyAssignment) activeStatement;
            final Expression lhs = ca.getExpressionAt(0);
            final Expression rhs = ca.getExpressionAt(1);
            if((rhs instanceof MethodReference
        	|| rhs instanceof New
        	   && ((New)rhs).getTypeDeclarationCount() == 0)
               && (lhs instanceof LocationVariable
                   || lhs instanceof FieldReference)) {
        	actualResult = lhs;
        	mr = (MethodOrConstructorReference) rhs;
            } else {
        	return null;
            }
        } else {
            return null;
        }

        //constructor may not refer to anonymous class
        if(mr instanceof New
           && ((New)mr).getTypeReference().getKeYJavaType().getJavaType()
                       instanceof ClassDeclaration
           && ((ClassDeclaration)((New)mr).getTypeReference()
        	                          .getKeYJavaType()
        	                          .getJavaType()).isAnonymousClass()) {
            return null;
        }

        //receiver must be simple
        final ReferencePrefix rp = mr.getReferencePrefix();
        if(rp != null
           && !ProgramSVSort.SIMPLEEXPRESSION.canStandFor(rp, null, services)
           && !(rp instanceof ThisReference)
           && !(rp instanceof SuperReference)
           && !(rp instanceof TypeReference)) {
            return null;
        } else {
            return new Pair<Expression,MethodOrConstructorReference>(
        	    				actualResult,
        	    				mr);
        }
    }


    private static KeYJavaType getStaticPrefixType(
	    				MethodOrConstructorReference mr,
	                                Services services,
	                                ExecutionContext ec) {
	if(mr instanceof MethodReference) {
	    return ((MethodReference)mr).determineStaticPrefixType(services,
		                         ec);
	} else {
	    New n = (New) mr;
	    return n.getKeYJavaType(services, ec);
	}
    }


    private static IProgramMethod getProgramMethod(
            MethodOrConstructorReference mr,
            KeYJavaType staticType,
            ExecutionContext ec,
            Services services) {
        IProgramMethod result;
        if(mr instanceof MethodReference) { //from MethodCall.java
            MethodReference methRef = (MethodReference) mr;
            if(ec != null) {
                result = methRef.method(services, staticType, ec);
                if(result == null) {
                    // if a method is declared protected and prefix and
                    // execContext are in different packages we have to
                    // simulate visibility rules like being in prefixType
                    result = methRef.method(services,
                            staticType,
                            methRef.getMethodSignature(services, ec),
                            staticType);
                }
            } else {
                result = methRef.method(services,
                        staticType,
                        methRef.getMethodSignature(services, ec),
                        staticType);
            }
        } else {
            New n = (New) mr;
            ImmutableList<KeYJavaType> sig = ImmutableSLList.<KeYJavaType>nil();
            for(Expression e : n.getArguments()) {
                sig = sig.append(e.getKeYJavaType(services, ec));
            }
            result = services.getJavaInfo().getConstructor(staticType, sig);
            assert result != null;
        }
        return result;
    }


    private static Term getActualSelf(MethodOrConstructorReference mr,
	    		              IProgramMethod pm,
	    		              ExecutionContext ec,
	    		              Services services) {
	final TypeConverter tc = services.getTypeConverter();
	final ReferencePrefix rp = mr.getReferencePrefix();
	if(pm.isStatic() || pm.isConstructor()) {
	    return null;
	} else if(rp == null
		  || rp instanceof ThisReference
		  || rp instanceof SuperReference) {
	    return tc.findThisForSort(pm.getContainerType().getSort(), ec);
	} else if(rp instanceof FieldReference
		  && ((FieldReference) rp).referencesOwnInstanceField()) {
	    final ReferencePrefix rp2
	    	= ((FieldReference)rp).setReferencePrefix(
	    					ec.getRuntimeInstance());
	    return tc.convertToLogicElement(rp2);
	} else {
	    return tc.convertToLogicElement(rp, ec);
	}
    }


    private static ImmutableList<Term> getActualParams(
	    					MethodOrConstructorReference mr,
	    					ExecutionContext ec,
	    					Services services) {
	ImmutableList<Term> result = ImmutableSLList.<Term>nil();
	for(Expression expr : mr.getArguments()) {
	    Term actualParam
	    	= services.getTypeConverter().convertToLogicElement(expr, ec);
	    result = result.append(actualParam);
	}
	return result;
    }


	public static ImmutableSet<FunctionalOperationContract> getApplicableContracts(
            Instantiation inst, Services services) {

		if(inst == null) {
    		return DefaultImmutableSet.
    				<FunctionalOperationContract>nil();
    	}

    	//there must be applicable contracts for the operation
    	return getApplicableContracts(services, inst.pm, inst.staticType, inst.mod);

    }

    /**
     * Returns the operation contracts which are applicable for the passed
     * operation and the passed modality
     */
    private static ImmutableSet<FunctionalOperationContract> getApplicableContracts(
	    						  						  Services services,
                                                          IProgramMethod pm,
                                                          KeYJavaType kjt,
                                                          Modality modality) {
        ImmutableSet<FunctionalOperationContract> result
                = services.getSpecificationRepository()
                          .getOperationContracts(kjt, pm, modality);

        //in box modalities, diamond contracts may be applied as well
        if(modality == Modality.BOX) {
            result = result.union(services.getSpecificationRepository()
                                          .getOperationContracts(kjt,
                                        	  		 pm,
                                        	  		 Modality.DIA));
        }else if(modality == Modality.BOX_TRANSACTION) {
            result = result.union(services.getSpecificationRepository()
                                          .getOperationContracts(kjt,
                                        	  		 pm,
                                        	  		 Modality.DIA_TRANSACTION));
        }

        return result;
    }



    /**
     * @return (assumption, anon update, anon heap)
     */
    private static Triple<Term,Term,Term> createAnonUpdate(LocationVariable heap, IProgramMethod pm,
	                                     	    	   Term mod,
	                                     	    	   Services services) {
	assert pm != null;
	assert mod != null;

	final HeapLDT heapLDT = services.getTypeConverter().getHeapLDT();
	final Name methodHeapName = new Name(TB.newName(services, heap+"After_" + pm.getName()));
	final Function methodHeapFunc = new Function(methodHeapName, heapLDT.targetSort());
	services.getNamespaces().functions().addSafely(methodHeapFunc);
	final Name anonHeapName = new Name(TB.newName(services, "anon_" + heap + "_" + pm.getName()));
	final Function anonHeapFunc = new Function(anonHeapName, heap.sort());
	services.getNamespaces().functions().addSafely(anonHeapFunc);
	final Term anonHeap = TB.label(TB.func(anonHeapFunc), ParameterlessTermLabel.ANON_HEAP_LABEL);
	final Term assumption = TB.equals(TB.anon(services,
                                                  TB.var(heap),
                                                  mod,
                                                  anonHeap),
                                          TB.func(methodHeapFunc));
	final Term anonUpdate = TB.elementary(services, heap, TB.func(methodHeapFunc));

	return new Triple<Term,Term,Term>(assumption, anonUpdate, anonHeap);
    }


    private static Term getFreePost(List<LocationVariable> heapContext, IProgramMethod pm,
	    		     	    KeYJavaType kjt,
	    		     	    Term resultTerm,
	    		     	    Term selfTerm,
	    		     	    Map<LocationVariable, Term> heapAtPres,
	    		     	    Services services) {
        final Term result;
        if(pm.isConstructor()) {
            assert resultTerm == null;
            assert selfTerm != null;
            Term createdForm = null;
            for(LocationVariable heap : heapContext) {
            	if(heap == services.getTypeConverter().getHeapLDT().getSavedHeap()) {
            		continue;
            	}
            	final Term cr = TB.and(OpReplacer.replace(TB.var(heap),
	                  	 heapAtPres.get(heap),
	                   	 TB.not(TB.created(services, TB.var(heap),
	                   	                   selfTerm))),
                         TB.created(services, TB.var(heap), selfTerm));
            	if(createdForm == null) {
            		createdForm = cr;
            	}else{
            		createdForm = TB.and(createdForm, cr);
            	}
            }
            result = TB.and(new Term[]{
        	      TB.not(TB.equals(selfTerm, TB.NULL(services))),
                      createdForm,
                      TB.exactInstance(services, kjt.getSort(), selfTerm)});
        } else if(resultTerm != null) {
            result = TB.reachableValue(services,
        	                       resultTerm,
        	                       pm.getReturnType());
        } else {
            result = TB.tt();
        }
        return result;
    }


    private static PosInProgram getPosInProgram(JavaBlock jb) {
        ProgramElement pe = jb.program();

        PosInProgram result = PosInProgram.TOP;

        if (pe instanceof ProgramPrefix) {
            ProgramPrefix curPrefix = (ProgramPrefix)pe;

            final ImmutableArray<ProgramPrefix> prefix
            	= curPrefix.getPrefixElements();
            final int length = prefix.size();

            //fail fast check
            curPrefix = prefix.get(length-1);//length -1 >= 0 as prefix array
                                             //contains curPrefix as first element

            pe = curPrefix.getFirstActiveChildPos().getProgram(curPrefix);

            assert pe instanceof CopyAssignment
                   || pe instanceof MethodReference
                   || pe instanceof New;

            int i = length - 1;
            do {
                result = curPrefix.getFirstActiveChildPos().append(result);
                i--;
                if (i >= 0) {
                    curPrefix = prefix.get(i);
                }
            } while(i >= 0);

        } else {
            assert pe instanceof CopyAssignment
                   || pe instanceof MethodReference
                   || pe instanceof New;
        }
        return result;
    }


    private static StatementBlock replaceStatement(JavaBlock jb,
                                                   StatementBlock replacement) {
        PosInProgram pos = getPosInProgram(jb);
        int lastPos = pos.last();
        ContextStatementBlockInstantiation csbi =
            new ContextStatementBlockInstantiation(pos,
                                                   pos.up().down(lastPos+1),
                                                   null,
                                                   jb.program());
        final NonTerminalProgramElement result =
            ProgramContextAdder.INSTANCE.start(
                        (JavaNonTerminalProgramElement)jb.program(),
                        replacement,
                        csbi);
        return (StatementBlock) result;
    }


    private Instantiation instantiate(Term focusTerm, Services services) {
	//result cached?
	if(focusTerm == lastFocusTerm) {
	    return lastInstantiation;
	}

	//compute
	final Instantiation result = computeInstantiation(focusTerm, services);

	//cache and return
	lastFocusTerm = focusTerm;
	lastInstantiation = result;
	return result;
    }



    //-------------------------------------------------------------------------
    //public interface
    //-------------------------------------------------------------------------

    /**
     * Computes instantiation for contract rule on passed focus term.
     * Internally only serves as helper for instantiate().
     */
    public static Instantiation computeInstantiation(Term focusTerm, Services services) {
	//leading update?
	final Term u;
	final Term progPost;
	if(focusTerm.op() instanceof UpdateApplication) {
	    u = UpdateApplication.getUpdate(focusTerm);
	    progPost = UpdateApplication.getTarget(focusTerm);
	} else {
	    u = TB.skip();
	    progPost = focusTerm;
	}

	//focus (below update) must be modality term
	if(progPost.op() != Modality.BOX && progPost.op() != Modality.DIA &&
           progPost.op() != Modality.BOX_TRANSACTION && progPost.op() != Modality.DIA_TRANSACTION) {
	    return null;
	}
	final Modality mod = (Modality) progPost.op();

	//active statement must be method call or new
	final Pair<Expression,MethodOrConstructorReference> methodCall
	= getMethodCall(progPost.javaBlock(), services);
	if(methodCall == null) {
	    return null;
	}
	final Expression actualResult = methodCall.first;
	final MethodOrConstructorReference mr = methodCall.second;
    assert mr != null;
	//arguments of method call must be simple expressions
	final ExecutionContext ec
	= JavaTools.getInnermostExecutionContext(progPost.javaBlock(),
	        services);
	for(Expression arg : mr.getArguments()) {
	    if(!ProgramSVSort.SIMPLEEXPRESSION
	            .canStandFor(arg, ec, services)) {
	        return null;
	    }
	}

	//collect further information
	final KeYJavaType staticType = getStaticPrefixType(mr, services, ec);
	assert staticType != null;
	final IProgramMethod pm = getProgramMethod(mr,
	        staticType,
	        ec,
	        services);
	assert pm != null : "Getting program method failed.\nReference: " + mr +
	                    ", static type: "+staticType+", execution context: " + ec;
	final Term actualSelf = getActualSelf(mr, pm, ec, services);
	final ImmutableList<Term> actualParams  = getActualParams(mr, ec, services);

	//cache and return result
	final Instantiation result = new Instantiation(u,
	        progPost,
	        mod,
	        actualResult,
	        actualSelf,
	        staticType,
	        mr,
	        pm,
	        actualParams,
	        mod == Modality.DIA_TRANSACTION || mod == Modality.BOX_TRANSACTION);
	return result;
    }


    @Override
    public boolean isApplicable(Goal goal,
                                PosInOccurrence pio) {
	//focus must be top level succedent
	if(pio == null || !pio.isTopLevel() || pio.isInAntec()) {
	    return false;
	}

	//instantiation must succeed
	final Instantiation inst = instantiate(pio.subTerm(),
		                               goal.proof().getServices());
	if(inst == null) {
	    return false;
	}

	// abort if inside of transformer
        if (Transformer.inTransformer(pio)) {
            return false;
        }

        //there must be applicable contracts for the operation
        final ImmutableSet<FunctionalOperationContract> contracts
                = getApplicableContracts(goal.proof().getServices(),
                	                 inst.pm,
                	                 inst.staticType,
                	                 inst.mod);
        if(contracts.isEmpty()) {
            return false;
        }

        //applying a contract here must not create circular dependencies
        //between proofs
        for(FunctionalOperationContract contract : contracts) {
            if(goal.proof().mgt().isContractApplicable(contract)) {
        	return true;
            }
        }
        return false;
    }


    @Override
    public ImmutableList<Goal> apply(Goal goal,
	    			     Services services,
	    			     RuleApp ruleApp) {
	//get instantiation
	final Instantiation inst
		= instantiate(ruleApp.posInOccurrence().subTerm(), services);
        final JavaBlock jb = inst.progPost.javaBlock();

        //configure contract
        final FunctionalOperationContract contract =
        		(FunctionalOperationContract)((AbstractContractRuleApp) ruleApp)
                .getInstantiation();
        assert contract.getTarget().equals(inst.pm);

        final List<LocationVariable> heapContext =
                HeapContext.getModHeaps(goal.proof().getServices(), inst.transaction);

	//prepare heapBefore_method
        Map<LocationVariable,LocationVariable> atPreVars =
                computeAtPreVars(heapContext, services, inst);
        for(LocationVariable v : atPreVars.values()) {
     	  goal.addProgramVariable(v);
        }

        Map<LocationVariable,Term> atPres = HeapContext.getAtPres(atPreVars, services);

        //create variables for result and exception
        final ProgramVariable resultVar = computeResultVar(inst, services); 
        if(resultVar != null) {
            goal.addProgramVariable(resultVar);
        }
        assert inst.pm.isConstructor()
               || !(inst.actualResult != null && resultVar == null);
        final ProgramVariable excVar = TB.excVar(services, inst.pm, true);
        assert excVar != null;
        goal.addProgramVariable(excVar);

        LocationVariable baseHeap = services.getTypeConverter().getHeapLDT().getHeap();
        //translate the contract
        final Term baseHeapTerm = TB.getBaseHeap(services);
        final ImmutableList<Term> contractParams = computeParams(baseHeapTerm, atPres, baseHeap, inst);
        final Term contractResult
        	= inst.pm.isConstructor() || resultVar == null
        	  ? null
                  : TB.var(resultVar);
        final Term contractSelf = computeSelf(baseHeapTerm, atPres, baseHeap, inst, contractResult == null && resultVar != null ? TB.var(resultVar) : contractResult);
        Map<LocationVariable, Term> heapTerms = new LinkedHashMap<LocationVariable,Term>();
        for(LocationVariable h : heapContext) {
           heapTerms.put(h, TB.var(h));
        }
        final Term globalDefs = contract.getGlobalDefs(baseHeap, baseHeapTerm, contractSelf,
                                                       contractParams, services);
        final Term originalPre  = contract.getPre(heapContext,
                                          heapTerms,
        				  contractSelf,
        				  contractParams,
                                          atPres,
        				  services);
        final Term pre = globalDefs==null? originalPre: TB.apply(globalDefs, originalPre);
        final Term originalPost = contract.getPost(heapContext,
                                           heapTerms,
        	                               contractSelf,
        				                   contractParams,
                                           contractResult,
                                           TB.var(excVar),
                                           atPres,
                                           services);
        final Term post = globalDefs==null? originalPost: TB.apply(globalDefs, originalPost);
        final Map<LocationVariable,Term> mods = new LinkedHashMap<LocationVariable,Term>();

        for(LocationVariable heap : heapContext) {
           final Term m = contract.getMod(heap, TB.var(heap),
                contractSelf,contractParams, services);
           mods.put(heap, m);
        }

        final Term mby = contract.hasMby()
                         ? contract.getMby(heapTerms,
                        	 	   contractSelf,
                        	 	   contractParams,
                        	 	   atPres,
                        	 	   services)
                         : null;

        //split goal into three/four branches
        final ImmutableList<Goal> result;
        final Goal preGoal, postGoal, excPostGoal, nullGoal;
        final ReferencePrefix rp = inst.mr.getReferencePrefix();
        if(rp != null
           && !(rp instanceof ThisReference)
           && !(rp instanceof SuperReference)
           && !(rp instanceof TypeReference)
           && !(inst.pm.isStatic())) {
            result = goal.split(4);
            postGoal = result.tail().tail().tail().head();
            excPostGoal = result.tail().tail().head();
            preGoal = result.tail().head();
            nullGoal = result.head();
            nullGoal.setBranchLabel("Null reference ("
        	                    + inst.actualSelf
        	                    + " = null)");
        } else {
            result = goal.split(3);
            postGoal = result.tail().tail().head();
            excPostGoal = result.tail().head();
            preGoal = result.head();
            nullGoal = null;
        }
        preGoal.setBranchLabel("Pre"+ " ("+contract.getTarget().getName()+")");
        postGoal.setBranchLabel("Post"+ " ("+contract.getTarget().getName()+")");
        excPostGoal.setBranchLabel("Exceptional Post"+ " ("+contract.getTarget().getName()+")");

        //prepare common stuff for the three branches
        Term anonAssumption = null;
        Term anonUpdate = null;
        Term wellFormedAnon = null;
        Term atPreUpdates = null;
        Term reachableState = null;

        for(LocationVariable heap : heapContext) {
           final Triple<Term,Term,Term> tAnon;
           if(!contract.hasModifiesClause(heap)) {
             tAnon = new Triple<Term,Term,Term>(TB.tt(), TB.skip(), TB.var(heap));
           }else{
             tAnon = createAnonUpdate(heap, inst.pm, mods.get(heap), services);
           }
           if(anonAssumption == null) {
             anonAssumption = tAnon.first;
           }else{
             anonAssumption = TB.and(anonAssumption, tAnon.first);
           }
           if(anonUpdate == null) {
             anonUpdate = tAnon.second;
           }else{
             anonUpdate = TB.parallel(anonUpdate, tAnon.second);
           }
           if(wellFormedAnon == null) {
             wellFormedAnon = TB.wellFormed(tAnon.third,services);
           }else{
             wellFormedAnon = TB.and(wellFormedAnon, TB.wellFormed(tAnon.third,services));
           }
           final Term up = TB.elementary(services, atPreVars.get(heap), TB.var(heap));
           if(atPreUpdates == null) {
             atPreUpdates = up;
           }else{
             atPreUpdates = TB.parallel(atPreUpdates, up);
           }
           if(reachableState == null) {
             reachableState = TB.wellFormed(heap, services);
           }else{
             reachableState = TB.and(reachableState, TB.wellFormed(heap, services));
           }
        }

        final Term excNull = TB.equals(TB.var(excVar), TB.NULL(services));
        final Term excCreated = TB.created(services, TB.var(excVar));
        final Term freePost = getFreePost(heapContext,
                              inst.pm,
	    		     		  inst.staticType,
	    		     		  contractResult,
	    		     		  contractSelf,
	    		     		  atPres,
	    		     		  services);
        final Term freeExcPost = inst.pm.isConstructor()
                                 ? freePost
                                 : TB.tt();
        final Term postAssumption
        	= TB.applySequential(new Term[]{inst.u, atPreUpdates},
        		   	     TB.and(anonAssumption,
        		   		    TB.apply(anonUpdate, TB.and(new Term[]{excNull,
                          freePost,
                          post}), null)));
        final Term excPostAssumption
        	= TB.applySequential(new Term[]{inst.u, atPreUpdates},
        		   TB.and(anonAssumption,
                                  TB.apply(anonUpdate, TB.and(new Term[]{TB.not(excNull),
                                  excCreated,
                                  freeExcPost,
                                  post}), null)));

        //create "Pre" branch
	int i = 0;
	for(Term arg : contractParams) {
	    KeYJavaType argKJT = contract.getTarget().getParameterType(i++);
	    reachableState = TB.and(reachableState,
		                    TB.reachableValue(services, arg, argKJT));
	}
	final ContractPO po
		= services.getSpecificationRepository()
		          .getPOForProof(goal.proof());
	final Term mbyOk;
	if(po != null && po.getMbyAtPre() != null && mby != null ) {
//    	mbyOk = TB.and(TB.leq(TB.zero(services), mby, services),
//    			       TB.lt(mby, po.getMbyAtPre(), services));
	    mbyOk = TB.prec(mby, po.getMbyAtPre(), services);
	} else {
	    mbyOk = TB.tt();
	}
        preGoal.changeFormula(new SequentFormula(
        			TB.applySequential(new Term[]{inst.u, atPreUpdates},
        	                                   TB.and(new Term[]{pre,
        	                                	   	     reachableState,
        	                                	   	     mbyOk}))),
                              ruleApp.posInOccurrence());

        TermLabelManager.refactorLabels(services, ruleApp.posInOccurrence(), this, preGoal, null);

        //create "Post" branch
	final StatementBlock resultAssign;
	if(inst.actualResult == null) {
	    resultAssign = new StatementBlock();
	} else {
	    final CopyAssignment ca
	    	= new CopyAssignment(inst.actualResult, resultVar);
	    resultAssign = new StatementBlock(ca);
	}
        final StatementBlock postSB
        	= replaceStatement(jb, resultAssign);
        JavaBlock postJavaBlock = JavaBlock.createJavaBlock(postSB);
<<<<<<< HEAD
        final Term normalPost =
                TB.apply(anonUpdate,
                         TB.prog(inst.mod,
                                 postJavaBlock,
                                 inst.progPost.sub(0),
                                 TermLabelWorkerManagement.instantiateLabels(
                                         services, ruleApp.posInOccurrence(),
                                         this, postGoal, null, inst.mod,
                                         new ImmutableArray<Term>(inst.progPost.sub(0)),
                                         null, postJavaBlock)),
                         null);
=======
        final Term normalPost = TB.apply(anonUpdate,
                                         TB.prog(inst.mod,
                                                 postJavaBlock,
                                                 inst.progPost.sub(0),
                                                 TermLabelManager.instantiateLabels(services, ruleApp.posInOccurrence(), this, postGoal, "PostModality", null, inst.mod, new ImmutableArray<Term>(inst.progPost.sub(0)), null, postJavaBlock)),
                                         null);
>>>>>>> 9e6cbe2d
        postGoal.addFormula(new SequentFormula(wellFormedAnon),
        	            true,
        	            false);
        postGoal.changeFormula(new SequentFormula(TB.apply(inst.u, normalPost, null)),
        	               ruleApp.posInOccurrence());
        postGoal.addFormula(new SequentFormula(postAssumption),
        	            true,
        	            false);

        //create "Exceptional Post" branch
        final StatementBlock excPostSB
            = replaceStatement(jb, new StatementBlock(new Throw(excVar)));
        JavaBlock excJavaBlock = JavaBlock.createJavaBlock(excPostSB);
<<<<<<< HEAD
        final Term originalExcPost =
                TB.apply(anonUpdate,
                         TB.prog(inst.mod,
                                 excJavaBlock,
                                 inst.progPost.sub(0),
                                 TermLabelWorkerManagement.instantiateLabels(
                                         services, ruleApp.posInOccurrence(),
                                         this, excPostGoal, null, inst.mod,
                                         new ImmutableArray<Term>(inst.progPost.sub(0)),
                                         null, excJavaBlock)),
                         null);
=======
        final Term originalExcPost = TB.apply(anonUpdate,
                                      TB.prog(inst.mod,
                                              excJavaBlock,
                                              inst.progPost.sub(0),
                                              TermLabelManager.instantiateLabels(services, ruleApp.posInOccurrence(), this, excPostGoal, "ExceptionalPostModality", null, inst.mod, new ImmutableArray<Term>(inst.progPost.sub(0)), null, excJavaBlock)),
                                      null);
>>>>>>> 9e6cbe2d
        final Term excPost = globalDefs==null? originalExcPost: TB.apply(globalDefs, originalExcPost);
        excPostGoal.addFormula(new SequentFormula(wellFormedAnon),
                	       true,
                	       false);
        excPostGoal.changeFormula(new SequentFormula(TB.apply(inst.u, excPost, null)),
        	                  ruleApp.posInOccurrence());
        excPostGoal.addFormula(new SequentFormula(excPostAssumption),
        	               true,
        	               false);


        //create "Null Reference" branch
        if(nullGoal != null) {
            final Term actualSelfNotNull
            	= TB.not(TB.equals(inst.actualSelf, TB.NULL(services)));
            nullGoal.changeFormula(new SequentFormula(TB.apply(inst.u, actualSelfNotNull, null)),
        	                   ruleApp.posInOccurrence());
        }

        TermLabelManager.refactorLabels(services, ruleApp.posInOccurrence(), this, nullGoal, null);



        //create justification
        final RuleJustificationBySpec just
        	= new RuleJustificationBySpec(contract);
        final ComplexRuleJustificationBySpec cjust
            	= (ComplexRuleJustificationBySpec)
            	    goal.proof().env().getJustifInfo().getJustification(this);
        cjust.add(ruleApp, just);
        return result;
    }


   @Override
    public Name name() {
        return NAME;
    }


    @Override
    public String displayName() {
        return NAME.toString();
    }


    @Override
    public String toString() {
        return displayName();
    }



    //-------------------------------------------------------------------------
    //inner classes
    //-------------------------------------------------------------------------

    public static final class Instantiation {
	public final Term u;
	public final Term progPost;
	public final Modality mod;
	public final Expression actualResult;
	public final Term actualSelf;
	public final KeYJavaType staticType;
	public final MethodOrConstructorReference mr;
	public final IProgramMethod pm;
	public final ImmutableList<Term> actualParams;
	public final boolean transaction;

	public Instantiation(Term u,
			     Term progPost,
			     Modality mod,
			     Expression actualResult,
			     Term actualSelf,
			     KeYJavaType staticType,
			     MethodOrConstructorReference mr,
			     IProgramMethod pm,
			     ImmutableList<Term> actualParams,
			     boolean transaction) {
	    assert u != null;
	    assert u.sort() == Sort.UPDATE;
	    assert progPost != null;
	    assert progPost.sort() == Sort.FORMULA;
	    assert mod != null;
	    assert mr != null;
	    assert pm != null;
	    assert actualParams != null;
	    this.u = u;
	    this.progPost = progPost;
	    this.mod = mod;
	    this.actualResult = actualResult;
	    this.actualSelf = actualSelf;
	    this.staticType = staticType;
	    this.mr = mr;
	    this.pm = pm;
	    this.actualParams = actualParams;
	    this.transaction = transaction;
	}
    }



	@Override
    public ContractRuleApp createApp(PosInOccurrence pos) {
		return new ContractRuleApp(this, pos);
    }

   public static Map<LocationVariable, LocationVariable> computeAtPreVars(List<LocationVariable> heapContext, 
                                                                          Services services, 
                                                                          Instantiation inst) {
      return HeapContext.getBeforeAtPreVars(heapContext, services, "Before_"+inst.pm.getName());
   }

   public static Term computeSelf(Term baseHeapTerm, 
                                  Map<LocationVariable,Term> atPres, 
                                  LocationVariable baseHeap, 
                                  Instantiation inst, 
                                  Term resultTerm) {
      return OpReplacer.replace(baseHeapTerm,
                                atPres.get(baseHeap),
                                inst.pm.isConstructor() ? resultTerm : inst.actualSelf);
   }

   public static ImmutableList<Term> computeParams(Term baseHeapTerm, 
                                                   Map<LocationVariable,Term> atPres, 
                                                   LocationVariable baseHeap, 
                                                   Instantiation inst) {
      return OpReplacer.replace(baseHeapTerm, atPres.get(baseHeap), inst.actualParams);
   }

   public static ProgramVariable computeResultVar(Instantiation inst, Services services) {
      return inst.pm.isConstructor() ? 
             TB.selfVar(services, inst.staticType, true) : 
             TB.resultVar(services, inst.pm, true);
   }
}<|MERGE_RESOLUTION|>--- conflicted
+++ resolved
@@ -779,26 +779,17 @@
         final StatementBlock postSB
         	= replaceStatement(jb, resultAssign);
         JavaBlock postJavaBlock = JavaBlock.createJavaBlock(postSB);
-<<<<<<< HEAD
-        final Term normalPost =
-                TB.apply(anonUpdate,
-                         TB.prog(inst.mod,
-                                 postJavaBlock,
-                                 inst.progPost.sub(0),
-                                 TermLabelWorkerManagement.instantiateLabels(
-                                         services, ruleApp.posInOccurrence(),
-                                         this, postGoal, null, inst.mod,
-                                         new ImmutableArray<Term>(inst.progPost.sub(0)),
-                                         null, postJavaBlock)),
-                         null);
-=======
         final Term normalPost = TB.apply(anonUpdate,
                                          TB.prog(inst.mod,
                                                  postJavaBlock,
                                                  inst.progPost.sub(0),
-                                                 TermLabelManager.instantiateLabels(services, ruleApp.posInOccurrence(), this, postGoal, "PostModality", null, inst.mod, new ImmutableArray<Term>(inst.progPost.sub(0)), null, postJavaBlock)),
+                                                 TermLabelManager.instantiateLabels(
+                                                         services, ruleApp.posInOccurrence(), this,
+                                                         postGoal, "PostModality", null, inst.mod,
+                                                         new ImmutableArray<Term>(inst.progPost.sub(0)),
+                                                         null, postJavaBlock)
+                                                 ),
                                          null);
->>>>>>> 9e6cbe2d
         postGoal.addFormula(new SequentFormula(wellFormedAnon),
         	            true,
         	            false);
@@ -812,26 +803,15 @@
         final StatementBlock excPostSB
             = replaceStatement(jb, new StatementBlock(new Throw(excVar)));
         JavaBlock excJavaBlock = JavaBlock.createJavaBlock(excPostSB);
-<<<<<<< HEAD
-        final Term originalExcPost =
-                TB.apply(anonUpdate,
-                         TB.prog(inst.mod,
-                                 excJavaBlock,
-                                 inst.progPost.sub(0),
-                                 TermLabelWorkerManagement.instantiateLabels(
-                                         services, ruleApp.posInOccurrence(),
-                                         this, excPostGoal, null, inst.mod,
-                                         new ImmutableArray<Term>(inst.progPost.sub(0)),
-                                         null, excJavaBlock)),
-                         null);
-=======
         final Term originalExcPost = TB.apply(anonUpdate,
-                                      TB.prog(inst.mod,
-                                              excJavaBlock,
-                                              inst.progPost.sub(0),
-                                              TermLabelManager.instantiateLabels(services, ruleApp.posInOccurrence(), this, excPostGoal, "ExceptionalPostModality", null, inst.mod, new ImmutableArray<Term>(inst.progPost.sub(0)), null, excJavaBlock)),
-                                      null);
->>>>>>> 9e6cbe2d
+                                              TB.prog(inst.mod, excJavaBlock, inst.progPost.sub(0),
+                                                      TermLabelManager.instantiateLabels(services,
+                                                              ruleApp.posInOccurrence(), this,
+                                                              excPostGoal, "ExceptionalPostModality",
+                                                              null, inst.mod,
+                                                              new ImmutableArray<Term>(
+                                                                      inst.progPost.sub(0)),
+                                                              null, excJavaBlock)), null);
         final Term excPost = globalDefs==null? originalExcPost: TB.apply(globalDefs, originalExcPost);
         excPostGoal.addFormula(new SequentFormula(wellFormedAnon),
                 	       true,
