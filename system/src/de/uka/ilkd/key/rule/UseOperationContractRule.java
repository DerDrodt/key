--- conflicted
+++ resolved
@@ -89,17 +89,10 @@
 
     private static final Name NAME = new Name("Use Operation Contract");
     private static final TermBuilder TB = TermBuilder.DF;
-<<<<<<< HEAD
-    
+
     private static Term lastFocusTerm;
     private static Instantiation lastInstantiation;
-    
-=======
-
-    private Term lastFocusTerm;
-    private Instantiation lastInstantiation;
-
->>>>>>> 273be591
+
 
     //-------------------------------------------------------------------------
     //constructors
@@ -311,16 +304,10 @@
     /**
      * @return (assumption, anon update, anon heap)
      */
-<<<<<<< HEAD
     private static AnonUpdateData createAnonUpdate(LocationVariable heap,
                                                    IProgramMethod pm, 
 	                                     	   Term mod, 
 	                                     	   Services services) {
-=======
-    private static Triple<Term,Term,Term> createAnonUpdate(LocationVariable heap, IProgramMethod pm,
-	                                     	    	   Term mod,
-	                                     	    	   Services services) {
->>>>>>> 273be591
 	assert pm != null;
 	assert mod != null;
 
@@ -332,32 +319,17 @@
 	final Name anonHeapName = new Name(TB.newName(services, "anon_" + heap + "_" + pm.getName()));
 	final Function anonHeapFunc = new Function(anonHeapName, heap.sort(), true);
 	services.getNamespaces().functions().addSafely(anonHeapFunc);
-<<<<<<< HEAD
-	final Term anonHeap = TB.func(anonHeapFunc);	
+	final Term anonHeap = TB.label(TB.func(anonHeapFunc), AnonHeapTermLabel.INSTANCE);
 	final Term assumption =
 	        TB.equals(TB.anon(services, TB.var(heap), mod, anonHeap),
                           methodHeap); 
 	final Term anonUpdate = TB.elementary(services, heap, methodHeap);
-	
+
 	return new AnonUpdateData(assumption, anonUpdate, methodHeap,
 	                          TB.getBaseHeap(services), anonHeap);
-    } 
-    
-    
-=======
-	final Term anonHeap = TB.label(TB.func(anonHeapFunc), AnonHeapTermLabel.INSTANCE);
-	final Term assumption = TB.equals(TB.anon(services,
-                                                  TB.var(heap),
-                                                  mod,
-                                                  anonHeap),
-                                          TB.func(methodHeapFunc));
-	final Term anonUpdate = TB.elementary(services, heap, TB.func(methodHeapFunc));
-
-	return new Triple<Term,Term,Term>(assumption, anonUpdate, anonHeap);
-    }
-
-
->>>>>>> 273be591
+    }
+
+
     private static Term getFreePost(List<LocationVariable> heapContext, IProgramMethod pm,
 	    		     	    KeYJavaType kjt,
 	    		     	    Term resultTerm,
@@ -473,7 +445,6 @@
     }
 
 
-<<<<<<< HEAD
     private static boolean isInfFlow(Goal goal) {
         StrategyProperties stratProps =
                 goal.proof().getSettings().getStrategySettings().getActiveStrategyProperties();
@@ -552,8 +523,6 @@
         goal.proof().addGoalTemplates(informationFlowContractApp);
     }
 
-=======
->>>>>>> 273be591
 
     //-------------------------------------------------------------------------
     //public interface
@@ -680,14 +649,9 @@
         assert contract.getTarget().equals(inst.pm);
 
         Modality md = (Modality)TermBuilder.DF.goBelowUpdates(ruleApp.posInOccurrence().subTerm()).op();
-<<<<<<< HEAD
-        boolean transaction = (md == Modality.DIA_TRANSACTION || md == Modality.BOX_TRANSACTION); 
+        boolean transaction = (md == Modality.DIA_TRANSACTION || md == Modality.BOX_TRANSACTION);
         final List<LocationVariable> heapContext =
                 HeapContext.getModHeaps(goal.proof().getServices(), transaction);
-=======
-        boolean transaction = (md == Modality.DIA_TRANSACTION || md == Modality.BOX_TRANSACTION);
-        final List<LocationVariable> heapContext = HeapContext.getModHeaps(goal.proof().getServices(), transaction);
->>>>>>> 273be591
 
 	//prepare heapBefore_method
 
@@ -884,20 +848,12 @@
 	} else {
 	    mbyOk = TB.tt();
 	}
-<<<<<<< HEAD
         final Term finalPreTerm =
                 TB.applySequential(new Term[]{inst.u, atPreUpdates},
         	                                   TB.and(new Term[]{pre,
         	                                	   	     reachableState,
         	                                	   	     mbyOk}));
         preGoal.changeFormula(new SequentFormula(finalPreTerm),
-=======
-        preGoal.changeFormula(new SequentFormula(
-        			TB.applySequential(new Term[]{inst.u, atPreUpdates},
-        	                                   TB.and(new Term[]{pre,
-        	                                	   	     reachableState,
-        	                                	   	     mbyOk}))),
->>>>>>> 273be591
                               ruleApp.posInOccurrence());
         if (TermLabelWorkerManagement.hasInstantiators(services)) {
            TermLabelWorkerManagement.updateLabels(null, ruleApp.posInOccurrence(), this, preGoal);
@@ -915,19 +871,6 @@
         final StatementBlock postSB
         	= replaceStatement(jb, resultAssign);
         JavaBlock postJavaBlock = JavaBlock.createJavaBlock(postSB);
-<<<<<<< HEAD
-        final Term normalPost =
-                TB.apply(anonUpdate,
-                         TB.prog(inst.mod, postJavaBlock, inst.progPost.sub(0),
-                                 TermLabelWorkerManagement
-                                     .instantiateLabels(services, ruleApp.posInOccurrence(),
-                                                        this, postGoal, null, inst.mod,
-                                                        new ImmutableArray<Term>(inst.progPost.sub(0)),
-                                                        null, postJavaBlock)),
-                         null);
-        postGoal.addFormula(new SequentFormula(wellFormedAnon), 
-        	            true, 
-=======
         final Term normalPost = TB.apply(anonUpdate,
                                          TB.prog(inst.mod,
                                                  postJavaBlock,
@@ -936,7 +879,6 @@
                                          null);
         postGoal.addFormula(new SequentFormula(wellFormedAnon),
         	            true,
->>>>>>> 273be591
         	            false);
         postGoal.changeFormula(new SequentFormula(TB.apply(inst.u, normalPost, null)),
         	               ruleApp.posInOccurrence());
@@ -944,35 +886,13 @@
         	            true,
         	            false);
 
-<<<<<<< HEAD
         applyInfFlow(postGoal, contract, inst, contractSelf, contractParams, contractResult,
                      TB.var(excVar), mby, atPreUpdates,finalPreTerm, anonUpdateDatas, services);
 
-=======
->>>>>>> 273be591
         //create "Exceptional Post" branch
         final StatementBlock excPostSB
             = replaceStatement(jb, new StatementBlock(new Throw(excVar)));
         JavaBlock excJavaBlock = JavaBlock.createJavaBlock(excPostSB);
-<<<<<<< HEAD
-        final Term excPost =
-                TB.apply(anonUpdate,
-                         TB.prog(inst.mod, excJavaBlock, inst.progPost.sub(0),
-                                 TermLabelWorkerManagement
-                                     .instantiateLabels(services, ruleApp.posInOccurrence(),
-                                                        this, excPostGoal, null, inst.mod,
-                                                        new ImmutableArray<Term>(inst.progPost.sub(0)),
-                                                        null, excJavaBlock)),
-                         null);
-        excPostGoal.addFormula(new SequentFormula(wellFormedAnon), 
-                	       true, 
-                	       false);        
-        excPostGoal.changeFormula(new SequentFormula(TB.apply(inst.u, 
-        						          excPost)),
-        	                  ruleApp.posInOccurrence());        
-        excPostGoal.addFormula(new SequentFormula(excPostAssumption), 
-        	               true, 
-=======
         final Term originalExcPost = TB.apply(anonUpdate,
                                       TB.prog(inst.mod,
                                               excJavaBlock,
@@ -983,11 +903,11 @@
         excPostGoal.addFormula(new SequentFormula(wellFormedAnon),
                 	       true,
                 	       false);
-        excPostGoal.changeFormula(new SequentFormula(TB.apply(inst.u, excPost, null)),
+        excPostGoal.changeFormula(new SequentFormula(TB.apply(inst.u, 
+        						          excPost)),
         	                  ruleApp.posInOccurrence());
         excPostGoal.addFormula(new SequentFormula(excPostAssumption),
         	               true,
->>>>>>> 273be591
         	               false);
 
 
@@ -995,15 +915,10 @@
         if(nullGoal != null) {
             final Term actualSelfNotNull
             	= TB.not(TB.equals(inst.actualSelf, TB.NULL(services)));
-<<<<<<< HEAD
             nullGoal.changeFormula(new SequentFormula(TB.apply(
         	    				inst.u, 
         					actualSelfNotNull)),
-        	                   ruleApp.posInOccurrence());                    
-=======
-            nullGoal.changeFormula(new SequentFormula(TB.apply(inst.u, actualSelfNotNull, null)),
         	                   ruleApp.posInOccurrence());
->>>>>>> 273be591
         }
 
         //create justification
