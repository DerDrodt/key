// This file is part of KeY - Integrated Deductive Software Design
//
// Copyright (C) 2001-2011 Universitaet Karlsruhe (TH), Germany
//                         Universitaet Koblenz-Landau, Germany
//                         Chalmers University of Technology, Sweden
// Copyright (C) 2011-2013 Karlsruhe Institute of Technology, Germany
//                         Technical University Darmstadt, Germany
//                         Chalmers University of Technology, Sweden
//
// The KeY system is protected by the GNU General
// Public License. See LICENSE.TXT for details.
//


package de.uka.ilkd.key.rule;

import java.util.LinkedHashMap;
import java.util.List;
import java.util.Map;

import de.uka.ilkd.key.collection.DefaultImmutableSet;
import de.uka.ilkd.key.collection.ImmutableArray;
import de.uka.ilkd.key.collection.ImmutableList;
import de.uka.ilkd.key.collection.ImmutableSLList;
import de.uka.ilkd.key.collection.ImmutableSet;
import de.uka.ilkd.key.java.Expression;
import de.uka.ilkd.key.java.JavaNonTerminalProgramElement;
import de.uka.ilkd.key.java.JavaTools;
import de.uka.ilkd.key.java.NonTerminalProgramElement;
import de.uka.ilkd.key.java.ProgramElement;
import de.uka.ilkd.key.java.Services;
import de.uka.ilkd.key.java.SourceElement;
import de.uka.ilkd.key.java.StatementBlock;
import de.uka.ilkd.key.java.TypeConverter;
import de.uka.ilkd.key.java.abstraction.KeYJavaType;
import de.uka.ilkd.key.java.declaration.ClassDeclaration;
import de.uka.ilkd.key.java.expression.operator.CopyAssignment;
import de.uka.ilkd.key.java.expression.operator.New;
import de.uka.ilkd.key.java.reference.ExecutionContext;
import de.uka.ilkd.key.java.reference.FieldReference;
import de.uka.ilkd.key.java.reference.MethodOrConstructorReference;
import de.uka.ilkd.key.java.reference.MethodReference;
import de.uka.ilkd.key.java.reference.ReferencePrefix;
import de.uka.ilkd.key.java.reference.SuperReference;
import de.uka.ilkd.key.java.reference.ThisReference;
import de.uka.ilkd.key.java.reference.TypeReference;
import de.uka.ilkd.key.java.statement.Throw;
import de.uka.ilkd.key.java.visitor.ProgramContextAdder;
import de.uka.ilkd.key.ldt.HeapLDT;
import de.uka.ilkd.key.logic.AnonHeapTermLabel;
import de.uka.ilkd.key.logic.JavaBlock;
import de.uka.ilkd.key.logic.Name;
import de.uka.ilkd.key.logic.PosInOccurrence;
import de.uka.ilkd.key.logic.PosInProgram;
import de.uka.ilkd.key.logic.ProgramPrefix;
import de.uka.ilkd.key.logic.SequentFormula;
import de.uka.ilkd.key.logic.Term;
import de.uka.ilkd.key.logic.TermBuilder;
import de.uka.ilkd.key.logic.op.Function;
import de.uka.ilkd.key.logic.op.IProgramMethod;
import de.uka.ilkd.key.logic.op.LocationVariable;
import de.uka.ilkd.key.logic.op.Modality;
import de.uka.ilkd.key.logic.op.ProgramVariable;
import de.uka.ilkd.key.logic.op.UpdateApplication;
import de.uka.ilkd.key.logic.sort.ProgramSVSort;
import de.uka.ilkd.key.logic.sort.Sort;
import de.uka.ilkd.key.proof.Goal;
import de.uka.ilkd.key.proof.OpReplacer;
import de.uka.ilkd.key.proof.init.ContractPO;
import de.uka.ilkd.key.proof.mgt.ComplexRuleJustificationBySpec;
import de.uka.ilkd.key.proof.mgt.RuleJustificationBySpec;
import de.uka.ilkd.key.rule.inst.ContextStatementBlockInstantiation;
import de.uka.ilkd.key.speclang.FunctionalOperationContract;
import de.uka.ilkd.key.speclang.HeapContext;
import de.uka.ilkd.key.util.Pair;
import de.uka.ilkd.key.util.Triple;


/**
 * Implements the rule which inserts operation contracts for a method call.
 */
public final class UseOperationContractRule implements BuiltInRule {

    public static final UseOperationContractRule INSTANCE
                                            = new UseOperationContractRule();

    private static final Name NAME = new Name("Use Operation Contract");
    private static final TermBuilder TB = TermBuilder.DF;

    private Term lastFocusTerm;
    private Instantiation lastInstantiation;


    //-------------------------------------------------------------------------
    //constructors
    //-------------------------------------------------------------------------

    private UseOperationContractRule() {
    }



    //-------------------------------------------------------------------------
    //internal methods
    //-------------------------------------------------------------------------

    private static Pair<Expression,MethodOrConstructorReference> getMethodCall(
	    						JavaBlock jb,
	    				                Services services) {
	final Expression actualResult;
        final MethodOrConstructorReference mr;

        final SourceElement activeStatement = JavaTools.getActiveStatement(jb);
        //active statement must be method reference or assignment with
        //method reference
        if(activeStatement instanceof MethodReference) {
            actualResult = null;
            mr = (MethodReference) activeStatement;
        } else if(activeStatement instanceof New
        	  && ((New)activeStatement).getTypeDeclarationCount() == 0) {
            actualResult = null;
            mr = (New) activeStatement;
        } else if(activeStatement instanceof CopyAssignment) {
            final CopyAssignment ca = (CopyAssignment) activeStatement;
            final Expression lhs = ca.getExpressionAt(0);
            final Expression rhs = ca.getExpressionAt(1);
            if((rhs instanceof MethodReference
        	|| rhs instanceof New
        	   && ((New)rhs).getTypeDeclarationCount() == 0)
               && (lhs instanceof LocationVariable
                   || lhs instanceof FieldReference)) {
        	actualResult = lhs;
        	mr = (MethodOrConstructorReference) rhs;
            } else {
        	return null;
            }
        } else {
            return null;
        }

        //constructor may not refer to anonymous class
        if(mr instanceof New
           && ((New)mr).getTypeReference().getKeYJavaType().getJavaType()
                       instanceof ClassDeclaration
           && ((ClassDeclaration)((New)mr).getTypeReference()
        	                          .getKeYJavaType()
        	                          .getJavaType()).isAnonymousClass()) {
            return null;
        }

        //receiver must be simple
        final ReferencePrefix rp = mr.getReferencePrefix();
        if(rp != null
           && !ProgramSVSort.SIMPLEEXPRESSION.canStandFor(rp, null, services)
           && !(rp instanceof ThisReference)
           && !(rp instanceof SuperReference)
           && !(rp instanceof TypeReference)) {
            return null;
        } else {
            return new Pair<Expression,MethodOrConstructorReference>(
        	    				actualResult,
        	    				mr);
        }
    }


    private static KeYJavaType getStaticPrefixType(
	    				MethodOrConstructorReference mr,
	                                Services services,
	                                ExecutionContext ec) {
	if(mr instanceof MethodReference) {
	    return ((MethodReference)mr).determineStaticPrefixType(services,
		                         ec);
	} else {
	    New n = (New) mr;
	    return n.getKeYJavaType(services, ec);
	}
    }


    private static IProgramMethod getProgramMethod(
            MethodOrConstructorReference mr,
            KeYJavaType staticType,
            ExecutionContext ec,
            Services services) {
        IProgramMethod result;
        if(mr instanceof MethodReference) { //from MethodCall.java
            MethodReference methRef = (MethodReference) mr;
            if(ec != null) {
                result = methRef.method(services, staticType, ec);
                if(result == null) {
                    // if a method is declared protected and prefix and
                    // execContext are in different packages we have to
                    // simulate visibility rules like being in prefixType
                    result = methRef.method(services,
                            staticType,
                            methRef.getMethodSignature(services, ec),
                            staticType);
                }
            } else {
                result = methRef.method(services,
                        staticType,
                        methRef.getMethodSignature(services, ec),
                        staticType);
            }
        } else {
            New n = (New) mr;
            ImmutableList<KeYJavaType> sig = ImmutableSLList.<KeYJavaType>nil();
            for(Expression e : n.getArguments()) {
                sig = sig.append(e.getKeYJavaType(services, ec));
            }
            result = services.getJavaInfo().getConstructor(staticType, sig);
            assert result != null;
        }
        return result;
    }


    private static Term getActualSelf(MethodOrConstructorReference mr,
	    		              IProgramMethod pm,
	    		              ExecutionContext ec,
	    		              Services services) {
	final TypeConverter tc = services.getTypeConverter();
	final ReferencePrefix rp = mr.getReferencePrefix();
	if(pm.isStatic() || pm.isConstructor()) {
	    return null;
	} else if(rp == null
		  || rp instanceof ThisReference
		  || rp instanceof SuperReference) {
	    return tc.findThisForSort(pm.getContainerType().getSort(), ec);
	} else if(rp instanceof FieldReference
		  && ((FieldReference) rp).referencesOwnInstanceField()) {
	    final ReferencePrefix rp2
	    	= ((FieldReference)rp).setReferencePrefix(
	    					ec.getRuntimeInstance());
	    return tc.convertToLogicElement(rp2);
	} else {
	    return tc.convertToLogicElement(rp, ec);
	}
    }


    private static ImmutableList<Term> getActualParams(
	    					MethodOrConstructorReference mr,
	    					ExecutionContext ec,
	    					Services services) {
	ImmutableList<Term> result = ImmutableSLList.<Term>nil();
	for(Expression expr : mr.getArguments()) {
	    Term actualParam
	    	= services.getTypeConverter().convertToLogicElement(expr, ec);
	    result = result.append(actualParam);
	}
	return result;
    }


	public static ImmutableSet<FunctionalOperationContract> getApplicableContracts(
            Instantiation inst, Services services) {

		if(inst == null) {
    		return DefaultImmutableSet.
    				<FunctionalOperationContract>nil();
    	}

    	//there must be applicable contracts for the operation
    	return getApplicableContracts(services, inst.pm, inst.staticType, inst.mod);

    }

    /**
     * Returns the operation contracts which are applicable for the passed
     * operation and the passed modality
     */
    private static ImmutableSet<FunctionalOperationContract> getApplicableContracts(
	    						  						  Services services,
                                                          IProgramMethod pm,
                                                          KeYJavaType kjt,
                                                          Modality modality) {
        ImmutableSet<FunctionalOperationContract> result
                = services.getSpecificationRepository()
                          .getOperationContracts(kjt, pm, modality);

        //in box modalities, diamond contracts may be applied as well
        if(modality == Modality.BOX) {
            result = result.union(services.getSpecificationRepository()
                                          .getOperationContracts(kjt,
                                        	  		 pm,
                                        	  		 Modality.DIA));
        }else if(modality == Modality.BOX_TRANSACTION) {
            result = result.union(services.getSpecificationRepository()
                                          .getOperationContracts(kjt,
                                        	  		 pm,
                                        	  		 Modality.DIA_TRANSACTION));
        }

        return result;
    }



    /**
     * @return (assumption, anon update, anon heap)
     */
    private static Triple<Term,Term,Term> createAnonUpdate(LocationVariable heap, IProgramMethod pm,
	                                     	    	   Term mod,
	                                     	    	   Services services) {
	assert pm != null;
	assert mod != null;

	final HeapLDT heapLDT = services.getTypeConverter().getHeapLDT();
	final Name methodHeapName = new Name(TB.newName(services, heap+"After_" + pm.getName()));
	final Function methodHeapFunc = new Function(methodHeapName, heapLDT.targetSort());
	services.getNamespaces().functions().addSafely(methodHeapFunc);
	final Name anonHeapName = new Name(TB.newName(services, "anon_" + heap + "_" + pm.getName()));
	final Function anonHeapFunc = new Function(anonHeapName, heap.sort());
	services.getNamespaces().functions().addSafely(anonHeapFunc);
<<<<<<< HEAD
	final Term anonHeap = TB.label(TB.func(anonHeapFunc), AnonHeapTermLabel.INSTANCE);
	final Term assumption = TB.equals(TB.anon(services, 
                                                  TB.var(heap),
                                                  mod,
                                                  anonHeap),
                                          TB.func(methodHeapFunc));
=======
	final Term anonHeap = TB.func(anonHeapFunc);
	final Term assumption = TB.equals(TB.anon(services,
				          TB.var(heap),
				          mod,
				          anonHeap),
		               TB.func(methodHeapFunc));
>>>>>>> bb4d3f1f
	final Term anonUpdate = TB.elementary(services, heap, TB.func(methodHeapFunc));

	return new Triple<Term,Term,Term>(assumption, anonUpdate, anonHeap);
    }


    private static Term getFreePost(List<LocationVariable> heapContext, IProgramMethod pm,
	    		     	    KeYJavaType kjt,
	    		     	    Term resultTerm,
	    		     	    Term selfTerm,
	    		     	    Map<LocationVariable, Term> heapAtPres,
	    		     	    Services services) {
        final Term result;
        if(pm.isConstructor()) {
            assert resultTerm == null;
            assert selfTerm != null;
            Term createdForm = null;
            for(LocationVariable heap : heapContext) {
            	if(heap == services.getTypeConverter().getHeapLDT().getSavedHeap()) {
            		continue;
            	}
            	final Term cr = TB.and(OpReplacer.replace(TB.var(heap),
	                  	 heapAtPres.get(heap),
	                   	 TB.not(TB.created(services, TB.var(heap),
	                   	                   selfTerm))),
                         TB.created(services, TB.var(heap), selfTerm));
            	if(createdForm == null) {
            		createdForm = cr;
            	}else{
            		createdForm = TB.and(createdForm, cr);
            	}
            }
            result = TB.and(new Term[]{
        	      TB.not(TB.equals(selfTerm, TB.NULL(services))),
                      createdForm,
                      TB.exactInstance(services, kjt.getSort(), selfTerm)});
        } else if(resultTerm != null) {
            result = TB.reachableValue(services,
        	                       resultTerm,
        	                       pm.getReturnType());
        } else {
            result = TB.tt();
        }
        return result;
    }


    private static PosInProgram getPosInProgram(JavaBlock jb) {
        ProgramElement pe = jb.program();

        PosInProgram result = PosInProgram.TOP;

        if (pe instanceof ProgramPrefix) {
            ProgramPrefix curPrefix = (ProgramPrefix)pe;

            final ImmutableArray<ProgramPrefix> prefix
            	= curPrefix.getPrefixElements();
            final int length = prefix.size();

            //fail fast check
            curPrefix = prefix.get(length-1);//length -1 >= 0 as prefix array
                                             //contains curPrefix as first element

            pe = curPrefix.getFirstActiveChildPos().getProgram(curPrefix);

            assert pe instanceof CopyAssignment
                   || pe instanceof MethodReference
                   || pe instanceof New;

            int i = length - 1;
            do {
                result = curPrefix.getFirstActiveChildPos().append(result);
                i--;
                if (i >= 0) {
                    curPrefix = prefix.get(i);
                }
            } while(i >= 0);

        } else {
            assert pe instanceof CopyAssignment
                   || pe instanceof MethodReference
                   || pe instanceof New;
        }
        return result;
    }


    private static StatementBlock replaceStatement(JavaBlock jb,
                                                   StatementBlock replacement) {
        PosInProgram pos = getPosInProgram(jb);
        int lastPos = pos.last();
        ContextStatementBlockInstantiation csbi =
            new ContextStatementBlockInstantiation(pos,
                                                   pos.up().down(lastPos+1),
                                                   null,
                                                   jb.program());
        final NonTerminalProgramElement result =
            ProgramContextAdder.INSTANCE.start(
                        (JavaNonTerminalProgramElement)jb.program(),
                        replacement,
                        csbi);
        return (StatementBlock) result;
    }


    private Instantiation instantiate(Term focusTerm, Services services) {
	//result cached?
	if(focusTerm == lastFocusTerm) {
	    return lastInstantiation;
	}

	//compute
	final Instantiation result = computeInstantiation(focusTerm, services);

	//cache and return
	lastFocusTerm = focusTerm;
	lastInstantiation = result;
	return result;
    }



    //-------------------------------------------------------------------------
    //public interface
    //-------------------------------------------------------------------------

    /**
     * Computes instantiation for contract rule on passed focus term.
     * Internally only serves as helper for instantiate().
     */
    public static Instantiation computeInstantiation(Term focusTerm, Services services) {
	//leading update?
	final Term u;
	final Term progPost;
	if(focusTerm.op() instanceof UpdateApplication) {
	    u = UpdateApplication.getUpdate(focusTerm);
	    progPost = UpdateApplication.getTarget(focusTerm);
	} else {
	    u = TB.skip();
	    progPost = focusTerm;
	}

	//focus (below update) must be modality term
	if(progPost.op() != Modality.BOX && progPost.op() != Modality.DIA &&
           progPost.op() != Modality.BOX_TRANSACTION && progPost.op() != Modality.DIA_TRANSACTION) {
	    return null;
	}
	final Modality mod = (Modality) progPost.op();

	//active statement must be method call or new
	final Pair<Expression,MethodOrConstructorReference> methodCall
	= getMethodCall(progPost.javaBlock(), services);
	if(methodCall == null) {
	    return null;
	}
	final Expression actualResult = methodCall.first;
	final MethodOrConstructorReference mr = methodCall.second;
    assert mr != null;
	//arguments of method call must be simple expressions
	final ExecutionContext ec
	= JavaTools.getInnermostExecutionContext(progPost.javaBlock(),
	        services);
	for(Expression arg : mr.getArguments()) {
	    if(!ProgramSVSort.SIMPLEEXPRESSION
	            .canStandFor(arg, ec, services)) {
	        return null;
	    }
	}

	//collect further information
	final KeYJavaType staticType = getStaticPrefixType(mr, services, ec);
	assert staticType != null;
	final IProgramMethod pm = getProgramMethod(mr,
	        staticType,
	        ec,
	        services);
	assert pm != null : "Getting program method failed.\nReference: "+mr+", static type: "+staticType+", execution context: "+ec;
	final Term actualSelf = getActualSelf(mr, pm, ec, services);
	final ImmutableList<Term> actualParams  = getActualParams(mr, ec, services);

	//cache and return result
	final Instantiation result = new Instantiation(u,
	        progPost,
	        mod,
	        actualResult,
	        actualSelf,
	        staticType,
	        mr,
	        pm,
	        actualParams);
	return result;
    }


    @Override
    public boolean isApplicable(Goal goal,
                                PosInOccurrence pio) {
	//focus must be top level succedent
	if(pio == null || !pio.isTopLevel() || pio.isInAntec()) {
	    return false;
	}

	//instantiation must succeed
	final Instantiation inst = instantiate(pio.subTerm(),
		                               goal.proof().getServices());
	if(inst == null) {
	    return false;
	}

        //there must be applicable contracts for the operation
        final ImmutableSet<FunctionalOperationContract> contracts
                = getApplicableContracts(goal.proof().getServices(),
                	                 inst.pm,
                	                 inst.staticType,
                	                 inst.mod);
        if(contracts.isEmpty()) {
            return false;
        }

        //applying a contract here must not create circular dependencies
        //between proofs
        for(FunctionalOperationContract contract : contracts) {
            if(goal.proof().mgt().isContractApplicable(contract)) {
        	return true;
            }
        }
        return false;
    }


    @Override
    public ImmutableList<Goal> apply(Goal goal,
	    			     Services services,
	    			     RuleApp ruleApp) {
	//get instantiation
	final Instantiation inst
		= instantiate(ruleApp.posInOccurrence().subTerm(), services);
        final JavaBlock jb = inst.progPost.javaBlock();

        //configure contract
        final FunctionalOperationContract contract =
        		(FunctionalOperationContract)((AbstractContractRuleApp) ruleApp)
                .getInstantiation();
        assert contract.getTarget().equals(inst.pm);

        Modality md = (Modality)TermBuilder.DF.goBelowUpdates(ruleApp.posInOccurrence().subTerm()).op();
        boolean transaction = (md == Modality.DIA_TRANSACTION || md == Modality.BOX_TRANSACTION);
        final List<LocationVariable> heapContext = HeapContext.getModHeaps(goal.proof().getServices(), transaction);

	//prepare heapBefore_method

        Map<LocationVariable,LocationVariable> atPreVars = HeapContext.getBeforeAtPreVars(heapContext, services, "Before_"+inst.pm.getName());
        for(LocationVariable v : atPreVars.values()) {
     	  goal.addProgramVariable(v);
        }


        Map<LocationVariable,Term> atPres = HeapContext.getAtPres(atPreVars, services);

        //create variables for result and exception
        final ProgramVariable resultVar
        	= inst.pm.isConstructor()
        	  ? TB.selfVar(services, inst.staticType, true)
                  : TB.resultVar(services, inst.pm, true);
        if(resultVar != null) {
            goal.addProgramVariable(resultVar);
        }
        assert inst.pm.isConstructor()
               || !(inst.actualResult != null && resultVar == null);
        final ProgramVariable excVar = TB.excVar(services, inst.pm, true);
        assert excVar != null;
        goal.addProgramVariable(excVar);

        LocationVariable baseHeap = services.getTypeConverter().getHeapLDT().getHeap();
        //translate the contract
        final Term baseHeapTerm = TB.getBaseHeap(services);
        final Term contractSelf
        	= OpReplacer.replace(baseHeapTerm,
        		             atPres.get(baseHeap),
        		             inst.pm.isConstructor()
        		               ? TB.var(resultVar)
        		               : inst.actualSelf);
        final ImmutableList<Term> contractParams
        	= OpReplacer.replace(baseHeapTerm,
        			    atPres.get(baseHeap),
        			    inst.actualParams);
        final Term contractResult
        	= inst.pm.isConstructor() || resultVar == null
        	  ? null
                  : TB.var(resultVar);
        Map<LocationVariable, Term> heapTerms = new LinkedHashMap<LocationVariable,Term>();
        for(LocationVariable h : heapContext) {
           heapTerms.put(h, TB.var(h));
        }
        final Term globalDefs = contract.getGlobalDefs(baseHeap, baseHeapTerm, contractSelf, contractParams, services);
        final Term originalPre  = contract.getPre(heapContext,
                                          heapTerms,
        				  contractSelf,
        				  contractParams,
                                          atPres,
        				  services);
        final Term pre = globalDefs==null? originalPre: TB.apply(globalDefs, originalPre);
        final Term originalPost = contract.getPost(heapContext,
                                           heapTerms,
        	                               contractSelf,
        				                   contractParams,
                                           contractResult,
                                           TB.var(excVar),
                                           atPres,
                                           services);
        final Term post = globalDefs==null? originalPost: TB.apply(globalDefs, originalPost);
        final Map<LocationVariable,Term> mods = new LinkedHashMap<LocationVariable,Term>();

        for(LocationVariable heap : heapContext) {
           final Term m = contract.getMod(heap, TB.var(heap),
                contractSelf,contractParams, services);
           mods.put(heap, m);
        }

        final Term mby = contract.hasMby()
                         ? contract.getMby(heapTerms,
                        	 	   contractSelf,
                        	 	   contractParams,
                        	 	   atPres,
                        	 	   services)
                         : null;

        //split goal into three/four branches
        final ImmutableList<Goal> result;
        final Goal preGoal, postGoal, excPostGoal, nullGoal;
        final ReferencePrefix rp = inst.mr.getReferencePrefix();
        if(rp != null
           && !(rp instanceof ThisReference)
           && !(rp instanceof SuperReference)
           && !(rp instanceof TypeReference)
           && !(inst.pm.isStatic())) {
            result = goal.split(4);
            postGoal = result.tail().tail().tail().head();
            excPostGoal = result.tail().tail().head();
            preGoal = result.tail().head();
            nullGoal = result.head();
            nullGoal.setBranchLabel("Null reference ("
        	                    + inst.actualSelf
        	                    + " = null)");
        } else {
            result = goal.split(3);
            postGoal = result.tail().tail().head();
            excPostGoal = result.tail().head();
            preGoal = result.head();
            nullGoal = null;
        }
        preGoal.setBranchLabel("Pre"+ " ("+contract.getTarget().getName()+")");
        postGoal.setBranchLabel("Post"+ " ("+contract.getTarget().getName()+")");
        excPostGoal.setBranchLabel("Exceptional Post"+ " ("+contract.getTarget().getName()+")");

        //prepare common stuff for the three branches
        Term anonAssumption = null;
        Term anonUpdate = null;
        Term wellFormedAnon = null;
        Term atPreUpdates = null;
        Term reachableState = null;

        for(LocationVariable heap : heapContext) {
           final Triple<Term,Term,Term> tAnon;
           if(!contract.hasModifiesClause(heap)) {
             tAnon = new Triple<Term,Term,Term>(TB.tt(), TB.skip(), TB.var(heap));
           }else{
             tAnon = createAnonUpdate(heap, inst.pm, mods.get(heap), services);
           }
           if(anonAssumption == null) {
             anonAssumption = tAnon.first;
           }else{
             anonAssumption = TB.and(anonAssumption, tAnon.first);
           }
           if(anonUpdate == null) {
             anonUpdate = tAnon.second;
           }else{
             anonUpdate = TB.parallel(anonUpdate, tAnon.second);
           }
           if(wellFormedAnon == null) {
             wellFormedAnon = TB.wellFormed(tAnon.third,services);
           }else{
             wellFormedAnon = TB.and(wellFormedAnon, TB.wellFormed(tAnon.third,services));
           }
           final Term up = TB.elementary(services, atPreVars.get(heap), TB.var(heap));
           if(atPreUpdates == null) {
             atPreUpdates = up;
           }else{
             atPreUpdates = TB.parallel(atPreUpdates, up);
           }
           if(reachableState == null) {
             reachableState = TB.wellFormed(heap, services);
           }else{
             reachableState = TB.and(reachableState, TB.wellFormed(heap, services));
           }
        }

        final Term excNull = TB.equals(TB.var(excVar), TB.NULL(services));
        final Term excCreated = TB.created(services, TB.var(excVar));
        final Term freePost = getFreePost(heapContext,
                              inst.pm,
	    		     		  inst.staticType,
	    		     		  contractResult,
	    		     		  contractSelf,
	    		     		  atPres,
	    		     		  services);
        final Term freeExcPost = inst.pm.isConstructor()
                                 ? freePost
                                 : TB.tt();
        final Term postAssumption
        	= TB.applySequential(new Term[]{inst.u, atPreUpdates},
        		   	     TB.and(anonAssumption,
        		   		    TB.apply(anonUpdate, TB.and(new Term[]{excNull,
                          freePost,
                          post}), null)));
        final Term excPostAssumption
        	= TB.applySequential(new Term[]{inst.u, atPreUpdates},
        		   TB.and(anonAssumption,
                                  TB.apply(anonUpdate, TB.and(new Term[]{TB.not(excNull),
                                  excCreated,
                                  freeExcPost,
                                  post}), null)));

        //create "Pre" branch
	int i = 0;
	for(Term arg : contractParams) {
	    KeYJavaType argKJT = contract.getTarget().getParameterType(i++);
	    reachableState = TB.and(reachableState,
		                    TB.reachableValue(services, arg, argKJT));
	}
	final ContractPO po
		= services.getSpecificationRepository()
		          .getPOForProof(goal.proof());
	final Term mbyOk;
	if(po != null && po.getMbyAtPre() != null && mby != null ) {
    	mbyOk = TB.and(TB.leq(TB.zero(services), mby, services),
    			       TB.lt(mby, po.getMbyAtPre(), services));
	} else {
	    mbyOk = TB.tt();
	}
        preGoal.changeFormula(new SequentFormula(
        			TB.applySequential(new Term[]{inst.u, atPreUpdates},
        	                                   TB.and(new Term[]{pre,
        	                                	   	     reachableState,
        	                                	   	     mbyOk}))),
                              ruleApp.posInOccurrence());
        if (TermLabelWorkerManagement.hasInstantiators(services)) {
           TermLabelWorkerManagement.updateLabels(null, ruleApp.posInOccurrence(), this, preGoal);
        }

        //create "Post" branch
	final StatementBlock resultAssign;
	if(inst.actualResult == null) {
	    resultAssign = new StatementBlock();
	} else {
	    final CopyAssignment ca
	    	= new CopyAssignment(inst.actualResult, resultVar);
	    resultAssign = new StatementBlock(ca);
	}
        final StatementBlock postSB
        	= replaceStatement(jb, resultAssign);
        JavaBlock postJavaBlock = JavaBlock.createJavaBlock(postSB);
        final Term normalPost = TB.apply(anonUpdate,
                                         TB.prog(inst.mod,
                                                 postJavaBlock,
                                                 inst.progPost.sub(0),
                                                 TermLabelWorkerManagement.instantiateLabels(services, ruleApp.posInOccurrence(), this, postGoal, null, inst.mod, new ImmutableArray<Term>(inst.progPost.sub(0)), null, postJavaBlock)),
                                         null);
        postGoal.addFormula(new SequentFormula(wellFormedAnon),
        	            true,
        	            false);
        postGoal.changeFormula(new SequentFormula(TB.apply(inst.u, normalPost, null)),
        	               ruleApp.posInOccurrence());
        postGoal.addFormula(new SequentFormula(postAssumption),
        	            true,
        	            false);

        //create "Exceptional Post" branch
        final StatementBlock excPostSB
            = replaceStatement(jb, new StatementBlock(new Throw(excVar)));
        JavaBlock excJavaBlock = JavaBlock.createJavaBlock(excPostSB);
        final Term originalExcPost = TB.apply(anonUpdate,
                                      TB.prog(inst.mod,
                                              excJavaBlock,
                                              inst.progPost.sub(0),
                                              TermLabelWorkerManagement.instantiateLabels(services, ruleApp.posInOccurrence(), this, excPostGoal, null, inst.mod, new ImmutableArray<Term>(inst.progPost.sub(0)), null, excJavaBlock)),
                                      null);
        final Term excPost = globalDefs==null? originalExcPost: TB.apply(globalDefs, originalExcPost);
        excPostGoal.addFormula(new SequentFormula(wellFormedAnon),
                	       true,
                	       false);
        excPostGoal.changeFormula(new SequentFormula(TB.apply(inst.u, excPost, null)),
        	                  ruleApp.posInOccurrence());
        excPostGoal.addFormula(new SequentFormula(excPostAssumption),
        	               true,
        	               false);


        //create "Null Reference" branch
        if(nullGoal != null) {
            final Term actualSelfNotNull
            	= TB.not(TB.equals(inst.actualSelf, TB.NULL(services)));
            nullGoal.changeFormula(new SequentFormula(TB.apply(inst.u, actualSelfNotNull, null)),
        	                   ruleApp.posInOccurrence());
        }

        //create justification
        final RuleJustificationBySpec just
        	= new RuleJustificationBySpec(contract);
        final ComplexRuleJustificationBySpec cjust
            	= (ComplexRuleJustificationBySpec)
            	    goal.proof().env().getJustifInfo().getJustification(this);
        cjust.add(ruleApp, just);
        return result;
    }


    @Override
    public Name name() {
        return NAME;
    }


    @Override
    public String displayName() {
        return NAME.toString();
    }


    @Override
    public String toString() {
        return displayName();
    }



    //-------------------------------------------------------------------------
    //inner classes
    //-------------------------------------------------------------------------

    public static final class Instantiation {
	public final Term u;
	public final Term progPost;
	public final Modality mod;
	public final Expression actualResult;
	public final Term actualSelf;
	public final KeYJavaType staticType;
	public final MethodOrConstructorReference mr;
	public final IProgramMethod pm;
	public final ImmutableList<Term> actualParams;

	public Instantiation(Term u,
			     Term progPost,
			     Modality mod,
			     Expression actualResult,
			     Term actualSelf,
			     KeYJavaType staticType,
			     MethodOrConstructorReference mr,
			     IProgramMethod pm,
			     ImmutableList<Term> actualParams) {
	    assert u != null;
	    assert u.sort() == Sort.UPDATE;
	    assert progPost != null;
	    assert progPost.sort() == Sort.FORMULA;
	    assert mod != null;
	    assert mr != null;
	    assert pm != null;
	    assert actualParams != null;
	    this.u = u;
	    this.progPost = progPost;
	    this.mod = mod;
	    this.actualResult = actualResult;
	    this.actualSelf = actualSelf;
	    this.staticType = staticType;
	    this.mr = mr;
	    this.pm = pm;
	    this.actualParams = actualParams;
	}
    }



	@Override
    public ContractRuleApp createApp(PosInOccurrence pos) {
		return new ContractRuleApp(this, pos);
    }



}<|MERGE_RESOLUTION|>--- conflicted
+++ resolved
@@ -314,21 +314,12 @@
 	final Name anonHeapName = new Name(TB.newName(services, "anon_" + heap + "_" + pm.getName()));
 	final Function anonHeapFunc = new Function(anonHeapName, heap.sort());
 	services.getNamespaces().functions().addSafely(anonHeapFunc);
-<<<<<<< HEAD
 	final Term anonHeap = TB.label(TB.func(anonHeapFunc), AnonHeapTermLabel.INSTANCE);
-	final Term assumption = TB.equals(TB.anon(services, 
+	final Term assumption = TB.equals(TB.anon(services,
                                                   TB.var(heap),
                                                   mod,
                                                   anonHeap),
                                           TB.func(methodHeapFunc));
-=======
-	final Term anonHeap = TB.func(anonHeapFunc);
-	final Term assumption = TB.equals(TB.anon(services,
-				          TB.var(heap),
-				          mod,
-				          anonHeap),
-		               TB.func(methodHeapFunc));
->>>>>>> bb4d3f1f
 	final Term anonUpdate = TB.elementary(services, heap, TB.func(methodHeapFunc));
 
 	return new Triple<Term,Term,Term>(assumption, anonUpdate, anonHeap);
