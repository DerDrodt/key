--- conflicted
+++ resolved
@@ -13,10 +13,7 @@
 
 package de.uka.ilkd.key.rule;
 
-<<<<<<< HEAD
 import de.uka.ilkd.key.rule.tacletbuilder.InfFlowMethodContractTacletBuilder;
-=======
->>>>>>> 224ad001
 import java.util.LinkedHashMap;
 import java.util.List;
 import java.util.Map;
@@ -81,7 +78,6 @@
 import de.uka.ilkd.key.proof.mgt.RuleJustificationBySpec;
 import de.uka.ilkd.key.rule.inst.ContextStatementBlockInstantiation;
 import de.uka.ilkd.key.rule.inst.SVInstantiations;
-import de.uka.ilkd.key.rule.label.TermLabelWorkerManagement;
 import de.uka.ilkd.key.speclang.FunctionalOperationContract;
 import de.uka.ilkd.key.speclang.HeapContext;
 import de.uka.ilkd.key.strategy.StrategyProperties;
@@ -322,38 +318,21 @@
 	final TermBuilder TB = services.getTermBuilder();
 
 	final HeapLDT heapLDT = services.getTypeConverter().getHeapLDT();
-<<<<<<< HEAD
-	final Name methodHeapName = new Name(TB.newName(services, heap+"After_" + pm.getName()));
-	final Function methodHeapFunc = new Function(methodHeapName, heapLDT.targetSort(), true);
-	services.getNamespaces().functions().addSafely(methodHeapFunc);
-	final Term methodHeap = TB.func(methodHeapFunc);
-	final Name anonHeapName = new Name(TB.newName(services, "anon_" + heap + "_" + pm.getName()));
-	final Function anonHeapFunc = new Function(anonHeapName, heap.sort(), true);
-	services.getNamespaces().functions().addSafely(anonHeapFunc);
-	final Term anonHeap = TB.label(TB.func(anonHeapFunc), AnonHeapTermLabel.INSTANCE);
-	final Term assumption =
-	        TB.equals(TB.anon(services, TB.var(heap), mod, anonHeap),
-                          methodHeap); 
-	final Term anonUpdate = TB.elementary(services, heap, methodHeap);
-
-	return new AnonUpdateData(assumption, anonUpdate, methodHeap,
-	                          TB.getBaseHeap(services), anonHeap);
-=======
 	final Name methodHeapName = new Name(TB.newName(heap+"After_" + pm.getName()));
 	final Function methodHeapFunc = new Function(methodHeapName, heapLDT.targetSort());
 	services.getNamespaces().functions().addSafely(methodHeapFunc);
+	final Term methodHeap = TB.func(methodHeapFunc);
 	final Name anonHeapName = new Name(TB.newName("anon_" + heap + "_" + pm.getName()));
 	final Function anonHeapFunc = new Function(anonHeapName, heap.sort());
 	services.getNamespaces().functions().addSafely(anonHeapFunc);
 	final Term anonHeap = TB.label(TB.func(anonHeapFunc), ParameterlessTermLabel.ANON_HEAP_LABEL);
-	final Term assumption = TB.equals(TB.anon(TB.var(heap),
-                                                  mod,
-                                                  anonHeap),
-                                          TB.func(methodHeapFunc));
-	final Term anonUpdate = TB.elementary(heap, TB.func(methodHeapFunc));
-
-	return new Triple<Term,Term,Term>(assumption, anonUpdate, anonHeap);
->>>>>>> 224ad001
+	final Term assumption =
+	        TB.equals(TB.anon(TB.var(heap), mod, anonHeap),
+                          methodHeap); 
+	final Term anonUpdate = TB.elementary(heap, methodHeap);
+
+	return new AnonUpdateData(assumption, anonUpdate, methodHeap,
+	                          TB.getBaseHeap(), anonHeap);
     }
 
     private static Term getFreePost(List<LocationVariable> heapContext, IProgramMethod pm,
@@ -614,13 +593,8 @@
 	        staticType,
 	        ec,
 	        services);
-<<<<<<< HEAD
-	assert pm != null : "Getting program method failed.\nReference: "+mr+", static type: "+
-	                    staticType+", execution context: "+ec;
-=======
 	assert pm != null : "Getting program method failed.\nReference: " + mr +
 	                    ", static type: "+staticType+", execution context: " + ec;
->>>>>>> 224ad001
 	final Term actualSelf = getActualSelf(mr, pm, ec, services);
 	final ImmutableList<Term> actualParams  = getActualParams(mr, ec, services);
 
@@ -813,43 +787,26 @@
 
         for(LocationVariable heap : heapContext) {
            final AnonUpdateData tAnon;
-           if(!contract.hasModifiesClause(heap)) {
-<<<<<<< HEAD
-             tAnon = new AnonUpdateData(TB.tt(), TB.skip(), TB.var(heap), TB.var(heap), TB.var(heap));
-=======
-             tAnon = new Triple<Term,Term,Term>(tb.tt(), tb.skip(), tb.var(heap));
->>>>>>> 224ad001
-           }else{
+           if (!contract.hasModifiesClause(heap)) {
+             tAnon = new AnonUpdateData(tb.tt(), tb.skip(), tb.var(heap), tb.var(heap), tb.var(heap));
+           } else {
              tAnon = createAnonUpdate(heap, inst.pm, mods.get(heap), services);
            }
            anonUpdateDatas = anonUpdateDatas.append(tAnon);
-           if(anonAssumption == null) {
+           if (anonAssumption == null) {
              anonAssumption = tAnon.assumption;
-           }else{
-<<<<<<< HEAD
-             anonAssumption = TB.and(anonAssumption, tAnon.assumption);
-=======
-             anonAssumption = tb.and(anonAssumption, tAnon.first);
->>>>>>> 224ad001
+           } else {
+             anonAssumption = tb.and(anonAssumption, tAnon.assumption);
            }
-           if(anonUpdate == null) {
+           if (anonUpdate == null) {
              anonUpdate = tAnon.anonUpdate;
-           }else{
-<<<<<<< HEAD
-             anonUpdate = TB.parallel(anonUpdate, tAnon.anonUpdate);
+           } else {
+             anonUpdate = tb.parallel(anonUpdate, tAnon.anonUpdate);
            }
-           if(wellFormedAnon == null) {
-             wellFormedAnon = TB.wellFormed(tAnon.anonHeap,services);
-           }else{
-             wellFormedAnon = TB.and(wellFormedAnon, TB.wellFormed(tAnon.anonHeap,services));
-=======
-             anonUpdate = tb.parallel(anonUpdate, tAnon.second);
-           }
-           if(wellFormedAnon == null) {
-             wellFormedAnon = tb.wellFormed(tAnon.third);
-           }else{
-             wellFormedAnon = tb.and(wellFormedAnon, tb.wellFormed(tAnon.third));
->>>>>>> 224ad001
+           if (wellFormedAnon == null) {
+             wellFormedAnon = tb.wellFormed(tAnon.anonHeap);
+           } else {
+             wellFormedAnon = tb.and(wellFormedAnon, tb.wellFormed(tAnon.anonHeap));
            }
            final Term up = tb.elementary(atPreVars.get(heap), tb.var(heap));
            if(atPreUpdates == null) {
@@ -897,55 +854,38 @@
 	    reachableState = tb.and(reachableState,
 		                    tb.reachableValue(arg, argKJT));
 	}
-<<<<<<< HEAD
 
         Term finalPreTerm;
         if(!isInfFlow(goal)) {
             final ContractPO po
                     = services.getSpecificationRepository()
-                              .getContractPOForProof(goal.proof());
+                              .getPOForProof(goal.proof());
 
             final Term mbyOk;
-            if(po != null && po.getMbyAtPre() != null && mby != null ) {
-                mbyOk = TB.prec(mby, po.getMbyAtPre(), services);
+         // see #1417
+            if(inst.mod != Modality.BOX && inst.mod != Modality.BOX_TRANSACTION && po != null && mby != null ) {
+//          mbyOk = TB.and(TB.leq(TB.zero(services), mby, services),
+//                                 TB.lt(mby, po.getMbyAtPre(), services));
+//              mbyOk = TB.prec(mby, po.getMbyAtPre(), services);
+                mbyOk = tb.measuredByCheck(mby);
             } else {
-                mbyOk = TB.tt();
+                mbyOk = tb.tt();
             }
             finalPreTerm =
-                    TB.applySequential(new Term[]{inst.u, atPreUpdates},
-                                       TB.and(new Term[]{pre,
+                    tb.applySequential(new Term[]{inst.u, atPreUpdates},
+                                       tb.and(new Term[]{pre,
                                                          reachableState,
                                                          mbyOk}));
         } else {
             // termination has already been shown in the functional proof,
             // thus we do not need to show it again in information flow proofs.
             finalPreTerm =
-                    TB.applySequential(new Term[]{inst.u, atPreUpdates},
-                                                  TB.and(new Term[]{pre,
+                    tb.applySequential(new Term[]{inst.u, atPreUpdates},
+                                                  tb.and(new Term[]{pre,
                                                                     reachableState}));
         }
 
         preGoal.changeFormula(new SequentFormula(finalPreTerm),
-=======
-	final ContractPO po
-		= services.getSpecificationRepository()
-		          .getPOForProof(goal.proof());
-	final Term mbyOk;
-	// see #1417
-	if(inst.mod != Modality.BOX && inst.mod != Modality.BOX_TRANSACTION && po != null && mby != null ) {
-//    	mbyOk = TB.and(TB.leq(TB.zero(services), mby, services),
-//    			       TB.lt(mby, po.getMbyAtPre(), services));
-//	    mbyOk = TB.prec(mby, po.getMbyAtPre(), services);
-	    mbyOk = tb.measuredByCheck(mby);
-	} else {
-	    mbyOk = tb.tt();
-	}
-        preGoal.changeFormula(new SequentFormula(
-        			tb.applySequential(new Term[]{inst.u, atPreUpdates},
-        	                                   tb.and(pre,
-                                                       reachableState,
-                                                       mbyOk))),
->>>>>>> 224ad001
                               ruleApp.posInOccurrence());
 
         TermLabelManager.refactorLabels(services, ruleApp.posInOccurrence(), this, preGoal, null);
@@ -983,7 +923,7 @@
         	            false);
 
         applyInfFlow(postGoal, contract, inst, contractSelf, contractParams, contractResult,
-                     TB.var(excVar), mby, atPreUpdates,finalPreTerm, anonUpdateDatas, services);
+                     tb.var(excVar), mby, atPreUpdates,finalPreTerm, anonUpdateDatas, services);
 
         //create "Exceptional Post" branch
         final StatementBlock excPostSB
@@ -1002,12 +942,7 @@
         excPostGoal.addFormula(new SequentFormula(wellFormedAnon),
                 	       true,
                 	       false);
-<<<<<<< HEAD
-        excPostGoal.changeFormula(new SequentFormula(TB.apply(inst.u, 
-        						          excPost)),
-=======
         excPostGoal.changeFormula(new SequentFormula(tb.apply(inst.u, excPost, null)),
->>>>>>> 224ad001
         	                  ruleApp.posInOccurrence());
         excPostGoal.addFormula(new SequentFormula(excPostAssumption),
         	               true,
@@ -1017,15 +952,10 @@
         //create "Null Reference" branch
         if(nullGoal != null) {
             final Term actualSelfNotNull
-<<<<<<< HEAD
-            	= TB.not(TB.equals(inst.actualSelf, TB.NULL(services)));
-            nullGoal.changeFormula(new SequentFormula(TB.apply(
-        	    				inst.u, 
-        					actualSelfNotNull)),
-=======
             	= tb.not(tb.equals(inst.actualSelf, tb.NULL()));
-            nullGoal.changeFormula(new SequentFormula(tb.apply(inst.u, actualSelfNotNull, null)),
->>>>>>> 224ad001
+            nullGoal.changeFormula(new SequentFormula(tb.apply(inst.u, 
+        					               actualSelfNotNull,
+        					               null)),
         	                   ruleApp.posInOccurrence());
         }
 
@@ -1150,7 +1080,6 @@
              TB.resultVar(inst.pm, true);
    }
 
-
    private static class AnonUpdateData {
         public final Term assumption, anonUpdate, methodHeap, methodHeapAtPre, anonHeap;
 
