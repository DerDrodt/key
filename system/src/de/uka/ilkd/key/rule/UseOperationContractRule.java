--- conflicted
+++ resolved
@@ -1066,11 +1066,7 @@
         ImmutableList<Term> contractsApplications = ImmutableSLList.<Term>nil();
         for (InformationFlowContract cont : targetContracts) {
             InfFlowPOSnippetFactory f =
-<<<<<<< HEAD
                     POSnippetFactory.getInfFlowFactory(cont, contAppData,
-=======
-                    POSinppetFactory.getInfFlowFactory(cont, contAppData,
->>>>>>> 66d63622
                                                        contAppData2, services);
             contractsApplications = contractsApplications.append(
                     f.create(InfFlowPOSnippetFactory.Snippet.INF_FLOW_CONTRACT_APPL));
