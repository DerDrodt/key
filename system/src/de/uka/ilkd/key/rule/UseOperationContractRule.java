// This file is part of KeY - Integrated Deductive Software Design
// Copyright (C) 2001-2011 Universitaet Karlsruhe, Germany
//                         Universitaet Koblenz-Landau, Germany
//                         Chalmers University of Technology, Sweden
//
// The KeY system is protected by the GNU General Public License. 
// See LICENSE.TXT for details.
//
//

package de.uka.ilkd.key.rule;

import java.util.LinkedHashMap;
import java.util.List;
import java.util.Map;

import de.uka.ilkd.key.collection.DefaultImmutableSet;
import de.uka.ilkd.key.collection.ImmutableArray;
import de.uka.ilkd.key.collection.ImmutableList;
import de.uka.ilkd.key.collection.ImmutableSLList;
import de.uka.ilkd.key.collection.ImmutableSet;
import de.uka.ilkd.key.java.Expression;
import de.uka.ilkd.key.java.JavaNonTerminalProgramElement;
import de.uka.ilkd.key.java.JavaTools;
import de.uka.ilkd.key.java.NonTerminalProgramElement;
import de.uka.ilkd.key.java.ProgramElement;
import de.uka.ilkd.key.java.Services;
import de.uka.ilkd.key.java.SourceElement;
import de.uka.ilkd.key.java.StatementBlock;
import de.uka.ilkd.key.java.TypeConverter;
import de.uka.ilkd.key.java.abstraction.KeYJavaType;
import de.uka.ilkd.key.java.declaration.ClassDeclaration;
import de.uka.ilkd.key.java.expression.operator.CopyAssignment;
import de.uka.ilkd.key.java.expression.operator.New;
import de.uka.ilkd.key.java.reference.ExecutionContext;
import de.uka.ilkd.key.java.reference.FieldReference;
import de.uka.ilkd.key.java.reference.MethodOrConstructorReference;
import de.uka.ilkd.key.java.reference.MethodReference;
import de.uka.ilkd.key.java.reference.ReferencePrefix;
import de.uka.ilkd.key.java.reference.SuperReference;
import de.uka.ilkd.key.java.reference.ThisReference;
import de.uka.ilkd.key.java.reference.TypeReference;
import de.uka.ilkd.key.java.statement.Throw;
import de.uka.ilkd.key.java.visitor.ProgramContextAdder;
import de.uka.ilkd.key.ldt.HeapLDT;
import de.uka.ilkd.key.logic.*;
import de.uka.ilkd.key.logic.op.*;
import de.uka.ilkd.key.logic.sort.ProgramSVSort;
import de.uka.ilkd.key.logic.sort.Sort;
import de.uka.ilkd.key.proof.Goal;
import de.uka.ilkd.key.proof.OpReplacer;
import de.uka.ilkd.key.proof.init.ContractPO;
import de.uka.ilkd.key.proof.init.ProofObligationVars;
import de.uka.ilkd.key.proof.init.po.snippet.BasicPOSnippetFactory;
import de.uka.ilkd.key.proof.init.po.snippet.InfFlowPOSnippetFactory;
import de.uka.ilkd.key.proof.init.po.snippet.POSinppetFactory;
import de.uka.ilkd.key.proof.mgt.ComplexRuleJustificationBySpec;
import de.uka.ilkd.key.proof.mgt.RuleJustificationBySpec;
import de.uka.ilkd.key.rule.inst.ContextStatementBlockInstantiation;
import de.uka.ilkd.key.rule.inst.SVInstantiations;
import de.uka.ilkd.key.rule.tacletbuilder.RewriteTacletBuilder;
import de.uka.ilkd.key.rule.tacletbuilder.RewriteTacletGoalTemplate;
import de.uka.ilkd.key.speclang.Contract;
import de.uka.ilkd.key.speclang.FunctionalOperationContract;
import de.uka.ilkd.key.speclang.HeapContext;
import de.uka.ilkd.key.speclang.InformationFlowContract;
import de.uka.ilkd.key.util.MiscTools;
import de.uka.ilkd.key.util.Pair;


/**
 * Implements the rule which inserts operation contracts for a method call.
 */
public final class UseOperationContractRule implements BuiltInRule {
    
    public static final UseOperationContractRule INSTANCE 
                                            = new UseOperationContractRule();    

    private static final Name NAME = new Name("Use Operation Contract");
    private static final TermBuilder TB = TermBuilder.DF;
    
    private Term lastFocusTerm;
    private Instantiation lastInstantiation;   
    

    //-------------------------------------------------------------------------
    //constructors
    //------------------------------------------------------------------------- 
    
    private UseOperationContractRule() {
    }
    
    
    
    //-------------------------------------------------------------------------
    //internal methods
    //-------------------------------------------------------------------------
    
    private static Pair<Expression,MethodOrConstructorReference> getMethodCall(
	    						JavaBlock jb,
	    				                Services services) {
	final Expression actualResult;
        final MethodOrConstructorReference mr;
        
        final SourceElement activeStatement = JavaTools.getActiveStatement(jb);
        //active statement must be method reference or assignment with
        //method reference
        if(activeStatement instanceof MethodReference) {
            actualResult = null;
            mr = (MethodReference) activeStatement;
        } else if(activeStatement instanceof New 
        	  && ((New)activeStatement).getTypeDeclarationCount() == 0) {
            actualResult = null;
            mr = (New) activeStatement;
        } else if(activeStatement instanceof CopyAssignment) {
            final CopyAssignment ca = (CopyAssignment) activeStatement;
            final Expression lhs = ca.getExpressionAt(0);
            final Expression rhs = ca.getExpressionAt(1);
            if((rhs instanceof MethodReference 
        	|| rhs instanceof New 
        	   && ((New)rhs).getTypeDeclarationCount() == 0)
               && (lhs instanceof LocationVariable 
                   || lhs instanceof FieldReference)) {
        	actualResult = lhs;
        	mr = (MethodOrConstructorReference) rhs;
            } else {
        	return null;
            }
        } else {
            return null;
        }
        
        //constructor may not refer to anonymous class
        if(mr instanceof New 
           && ((New)mr).getTypeReference().getKeYJavaType().getJavaType() 
                       instanceof ClassDeclaration
           && ((ClassDeclaration)((New)mr).getTypeReference()
        	                          .getKeYJavaType()
        	                          .getJavaType()).isAnonymousClass()) {
            return null;
        }

        //receiver must be simple
        final ReferencePrefix rp = mr.getReferencePrefix();
        if(rp != null 
           && !ProgramSVSort.SIMPLEEXPRESSION.canStandFor(rp, null, services)
           && !(rp instanceof ThisReference)
           && !(rp instanceof SuperReference)
           && !(rp instanceof TypeReference)) {
            return null;
        } else {
            return new Pair<Expression,MethodOrConstructorReference>(
        	    				actualResult, 
        	    				mr);
        }
    }
    
    
    private static KeYJavaType getStaticPrefixType(
	    				MethodOrConstructorReference mr,
	                                Services services,
	                                ExecutionContext ec) {
	if(mr instanceof MethodReference) { 
	    return ((MethodReference)mr).determineStaticPrefixType(services, 
		                         ec);
	} else {
	    New n = (New) mr;
	    return n.getKeYJavaType(services, ec);
	}
    }
    
    
    private static IProgramMethod getProgramMethod(
            MethodOrConstructorReference mr,
            KeYJavaType staticType, 
            ExecutionContext ec,
            Services services) {
        IProgramMethod result;	
        if(mr instanceof MethodReference) { //from MethodCall.java
            MethodReference methRef = (MethodReference) mr;
            if(ec != null) {
                result = methRef.method(services, staticType, ec);
                if(result == null) {
                    // if a method is declared protected and prefix and
                    // execContext are in different packages we have to
                    // simulate visibility rules like being in prefixType
                    result = methRef.method(services, 
                            staticType, 
                            methRef.getMethodSignature(services, ec), 
                            staticType);
                }
            } else {
                result = methRef.method(services, 
                        staticType, 
                        methRef.getMethodSignature(services, ec), 
                        staticType);
            }
        } else {
            New n = (New) mr;
            ImmutableList<KeYJavaType> sig = ImmutableSLList.<KeYJavaType>nil();
            for(Expression e : n.getArguments()) {
                sig = sig.append(e.getKeYJavaType(services, ec));
            }
            result = services.getJavaInfo().getConstructor(staticType, sig);
            assert result != null;
        }
        return result;
    }
    
    
    private static Term getActualSelf(MethodOrConstructorReference mr,
	    		              IProgramMethod pm,
	    		              ExecutionContext ec, 
	    		              Services services) {
	final TypeConverter tc = services.getTypeConverter();
	final ReferencePrefix rp = mr.getReferencePrefix();
	if(pm.isStatic() || pm.isConstructor()) {
	    return null;
	} else if(rp == null 
		  || rp instanceof ThisReference 
		  || rp instanceof SuperReference) {
	    return tc.findThisForSort(pm.getContainerType().getSort(), ec);
	} else if(rp instanceof FieldReference
		  && ((FieldReference) rp).referencesOwnInstanceField()) {
	    final ReferencePrefix rp2 
	    	= ((FieldReference)rp).setReferencePrefix(
	    					ec.getRuntimeInstance());
	    return tc.convertToLogicElement(rp2);
	} else {
	    return tc.convertToLogicElement(rp, ec);
	}
    }
    
    
    private static ImmutableList<Term> getActualParams(
	    					MethodOrConstructorReference mr,
	    					ExecutionContext ec,
	    					Services services) {        
	ImmutableList<Term> result = ImmutableSLList.<Term>nil();
	for(Expression expr : mr.getArguments()) {
	    Term actualParam 
	    	= services.getTypeConverter().convertToLogicElement(expr, ec);
	    result = result.append(actualParam);
	}
	return result;
    }
    
    
	public static ImmutableSet<FunctionalOperationContract> getApplicableContracts(
            Instantiation inst, Services services) {
    	
		if(inst == null) {
    		return DefaultImmutableSet.
    				<FunctionalOperationContract>nil();
    	}

    	//there must be applicable contracts for the operation
    	return getApplicableContracts(services, inst.pm, inst.staticType, inst.mod);

    }
       
    /**
     * Returns the operation contracts which are applicable for the passed 
     * operation and the passed modality
     */
    private static ImmutableSet<FunctionalOperationContract> getApplicableContracts(
	    						  						  Services services, 
                                                          IProgramMethod pm, 
                                                          KeYJavaType kjt,
                                                          Modality modality) {
        ImmutableSet<FunctionalOperationContract> result 
                = services.getSpecificationRepository()
                          .getOperationContracts(kjt, pm, modality);
        
        //in box modalities, diamond contracts may be applied as well
        if(modality == Modality.BOX) {
            result = result.union(services.getSpecificationRepository()
                                          .getOperationContracts(kjt, 
                                        	  		 pm,
                                        	  		 Modality.DIA));
        }else if(modality == Modality.BOX_TRANSACTION) {
            result = result.union(services.getSpecificationRepository()
                                          .getOperationContracts(kjt, 
                                        	  		 pm,
                                        	  		 Modality.DIA_TRANSACTION));
        }

        return result;
    }

    
    
    /**
     * @return (assumption, anon update, anon heap)
     */
    private static AnonUpdateData createAnonUpdate(LocationVariable heap, IProgramMethod pm, 
	                                     	    	   Term mod, 
	                                     	    	   Services services) {
	assert pm != null;
	assert mod != null;
	
	final HeapLDT heapLDT = services.getTypeConverter().getHeapLDT();
	final Name methodHeapName = new Name(TB.newName(services, heap+"After_" + pm.getName()));
	final Function methodHeapFunc = new Function(methodHeapName, heapLDT.targetSort(), true);
	services.getNamespaces().functions().addSafely(methodHeapFunc);
    final Term methodHeap = TB.func(methodHeapFunc);
	final Name anonHeapName = new Name(TB.newName(services, "anon_" + heap + "_" + pm.getName()));
	final Function anonHeapFunc = new Function(anonHeapName, heap.sort(), true);
	services.getNamespaces().functions().addSafely(anonHeapFunc);
	final Term anonHeap = TB.func(anonHeapFunc);	
	final Term assumption = TB.equals(TB.anon(services, 
				          TB.var(heap), 
				          mod,
				          anonHeap),
                            methodHeap); 
	final Term anonUpdate = TB.elementary(services, heap, methodHeap);
	
	return new AnonUpdateData(assumption, anonUpdate, methodHeap, TB.getBaseHeap(services), anonHeap);
    } 
    
    
    private static Term getFreePost(IProgramMethod pm,
	    		     	    KeYJavaType kjt,
	    		     	    Term resultTerm,
	    		     	    Term selfTerm,
	    		     	    Term heapAtPre,
	    		     	    Services services) {
        final Term result;
        if(pm.isConstructor()) {
            assert resultTerm == null;
            assert selfTerm != null;
            result = TB.and(new Term[]{
        	      TB.not(TB.equals(selfTerm, TB.NULL(services))),
                      OpReplacer.replace(TB.getBaseHeap(services), 
        	                  	 heapAtPre, 
        	                   	 TB.not(TB.created(services, 
        	                   	                   selfTerm))),
                      TB.created(services, selfTerm),
                      TB.exactInstance(services, kjt.getSort(), selfTerm)});            
        } else if(resultTerm != null) {
            result = TB.reachableValue(services, 
        	                       resultTerm, 
        	                       pm.getReturnType());
        } else {
            result = TB.tt();
        }
        return result;
    }
    
    
    private static PosInProgram getPosInProgram(JavaBlock jb) {
        ProgramElement pe = jb.program();        
   
        PosInProgram result = PosInProgram.TOP;
        
        if (pe instanceof ProgramPrefix) {
            ProgramPrefix curPrefix = (ProgramPrefix)pe;
       
            final ImmutableArray<ProgramPrefix> prefix 
            	= curPrefix.getPrefixElements();
            final int length = prefix.size();
                
            //fail fast check      
            curPrefix = prefix.get(length-1);//length -1 >= 0 as prefix array 
                                             //contains curPrefix as first element

            pe = curPrefix.getFirstActiveChildPos().getProgram(curPrefix);

            assert pe instanceof CopyAssignment 
                   || pe instanceof MethodReference
                   || pe instanceof New;
        
            int i = length - 1;
            do {
                result = curPrefix.getFirstActiveChildPos().append(result);
                i--;
                if (i >= 0) {
                    curPrefix = prefix.get(i);
                }
            } while(i >= 0);       

        } else {
            assert pe instanceof CopyAssignment 
                   || pe instanceof MethodReference
                   || pe instanceof New;
        }
        return result;
    }
    
    
    private static StatementBlock replaceStatement(JavaBlock jb, 
                                                   StatementBlock replacement) {
        PosInProgram pos = getPosInProgram(jb);
        int lastPos = pos.last();
        ContextStatementBlockInstantiation csbi = 
            new ContextStatementBlockInstantiation(pos, 
                                                   pos.up().down(lastPos+1), 
                                                   null, 
                                                   jb.program());
        final NonTerminalProgramElement result = 
            ProgramContextAdder.INSTANCE.start(
                        (JavaNonTerminalProgramElement)jb.program(), 
                        replacement, 
                        csbi);
        return (StatementBlock) result;
    }
        

    private Instantiation instantiate(Term focusTerm, Services services) {
	//result cached?
	if(focusTerm == lastFocusTerm) {
	    return lastInstantiation;
	}

	//compute
	final Instantiation result = computeInstantiation(focusTerm, services);
	
	//cache and return
	lastFocusTerm = focusTerm;
	lastInstantiation = result;
	return result;	
    }

    

    //-------------------------------------------------------------------------
    //public interface
    //------------------------------------------------------------------------- 
    
    /**
     * Computes instantiation for contract rule on passed focus term.
     * Internally only serves as helper for instantiate(). 
     */
    public static Instantiation computeInstantiation(Term focusTerm, Services services) {
	//leading update?
	final Term u;
	final Term progPost;
	if(focusTerm.op() instanceof UpdateApplication) {
	    u = UpdateApplication.getUpdate(focusTerm);
	    progPost = UpdateApplication.getTarget(focusTerm);
	} else {
	    u = TB.skip();
	    progPost = focusTerm;
	}
	
	//focus (below update) must be modality term
	if(progPost.op() != Modality.BOX && progPost.op() != Modality.DIA && 
           progPost.op() != Modality.BOX_TRANSACTION && progPost.op() != Modality.DIA_TRANSACTION) {
	    return null;
	}
	final Modality mod = (Modality) progPost.op();

	//active statement must be method call or new
	final Pair<Expression,MethodOrConstructorReference> methodCall
	= getMethodCall(progPost.javaBlock(), services);
	if(methodCall == null) {
	    return null;
	}
	final Expression actualResult = methodCall.first;        
	final MethodOrConstructorReference mr = methodCall.second;        
    assert mr != null;
	//arguments of method call must be simple expressions
	final ExecutionContext ec 
	= JavaTools.getInnermostExecutionContext(progPost.javaBlock(), 
	        services); 	        
	for(Expression arg : mr.getArguments()) {
	    if(!ProgramSVSort.SIMPLEEXPRESSION
	            .canStandFor(arg, ec, services)) {
	        return null;
	    }
	}

	//collect further information
	final KeYJavaType staticType = getStaticPrefixType(mr, services, ec);
	assert staticType != null;
	final IProgramMethod pm = getProgramMethod(mr, 
	        staticType,
	        ec, 
	        services);
	assert pm != null : "Getting program method failed.\nReference: "+mr+", static type: "+staticType+", execution context: "+ec;
	final Term actualSelf = getActualSelf(mr, pm, ec, services);
	final ImmutableList<Term> actualParams  = getActualParams(mr, ec, services);

	//cache and return result
	final Instantiation result = new Instantiation(u, 
	        progPost, 
	        mod,
	        actualResult,
	        actualSelf,
	        staticType,
	        mr,
	        pm,
	        actualParams);
	return result;
    }
    
    
    @Override
    public boolean isApplicable(Goal goal, 
                                PosInOccurrence pio) {        
	//focus must be top level succedent
	if(pio == null || !pio.isTopLevel() || pio.isInAntec()) {
	    return false;
	}

	//instantiation must succeed
	final Instantiation inst = instantiate(pio.subTerm(), 
		                               goal.proof().getServices());
	if(inst == null) {
	    return false;
	}

        //there must be applicable contracts for the operation
        final ImmutableSet<FunctionalOperationContract> contracts 
                = getApplicableContracts(goal.proof().getServices(), 
                	                 inst.pm, 
                	                 inst.staticType, 
                	                 inst.mod);
        if(contracts.isEmpty()) {
            return false;
        }

        //applying a contract here must not create circular dependencies 
        //between proofs
        for(FunctionalOperationContract contract : contracts) {
            if(goal.proof().mgt().isContractApplicable(contract)) {
        	return true;
            }
        }
        return false;
    }

    
    @Override    
    public ImmutableList<Goal> apply(Goal goal, 
	    			     Services services, 
	    			     RuleApp ruleApp) {
	//get instantiation
	final Instantiation inst 
		= instantiate(ruleApp.posInOccurrence().subTerm(), services);
        final JavaBlock jb = inst.progPost.javaBlock();
        
        //configure contract
        final FunctionalOperationContract contract = 
        		(FunctionalOperationContract)((AbstractContractRuleApp) ruleApp)
                .getInstantiation(); 
        assert contract.getTarget().equals(inst.pm);

        Modality md = (Modality)TermBuilder.DF.goBelowUpdates(ruleApp.posInOccurrence().subTerm()).op();
        boolean transaction = (md == Modality.DIA_TRANSACTION || md == Modality.BOX_TRANSACTION); 
        final List<LocationVariable> heapContext = HeapContext.getModHeaps(goal.proof().getServices(), transaction);

	//prepare heapBefore_method

        Map<LocationVariable,LocationVariable> atPreVars = HeapContext.getBeforeAtPreVars(heapContext, services, "Before_"+inst.pm.getName());
        for(LocationVariable v : atPreVars.values()) {
     	  goal.addProgramVariable(v);
        }


        Map<LocationVariable,Term> atPres = HeapContext.getAtPres(atPreVars, services);

        //create variables for result and exception
        final ProgramVariable resultVar 
        	= inst.pm.isConstructor()
        	  ? TB.selfVar(services, inst.staticType, true)
                  : TB.resultVar(services, inst.pm, true);
        if(resultVar != null) {
            goal.addProgramVariable(resultVar);
        }
        assert inst.pm.isConstructor() 
               || !(inst.actualResult != null && resultVar == null);
        final ProgramVariable excVar = TB.excVar(services, inst.pm, true);
        assert excVar != null;
        goal.addProgramVariable(excVar);
        
        LocationVariable baseHeap = services.getTypeConverter().getHeapLDT().getHeap();
        //translate the contract
        final Term contractSelf 
        	= OpReplacer.replace(TB.getBaseHeap(services), 
        		             atPres.get(baseHeap),
        		             inst.pm.isConstructor() 
        		               ? TB.var(resultVar) 
        		               : inst.actualSelf);
        final ImmutableList<Term> contractParams
        	= OpReplacer.replace(TB.getBaseHeap(services), 
        			    atPres.get(baseHeap), 
        			    inst.actualParams);
        final Term contractResult
        	= inst.pm.isConstructor() || resultVar == null 
        	  ? null 
                  : TB.var(resultVar);
        Map<LocationVariable, Term> heapTerms = new LinkedHashMap<LocationVariable,Term>();
        for(LocationVariable h : heapContext) {
           heapTerms.put(h, TB.var(h));
        }
        final Term pre  = contract.getPre(heapContext,
                                          heapTerms, 
        				  contractSelf, 
        				  contractParams,
                                          atPres,
        				  services);
        final Term post = contract.getPost(heapContext,
                                           heapTerms,
        	                               contractSelf, 
        				                   contractParams, 
                                           contractResult, 
                                           TB.var(excVar), 
                                           atPres,
                                           services);
        final Map<LocationVariable,Term> mods = new LinkedHashMap<LocationVariable,Term>();

        for(LocationVariable heap : heapContext) {
           final Term m = contract.getMod(heap, TB.var(heap),
                contractSelf,contractParams, services);
           mods.put(heap, m);
        }

        final Term mby = contract.hasMby() 
                         ? contract.getMby(TB.getBaseHeap(services), 
                        	 	   contractSelf, 
                        	 	   contractParams, 
                        	 	   services) 
                         : null;
        
        //split goal into three/four branches
        final ImmutableList<Goal> result;
        final Goal preGoal, postGoal, excPostGoal, nullGoal;
        final ReferencePrefix rp = inst.mr.getReferencePrefix();
        if(rp != null 
           && !(rp instanceof ThisReference) 
           && !(rp instanceof SuperReference)
           && !(rp instanceof TypeReference)
           && !(inst.pm.isStatic())) {
            result = goal.split(4);
            postGoal = result.tail().tail().tail().head();
            excPostGoal = result.tail().tail().head();
            preGoal = result.tail().head();
            nullGoal = result.head();
            nullGoal.setBranchLabel("Null reference (" 
        	                    + inst.actualSelf 
        	                    + " = null)");
        } else {
            result = goal.split(3);
            postGoal = result.tail().tail().head();
            excPostGoal = result.tail().head();
            preGoal = result.head();
            nullGoal = null;
        }
        preGoal.setBranchLabel("Pre"+ " ("+contract.getTarget().getName()+")");
        postGoal.setBranchLabel("Post"+ " ("+contract.getTarget().getName()+")");
        excPostGoal.setBranchLabel("Exceptional Post"+ " ("+contract.getTarget().getName()+")");
        
        //prepare common stuff for the three branches
        Term anonAssumption = null;
        Term anonUpdate = null;
        Term wellFormedAnon = null;
        Term atPreUpdates = null;
        Term reachableState = null;
        ImmutableList<AnonUpdateData> anonUpdateDatas =
                ImmutableSLList.<AnonUpdateData>nil();

        for(LocationVariable heap : heapContext) {
           final AnonUpdateData tAnon;
           // TODO probably the special case still needs fixing (later)
           if(heap == baseHeap && !contract.hasModifiesClause()) {
             tAnon = new AnonUpdateData(TB.tt(), TB.skip(), TB.var(heap), TB.var(heap), TB.var(heap));
           }else{
             tAnon = createAnonUpdate(heap, inst.pm, mods.get(heap), services);
           }
           anonUpdateDatas = anonUpdateDatas.append(tAnon);
           if(anonAssumption == null) {
             anonAssumption = tAnon.assumption;
           }else{
             anonAssumption = TB.and(anonAssumption, tAnon.assumption);
           }
           if(anonUpdate == null) {
             anonUpdate = tAnon.anonUpdate;
           }else{
             anonUpdate = TB.parallel(anonUpdate, tAnon.anonUpdate);
           }
           if(wellFormedAnon == null) {
             wellFormedAnon = TB.wellFormed(tAnon.anonHeap,services);
           }else{
             wellFormedAnon = TB.and(wellFormedAnon, TB.wellFormed(tAnon.anonHeap,services));
           }
           final Term up = TB.elementary(services, atPreVars.get(heap), TB.var(heap));
           if(atPreUpdates == null) {
             atPreUpdates = up;
           }else{
             atPreUpdates = TB.parallel(atPreUpdates, up);
           }
           if(reachableState == null) {
             reachableState = TB.wellFormed(heap, services);
           }else{
             reachableState = TB.and(reachableState, TB.wellFormed(heap, services));
           }
        }

        final Term excNull = TB.equals(TB.var(excVar), TB.NULL(services));
        final Term excCreated = TB.created(services, TB.var(excVar));
        final Term freePost = getFreePost(inst.pm,
	    		     		  inst.staticType,
	    		     		  contractResult,
	    		     		  contractSelf,
	    		     		  atPres.get(baseHeap),
	    		     		  services);  
        final Term freeExcPost = inst.pm.isConstructor() 
                                 ? freePost 
                                 : TB.tt();        
        final Term postAssumption 
        	= TB.applySequential(new Term[]{inst.u, atPreUpdates}, 
        		   	     TB.and(anonAssumption,
        		   		    TB.apply(anonUpdate,
        		   	                     TB.and(new Term[]{excNull, 
                                	     	                       freePost, 
                                	     	                       post}))));
        final Term excPostAssumption 
        	= TB.applySequential(new Term[]{inst.u, atPreUpdates}, 
        		   TB.and(anonAssumption,
                                  TB.apply(anonUpdate,
                                           TB.and(new Term[]{TB.not(excNull),
                                	     	             excCreated, 
                                	     	             freeExcPost, 
                                	     	             post}))));
       
        // prepare information flow analysis
        assert anonUpdateDatas.size() == 1; // information flow extension is at
                                            // the moment not compatible with
                                            // the non-base-heap setting
        Term contractApplPredTerm =
                storePrePostInPredAndGenInfoFlowTaclet(contract, inst,
                                                       anonUpdateDatas.head(),
                                                       contractSelf,
                                                       contractResult,
                                                       TB.var(excVar),
                                                       goal, services);

        //create "Pre" branch
	int i = 0;
	for(Term arg : contractParams) {
	    KeYJavaType argKJT = contract.getTarget().getParameterType(i++);
	    reachableState = TB.and(reachableState,
		                    TB.reachableValue(services, arg, argKJT));
	}
	final ContractPO po 
		= services.getSpecificationRepository()
		          .getPOForProof(goal.proof());
	final Term mbyOk;	
	if(po != null && po.getMbyAtPre() != null && mby != null ) {
    	mbyOk = TB.and(TB.leq(TB.zero(services), mby, services), 
    			       TB.lt(mby, po.getMbyAtPre(), services));
	} else {
	    mbyOk = TB.tt();
	}
        preGoal.changeFormula(new SequentFormula(
        			TB.applySequential(new Term[]{inst.u, atPreUpdates}, 
        	                                   TB.and(new Term[]{pre, 
        	                                	   	     reachableState, 
        	                                	   	     mbyOk}))),
                              ruleApp.posInOccurrence());
       
        //create "Post" branch
	final StatementBlock resultAssign;
	if(inst.actualResult == null) {
	    resultAssign = new StatementBlock();
	} else {
	    final CopyAssignment ca 
	    	= new CopyAssignment(inst.actualResult, resultVar);
	    resultAssign = new StatementBlock(ca);
	}        
        final StatementBlock postSB 
        	= replaceStatement(jb, resultAssign);
        final Term normalPost 
            	= TB.apply(anonUpdate,
                           TB.prog(inst.mod,
                                   JavaBlock.createJavaBlock(postSB),
                                   inst.progPost.sub(0)));
        postGoal.addFormula(new SequentFormula(wellFormedAnon), 
        	            true, 
        	            false);
        postGoal.changeFormula(new SequentFormula(TB.apply(inst.u, 
        						       normalPost)),
        	               ruleApp.posInOccurrence());
        postGoal.addFormula(new SequentFormula(postAssumption), 
        	            true, 
        	            false);
        postGoal.addFormula(new SequentFormula(contractApplPredTerm),
                            true,
                            false);


        
        //create "Exceptional Post" branch
        final StatementBlock excPostSB 
            = replaceStatement(jb, new StatementBlock(new Throw(excVar)));
        final Term excPost
            = TB.apply(anonUpdate,
                       TB.prog(inst.mod,
                               JavaBlock.createJavaBlock(excPostSB), 
                               inst.progPost.sub(0)));
        excPostGoal.addFormula(new SequentFormula(wellFormedAnon), 
                	       true, 
                	       false);        
        excPostGoal.changeFormula(new SequentFormula(TB.apply(inst.u, 
        						          excPost)),
        	                  ruleApp.posInOccurrence());        
        excPostGoal.addFormula(new SequentFormula(excPostAssumption), 
        	               true, 
        	               false);
        
        
        //create "Null Reference" branch
        if(nullGoal != null) {
            final Term actualSelfNotNull 
            	= TB.not(TB.equals(inst.actualSelf, TB.NULL(services)));
            nullGoal.changeFormula(new SequentFormula(TB.apply(
        	    				inst.u, 
        					actualSelfNotNull)),
        	                   ruleApp.posInOccurrence());                    
        }
        
        //create justification
        final RuleJustificationBySpec just 
        	= new RuleJustificationBySpec(contract);
        final ComplexRuleJustificationBySpec cjust 
            	= (ComplexRuleJustificationBySpec)
            	    goal.proof().env().getJustifInfo().getJustification(this);
        cjust.add(ruleApp, just);
        return result;
    }
    
    
    @Override    
    public Name name() {
        return NAME;
    }


    @Override    
    public String displayName() { 
        return NAME.toString();
    }
    

    @Override
    public String toString() {
        return displayName();
    }
    

    /**
     * Store pre- / poststate of the method invocation and generate information
     * flow taclet.
     */
    // TODO: add exception var
    private Term storePrePostInPredAndGenInfoFlowTaclet(final FunctionalOperationContract contract,
                                                        final Instantiation inst,
                                                        final AnonUpdateData anonUpdateData,
                                                        final Term contractSelf,
                                                        final Term contractResult,
                                                        final Term exceptionVar,
                                                        final Goal goal,
                                                        final Services services) {
        ProofObligationVars appData =
                new ProofObligationVars(contractSelf, null, inst.actualParams,
                                        contractResult, null, exceptionVar,
                                        null, null,
                                        anonUpdateData.methodHeapAtPre,
                                        anonUpdateData.methodHeap, "", services);
        BasicPOSnippetFactory f =
                POSinppetFactory.getBasicFactory(contract, appData, services);
        final Term contractApplPredTerm =
                f.create(BasicPOSnippetFactory.Snippet.TWO_STATE_METHOD_PRED);
        final Term updatedContractApplPredTerm =
                TB.apply(inst.u, contractApplPredTerm);

        final Function contApplPred = (Function)contractApplPredTerm.op();
        final Taclet informationFlowContractApp =
                genInfFlowContractApplTaclet(contract, contApplPred, inst.pm,
                                             inst.u, services);
        goal.addTaclet(informationFlowContractApp,
                       SVInstantiations.EMPTY_SVINSTANTIATIONS, true);
<<<<<<< HEAD
        return contractApplPredTerm;
    }

    
    private Function generateContApplPredicate(IProgramMethod pm,
                                               Services services) {
        String nameString =
                MiscTools.toValidTacletName(pm.getContainerType().getFullName()
                + "::" + pm.getFullName() + "__RELATES").toString();
        final Name name = new Name(nameString);
        Function pred = (Function) services.getNamespaces().functions().lookup(
                name);
        if (pred == null) {
            // Arguments: params, heapAtPre, exception, heapAtPost
            int length = pm.getParamTypes().size() + 3;
            if (!pm.isStatic()) {
                // Arguments: + self
                length++;
            }
            if (!pm.isVoid() && !pm.isConstructor()) {
                // Arguments: + result
                length++;
            }
            Sort[] predArgSorts =
                    new Sort[length];

            int i = 0;
            if (!pm.isStatic()) {
                // type of self
                predArgSorts[i++] = pm.getContainerType().getSort();
            }
            // types of params
            for (KeYJavaType t : pm.getParamTypes()) {
                predArgSorts[i++] = t.getSort();
            }
            // type of heapAtPre
            predArgSorts[i++] = TB.getBaseHeap(services).sort();
            if (!pm.isVoid() && !pm.isConstructor()) {
                // type of result
                predArgSorts[i++] = pm.getReturnType().getSort();
            }
            // type of exception
            predArgSorts[i++] = services.getJavaInfo().getTypeByClassName(
                    "java.lang.Exception").getSort();
            // type of heapAtPost
            predArgSorts[i++] = TB.getBaseHeap(services).sort();

            pred = new Function(name, Sort.FORMULA, predArgSorts);
            services.getNamespaces().functions().addSafely(pred);
        }
        return pred;
=======
        
        return updatedContractApplPredTerm;
>>>>>>> d1680417
    }

    
    private ProofObligationVars generateApplicationDataSVs(Function pred,
                                                           String schemaPrefix,
                                                           IProgramMethod pm,
                                                           Services services) {
        Sort[] predArgSorts = new Sort[pred.argSorts().size()];
        pred.argSorts().toArray(predArgSorts);
        ImmutableList<Term> paramsSVs = ImmutableSLList.<Term>nil();

        int i = 0;
        Term selfAtPreSV;
        if (!pm.isStatic()) {
            selfAtPreSV = createTermSV(schemaPrefix + "_self",
                                       predArgSorts[i], services);
            i++;
        } else {
            selfAtPreSV = null;
        }
        int j = 0;
        for (KeYJavaType t : pm.getParamTypes()) {
            predArgSorts[i] = t.getSort();
            paramsSVs =
                    paramsSVs.append(createTermSV(schemaPrefix + "_param_" +
                                                  (j + 1), predArgSorts[i],
                                                  services));
            i++;
            j++;
        }
        Term heapAtPreSV = createTermSV(schemaPrefix + "_heapAtPre",
                                        predArgSorts[i], services);
        i++;
        Term resSV = null;
        if (!pm.isVoid() && !pm.isConstructor()) {
            resSV = createTermSV(schemaPrefix + "_res", predArgSorts[i],
                                 services);
            i++;
        }
        Term exceptionSV = createTermSV(schemaPrefix + "_exception",
                                        predArgSorts[i], services);
        i++;
        Term heapAtPostSV = createTermSV(schemaPrefix + "_heapAtPost",
                                         predArgSorts[i], services);
        i++;

        return new ProofObligationVars(selfAtPreSV, selfAtPreSV, paramsSVs, resSV,
                                       resSV, exceptionSV, exceptionSV, heapAtPreSV,
                                       heapAtPreSV, heapAtPostSV, "", services);
    }
    
    
    private Taclet genInfFlowContractApplTaclet(FunctionalOperationContract contract,
                                                Function contractApplPred,
                                                IProgramMethod pm,
                                                Term stateUpdate,
                                                Services services) {
        Name tacletName =
                MiscTools.toValidTacletName("Use information flow contract for "
                + pm.getFullName());

        ProofObligationVars schemaDataFind = generateApplicationDataSVs(
                contractApplPred, "find", pm, services);
        ProofObligationVars schemaDataAssumes = generateApplicationDataSVs(
                contractApplPred, "assumes", pm, services);
        BasicPOSnippetFactory fFind =
                POSinppetFactory.getBasicFactory(contract, schemaDataFind, services);
        BasicPOSnippetFactory fAssumes =
                POSinppetFactory.getBasicFactory(contract, schemaDataAssumes, services);
        Term schemaFind =
                TB.apply(stateUpdate, fFind.create(BasicPOSnippetFactory.Snippet.TWO_STATE_METHOD_PRED));
        Term schemaAssumes =
                TB.apply(stateUpdate, fAssumes.create(BasicPOSnippetFactory.Snippet.TWO_STATE_METHOD_PRED));

        ImmutableSet<InformationFlowContract> ifContracts =
                getInfromFlowContracts(pm, services);
        Term schemaContApps =
                buildContractApplications(ifContracts, schemaDataFind,
                                          schemaDataAssumes, services);
        
        //create sequents
        Sequent assumesSeq = Sequent.createAnteSequent(
                new Semisequent(new SequentFormula(schemaAssumes)));
        Sequent axiomSeq = Sequent.createAnteSequent(
                new Semisequent(new SequentFormula(schemaContApps)));
        
        //create taclet
        RewriteTacletBuilder tacletBuilder = new RewriteTacletBuilder();
        tacletBuilder.setName(tacletName);
        tacletBuilder.setFind(schemaFind); // TODO: is this correct? has to match only in the antecedent!
        tacletBuilder.setIfSequent(assumesSeq);
        RewriteTacletGoalTemplate goal =
                new RewriteTacletGoalTemplate(axiomSeq,
                                              ImmutableSLList.<Taclet>nil(),
                                              schemaFind);
        tacletBuilder.addTacletGoalTemplate(goal);
        tacletBuilder.addRuleSet(new RuleSet(new Name("information_flow_contract_appl")));
        tacletBuilder.setSurviveSmbExec(true);
        return tacletBuilder.getTaclet();
    }
    
    
    private ImmutableSet<InformationFlowContract> getInfromFlowContracts(
            IProgramMethod pm,
            Services services) {
        ImmutableSet<Contract> contracts =
                services.getSpecificationRepository().getContracts(
                pm.getContainerType(), pm);
        ImmutableSet<InformationFlowContract> ifContracts =
                DefaultImmutableSet.<InformationFlowContract>nil();
        for(Contract c : contracts) {
            if (c instanceof InformationFlowContract) {
                ifContracts = ifContracts.add((InformationFlowContract)c);
            }
        }
        return ifContracts;
    }    


    private Term createTermSV(String svName,
                              Sort predArgSort,
                              Services services) {
        Name name = services.getVariableNamer().getTemporaryNameProposal(svName);
        return TB.var(SchemaVariableFactory.createTermSV(name, predArgSort));
    }
        

    public Term buildContractApplications(
            ImmutableSet<InformationFlowContract> targetContracts,
            ProofObligationVars contAppData,
            ProofObligationVars contAppData2,
            Services services) {
        ImmutableList<Term> contractsApplications = ImmutableSLList.<Term>nil();
        for (InformationFlowContract cont : targetContracts) {
            contractsApplications = contractsApplications.append(
                    buildContractApplication(cont, contAppData,
                                             contAppData2, services));
        }
        return TB.and(contractsApplications);
    }


    private static Term buildContractApplication(InformationFlowContract cont,
                                                 ProofObligationVars contAppData,
                                                 ProofObligationVars contAppData2,
                                                 Services services) {
        BasicPOSnippetFactory f1 =
                POSinppetFactory.getBasicFactory(cont, contAppData, services);
        BasicPOSnippetFactory f2 =
                POSinppetFactory.getBasicFactory(cont, contAppData2, services);

        Term preCond1 = f1.create(BasicPOSnippetFactory.Snippet.CONTRACT_PRE);
        Term preCond2 = f2.create(BasicPOSnippetFactory.Snippet.CONTRACT_PRE);

        InfFlowPOSnippetFactory iff =
                POSinppetFactory.getInfFlowFactory(cont, contAppData,
                                                   contAppData2, services);
        Term inOutRelations =
                iff.create(InfFlowPOSnippetFactory.Snippet.INF_FLOW_POST);
        return TB.imp(TB.and(preCond1, preCond2), inOutRelations);
    }


    
    //-------------------------------------------------------------------------
    //inner classes
    //-------------------------------------------------------------------------

    public static final class Instantiation {
	public final Term u;
	public final Term progPost;
	public final Modality mod;
	public final Expression actualResult;
	public final Term actualSelf;	
	public final KeYJavaType staticType;	
	public final MethodOrConstructorReference mr;
	public final IProgramMethod pm;
	public final ImmutableList<Term> actualParams;
	
	public Instantiation(Term u, 
			     Term progPost, 
			     Modality mod,
			     Expression actualResult,
			     Term actualSelf,
			     KeYJavaType staticType,
			     MethodOrConstructorReference mr,
			     IProgramMethod pm,
			     ImmutableList<Term> actualParams) {
	    assert u != null;
	    assert u.sort() == Sort.UPDATE;
	    assert progPost != null;
	    assert progPost.sort() == Sort.FORMULA;
	    assert mod != null;
	    assert mr != null;
	    assert pm != null;
	    assert actualParams != null;
	    this.u = u;
	    this.progPost = progPost;
	    this.mod = mod;
	    this.actualResult = actualResult;
	    this.actualSelf = actualSelf;
	    this.staticType = staticType;
	    this.mr = mr;
	    this.pm = pm;
	    this.actualParams = actualParams;
	}
    }



	@Override
    public ContractRuleApp createApp(PosInOccurrence pos) {
		return new ContractRuleApp(this, pos);
    }


    private static class AnonUpdateData {

        public final Term assumption, anonUpdate, methodHeap, methodHeapAtPre, anonHeap;


        public AnonUpdateData(Term assumption,
                              Term anonUpdate,
                              Term methodHeap,
                              Term methodHeapAtPre,
                              Term anonHeap) {
            this.assumption = assumption;
            this.anonUpdate = anonUpdate;
            this.methodHeap = methodHeap;
            this.methodHeapAtPre = methodHeapAtPre;
            this.anonHeap = anonHeap;
        }
    }

}<|MERGE_RESOLUTION|>--- conflicted
+++ resolved
@@ -881,12 +881,11 @@
                                              inst.u, services);
         goal.addTaclet(informationFlowContractApp,
                        SVInstantiations.EMPTY_SVINSTANTIATIONS, true);
-<<<<<<< HEAD
-        return contractApplPredTerm;
-    }
-
-    
-    private Function generateContApplPredicate(IProgramMethod pm,
+        return updatedContractApplPredTerm;
+    }
+
+    
+    /*private Function generateContApplPredicate(IProgramMethod pm,
                                                Services services) {
         String nameString =
                 MiscTools.toValidTacletName(pm.getContainerType().getFullName()
@@ -932,12 +931,7 @@
             pred = new Function(name, Sort.FORMULA, predArgSorts);
             services.getNamespaces().functions().addSafely(pred);
         }
-        return pred;
-=======
-        
-        return updatedContractApplPredTerm;
->>>>>>> d1680417
-    }
+        return pred;*/
 
     
     private ProofObligationVars generateApplicationDataSVs(Function pred,
