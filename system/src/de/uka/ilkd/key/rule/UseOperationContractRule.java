// This file is part of KeY - Integrated Deductive Software Design 
//
// Copyright (C) 2001-2011 Universitaet Karlsruhe (TH), Germany 
//                         Universitaet Koblenz-Landau, Germany
//                         Chalmers University of Technology, Sweden
// Copyright (C) 2011-2013 Karlsruhe Institute of Technology, Germany 
//                         Technical University Darmstadt, Germany
//                         Chalmers University of Technology, Sweden
//
// The KeY system is protected by the GNU General 
// Public License. See LICENSE.TXT for details.
// 


package de.uka.ilkd.key.rule;

import java.util.LinkedHashMap;
import java.util.List;
import java.util.Map;

import de.uka.ilkd.key.collection.DefaultImmutableSet;
import de.uka.ilkd.key.collection.ImmutableArray;
import de.uka.ilkd.key.collection.ImmutableList;
import de.uka.ilkd.key.collection.ImmutableSLList;
import de.uka.ilkd.key.collection.ImmutableSet;
import de.uka.ilkd.key.java.Expression;
import de.uka.ilkd.key.java.JavaNonTerminalProgramElement;
import de.uka.ilkd.key.java.JavaTools;
import de.uka.ilkd.key.java.NonTerminalProgramElement;
import de.uka.ilkd.key.java.ProgramElement;
import de.uka.ilkd.key.java.Services;
import de.uka.ilkd.key.java.SourceElement;
import de.uka.ilkd.key.java.StatementBlock;
import de.uka.ilkd.key.java.TypeConverter;
import de.uka.ilkd.key.java.abstraction.KeYJavaType;
import de.uka.ilkd.key.java.declaration.ClassDeclaration;
import de.uka.ilkd.key.java.expression.operator.CopyAssignment;
import de.uka.ilkd.key.java.expression.operator.New;
import de.uka.ilkd.key.java.reference.ExecutionContext;
import de.uka.ilkd.key.java.reference.FieldReference;
import de.uka.ilkd.key.java.reference.MethodOrConstructorReference;
import de.uka.ilkd.key.java.reference.MethodReference;
import de.uka.ilkd.key.java.reference.ReferencePrefix;
import de.uka.ilkd.key.java.reference.SuperReference;
import de.uka.ilkd.key.java.reference.ThisReference;
import de.uka.ilkd.key.java.reference.TypeReference;
import de.uka.ilkd.key.java.statement.Throw;
import de.uka.ilkd.key.java.visitor.ProgramContextAdder;
import de.uka.ilkd.key.ldt.HeapLDT;
import de.uka.ilkd.key.logic.JavaBlock;
import de.uka.ilkd.key.logic.Name;
import de.uka.ilkd.key.logic.PosInOccurrence;
import de.uka.ilkd.key.logic.PosInProgram;
import de.uka.ilkd.key.logic.ProgramPrefix;
import de.uka.ilkd.key.logic.SequentFormula;
import de.uka.ilkd.key.logic.Term;
import de.uka.ilkd.key.logic.TermBuilder;
import de.uka.ilkd.key.logic.op.Function;
import de.uka.ilkd.key.logic.op.IProgramMethod;
import de.uka.ilkd.key.logic.op.LocationVariable;
import de.uka.ilkd.key.logic.op.Modality;
import de.uka.ilkd.key.logic.op.ProgramVariable;
import de.uka.ilkd.key.logic.op.UpdateApplication;
import de.uka.ilkd.key.logic.sort.ProgramSVSort;
import de.uka.ilkd.key.logic.sort.Sort;
import de.uka.ilkd.key.proof.Goal;
import de.uka.ilkd.key.proof.InfFlowCheckInfo;
import de.uka.ilkd.key.proof.OpReplacer;
import de.uka.ilkd.key.proof.init.ContractPO;
import de.uka.ilkd.key.proof.init.InfFlowContractPO;
import de.uka.ilkd.key.proof.mgt.ComplexRuleJustificationBySpec;
import de.uka.ilkd.key.proof.mgt.RuleJustificationBySpec;
import de.uka.ilkd.key.rule.inst.ContextStatementBlockInstantiation;
import de.uka.ilkd.key.rule.inst.SVInstantiations;
import de.uka.ilkd.key.speclang.FunctionalOperationContract;
import de.uka.ilkd.key.speclang.HeapContext;
import de.uka.ilkd.key.strategy.StrategyProperties;
import de.uka.ilkd.key.util.Pair;
import de.uka.ilkd.key.util.Triple;


/**
 * Implements the rule which inserts operation contracts for a method call.
 */
public final class UseOperationContractRule implements BuiltInRule {
    
    public static final UseOperationContractRule INSTANCE 
                                            = new UseOperationContractRule();    

    private static final Name NAME = new Name("Use Operation Contract");
    private static final TermBuilder TB = TermBuilder.DF;
    
    private Term lastFocusTerm;
    private Instantiation lastInstantiation;   
    

    //-------------------------------------------------------------------------
    //constructors
    //------------------------------------------------------------------------- 
    
    private UseOperationContractRule() {
    }
    
    
    
    //-------------------------------------------------------------------------
    //internal methods
    //-------------------------------------------------------------------------
    
    private static Pair<Expression,MethodOrConstructorReference> getMethodCall(
	    						JavaBlock jb,
	    				                Services services) {
	final Expression actualResult;
        final MethodOrConstructorReference mr;
        
        final SourceElement activeStatement = JavaTools.getActiveStatement(jb);
        //active statement must be method reference or assignment with
        //method reference
        if(activeStatement instanceof MethodReference) {
            actualResult = null;
            mr = (MethodReference) activeStatement;
        } else if(activeStatement instanceof New 
        	  && ((New)activeStatement).getTypeDeclarationCount() == 0) {
            actualResult = null;
            mr = (New) activeStatement;
        } else if(activeStatement instanceof CopyAssignment) {
            final CopyAssignment ca = (CopyAssignment) activeStatement;
            final Expression lhs = ca.getExpressionAt(0);
            final Expression rhs = ca.getExpressionAt(1);
            if((rhs instanceof MethodReference 
        	|| rhs instanceof New 
        	   && ((New)rhs).getTypeDeclarationCount() == 0)
               && (lhs instanceof LocationVariable 
                   || lhs instanceof FieldReference)) {
        	actualResult = lhs;
        	mr = (MethodOrConstructorReference) rhs;
            } else {
        	return null;
            }
        } else {
            return null;
        }
        
        //constructor may not refer to anonymous class
        if(mr instanceof New 
           && ((New)mr).getTypeReference().getKeYJavaType().getJavaType() 
                       instanceof ClassDeclaration
           && ((ClassDeclaration)((New)mr).getTypeReference()
        	                          .getKeYJavaType()
        	                          .getJavaType()).isAnonymousClass()) {
            return null;
        }

        //receiver must be simple
        final ReferencePrefix rp = mr.getReferencePrefix();
        if(rp != null 
           && !ProgramSVSort.SIMPLEEXPRESSION.canStandFor(rp, null, services)
           && !(rp instanceof ThisReference)
           && !(rp instanceof SuperReference)
           && !(rp instanceof TypeReference)) {
            return null;
        } else {
            return new Pair<Expression,MethodOrConstructorReference>(
        	    				actualResult, 
        	    				mr);
        }
    }
    
    
    private static KeYJavaType getStaticPrefixType(
	    				MethodOrConstructorReference mr,
	                                Services services,
	                                ExecutionContext ec) {
	if(mr instanceof MethodReference) { 
	    return ((MethodReference)mr).determineStaticPrefixType(services, 
		                         ec);
	} else {
	    New n = (New) mr;
	    return n.getKeYJavaType(services, ec);
	}
    }
    
    
    private static IProgramMethod getProgramMethod(
            MethodOrConstructorReference mr,
            KeYJavaType staticType, 
            ExecutionContext ec,
            Services services) {
        IProgramMethod result;	
        if(mr instanceof MethodReference) { //from MethodCall.java
            MethodReference methRef = (MethodReference) mr;
            if(ec != null) {
                result = methRef.method(services, staticType, ec);
                if(result == null) {
                    // if a method is declared protected and prefix and
                    // execContext are in different packages we have to
                    // simulate visibility rules like being in prefixType
                    result = methRef.method(services, 
                            staticType, 
                            methRef.getMethodSignature(services, ec), 
                            staticType);
                }
            } else {
                result = methRef.method(services, 
                        staticType, 
                        methRef.getMethodSignature(services, ec), 
                        staticType);
            }
        } else {
            New n = (New) mr;
            ImmutableList<KeYJavaType> sig = ImmutableSLList.<KeYJavaType>nil();
            for(Expression e : n.getArguments()) {
                sig = sig.append(e.getKeYJavaType(services, ec));
            }
            result = services.getJavaInfo().getConstructor(staticType, sig);
            assert result != null;
        }
        return result;
    }
    
    
    private static Term getActualSelf(MethodOrConstructorReference mr,
	    		              IProgramMethod pm,
	    		              ExecutionContext ec, 
	    		              Services services) {
	final TypeConverter tc = services.getTypeConverter();
	final ReferencePrefix rp = mr.getReferencePrefix();
	if(pm.isStatic() || pm.isConstructor()) {
	    return null;
	} else if(rp == null 
		  || rp instanceof ThisReference 
		  || rp instanceof SuperReference) {
	    return tc.findThisForSort(pm.getContainerType().getSort(), ec);
	} else if(rp instanceof FieldReference
		  && ((FieldReference) rp).referencesOwnInstanceField()) {
	    final ReferencePrefix rp2 
	    	= ((FieldReference)rp).setReferencePrefix(
	    					ec.getRuntimeInstance());
	    return tc.convertToLogicElement(rp2);
	} else {
	    return tc.convertToLogicElement(rp, ec);
	}
    }
    
    
    private static ImmutableList<Term> getActualParams(
	    					MethodOrConstructorReference mr,
	    					ExecutionContext ec,
	    					Services services) {        
	ImmutableList<Term> result = ImmutableSLList.<Term>nil();
	for(Expression expr : mr.getArguments()) {
	    Term actualParam 
	    	= services.getTypeConverter().convertToLogicElement(expr, ec);
	    result = result.append(actualParam);
	}
	return result;
    }
    
    
	public static ImmutableSet<FunctionalOperationContract> getApplicableContracts(
            Instantiation inst, Services services) {
    	
		if(inst == null) {
    		return DefaultImmutableSet.
    				<FunctionalOperationContract>nil();
    	}

    	//there must be applicable contracts for the operation
    	return getApplicableContracts(services, inst.pm, inst.staticType, inst.mod);

    }
       
    /**
     * Returns the operation contracts which are applicable for the passed 
     * operation and the passed modality
     */
    private static ImmutableSet<FunctionalOperationContract> getApplicableContracts(
	    						  						  Services services, 
                                                          IProgramMethod pm, 
                                                          KeYJavaType kjt,
                                                          Modality modality) {
        ImmutableSet<FunctionalOperationContract> result 
                = services.getSpecificationRepository()
                          .getOperationContracts(kjt, pm, modality);
        
        //in box modalities, diamond contracts may be applied as well
        if(modality == Modality.BOX) {
            result = result.union(services.getSpecificationRepository()
                                          .getOperationContracts(kjt, 
                                        	  		 pm,
                                        	  		 Modality.DIA));
        }else if(modality == Modality.BOX_TRANSACTION) {
            result = result.union(services.getSpecificationRepository()
                                          .getOperationContracts(kjt, 
                                        	  		 pm,
                                        	  		 Modality.DIA_TRANSACTION));
        }

        return result;
    }

    
    
    /**
     * @return (assumption, anon update, anon heap)
     */
    private static AnonUpdateData createAnonUpdate(LocationVariable heap,
                                                   IProgramMethod pm, 
	                                     	   Term mod, 
	                                     	   Services services) {
	assert pm != null;
	assert mod != null;

	final boolean loadedInfFlow = services.getProof().getSettings()
	                                  .getStrategySettings().getActiveStrategyProperties()
	                                  .getProperty(StrategyProperties.INF_FLOW_CHECK_PROPERTY)
	                                  .equals(StrategyProperties.INF_FLOW_CHECK_TRUE);

	final HeapLDT heapLDT = services.getTypeConverter().getHeapLDT();
	final Name methodHeapName = new Name(TB.newName(services, heap+"After_" + pm.getName()));
	final Function methodHeapFunc = new Function(methodHeapName, heapLDT.targetSort(), true);
	if (!loadedInfFlow)
	    services.getNamespaces().functions().addSafely(methodHeapFunc);
    final Term methodHeap = TB.func(methodHeapFunc);
	final Name anonHeapName = new Name(TB.newName(services, "anon_" + heap + "_" + pm.getName()));
	final Function anonHeapFunc = new Function(anonHeapName, heap.sort(), true);
	services.getNamespaces().functions().addSafely(anonHeapFunc);
	final Term anonHeap = TB.func(anonHeapFunc);	
	final Term assumption =
	        TB.equals(TB.anon(services, TB.var(heap), mod, anonHeap),
                          methodHeap); 
	final Term anonUpdate = TB.elementary(services, heap, methodHeap);
	
	return new AnonUpdateData(assumption, anonUpdate, methodHeap,
	                          TB.getBaseHeap(services), anonHeap);
    } 
    
    
    private static Term getFreePost(IProgramMethod pm,
	    		     	    KeYJavaType kjt,
	    		     	    Term resultTerm,
	    		     	    Term selfTerm,
	    		     	    Term heapAtPre,
	    		     	    Services services) {
        final Term result;
        if(pm.isConstructor()) {
            assert resultTerm == null;
            assert selfTerm != null;
            result = TB.and(new Term[]{
        	      TB.not(TB.equals(selfTerm, TB.NULL(services))),
                      OpReplacer.replace(TB.getBaseHeap(services), 
        	                  	 heapAtPre, 
        	                   	 TB.not(TB.created(services, 
        	                   	                   selfTerm))),
                      TB.created(services, selfTerm),
                      TB.exactInstance(services, kjt.getSort(), selfTerm)});            
        } else if(resultTerm != null) {
            result = TB.reachableValue(services, 
        	                       resultTerm, 
        	                       pm.getReturnType());
        } else {
            result = TB.tt();
        }
        return result;
    }
    
    
    private static PosInProgram getPosInProgram(JavaBlock jb) {
        ProgramElement pe = jb.program();        
   
        PosInProgram result = PosInProgram.TOP;
        
        if (pe instanceof ProgramPrefix) {
            ProgramPrefix curPrefix = (ProgramPrefix)pe;
       
            final ImmutableArray<ProgramPrefix> prefix 
            	= curPrefix.getPrefixElements();
            final int length = prefix.size();
                
            //fail fast check      
            curPrefix = prefix.get(length-1);//length -1 >= 0 as prefix array 
                                             //contains curPrefix as first element

            pe = curPrefix.getFirstActiveChildPos().getProgram(curPrefix);

            assert pe instanceof CopyAssignment 
                   || pe instanceof MethodReference
                   || pe instanceof New;
        
            int i = length - 1;
            do {
                result = curPrefix.getFirstActiveChildPos().append(result);
                i--;
                if (i >= 0) {
                    curPrefix = prefix.get(i);
                }
            } while(i >= 0);       

        } else {
            assert pe instanceof CopyAssignment 
                   || pe instanceof MethodReference
                   || pe instanceof New;
        }
        return result;
    }
    
    
    private static StatementBlock replaceStatement(JavaBlock jb, 
                                                   StatementBlock replacement) {
        PosInProgram pos = getPosInProgram(jb);
        int lastPos = pos.last();
        ContextStatementBlockInstantiation csbi = 
            new ContextStatementBlockInstantiation(pos, 
                                                   pos.up().down(lastPos+1), 
                                                   null, 
                                                   jb.program());
        final NonTerminalProgramElement result = 
            ProgramContextAdder.INSTANCE.start(
                        (JavaNonTerminalProgramElement)jb.program(), 
                        replacement, 
                        csbi);
        return (StatementBlock) result;
    }
        

    private Instantiation instantiate(Term focusTerm, Services services) {
	//result cached?
	if(focusTerm == lastFocusTerm) {
	    return lastInstantiation;
	}

	//compute
	final Instantiation result = computeInstantiation(focusTerm, services);
	
	//cache and return
	lastFocusTerm = focusTerm;
	lastInstantiation = result;
	return result;	
    }

    

    //-------------------------------------------------------------------------
    //public interface
    //------------------------------------------------------------------------- 
    
    /**
     * Computes instantiation for contract rule on passed focus term.
     * Internally only serves as helper for instantiate(). 
     */
    public static Instantiation computeInstantiation(Term focusTerm, Services services) {
	//leading update?
	final Term u;
	final Term progPost;
	if(focusTerm.op() instanceof UpdateApplication) {
	    u = UpdateApplication.getUpdate(focusTerm);
	    progPost = UpdateApplication.getTarget(focusTerm);
	} else {
	    u = TB.skip();
	    progPost = focusTerm;
	}
	
	//focus (below update) must be modality term
	if(progPost.op() != Modality.BOX && progPost.op() != Modality.DIA && 
           progPost.op() != Modality.BOX_TRANSACTION && progPost.op() != Modality.DIA_TRANSACTION) {
	    return null;
	}
	final Modality mod = (Modality) progPost.op();

	//active statement must be method call or new
	final Pair<Expression,MethodOrConstructorReference> methodCall
	= getMethodCall(progPost.javaBlock(), services);
	if(methodCall == null) {
	    return null;
	}
	final Expression actualResult = methodCall.first;        
	final MethodOrConstructorReference mr = methodCall.second;        
    assert mr != null;
	//arguments of method call must be simple expressions
	final ExecutionContext ec 
	= JavaTools.getInnermostExecutionContext(progPost.javaBlock(), 
	        services); 	        
	for(Expression arg : mr.getArguments()) {
	    if(!ProgramSVSort.SIMPLEEXPRESSION
	            .canStandFor(arg, ec, services)) {
	        return null;
	    }
	}

	//collect further information
	final KeYJavaType staticType = getStaticPrefixType(mr, services, ec);
	assert staticType != null;
	final IProgramMethod pm = getProgramMethod(mr, 
	        staticType,
	        ec, 
	        services);
	assert pm != null : "Getting program method failed.\nReference: "+mr+", static type: "+staticType+", execution context: "+ec;
	final Term actualSelf = getActualSelf(mr, pm, ec, services);
	final ImmutableList<Term> actualParams  = getActualParams(mr, ec, services);

	//cache and return result
	final Instantiation result = new Instantiation(u, 
	        progPost, 
	        mod,
	        actualResult,
	        actualSelf,
	        staticType,
	        mr,
	        pm,
	        actualParams);
	return result;
    }
    
    
    @Override
    public boolean isApplicable(Goal goal, 
                                PosInOccurrence pio) {        
	//focus must be top level succedent
	if(pio == null || !pio.isTopLevel() || pio.isInAntec()) {
	    return false;
	}

	//instantiation must succeed
	final Instantiation inst = instantiate(pio.subTerm(), 
		                               goal.proof().getServices());
	if(inst == null) {
	    return false;
	}

        //there must be applicable contracts for the operation
        final ImmutableSet<FunctionalOperationContract> contracts 
                = getApplicableContracts(goal.proof().getServices(), 
                	                 inst.pm, 
                	                 inst.staticType, 
                	                 inst.mod);
        if(contracts.isEmpty()) {
            return false;
        }

        //applying a contract here must not create circular dependencies 
        //between proofs
        for(FunctionalOperationContract contract : contracts) {
            if(goal.proof().mgt().isContractApplicable(contract)) {
        	return true;
            }
        }
        return false;
    }

    
    @Override    
    public ImmutableList<Goal> apply(Goal goal, 
	    			     Services services, 
	    			     RuleApp ruleApp) {
	//get instantiation
	final Instantiation inst 
		= instantiate(ruleApp.posInOccurrence().subTerm(), services);
        final JavaBlock jb = inst.progPost.javaBlock();
        
        //configure contract
        final FunctionalOperationContract contract = 
        		(FunctionalOperationContract)((AbstractContractRuleApp) ruleApp)
                .getInstantiation(); 
        assert contract.getTarget().equals(inst.pm);

        Modality md = (Modality)TermBuilder.DF.goBelowUpdates(ruleApp.posInOccurrence().subTerm()).op();
        boolean transaction = (md == Modality.DIA_TRANSACTION || md == Modality.BOX_TRANSACTION); 
        final List<LocationVariable> heapContext = HeapContext.getModHeaps(goal.proof().getServices(), transaction);

	//prepare heapBefore_method

        Map<LocationVariable,LocationVariable> atPreVars = HeapContext.getBeforeAtPreVars(heapContext, services, "Before_"+inst.pm.getName());
        for(LocationVariable v : atPreVars.values()) {
     	  goal.addProgramVariable(v);
        }


        Map<LocationVariable,Term> atPres = HeapContext.getAtPres(atPreVars, services);

        //create variables for result and exception
        final ProgramVariable resultVar 
        	= inst.pm.isConstructor()
        	  ? TB.selfVar(services, inst.staticType, true)
                  : TB.resultVar(services, inst.pm, true);
        if(resultVar != null) {
            goal.addProgramVariable(resultVar);
        }
        assert inst.pm.isConstructor() 
               || !(inst.actualResult != null && resultVar == null);
        final ProgramVariable excVar = TB.excVar(services, inst.pm, true);
        assert excVar != null;
        goal.addProgramVariable(excVar);
        
        LocationVariable baseHeap = services.getTypeConverter().getHeapLDT().getHeap();
        //translate the contract
        final Term contractSelf 
        	= OpReplacer.replace(TB.getBaseHeap(services), 
        		             atPres.get(baseHeap),
        		             inst.pm.isConstructor() 
        		               ? TB.var(resultVar) 
        		               : inst.actualSelf);
        final ImmutableList<Term> contractParams
        	= OpReplacer.replace(TB.getBaseHeap(services), 
        			    atPres.get(baseHeap), 
        			    inst.actualParams);
        final Term contractResult
        	= inst.pm.isConstructor() || resultVar == null 
        	  ? null 
                  : TB.var(resultVar);
        Map<LocationVariable, Term> heapTerms = new LinkedHashMap<LocationVariable,Term>();
        for(LocationVariable h : heapContext) {
           heapTerms.put(h, TB.var(h));
        }
        final Term pre  = contract.getPre(heapContext,
                                          heapTerms, 
        				  contractSelf, 
        				  contractParams,
                                          atPres,
        				  services);
        final Term post = contract.getPost(heapContext,
                                           heapTerms,
        	                               contractSelf, 
        				                   contractParams, 
                                           contractResult, 
                                           TB.var(excVar), 
                                           atPres,
                                           services);
        final Map<LocationVariable,Term> mods = new LinkedHashMap<LocationVariable,Term>();

        for(LocationVariable heap : heapContext) {
           final Term m = contract.getMod(heap, TB.var(heap),
                contractSelf,contractParams, services);
           mods.put(heap, m);
        }

        final Term mby = contract.hasMby() 
                         ? contract.getMby(TB.getBaseHeap(services), 
                        	 	   contractSelf, 
                        	 	   contractParams, 
                        	 	   services) 
                         : null;
        
        //split goal into three/four branches
        final ImmutableList<Goal> result;
        final Goal preGoal, postGoal, excPostGoal, nullGoal;
        final ReferencePrefix rp = inst.mr.getReferencePrefix();
        if(rp != null 
           && !(rp instanceof ThisReference) 
           && !(rp instanceof SuperReference)
           && !(rp instanceof TypeReference)
           && !(inst.pm.isStatic())) {
            result = goal.split(4);
            postGoal = result.tail().tail().tail().head();
            excPostGoal = result.tail().tail().head();
            preGoal = result.tail().head();
            nullGoal = result.head();
            nullGoal.setBranchLabel("Null reference (" 
        	                    + inst.actualSelf 
        	                    + " = null)");
        } else {
            result = goal.split(3);
            postGoal = result.tail().tail().head();
            excPostGoal = result.tail().head();
            preGoal = result.head();
            nullGoal = null;
        }
        preGoal.setBranchLabel("Pre"+ " ("+contract.getTarget().getName()+")");
        postGoal.setBranchLabel("Post"+ " ("+contract.getTarget().getName()+")");
        excPostGoal.setBranchLabel("Exceptional Post"+ " ("+contract.getTarget().getName()+")");
        
        //prepare common stuff for the three branches
        Term anonAssumption = null;
        Term anonUpdate = null;
        Term wellFormedAnon = null;
        Term atPreUpdates = null;
        Term reachableState = null;
        ImmutableList<AnonUpdateData> anonUpdateDatas =
                ImmutableSLList.<AnonUpdateData>nil();

        for(LocationVariable heap : heapContext) {
<<<<<<< HEAD
           final AnonUpdateData tAnon;
           // TODO probably the special case still needs fixing (later)
           if(heap == baseHeap && !contract.hasModifiesClause()) {
             tAnon = new AnonUpdateData(TB.tt(), TB.skip(), TB.var(heap), TB.var(heap), TB.var(heap));
=======
           final Triple<Term,Term,Term> tAnon;
           if(heap == services.getTypeConverter().getHeapLDT().getSavedHeap() && !contract.hasModifiesClause()) {
             // Strictly pure methods should not be concerned with savedHeap
             break;
           }
           if(!contract.hasModifiesClause()) {
             tAnon = new Triple<Term,Term,Term>(TB.tt(), TB.skip(), TB.var(heap));
>>>>>>> ecce7da1
           }else{
             tAnon = createAnonUpdate(heap, inst.pm, mods.get(heap), services);
           }
           anonUpdateDatas = anonUpdateDatas.append(tAnon);
           if(anonAssumption == null) {
             anonAssumption = tAnon.assumption;
           }else{
             anonAssumption = TB.and(anonAssumption, tAnon.assumption);
           }
           if(anonUpdate == null) {
             anonUpdate = tAnon.anonUpdate;
           }else{
             anonUpdate = TB.parallel(anonUpdate, tAnon.anonUpdate);
           }
           if(wellFormedAnon == null) {
             wellFormedAnon = TB.wellFormed(tAnon.anonHeap,services);
           }else{
             wellFormedAnon = TB.and(wellFormedAnon, TB.wellFormed(tAnon.anonHeap,services));
           }
           final Term up = TB.elementary(services, atPreVars.get(heap), TB.var(heap));
           if(atPreUpdates == null) {
             atPreUpdates = up;
           }else{
             atPreUpdates = TB.parallel(atPreUpdates, up);
           }
           if(reachableState == null) {
             reachableState = TB.wellFormed(heap, services);
           }else{
             reachableState = TB.and(reachableState, TB.wellFormed(heap, services));
           }
        }

        final Term excNull = TB.equals(TB.var(excVar), TB.NULL(services));
        final Term excCreated = TB.created(services, TB.var(excVar));
        final Term freePost = getFreePost(inst.pm,
	    		     		  inst.staticType,
	    		     		  contractResult,
	    		     		  contractSelf,
	    		     		  atPres.get(baseHeap),
	    		     		  services);  
        final Term freeExcPost = inst.pm.isConstructor() 
                                 ? freePost 
                                 : TB.tt();        
        final Term postAssumption 
        	= TB.applySequential(new Term[]{inst.u, atPreUpdates}, 
        		   	     TB.and(anonAssumption,
        		   		    TB.apply(anonUpdate, TB.and(new Term[]{excNull, 
                          freePost, 
                          post}), null)));
        final Term excPostAssumption 
        	= TB.applySequential(new Term[]{inst.u, atPreUpdates}, 
        		   TB.and(anonAssumption,
                                  TB.apply(anonUpdate, TB.and(new Term[]{TB.not(excNull),
                                  excCreated, 
                                  freeExcPost, 
                                  post}), null)));
       
        //create "Pre" branch
	int i = 0;
	for(Term arg : contractParams) {
	    KeYJavaType argKJT = contract.getTarget().getParameterType(i++);
	    reachableState = TB.and(reachableState,
		                    TB.reachableValue(services, arg, argKJT));
	}
	final ContractPO po 
		= services.getSpecificationRepository()
		          .getPOForProof(goal.proof());
	final Term mbyOk;	
	if(po != null && po.getMbyAtPre() != null && mby != null ) {
    	mbyOk = TB.and(TB.leq(TB.zero(services), mby, services), 
    			       TB.lt(mby, po.getMbyAtPre(), services));
	} else {
	    mbyOk = TB.tt();
	}
        final Term finalPreTerm =
                TB.applySequential(new Term[]{inst.u, atPreUpdates},
        	                                   TB.and(new Term[]{pre,
        	                                	   	     reachableState,
        	                                	   	     mbyOk}));
        preGoal.changeFormula(new SequentFormula(finalPreTerm),
                              ruleApp.posInOccurrence());
        if (TermLabelWorkerManagement.hasInstantiators(services)) {
           TermLabelWorkerManagement.updateLabels(null, ruleApp.posInOccurrence(), this, preGoal);
        }
       
        //create "Post" branch
	final StatementBlock resultAssign;
	if(inst.actualResult == null) {
	    resultAssign = new StatementBlock();
	} else {
	    final CopyAssignment ca 
	    	= new CopyAssignment(inst.actualResult, resultVar);
	    resultAssign = new StatementBlock(ca);
	}        
        final StatementBlock postSB 
        	= replaceStatement(jb, resultAssign);
        JavaBlock postJavaBlock = JavaBlock.createJavaBlock(postSB);
        final Term normalPost = TB.apply(anonUpdate, 
                                         TB.prog(inst.mod, 
                                                 postJavaBlock, 
                                                 inst.progPost.sub(0),
                                                 TermLabelWorkerManagement.instantiateLabels(services, ruleApp.posInOccurrence(), this, postGoal, null, inst.mod, new ImmutableArray<Term>(inst.progPost.sub(0)), null, postJavaBlock)), 
                                         null);
        postGoal.addFormula(new SequentFormula(wellFormedAnon), 
        	            true, 
        	            false);
        postGoal.changeFormula(new SequentFormula(TB.apply(inst.u, normalPost, null)),
        	               ruleApp.posInOccurrence());
        postGoal.addFormula(new SequentFormula(postAssumption), 
        	            true, 
        	            false);

        if ((goal.getStrategyInfo(InfFlowCheckInfo.INF_FLOW_CHECK_PROPERTY) != null &&
            goal.getStrategyInfo(InfFlowCheckInfo.INF_FLOW_CHECK_PROPERTY))) {
            // prepare information flow analysis
            assert anonUpdateDatas.size() == 1 : "information flow extension " +
                                                 "is at the moment not " +
                                                 "compatible with the " +
                                                 "non-base-heap setting";
            final Term heapAtPre = anonUpdateDatas.head().methodHeapAtPre;
            final Term heapAtPost = anonUpdateDatas.head().methodHeap;

            InfFlowMethodContractTacletBuilder ifContractBuilder =
                    new InfFlowMethodContractTacletBuilder(services);
            ifContractBuilder.setContract(contract);
            ifContractBuilder.setContextUpdate(atPreUpdates, inst.u);
            ifContractBuilder.setHeapAtPre(heapAtPre);
            ifContractBuilder.setSelfAtPre(contractSelf);
            ifContractBuilder.setLocalVarsAtPre(contractParams);
            ifContractBuilder.setResultAtPre(contractResult);
            ifContractBuilder.setExceptionAtPre(TB.var(excVar));
            ifContractBuilder.setHeapAtPost(heapAtPost);
            ifContractBuilder.setSelfAtPost(contractSelf);
            ifContractBuilder.setLocalVarsAtPost(contractParams);
            ifContractBuilder.setResultAtPost(contractResult);
            ifContractBuilder.setExceptionAtPost(TB.var(excVar));

            // generate information flow contract application predicate
            // and associated taclet
            Term contractApplPredTerm =
                    ifContractBuilder.buildContractApplPredTerm();
            if (!InfFlowContractPO.hasSymbols()) {
                InfFlowContractPO.newSymbols(
                        services.getProof().env().getInitConfig().activatedTaclets());
            }
            Taclet informationFlowContractApp = ifContractBuilder.buildContractApplTaclet();

            // add term and taclet to post goal
            postGoal.addFormula(new SequentFormula(contractApplPredTerm),
                                true,
                                false);
            postGoal.addTaclet(informationFlowContractApp,
                               SVInstantiations.EMPTY_SVINSTANTIATIONS, true);

            // information flow proofs might get easier if we add the (proofed)
            // method contract precondition as an assumption to the post goal
            // (in case the precondition cannot be proofed easily)
            postGoal.addFormula(new SequentFormula(finalPreTerm), true, false);
        }

        //create "Exceptional Post" branch
        final StatementBlock excPostSB 
            = replaceStatement(jb, new StatementBlock(new Throw(excVar)));
        JavaBlock excJavaBlock = JavaBlock.createJavaBlock(excPostSB);
        final Term excPost = TB.apply(anonUpdate, 
                                      TB.prog(inst.mod, 
                                              excJavaBlock, 
                                              inst.progPost.sub(0),
                                              TermLabelWorkerManagement.instantiateLabels(services, ruleApp.posInOccurrence(), this, excPostGoal, null, inst.mod, new ImmutableArray<Term>(inst.progPost.sub(0)), null, excJavaBlock)), 
                                      null);
        excPostGoal.addFormula(new SequentFormula(wellFormedAnon), 
                	       true, 
                	       false);        
        excPostGoal.changeFormula(new SequentFormula(TB.apply(inst.u, 
        						          excPost)),
        	                  ruleApp.posInOccurrence());        
        excPostGoal.addFormula(new SequentFormula(excPostAssumption), 
        	               true, 
        	               false);
        
        
        //create "Null Reference" branch
        if(nullGoal != null) {
            final Term actualSelfNotNull 
            	= TB.not(TB.equals(inst.actualSelf, TB.NULL(services)));
            nullGoal.changeFormula(new SequentFormula(TB.apply(
        	    				inst.u, 
        					actualSelfNotNull)),
        	                   ruleApp.posInOccurrence());                    
        }
        
        //create justification
        final RuleJustificationBySpec just 
        	= new RuleJustificationBySpec(contract);
        final ComplexRuleJustificationBySpec cjust 
            	= (ComplexRuleJustificationBySpec)
            	    goal.proof().env().getJustifInfo().getJustification(this);
        cjust.add(ruleApp, just);
        return result;
    }
    
    
    @Override    
    public Name name() {
        return NAME;
    }


    @Override    
    public String displayName() { 
        return NAME.toString();
    }
    

    @Override
    public String toString() {
        return displayName();
    }
    
    
    
    //-------------------------------------------------------------------------
    //inner classes
    //-------------------------------------------------------------------------

    public static final class Instantiation {
	public final Term u;
	public final Term progPost;
	public final Modality mod;
	public final Expression actualResult;
	public final Term actualSelf;	
	public final KeYJavaType staticType;	
	public final MethodOrConstructorReference mr;
	public final IProgramMethod pm;
	public final ImmutableList<Term> actualParams;
	
	public Instantiation(Term u, 
			     Term progPost, 
			     Modality mod,
			     Expression actualResult,
			     Term actualSelf,
			     KeYJavaType staticType,
			     MethodOrConstructorReference mr,
			     IProgramMethod pm,
			     ImmutableList<Term> actualParams) {
	    assert u != null;
	    assert u.sort() == Sort.UPDATE;
	    assert progPost != null;
	    assert progPost.sort() == Sort.FORMULA;
	    assert mod != null;
	    assert mr != null;
	    assert pm != null;
	    assert actualParams != null;
	    this.u = u;
	    this.progPost = progPost;
	    this.mod = mod;
	    this.actualResult = actualResult;
	    this.actualSelf = actualSelf;
	    this.staticType = staticType;
	    this.mr = mr;
	    this.pm = pm;
	    this.actualParams = actualParams;
	}
    }



	@Override
    public ContractRuleApp createApp(PosInOccurrence pos) {
		return new ContractRuleApp(this, pos);
    }


    private static class AnonUpdateData {

        public final Term assumption, anonUpdate, methodHeap, methodHeapAtPre, anonHeap;


        public AnonUpdateData(Term assumption,
                              Term anonUpdate,
                              Term methodHeap,
                              Term methodHeapAtPre,
                              Term anonHeap) {
            this.assumption = assumption;
            this.anonUpdate = anonUpdate;
            this.methodHeap = methodHeap;
            this.methodHeapAtPre = methodHeapAtPre;
            this.anonHeap = anonHeap;
        }
    }

}<|MERGE_RESOLUTION|>--- conflicted
+++ resolved
@@ -678,20 +678,13 @@
                 ImmutableSLList.<AnonUpdateData>nil();
 
         for(LocationVariable heap : heapContext) {
-<<<<<<< HEAD
            final AnonUpdateData tAnon;
-           // TODO probably the special case still needs fixing (later)
-           if(heap == baseHeap && !contract.hasModifiesClause()) {
-             tAnon = new AnonUpdateData(TB.tt(), TB.skip(), TB.var(heap), TB.var(heap), TB.var(heap));
-=======
-           final Triple<Term,Term,Term> tAnon;
            if(heap == services.getTypeConverter().getHeapLDT().getSavedHeap() && !contract.hasModifiesClause()) {
              // Strictly pure methods should not be concerned with savedHeap
              break;
            }
            if(!contract.hasModifiesClause()) {
-             tAnon = new Triple<Term,Term,Term>(TB.tt(), TB.skip(), TB.var(heap));
->>>>>>> ecce7da1
+             tAnon = new AnonUpdateData(TB.tt(), TB.skip(), TB.var(heap), TB.var(heap), TB.var(heap));
            }else{
              tAnon = createAnonUpdate(heap, inst.pm, mods.get(heap), services);
            }
