--- conflicted
+++ resolved
@@ -95,15 +95,6 @@
 
     /**
      */
-<<<<<<< HEAD
-    public SyntacticalReplaceVisitor(Services              services,
-				     SVInstantiations      svInst,
-				     Constraint            metavariableInst,
-				     boolean               allowPartialReplacement,
-
-				     boolean               resolveSubsts) {
-	this.services         = services;
-=======
     public SyntacticalReplaceVisitor(Services services, 
 				                         SVInstantiations svInst,
 				                         TermLabelWorkerManagement labelInstantiator,
@@ -111,7 +102,6 @@
                                      boolean allowPartialReplacement,
                                      boolean  resolveSubsts) { 
 	this.services         = services;	
->>>>>>> 8c90708c
 	this.svInst           = svInst;
 	this.metavariableInst = metavariableInst;
 	this.allowPartialReplacement = allowPartialReplacement;
@@ -120,29 +110,6 @@
 	subStack = new Stack<Object>(); // of Term
     }
 
-<<<<<<< HEAD
-    public SyntacticalReplaceVisitor(Services services,
-				     SVInstantiations svInst) {
-	this ( services, svInst, Constraint.BOTTOM, false, true );
-    }
-
-    public SyntacticalReplaceVisitor(Services services,
-				     Constraint metavariableInst) {
-	this ( services,
-	       SVInstantiations.EMPTY_SVINSTANTIATIONS,
-	       metavariableInst,
-	       false, true );
-    }
-
-    public SyntacticalReplaceVisitor(Services services,
-                                     SVInstantiations svInst,
-                                     Constraint metavariableInst) {
-        this ( services, svInst, metavariableInst, false, true );
-    }
-
-    public SyntacticalReplaceVisitor(Constraint metavariableInst) {
-	this ( null, metavariableInst );
-=======
     public SyntacticalReplaceVisitor(Services services, 
 				                         SVInstantiations svInst,
 				                         TermLabelWorkerManagement labelInstantiator) { 
@@ -162,7 +129,6 @@
 
     public SyntacticalReplaceVisitor(Constraint metavariableInst, TermLabelWorkerManagement labelInstantiator) { 
        this(null, metavariableInst, labelInstantiator);
->>>>>>> 8c90708c
     }
 
     private JavaProgramElement addContext(StatementBlock pe) {
@@ -363,17 +329,10 @@
         	? new ImmutableArray<QuantifiableVariable>(newVars)
                 : vBoundVars;
     }
-<<<<<<< HEAD
-
-
-    /**
-     * performs the syntactic replacement of schemavariables with their instantiations
-=======
     
     /**
      * performs the syntactic replacement of schemavariables with their
      * instantiations
->>>>>>> 8c90708c
      */
     public void visit(Term visited) {
         // Sort equality has to be ensured before calling this method
@@ -381,12 +340,6 @@
         if (visitedOp instanceof SchemaVariable
                 && visitedOp.arity() == 0
                 && svInst.isInstantiated((SchemaVariable) visitedOp)
-<<<<<<< HEAD
-                && (! (visitedOp instanceof ProgramSV && ((ProgramSV) visitedOp).isListSV()))) {
-            pushNew(toTerm(svInst.getInstantiation((SchemaVariable) visitedOp)));
-        } else if((visitedOp instanceof Metavariable)
-                 && metavariableInst.getInstantiation((Metavariable) visitedOp).op() != visitedOp) {
-=======
                 && (!(visitedOp instanceof ProgramSV && ((ProgramSV) visitedOp)
                         .isListSV()))) {
             Term newTerm = toTerm(svInst.getInstantiation((SchemaVariable) visitedOp));            
@@ -394,7 +347,6 @@
         } else if ((visitedOp instanceof Metavariable)
                 && metavariableInst.getInstantiation((Metavariable) visitedOp)
                         .op() != visitedOp) {
->>>>>>> 8c90708c
             pushNew(metavariableInst.getInstantiation((Metavariable) visitedOp));
         } else {
             Operator newOp = instantiateOperator(visitedOp);
@@ -406,10 +358,6 @@
             }
 
             boolean operatorInst = (newOp != visitedOp);
-<<<<<<< HEAD
-
-=======
->>>>>>> 8c90708c
 
             // instantiation of java block
             boolean jblockChanged = false;
@@ -422,25 +370,6 @@
                 }
             }
 
-<<<<<<< HEAD
-           // instantiate bound variables
-           final ImmutableArray<QuantifiableVariable> boundVars =
-               instantiateBoundVariables(visited);
-
-            Term[] neededsubs = neededSubs(newOp.arity());
-            if(visitedOp instanceof ElementaryUpdate
-        	&& elementaryUpdateLhs != null) {
-        	assert neededsubs.length == 1;
-        	Term newTerm = TermBuilder.DF.elementary(services,
-        						 elementaryUpdateLhs,
-        						 neededsubs[0]);
-        	pushNew(newTerm);
-            } else if(boundVars != visited.boundVars()
-        	 || jblockChanged
-        	 || operatorInst
-                 || (!subStack.empty() && subStack.peek() == newMarker)) {
-        	Term newTerm = tf.createTerm(newOp, neededsubs, boundVars, jb);
-=======
             // instantiate bound variables
             final ImmutableArray<QuantifiableVariable> boundVars = instantiateBoundVariables(visited);
 
@@ -463,7 +392,6 @@
                     || (!subStack.empty() && subStack.peek() == newMarker)) {
                ImmutableArray<ITermLabel> labels = instantiateLabels(visited, newOp, new ImmutableArray<Term>(neededsubs), boundVars, jb);
                Term newTerm = tf.createTerm(newOp, neededsubs, boundVars, jb, labels);
->>>>>>> 8c90708c
                 pushNew(resolveSubst(newTerm));
             } else {
                 Term t;
@@ -484,8 +412,6 @@
         }
     }
 
-<<<<<<< HEAD
-=======
     private ImmutableArray<ITermLabel> instantiateLabels(Term tacletTerm, 
                                                          Operator newTermOp, 
                                                          ImmutableArray<Term> newTermSubs, 
@@ -499,7 +425,6 @@
        }
     }
     
->>>>>>> 8c90708c
     private Operator handleSortDependingSymbol (SortDependingFunction depOp) {
         final Sort depSort = depOp.getSortDependingOn ();
 
@@ -568,13 +493,8 @@
     public void subtreeLeft(Term subtreeRoot){
 	if (subtreeRoot.op() instanceof TermTransformer) {
 	    TermTransformer mop = (TermTransformer) subtreeRoot.op();
-<<<<<<< HEAD
-	    pushNew(mop.transform((Term)subStack.pop(),svInst, getServices()));
-	}
-=======
 	    Term newTerm = mop.transform((Term)subStack.pop(),svInst, getServices());
 	    pushNew(TermBuilder.DF.label(newTerm, instantiateLabels(subtreeRoot, newTerm.op(), newTerm.subs(), newTerm.boundVars(), newTerm.javaBlock())));
 	} 
->>>>>>> 8c90708c
    }
 }