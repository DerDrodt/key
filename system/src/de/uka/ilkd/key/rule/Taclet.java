--- conflicted
+++ resolved
@@ -855,15 +855,11 @@
 				      PosInOccurrence applicationPosInOccurrence) {
 	final SyntacticalReplaceVisitor srVisitor = 
 	    new SyntacticalReplaceVisitor(services,
-<<<<<<< HEAD
 	                                  mc.getInstantiations(),
 	                                  new TermLabelWorkerManagement(
 	                                          applicationPosInOccurrence, this,
-	                                          getLabelInstantiators(services)));
-=======
-                                     mc.getInstantiations(),
-                                     new TermLabelWorkerManagement(applicationPosInOccurrence, this, TermLabelWorkerManagement.getLabelInstantiators(services)));
->>>>>>> 4b81a20f
+	                                          TermLabelWorkerManagement
+	                                          .getLabelInstantiators(services)));
 	term.execPostOrder(srVisitor);
 
 	return srVisitor.getTerm();
