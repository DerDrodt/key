// This file is part of KeY - Integrated Deductive Software Design
// Copyright (C) 2001-2011 Universitaet Karlsruhe, Germany
//                         Universitaet Koblenz-Landau, Germany
//                         Chalmers University of Technology, Sweden
//
// The KeY system is protected by the GNU General Public License. 
// See LICENSE.TXT for details.
//
//

package de.uka.ilkd.key.rule;

import de.uka.ilkd.key.rule.tacletbuilder.TacletGoalTemplate;
import de.uka.ilkd.key.rule.tacletbuilder.TacletBuilder;
import java.util.HashMap;
import java.util.Iterator;

import de.uka.ilkd.key.collection.DefaultImmutableSet;
import de.uka.ilkd.key.collection.ImmutableArray;
import de.uka.ilkd.key.collection.ImmutableList;
import de.uka.ilkd.key.collection.ImmutableMap;
import de.uka.ilkd.key.collection.ImmutableSLList;
import de.uka.ilkd.key.collection.ImmutableSet;
import de.uka.ilkd.key.java.ContextStatementBlock;
import de.uka.ilkd.key.java.Services;
import de.uka.ilkd.key.java.SourceData;
import de.uka.ilkd.key.logic.BoundVarsVisitor;
import de.uka.ilkd.key.logic.Choice;
import de.uka.ilkd.key.logic.SequentFormula;
import de.uka.ilkd.key.logic.Name;
import de.uka.ilkd.key.logic.Named;
import de.uka.ilkd.key.logic.PosInOccurrence;
import de.uka.ilkd.key.logic.RenameTable;
import de.uka.ilkd.key.logic.RenamingTable;
import de.uka.ilkd.key.logic.Semisequent;
import de.uka.ilkd.key.logic.Sequent;
import de.uka.ilkd.key.logic.Term;
import de.uka.ilkd.key.logic.TermBuilder;
import de.uka.ilkd.key.logic.TermFactory;
import de.uka.ilkd.key.logic.VariableNamer;
import de.uka.ilkd.key.logic.op.*;
import de.uka.ilkd.key.proof.Goal;
import de.uka.ilkd.key.proof.ProgVarReplacer;
import de.uka.ilkd.key.rule.inst.GenericSortCondition;
import de.uka.ilkd.key.rule.inst.SVInstantiations;
import de.uka.ilkd.key.util.Debug;


/** 
 * Taclets are the DL-extension of schematic theory specific rules. They are
 * used to describe rules of a logic (sequent) calculus. A typical taclet
 * definition looks similar to <br></br>
 * <code> 
 *    taclet_name { if ( ... ) find ( ... ) goal_descriptions }
 * </code> <br></br>
 * where the if-part must and the find-part can contain a sequent arrow, that
 * indicates, if a term has to occur at the top level and if so, on which side of
 * the sequent. The goal descriptions consists of lists of add and replacewith
 * constructs. They describe, how to construct a new goal out of the old one by
 * adding or replacing parts of the sequent. Each of these lists describe a new
 * goal, whereas if no such list exists, means that the goal is closed. <p>
 *   The find part of a taclet is used to attached the rule to a term in the
 * sequent of the current goal. Therefore the term of the sequent has to match
 * the schema as found in the taclet's find part. The taclet is then attached to
 * this term, more precise not the taclet itself, but an application object of
 * this taclet (see {@link de.uka.ilkd.key.rule.TacletApp TacletApp}. When
 * this attached taclet application object is applied, the new goals are
 * constructed as described by the goal descriptions. For example <br></br>
 * <code> 
 *    find (A | B ==>) replacewith ( A ==> ); replacewith(B ==>) 
 * </code> <br></br>creates 
 * two new goals, where the first has been built by replacing <code> A | B </code>
 * with <code>A</code> and the second one by replacing <code>A | B</code> with
 * <code>B</code>. For a complete description of the syntax and semantics of
 * taclets consult the KeY-Manual.  The objects of this class serve different
 * purposes: First they represent the syntactical structure of a taclet, but 
 * they also include the taclet interpreter isself. The taclet interpreter
 * knows two modes: the match and the execution mode. The match mode tries to
 * find a a mapping from schemavariables to a given term or formula. In the
 * execution mode, a given goal is manipulated in the manner as described by the
 * goal descriptions. </p>
 * <p>
 *   But an object of this class neither copies or split the goal, nor it
 * iterates through a sequent looking where it can be applied, these tasks have
 * to be done in advance. For example by one of the following classes 
 * {@link de.uka.ilkd.key.proof.RuleAppIndex RuleAppIndex} or 
 * {@link de.uka.ilkd.key.proof.TacletAppIndex TacletAppIndex} or 
 * {@link de.uka.ilkd.key.rule.TacletApp TacletApp} </p>
 */
public abstract class Taclet implements Rule, Named {
    
    private static final String AUTONAME = "_taclet";
    private static final TermBuilder TB = TermBuilder.DF;

    /** name of the taclet */
    private final Name name;
    
    /** name displayed by the pretty printer */
    private final String displayName;
    
    /** contains useful text explaining the taclet */
    private final String helpText = null;
    
    /** the set of taclet options for this taclet */
    protected final ImmutableSet<Choice> choices;

    /**
     * the <tt>if</tt> sequent of the taclet
     */
    private final Sequent ifSequent;
    /** 
     * Variables that have to be created each time the taclet is applied. 
     * Those variables occur in the varcond part of a taclet description.
     */
    private final ImmutableList<NewVarcond> varsNew;
    /** 
     * variables with a "x not free in y" variable condition. This means the
     * instantiation of VariableSV x must not occur free in the instantiation of
     * TermSV y.
     */
    private final ImmutableList<NotFreeIn> varsNotFreeIn;
    /** 
     * variable conditions used to express that a termsv depends on the free
     * variables of a given formula(SV)
     * Used by skolemization rules.
     */
    @Deprecated
    private final ImmutableList<NewDependingOn> varsNewDependingOn;

    /** Additional generic conditions for schema variable instantiations. */
    private final ImmutableList<VariableCondition> variableConditions;

    /**
     * the list of taclet goal descriptions 
     */
    private final ImmutableList<TacletGoalTemplate> goalTemplates;

    /**
     * list of rulesets (formerly known as heuristica) the taclet belongs to
     */
    protected final ImmutableList<RuleSet> ruleSets;

    /**
     * map from a schemavariable to its prefix. The prefix is used to test
     * correct instantiations of the schemavariables by resolving/avoiding
     * collisions. Mainly the prefix consists of a list of all variables that
     * may appear free in the instantiation of the schemavariable (a bit more
     * complicated for rewrite taclets, see paper of M:Giese)
     */
    protected final ImmutableMap<SchemaVariable,TacletPrefix> prefixMap;
    

    /** cache; contains set of all bound variables */
    private ImmutableSet<QuantifiableVariable> boundVariables = null;
    
    /** tracks state of pre-computation */
    private boolean contextInfoComputed = false;
    private boolean contextIsInPrefix   = false;
    
    /** true if one of the goal descriptions is a replacewith */
    private boolean hasReplaceWith      = false;
     
    
    protected String tacletAsString;

    /** Set of schemavariables of the if part */
    private ImmutableSet<SchemaVariable> ifVariables = null;

    /** This map contains (a, b) if there is a substitution {b a}
     * somewhere in this taclet */
    private ImmutableMap<SchemaVariable,SchemaVariable>
	svNameCorrespondences = null;
	
    /** Integer to cache the hashcode */
    private int hashcode = 0;    
    
    /* TODO: find better solution*/
    private final boolean surviveSymbExec;
    
    

    /**
     * creates a Schematic Theory Specific Rule (Taclet) with the given
     * parameters.  
     * @param name the name of the Taclet 
     * @param applPart contains the application part of an Taclet that is
     * the if-sequence, the variable conditions
     * @param goalTemplates a list of goal descriptions.
     * @param ruleSets a list of rule sets for the Taclet
     * @param attrs attributes for the Taclet; these are boolean values
     * indicating a noninteractive or recursive use of the Taclet.      
     */
<<<<<<< HEAD
    Taclet(Name name,
           TacletApplPart applPart,
           ImmutableList<TacletGoalTemplate> goalTemplates,
           ImmutableList<RuleSet> ruleSets,
           TacletAttributes attrs,
           ImmutableMap<SchemaVariable, TacletPrefix> prefixMap,
           ImmutableSet<Choice> choices,
           boolean surviveSmbExec) {

        this.name = name;
        ifSequent = applPart.ifSequent();
        varsNew = applPart.varsNew();
        varsNotFreeIn = applPart.varsNotFreeIn();
        varsNewDependingOn = applPart.varsNewDependingOn();
        variableConditions = applPart.getVariableConditions();
        this.goalTemplates = goalTemplates;
        this.ruleSets = ruleSets;
        noninteractive = attrs.noninteractive();
        this.choices = choices;
        this.prefixMap = prefixMap;
        this.displayName = attrs.displayName() == null
                           ? name.toString() : attrs.displayName();
        this.surviveSymbExec = surviveSmbExec;
=======
    Taclet(Name                     name,
	   TacletApplPart           applPart,  
	   ImmutableList<TacletGoalTemplate> goalTemplates, 
	   ImmutableList<RuleSet>            ruleSets,
	   TacletAttributes         attrs, 
	   ImmutableMap<SchemaVariable,TacletPrefix> prefixMap,
	   ImmutableSet<Choice> choices ){

	this.name          = name;
	ifSequent          = applPart.ifSequent();
	varsNew            = applPart.varsNew();
	varsNotFreeIn      = applPart.varsNotFreeIn();
	varsNewDependingOn = applPart.varsNewDependingOn();
	variableConditions = applPart.getVariableConditions();
	this.goalTemplates = goalTemplates;
	this.ruleSets      = ruleSets;
	this.choices       = choices;
	this.prefixMap     = prefixMap;
        this.displayName   = attrs.displayName() == null ? 
                name.toString() : attrs.displayName();
>>>>>>> ce363c4b
    }

    /**
     * creates a Schematic Theory Specific Rule (Taclet) with the given
     * parameters.
     *
     * @param name the name of the Taclet
     * @param applPart contains the application part of an Taclet that is the
     * if-sequence, the variable conditions
     * @param goalTemplates a list of goal descriptions.
     * @param ruleSets a list of rule sets for the Taclet
     * @param attrs attributes for the Taclet; these are boolean values
     * indicating a noninteractive or recursive use of the Taclet.
     */
    Taclet(Name name,
           TacletApplPart applPart,
           ImmutableList<TacletGoalTemplate> goalTemplates,
           ImmutableList<RuleSet> ruleSets,
           TacletAttributes attrs,
           ImmutableMap<SchemaVariable, TacletPrefix> prefixMap,
           ImmutableSet<Choice> choices) {
        this(name, applPart, goalTemplates, ruleSets, attrs, prefixMap, choices,
             false);
    }
        
    protected void cacheMatchInfo() {
	boundVariables = getBoundVariables();
        
	final Iterator<TacletGoalTemplate> goalDescriptions = 
	    goalTemplates.iterator();
	
	while (!hasReplaceWith && goalDescriptions.hasNext()) {
	    if (goalDescriptions.next().
		replaceWithExpressionAsObject() != null) {
		hasReplaceWith = true;
	    }
	}	
    }

    /** 
     * computes and returns all variables that occur bound in the taclet
     * including the taclets defined in <tt>addrules</tt> sections. The result
     * is cached and therefore only computed once.  
     * @return all variables occuring bound in the taclet
     */
    public ImmutableSet<QuantifiableVariable> getBoundVariables() {        
        if (boundVariables == null) {        
            ImmutableSet<QuantifiableVariable> result = 
                DefaultImmutableSet.<QuantifiableVariable>nil();
                       
            for (final TacletGoalTemplate tgt : goalTemplates()) {
                result = result.union(tgt.getBoundVariables());
            }

            final BoundVarsVisitor bvv = new BoundVarsVisitor();
            bvv.visit(ifSequent());
            result = result.union(bvv.getBoundVariables());

            result = result.union(getBoundVariablesHelper());

            boundVariables = result;
        }
        
        return boundVariables;
    }

    /**
     * collects bound variables in taclet entities others than goal templates
     * @return set of variables that occur bound in taclet entities others 
     * than goal templates
     */
    protected abstract ImmutableSet<QuantifiableVariable> getBoundVariablesHelper(); 

    /**
     * looks if a variable is declared as not free in
     * @param var the SchemaVariable to look for
     * @return true iff declared not free
     */
    private boolean varDeclaredNotFree(SchemaVariable var) {
	for (final NotFreeIn nfi : varsNotFreeIn) {
	    if (nfi.first() == var) {
		return true;
	    }
	}
	return false;
    }

    /**
     * returns true iff the taclet contains a "close goal"-statement
     * @return true iff the taclet contains a "close goal"-statement
     */
    public boolean closeGoal () {
	return goalTemplates.isEmpty();
    }

    /**
     * looks if a variable is declared as new and returns its sort to match
     * with or the schema variable it shares the match-sort with. Returns
     * null if the SV is not declared to as new.
     * @param var the SchemaVariable to look for
     * @return the sort of the SV to match or the SV it shares the same
     * match-sort with
     */
    public NewVarcond varDeclaredNew(SchemaVariable var) {
	for(final NewVarcond nv : varsNew) {
	    if(nv.getSchemaVariable() == var) {
		return nv;
	    }
	}
	return null;
    }

    /**
     * @return the generic variable conditions of this taclet
     */
    public Iterator<VariableCondition> getVariableConditions () {
	return variableConditions.iterator ();
    }

    /**
     * returns true iff the given variable is bound either in the
     * ifSequent or in 
     * any part of the TacletGoalTemplates
     * @param v the bound variable to be searched 
     */
    protected boolean varIsBound(SchemaVariable v) {
        return (v instanceof QuantifiableVariable) 
        ? getBoundVariables().contains((QuantifiableVariable)v) : false;
    }

 
    /**
     * returns a SVInstantiations object iff the given Term
     * template can be instantiated to 
     * match the given Term term using the known instantiations stored in
     * svInst.  If a
     * matching cannot be found null is returned.
     * The not free in condition is checked in TacletApp. Collisions are
     * resolved there as well, if necessary.
     * @param term the Term that has to be matched
     * @param template the Term that is checked if it can match term
     * @param ignoreUpdates a boolean if set to true updates will be ignored as 
     * e.g. wanted if an if-sequent is matched
     * @param matchCond the SVInstantiations/Constraint that are
     * required because of formerly matchings
     * @param services the Services object encapsulating information
     * about the java datastructures like (static)types etc.
     * @return the new MatchConditions needed to match template with
     * term , if possible, null otherwise
     */
    protected MatchConditions match(Term            term,
				    Term            template,
				    boolean         ignoreUpdates,
				    MatchConditions matchCond,
				    Services        services) {
	Debug.out("Start Matching rule: ", name);
	matchCond = matchHelp(term, template, ignoreUpdates, matchCond, 
		 services);	
	Debug.out(matchCond == null ? "Failed: " : "Succeeded: ", name);
	return matchCond == null ? null : checkConditions(matchCond, services);
    }



    /**
     * same as the method above but with ignoreUpdates always false
     * @param term the Term that has to be matched
     * @param template the Term that is checked if it can match term
     * @param matchCond the SVInstantiations/Constraint that are
     * required because of formerly matchings
     * @param services the Services object encapsulating information
     * about the java datastructures like (static)types etc.
     * @return the new MatchConditions needed to match template with
     * term , if possible, null otherwise
     */
    protected MatchConditions match(Term            term,
				    Term            template,
				    MatchConditions matchCond,
				    Services        services) {
	return match(term, template, false, matchCond, services);
    }


    /**
     * checks if the conditions for a correct instantiation are satisfied
     * @param var the SchemaVariable to be instantiated
     * @param instantiationCandidate the SVSubstitute, which is a
     * candidate for a possible instantiation of var
     * @param matchCond the MatchConditions which have to be respected
     * for the new match
     * @param services the Services object encapsulating information
     * about the Java type model
     * @return the match conditions resulting from matching
     * <code>var</code> with <code>instantiationCandidate</code> or
     * <code>null</code> if a match was not possible
     */
    public MatchConditions checkVariableConditions(SchemaVariable var, 
                                                   SVSubstitute instantiationCandidate,
                                                   MatchConditions matchCond,
                                                   Services services) {

	if (instantiationCandidate instanceof Term) {
	    Term term = (Term) instantiationCandidate;
	    if (!(term.op() instanceof QuantifiableVariable)) {
		if (varIsBound(var) || varDeclaredNotFree(var)) {
		    // match(x) is not a variable, but the
		    // corresponding template variable is bound
		    // or declared non free (so it has to be
		    // matched to a variable) 		
		    return null; // FAILED
		}
	    }
	}
    
	// check generic conditions
	for (final VariableCondition vc : variableConditions) {
	    matchCond = vc.check(var, instantiationCandidate, matchCond, services);	    
	    if (matchCond == null) {	     
		return null; // FAILED
	    }
	}

	return matchCond;	
    }


    public MatchConditions checkConditions(MatchConditions cond, Services services) {
        if (cond == null) {
            return null;
        }
        MatchConditions result = cond;
        final Iterator<SchemaVariable> svIterator = 
            cond.getInstantiations().svIterator();
        
        if(!svIterator.hasNext()) {
            return checkVariableConditions(null, null, cond, services);//XXX
        }
        
        while (svIterator.hasNext()) {
            final SchemaVariable sv = svIterator.next();
            final Object o = result.getInstantiations().getInstantiation(sv);
            if (o instanceof SVSubstitute) {
                result = checkVariableConditions
                   (sv, (SVSubstitute)o , result, services);
            }
            if (result == null) {                
                Debug.out("FAILED. InstantiationEntry failed condition for ", sv, o);
                return null;
            }
        }
        return result;
    }
    

    /**
     * tries to match the bound variables of the given term against the one
     * described by the template
     * @param term the Term whose bound variables are matched against the
     * JavaBlock of the template
     * (marked as final to help the compiler inlining methods)
     * @param template the Term whose bound variables are the template that have
     * to be matched
     * @param matchCond the MatchConditions that has to be paid respect when
     * trying to match
     * @return the new matchconditions if a match is possible, otherwise null
     */
    private final MatchConditions matchBoundVariables(Term term, 
						      Term template, 
						      MatchConditions matchCond,
						      Services services) {
	
        matchCond = matchCond.extendRenameTable();
        
        for (int j=0, arity = term.arity(); j<arity; j++) {		
	    
	    ImmutableArray<QuantifiableVariable> bound    = term.varsBoundHere(j);
	    ImmutableArray<QuantifiableVariable> tplBound = template.varsBoundHere(j); 
	    
	    if (bound.size() != tplBound.size()) {
		return null; //FAILED
	    }
	    
	    for (int i=0, boundSize = bound.size(); i<boundSize; i++) {		
	        final QuantifiableVariable templateQVar = tplBound.get(i);
                final QuantifiableVariable qVar = bound.get(i);
                if (templateQVar instanceof LogicVariable) {
                    final RenameTable rt = matchCond.renameTable();                   
                    if (!rt.containsLocally(templateQVar) && !rt.containsLocally(qVar)) {                           
                        matchCond = matchCond.addRenaming(templateQVar, qVar);
                    }
                }
                matchCond = templateQVar.match(qVar, matchCond, services);					  
                
                if (matchCond == null) {	              
                    return null;        
	       }
	    }
	}
	return matchCond;
    }

    /**
     * returns the matchconditions that are required if the java block of the
     * given term matches the schema given by the template term or null if no
     * match is possible
     * (marked as final to help the compiler inlining methods)
     * @param term the Term whose JavaBlock is matched against the JavaBlock of
     * the template
     * @param template the Term whose JavaBlock is the template that has to
     * be matched
     * @param matchCond the MatchConditions that has to be paid respect when
     * trying to match the JavaBlocks
     * @param services the Services object encapsulating information about the
     * program context
     * @return the new matchconditions if a match is possible, otherwise null
     */
    protected final MatchConditions matchJavaBlock(Term term, 
						   Term template, 
						   MatchConditions matchCond,
						   Services services) {
      
	if (term.javaBlock().isEmpty()) {
	    if (!template.javaBlock().isEmpty()){
		Debug.out("Match Failed. No program to match.");
		return null; //FAILED
	    }
            if (template.javaBlock().program()
                    instanceof ContextStatementBlock) {
                // we must match empty context blocks too
                matchCond = template.javaBlock().program().
                    match(new SourceData(term.javaBlock().program(), -1, services), matchCond);
            }
	} else { //both javablocks != null                            
            matchCond = template.javaBlock().program().
            match(new SourceData(term.javaBlock().program(), -1, services), matchCond);
        }        
	return matchCond;
    }
    
    /** returns a SVInstantiations object with the needed SchemaVariable to Term
     * mappings to match the given Term template to the Term term or
     * null if no matching is possible.
     * (marked as final to help the compiler inlining methods)
     * @param term the Term the Template should match
     * @param template the Term tried to be instantiated so that it matches term
     * @param ignoreUpdates a boolean if set to true updates will be ignored as 
     * e.g. wanted if an if-sequent is matched
     * @param matchCond the MatchConditions to be obeyed by a
     * successfull match
     * @return the new MatchConditions needed to match template with
     * term, if possible, null otherwise
     *
     * PRECONDITION: matchCond.getConstraint ().isSatisfiable ()
     */

    private MatchConditions matchHelp(final Term             term,
				      final Term             template, 
				      final boolean          ignoreUpdates,
				      MatchConditions  	     matchCond,
				      final Services         services) {
	Debug.out("Match: ", template);
	Debug.out("With: ",  term);
        
	final Operator sourceOp   = term.op ();
        final Operator templateOp = template.op ();
        
        assert !(sourceOp instanceof de.uka.ilkd.key.strategy.quantifierHeuristics.Metavariable) : "metavariables are disabled";        
        assert !(templateOp instanceof de.uka.ilkd.key.strategy.quantifierHeuristics.Metavariable) : "metavariables are disabled";
        
        if ( ignoreUpdates
             && sourceOp instanceof UpdateApplication
//             &&  !( templateOp instanceof SchemaVariable )
//                  || templateOp instanceof ModalOperatorSV  
             && !(templateOp instanceof UpdateApplication) ) {
	    // updates can be ignored
            Term update = UpdateApplication.getUpdate(term);
	    matchCond = matchCond
		.setInstantiations ( matchCond.getInstantiations ().
				     addUpdate (update) );
	    return matchHelp(UpdateApplication.getTarget(term), 
		    	     template,
			     true, 
			     matchCond, 
			     services);
	}
    
	if(templateOp instanceof SchemaVariable && templateOp.arity() == 0) {
	    return templateOp.match(term, matchCond, services);
        }
    
	matchCond = templateOp.match (sourceOp, matchCond, services);
	if(matchCond == null) {
	    Debug.out("FAILED 3x.");
	    return null; ///FAILED
	} 
	
	//match java blocks:
	matchCond = matchJavaBlock(term, template, matchCond, services);
	if (matchCond == null) { 
	    Debug.out("FAILED. 9: Java Blocks not matching");
	    return null;  //FAILED
	}
	
	//match bound variables:
	matchCond = matchBoundVariables(term, template, matchCond, 
					services);
	if (matchCond == null) { 
	    Debug.out("FAILED. 10: Bound Vars");
	    return null;  //FAILED
	}
	
	    
	for (int i = 0, arity = term.arity(); i < arity; i++) {
	    matchCond = matchHelp(term.sub(i), 
		    		  template.sub(i), 
		    		  false,
				  matchCond, 
				  services);
	    if (matchCond == null) {		      
	        return null; //FAILED
	    } 
	}	
                
        return matchCond.shrinkRenameTable();
    }
    


    /**
     * Match the given template (which is probably a formula of the if
     * sequence) against a list of constraint formulas (probably the
     * formulas of the antecedent or the succedent), starting with the
     * given instantiations and constraint p_matchCond.
     * @param p_toMatch list of constraint formulas to match p_template to
     * @param p_template template formula as in "match"
     * @param p_matchCond already performed instantiations
     * @param p_services the Services object encapsulating information
     * about the java datastructures like (static)types etc.
     * @return Two lists (in an IfMatchResult object), containing the
     * the elements of p_toMatch that could successfully be matched
     * against p_template, and the corresponding MatchConditions.
     */
    public IfMatchResult matchIf ( Iterator<IfFormulaInstantiation> p_toMatch,
				   Term                             p_template,
				   MatchConditions                  p_matchCond,
				   Services                         p_services ) {
	ImmutableList<IfFormulaInstantiation> resFormulas = ImmutableSLList
	        .<IfFormulaInstantiation> nil();
	ImmutableList<MatchConditions> resMC = ImmutableSLList
	        .<MatchConditions> nil();

	Term updateFormula;
	if (p_matchCond.getInstantiations().getUpdateContext().isEmpty())
	    updateFormula = p_template;
	else
	    updateFormula = TB.applySequential(p_matchCond.getInstantiations()
		    .getUpdateContext(), p_template);

	IfFormulaInstantiation cf;
	MatchConditions newMC;

	while (p_toMatch.hasNext()) {
	    cf = p_toMatch.next();

	    newMC = match(cf.getConstrainedFormula().formula(), updateFormula,
		    false, p_matchCond, p_services);
	    if (newMC != null) {
		resFormulas = resFormulas.prepend(cf);
		resMC = resMC.prepend(newMC);
	    }
	}

	return new IfMatchResult ( resFormulas, resMC );
    }


    /**
     * Match the whole if sequent using the given list of
     * instantiations of all if sequent formulas, starting with the
     * instantiations given by p_matchCond.
     * PRECONDITION: p_toMatch.size () == ifSequent ().size ()
     * @return resulting MatchConditions or null if the given list
     * p_toMatch does not match
     */
    public MatchConditions matchIf ( Iterator<IfFormulaInstantiation> p_toMatch,
				     MatchConditions                  p_matchCond,
				     Services                         p_services ) {

	Iterator<SequentFormula>     itIfSequent   = ifSequent () .iterator ();

	ImmutableList<MatchConditions>            newMC;	
	
	while ( itIfSequent.hasNext () ) {
	    newMC = matchIf ( ImmutableSLList.<IfFormulaInstantiation>nil()
				.prepend ( p_toMatch.next () ).iterator (),
			      itIfSequent.next ().formula (),
			      p_matchCond,
			      p_services ).getMatchConditions ();

	    if ( newMC.isEmpty() )
		return null;

	    p_matchCond = newMC.head ();
	}

	return p_matchCond;

    }


    /** returns the name of the Taclet
     */
    public Name name() {
	return name;
    } 
    

    /** returns the display name of the taclet, or, if not specified -- 
     *  the canonical name
     */
    public String displayName() {
	return displayName;
    }
    
    
    public String helpText() {
       return helpText;
    }
 
   /** 
    * returns the if-sequence of the application part of the Taclet.
    */
    public Sequent ifSequent() {
	return ifSequent;
    } 
    
    /** returns an iterator over the variables that are new in the Taclet. 
     */
    public ImmutableList<NewVarcond> varsNew() {
	return varsNew;
    } 

    
    /** returns an iterator over the variable pairs that indicate that are 
     * new in the Taclet. 
     */
    public Iterator<NotFreeIn> varsNotFreeIn() { 
	return varsNotFreeIn.iterator();
    } 

    public Iterator<NewDependingOn> varsNewDependingOn() { 
	return varsNewDependingOn.iterator();
    } 
    
    /** returns an iterator over the goal descriptions.
     */
    public ImmutableList<TacletGoalTemplate> goalTemplates() {
	return goalTemplates;
    } 

    public ImmutableSet<Choice> getChoices(){
	return choices;
    }

    /** returns an iterator over the rule sets. */
    public Iterator<RuleSet> ruleSets() {
	return ruleSets.iterator();
    } 

    public ImmutableList<RuleSet> getRuleSets() {
	return ruleSets;
    }

//    /** 
//     * returns true iff the Taclet is to be applied only noninteractive
//     */
//    public boolean noninteractive() {
//	return noninteractive;
//    }


    public ImmutableMap<SchemaVariable,TacletPrefix> prefixMap() {
	return prefixMap;
    }

    /** 
     * returns true if one of the goal templates is a replacewith. Already
     * computed and cached by method cacheMatchInfo
     */
    public boolean hasReplaceWith() {
	return hasReplaceWith;
    }
    
    /**
     * returns the computed prefix for the given schemavariable. The
     * prefix of a schemavariable is used to determine if an
     * instantiation is correct, in more detail: it mainly contains all
     * variables that can appear free in an instantiation of the
     * schemvariable sv (rewrite taclets have some special handling, see
     * paper of M. Giese and comment of method isContextInPrefix).
     * @param sv the Schemavariable 
     * @return prefix of schema variable sv
     */
    public TacletPrefix getPrefix(SchemaVariable sv) {
	return prefixMap.get(sv);
    }

    /**
     * returns true iff a context flag is set in one of the entries in
     * the prefix map. Is cached after having been called
     * once. __OPTIMIZE__ is caching really necessary here?
     *
     * @return true iff a context flag is set in one of the entries in
     * the prefix map.
     */
    public boolean isContextInPrefix() {
	if (contextInfoComputed) {
	    return contextIsInPrefix;
	}
	contextInfoComputed=true;
	Iterator<TacletPrefix> it=prefixMap().valueIterator();
	while (it.hasNext()) {
	    if (it.next().context()) {
		contextIsInPrefix=true;
		return true;
	    }
	}
	contextIsInPrefix=false;
	return false;
    }

    /** 
     * return true if <code>o</code> is a taclet of the same name and 
     * <code>o</code> and <code>this</code> contain no mutually exclusive 
     * taclet options. 
     */
    public boolean equals(Object o) {
        if (o == this) return true;

        if ( ! ( o instanceof Taclet ) ){
	    return false;
	}	
	      
	final Taclet t2 = (Taclet)o;

	if (!name.equals(t2.name)) return false;

        final Iterator<Choice> it1 = choices.iterator();
	        
	while (it1.hasNext()) {
            final Choice c1 = it1.next(); 
            final Iterator<Choice> it2 = t2.getChoices().iterator();
	    while (it2.hasNext()){
                final Choice c2 = it2.next();
		if(c1 != c2 && c1.category().equals(c2.category())){
		    return false;
		}
	    }
	}

        return true;
    }

    public int hashCode() {
        if (hashcode == 0) {
	    hashcode = 37 * name.hashCode() + 17;
            if (hashcode == 0) {
                hashcode = -1;
            }
        }
        return hashcode;
    }

    /** 
     * a new term is created by replacing variables of term whose replacement is
     * found in the given SVInstantiations 
     * @param term the Term the syntactical replacement is performed on
     * @param services the Services
     * @param mc the {@link MatchConditions} with all instantiations and
     * the constraint 
     * @return the (partially) instantiated term  
     */
    protected Term syntacticalReplace(Term term,
				      Services services,
				      MatchConditions mc) {	
	final SyntacticalReplaceVisitor srVisitor = 
	    new SyntacticalReplaceVisitor(services,
                                      mc.getInstantiations());
	term.execPostOrder(srVisitor);

	return srVisitor.getTerm();
    }
    

    /**
     * adds SequentFormula to antecedent or succedent depending on
     * position information or the boolean antec 
     * contrary to "addToPos" frm will not be modified
     * @param frm the formula that should be added
     * @param goal the Goal that knows the node the formulae have to be added
     * @param pos the PosInOccurrence describing the place in the sequent
     * @param antec boolean true(false) if elements have to be added to the
     * antecedent(succedent) (only looked at if pos == null)
     */
    private void addToPosWithoutInst(SequentFormula frm,
				     Goal goal,			  
				     PosInOccurrence pos,
				     boolean antec) {
	if (pos != null) {
	    goal.addFormula(frm, pos);
	} else {
	    // cf : formula to be added , 1. true/false: antec/succ,
	    // 2. true: at head 
	    goal.addFormula(frm, antec, true);		
	}	    
    }


    /** 
     * the given constrained formula is instantiated and then
     * the result (usually a complete instantiated formula) is returned.
     * @param schemaFormula the SequentFormula to be instantiated
     * @param services the Services object carrying ja related information
     * @param matchCond the MatchConditions object with the instantiations of
     * the schemavariables, constraints etc.
     * @return the as far as possible instantiated SequentFormula
     */
    private SequentFormula 
	instantiateReplacement(SequentFormula schemaFormula,
			       Services           services,
			       MatchConditions    matchCond) { 

	final SVInstantiations svInst = matchCond.getInstantiations ();
	
        Term instantiatedFormula = syntacticalReplace(schemaFormula.formula(), 
                    services, matchCond);
        
        if (!svInst.getUpdateContext().isEmpty()) {
            instantiatedFormula = TB.applySequential(svInst.getUpdateContext(), 
            		           	             instantiatedFormula);         
	} 
	        
	return new SequentFormula(instantiatedFormula);
    }
		
    /**
     * instantiates the given semisequent with the instantiations found in 
     * Matchconditions
     * @param semi the Semisequent to be instantiated
     * @param services the Services
     * @param matchCond the MatchConditions including the mapping 
     * Schemavariables to concrete logic elements
     * @return the instanted formulas of the semisquent as list
     */
    private ImmutableList<SequentFormula> instantiateSemisequent(Semisequent semi, Services services, 
            MatchConditions matchCond) {       
        
        ImmutableList<SequentFormula> replacements = ImmutableSLList.<SequentFormula>nil();
        final Iterator<SequentFormula> it = semi.iterator();        
        
        while (it.hasNext()) {
            replacements = replacements.append
                (instantiateReplacement(it.next(), services, matchCond));           
        }
        return replacements;
    }
    

    /**
     * replaces the constrained formula at the given position with the first
     * formula in the given semisequent and adds possible other formulas of the
     * semisequent starting at the position
     * @param semi the Semisequent with the the ConstrainedFormulae to be added
     * @param goal the Goal that knows the node the formulae have to be added
     * @param pos the PosInOccurrence describing the place in the sequent
     * @param services the Services encapsulating all java information
     * @param matchCond the MatchConditions containing in particular
     * the instantiations of the schemavariables
     */
    protected void replaceAtPos(Semisequent semi,
				Goal goal,
				PosInOccurrence pos,
				Services services, 
				MatchConditions matchCond) {
	goal.changeFormula(instantiateSemisequent(semi, services, matchCond),
                pos);
    }

 

    /**
     * instantiates the constrained formulas of semisequent
     *  <code>semi</code> and adds the instantiatied formulas at the specified
     *   position to <code>goal</code>   
     * @param semi the Semisequent with the the ConstrainedFormulae to be added
     * @param goal the Goal that knows the node the formulae have to be added
     * @param pos the PosInOccurrence describing the place in the sequent
     * @param antec boolean true(false) if elements have to be added to the
     * antecedent(succedent) (only looked at if pos == null)
     * @param services the Services encapsulating all java information
     * @param matchCond the MatchConditions containing in particular
     * the instantiations of the schemavariables
     */
    private void addToPos ( Semisequent semi,
			    Goal goal,			  
			    PosInOccurrence pos,
			    boolean antec,
			    Services services, 
			    MatchConditions matchCond ) {
	final ImmutableList<SequentFormula> replacements = 
            instantiateSemisequent(semi, services, matchCond);
	
	if (pos != null) {
	    goal.addFormula(replacements, pos);
	} else {
	    goal.addFormula(replacements, antec, true);
	}
    }

    /**
     * adds SequentFormula to antecedent depending on
     * position information (if none is handed over it is added at the
     * head of the antecedent). Of course it has to be ensured that
     * the position information describes one occurrence in the
     * antecedent of the sequent.
     * @param semi the Semisequent with the the ConstrainedFormulae to be added
     * @param goal the Goal that knows the node the formulae have to be added
     * @param pos the PosInOccurrence describing the place in the
     * sequent or null for head of antecedent
     * @param services the Services encapsulating all java information
     * @param matchCond the MatchConditions containing in particular
     * the instantiations of the schemavariables
     */
    protected void addToAntec(Semisequent semi,
			      Goal goal,
			      PosInOccurrence pos,
			      Services services, 
			      MatchConditions matchCond) { 
	addToPos(semi, goal, pos, true, services, matchCond);
    }

    /**
     * adds SequentFormula to succedent depending on
     * position information (if none is handed over it is added at the
     * head of the succedent). Of course it has to be ensured that
     * the position information describes one occurrence in the
     * succedent of the sequent.
     * @param semi the Semisequent with the the ConstrainedFormulae to be added
     * @param goal the Goal that knows the node the formulae have to be added
     * @param pos the PosInOccurrence describing the place in the
     * sequent or null for head of antecedent
     * @param services the Services encapsulating all java information
     * @param matchCond the MatchConditions containing in particular
     * the instantiations of the schemavariables
     */
    protected void addToSucc(Semisequent semi,
			     Goal goal,
			     PosInOccurrence pos,
			     Services services, 
			     MatchConditions matchCond) {
	addToPos(semi, goal, pos, false, services, matchCond);
    }

    protected abstract Taclet setName(String s);
    
    protected Taclet setName(String s, TacletBuilder b) {	
	b.setTacletGoalTemplates(goalTemplates());
	b.setRuleSets(getRuleSets());
	b.setName(new Name(s));
	b.setDisplayName(displayName());
	b.setIfSequent(ifSequent());
	b.addVarsNew(varsNew());
	b.addVarsNotFreeIn(varsNotFreeIn);
	return b.getTaclet();
    }

    /**
     * adds the given rules (i.e. the rules to add according to the Taclet goal
     * template to the node of the given goal
     * @param rules the rules to be added
     * @param goal the goal describing the node where the rules should be added
     * @param services the Services encapsulating all java information
     * @param matchCond the MatchConditions containing in particular
     * the instantiations of the schemavariables
     */
    protected void applyAddrule(ImmutableList<Taclet> rules, Goal goal, 
				Services services,
				MatchConditions matchCond) {
                                
	final Iterator<Taclet> it = rules.iterator();
	while (it.hasNext()) {
	    Taclet tacletToAdd = it.next(); 
	    String uniqueTail=""; // we need to name the new taclet uniquely
/*
            TacletGoalTemplate replacewithCandidate = null;
	    Iterator<TacletGoalTemplate> actions = 
               tacletToAdd.goalTemplates().iterator();
            while (actions.hasNext()) {
               replacewithCandidate = actions.next();
               if (replacewithCandidate instanceof RewriteTacletGoalTemplate)
                  break;
            }
            if ((replacewithCandidate instanceof RewriteTacletGoalTemplate) &&
                (tacletToAdd instanceof FindTaclet)) {
                // we have _both_ FIND and REPLACEWITH
                Term find = ((FindTaclet)tacletToAdd).find();
                Term replwith = 
                   ((RewriteTacletGoalTemplate)
                      replacewithCandidate).replaceWith();
                      
                SyntacticalReplaceVisitor visitor = // now instantiate them!
                   new SyntacticalReplaceVisitor(services, matchCond.getInstantiations ());
                visitor.visit(find);
                uniqueTail = "_" + visitor.getTerm();
                visitor = new SyntacticalReplaceVisitor(services, matchCond.getInstantiations ());
                visitor.visit(replwith);
                uniqueTail += "_" + visitor.getTerm();
	    }
*/
            if ("".equals(uniqueTail)) { // otherwise just number it
               de.uka.ilkd.key.proof.Node n = goal.node();
               uniqueTail = AUTONAME+n.getUniqueTacletNr()+"_"+n.parent().siblingNr();
            }

            tacletToAdd=tacletToAdd.setName(tacletToAdd.name()+uniqueTail);


	    // the new Taclet may contain variables with a known
	    // instantiation. These must be used by the new Taclet and all
	    // further rules it contains in the addrules-sections. Therefore all
	    // appearing (including the addrules) SchemaVariables have to be
	    // collected, then it is looked if an instantiation is known and if
	    // positive the instantiation is memorized. At last the Taclet with
	    // its required instantiations is handed over to the goal, where a
	    // new TacletApp should be built including the necessary instantiation
	    // information

	    SVInstantiations neededInstances = SVInstantiations.
		EMPTY_SVINSTANTIATIONS.addUpdateList
		(matchCond.getInstantiations ().getUpdateContext());
	    final TacletSchemaVariableCollector collector = new
		TacletSchemaVariableCollector(); 
	    collector.visit(tacletToAdd, true);// true, because
	                                     // descend into
					     // addrules
	    final Iterator<SchemaVariable> svIt = collector.varIterator();
	    while (svIt.hasNext()) {
		SchemaVariable sv = svIt.next();
		if (matchCond.getInstantiations ().isInstantiated(sv)) {
		    neededInstances = neededInstances.add(
			    	sv, 
			    	matchCond.getInstantiations ().getInstantiationEntry(sv), 
				services);
		} 
	    }

	    {
		final ImmutableList<GenericSortCondition>     cs  =
		    matchCond.getInstantiations ()
		    .getGenericSortInstantiations ().toConditions ();
		final Iterator<GenericSortCondition> cit = cs.iterator ();

		while ( cit.hasNext () )
		    neededInstances = neededInstances.add(cit.next (), 
			    				  services );
	    }

	    goal.addTaclet(tacletToAdd, neededInstances, true);
	}
    }




    protected void applyAddProgVars(ImmutableSet<SchemaVariable> pvs, Goal goal,
                                    PosInOccurrence posOfFind,
                                    Services services, 
                                    MatchConditions matchCond) {
        ImmutableList<RenamingTable> renamings = ImmutableSLList.<RenamingTable>nil();
	for (final SchemaVariable sv : pvs) {
	    ProgramVariable inst
		= (ProgramVariable)matchCond.getInstantiations ().getInstantiation(sv);
	    //if the goal already contains the variable to be added 
	    //(not just a variable with the same name), then there is nothing to do
	    if(goal.getGlobalProgVars().contains(inst)) {
		continue;
	    }
	    
	    final VariableNamer vn = services.getVariableNamer();
	    ProgramVariable renamedInst = vn.rename(inst, goal, posOfFind);
	    goal.addProgramVariable(renamedInst);
	    goal.proof().getServices().addNameProposal(renamedInst.name());
            
            HashMap<ProgramVariable, ProgramVariable> renamingMap =
                    vn.getRenamingMap();
            if (!renamingMap.isEmpty()) {        
                //execute renaming
                ProgVarReplacer pvr = new ProgVarReplacer(vn.getRenamingMap(), services);
                pvr.replace(goal);
                final RenamingTable rt = 
                RenamingTable.getRenamingTable(vn.getRenamingMap());
                renamings = renamings.append(rt);
            }
	}
	goal.node().setRenamings(renamings);
    }



    /** the rule is applied to the given goal using the
     * information of rule application.
     * @param goal the goal that the rule application should refer to.
     * @param services the Services encapsulating all java information
     * @param tacletApp the rule application that is executed.
     * @return List of the goals created by the rule which have to be
     * proved. If this is a close-goal-taclet ( this.closeGoal () ),
     * the first goal of the return list is the goal that should be
     * closed (with the constraint this taclet is applied under).
     */
    public abstract ImmutableList<Goal> apply(Goal goal, Services services, 
				     RuleApp tacletApp);


    /**
     * Search for formulas within p_list that have to be proved by an
     * explicit if goal, i.e. elements of type IfFormulaInstDirect.
     * @return an array with two goals if such formulas exist (the
     * second goal is the if goal), otherwise an array consisting of
     * the single element p_goal
     */
    protected ImmutableList<Goal> checkIfGoals ( Goal                         p_goal,
					ImmutableList<IfFormulaInstantiation> p_list,
					MatchConditions              p_matchCond,
					int                          p_numberOfNewGoals ) {
	ImmutableList<Goal>     res    = null;
	Iterator<Goal> itGoal;

	// proof obligation for the if formulas
	Term           ifObl  = null;

	// always create at least one new goal
	if ( p_numberOfNewGoals == 0 )
	    p_numberOfNewGoals = 1;

	if ( p_list != null ) {
	    int i = ifSequent ().antecedent ().size ();
	    Term ifPart;

	    for (final IfFormulaInstantiation inst : p_list) {
		if ( !( inst instanceof IfFormulaInstSeq ) ) {
		    // build the if obligation formula
		    ifPart = inst.getConstrainedFormula ().formula ();

		    // negate formulas of the if succedent
		    if ( i <= 0 )
			ifPart = TB.not(ifPart);		    

		    if ( res == null ) {
			res   = p_goal.split( p_numberOfNewGoals + 1 );
			ifObl = ifPart;
		    } else
			ifObl = TermFactory.DEFAULT.createTerm
			    ( Junctor.AND, ifObl, ifPart );
		    
		    // UGLY: We create a flat structure of the new
		    // goals, thus the if formulas have to be added to
		    // every new goal
		    itGoal = res.iterator ();
		    p_goal = itGoal.next ();
		    while ( itGoal.hasNext () ) {
			addToPosWithoutInst ( inst.getConstrainedFormula (),
					      p_goal,
					      null,
				   ( i > 0 ) ); // ( i > 0 ) iff inst is formula
			                        // of the antecedent
			p_goal = itGoal.next ();
		    }
		}

		--i;
	    }
	}

	if ( res == null )
	    res = p_goal.split ( p_numberOfNewGoals );
	else {
	    // find the sequent the if obligation has to be added to
	    itGoal = res.iterator ();
	    p_goal = itGoal.next ();
	    while ( itGoal.hasNext () )
		p_goal = itGoal.next ();

	    addToPosWithoutInst ( new SequentFormula ( ifObl ),
				  p_goal,
				  null,
				  false );
	}
	
	return res;
    }

    /**
     * returns the set of schemavariables of the taclet's if-part
     * @return Set of schemavariables of the if part
     */
    protected ImmutableSet<SchemaVariable> getIfVariables () {
	// should be synchronized
	if ( ifVariables == null ) {
	    TacletSchemaVariableCollector svc = new TacletSchemaVariableCollector ();
	    svc.visit( ifSequent () );
	    
	    ifVariables                 = DefaultImmutableSet.<SchemaVariable>nil();
	    Iterator<SchemaVariable> it = svc.varIterator ();
	    while ( it.hasNext () )
		ifVariables = ifVariables.add ( it.next () );
	}

	return ifVariables;
    }


    /**
     * @return set of schemavariables of the if and the (optional)
     * find part
     */
    public abstract ImmutableSet<SchemaVariable> getIfFindVariables ();


    /**
     * Find a schema variable that could be used to choose a name for
     * an instantiation (a new variable or constant) of "p"
     * @return a schema variable that is substituted by "p" somewhere
     * in this taclet (that is, these schema variables occur as
     * arguments of a substitution operator)
     */
    public SchemaVariable getNameCorrespondent ( SchemaVariable p ) {
	// should be synchronized
	if ( svNameCorrespondences == null ) {
	    final SVNameCorrespondenceCollector c =
		new SVNameCorrespondenceCollector ();
	    c.visit ( this, true );
	    svNameCorrespondences = c.getCorrespondences ();
	}

	return svNameCorrespondences.get ( p );
    }


    StringBuffer toStringIf(StringBuffer sb) {
	if (!ifSequent.isEmpty()) {
	    sb = sb.append("\\assumes (").append(ifSequent).append(") ");
	    sb = sb.append("\n");
	}
	return sb;
    }

    StringBuffer toStringVarCond(StringBuffer sb) {
	Iterator<NewVarcond> itVarsNew=varsNew().iterator();
	Iterator<NotFreeIn> itVarsNotFreeIn=varsNotFreeIn();
	Iterator<VariableCondition> itVC=getVariableConditions();
	if (itVarsNew.hasNext() ||
	    itVarsNotFreeIn.hasNext() ||
	    itVC.hasNext()) {
	    sb = sb.append("\\varcond(");
	    while (itVarsNew.hasNext()) {
	    sb=sb.append(itVarsNew.next());
		if (itVarsNew.hasNext() || itVarsNotFreeIn.hasNext())
		    sb=sb.append(", "); 
	    }
	    while (itVarsNotFreeIn.hasNext()) {
		NotFreeIn pair=itVarsNotFreeIn.next();
                sb=sb.append("\\notFreeIn(").append(pair.first()).append
		  (", ").append(pair.second()).append(")");	 
		if (itVarsNotFreeIn.hasNext()) sb=sb.append(", ");
	    }
	    while (itVC.hasNext()) {
		sb.append("" + itVC.next());
		if (itVC.hasNext())
		    sb.append(", ");
	    }
	    sb=sb.append(")\n");	    
	}
	return sb;
    }

    StringBuffer toStringGoalTemplates(StringBuffer sb) {
	if (goalTemplates.isEmpty()) {
	    sb.append("\\closegoal");
	} else {
	    Iterator<TacletGoalTemplate> it=goalTemplates().iterator();
	    while (it.hasNext()) {
		sb=sb.append(it.next());
		if (it.hasNext()) sb = sb.append(";");
		sb = sb.append("\n");
	    }
	}
	return sb;
    }

    StringBuffer toStringRuleSets(StringBuffer sb) {
	Iterator<RuleSet> itRS=ruleSets();
	if (itRS.hasNext()) {
	    sb=sb.append("\\heuristics(");
	    while (itRS.hasNext()) {
		sb = sb.append(itRS.next());
		if (itRS.hasNext()) sb=sb.append(", ");
	    }
	    sb=sb.append(")");
	}
	return sb;
    }

    StringBuffer toStringAttribs(StringBuffer sb) {
//	if (noninteractive()) sb = sb.append(" \\noninteractive");
	return sb;
    }
    
    /**
     * returns a representation of the Taclet as String
     * @return string representation
     */
    public String toString() {
	if (tacletAsString == null) {
	    StringBuffer sb=new StringBuffer();
	    sb = sb.append(name()).append(" {\n");
	    sb = toStringIf(sb);
	    sb = toStringVarCond(sb);
	    sb = toStringGoalTemplates(sb);
	    sb = toStringRuleSets(sb);
	    sb = toStringAttribs(sb); 
	    tacletAsString = sb.append("}").toString();
	}
	return tacletAsString;
    }

    /**
     * @return true iff <code>this</code> taclet may be applied for the
     * given mode (interactive/non-interactive, activated rule sets)
     */
    public boolean admissible(boolean       interactive,
			      ImmutableList<RuleSet> p_ruleSets) {
	if ( interactive )
	    return admissibleInteractive(p_ruleSets);
	else
	    return admissibleAutomatic(p_ruleSets);
    }

    protected boolean admissibleInteractive(ImmutableList<RuleSet> notAdmissibleRuleSets) {
        return true;
    }

    protected boolean admissibleAutomatic(ImmutableList<RuleSet> admissibleRuleSets) {
        for (final RuleSet tacletRuleSet : getRuleSets() ) {
            if ( admissibleRuleSets.contains ( tacletRuleSet ) ) return true;
        }
        return false;
    }
    
    public boolean getSurviveSymbExec() {
        return surviveSymbExec;
    }
}<|MERGE_RESOLUTION|>--- conflicted
+++ resolved
@@ -190,7 +190,6 @@
      * @param attrs attributes for the Taclet; these are boolean values
      * indicating a noninteractive or recursive use of the Taclet.      
      */
-<<<<<<< HEAD
     Taclet(Name name,
            TacletApplPart applPart,
            ImmutableList<TacletGoalTemplate> goalTemplates,
@@ -208,34 +207,11 @@
         variableConditions = applPart.getVariableConditions();
         this.goalTemplates = goalTemplates;
         this.ruleSets = ruleSets;
-        noninteractive = attrs.noninteractive();
         this.choices = choices;
         this.prefixMap = prefixMap;
         this.displayName = attrs.displayName() == null
                            ? name.toString() : attrs.displayName();
         this.surviveSymbExec = surviveSmbExec;
-=======
-    Taclet(Name                     name,
-	   TacletApplPart           applPart,  
-	   ImmutableList<TacletGoalTemplate> goalTemplates, 
-	   ImmutableList<RuleSet>            ruleSets,
-	   TacletAttributes         attrs, 
-	   ImmutableMap<SchemaVariable,TacletPrefix> prefixMap,
-	   ImmutableSet<Choice> choices ){
-
-	this.name          = name;
-	ifSequent          = applPart.ifSequent();
-	varsNew            = applPart.varsNew();
-	varsNotFreeIn      = applPart.varsNotFreeIn();
-	varsNewDependingOn = applPart.varsNewDependingOn();
-	variableConditions = applPart.getVariableConditions();
-	this.goalTemplates = goalTemplates;
-	this.ruleSets      = ruleSets;
-	this.choices       = choices;
-	this.prefixMap     = prefixMap;
-        this.displayName   = attrs.displayName() == null ? 
-                name.toString() : attrs.displayName();
->>>>>>> ce363c4b
     }
 
     /**
