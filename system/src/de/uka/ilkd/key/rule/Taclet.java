// This file is part of KeY - Integrated Deductive Software Design 
//
// Copyright (C) 2001-2011 Universitaet Karlsruhe (TH), Germany 
//                         Universitaet Koblenz-Landau, Germany
//                         Chalmers University of Technology, Sweden
// Copyright (C) 2011-2013 Karlsruhe Institute of Technology, Germany 
//                         Technical University Darmstadt, Germany
//                         Chalmers University of Technology, Sweden
//
// The KeY system is protected by the GNU General 
// Public License. See LICENSE.TXT for details.
// 


package de.uka.ilkd.key.rule;

import java.util.HashMap;
import java.util.Iterator;

import de.uka.ilkd.key.collection.DefaultImmutableSet;
import de.uka.ilkd.key.collection.ImmutableArray;
import de.uka.ilkd.key.collection.ImmutableList;
import de.uka.ilkd.key.collection.ImmutableMap;
import de.uka.ilkd.key.collection.ImmutableSLList;
import de.uka.ilkd.key.collection.ImmutableSet;
import de.uka.ilkd.key.java.ContextStatementBlock;
import de.uka.ilkd.key.java.Services;
import de.uka.ilkd.key.java.SourceData;
import de.uka.ilkd.key.logic.BoundVarsVisitor;
import de.uka.ilkd.key.logic.Choice;
import de.uka.ilkd.key.logic.ITermLabel;
import de.uka.ilkd.key.logic.Name;
import de.uka.ilkd.key.logic.Named;
import de.uka.ilkd.key.logic.PosInOccurrence;
import de.uka.ilkd.key.logic.RenameTable;
import de.uka.ilkd.key.logic.RenamingTable;
import de.uka.ilkd.key.logic.Semisequent;
import de.uka.ilkd.key.logic.Sequent;
import de.uka.ilkd.key.logic.SequentFormula;
import de.uka.ilkd.key.logic.Term;
import de.uka.ilkd.key.logic.TermBuilder;
import de.uka.ilkd.key.logic.TermFactory;
import de.uka.ilkd.key.logic.VariableNamer;
import de.uka.ilkd.key.logic.op.Junctor;
import de.uka.ilkd.key.logic.op.LogicVariable;
import de.uka.ilkd.key.logic.op.Operator;
import de.uka.ilkd.key.logic.op.ProgramVariable;
import de.uka.ilkd.key.logic.op.QuantifiableVariable;
import de.uka.ilkd.key.logic.op.SVSubstitute;
import de.uka.ilkd.key.logic.op.SchemaVariable;
import de.uka.ilkd.key.proof.Goal;
import de.uka.ilkd.key.proof.ProgVarReplacer;
import de.uka.ilkd.key.rule.inst.GenericSortCondition;
import de.uka.ilkd.key.rule.inst.SVInstantiations;
import de.uka.ilkd.key.rule.tacletbuilder.TacletBuilder;
import de.uka.ilkd.key.rule.tacletbuilder.TacletGoalTemplate;
import de.uka.ilkd.key.util.Debug;


/** 
 * Taclets are the DL-extension of schematic theory specific rules. They are
 * used to describe rules of a logic (sequent) calculus. A typical taclet
 * definition looks similar to <br></br>
 * <code> 
 *    taclet_name { if ( ... ) find ( ... ) goal_descriptions }
 * </code> <br></br>
 * where the if-part must and the find-part can contain a sequent arrow, that
 * indicates, if a term has to occur at the top level and if so, on which side of
 * the sequent. The goal descriptions consists of lists of add and replacewith
 * constructs. They describe, how to construct a new goal out of the old one by
 * adding or replacing parts of the sequent. Each of these lists describe a new
 * goal, whereas if no such list exists, means that the goal is closed. <p>
 *   The find part of a taclet is used to attached the rule to a term in the
 * sequent of the current goal. Therefore the term of the sequent has to match
 * the schema as found in the taclet's find part. The taclet is then attached to
 * this term, more precise not the taclet itself, but an application object of
 * this taclet (see {@link de.uka.ilkd.key.rule.TacletApp TacletApp}. When
 * this attached taclet application object is applied, the new goals are
 * constructed as described by the goal descriptions. For example <br></br>
 * <code> 
 *    find (A | B ==>) replacewith ( A ==> ); replacewith(B ==>) 
 * </code> <br></br>creates 
 * two new goals, where the first has been built by replacing <code> A | B </code>
 * with <code>A</code> and the second one by replacing <code>A | B</code> with
 * <code>B</code>. For a complete description of the syntax and semantics of
 * taclets consult the KeY-Manual.  The objects of this class serve different
 * purposes: First they represent the syntactical structure of a taclet, but 
 * they also include the taclet interpreter isself. The taclet interpreter
 * knows two modes: the match and the execution mode. The match mode tries to
 * find a a mapping from schemavariables to a given term or formula. In the
 * execution mode, a given goal is manipulated in the manner as described by the
 * goal descriptions. </p>
 * <p>
 *   But an object of this class neither copies or split the goal, nor it
 * iterates through a sequent looking where it can be applied, these tasks have
 * to be done in advance. For example by one of the following classes 
 * {@link de.uka.ilkd.key.proof.RuleAppIndex RuleAppIndex} or 
 * {@link de.uka.ilkd.key.proof.TacletAppIndex TacletAppIndex} or 
 * {@link de.uka.ilkd.key.rule.TacletApp TacletApp} </p>
 */
public abstract class Taclet implements Rule, Named {
    
    private static final String AUTONAME = "_taclet";
    private static final TermBuilder TB = TermBuilder.DF;

    /** name of the taclet */
    private final Name name;
    
    /** name displayed by the pretty printer */
    private final String displayName;
    
    /** contains useful text explaining the taclet */
    private final String helpText = null;
    
    /** the set of taclet options for this taclet */
    protected final ImmutableSet<Choice> choices;

    /**
     * the <tt>if</tt> sequent of the taclet
     */
    private final Sequent ifSequent;
    /** 
     * Variables that have to be created each time the taclet is applied. 
     * Those variables occur in the varcond part of a taclet description.
     */
    private final ImmutableList<NewVarcond> varsNew;
    /** 
     * variables with a "x not free in y" variable condition. This means the
     * instantiation of VariableSV x must not occur free in the instantiation of
     * TermSV y.
     */
    private final ImmutableList<NotFreeIn> varsNotFreeIn;
    /** 
     * variable conditions used to express that a termsv depends on the free
     * variables of a given formula(SV)
     * Used by skolemization rules.
     */
    @Deprecated
    private final ImmutableList<NewDependingOn> varsNewDependingOn;

    /** Additional generic conditions for schema variable instantiations. */
    private final ImmutableList<VariableCondition> variableConditions;

    /**
     * the list of taclet goal descriptions 
     */
    private final ImmutableList<TacletGoalTemplate> goalTemplates;

    /**
     * list of rulesets (formerly known as heuristica) the taclet belongs to
     */
    protected final ImmutableList<RuleSet> ruleSets;

    /**
     * map from a schemavariable to its prefix. The prefix is used to test
     * correct instantiations of the schemavariables by resolving/avoiding
     * collisions. Mainly the prefix consists of a list of all variables that
     * may appear free in the instantiation of the schemavariable (a bit more
     * complicated for rewrite taclets, see paper of M:Giese)
     */
    protected final ImmutableMap<SchemaVariable,TacletPrefix> prefixMap;
    
    /** cache; contains set of all bound variables */
    private ImmutableSet<QuantifiableVariable> boundVariables = null;
    
    /** tracks state of pre-computation */
    private boolean contextInfoComputed = false;
    private boolean contextIsInPrefix   = false;
    
    /** true if one of the goal descriptions is a replacewith */
    private boolean hasReplaceWith      = false;
     
    
    protected String tacletAsString;

    /** Set of schemavariables of the if part */
    private ImmutableSet<SchemaVariable> ifVariables = null;

    /** This map contains (a, b) if there is a substitution {b a}
     * somewhere in this taclet */
    private ImmutableMap<SchemaVariable,SchemaVariable>
	svNameCorrespondences = null;
	
    /** Integer to cache the hashcode */
    private int hashcode = 0;    
    
    private Trigger trigger;
    
    /**
     * creates a Schematic Theory Specific Rule (Taclet) with the given
     * parameters.  
     * @param name the name of the Taclet 
     * @param applPart contains the application part of an Taclet that is
     * the if-sequence, the variable conditions
     * @param goalTemplates a list of goal descriptions.
     * @param ruleSets a list of rule sets for the Taclet
     * @param attrs attributes for the Taclet; these are boolean values
     * indicating a noninteractive or recursive use of the Taclet.      
     */
    Taclet(Name                     name,
	   TacletApplPart           applPart,  
	   ImmutableList<TacletGoalTemplate> goalTemplates, 
	   ImmutableList<RuleSet>            ruleSets,
	   TacletAttributes         attrs, 
	   ImmutableMap<SchemaVariable,TacletPrefix> prefixMap,
	   ImmutableSet<Choice> choices ){

        this.name          = name;
        ifSequent          = applPart.ifSequent();
        varsNew            = applPart.varsNew();
        varsNotFreeIn      = applPart.varsNotFreeIn();
        varsNewDependingOn = applPart.varsNewDependingOn();
        variableConditions = applPart.getVariableConditions();
        this.goalTemplates = goalTemplates;
        this.ruleSets      = ruleSets;
        this.choices       = choices;
        this.prefixMap     = prefixMap;
        this.displayName   = attrs.displayName() == null ? 
                name.toString() : attrs.displayName();

        this.trigger = attrs.getTrigger();
    }

    public boolean hasTrigger() {
        return trigger != null;
    }

    public Trigger getTrigger() {
        return trigger;
    }
    
    protected void cacheMatchInfo() {
	boundVariables = getBoundVariables();
        
	final Iterator<TacletGoalTemplate> goalDescriptions = 
	    goalTemplates.iterator();
	
	while (!hasReplaceWith && goalDescriptions.hasNext()) {
	    if (goalDescriptions.next().
		replaceWithExpressionAsObject() != null) {
		hasReplaceWith = true;
	    }
	}	
    }

    /** 
     * computes and returns all variables that occur bound in the taclet
     * including the taclets defined in <tt>addrules</tt> sections. The result
     * is cached and therefore only computed once.  
     * @return all variables occuring bound in the taclet
     */
    public ImmutableSet<QuantifiableVariable> getBoundVariables() {        
        if (boundVariables == null) {        
            ImmutableSet<QuantifiableVariable> result = 
                DefaultImmutableSet.<QuantifiableVariable>nil();
                       
            for (final TacletGoalTemplate tgt : goalTemplates()) {
                result = result.union(tgt.getBoundVariables());
            }

            final BoundVarsVisitor bvv = new BoundVarsVisitor();
            bvv.visit(ifSequent());
            result = result.union(bvv.getBoundVariables());

            result = result.union(getBoundVariablesHelper());

            boundVariables = result;
        }
        
        return boundVariables;
    }

    /**
     * collects bound variables in taclet entities others than goal templates
     * @return set of variables that occur bound in taclet entities others 
     * than goal templates
     */
    protected abstract ImmutableSet<QuantifiableVariable> getBoundVariablesHelper(); 

    /**
     * looks if a variable is declared as not free in
     * @param var the SchemaVariable to look for
     * @return true iff declared not free
     */
    private boolean varDeclaredNotFree(SchemaVariable var) {
	for (final NotFreeIn nfi : varsNotFreeIn) {
	    if (nfi.first() == var) {
		return true;
	    }
	}
	return false;
    }

    /**
     * returns true iff the taclet contains a "close goal"-statement
     * @return true iff the taclet contains a "close goal"-statement
     */
    public boolean closeGoal () {
	return goalTemplates.isEmpty();
    }

    /**
     * looks if a variable is declared as new and returns its sort to match
     * with or the schema variable it shares the match-sort with. Returns
     * null if the SV is not declared to as new.
     * @param var the SchemaVariable to look for
     * @return the sort of the SV to match or the SV it shares the same
     * match-sort with
     */
    public NewVarcond varDeclaredNew(SchemaVariable var) {
	for(final NewVarcond nv : varsNew) {
	    if(nv.getSchemaVariable() == var) {
		return nv;
	    }
	}
	return null;
    }

    /**
     * @return the generic variable conditions of this taclet
     */
    public Iterator<VariableCondition> getVariableConditions () {
	return variableConditions.iterator ();
    }

    /**
     * returns true iff the given variable is bound either in the
     * ifSequent or in 
     * any part of the TacletGoalTemplates
     * @param v the bound variable to be searched 
     */
    protected boolean varIsBound(SchemaVariable v) {
        return (v instanceof QuantifiableVariable) 
        ? getBoundVariables().contains((QuantifiableVariable)v) : false;
    }

 
    /**
     * returns a SVInstantiations object iff the given Term
     * template can be instantiated to 
     * match the given Term term using the known instantiations stored in
     * svInst.  If a
     * matching cannot be found null is returned.
     * The not free in condition is checked in TacletApp. Collisions are
     * resolved there as well, if necessary.
     * @param term the Term that has to be matched
     * @param template the Term that is checked if it can match term
     * @param matchCond the SVInstantiations/Constraint that are
     * required because of formerly matchings
     * @param services the Services object encapsulating information
     * about the java datastructures like (static)types etc.
     * @return the new MatchConditions needed to match template with
     * term , if possible, null otherwise
     */
    protected MatchConditions match(Term            term,
				    Term            template,
				    MatchConditions matchCond,
				    Services        services) {
	Debug.out("Start Matching rule: ", name);
	matchCond = matchHelp(term, template, matchCond, services);	
	Debug.out(matchCond == null ? "Failed: " : "Succeeded: ", name);
	return matchCond == null ? null : checkConditions(matchCond, services);
    }

    /**
     * checks if the conditions for a correct instantiation are satisfied
     * @param var the SchemaVariable to be instantiated
     * @param instantiationCandidate the SVSubstitute, which is a
     * candidate for a possible instantiation of var
     * @param matchCond the MatchConditions which have to be respected
     * for the new match
     * @param services the Services object encapsulating information
     * about the Java type model
     * @return the match conditions resulting from matching
     * <code>var</code> with <code>instantiationCandidate</code> or
     * <code>null</code> if a match was not possible
     */
    public MatchConditions checkVariableConditions(SchemaVariable var, 
                                                   SVSubstitute instantiationCandidate,
                                                   MatchConditions matchCond,
                                                   Services services) {
	if (instantiationCandidate instanceof Term) {
	    Term term = (Term) instantiationCandidate;
	    if (!(term.op() instanceof QuantifiableVariable)) {
		if (varIsBound(var) || varDeclaredNotFree(var)) {
		    // match(x) is not a variable, but the
		    // corresponding template variable is bound
		    // or declared non free (so it has to be
		    // matched to a variable) 		
		    return null; // FAILED
		}
	    }
	}
	// check generic conditions
	for (final VariableCondition vc : variableConditions) {
	    matchCond = vc.check(var, instantiationCandidate, matchCond, services);	    
	    if (matchCond == null) {	     
		return null; // FAILED
	    }
	}

	return matchCond;	
    }


    public MatchConditions checkConditions(MatchConditions cond, Services services) {
        if (cond == null) {
            return null;
        }
        MatchConditions result = cond;
        final Iterator<SchemaVariable> svIterator = 
            cond.getInstantiations().svIterator();
        
        if(!svIterator.hasNext()) {
            return checkVariableConditions(null, null, cond, services);//XXX
        }
        
        while (svIterator.hasNext()) {
            final SchemaVariable sv = svIterator.next();
            final Object o = result.getInstantiations().getInstantiation(sv);
            if (o instanceof SVSubstitute) {
                result = checkVariableConditions
                   (sv, (SVSubstitute)o , result, services);
            }
            if (result == null) {                
                Debug.out("FAILED. InstantiationEntry failed condition for ", sv, o);
                return null;
            }
        }
        return result;
    }
    

    /**
     * tries to match the bound variables of the given term against the one
     * described by the template
     * @param term the Term whose bound variables are matched against the
     * JavaBlock of the template
     * (marked as final to help the compiler inlining methods)
     * @param template the Term whose bound variables are the template that have
     * to be matched
     * @param matchCond the MatchConditions that has to be paid respect when
     * trying to match
     * @return the new matchconditions if a match is possible, otherwise null
     */
    private final MatchConditions matchBoundVariables(Term term, 
						      Term template, 
						      MatchConditions matchCond,
						      Services services) {
	
        matchCond = matchCond.extendRenameTable();
        
        for (int j=0, arity = term.arity(); j<arity; j++) {		
	    
	    ImmutableArray<QuantifiableVariable> bound    = term.varsBoundHere(j);
	    ImmutableArray<QuantifiableVariable> tplBound = template.varsBoundHere(j); 
	    
	    if (bound.size() != tplBound.size()) {
		return null; //FAILED
	    }
	    
	    for (int i=0, boundSize = bound.size(); i<boundSize; i++) {		
	        final QuantifiableVariable templateQVar = tplBound.get(i);
                final QuantifiableVariable qVar = bound.get(i);
                if (templateQVar instanceof LogicVariable) {
                    final RenameTable rt = matchCond.renameTable();                   
                    if (!rt.containsLocally(templateQVar) && !rt.containsLocally(qVar)) {                           
                        matchCond = matchCond.addRenaming(templateQVar, qVar);
                    }
                }
                matchCond = templateQVar.match(qVar, matchCond, services);					  
                
                if (matchCond == null) {	              
                    return null;        
	       }
	    }
	}
	return matchCond;
    }

    /**
     * returns the matchconditions that are required if the java block of the
     * given term matches the schema given by the template term or null if no
     * match is possible
     * (marked as final to help the compiler inlining methods)
     * @param term the Term whose JavaBlock is matched against the JavaBlock of
     * the template
     * @param template the Term whose JavaBlock is the template that has to
     * be matched
     * @param matchCond the MatchConditions that has to be paid respect when
     * trying to match the JavaBlocks
     * @param services the Services object encapsulating information about the
     * program context
     * @return the new matchconditions if a match is possible, otherwise null
     */
    protected final MatchConditions matchJavaBlock(Term term, 
						   Term template, 
						   MatchConditions matchCond,
						   Services services) {
      
	if (term.javaBlock().isEmpty()) {
	    if (!template.javaBlock().isEmpty()){
		Debug.out("Match Failed. No program to match.");
		return null; //FAILED
	    }
            if (template.javaBlock().program()
                    instanceof ContextStatementBlock) {
                // we must match empty context blocks too
                matchCond = template.javaBlock().program().
                    match(new SourceData(term.javaBlock().program(), -1, services), matchCond);
            }
	} else { //both javablocks != null                            
            matchCond = template.javaBlock().program().
            match(new SourceData(term.javaBlock().program(), -1, services), matchCond);
        }        
	return matchCond;
    }
    
    /** returns a SVInstantiations object with the needed SchemaVariable to Term
     * mappings to match the given Term template to the Term term or
     * null if no matching is possible.
     * (marked as final to help the compiler inlining methods)
     * @param term the Term the Template should match
     * @param template the Term tried to be instantiated so that it matches term
     * @param matchCond the MatchConditions to be obeyed by a
     * successful match
     * @return the new MatchConditions needed to match template with
     * term, if possible, null otherwise
     *
     * PRECONDITION: matchCond.getConstraint ().isSatisfiable ()
     */

    private MatchConditions matchHelp(final Term             term,
				      final Term             template, 
				      MatchConditions  	     matchCond,
				      final Services         services) {
	Debug.out("Match: ", template);
	Debug.out("With: ",  term);
        
	final Operator sourceOp   =     term.op ();
	final Operator templateOp = template.op ();
                
	if (template.hasLabels()) {
	    final ImmutableArray<ITermLabel> labels = template.getLabels();
	    if (!(labels.get(0) instanceof SchemaVariable)) {
	        Debug.out("FAILED 3x.");
	        return null; ///FAILED
	    } else {
	        for (ITermLabel l: labels) {
	            final MatchConditions cond =
	                    ((SchemaVariable)l).match(term, matchCond, services);
	            if (cond == null) {
	                return null;
	            }
	            matchCond = cond;
	        }
	    }
	}

	if (templateOp instanceof SchemaVariable && templateOp.arity() == 0) {
	    return templateOp.match(term, matchCond, services);
	}

	matchCond = templateOp.match (sourceOp, matchCond, services);
	if(matchCond == null) {
	    Debug.out("FAILED 3x.");
	    return null; ///FAILED
	}

	//match java blocks:
	matchCond = matchJavaBlock(term, template, matchCond, services);
	if (matchCond == null) {
	    Debug.out("FAILED. 9: Java Blocks not matching");
	    return null;  //FAILED
	}

	//match bound variables:
	matchCond = matchBoundVariables(term, template, matchCond, services);
	if (matchCond == null) {
	    Debug.out("FAILED. 10: Bound Vars");
	    return null;  //FAILED
	}

	for (int i = 0, arity = term.arity(); i < arity; i++) {
	    matchCond = matchHelp(term.sub(i),
	                          template.sub(i),
	                          matchCond,
	                          services);
	    if (matchCond == null) {
	        return null; //FAILED
	    }
	}

        return matchCond.shrinkRenameTable();
    }


    /**
     * Match the given template (which is probably a formula of the if
     * sequence) against a list of constraint formulas (probably the
     * formulas of the antecedent or the succedent), starting with the
     * given instantiations and constraint p_matchCond.
     * @param p_toMatch list of constraint formulas to match p_template to
     * @param p_template template formula as in "match"
     * @param p_matchCond already performed instantiations
     * @param p_services the Services object encapsulating information
     * about the java datastructures like (static)types etc.
     * @return Two lists (in an IfMatchResult object), containing the
     * the elements of p_toMatch that could successfully be matched
     * against p_template, and the corresponding MatchConditions.
     */
    public IfMatchResult matchIf ( Iterator<IfFormulaInstantiation> p_toMatch,
				   Term                             p_template,
				   MatchConditions                  p_matchCond,
				   Services                         p_services ) {
	ImmutableList<IfFormulaInstantiation> resFormulas = ImmutableSLList
	        .<IfFormulaInstantiation> nil();
	ImmutableList<MatchConditions> resMC = ImmutableSLList
	        .<MatchConditions> nil();

	Term updateFormula;
	if (p_matchCond.getInstantiations().getUpdateContext().isEmpty())
	    updateFormula = p_template;
	else
	    updateFormula = TB.applyUpdatePairsSequential(p_matchCond.getInstantiations()
		    .getUpdateContext(), p_template);

	IfFormulaInstantiation cf;
	MatchConditions newMC;

	while (p_toMatch.hasNext()) {
	    cf = p_toMatch.next();

	    newMC = match(cf.getConstrainedFormula().formula(), updateFormula, p_matchCond, p_services);
	    if (newMC != null) {
		resFormulas = resFormulas.prepend(cf);
		resMC = resMC.prepend(newMC);
	    }
	}

	return new IfMatchResult ( resFormulas, resMC );
    }


    /**
     * Match the whole if sequent using the given list of
     * instantiations of all if sequent formulas, starting with the
     * instantiations given by p_matchCond.
     * PRECONDITION: p_toMatch.size () == ifSequent ().size ()
     * @return resulting MatchConditions or null if the given list
     * p_toMatch does not match
     */
    public MatchConditions matchIf ( Iterator<IfFormulaInstantiation> p_toMatch,
				     MatchConditions                  p_matchCond,
				     Services                         p_services ) {

	Iterator<SequentFormula>     itIfSequent   = ifSequent () .iterator ();

	ImmutableList<MatchConditions>            newMC;	
	
	while ( itIfSequent.hasNext () ) {
	    newMC = matchIf ( ImmutableSLList.<IfFormulaInstantiation>nil()
				.prepend ( p_toMatch.next () ).iterator (),
			      itIfSequent.next ().formula (),
			      p_matchCond,
			      p_services ).getMatchConditions ();

	    if ( newMC.isEmpty() )
		return null;

	    p_matchCond = newMC.head ();
	}

	return p_matchCond;

    }


    /** returns the name of the Taclet
     */
    public Name name() {
	return name;
    } 
    

    /** returns the display name of the taclet, or, if not specified -- 
     *  the canonical name
     */
    public String displayName() {
	return displayName;
    }
    
    
    public String helpText() {
       return helpText;
    }
 
   /** 
    * returns the if-sequence of the application part of the Taclet.
    */
    public Sequent ifSequent() {
	return ifSequent;
    } 
    
    /** returns an iterator over the variables that are new in the Taclet. 
     */
    public ImmutableList<NewVarcond> varsNew() {
	return varsNew;
    } 

    
    /** returns an iterator over the variable pairs that indicate that are 
     * new in the Taclet. 
     */
    public Iterator<NotFreeIn> varsNotFreeIn() { 
	return varsNotFreeIn.iterator();
    } 

    public Iterator<NewDependingOn> varsNewDependingOn() { 
	return varsNewDependingOn.iterator();
    } 
    
    /** returns an iterator over the goal descriptions.
     */
    public ImmutableList<TacletGoalTemplate> goalTemplates() {
	return goalTemplates;
    } 

    public ImmutableSet<Choice> getChoices(){
	return choices;
    }

    /** returns an iterator over the rule sets. */
    public Iterator<RuleSet> ruleSets() {
	return ruleSets.iterator();
    } 

    public ImmutableList<RuleSet> getRuleSets() {
	return ruleSets;
    }

//    /** 
//     * returns true iff the Taclet is to be applied only noninteractive
//     */
//    public boolean noninteractive() {
//	return noninteractive;
//    }


    public ImmutableMap<SchemaVariable,TacletPrefix> prefixMap() {
	return prefixMap;
    }

    /** 
     * returns true if one of the goal templates is a replacewith. Already
     * computed and cached by method cacheMatchInfo
     */
    public boolean hasReplaceWith() {
	return hasReplaceWith;
    }
    
    /**
     * returns the computed prefix for the given schemavariable. The
     * prefix of a schemavariable is used to determine if an
     * instantiation is correct, in more detail: it mainly contains all
     * variables that can appear free in an instantiation of the
     * schemvariable sv (rewrite taclets have some special handling, see
     * paper of M. Giese and comment of method isContextInPrefix).
     * @param sv the Schemavariable 
     * @return prefix of schema variable sv
     */
    public TacletPrefix getPrefix(SchemaVariable sv) {
	return prefixMap.get(sv);
    }

    /**
     * returns true iff a context flag is set in one of the entries in
     * the prefix map. Is cached after having been called
     * once. __OPTIMIZE__ is caching really necessary here?
     *
     * @return true iff a context flag is set in one of the entries in
     * the prefix map.
     */
    public boolean isContextInPrefix() {
	if (contextInfoComputed) {
	    return contextIsInPrefix;
	}
	contextInfoComputed=true;
	Iterator<TacletPrefix> it=prefixMap().valueIterator();
	while (it.hasNext()) {
	    if (it.next().context()) {
		contextIsInPrefix=true;
		return true;
	    }
	}
	contextIsInPrefix=false;
	return false;
    }

    /** 
     * return true if <code>o</code> is a taclet of the same name and 
     * <code>o</code> and <code>this</code> contain no mutually exclusive 
     * taclet options. 
     */
    public boolean equals(Object o) {
        if (o == this) return true;

        if ( ! ( o instanceof Taclet ) ){
	    return false;
	}	
	      
	final Taclet t2 = (Taclet)o;

	if (!name.equals(t2.name)) return false;

        final Iterator<Choice> it1 = choices.iterator();
	        
	while (it1.hasNext()) {
            final Choice c1 = it1.next(); 
            final Iterator<Choice> it2 = t2.getChoices().iterator();
	    while (it2.hasNext()){
                final Choice c2 = it2.next();
		if(c1 != c2 && c1.category().equals(c2.category())){
		    return false;
		}
	    }
	}

        return true;
    }

    public int hashCode() {
        if (hashcode == 0) {
	    hashcode = 37 * name.hashCode() + 17;
            if (hashcode == 0) {
                hashcode = -1;
            }
        }
        return hashcode;
    }

    /** 
     * a new term is created by replacing variables of term whose replacement is
     * found in the given SVInstantiations 
     * @param term the Term the syntactical replacement is performed on
     * @param services the Services
     * @param mc the {@link MatchConditions} with all instantiations and
     * the constraint 
     * @return the (partially) instantiated term  
     */
    protected Term syntacticalReplace(Term term,
				      Services services,
				      MatchConditions mc,
				      PosInOccurrence applicationPosInOccurrence) {
	final SyntacticalReplaceVisitor srVisitor = 
	    new SyntacticalReplaceVisitor(services,
<<<<<<< HEAD
	                                  mc.getInstantiations(),
	                                  new TermLabelWorkerManagement(
	                                          applicationPosInOccurrence, this,
	                                          TermLabelWorkerManagement
	                                          .getLabelInstantiators(services)));
=======
                                     mc.getInstantiations(),
                                     applicationPosInOccurrence, 
                                     this);
>>>>>>> 9e6cbe2d
	term.execPostOrder(srVisitor);

	return srVisitor.getTerm();
    }
    
    /**
     * adds SequentFormula to antecedent or succedent depending on
     * position information or the boolean antec 
     * contrary to "addToPos" frm will not be modified
     * @param frm the formula that should be added
     * @param goal the Goal that knows the node the formulae have to be added
     * @param pos the PosInOccurrence describing the place in the sequent
     * @param antec boolean true(false) if elements have to be added to the
     * antecedent(succedent) (only looked at if pos == null)
     */
    private void addToPosWithoutInst(SequentFormula frm,
				     Goal goal,			  
				     PosInOccurrence pos,
				     boolean antec) {
	if (pos != null) {
	    goal.addFormula(frm, pos);
	} else {
	    // cf : formula to be added , 1. true/false: antec/succ,
	    // 2. true: at head 
	    goal.addFormula(frm, antec, true);		
	}	    
    }


    /** 
     * the given constrained formula is instantiated and then
     * the result (usually a complete instantiated formula) is returned.
     * @param schemaFormula the SequentFormula to be instantiated
     * @param services the Services object carrying ja related information
     * @param matchCond the MatchConditions object with the instantiations of
     * the schemavariables, constraints etc.
     * @param applicationPosInOccurrence The {@link PosInOccurrence} of the {@link Term} which is rewritten
     * @return the as far as possible instantiated SequentFormula
     */
    private SequentFormula 
	instantiateReplacement(SequentFormula schemaFormula,
			       Services           services,
			       MatchConditions    matchCond,
			       PosInOccurrence applicationPosInOccurrence) { 

	final SVInstantiations svInst = matchCond.getInstantiations ();
	
        Term instantiatedFormula = syntacticalReplace(schemaFormula.formula(), 
                    services, matchCond, applicationPosInOccurrence);
                
        if (!svInst.getUpdateContext().isEmpty()) {
            instantiatedFormula = TB.applyUpdatePairsSequential(svInst.getUpdateContext(), 
            		           	             instantiatedFormula);         
	     }
        
        
	        
	return new SequentFormula(instantiatedFormula);
    }
		
    /**
     * instantiates the given semisequent with the instantiations found in 
     * Matchconditions
     * @param semi the Semisequent to be instantiated
     * @param services the Services
     * @param matchCond the MatchConditions including the mapping 
     * Schemavariables to concrete logic elements
     * @param applicationPosInOccurrence The {@link PosInOccurrence} of the {@link Term} which is rewritten
     * @return the instanted formulas of the semisquent as list
     */
    private ImmutableList<SequentFormula> instantiateSemisequent(Semisequent semi, Services services, 
            MatchConditions matchCond, PosInOccurrence applicationPosInOccurrence) {       
        
        ImmutableList<SequentFormula> replacements = ImmutableSLList.<SequentFormula>nil();
        final Iterator<SequentFormula> it = semi.iterator();        
        
        while (it.hasNext()) {
            replacements = replacements.append
                (instantiateReplacement(it.next(), services, matchCond, applicationPosInOccurrence));           
        }
        return replacements;
    }
    

    /**
     * replaces the constrained formula at the given position with the first
     * formula in the given semisequent and adds possible other formulas of the
     * semisequent starting at the position
     * @param semi the Semisequent with the the ConstrainedFormulae to be added
     * @param goal the Goal that knows the node the formulae have to be added
     * @param pos the PosInOccurrence describing the place in the sequent
     * @param services the Services encapsulating all java information
     * @param matchCond the MatchConditions containing in particular
     * the instantiations of the schemavariables
     */
    protected void replaceAtPos(Semisequent semi,
				Goal goal,
				PosInOccurrence pos,
				Services services, 
				MatchConditions matchCond) {
	goal.changeFormula(instantiateSemisequent(semi, services, matchCond, pos),
                pos);
    }

 

    /**
     * instantiates the constrained formulas of semisequent
     *  <code>semi</code> and adds the instantiatied formulas at the specified
     *   position to <code>goal</code>   
     * @param semi the Semisequent with the the ConstrainedFormulae to be added
     * @param goal the Goal that knows the node the formulae have to be added
     * @param pos the PosInOccurrence describing the place in the sequent
     * @param antec boolean true(false) if elements have to be added to the
     * antecedent(succedent) (only looked at if pos == null)
     * @param services the Services encapsulating all java information
     * @param matchCond the MatchConditions containing in particular
     * the instantiations of the schemavariables
     */
    private void addToPos ( Semisequent semi,
			    Goal goal,			  
			    PosInOccurrence pos,
			    boolean antec,
			    Services services, 
			    MatchConditions matchCond ) {
	final ImmutableList<SequentFormula> replacements = 
            instantiateSemisequent(semi, services, matchCond, pos);
	
	if (pos != null) {
	    goal.addFormula(replacements, pos);
	} else {
	    goal.addFormula(replacements, antec, true);
	}
    }

    /**
     * adds SequentFormula to antecedent depending on
     * position information (if none is handed over it is added at the
     * head of the antecedent). Of course it has to be ensured that
     * the position information describes one occurrence in the
     * antecedent of the sequent.
     * @param semi the Semisequent with the the ConstrainedFormulae to be added
     * @param goal the Goal that knows the node the formulae have to be added
     * @param pos the PosInOccurrence describing the place in the
     * sequent or null for head of antecedent
     * @param services the Services encapsulating all java information
     * @param matchCond the MatchConditions containing in particular
     * the instantiations of the schemavariables
     */
    protected void addToAntec(Semisequent semi,
			      Goal goal,
			      PosInOccurrence pos,
			      Services services, 
			      MatchConditions matchCond) { 
	addToPos(semi, goal, pos, true, services, matchCond);
    }

    /**
     * adds SequentFormula to succedent depending on
     * position information (if none is handed over it is added at the
     * head of the succedent). Of course it has to be ensured that
     * the position information describes one occurrence in the
     * succedent of the sequent.
     * @param semi the Semisequent with the the ConstrainedFormulae to be added
     * @param goal the Goal that knows the node the formulae have to be added
     * @param pos the PosInOccurrence describing the place in the
     * sequent or null for head of antecedent
     * @param services the Services encapsulating all java information
     * @param matchCond the MatchConditions containing in particular
     * the instantiations of the schemavariables
     */
    protected void addToSucc(Semisequent semi,
			     Goal goal,
			     PosInOccurrence pos,
			     Services services, 
			     MatchConditions matchCond) {
	addToPos(semi, goal, pos, false, services, matchCond);
    }

    protected abstract Taclet setName(String s);
    
    protected Taclet setName(String s, TacletBuilder b) {	
	b.setTacletGoalTemplates(goalTemplates());
	b.setRuleSets(getRuleSets());
	b.setName(new Name(s));
	b.setDisplayName(displayName());
	b.setIfSequent(ifSequent());
	b.addVarsNew(varsNew());
	b.addVarsNotFreeIn(varsNotFreeIn);
	return b.getTaclet();
    }

    /**
     * adds the given rules (i.e. the rules to add according to the Taclet goal
     * template to the node of the given goal
     * @param rules the rules to be added
     * @param goal the goal describing the node where the rules should be added
     * @param services the Services encapsulating all java information
     * @param matchCond the MatchConditions containing in particular
     * the instantiations of the schemavariables
     */
    protected void applyAddrule(ImmutableList<Taclet> rules, Goal goal, 
				Services services,
				MatchConditions matchCond) {
                                
	final Iterator<Taclet> it = rules.iterator();
	while (it.hasNext()) {
	    Taclet tacletToAdd = it.next(); 
	    String uniqueTail=""; // we need to name the new taclet uniquely
            if ("".equals(uniqueTail)) { // otherwise just number it
               de.uka.ilkd.key.proof.Node n = goal.node();
               uniqueTail = AUTONAME+n.getUniqueTacletNr()+"_"+n.parent().siblingNr();
            }

            tacletToAdd=tacletToAdd.setName(tacletToAdd.name()+uniqueTail);


	    // the new Taclet may contain variables with a known
	    // instantiation. These must be used by the new Taclet and all
	    // further rules it contains in the addrules-sections. Therefore all
	    // appearing (including the addrules) SchemaVariables have to be
	    // collected, then it is looked if an instantiation is known and if
	    // positive the instantiation is memorized. At last the Taclet with
	    // its required instantiations is handed over to the goal, where a
	    // new TacletApp should be built including the necessary instantiation
	    // information

	    SVInstantiations neededInstances = SVInstantiations.
		EMPTY_SVINSTANTIATIONS.addUpdateList
		(matchCond.getInstantiations ().getUpdateContext());
	    final TacletSchemaVariableCollector collector = new
		TacletSchemaVariableCollector(); 
	    collector.visit(tacletToAdd, true);// true, because
	                                     // descend into
					     // addrules
	    final Iterator<SchemaVariable> svIt = collector.varIterator();
	    while (svIt.hasNext()) {
		SchemaVariable sv = svIt.next();
		if (matchCond.getInstantiations ().isInstantiated(sv)) {
		    neededInstances = neededInstances.add(
			    	sv, 
			    	matchCond.getInstantiations ().getInstantiationEntry(sv), 
				services);
		} 
	    }

	    {
		final ImmutableList<GenericSortCondition>     cs  =
		    matchCond.getInstantiations ()
		    .getGenericSortInstantiations ().toConditions ();
		final Iterator<GenericSortCondition> cit = cs.iterator ();

		while ( cit.hasNext () )
		    neededInstances = neededInstances.add(cit.next (), 
			    				  services );
	    }

	    goal.addTaclet(tacletToAdd, neededInstances, true);
	}
    }




    protected void applyAddProgVars(ImmutableSet<SchemaVariable> pvs, Goal goal,
                                    PosInOccurrence posOfFind,
                                    Services services, 
                                    MatchConditions matchCond) {
        ImmutableList<RenamingTable> renamings = ImmutableSLList.<RenamingTable>nil();
	for (final SchemaVariable sv : pvs) {
	    ProgramVariable inst
		= (ProgramVariable)matchCond.getInstantiations ().getInstantiation(sv);
	    //if the goal already contains the variable to be added 
	    //(not just a variable with the same name), then there is nothing to do
	    if(goal.getGlobalProgVars().contains(inst)) {
		continue;
	    }
	    
	    final VariableNamer vn = services.getVariableNamer();
	    ProgramVariable renamedInst = vn.rename(inst, goal, posOfFind);
	    goal.addProgramVariable(renamedInst);
	    goal.proof().getServices().addNameProposal(renamedInst.name());
            
            HashMap<ProgramVariable, ProgramVariable> renamingMap =
                    vn.getRenamingMap();
            if (!renamingMap.isEmpty()) {        
                //execute renaming
                ProgVarReplacer pvr = new ProgVarReplacer(vn.getRenamingMap(), services);
                pvr.replace(goal);
                final RenamingTable rt = 
                RenamingTable.getRenamingTable(vn.getRenamingMap());
                renamings = renamings.append(rt);
            }
	}
	goal.node().setRenamings(renamings);
    }



    /** the rule is applied to the given goal using the
     * information of rule application.
     * @param goal the goal that the rule application should refer to.
     * @param services the Services encapsulating all java information
     * @param tacletApp the rule application that is executed.
     * @return List of the goals created by the rule which have to be
     * proved. If this is a close-goal-taclet ( this.closeGoal () ),
     * the first goal of the return list is the goal that should be
     * closed (with the constraint this taclet is applied under).
     */
    public abstract ImmutableList<Goal> apply(Goal goal, Services services, 
				     RuleApp tacletApp);


    /**
     * Search for formulas within p_list that have to be proved by an
     * explicit if goal, i.e. elements of type IfFormulaInstDirect.
     * @return an array with two goals if such formulas exist (the
     * second goal is the if goal), otherwise an array consisting of
     * the single element p_goal
     */
    protected ImmutableList<Goal> checkIfGoals ( Goal                         p_goal,
					ImmutableList<IfFormulaInstantiation> p_list,
					MatchConditions              p_matchCond,
					int                          p_numberOfNewGoals ) {
	ImmutableList<Goal>     res    = null;
	Iterator<Goal> itGoal;

	// proof obligation for the if formulas
	Term           ifObl  = null;

	// always create at least one new goal
	if ( p_numberOfNewGoals == 0 )
	    p_numberOfNewGoals = 1;

	if ( p_list != null ) {
	    int i = ifSequent ().antecedent ().size ();
	    Term ifPart;

	    for (final IfFormulaInstantiation inst : p_list) {
		if ( !( inst instanceof IfFormulaInstSeq ) ) {
		    // build the if obligation formula
		    ifPart = inst.getConstrainedFormula ().formula ();

		    // negate formulas of the if succedent
		    if ( i <= 0 )
			ifPart = TB.not(ifPart);		    

		    if ( res == null ) {
			res   = p_goal.split( p_numberOfNewGoals + 1 );
			ifObl = ifPart;
		    } else
			ifObl = TermFactory.DEFAULT.createTerm
			    ( Junctor.AND, ifObl, ifPart );
		    
		    // UGLY: We create a flat structure of the new
		    // goals, thus the if formulas have to be added to
		    // every new goal
		    itGoal = res.iterator ();
		    p_goal = itGoal.next ();
		    while ( itGoal.hasNext () ) {
			addToPosWithoutInst ( inst.getConstrainedFormula (),
					      p_goal,
					      null,
				   ( i > 0 ) ); // ( i > 0 ) iff inst is formula
			                        // of the antecedent
			p_goal = itGoal.next ();
		    }
		}

		--i;
	    }
	}

	if ( res == null )
	    res = p_goal.split ( p_numberOfNewGoals );
	else {
	    // find the sequent the if obligation has to be added to
	    itGoal = res.iterator ();
	    p_goal = itGoal.next ();
	    while ( itGoal.hasNext () )
		p_goal = itGoal.next ();

	    addToPosWithoutInst ( new SequentFormula ( ifObl ),
				  p_goal,
				  null,
				  false );
	}
	
	return res;
    }

    /**
     * returns the set of schemavariables of the taclet's if-part
     * @return Set of schemavariables of the if part
     */
    protected ImmutableSet<SchemaVariable> getIfVariables () {
	// should be synchronized
	if ( ifVariables == null ) {
	    TacletSchemaVariableCollector svc = new TacletSchemaVariableCollector ();
	    svc.visit( ifSequent () );
	    
	    ifVariables                 = DefaultImmutableSet.<SchemaVariable>nil();
	    Iterator<SchemaVariable> it = svc.varIterator ();
	    while ( it.hasNext () )
		ifVariables = ifVariables.add ( it.next () );
	}

	return ifVariables;
    }


    /**
     * @return set of schemavariables of the if and the (optional)
     * find part
     */
    public abstract ImmutableSet<SchemaVariable> getIfFindVariables ();


    /**
     * Find a schema variable that could be used to choose a name for
     * an instantiation (a new variable or constant) of "p"
     * @return a schema variable that is substituted by "p" somewhere
     * in this taclet (that is, these schema variables occur as
     * arguments of a substitution operator)
     */
    public SchemaVariable getNameCorrespondent ( SchemaVariable p,
                                                 Services services) {
	// should be synchronized
	if ( svNameCorrespondences == null ) {
	    final SVNameCorrespondenceCollector c =
		new SVNameCorrespondenceCollector (services.getTypeConverter().getHeapLDT());
	    c.visit ( this, true );
	    svNameCorrespondences = c.getCorrespondences ();
	}

	return svNameCorrespondences.get ( p );
    }


    StringBuffer toStringIf(StringBuffer sb) {
	if (!ifSequent.isEmpty()) {
	    sb = sb.append("\\assumes (").append(ifSequent).append(") ");
	    sb = sb.append("\n");
	}
	return sb;
    }

    StringBuffer toStringVarCond(StringBuffer sb) {
	Iterator<NewVarcond> itVarsNew=varsNew().iterator();
	Iterator<NotFreeIn> itVarsNotFreeIn=varsNotFreeIn();
	Iterator<VariableCondition> itVC=getVariableConditions();
	if (itVarsNew.hasNext() ||
	    itVarsNotFreeIn.hasNext() ||
	    itVC.hasNext()) {
	    sb = sb.append("\\varcond(");
	    while (itVarsNew.hasNext()) {
	    sb=sb.append(itVarsNew.next());
		if (itVarsNew.hasNext() || itVarsNotFreeIn.hasNext())
		    sb=sb.append(", "); 
	    }
	    while (itVarsNotFreeIn.hasNext()) {
		NotFreeIn pair=itVarsNotFreeIn.next();
                sb=sb.append("\\notFreeIn(").append(pair.first()).append
		  (", ").append(pair.second()).append(")");	 
		if (itVarsNotFreeIn.hasNext()) sb=sb.append(", ");
	    }
	    while (itVC.hasNext()) {
		sb.append("" + itVC.next());
		if (itVC.hasNext())
		    sb.append(", ");
	    }
	    sb=sb.append(")\n");	    
	}
	return sb;
    }

    StringBuffer toStringGoalTemplates(StringBuffer sb) {
	if (goalTemplates.isEmpty()) {
	    sb.append("\\closegoal");
	} else {
	    Iterator<TacletGoalTemplate> it=goalTemplates().iterator();
	    while (it.hasNext()) {
		sb=sb.append(it.next());
		if (it.hasNext()) sb = sb.append(";");
		sb = sb.append("\n");
	    }
	}
	return sb;
    }

    StringBuffer toStringRuleSets(StringBuffer sb) {
	Iterator<RuleSet> itRS=ruleSets();
	if (itRS.hasNext()) {
	    sb=sb.append("\\heuristics(");
	    while (itRS.hasNext()) {
		sb = sb.append(itRS.next());
		if (itRS.hasNext()) sb=sb.append(", ");
	    }
	    sb=sb.append(")");
	}
	return sb;
    }

    StringBuffer toStringAttribs(StringBuffer sb) {
//	if (noninteractive()) sb = sb.append(" \\noninteractive");
	return sb;
    }
    
    /**
     * returns a representation of the Taclet as String
     * @return string representation
     */
    public String toString() {
	if (tacletAsString == null) {
	    StringBuffer sb=new StringBuffer();
	    sb = sb.append(name()).append(" {\n");
	    sb = toStringIf(sb);
	    sb = toStringVarCond(sb);
	    sb = toStringGoalTemplates(sb);
	    sb = toStringRuleSets(sb);
	    sb = toStringAttribs(sb); 
	    tacletAsString = sb.append("}").toString();
	}
	return tacletAsString;
    }

    /**
     * @return true iff <code>this</code> taclet may be applied for the
     * given mode (interactive/non-interactive, activated rule sets)
     */
    public boolean admissible(boolean       interactive,
			      ImmutableList<RuleSet> p_ruleSets) {
	if ( interactive )
	    return admissibleInteractive(p_ruleSets);
	else
	    return admissibleAutomatic(p_ruleSets);
    }

    protected boolean admissibleInteractive(ImmutableList<RuleSet> notAdmissibleRuleSets) {
        return true;
    }

    protected boolean admissibleAutomatic(ImmutableList<RuleSet> admissibleRuleSets) {
        for (final RuleSet tacletRuleSet : getRuleSets() ) {
            if ( admissibleRuleSets.contains ( tacletRuleSet ) ) return true;
        }
        return false;
    }
}<|MERGE_RESOLUTION|>--- conflicted
+++ resolved
@@ -28,7 +28,6 @@
 import de.uka.ilkd.key.java.SourceData;
 import de.uka.ilkd.key.logic.BoundVarsVisitor;
 import de.uka.ilkd.key.logic.Choice;
-import de.uka.ilkd.key.logic.ITermLabel;
 import de.uka.ilkd.key.logic.Name;
 import de.uka.ilkd.key.logic.Named;
 import de.uka.ilkd.key.logic.PosInOccurrence;
@@ -41,6 +40,7 @@
 import de.uka.ilkd.key.logic.TermBuilder;
 import de.uka.ilkd.key.logic.TermFactory;
 import de.uka.ilkd.key.logic.VariableNamer;
+import de.uka.ilkd.key.logic.label.TermLabel;
 import de.uka.ilkd.key.logic.op.Junctor;
 import de.uka.ilkd.key.logic.op.LogicVariable;
 import de.uka.ilkd.key.logic.op.Operator;
@@ -541,12 +541,12 @@
 	final Operator templateOp = template.op ();
                 
 	if (template.hasLabels()) {
-	    final ImmutableArray<ITermLabel> labels = template.getLabels();
+	    final ImmutableArray<TermLabel> labels = template.getLabels();
 	    if (!(labels.get(0) instanceof SchemaVariable)) {
 	        Debug.out("FAILED 3x.");
 	        return null; ///FAILED
 	    } else {
-	        for (ITermLabel l: labels) {
+	        for (TermLabel l: labels) {
 	            final MatchConditions cond =
 	                    ((SchemaVariable)l).match(term, matchCond, services);
 	            if (cond == null) {
@@ -852,24 +852,16 @@
 				      Services services,
 				      MatchConditions mc,
 				      PosInOccurrence applicationPosInOccurrence) {
-	final SyntacticalReplaceVisitor srVisitor = 
+	final SyntacticalReplaceVisitor srVisitor =
 	    new SyntacticalReplaceVisitor(services,
-<<<<<<< HEAD
-	                                  mc.getInstantiations(),
-	                                  new TermLabelWorkerManagement(
-	                                          applicationPosInOccurrence, this,
-	                                          TermLabelWorkerManagement
-	                                          .getLabelInstantiators(services)));
-=======
-                                     mc.getInstantiations(),
-                                     applicationPosInOccurrence, 
-                                     this);
->>>>>>> 9e6cbe2d
+                                          mc.getInstantiations(),
+                                          applicationPosInOccurrence,
+                                          this);
 	term.execPostOrder(srVisitor);
 
 	return srVisitor.getTerm();
     }
-    
+
     /**
      * adds SequentFormula to antecedent or succedent depending on
      * position information or the boolean antec 
