--- conflicted
+++ resolved
@@ -186,16 +186,13 @@
     /** Integer to cache the hashcode */
     private int hashcode = 0;    
     
-<<<<<<< HEAD
+    private Trigger trigger;
+    
     /* TODO: find better solution*/
     private final boolean surviveSymbExec;
     
     
 
-=======
-    private Trigger trigger;
-    
->>>>>>> dfe8cc89
     /**
      * creates a Schematic Theory Specific Rule (Taclet) with the given
      * parameters.  
@@ -207,7 +204,6 @@
      * @param attrs attributes for the Taclet; these are boolean values
      * indicating a noninteractive or recursive use of the Taclet.      
      */
-<<<<<<< HEAD
     Taclet(Name name,
            TacletApplPart applPart,
            ImmutableList<TacletGoalTemplate> goalTemplates,
@@ -217,19 +213,29 @@
            ImmutableSet<Choice> choices,
            boolean surviveSmbExec) {
 
-        this.name = name;
-        ifSequent = applPart.ifSequent();
-        varsNew = applPart.varsNew();
-        varsNotFreeIn = applPart.varsNotFreeIn();
+        this.name          = name;
+        ifSequent          = applPart.ifSequent();
+        varsNew            = applPart.varsNew();
+        varsNotFreeIn      = applPart.varsNotFreeIn();
         varsNewDependingOn = applPart.varsNewDependingOn();
         variableConditions = applPart.getVariableConditions();
         this.goalTemplates = goalTemplates;
-        this.ruleSets = ruleSets;
-        this.choices = choices;
-        this.prefixMap = prefixMap;
+        this.ruleSets      = ruleSets;
+        this.choices       = choices;
+        this.prefixMap     = prefixMap;
         this.displayName = attrs.displayName() == null
                            ? name.toString() : attrs.displayName();
         this.surviveSymbExec = surviveSmbExec;
+
+        this.trigger = attrs.getTrigger();
+    }
+
+    public boolean hasTrigger() {
+        return trigger != null;
+    }
+
+    public Trigger getTrigger() {
+        return trigger;
     }
 
     /**
@@ -254,41 +260,7 @@
         this(name, applPart, goalTemplates, ruleSets, attrs, prefixMap, choices,
              false);
     }
-        
-=======
-    Taclet(Name                     name,
-	   TacletApplPart           applPart,  
-	   ImmutableList<TacletGoalTemplate> goalTemplates, 
-	   ImmutableList<RuleSet>            ruleSets,
-	   TacletAttributes         attrs, 
-	   ImmutableMap<SchemaVariable,TacletPrefix> prefixMap,
-	   ImmutableSet<Choice> choices ){
-
-        this.name          = name;
-        ifSequent          = applPart.ifSequent();
-        varsNew            = applPart.varsNew();
-        varsNotFreeIn      = applPart.varsNotFreeIn();
-        varsNewDependingOn = applPart.varsNewDependingOn();
-        variableConditions = applPart.getVariableConditions();
-        this.goalTemplates = goalTemplates;
-        this.ruleSets      = ruleSets;
-        this.choices       = choices;
-        this.prefixMap     = prefixMap;
-        this.displayName   = attrs.displayName() == null ? 
-                name.toString() : attrs.displayName();
-
-        this.trigger = attrs.getTrigger();
-    }
-
-    public boolean hasTrigger() {
-        return trigger != null;
-    }
-
-    public Trigger getTrigger() {
-        return trigger;
-    }
-    
->>>>>>> dfe8cc89
+    
     protected void cacheMatchInfo() {
 	boundVariables = getBoundVariables();
         
