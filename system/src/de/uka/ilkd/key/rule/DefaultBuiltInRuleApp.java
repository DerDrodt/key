--- conflicted
+++ resolved
@@ -11,29 +11,27 @@
 // Public License. See LICENSE.TXT for details.
 // 
 
+
 package de.uka.ilkd.key.rule;
 
-<<<<<<< HEAD
-=======
 
->>>>>>> 5a6bb8e8
 import de.uka.ilkd.key.collection.ImmutableList;
 import de.uka.ilkd.key.logic.PosInOccurrence;
 import de.uka.ilkd.key.proof.Goal;
 
-/**
+/** 
  * this class represents an application of a built in rule
  * application
  */
 public class DefaultBuiltInRuleApp extends AbstractBuiltInRuleApp  {
-
-    protected DefaultBuiltInRuleApp(BuiltInRule builtInRule,
+   
+    protected DefaultBuiltInRuleApp(BuiltInRule builtInRule, 
 			  PosInOccurrence pio) {
         super(builtInRule, pio);
     }
-
-
-    protected DefaultBuiltInRuleApp(BuiltInRule builtInRule,
+    
+    
+    protected DefaultBuiltInRuleApp(BuiltInRule builtInRule, 
 			  PosInOccurrence pio,
 			  ImmutableList<PosInOccurrence> ifInsts) {
         super(builtInRule, pio, ifInsts);
