// This file is part of KeY - Integrated Deductive Software Design
//
// Copyright (C) 2001-2011 Universitaet Karlsruhe (TH), Germany
//                         Universitaet Koblenz-Landau, Germany
//                         Chalmers University of Technology, Sweden
// Copyright (C) 2011-2014 Karlsruhe Institute of Technology, Germany
//                         Technical University Darmstadt, Germany
//                         Chalmers University of Technology, Sweden
//
// The KeY system is protected by the GNU General
// Public License. See LICENSE.TXT for details.
//

/*
 * To change this template, choose Tools | Templates
 * and open the template in the editor.
 */
package de.uka.ilkd.key.rule.tacletbuilder;

import java.util.ArrayList;
import java.util.Iterator;
import java.util.LinkedHashMap;
import java.util.LinkedHashSet;
import java.util.List;
import java.util.Map;
import java.util.Set;

import de.uka.ilkd.key.collection.DefaultImmutableSet;
import de.uka.ilkd.key.collection.ImmutableArray;
import de.uka.ilkd.key.collection.ImmutableList;
import de.uka.ilkd.key.collection.ImmutableSLList;
import de.uka.ilkd.key.collection.ImmutableSet;
import de.uka.ilkd.key.java.ContextStatementBlock;
import de.uka.ilkd.key.java.Expression;
import de.uka.ilkd.key.java.Services;
import de.uka.ilkd.key.java.StatementBlock;
import de.uka.ilkd.key.java.abstraction.KeYJavaType;
import de.uka.ilkd.key.java.declaration.ClassDeclaration;
import de.uka.ilkd.key.java.statement.MethodBodyStatement;
import de.uka.ilkd.key.logic.Choice;
import de.uka.ilkd.key.logic.JavaBlock;
import de.uka.ilkd.key.logic.Name;
import de.uka.ilkd.key.logic.OpCollector;
import de.uka.ilkd.key.logic.ProgramElementName;
import de.uka.ilkd.key.logic.Semisequent;
import de.uka.ilkd.key.logic.Sequent;
import de.uka.ilkd.key.logic.SequentFormula;
import de.uka.ilkd.key.logic.Term;
import de.uka.ilkd.key.logic.TermBuilder;
import de.uka.ilkd.key.logic.TermServices;
import de.uka.ilkd.key.logic.op.Equality;
import de.uka.ilkd.key.logic.op.IObserverFunction;
import de.uka.ilkd.key.logic.op.IProgramMethod;
import de.uka.ilkd.key.logic.op.LocationVariable;
import de.uka.ilkd.key.logic.op.LogicVariable;
import de.uka.ilkd.key.logic.op.Modality;
import de.uka.ilkd.key.logic.op.Operator;
import de.uka.ilkd.key.logic.op.ParsableVariable;
import de.uka.ilkd.key.logic.op.ProgramMethod;
import de.uka.ilkd.key.logic.op.ProgramSV;
import de.uka.ilkd.key.logic.op.ProgramVariable;
import de.uka.ilkd.key.logic.op.QuantifiableVariable;
import de.uka.ilkd.key.logic.op.SchemaVariable;
import de.uka.ilkd.key.logic.op.SchemaVariableFactory;
import de.uka.ilkd.key.logic.op.VariableSV;
import de.uka.ilkd.key.logic.sort.ProgramSVSort;
import de.uka.ilkd.key.logic.sort.Sort;
import de.uka.ilkd.key.proof.OpReplacer;
import de.uka.ilkd.key.rule.RewriteTaclet;
import de.uka.ilkd.key.rule.RuleSet;
import de.uka.ilkd.key.rule.Taclet;
import de.uka.ilkd.key.speclang.HeapContext;
import de.uka.ilkd.key.util.Pair;



/**
 *
 * @author christoph
 */
public class TacletGenerator {

    private static final TacletGenerator instance = new TacletGenerator();


    private TacletGenerator() {
    }


    public static TacletGenerator getInstance() {
        return instance;
    }


    /**
     * Returns a no-find taclet to the passed axiom.
     * If the axiom expression does not contain reference to self,
     * it is considered as if it were static.
     */
    public Taclet generateAxiomTaclet(Name tacletName,
                                      Term originalAxiom,
                                      ImmutableList<ProgramVariable> programVars,
                                      KeYJavaType kjt,
                                      RuleSet ruleSet,
                                      TermServices services) {
        // create schema terms
        final ImmutableList<SchemaVariable> schemaVars =
                createSchemaVariables(programVars);
        final TermAndBoundVarPair schemaAxiom =
                createSchemaTerm(originalAxiom, programVars, schemaVars, services);

        //create taclet
        NoFindTacletBuilder tacletBuilder = new NoFindTacletBuilder();
        tacletBuilder.setName(tacletName);
        tacletBuilder.addGoalTerm(schemaAxiom.term);
        tacletBuilder.addVarsNotFreeIn(schemaAxiom.boundVars, schemaVars);
        tacletBuilder.addRuleSet(ruleSet);
        return tacletBuilder.getTaclet();
    }


    public Taclet generateRewriteTaclet(Name tacletName,
                                        Term originalFind,
                                        Term originalAxiom,
                                        ImmutableList<ProgramVariable> programVars,
                                        RuleSet ruleSet,
                                        TermServices services) {
        // create schema terms
        final ImmutableList<SchemaVariable> schemaVars =
                createSchemaVariables(programVars);
        final TermAndBoundVarPair schemaFind =
                createSchemaTerm(originalFind, programVars, schemaVars, services);
        final TermAndBoundVarPair schemaAxiom =
                createSchemaTerm(originalAxiom, programVars, schemaVars, services);
        final ImmutableSet<VariableSV> boundSVs =
                schemaFind.boundVars.union(schemaAxiom.boundVars);

        //create taclet
        RewriteTacletBuilder tacletBuilder = new RewriteTacletBuilder();
        tacletBuilder.setName(tacletName);
        tacletBuilder.setFind(schemaFind.term);
        tacletBuilder.addGoalTerm(schemaAxiom.term);
        tacletBuilder.addVarsNotFreeIn(boundSVs, schemaVars);
        tacletBuilder.addRuleSet(ruleSet);
        return tacletBuilder.getTaclet();
    }


    public Taclet generateRelationalRepresentsTaclet(Name tacletName,
                                                     Term originalAxiom,
                                                     KeYJavaType kjt,
                                                     IObserverFunction target,
                                                     List<? extends ProgramVariable> heaps,
                                                     ProgramVariable self,
                                                     ImmutableList<ProgramVariable> paramVars,
                                                     Map<LocationVariable,ProgramVariable> atPreVars,
                                                     boolean satisfiabilityGuard,
                                                     TermServices services) {
        final RewriteTacletBuilder tacletBuilder = new RewriteTacletBuilder();
        
        TermBuilder tb = services.getTermBuilder();
        originalAxiom = tb.convertToFormula(originalAxiom);

        // create schema terms
        ImmutableList<ProgramVariable> pvs = ImmutableSLList.<ProgramVariable>nil();
        ImmutableList<SchemaVariable> svs = ImmutableSLList.<SchemaVariable>nil();
        List<SchemaVariable> heapSVs = new ArrayList<SchemaVariable>();
        for(ProgramVariable heap : heaps) {
             if(target.getStateCount() >= 1) {
                  pvs = pvs.append(heap);
                  SchemaVariable heapSV = createSchemaVariable(heap);
                  svs = svs.append(heapSV);
                  heapSVs.add(heapSV);
                  if(target.getStateCount() == 2) {
                       pvs = pvs.append(atPreVars.get(heap));
                       heapSV = createSchemaVariable(atPreVars.get(heap));
                       svs = svs.append(heapSV);
                       heapSVs.add(heapSV);
                  }
             }
        }

        final SchemaVariable selfSV = createSchemaVariable(self);
        
        ImmutableList<SchemaVariable> paramSVs = ImmutableSLList.<SchemaVariable>nil();
        for(ProgramVariable paramVar : paramVars) {
             paramSVs = paramSVs.append(createSchemaVariable(paramVar));
        }
        pvs = pvs.append(self).append(paramVars);
        svs = svs.append(selfSV).append(paramSVs);

<<<<<<< HEAD
        final TermAndBoundVarPair schemaAxiom = createSchemaTerm(originalAxiom, pvs, svs);
=======
        final TermAndBoundVarPair schemaAxiom = createSchemaTerm(originalAxiom, pvs, svs, services);
>>>>>>> 224ad001

        // create goal template
        SequentFormula guardedSchemaAxiom =
                generateGuard(kjt, target, services, selfSV, heapSVs, paramSVs,
                              schemaAxiom.term, tacletBuilder, satisfiabilityGuard);
        final Sequent addedSeq =
                Sequent.createAnteSequent(
                Semisequent.EMPTY_SEMISEQUENT.insertFirst(guardedSchemaAxiom).semisequent());
        ImmutableList<Term> vars = ImmutableSLList.<Term>nil();
        for(SchemaVariable heapSV : heapSVs) {
             vars = vars.append(tb.var(heapSV));
        }
        if(!target.isStatic()) {
             vars = vars.append(tb.var(selfSV));
        }
        for(SchemaVariable sv : paramSVs) {
             vars = vars.append(tb.var(sv));
        }
        final Term findTerm = tb.func(target, vars.toArray(new Term[0]));
         
        final RewriteTacletGoalTemplate axiomTemplate =
                new RewriteTacletGoalTemplate(addedSeq,
                                              ImmutableSLList.<Taclet>nil(),
                                              findTerm);
        
        // choices, rule set
        Choice choice = new Choice(satisfiabilityGuard? "showSatisfiability" : "treatAsAxiom", "modelFields");
        final RuleSet ruleSet = new RuleSet(new Name(
                satisfiabilityGuard? "inReachableStateImplication" : "classAxiom"));

        //create taclet
        tacletBuilder.setName(tacletName);
        tacletBuilder.setChoices(DefaultImmutableSet.<Choice>nil().add(choice));
        tacletBuilder.setFind(findTerm);
        tacletBuilder.addTacletGoalTemplate(axiomTemplate);
        tacletBuilder.addVarsNotFreeIn(schemaAxiom.boundVars, selfSV);
        for(SchemaVariable heapSV : heapSVs) {
             tacletBuilder.addVarsNotFreeIn(schemaAxiom.boundVars, heapSV);
        }
        for(SchemaVariable paramSV : paramSVs) {
             tacletBuilder.addVarsNotFreeIn(schemaAxiom.boundVars, paramSV);
        }

        tacletBuilder.addRuleSet(ruleSet);
        return tacletBuilder.getTaclet();
    }


    public ImmutableSet<Taclet> generateFunctionalRepresentsTaclets(
            Name name,
            Term originalPreTerm,
            Term originalRepresentsTerm,
            KeYJavaType kjt,
            IObserverFunction target,
            List<? extends ProgramVariable> heaps,
            ProgramVariable self,
            ImmutableList<ProgramVariable> paramVars,
            Map<LocationVariable,ProgramVariable> atPreVars,
            ImmutableSet<Pair<Sort, IObserverFunction>> toLimit,
            boolean satisfiability,
            Services services) {
        ImmutableSet<Taclet> result = DefaultImmutableSet.nil();
        TermBuilder TB = services.getTermBuilder();

        //instantiate axiom with schema variables
        ImmutableList<ProgramVariable> pvs = ImmutableSLList.<ProgramVariable>nil();
        ImmutableList<SchemaVariable> svs = ImmutableSLList.<SchemaVariable>nil();
        List<SchemaVariable> heapSVs = new ArrayList<SchemaVariable>();
        for(ProgramVariable heap : heaps) {
             if(target.getStateCount() >= 1) {
                  pvs = pvs.append(heap);
                  SchemaVariable heapSV = createSchemaVariable(heap);
                  svs = svs.append(heapSV);
                  heapSVs.add(heapSV);
                  if(target.getStateCount() == 2) {
                      pvs = pvs.append(atPreVars.get(heap));
                      heapSV = createSchemaVariable(atPreVars.get(heap));
                      svs = svs.append(heapSV);
                      heapSVs.add(heapSV);
                  }
            }
        }

        final SchemaVariable selfSV = createSchemaVariable(self);
        ImmutableList<SchemaVariable> paramSVs = ImmutableSLList.<SchemaVariable>nil();
        for(ProgramVariable paramVar : paramVars) {
            paramSVs = paramSVs.append(createSchemaVariable(paramVar));
        }
        pvs = pvs.append(self).append(paramVars);
        svs = svs.append(selfSV).append(paramSVs);
        final TermAndBoundVarPair schemaRepresents =
                createSchemaTerm(originalRepresentsTerm, pvs, svs, services);
        assert schemaRepresents.term.op() instanceof Equality;
        final Term schemaLhs = schemaRepresents.term.sub(0);
        final Term schemaRhs = schemaRepresents.term.sub(1);

        //limit observers
        final Pair<Term, ImmutableSet<Taclet>> limited =
                limitTerm(schemaRhs, toLimit, services);
        final Term limitedRhs = limited.first;
        result = result.union(limited.second);

        //create if sequent
        final boolean finalClass =
                kjt.getJavaType() instanceof ClassDeclaration
                && ((ClassDeclaration) kjt.getJavaType()).isFinal();
        final Sequent ifSeq;
        if (target.isStatic() || finalClass) {
            ifSeq = null;
        } else {
            final Term ifFormula = TB.exactInstance(kjt.getSort(), TB.var(
                    selfSV));
            final SequentFormula ifCf = new SequentFormula(ifFormula);
            final Semisequent ifSemiSeq = Semisequent.EMPTY_SEMISEQUENT.insertFirst(
                    ifCf).semisequent();
            ifSeq = Sequent.createAnteSequent(ifSemiSeq);
        }

        Term addForumlaTerm = originalPreTerm;
        final Sequent addedSeq;
        // The presence of the precondition term means we are dealing with a model method definition
        // taclet, an \add section to check preconditions has to be added
        // FIXME does this also affect the satisfiability branches?
        if (addForumlaTerm != null) {
            Term wfFormula = null;
            Term createdFormula = null;
            for(SchemaVariable heapSV : heapSVs) {
                final Term wf = TB.wellFormed(TB.var(heapSV));
                if (wfFormula == null) {
                    wfFormula = wf;
                } else {
                    wfFormula = TB.and(wfFormula, wf);
                }
                if (!target.isStatic()) {
                    final Term crf = TB.created(TB.var(heapSV), TB.var(selfSV));
                    if(createdFormula == null) {
                        createdFormula = crf;
                    } else {
                        createdFormula = TB.and(createdFormula, crf);
                    }
                }
            }
            final Term selfNull = target.isStatic() ? null : TB.equals(TB.var(selfSV), TB.NULL());
            if (wfFormula != null) {
                addForumlaTerm = TB.and(addForumlaTerm, wfFormula);
            }
            if (createdFormula != null) {
                addForumlaTerm = TB.and(addForumlaTerm, createdFormula);
            }
            if (selfNull != null) {
                addForumlaTerm = TB.and(addForumlaTerm, TB.not(selfNull));
            }
            final TermAndBoundVarPair schemaAdd = createSchemaTerm(addForumlaTerm, pvs, svs, services);

            final Term addedFormula = schemaAdd.term;
            final SequentFormula addedCf = new SequentFormula(addedFormula);
            final Semisequent addedSemiSeq = Semisequent.EMPTY_SEMISEQUENT.insertFirst(addedCf).semisequent();
            addedSeq = Sequent.createSuccSequent(addedSemiSeq);
        } else {
            addedSeq = null;
        }

        //create taclet
        final RewriteTacletBuilder tacletBuilder = new RewriteTacletBuilder();
        tacletBuilder.setFind(schemaLhs);
        tacletBuilder.addTacletGoalTemplate(
                new RewriteTacletGoalTemplate(Sequent.EMPTY_SEQUENT,
                                              ImmutableSLList.<Taclet>nil(),
                                              limitedRhs));

        // FIXME - there is a chance this will have to go along with all the other associated changes
/*
        if(addedSeq != null) {
            TacletGoalTemplate tgc = new TacletGoalTemplate(addedSeq, ImmutableSLList.<Taclet>nil());
            tgc.setName("Precondition of "+target.name());
            tacletBuilder.addTacletGoalTemplate (tgc);
        }
*/
        if (ifSeq != null) {
            tacletBuilder.setIfSequent(ifSeq);
        }
        tacletBuilder.setName(name);
        tacletBuilder.addRuleSet(new RuleSet(new Name("classAxiom")));
        if (satisfiability)
            tacletBuilder.addRuleSet(new RuleSet(new Name("split")));
        for (VariableSV boundSV : schemaRepresents.boundVars) {
        	for(SchemaVariable heapSV : heapSVs) {
                tacletBuilder.addVarsNotFreeIn(boundSV, heapSV);
        	}
            if (selfSV != null) {
                tacletBuilder.addVarsNotFreeIn(boundSV, selfSV);
            }
            for(SchemaVariable paramSV : paramSVs) {
                tacletBuilder.addVarsNotFreeIn(boundSV, paramSV);
            }
        }
        Choice c = new Choice(satisfiability? "showSatisfiability" : "treatAsAxiom",
                "modelFields");
        tacletBuilder.setChoices(DefaultImmutableSet.<Choice>nil().add(c));

        if (satisfiability)
            functionalRepresentsAddSatisfiabilityBranch(target, services, heapSVs,
                    selfSV, paramSVs, schemaRepresents, tacletBuilder);
        tacletBuilder.setApplicationRestriction(RewriteTaclet.SAME_UPDATE_LEVEL);
        result = result.add(tacletBuilder.getTaclet());

        //return
        return result;
    }


    private void functionalRepresentsAddSatisfiabilityBranch(
            IObserverFunction target, TermServices services,
            List<SchemaVariable> heapSVs, final SchemaVariable selfSV, ImmutableList<SchemaVariable> paramSVs,
            final TermAndBoundVarPair schemaRepresents,
            final RewriteTacletBuilder tacletBuilder) {
        final Term axiomSatisfiable = functionalRepresentsSatisfiability(
              target, services, heapSVs, selfSV, paramSVs, schemaRepresents,
              tacletBuilder);
        SequentFormula addedCf = new SequentFormula(axiomSatisfiable);
        final Semisequent addedSemiSeq = Semisequent.EMPTY_SEMISEQUENT.insertFirst(
                addedCf).semisequent();
        final Sequent addedSeq = Sequent.createSuccSequent(addedSemiSeq);
        final SchemaVariable skolemSV =
                SchemaVariableFactory.createSkolemTermSV(new Name("sk"),
                                                         target.sort());
        for(SchemaVariable heapSV : heapSVs) {
             tacletBuilder.addVarsNewDependingOn(skolemSV, heapSV);
        }
        if (!target.isStatic()) {
            tacletBuilder.addVarsNewDependingOn(skolemSV, selfSV);
        }
        for(SchemaVariable paramSV : paramSVs) {
            tacletBuilder.addVarsNewDependingOn(skolemSV, paramSV);
        }
        tacletBuilder.addTacletGoalTemplate(new RewriteTacletGoalTemplate(
                addedSeq,
                ImmutableSLList.<Taclet>nil(),
                services.getTermBuilder().var(
                skolemSV)));
        tacletBuilder.goalTemplates().tail().head().setName("Use Axiom");
        tacletBuilder.goalTemplates().head().setName("Show Axiom Satisfiability");
    }


    private Term functionalRepresentsSatisfiability(IObserverFunction target,
            TermServices services, List<SchemaVariable> heapSVs,
            final SchemaVariable selfSV,
            ImmutableList<SchemaVariable> paramSVs,
            final TermAndBoundVarPair schemaRepresents,
            final RewriteTacletBuilder tacletBuilder) {
    	ImmutableList<Term> vars = ImmutableSLList.<Term>nil();
      TermBuilder TB = services.getTermBuilder();
    	for(SchemaVariable heapSV : heapSVs) {
    	     vars = vars.append(TB.var(heapSV));
    	}
    	if(!target.isStatic()) {
    	     vars = vars.append(TB.var(selfSV));
    	}
    	for(SchemaVariable sv : paramSVs) {
    	     vars = vars.append(TB.var(sv));
    	}
    	final Term targetTerm = TB.func(target, vars.toArray(new Term[0]));

        final Term axiomSatisfiable;
        if (target.sort() == Sort.FORMULA) {
            axiomSatisfiable = TB.or(OpReplacer.replace(targetTerm, TB.tt(),
                                                        schemaRepresents.term, services.getTermFactory()),
                                     OpReplacer.replace(targetTerm, TB.ff(),
                                                        schemaRepresents.term, services.getTermFactory()));
        } else {
            final VariableSV targetSV = SchemaVariableFactory.createVariableSV(
                    new Name(target.sort().name().toString().substring(0, 1)),
                    target.sort());
            Term targetSVReachable = null;
            for(SchemaVariable heapSV : heapSVs) {
                 tacletBuilder.addVarsNotFreeIn(targetSV, heapSV);
                 final Term tReach = TB.reachableValue(TB.var(heapSV), TB.var(targetSV),
                                                       target.getType());
                 if(targetSVReachable == null) {
                	 targetSVReachable = tReach;
                 }else{
                     targetSVReachable = TB.and(targetSVReachable, tReach);
                 }
            }
            if (!target.isStatic()) {
                tacletBuilder.addVarsNotFreeIn(targetSV, selfSV);
            }
            for(SchemaVariable paramSV : paramSVs) {
            	tacletBuilder.addVarsNotFreeIn(targetSV, paramSV);
            }
            axiomSatisfiable =
                    TB.ex(targetSV,
                          TB.and(targetSVReachable,
                                 OpReplacer.replace(targetTerm,
                                                    TB.var(targetSV),
                                                    schemaRepresents.term, 
                                                    services.getTermFactory())));
        }
        return axiomSatisfiable;
    }

    public ImmutableSet<Taclet> generateContractAxiomTaclets(
            Name name,
            Term originalPre,
            Term originalPost,
            Term originalMby,
            KeYJavaType kjt,
            IObserverFunction target,
            List<? extends ProgramVariable> heaps,
            ProgramVariable originalSelfVar,
            ProgramVariable originalResultVar,
            Map<LocationVariable,ProgramVariable> atPreVars,
            ImmutableList<ProgramVariable> originalParamVars,
            ImmutableSet<Pair<Sort, IObserverFunction>> toLimit,
            boolean satisfiabilityGuard,
            TermServices services) {

        ImmutableList<ProgramVariable> pvs = ImmutableSLList.<ProgramVariable>nil();
        ImmutableList<SchemaVariable> svs = ImmutableSLList.<SchemaVariable>nil();
        final List<SchemaVariable> heapSVs = new ArrayList<SchemaVariable>();
        for(ProgramVariable heap : heaps) {
            if(target.getStateCount() >= 1) {
                pvs = pvs.append(heap);
                SchemaVariable sv = SchemaVariableFactory.createTermSV(new Name("sv_"+heap.name().toString()), heap.sort(), false, false);
                svs = svs.append(sv);
                heapSVs.add(sv);
                if(target.getStateCount() == 2) {
                    pvs = pvs.append(atPreVars.get(heap));
                    sv = SchemaVariableFactory.createTermSV(new Name("sv_"+atPreVars.get(heap).name().toString()), heap.sort(), false, false);
                    svs = svs.append(sv);
                    heapSVs.add(sv);
                }
            }
        }
        final SchemaVariable selfSV = target.isStatic() ? null
            : SchemaVariableFactory.createTermSV(new Name("sv_self"), kjt.getSort(), false, false);
        final SchemaVariable[] paramSVs = new SchemaVariable[target.getNumParams()];
        for(int i = 0; i < paramSVs.length; i++) {
            paramSVs[i] = SchemaVariableFactory.createTermSV(new Name("sv_p" + i), target.getParamType(i).getSort(), false, false);
        }
//        final SchemaVariable resultSV = SchemaVariableFactory.createTermSV(new Name("sv_r"), target.getType().getSort(), false, false);

        final RewriteTacletBuilder tacletBuilder = new RewriteTacletBuilder();

        Term wfFormula = null;
        Term createdFormula = null;
        TermBuilder TB = services.getTermBuilder();
        for(SchemaVariable heapSV : heapSVs) {
            final Term wf = TB.wellFormed(TB.var(heapSV));
            if(wfFormula == null) {
                wfFormula = wf;
            }else{
                wfFormula = TB.and(wfFormula, wf);
            }
            if(!target.isStatic()) {
                final Term crf = TB.created(TB.var(heapSV), TB.var(selfSV));
                if(createdFormula == null) {
                    createdFormula = crf;
                }else{
                    createdFormula = TB.and(createdFormula, crf);
                }
            }
        }
        final Term selfNull = target.isStatic() ? null : TB.equals(TB.var(selfSV), TB.NULL());
        final Term mbyOK = originalMby != null ? TB.measuredByCheck(originalMby): null;

        // create find
        final Term[] subs = new Term[target.arity()];
        int i = 0;
        for(SchemaVariable heapSV : heapSVs) {
            subs[i++] = TB.var(heapSV);
        }
        if(!target.isStatic()) {
            subs[i++] = TB.var(selfSV);
        }
        for(int j = 0; j < paramSVs.length; j++) {
            subs[j + i] = TB.var(paramSVs[j]);
        }
        final Term find =TB.func(target, subs);

        //build taclet
        Term addForumlaTerm = originalPre;
        if(wfFormula != null) {
            addForumlaTerm = TB.and(addForumlaTerm, wfFormula);
        }
        if(createdFormula != null) {
            addForumlaTerm = TB.and(addForumlaTerm, createdFormula);
        }
        if(selfNull != null) {
            addForumlaTerm = TB.and(addForumlaTerm, TB.not(selfNull));
        }
        if(mbyOK != null) {
            addForumlaTerm = TB.and(addForumlaTerm, mbyOK);
        }

        pvs = pvs.append(originalSelfVar).append(originalParamVars); // .append(originalResultVar)
        svs = svs.append(selfSV).append(paramSVs); // .append(resultSV)
        final TermAndBoundVarPair schemaAdd =
               createSchemaTerm(TB.imp(addForumlaTerm, OpReplacer.replace(TB.var(originalResultVar), 
                       find, originalPost, services.getTermFactory())), pvs, svs, services);

        final Term addedFormula = schemaAdd.term;
        final SequentFormula addedCf = new SequentFormula(addedFormula);
        final Semisequent addedSemiSeq = Semisequent.EMPTY_SEMISEQUENT.insertFirst(addedCf).semisequent();
        final Sequent addedSeq = Sequent.createAnteSequent(addedSemiSeq);

        for (VariableSV boundSV : schemaAdd.boundVars) {
            for(SchemaVariable heapSV : heapSVs) {
                tacletBuilder.addVarsNotFreeIn(boundSV, heapSV);
            }
            if (selfSV != null) {
                tacletBuilder.addVarsNotFreeIn(boundSV, selfSV);
            }
            for(SchemaVariable paramSV : paramSVs) {
                tacletBuilder.addVarsNotFreeIn(boundSV, paramSV);
            }
            // tacletBuilder.addVarsNotFreeIn(boundSV, resultSV);
        }

        tacletBuilder.setFind(find);
        tacletBuilder.setApplicationRestriction(RewriteTaclet.SAME_UPDATE_LEVEL);
        tacletBuilder.addTacletGoalTemplate (new TacletGoalTemplate(addedSeq, ImmutableSLList.<Taclet>nil()));
        tacletBuilder.setName(name);
        tacletBuilder.addRuleSet(new RuleSet(new Name("classAxiom")));

        return DefaultImmutableSet.<Taclet>nil().add(tacletBuilder.getTaclet());

    }

    // FIXME Wojtek: This method is currently not used, hence declared private, but it should stay uncommented as
    // to keep the development of model methods consistent
    // At this point I am not even certain what this method was for...
    private ImmutableSet<Taclet> generateModelMethodExecutionTaclets(Name name, KeYJavaType kjt, IObserverFunction target, Services services) {
       TermBuilder TB = services.getTermBuilder();

        final ProgramSV selfProgSV = target.isStatic() ? null
            : SchemaVariableFactory.createProgramSV(new ProgramElementName("#self_sv"), ProgramSVSort.VARIABLE, false);

        final ProgramSV heapProgSV = target.getStateCount() == 2 ?
                 SchemaVariableFactory.createProgramSV(new ProgramElementName("#heap_sv"), ProgramSVSort.VARIABLE, false)
            : null;

        final ProgramSV[] paramProgSVs = new ProgramSV[target.getNumParams()];
        for(int i = 0; i < paramProgSVs.length; i++) {
            paramProgSVs[i] = SchemaVariableFactory.createProgramSV(new ProgramElementName("#p_sv_" + i), ProgramSVSort.VARIABLE, false);
        }
        final ProgramSV resultProgSV = SchemaVariableFactory.createProgramSV(new ProgramElementName("#res_sv"), ProgramSVSort.VARIABLE, false);

        final ImmutableList<KeYJavaType> sig = ImmutableSLList.<KeYJavaType>nil()
                 .append(target.getParamTypes().toArray(new KeYJavaType[target.getNumParams()]));
        final IProgramMethod targetImpl
            = services.getJavaInfo().getProgramMethod(kjt, ((ProgramMethod)target).getName(), sig, kjt);

        final MethodBodyStatement mbs = new MethodBodyStatement(targetImpl,
            selfProgSV, resultProgSV,
            new ImmutableArray<Expression>(paramProgSVs));
        final JavaBlock findBlock = JavaBlock.createJavaBlock(new ContextStatementBlock(mbs,null));

        SchemaVariable modalitySV = SchemaVariableFactory.createModalOperatorSV(
                                        new Name("#allModal_sv"),
                                        Sort.FORMULA,
                                        DefaultImmutableSet.<Modality>nil().add(Modality.DIA).add(Modality.BOX).add(Modality.DIA_TRANSACTION).add(Modality.BOX_TRANSACTION));
        SchemaVariable postSV = SchemaVariableFactory.createFormulaSV(new Name("#post_sv"));

        final Term findTerm = TB.tf().createTerm(modalitySV, new Term[]{TB.var(postSV)}, null, findBlock);

        final JavaBlock replaceBlock = JavaBlock.createJavaBlock(new ContextStatementBlock(new StatementBlock(),null));

        final Term[] updateSubs = new Term[target.arity()];
        int i = 0;
        updateSubs[i++] = TB.var(services.getTypeConverter().getHeapLDT().getHeap());
        if(target.getStateCount() == 2) {
            updateSubs[i++] = TB.var(services.getTypeConverter().getHeapLDT().getHeap());
        }
        if(!target.isStatic()) {
            updateSubs[i++] = TB.var(selfProgSV);
        }
        for(int j = 0; j < paramProgSVs.length; j++) {
            updateSubs[j + i] = TB.var(paramProgSVs[j]);
        }

        final Term replaceTerm = TB.apply(
                              TB.elementary(TB.var(resultProgSV), TB.func(target, updateSubs)),
                              TB.tf().createTerm(modalitySV, new Term[]{TB.var(postSV)}, null, replaceBlock));

        final RewriteTacletBuilder replaceTacletBuilder = new RewriteTacletBuilder();

        replaceTacletBuilder.setFind(findTerm);
        replaceTacletBuilder.setApplicationRestriction(RewriteTaclet.SAME_UPDATE_LEVEL);
        replaceTacletBuilder.addTacletGoalTemplate(new RewriteTacletGoalTemplate(replaceTerm));
        replaceTacletBuilder.setName(name);
        replaceTacletBuilder.addRuleSet(new RuleSet(new Name("simplify_prog"))); // TODO ?

        return DefaultImmutableSet.<Taclet>nil().add(replaceTacletBuilder.getTaclet());

    }


    public ImmutableSet<Taclet> generatePartialInvTaclet(Name name,
                                                         List<SchemaVariable> heapSVs,
                                                         SchemaVariable selfSV,
                                                         SchemaVariable eqSV,
                                                         Term term,
                                                         KeYJavaType kjt,
                                                         ImmutableSet<Pair<Sort,
                                                                           IObserverFunction>>
                                                                  toLimit,
                                                         boolean isStatic,
                                                         boolean eqVersion,
                                                         Services services) {
        TermBuilder TB = services.getTermBuilder();
        ImmutableSet<Taclet> result = DefaultImmutableSet.<Taclet>nil();
        Map<Term, Term> replace = new LinkedHashMap<Term, Term>();
        int i = 0;
        for(ProgramVariable heap : HeapContext.getModHeaps(services, false)) {
                replace.put(TB.var(heap), TB.var(heapSVs.get(i++)));
        }
        final OpReplacer replacer = new OpReplacer(replace, services.getTermFactory());
        // TB.getBaseHeap(services),  TB.var(heapSV)
        //instantiate axiom with schema variables
        final Term rawAxiom = replacer.replace(term);
        final TermAndBoundVarPair schemaAxiom =
                replaceBoundLogicVars(rawAxiom, services);

        //limit observers
        final Pair<Term, ImmutableSet<Taclet>> limited =
                limitTerm(schemaAxiom.term, toLimit, services);
        final Term limitedAxiom = limited.first;
        result = result.union(limited.second);

        //create added sequent
        final SequentFormula addedCf = new SequentFormula(limitedAxiom);
        final Semisequent addedSemiSeq = Semisequent.EMPTY_SEMISEQUENT.insertFirst(
                addedCf).semisequent();
        final Sequent addedSeq = Sequent.createAnteSequent(addedSemiSeq);

        final Term[] hs = new Term[heapSVs.size()];
        i = 0;
        for(SchemaVariable heapSV : heapSVs) {
            hs[i++] = TB.var(heapSV);
        }
        //create taclet
        final AntecTacletBuilder tacletBuilder = new AntecTacletBuilder();
        final Term invTerm = isStatic? 
                TB.staticInv(hs,kjt) :
                    TB.inv(hs,
                            eqVersion
                            ? TB.var(eqSV)
                            : TB.var(selfSV));        
        tacletBuilder.setFind(invTerm);
        tacletBuilder.addTacletGoalTemplate(
                new TacletGoalTemplate(addedSeq,
                                       ImmutableSLList.<Taclet>nil()));
        tacletBuilder.setName(name);
        tacletBuilder.addRuleSet(new RuleSet(new Name("partialInvAxiom")));
        for (VariableSV boundSV : schemaAxiom.boundVars) {
            for(SchemaVariable heapSV : heapSVs) {
                tacletBuilder.addVarsNotFreeIn(boundSV, heapSV);
            }
            if (selfSV != null) {
                tacletBuilder.addVarsNotFreeIn(boundSV, selfSV);
            }
            if (eqSV != null && eqVersion) {
                tacletBuilder.addVarsNotFreeIn(boundSV, eqSV);
            }
        }

        //\assumes(self = EQ ==>)
        if (eqVersion) {
            assert !isStatic;
            final Term ifFormula = TB.equals(TB.var(selfSV), TB.var(eqSV));
            final SequentFormula ifCf = new SequentFormula(ifFormula);
            final Semisequent ifSemiSeq = Semisequent.EMPTY_SEMISEQUENT.insertFirst(
                    ifCf).semisequent();
            final Sequent ifSeq = Sequent.createAnteSequent(ifSemiSeq);
            tacletBuilder.setIfSequent(ifSeq);
        }

        result = result.add(tacletBuilder.getTaclet());
        return result;
    }


    @SuppressWarnings("unused")
    private TermAndBoundVarPair createSchemaTerm(Term term,
                                                 TermServices services, Pair<ProgramVariable, SchemaVariable>... varPairs) {
        ImmutableList<ProgramVariable> progVars =
                ImmutableSLList.<ProgramVariable>nil();
        ImmutableList<SchemaVariable> schemaVars =
                ImmutableSLList.<SchemaVariable>nil();
        for (Pair<ProgramVariable, SchemaVariable> varPair : varPairs) {
            progVars = progVars.append(varPair.first);
            schemaVars = schemaVars.append(varPair.second);
        }
        return createSchemaTerm(term, progVars, schemaVars, services);
    }


    private TermAndBoundVarPair createSchemaTerm(Term term,
                                                 ImmutableList<ProgramVariable> programVars,
                                                 ImmutableList<SchemaVariable> schemaVars, TermServices services) {
        final OpReplacer or = createOpReplacer(programVars, schemaVars, services);
        final Term rawTerm = or.replace(term);
        final TermAndBoundVarPair schemaTerm = replaceBoundLogicVars(rawTerm, services);
        return schemaTerm;
    }


    private SchemaVariable createSchemaVariable(ProgramVariable programVar) {
        if (programVar == null) {
            return null;
        } else {
            Name name = new Name("sv_" + programVar.name().toString());
            SchemaVariable schemaVar =
                    SchemaVariableFactory.createTermSV(name,
                                                       programVar.getKeYJavaType().getSort());
            return schemaVar;
        }
    }


    private ImmutableList<SchemaVariable> createSchemaVariables(
            ImmutableList<ProgramVariable> programVars) {
        ImmutableList<SchemaVariable> schemaVars =
                ImmutableSLList.<SchemaVariable>nil();
        for (ProgramVariable progVar : programVars) {
            SchemaVariable schemaVar = createSchemaVariable(progVar);
            schemaVars = schemaVars.append(schemaVar);
        }
        return schemaVars;
    }


    private OpReplacer createOpReplacer(
            ImmutableList<ProgramVariable> programVars,
            ImmutableList<SchemaVariable> schemaVars, TermServices services) {
        assert programVars.size() == schemaVars.size();
        final Map<ProgramVariable, ParsableVariable> map =
                new LinkedHashMap<ProgramVariable, ParsableVariable>();
        Iterator<SchemaVariable> schemaIt = schemaVars.iterator();
        for (ProgramVariable progVar : programVars) {
            ParsableVariable schemaVar = schemaIt.next();
            if (progVar != null) {
                map.put(progVar, schemaVar);
            }
        }
        return new OpReplacer(map, services.getTermFactory());
    }


    /**
     * Replaces any bound logical variables in t with schema variables
     * (necessary for proof saving/loading, if t occurs as part of a taclet).
    * @param services TODO
     */
    private TermAndBoundVarPair replaceBoundLogicVars(Term t, TermServices services) {
        //recursive replacement process
        final TermAndBoundVarPair intermediateRes = replaceBoundLVsWithSVsHelper(
                t, services);

        //Post-processing: different bound variables with the same name
        //(but non-overlapping scopes) may be used in t; in contrast, the
        //schema variables in this method's result must have names that are
        //unique within the term.

        //collect all operator names used in t
        final OpCollector oc = new OpCollector();
        oc.visit(t);
        final Set<Name> usedNames = new LinkedHashSet<Name>();
        for (Operator op : oc.ops()) {
            usedNames.add(op.name());
        }

        //find and resolve name conflicts between schema variables
        ImmutableSet<VariableSV> newSVs = DefaultImmutableSet.<VariableSV>nil();
        final Set<Name> namesOfNewSVs = new LinkedHashSet<Name>();
        final Map<VariableSV, VariableSV> replaceMap =
                new LinkedHashMap<VariableSV, VariableSV>();
        for (VariableSV sv : intermediateRes.boundVars) {
            if (namesOfNewSVs.contains(sv.name())) {
                //choose alternative name
                final String baseName = sv.name().toString();
                int i = 0;
                Name newName;
                do {
                    newName = new Name(baseName + "_" + i++);
                } while(usedNames.contains(newName));

                //create new SV, register in replace map
                final VariableSV newSV 
                = SchemaVariableFactory.createVariableSV(newName, 
                        sv.sort());
                newSVs = newSVs.add(newSV);
                namesOfNewSVs.add(newSV.name());
                usedNames.add(newSV.name());
                replaceMap.put(sv, newSV);
            } else {
                newSVs = newSVs.add(sv);
                namesOfNewSVs.add(sv.name());
            }
        }
        final OpReplacer or = new OpReplacer(replaceMap, services.getTermFactory());
        final Term newTerm = or.replace(intermediateRes.term);

        return new TermAndBoundVarPair(newTerm, newSVs);
    }


    private TermAndBoundVarPair replaceBoundLVsWithSVsHelper(Term t, TermServices services) {
        ImmutableSet<VariableSV> svs = DefaultImmutableSet.<VariableSV>nil();

        //prepare op replacer, new bound vars
        final Map<Operator, Operator> map = new LinkedHashMap<Operator, Operator>();
        final ImmutableArray<QuantifiableVariable> boundVars = t.boundVars();
        final QuantifiableVariable[] newBoundVars =
                new QuantifiableVariable[boundVars.size()];
        for (int i = 0; i < newBoundVars.length; i++) {
            final QuantifiableVariable qv = boundVars.get(i);
            if (qv instanceof LogicVariable) {
                final VariableSV sv =
                        SchemaVariableFactory.createVariableSV(qv.name(),
                                                               qv.sort());
                svs = svs.add(sv);
                newBoundVars[i] = sv;
                map.put(qv, sv);
            } else {
                newBoundVars[i] = qv;
            }
        }
        final OpReplacer or = new OpReplacer(map, services.getTermFactory());

        //handle subterms
        final Term[] newSubs = new Term[t.arity()];
        boolean changedSub = false;
        for (int i = 0; i < newSubs.length; i++) {
            if (t.op().bindVarsAt(i)) {
                newSubs[i] = or.replace(t.sub(i));
            } else {
                newSubs[i] = t.sub(i);
            }
            final TermAndBoundVarPair subPair =
                    replaceBoundLVsWithSVsHelper(newSubs[i], services);
            newSubs[i] = subPair.term;
            svs = svs.union(subPair.boundVars);
            if (newSubs[i] != t.sub(i)) {
                changedSub = true;
            }
        }

        //build overall term
        final Term newTerm;
        if (map.isEmpty() && !changedSub) {
            newTerm = t;
        } else {
            newTerm = services.getTermBuilder().tf().createTerm(
                    t.op(),
                    newSubs,
                    new ImmutableArray<QuantifiableVariable>(newBoundVars),
                    t.javaBlock());
        }

        return new TermAndBoundVarPair(newTerm, svs);
    }


    private Pair<Term, ImmutableSet<Taclet>> limitTerm(Term t,
                                                      ImmutableSet<Pair<Sort,
                                                                        IObserverFunction>>
                                                               toLimit,
                                                      Services services) {
        ImmutableSet<Taclet> taclets = DefaultImmutableSet.nil();

        //recurse to subterms
        Term[] subs = new Term[t.arity()];
        for (int i = 0; i < subs.length; i++) {
            Pair<Term, ImmutableSet<Taclet>> pair = limitTerm(t.sub(i), toLimit, services);
            subs[i] = pair.first;
            taclets = taclets.union(pair.second);
        }

        //top level operator
        Operator newOp = t.op();
        if (t.op() instanceof IObserverFunction) {
            final IObserverFunction obs = (IObserverFunction) t.op();
            for (Pair<Sort, IObserverFunction> pair : toLimit) {
                if (pair.second.equals(t.op())
                    && (obs.isStatic()
                        || t.sub(1).sort().extendsTrans(pair.first))) {
                    Pair<IObserverFunction, ImmutableSet<Taclet>> limited =
                            services.getSpecificationRepository().limitObs(obs);
                    newOp = limited.first;
                    taclets = taclets.union(limited.second);
                }
            }
        }

        //reassemble, return
        final Term term = services.getTermBuilder().tf().createTerm(newOp, subs, t.boundVars(), t.javaBlock());
        return new Pair<Term, ImmutableSet<Taclet>>(term, taclets);
    }


    private SequentFormula generateGuard(KeYJavaType kjt,
                                         IObserverFunction target,
                                         TermServices services,
                                         final SchemaVariable selfSV,
                                         List<SchemaVariable> heapSVs,
                                         ImmutableList<SchemaVariable> paramSVs,
                                         final Term schemaAxiom,
                                         final RewriteTacletBuilder tacletBuilder,
                                         boolean addGuard) {
        final TermBuilder TB = services.getTermBuilder();
        final Term exactInstance =
                prepareExactInstanceGuard(kjt, target, services, selfSV);
        final Term axiomSatisfiable = addGuard?
                prepareSatisfiabilityGuard(target, heapSVs, selfSV, paramSVs, schemaAxiom,
                                           tacletBuilder, services)
                                           : TB.tt();
        //assemble formula
        final Term guardedAxiom = TB.imp(TB.and(exactInstance, axiomSatisfiable), schemaAxiom);
        final SequentFormula guardedAxiomCf =
                new SequentFormula(guardedAxiom);
        return guardedAxiomCf;
    }


    private Term prepareSatisfiabilityGuard(IObserverFunction target,
                                            List<SchemaVariable> heapSVs,
                                            final SchemaVariable selfSV,
                                            ImmutableList<SchemaVariable> paramSVs,
                                            final Term schemaAxiom,
                                            final RewriteTacletBuilder tacletBuilder,
                                            TermServices services) {

      final TermBuilder TB = services.getTermBuilder();
    	ImmutableList<Term> vars = ImmutableSLList.<Term>nil();
    	for(SchemaVariable heapSV : heapSVs) {
    	    vars = vars.append(TB.var(heapSV));
    	}
    	if(!target.isStatic()) {
    	    vars = vars.append(TB.var(selfSV));
    	}
    	for(SchemaVariable sv : paramSVs) {
    	    vars = vars.append(TB.var(sv));
    	}
    	final Term targetTerm = TB.func(target, vars.toArray(new Term[0]));

    	final Term axiomSatisfiable;
        if (target.sort() == Sort.FORMULA) {
            axiomSatisfiable =
                    TB.or(OpReplacer.replace(targetTerm, TB.tt(), schemaAxiom, services.getTermFactory()),
                          OpReplacer.replace(targetTerm, TB.ff(), schemaAxiom, services.getTermFactory()));
        } else {
            final VariableSV targetSV =
                    SchemaVariableFactory.createVariableSV(new Name(target.sort().name().toString().substring(
                    0,
                    1)
                                                                    + "_lv"),
                                                           target.sort());
            for(SchemaVariable heapSV : heapSVs) {
                tacletBuilder.addVarsNotFreeIn(targetSV, heapSV);
            }
            if (!target.isStatic()) {
                tacletBuilder.addVarsNotFreeIn(targetSV, selfSV);
            }

            for(SchemaVariable paramSV : paramSVs) {
                 tacletBuilder.addVarsNotFreeIn(targetSV, paramSV);
            }
            Term targetLVReachable = null;
            for(SchemaVariable heapSV : heapSVs) {
                final Term targetReachable = TB.reachableValue(TB.var(heapSV), TB.var(targetSV), target.getType());
            	if(targetLVReachable == null) {
            		targetLVReachable = targetReachable;
            	}else{
                    targetLVReachable = TB.and(targetLVReachable, targetReachable);
            	}
            }
     
            axiomSatisfiable =
                    TB.ex(targetSV,
                          TB.and(targetLVReachable,
                                 OpReplacer.replace(targetTerm, TB.var(targetSV),
                                                    schemaAxiom, services.getTermFactory())));
        }
        return axiomSatisfiable;
    }


    private Term prepareExactInstanceGuard(KeYJavaType kjt,
                                           IObserverFunction target,
                                           TermServices services,
                                           final SchemaVariable selfSV) {
        final boolean finalClass =
                kjt.getJavaType() instanceof ClassDeclaration
                && ((ClassDeclaration) kjt.getJavaType()).isFinal();
        // TODO: exact instance necessary?
        // or better: instance(finalClass, selfSV, services)?
        final TermBuilder TB = services.getTermBuilder();
        final Term exactInstance =
                target.isStatic() || finalClass ? TB.tt()
                : TB.exactInstance(kjt.getSort(), TB.var(selfSV));
        return exactInstance;
    }



    private static class TermAndBoundVarPair {

        public Term term;
        public ImmutableSet<VariableSV> boundVars;


        public TermAndBoundVarPair(Term term,
                                   ImmutableSet<VariableSV> boundVars) {
            this.term = term;
            this.boundVars = boundVars;
        }
    }
}<|MERGE_RESOLUTION|>--- conflicted
+++ resolved
@@ -189,11 +189,7 @@
         pvs = pvs.append(self).append(paramVars);
         svs = svs.append(selfSV).append(paramSVs);
 
-<<<<<<< HEAD
-        final TermAndBoundVarPair schemaAxiom = createSchemaTerm(originalAxiom, pvs, svs);
-=======
         final TermAndBoundVarPair schemaAxiom = createSchemaTerm(originalAxiom, pvs, svs, services);
->>>>>>> 224ad001
 
         // create goal template
         SequentFormula guardedSchemaAxiom =
