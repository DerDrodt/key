--- conflicted
+++ resolved
@@ -67,13 +67,8 @@
                                               ImmutableArray<Term> newTermSubs,
                                               ImmutableArray<QuantifiableVariable> newTermBoundVars,
                                               JavaBlock newTermJavaBlock) {
-<<<<<<< HEAD
-        if (rule.name().toString().equals("pullOutSelect") &&
-            tacletTerm.arity() == 0 && // check for performance reasons
-=======
         if (tacletTerm != null &&
             tacletTerm.arity() == 0 && // tacletTerm is a constant
->>>>>>> a027e422
             tacletTerm.containsLabel(SelectSkolemConstantTermLabel.INSTANCE)) {
             // keep SelectSkolemConstantTermLabel
             return Collections.<ITermLabel>singletonList(SelectSkolemConstantTermLabel.INSTANCE);
