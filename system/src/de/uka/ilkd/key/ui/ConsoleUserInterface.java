--- conflicted
+++ resolved
@@ -27,11 +27,7 @@
 import de.uka.ilkd.key.gui.ApplyStrategy;
 import de.uka.ilkd.key.gui.ApplyTacletDialogModel;
 import de.uka.ilkd.key.gui.KeYMediator;
-<<<<<<< HEAD
 import de.uka.ilkd.key.gui.Main;
-import static de.uka.ilkd.key.gui.Main.Verbosity.*;
-=======
->>>>>>> 3e3a62e4
 import de.uka.ilkd.key.gui.TaskFinishedInfo;
 import de.uka.ilkd.key.gui.configuration.ProofIndependentSettings;
 import de.uka.ilkd.key.gui.macros.ProofMacro;
@@ -46,35 +42,18 @@
 import de.uka.ilkd.key.proof.io.ProblemLoader;
 import de.uka.ilkd.key.proof.io.ProofSaver;
 import de.uka.ilkd.key.util.Debug;
-<<<<<<< HEAD
 import de.uka.ilkd.key.util.MiscTools;
-=======
->>>>>>> 3e3a62e4
 
 public class ConsoleUserInterface extends AbstractUserInterface {
     private static final int PROGRESS_BAR_STEPS = 50;
     private static final String PROGRESS_MARK = ">";
 
-<<<<<<< HEAD
-    public static final String PROP_AUTO_MODE = "autoMode";
-
     // Substitute for TaskTree from graphical mode to facilitate side proofs
     private ImmutableList<Proof> proofStack = ImmutableSLList.<Proof>nil();
-
-   /**
-    * The used {@link PropertyChangeSupport}.
-    */
-    private PropertyChangeSupport pcs = new PropertyChangeSupport(this);
 
     private final BatchMode batchMode;
     private final byte verbosity;
     private KeYMediator mediator;
-    private boolean autoMode;
-=======
-    private final BatchMode batchMode;
-    private final byte verbosity;
-	private KeYMediator mediator;
->>>>>>> 3e3a62e4
 
     // for a progress bar
     private int progressMax = 0;
