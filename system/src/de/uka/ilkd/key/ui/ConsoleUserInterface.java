--- conflicted
+++ resolved
@@ -35,7 +35,6 @@
 import de.uka.ilkd.key.proof.Goal;
 import de.uka.ilkd.key.proof.Proof;
 import de.uka.ilkd.key.proof.ProofAggregate;
-import de.uka.ilkd.key.proof.init.AbstractProfile;
 import de.uka.ilkd.key.proof.init.ProblemInitializer;
 import de.uka.ilkd.key.proof.init.Profile;
 import de.uka.ilkd.key.proof.init.ProofOblInput;
@@ -43,7 +42,6 @@
 import de.uka.ilkd.key.proof.io.ProofSaver;
 import de.uka.ilkd.key.util.Debug;
 import de.uka.ilkd.key.util.MiscTools;
-import de.uka.ilkd.key.util.ProofStarter;
 
 public class ConsoleUserInterface extends AbstractUserInterface {
     private static final int PROGRESS_BAR_STEPS = 50;
@@ -61,14 +59,8 @@
 
     private final BatchMode batchMode;
     private final byte verbosity;
-<<<<<<< HEAD
-    private ProofStarter ps;
     private KeYMediator mediator;
     private boolean autoMode;
-=======
-	private KeYMediator mediator;
-	private boolean autoMode;
->>>>>>> 224ad001
 
     // for a progress bar
     private int progressMax = 0;
@@ -87,66 +79,17 @@
        this(batchMode, verbose? DEBUG: NORMAL);
    }
 
-<<<<<<< HEAD
    protected String getMacroConsoleOutput() {
        return "[ APPLY " + getMacro().getClass().getSimpleName() + " ]";
    }
-=======
-    public void taskFinished(TaskFinishedInfo info) {
-        progressMax = 0; // reset progress bar marker
-        final Proof proof = info.getProof();
-        if (proof==null) {
-            if (verbosity > SILENT) System.out.println("Proof loading failed");
-            System.exit(1);
-        }
-        final int openGoals = proof.openGoals().size();
-        final Object result2 = info.getResult();
-        if (info.getSource() instanceof ApplyStrategy) {
-            if (verbosity >= HIGH) {
-                System.out.println("]"); // end progress bar
-            }
-            if (verbosity > SILENT) {
-                System.out.println("[ DONE  ... rule application ]");
-                if (verbosity >= HIGH) {
-                    System.out.println("\n== Proof "+ (openGoals > 0 ? "open": "closed")+ " ==");
-                    final Proof.Statistics stat = info.getProof().statistics();
-                    System.out.println("Proof steps: "+stat.nodes);
-                    System.out.println("Branches: "+stat.branches);
-                    System.out.println("Automode Time: "+stat.autoModeTime+"ms");
-                    System.out.println("Time per step: "+stat.timePerStep+"ms");
-                }
-                System.out.println("Number of goals remaining open: " +
-                        openGoals);
-                System.out.flush();
-            }
-            batchMode.finishedBatchMode ( result2, info.getProof() );
-            Debug.fail ( "Control flow should not reach this point." );
-        } else if (info.getSource() instanceof ProblemLoader) {
-            if (verbosity > SILENT) System.out.println("[ DONE ... loading ]");
-            if (result2 != null) {
-                if (verbosity > SILENT) System.out.println(result2);
-                if (verbosity >= HIGH && result2 instanceof Throwable) {
-                    ((Throwable) result2).printStackTrace();
-                }
-                System.exit(-1);
-            }
-            if(batchMode.isLoadOnly() || openGoals==0) {
-                if (verbosity > SILENT)
-                System.out.println("Number of open goals after loading: " +
-                        openGoals);
-                System.exit(0);
-            }
->>>>>>> 224ad001
-
-   public void finish() {
+
+   public void finish(Proof proof) {
        // setInteractive(false) has to be called because the ruleAppIndex
        // has to be notified that we work in auto mode (CS)
        mediator.setInteractive(false);
-
-<<<<<<< HEAD
-       final Object result = ps.start(true);
-       if (verbosity >= HIGH) {
-           System.out.println(result);
+       startAndWaitForAutoMode(proof);
+       if (verbosity >= HIGH) { // WARNING: Is never executed since application terminates via System.exit() before.
+        System.out.println(proof.statistics());
        }
    }
 
@@ -155,7 +98,7 @@
        final Proof proof = info.getProof();
        if (proof==null) {
            if (verbosity > SILENT) System.out.println("Proof loading failed");
-           return;
+           System.exit(1);
        }
        final int openGoals = proof.openGoals().size();
        final Object result2 = info.getResult();
@@ -171,6 +114,7 @@
                    System.out.println("Proof steps: "+stat.nodes);
                    System.out.println("Branches: "+stat.branches);
                    System.out.println("Automode Time: "+stat.autoModeTime+"ms");
+                   System.out.println("Time per step: "+stat.timePerStep+"ms");
                }
                System.out.println("Number of goals remaining open: " +
                        openGoals);
@@ -195,14 +139,6 @@
            }
        }
    }
-=======
-            startAndWaitForAutoMode(proof);
-            if (verbosity >= HIGH) { // WARNING: Is never executed since application terminates via System.exit() before.
-            	System.out.println(proof.statistics());
-            }
-        }
-    }
->>>>>>> 224ad001
 
    @Override
     public void progressStarted(Object sender) {
@@ -333,13 +269,8 @@
 
     @Override
     public void loadProblem(File file) {
-<<<<<<< HEAD
-        super.loadProblem(file, null, null, mediator);
-    }
-=======
-		super.getProblemLoader(file, null, null, mediator).runSynchronously();
-	}
->>>>>>> 224ad001
+        super.getProblemLoader(file, null, null, mediator).runSynchronously();
+    }
 
    @Override
    public void loadProblem(File file, List<File> classPath, File bootClassPath) {
