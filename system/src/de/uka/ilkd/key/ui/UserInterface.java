--- conflicted
+++ resolved
@@ -69,13 +69,9 @@
      * completes rule applications of built in rules
      * @param app the DefaultBuiltInRuleApp to be completed
      * @param goal the Goal where the app will later be applied to
-<<<<<<< HEAD
-     * @param forced TODO
-=======
      * @param forced a boolean indicating if the rule should be applied without any 
      * additional interaction from the user provided that the application object can be 
      * made complete automatically
->>>>>>> d75cba32
      * @return a complete app or null if no completion was possible
      */
     IBuiltInRuleApp completeBuiltInRuleApp(IBuiltInRuleApp app, Goal goal, boolean forced);    
