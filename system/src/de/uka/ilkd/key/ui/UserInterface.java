// This file is part of KeY - Integrated Deductive Software Design
//
// Copyright (C) 2001-2011 Universitaet Karlsruhe (TH), Germany
//                         Universitaet Koblenz-Landau, Germany
//                         Chalmers University of Technology, Sweden
// Copyright (C) 2011-2014 Karlsruhe Institute of Technology, Germany
//                         Technical University Darmstadt, Germany
//                         Chalmers University of Technology, Sweden
//
// The KeY system is protected by the GNU General
// Public License. See LICENSE.TXT for details.
//

package de.uka.ilkd.key.ui;

import java.beans.PropertyChangeListener;
import java.io.File;
import java.util.List;

import de.uka.ilkd.key.collection.ImmutableList;
import de.uka.ilkd.key.gui.ApplyTacletDialogModel;
import de.uka.ilkd.key.gui.KeYMediator;
import de.uka.ilkd.key.gui.ProverTaskListener;
import de.uka.ilkd.key.gui.macros.ProofMacro;
import de.uka.ilkd.key.gui.notification.events.NotificationEvent;
import de.uka.ilkd.key.macros.ProofMacro;
import de.uka.ilkd.key.proof.Goal;
import de.uka.ilkd.key.proof.Proof;
import de.uka.ilkd.key.proof.init.InitConfig;
import de.uka.ilkd.key.proof.init.ProblemInitializer;
import de.uka.ilkd.key.proof.init.ProblemInitializer.ProblemInitializerListener;
import de.uka.ilkd.key.proof.init.Profile;
import de.uka.ilkd.key.proof.init.ProofInputException;
import de.uka.ilkd.key.proof.init.ProofOblInput;
import de.uka.ilkd.key.proof.io.DefaultProblemLoader;
import de.uka.ilkd.key.proof.io.ProblemLoaderException;
import de.uka.ilkd.key.rule.IBuiltInRuleApp;
import de.uka.ilkd.key.util.ProgressMonitor;

public interface UserInterface extends ProblemInitializerListener, ProverTaskListener, ProgressMonitor {
    public static final String PROP_AUTO_MODE = "autoMode";
    
    /**
     * Checks if the auto mode is running which is the case between
     * {@link #notifyAutoModeBeingStarted()} and {@link #notifyAutomodeStopped()}.
     * @return {@code true} auto mode is running, {@code false} auto mode is not running.
     */
    public boolean isAutoMode();
   
    /**
     * Adds the given listener.
     * @param listener The listener to add.
     */
    public void addPropertyChangeListener(PropertyChangeListener listener);

    /**
     * Adds the given listener for the given property only.
     * @param propertyName The property to observe.
     * @param listener The listener to add.
     */
    public void addPropertyChangeListener(String propertyName, PropertyChangeListener listener);
    
    /**
     * Removes the given listener.
     * @param listener The listener to remove.
     */
    public void removePropertyChangeListener(PropertyChangeListener listener);
    
    /**
     * Removes the given listener from the given property.
     * @param propertyName The property to no longer observe.
     * @param listener The listener to remove.
     */
    public void removePropertyChangeListener(String propertyName, PropertyChangeListener listener);
    
    /**
     * these methods are called immediately before automode is started to ensure that
     * the GUI can respond in a reasonable way, e.g., change the cursor to a waiting cursor
     */
    void notifyAutoModeBeingStarted();

    /**
     * these methods are called when automode has been stopped to ensure that
     * the GUI can respond in a reasonable way, e.g., change the cursor to the default
     */
    void notifyAutomodeStopped();

    /**
     * general notifications about exceptions etc.
     */
    void notify(NotificationEvent event);

    /**
     * called to complete and apply a taclet instantiations
     * @param models the partial models with all different possible instantiations found automatically
     * @param goal the Goal where to apply
     */
    void completeAndApplyTacletMatch(ApplyTacletDialogModel[] models, Goal goal);

    /**
     * asks if removal of a task is completed. This is useful to display a dialog to the user and asking her or
     * if on command line to allow it always.
     * @param message
     * @return true if removal has been granted
     */
    boolean confirmTaskRemoval(String message);

    void finish(Proof proof);

    /**
     * loads the problem or proof from the given file
     * @param file the File with the problem description or the proof
     */
    void loadProblem(File file);

    /**
     * loads the problem or proof from the given file
     * @param file the File with the problem description or the proof
     * @param classPath the class path entries to use.
     * @param bootClassPath the boot class path to use. 
     */
    void loadProblem(File file, List<File> classPath, File bootClassPath);

<<<<<<< HEAD
    void setSaveOnly(boolean s);

    boolean isSaveOnly();

=======
>>>>>>> 3c1f796f
    void setMacro(ProofMacro macro);

    ProofMacro getMacro();

    boolean macroChosen();

    boolean applyMacro();

    /** 
     * called to open the build in examples 
     */
    void openExamples();

    /**
     * completes rule applications of built in rules
     * @param app the DefaultBuiltInRuleApp to be completed
     * @param goal the Goal where the app will later be applied to
     * @param forced a boolean indicating if the rule should be applied without any 
     * additional interaction from the user provided that the application object can be 
     * made complete automatically
     * @return a complete app or null if no completion was possible
     */
    IBuiltInRuleApp completeBuiltInRuleApp(IBuiltInRuleApp app, Goal goal, boolean forced);    

    /**
     * <p>
     * Creates a new {@link ProblemInitializer} instance which is configured
     * for this {@link UserInterface}.
     * </p>
     * <p>
     * This method is used by nearly all Eclipse based product that
     * uses KeY.
     * </p>
     * @param profile The {@link Profile} to use.
     * @return The instantiated {@link ProblemInitializer}.
     */
    ProblemInitializer createProblemInitializer(Profile profile);
    
    /**
     * Returns the used {@link KeYMediator}.
     * @return The used {@link KeYMediator}.
     */
    KeYMediator getMediator();
    
    /**
     * Opens a java file in this {@link UserInterface} and returns the instantiated {@link DefaultProblemLoader}
     * which can be used to instantiated proofs programmatically.
     * @param profile An optional {@link Profile} to use. If it is {@code null} the default profile {@link KeYMediator#getDefaultProfile()} is used.
     * @param file The java file to open.
     * @param classPaths The class path entries to use.
     * @param bootClassPath The boot class path to use.
     * @return The opened {@link DefaultProblemLoader}.
     * @throws ProblemLoaderException Occurred Exception.
     */
    DefaultProblemLoader load(Profile profile, File file, List<File> classPaths, File bootClassPath) throws ProblemLoaderException;
    
    /**
     * Instantiates a new {@link Proof} in this {@link UserInterface} for the given
     * {@link ProofOblInput} based on the {@link InitConfig}.
     * @param initConfig The {@link InitConfig} which provides the source code.
     * @param input The description of the {@link Proof} to instantiate.
     * @return The instantiated {@link Proof}.
     * @throws ProofInputException Occurred Exception.
     */
    Proof createProof(InitConfig initConfig, ProofOblInput input) throws ProofInputException;
    
    /**
     * Checks if the auto mode of this {@link UserInterface} supports the given {@link Proof}.
     * @param proof The {@link Proof} to check.
     * @return {@code true} auto mode support proofs, {@code false} auto mode don't support proof.
     */
    boolean isAutoModeSupported(Proof proof);
    
    /**
     * Starts the auto mode for the given {@link Proof}.
     * @param proof The {@link Proof} to start auto mode of.
     */
    void startAutoMode(Proof proof);
    
    /**
     * Starts the auto mode for the given {@link Proof} and the given {@link Goal}s. 
     * @param proof The {@link Proof} to start auto mode of.
     * @param goals The {@link Goal}s to close.
     */
    void startAutoMode(Proof proof, ImmutableList<Goal> goals);
    
    /**
     * Stops the currently running auto mode.
     */
    void stopAutoMode();
    
    /**
     * Blocks the current {@link Thread} while the auto mode of this
     * {@link UserInterface} is active.
     */
    void waitWhileAutoMode();
    
    /**
     * Starts the auto mode for the given proof which must be contained
     * in this user interface and blocks the current thread until it
     * has finished.
     * @param proof The {@link Proof} to start auto mode and to wait for.
     */
    void startAndWaitForAutoMode(Proof proof);
    
    /**
     * Removes the given {@link Proof} from this {@link UserInterface}.
     * @param proof The {@link Proof} to remove.
     */
    void removeProof(Proof proof);

    File saveProof(Proof proof, String fileExtension);
}<|MERGE_RESOLUTION|>--- conflicted
+++ resolved
@@ -21,7 +21,6 @@
 import de.uka.ilkd.key.gui.ApplyTacletDialogModel;
 import de.uka.ilkd.key.gui.KeYMediator;
 import de.uka.ilkd.key.gui.ProverTaskListener;
-import de.uka.ilkd.key.gui.macros.ProofMacro;
 import de.uka.ilkd.key.gui.notification.events.NotificationEvent;
 import de.uka.ilkd.key.macros.ProofMacro;
 import de.uka.ilkd.key.proof.Goal;
@@ -121,13 +120,10 @@
      */
     void loadProblem(File file, List<File> classPath, File bootClassPath);
 
-<<<<<<< HEAD
     void setSaveOnly(boolean s);
 
     boolean isSaveOnly();
 
-=======
->>>>>>> 3c1f796f
     void setMacro(ProofMacro macro);
 
     ProofMacro getMacro();
