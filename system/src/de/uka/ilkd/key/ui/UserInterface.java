// This file is part of KeY - Integrated Deductive Software Design
//
// Copyright (C) 2001-2011 Universitaet Karlsruhe (TH), Germany
//                         Universitaet Koblenz-Landau, Germany
//                         Chalmers University of Technology, Sweden
// Copyright (C) 2011-2014 Karlsruhe Institute of Technology, Germany
//                         Technical University Darmstadt, Germany
//                         Chalmers University of Technology, Sweden
//
// The KeY system is protected by the GNU General
// Public License. See LICENSE.TXT for details.
//

package de.uka.ilkd.key.ui;

import java.io.File;
import java.util.List;

import de.uka.ilkd.key.collection.ImmutableList;
import de.uka.ilkd.key.gui.ApplyTacletDialogModel;
import de.uka.ilkd.key.gui.KeYMediator;
import de.uka.ilkd.key.gui.ProverTaskListener;
import de.uka.ilkd.key.gui.notification.events.NotificationEvent;
import de.uka.ilkd.key.macros.ProofMacro;
import de.uka.ilkd.key.macros.ProofMacroListener;
import de.uka.ilkd.key.proof.Goal;
import de.uka.ilkd.key.proof.Proof;
import de.uka.ilkd.key.proof.ProofAggregate;
import de.uka.ilkd.key.proof.init.IPersistablePO.LoadedPOContainer;
import de.uka.ilkd.key.proof.init.InitConfig;
import de.uka.ilkd.key.proof.init.ProblemInitializer;
import de.uka.ilkd.key.proof.init.ProblemInitializer.ProblemInitializerListener;
import de.uka.ilkd.key.proof.init.Profile;
import de.uka.ilkd.key.proof.init.ProofInputException;
import de.uka.ilkd.key.proof.init.ProofOblInput;
import de.uka.ilkd.key.proof.io.DefaultProblemLoader;
import de.uka.ilkd.key.proof.io.ProblemLoader;
import de.uka.ilkd.key.proof.io.ProblemLoaderException;
import de.uka.ilkd.key.proof.mgt.ProofEnvironment;
import de.uka.ilkd.key.proof.mgt.ProofEnvironmentListener;
import de.uka.ilkd.key.rule.IBuiltInRuleApp;
import de.uka.ilkd.key.util.ProgressMonitor;

<<<<<<< HEAD
public interface UserInterface extends ProblemInitializerListener, ProverTaskListener, ProgressMonitor {
    public static final String PROP_AUTO_MODE = "autoMode";

    public ProofMacroListener addProgressBarListener(ProofMacro macro, int numberGoals);

    public ProofMacroListener removeListener(ProofMacro macro);

    /**
     * Checks if the auto mode is running which is the case between
     * {@link #notifyAutoModeBeingStarted()} and {@link #notifyAutomodeStopped()}.
     * @return {@code true} auto mode is running, {@code false} auto mode is not running.
     */
    public boolean isAutoMode();
   
    /**
     * Adds the given listener.
     * @param listener The listener to add.
     */
    public void addPropertyChangeListener(PropertyChangeListener listener);

    /**
     * Adds the given listener for the given property only.
     * @param propertyName The property to observe.
     * @param listener The listener to add.
     */
    public void addPropertyChangeListener(String propertyName, PropertyChangeListener listener);
    
    /**
     * Removes the given listener.
     * @param listener The listener to remove.
     */
    public void removePropertyChangeListener(PropertyChangeListener listener);
    
    /**
     * Removes the given listener from the given property.
     * @param propertyName The property to no longer observe.
     * @param listener The listener to remove.
     */
    public void removePropertyChangeListener(String propertyName, PropertyChangeListener listener);
    
=======
public interface UserInterface
    extends ProblemInitializerListener, ProverTaskListener, ProgressMonitor, ProofEnvironmentListener {
>>>>>>> 5154707b
    /**
     * these methods are called immediately before automode is started to ensure that
     * the GUI can respond in a reasonable way, e.g., change the cursor to a waiting cursor
     */
    void notifyAutoModeBeingStarted();

    /**
     * these methods are called when automode has been stopped to ensure that
     * the GUI can respond in a reasonable way, e.g., change the cursor to the default
     */
    void notifyAutomodeStopped();

    /**
     * general notifications about exceptions etc.
     */
    void notify(NotificationEvent event);

    /**
     * called to complete and apply a taclet instantiations
     * @param models the partial models with all different possible instantiations found automatically
     * @param goal the Goal where to apply
     */
    void completeAndApplyTacletMatch(ApplyTacletDialogModel[] models, Goal goal);

    /**
     * asks if removal of a task is completed. This is useful to display a dialog to the user and asking her or
     * if on command line to allow it always.
     * @param message
     * @return true if removal has been granted
     */
    boolean confirmTaskRemoval(String message);

    /**
     * loads the problem or proof from the given file
     * @param file the File with the problem description or the proof
     */
    void loadProblem(File file);

    /**
     * loads the problem or proof from the given file
     * @param file the File with the problem description or the proof
     * @param classPath the class path entries to use.
     * @param bootClassPath the boot class path to use. 
     */
    void loadProblem(File file, List<File> classPath, File bootClassPath);

    void setSaveOnly(boolean s);

    boolean isSaveOnly();

    void setMacro(ProofMacro macro);

    ProofMacro getMacro();

    boolean macroChosen();

    public ProverTaskListener getListener();

    boolean applyMacro();

    /** 
     * called to open the build in examples 
     */
    void openExamples();

    /**
     * completes rule applications of built in rules
     * @param app the DefaultBuiltInRuleApp to be completed
     * @param goal the Goal where the app will later be applied to
     * @param forced a boolean indicating if the rule should be applied without any 
     * additional interaction from the user provided that the application object can be 
     * made complete automatically
     * @return a complete app or null if no completion was possible
     */
    IBuiltInRuleApp completeBuiltInRuleApp(IBuiltInRuleApp app, Goal goal, boolean forced);    

    /**
     * <p>
     * Creates a new {@link ProblemInitializer} instance which is configured
     * for this {@link UserInterface}.
     * </p>
     * <p>
     * This method is used by nearly all Eclipse based product that
     * uses KeY.
     * </p>
     * @param profile The {@link Profile} to use.
    * @return The instantiated {@link ProblemInitializer}.
     */
    ProblemInitializer createProblemInitializer(Profile profile);
    
    /**
     * Returns the used {@link KeYMediator}.
     * @return The used {@link KeYMediator}.
     */
    KeYMediator getMediator();
    
    /**
     * Opens a java file in this {@link UserInterface} and returns the instantiated {@link DefaultProblemLoader}
     * which can be used to instantiated proofs programmatically.
     * @param profile An optional {@link Profile} to use. If it is {@code null} the default profile {@link KeYMediator#getDefaultProfile()} is used.
     * @param file The java file to open.
     * @param classPaths The class path entries to use.
     * @param bootClassPath The boot class path to use.
     * @return The opened {@link DefaultProblemLoader}.
     * @throws ProblemLoaderException Occurred Exception.
     */
    DefaultProblemLoader load(Profile profile, File file, List<File> classPaths, File bootClassPath) throws ProblemLoaderException;
    
    /**
     * Instantiates a new {@link Proof} in this {@link UserInterface} for the given
     * {@link ProofOblInput} based on the {@link InitConfig}.
     * @param initConfig The {@link InitConfig} which provides the source code.
     * @param input The description of the {@link Proof} to instantiate.
     * @return The instantiated {@link Proof}.
     * @throws ProofInputException Occurred Exception.
     */
    Proof createProof(InitConfig initConfig, ProofOblInput input) throws ProofInputException;
    
    /**
     * Checks if the auto mode of this {@link UserInterface} supports the given {@link Proof}.
     * @param proof The {@link Proof} to check.
     * @return {@code true} auto mode support proofs, {@code false} auto mode don't support proof.
     */
    boolean isAutoModeSupported(Proof proof);
    
    /**
     * Starts the auto mode for the given {@link Proof}.
     * @param proof The {@link Proof} to start auto mode of.
     */
    void startAutoMode(Proof proof);
    
    /**
     * Starts the auto mode for the given {@link Proof} and the given {@link Goal}s. 
     * @param proof The {@link Proof} to start auto mode of.
     * @param goals The {@link Goal}s to close.
     */
    void startAutoMode(Proof proof, ImmutableList<Goal> goals);
    
    /**
     * Stops the currently running auto mode.
     */
    void stopAutoMode();
    
    /**
     * Blocks the current {@link Thread} while the auto mode of this
     * {@link UserInterface} is active.
     */
    void waitWhileAutoMode();
    
    /**
     * Starts the auto mode for the given proof which must be contained
     * in this user interface and blocks the current thread until it
     * has finished.
     * @param proof The {@link Proof} to start auto mode and to wait for.
     */
    void startAndWaitForAutoMode(Proof proof);
    
    /**
     * Removes the given {@link Proof} from this {@link UserInterface}.
     * @param proof The {@link Proof} to remove.
     */
    void removeProof(Proof proof);

    File saveProof(Proof proof, String fileExtension);
    
    /**
     * This method is called if no {@link LoadedPOContainer} was created
     * via {@link #createProofObligationContainer()} and can be overwritten
     * for instance to open the proof management dialog as done by {@link ProblemLoader}.
     * @return true if the proof obligation was selected, and false if action was aborted
     */
     boolean selectProofObligation(InitConfig initConfig);

    /**
     * registers the proof aggregate at the UI
     * 
     * @param proofOblInput the {@link ProofOblInput}
     * @param proofList the {@link ProofAggregate} 
     * @param initConfig the {@link InitConfig} to be used
     * @return the new {@link ProofEnvironment} where the {@link ProofAggregate} has been registered
     */
     ProofEnvironment createProofEnvironmentAndRegisterProof(ProofOblInput proofOblInput, ProofAggregate proofList, InitConfig initConfig);
}<|MERGE_RESOLUTION|>--- conflicted
+++ resolved
@@ -22,7 +22,6 @@
 import de.uka.ilkd.key.gui.ProverTaskListener;
 import de.uka.ilkd.key.gui.notification.events.NotificationEvent;
 import de.uka.ilkd.key.macros.ProofMacro;
-import de.uka.ilkd.key.macros.ProofMacroListener;
 import de.uka.ilkd.key.proof.Goal;
 import de.uka.ilkd.key.proof.Proof;
 import de.uka.ilkd.key.proof.ProofAggregate;
@@ -41,51 +40,9 @@
 import de.uka.ilkd.key.rule.IBuiltInRuleApp;
 import de.uka.ilkd.key.util.ProgressMonitor;
 
-<<<<<<< HEAD
-public interface UserInterface extends ProblemInitializerListener, ProverTaskListener, ProgressMonitor {
-    public static final String PROP_AUTO_MODE = "autoMode";
-
-    public ProofMacroListener addProgressBarListener(ProofMacro macro, int numberGoals);
-
-    public ProofMacroListener removeListener(ProofMacro macro);
-
-    /**
-     * Checks if the auto mode is running which is the case between
-     * {@link #notifyAutoModeBeingStarted()} and {@link #notifyAutomodeStopped()}.
-     * @return {@code true} auto mode is running, {@code false} auto mode is not running.
-     */
-    public boolean isAutoMode();
-   
-    /**
-     * Adds the given listener.
-     * @param listener The listener to add.
-     */
-    public void addPropertyChangeListener(PropertyChangeListener listener);
-
-    /**
-     * Adds the given listener for the given property only.
-     * @param propertyName The property to observe.
-     * @param listener The listener to add.
-     */
-    public void addPropertyChangeListener(String propertyName, PropertyChangeListener listener);
-    
-    /**
-     * Removes the given listener.
-     * @param listener The listener to remove.
-     */
-    public void removePropertyChangeListener(PropertyChangeListener listener);
-    
-    /**
-     * Removes the given listener from the given property.
-     * @param propertyName The property to no longer observe.
-     * @param listener The listener to remove.
-     */
-    public void removePropertyChangeListener(String propertyName, PropertyChangeListener listener);
-    
-=======
 public interface UserInterface
     extends ProblemInitializerListener, ProverTaskListener, ProgressMonitor, ProofEnvironmentListener {
->>>>>>> 5154707b
+
     /**
      * these methods are called immediately before automode is started to ensure that
      * the GUI can respond in a reasonable way, e.g., change the cursor to a waiting cursor
