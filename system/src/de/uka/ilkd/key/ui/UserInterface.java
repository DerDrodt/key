--- conflicted
+++ resolved
@@ -43,11 +43,6 @@
 public interface UserInterface
     extends ProblemInitializerListener, ProverTaskListener, ProgressMonitor, ProofEnvironmentListener {
 
-<<<<<<< HEAD
-    public static final String PROP_AUTO_MODE = "autoMode";
-
-=======
->>>>>>> 0c842c2b
     /**
      * these methods are called immediately before automode is started to ensure that
      * the GUI can respond in a reasonable way, e.g., change the cursor to a waiting cursor
