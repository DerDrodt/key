--- conflicted
+++ resolved
@@ -147,17 +147,13 @@
        DefaultProblemLoader loader = null;
        try {
           getMediator().stopInterface(true);
-<<<<<<< HEAD
-          loader = new DefaultProblemLoader(file, classPath, bootClassPath, profile, getMediator(), false);
+          loader = new DefaultProblemLoader(file, classPath, bootClassPath, profile,
+                                            getMediator(), false, poPropertiesToForce);
           if (isSaveOnly()) {
               loader.saveAll();
           } else {
               loader.load();
           }
-=======
-          loader = new DefaultProblemLoader(file, classPath, bootClassPath, profile, getMediator(), false, poPropertiesToForce);
-          loader.load();
->>>>>>> 6437446a
           return loader;
        }
        catch (ProblemLoaderException e) {
