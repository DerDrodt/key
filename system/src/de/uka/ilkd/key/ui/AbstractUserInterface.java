--- conflicted
+++ resolved
@@ -109,17 +109,10 @@
             System.out.println(getMacroConsoleOutput());
             Proof proof = getMediator().getSelectedProof();
             TaskFinishedInfo info = ProofMacroFinishedInfo.getDefaultInfo(getMacro(), proof);
-<<<<<<< HEAD
-            final ProverTaskListener ptl = getListener();
-            try {
-                getMediator().stopInterface(true);
-                getMediator().setInteractive(false);                
-=======
             ProverTaskListener ptl = getListener();
             try {
                 getMediator().stopInterface(true);
                 getMediator().setInteractive(false);
->>>>>>> 7ae943c5
                 ptl.taskStarted(getMacro().getName(), 0);
                 info = getMacro().applyTo(getMediator(), null, ptl);
                 synchronized(getMacro()) {
@@ -131,11 +124,6 @@
             } catch(InterruptedException ex) {
                 Debug.out("Proof macro has been interrupted:");
                 Debug.out(ex);
-<<<<<<< HEAD
-            } finally {
-                ptl.taskFinished(info);
-=======
->>>>>>> 7ae943c5
             }
             return true;
         } else {
