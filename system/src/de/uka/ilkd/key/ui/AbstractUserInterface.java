--- conflicted
+++ resolved
@@ -38,15 +38,11 @@
 
 public abstract class AbstractUserInterface implements UserInterface {
 
-<<<<<<< HEAD
     private ProofMacro autoMacro = new DummyProofMacro();
     protected boolean saveOnly = false;
 
-	public void loadProblem(File file, List<File> classPath,
-=======
 	protected ProblemLoader getProblemLoader(File file, List<File> classPath,
->>>>>>> 224ad001
-	        File bootClassPath, KeYMediator mediator) {
+	                                         File bootClassPath, KeYMediator mediator) {
 		final ProblemLoader pl = new ProblemLoader(file, classPath,
 		        bootClassPath, AbstractProfile.getDefaultProfile(), mediator);
 		pl.addTaskListener(this);
@@ -54,7 +50,6 @@
 	}
 
     @Override
-<<<<<<< HEAD
     public IBuiltInRuleApp completeBuiltInRuleApp(IBuiltInRuleApp app, Goal goal, boolean forced) {
         app = forced? app.forceInstantiate(goal): app.tryToInstantiate(goal);
         // cannot complete that app
@@ -110,13 +105,6 @@
         }
         return false;
     }
-=======
-	public  IBuiltInRuleApp completeBuiltInRuleApp(IBuiltInRuleApp app, Goal goal, boolean forced) {
-	app = forced? app.forceInstantiate(goal): app.tryToInstantiate(goal);
-		// cannot complete that app
-		return app.complete() ? app : null;
-	}
->>>>>>> 224ad001
 
     /**
      * {@inheritDoc}
@@ -130,15 +118,11 @@
        try {
           getMediator().stopInterface(true);
           loader = new DefaultProblemLoader(file, classPath, bootClassPath, profile, getMediator());
-<<<<<<< HEAD
           if (isSaveOnly()) {
-              loader.saveAll(isRegisterProofs());
+              loader.saveAll();
           } else {
-              loader.load(isRegisterProofs());
+              loader.load();
           }
-=======
-          loader.load();
->>>>>>> 224ad001
           return loader;
        }
        catch (ProblemLoaderException e) {
