--- conflicted
+++ resolved
@@ -132,17 +132,12 @@
        DefaultProblemLoader loader = null;
        try {
           getMediator().stopInterface(true);
-<<<<<<< HEAD
-          loader = new DefaultProblemLoader(file, classPath, bootClassPath, profile, getMediator());
+          loader = new DefaultProblemLoader(file, classPath, bootClassPath, profile, getMediator(), false);
           if (isSaveOnly()) {
               loader.saveAll();
           } else {
               loader.load();
           }
-=======
-          loader = new DefaultProblemLoader(file, classPath, bootClassPath, profile, getMediator(), false);
-          loader.load();
->>>>>>> bf1dfc56
           return loader;
        }
        catch (ProblemLoaderException e) {
