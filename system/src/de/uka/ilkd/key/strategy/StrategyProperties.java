// This file is part of KeY - Integrated Deductive Software Design 
//
// Copyright (C) 2001-2011 Universitaet Karlsruhe (TH), Germany 
//                         Universitaet Koblenz-Landau, Germany
//                         Chalmers University of Technology, Sweden
// Copyright (C) 2011-2013 Karlsruhe Institute of Technology, Germany 
//                         Technical University Darmstadt, Germany
//                         Chalmers University of Technology, Sweden
//
// The KeY system is protected by the GNU General 
// Public License. See LICENSE.TXT for details.
// 


package de.uka.ilkd.key.strategy;

import java.util.Map;
import java.util.Properties;
import java.util.Set;

import de.uka.ilkd.key.gui.macros.TryCloseMacro;


public final class StrategyProperties extends Properties {
    
    /**
     * 
     */
    private static final long serialVersionUID = 8651946636880456925L;
    public final static String INF_FLOW_CHECK_PROPERTY = "INF_FLOW_CHECK_PROPERTY";
    public final static String INF_FLOW_CHECK_TRUE = "INF_FLOW_CHECK_TRUE";
    public final static String INF_FLOW_CHECK_FALSE = "INF_FLOW_CHECK_FALSE";

    public final static String STOPMODE_OPTIONS_KEY = "STOPMODE_OPTIONS_KEY";
    public final static String STOPMODE_DEFAULT = "STOPMODE_DEFAULT";
    public final static String STOPMODE_NONCLOSE = "STOPMODE_NONCLOSE";
<<<<<<< HEAD

=======
    
    /**
     * RETREAT MODE WILL BE REMOVED SOON. Its functionality can be found
     * in {@link TryCloseMacro} now.
     */
    @Deprecated
>>>>>>> 74c78472
    public final static String RETREAT_MODE_OPTIONS_KEY = "RETREAT_MODE_OPTIONS_KEY";
    public final static String RETREAT_MODE_NONE = "RETREAT_MODE_NONE";
    public final static String RETREAT_MODE_RETREAT = "RETREAT_MODE_RETREAT";

    public final static String SPLITTING_OPTIONS_KEY = "SPLITTING_OPTIONS_KEY";
    public final static String SPLITTING_NORMAL = "SPLITTING_NORMAL";
    public final static String SPLITTING_OFF = "SPLITTING_OFF";
    public final static String SPLITTING_DELAYED = "SPLITTING_DELAYED";

    public final static String LOOP_OPTIONS_KEY = "LOOP_OPTIONS_KEY";
    public final static String LOOP_EXPAND = "LOOP_EXPAND";
    public final static String LOOP_EXPAND_BOUNDED = "LOOP_EXPAND_BOUNDED"; //Used for test generation chrisg
    public final static String LOOP_INVARIANT = "LOOP_INVARIANT";
    public final static String LOOP_NONE = "LOOP_NONE";

    public final static String BLOCK_OPTIONS_KEY = "BLOCK_OPTIONS_KEY";
    public final static String BLOCK_CONTRACT = "BLOCK_CONTRACT";
    public final static String BLOCK_EXPAND = "BLOCK_EXPAND";
    public final static String BLOCK_NONE = "BLOCK_NONE";
    
    public final static String METHOD_OPTIONS_KEY = "METHOD_OPTIONS_KEY";
    public final static String METHOD_EXPAND = "METHOD_EXPAND";
    public final static String METHOD_CONTRACT = "METHOD_CONTRACT";
    public final static String METHOD_NONE = "METHOD_NONE";
    
    public final static String DEP_OPTIONS_KEY = "DEP_OPTIONS_KEY";
    public final static String DEP_ON = "DEP_ON";
    public final static String DEP_OFF = "DEP_OFF";

    public final static String QUERY_OPTIONS_KEY = "QUERY_NEW_OPTIONS_KEY";
    public final static String QUERY_ON = "QUERY_ON";
    public final static String QUERY_RESTRICTED = "QUERY_RESTRICTED";
    public final static String QUERY_OFF = "QUERY_OFF";

    public final static String QUERYAXIOM_OPTIONS_KEY = "QUERYAXIOM_OPTIONS_KEY";
    public final static String QUERYAXIOM_ON  = "QUERYAXIOM_ON";
    public final static String QUERYAXIOM_OFF = "QUERYAXIOM_OFF";
    
    public final static String NON_LIN_ARITH_OPTIONS_KEY = "NON_LIN_ARITH_OPTIONS_KEY";
    public final static String NON_LIN_ARITH_NONE = "NON_LIN_ARITH_NONE";
    public final static String NON_LIN_ARITH_DEF_OPS = "NON_LIN_ARITH_DEF_OPS";
    public final static String NON_LIN_ARITH_COMPLETION = "NON_LIN_ARITH_COMPLETION";

    public final static String QUANTIFIERS_OPTIONS_KEY = "QUANTIFIERS_OPTIONS_KEY";
    public final static String QUANTIFIERS_NONE = "QUANTIFIERS_NONE";
    public final static String QUANTIFIERS_NON_SPLITTING = "QUANTIFIERS_NON_SPLITTING";
    public final static String QUANTIFIERS_NON_SPLITTING_WITH_PROGS = "QUANTIFIERS_NON_SPLITTING_WITH_PROGS";
    public final static String QUANTIFIERS_INSTANTIATE = "QUANTIFIERS_INSTANTIATE";

    public final static String VBT_PHASE = "VBT_PHASE"; //Used for verification-based testing
    public final static String VBT_SYM_EX = "VBT_SYM_EX";
    public final static String VBT_QUAN_INST = "VBT_QUAN_INST";
    public final static String VBT_MODEL_GEN = "VBT_MODEL_GEN";
    
    //chrisg
    public final static String AUTO_INDUCTION_OPTIONS_KEY          = "AUTO_INDUCTION_OPTIONS_KEY"; 
    public final static String AUTO_INDUCTION_OFF      = "AUTO_INDUCTION_OFF"; 
    public final static String AUTO_INDUCTION_RESTRICTED      = "AUTO_INDUCTION_RESTRICTED"; 
    public final static String AUTO_INDUCTION_ON       = "AUTO_INDUCTION_ON"; 
    public final static String AUTO_INDUCTION_LEMMA_ON = "AUTO_INDUCTION_LEMMA_ON";

    public final static int USER_TACLETS_NUM = 3;
    private final static String USER_TACLETS_OPTIONS_KEY_BASE = "USER_TACLETS_OPTIONS_KEY";
    public static String USER_TACLETS_OPTIONS_KEY(int i)
                             { return USER_TACLETS_OPTIONS_KEY_BASE + i; }
    public final static String USER_TACLETS_OFF = "USER_TACLETS_OFF";
    public final static String USER_TACLETS_LOW = "USER_TACLETS_LOW";
    public final static String USER_TACLETS_HIGH = "USER_TACLETS_HIGH";

    //String identities.
    private static final String[] stringPool = {
        INF_FLOW_CHECK_PROPERTY, INF_FLOW_CHECK_TRUE, INF_FLOW_CHECK_FALSE,
        STOPMODE_OPTIONS_KEY, STOPMODE_DEFAULT, STOPMODE_NONCLOSE,
    	RETREAT_MODE_OPTIONS_KEY, RETREAT_MODE_NONE, RETREAT_MODE_RETREAT,
    	SPLITTING_OPTIONS_KEY, SPLITTING_NORMAL, SPLITTING_OFF, SPLITTING_DELAYED,
    	LOOP_OPTIONS_KEY, LOOP_EXPAND, LOOP_EXPAND_BOUNDED, LOOP_INVARIANT, LOOP_NONE,
    	BLOCK_OPTIONS_KEY, BLOCK_CONTRACT, BLOCK_EXPAND, BLOCK_NONE,
    	METHOD_OPTIONS_KEY, METHOD_EXPAND, METHOD_CONTRACT, METHOD_NONE,
    	DEP_OPTIONS_KEY, DEP_ON, DEP_OFF,
    	QUERY_OPTIONS_KEY, QUERY_ON, QUERY_RESTRICTED, QUERY_OFF,
    	QUERYAXIOM_OPTIONS_KEY, QUERYAXIOM_ON, QUERYAXIOM_OFF,
    	NON_LIN_ARITH_OPTIONS_KEY, NON_LIN_ARITH_NONE, NON_LIN_ARITH_DEF_OPS, NON_LIN_ARITH_COMPLETION,
    	QUANTIFIERS_OPTIONS_KEY, QUANTIFIERS_NONE, QUANTIFIERS_NON_SPLITTING, QUANTIFIERS_NON_SPLITTING_WITH_PROGS, QUANTIFIERS_INSTANTIATE,
    	VBT_PHASE, VBT_SYM_EX, VBT_QUAN_INST, VBT_MODEL_GEN,
    	AUTO_INDUCTION_OPTIONS_KEY, AUTO_INDUCTION_OFF, AUTO_INDUCTION_RESTRICTED, AUTO_INDUCTION_ON,  AUTO_INDUCTION_LEMMA_ON,
    	USER_TACLETS_OPTIONS_KEY_BASE, USER_TACLETS_OFF, USER_TACLETS_LOW, USER_TACLETS_HIGH, 
    	USER_TACLETS_OPTIONS_KEY(1), USER_TACLETS_OPTIONS_KEY(2), USER_TACLETS_OPTIONS_KEY(3)};
    
   
    private static final Properties defaultMap = new Properties();
    
    static {
        defaultMap.setProperty(SPLITTING_OPTIONS_KEY, SPLITTING_DELAYED);
        defaultMap.setProperty(LOOP_OPTIONS_KEY, LOOP_INVARIANT);
        defaultMap.setProperty(BLOCK_OPTIONS_KEY, BLOCK_CONTRACT);
        defaultMap.setProperty(METHOD_OPTIONS_KEY, METHOD_CONTRACT);
        defaultMap.setProperty(DEP_OPTIONS_KEY, DEP_ON);
        defaultMap.setProperty(QUERY_OPTIONS_KEY, QUERY_OFF);
        defaultMap.setProperty(QUERYAXIOM_OPTIONS_KEY, QUERYAXIOM_ON);
        defaultMap.setProperty(NON_LIN_ARITH_OPTIONS_KEY, NON_LIN_ARITH_NONE);
        defaultMap.setProperty(QUANTIFIERS_OPTIONS_KEY, QUANTIFIERS_NON_SPLITTING_WITH_PROGS);
        for (int i = 1; i <= USER_TACLETS_NUM; ++i)
            defaultMap.setProperty(USER_TACLETS_OPTIONS_KEY(i), USER_TACLETS_OFF);
        defaultMap.setProperty(INF_FLOW_CHECK_PROPERTY, INF_FLOW_CHECK_FALSE);
        defaultMap.setProperty(STOPMODE_OPTIONS_KEY, STOPMODE_DEFAULT);
        defaultMap.setProperty(RETREAT_MODE_OPTIONS_KEY, RETREAT_MODE_NONE);
        defaultMap.setProperty(VBT_PHASE, VBT_SYM_EX);
        defaultMap.setProperty(AUTO_INDUCTION_OPTIONS_KEY, AUTO_INDUCTION_OFF); //chrisg        
    }
    
    public StrategyProperties() {
        put(SPLITTING_OPTIONS_KEY, defaultMap.get(SPLITTING_OPTIONS_KEY));                
        put(LOOP_OPTIONS_KEY, defaultMap.get(LOOP_OPTIONS_KEY));
        put(BLOCK_OPTIONS_KEY, defaultMap.get(BLOCK_OPTIONS_KEY));
        put(METHOD_OPTIONS_KEY, defaultMap.get(METHOD_OPTIONS_KEY));
        put(DEP_OPTIONS_KEY, defaultMap.get(DEP_OPTIONS_KEY));
        put(QUERY_OPTIONS_KEY, defaultMap.get(QUERY_OPTIONS_KEY));
        put(QUERYAXIOM_OPTIONS_KEY, defaultMap.get(QUERYAXIOM_OPTIONS_KEY));
        put(NON_LIN_ARITH_OPTIONS_KEY, defaultMap.get(NON_LIN_ARITH_OPTIONS_KEY));
        put(QUANTIFIERS_OPTIONS_KEY, defaultMap.get(QUANTIFIERS_OPTIONS_KEY));
        for (int i = 1; i <= USER_TACLETS_NUM; ++i)
            put(USER_TACLETS_OPTIONS_KEY(i), defaultMap.get(USER_TACLETS_OPTIONS_KEY(i)));
        put(INF_FLOW_CHECK_PROPERTY, defaultMap.get(INF_FLOW_CHECK_PROPERTY));
        put(STOPMODE_OPTIONS_KEY, defaultMap.get(STOPMODE_OPTIONS_KEY));
        put(RETREAT_MODE_OPTIONS_KEY, defaultMap.get(RETREAT_MODE_OPTIONS_KEY));
        put(VBT_PHASE, defaultMap.getProperty(VBT_PHASE));
        put(AUTO_INDUCTION_OPTIONS_KEY, defaultMap.getProperty(AUTO_INDUCTION_OPTIONS_KEY));
    }

    public static String getDefaultProperty(String key) {
        return defaultMap.getProperty(key);
    }
    
    public String getProperty(String key) {
        String val = super.getProperty(key);
        if (val!=null) return val;
        return defaultMap.getProperty(key);
    }
    
    public static StrategyProperties read(Properties p) {        
        StrategyProperties sp = new StrategyProperties();

        sp.put(SPLITTING_OPTIONS_KEY, readSingleOption(p, SPLITTING_OPTIONS_KEY));                
        sp.put(LOOP_OPTIONS_KEY, readSingleOption(p, LOOP_OPTIONS_KEY));
        sp.put(BLOCK_OPTIONS_KEY, readSingleOption(p, BLOCK_OPTIONS_KEY)); 
        sp.put(METHOD_OPTIONS_KEY, readSingleOption(p, METHOD_OPTIONS_KEY));
        sp.put(DEP_OPTIONS_KEY, readSingleOption(p,DEP_OPTIONS_KEY));
        sp.put(QUERY_OPTIONS_KEY, readSingleOption(p,QUERY_OPTIONS_KEY));
        sp.put(QUERYAXIOM_OPTIONS_KEY, readSingleOption(p,QUERYAXIOM_OPTIONS_KEY));
        sp.put(NON_LIN_ARITH_OPTIONS_KEY, readSingleOption(p,NON_LIN_ARITH_OPTIONS_KEY));
        sp.put(QUANTIFIERS_OPTIONS_KEY, readSingleOption(p,QUANTIFIERS_OPTIONS_KEY));
        for (int i = 1; i <= USER_TACLETS_NUM; ++i)
            sp.put(USER_TACLETS_OPTIONS_KEY(i), readSingleOption(p,USER_TACLETS_OPTIONS_KEY(i)));
        sp.put(INF_FLOW_CHECK_PROPERTY, readSingleOption(p,INF_FLOW_CHECK_PROPERTY));
        sp.put(STOPMODE_OPTIONS_KEY, readSingleOption(p,STOPMODE_OPTIONS_KEY));
        sp.put(RETREAT_MODE_OPTIONS_KEY, readSingleOption(p,RETREAT_MODE_OPTIONS_KEY));
        sp.put(VBT_PHASE, readSingleOption(p,VBT_PHASE));
        sp.put(AUTO_INDUCTION_OPTIONS_KEY, readSingleOption(p,AUTO_INDUCTION_OPTIONS_KEY));
        return sp;
    }

    /**
     * @param p
     */
    private static Object readSingleOption(Properties p, String key) {
        String o = (String)p.get("[StrategyProperty]"+key);
        if (o == null) o = (String)defaultMap.get(key);
        return getUniqueString(o);
    }

    public void write(Properties p) {                
        p.put("[StrategyProperty]"+SPLITTING_OPTIONS_KEY, get(SPLITTING_OPTIONS_KEY));
        p.put("[StrategyProperty]"+LOOP_OPTIONS_KEY, get(LOOP_OPTIONS_KEY));
        p.put("[StrategyProperty]"+BLOCK_OPTIONS_KEY, get(BLOCK_OPTIONS_KEY));
        p.put("[StrategyProperty]"+METHOD_OPTIONS_KEY, get(METHOD_OPTIONS_KEY));
        p.put("[StrategyProperty]"+DEP_OPTIONS_KEY, get(DEP_OPTIONS_KEY));              
        p.put("[StrategyProperty]"+QUERY_OPTIONS_KEY, get(QUERY_OPTIONS_KEY));              
        p.put("[StrategyProperty]"+QUERYAXIOM_OPTIONS_KEY, get(QUERYAXIOM_OPTIONS_KEY));              
        p.put("[StrategyProperty]"+NON_LIN_ARITH_OPTIONS_KEY, get(NON_LIN_ARITH_OPTIONS_KEY));              
        p.put("[StrategyProperty]"+QUANTIFIERS_OPTIONS_KEY, get(QUANTIFIERS_OPTIONS_KEY));              
        for (int i = 1; i <= USER_TACLETS_NUM; ++i)
            p.put("[StrategyProperty]"+USER_TACLETS_OPTIONS_KEY(i), get(USER_TACLETS_OPTIONS_KEY(i)));
        p.put("[StrategyProperty]"+INF_FLOW_CHECK_PROPERTY, get(INF_FLOW_CHECK_PROPERTY));
        p.put("[StrategyProperty]"+STOPMODE_OPTIONS_KEY, get(STOPMODE_OPTIONS_KEY));
        p.put("[StrategyProperty]"+RETREAT_MODE_OPTIONS_KEY, get(RETREAT_MODE_OPTIONS_KEY));
        p.put("[StrategyProperty]"+VBT_PHASE, get(VBT_PHASE));
        p.put("[StrategyProperty]"+AUTO_INDUCTION_OPTIONS_KEY, get(AUTO_INDUCTION_OPTIONS_KEY));
    }

    
    public synchronized Object clone() {
        final Properties p = (Properties) super.clone();
        final StrategyProperties sp = new StrategyProperties();
        sp.putAll(p);
        return sp;        
    }
    
    
    public boolean isDefault() {
	boolean result = true;
	Set<Map.Entry<Object,Object>> defaults = defaultMap.entrySet();
	for(Map.Entry<Object,Object> def : defaults) {
	    if(!def.getValue().equals(getProperty((String)def.getKey()))) {
		result = false;
		break;
	    }
	}
	return result;
    }
    
    /** 
     * @param in A keyword from the strategy properties. It must be registered in <code>stringPool<\code>.
     * @return Returns the same string but possibly with a different but unique object identity.
     */
    private final static String getUniqueString(String in){
    	for(String id:stringPool){
    		if(id.equals(in)){
    			return id; 
    		}
    	}
    	System.err.println("The string \""+in+"\" is not registered in the string pool of StrategyProperties. Update the string pool!");
    	return null;
    }
}<|MERGE_RESOLUTION|>--- conflicted
+++ resolved
@@ -34,16 +34,12 @@
     public final static String STOPMODE_OPTIONS_KEY = "STOPMODE_OPTIONS_KEY";
     public final static String STOPMODE_DEFAULT = "STOPMODE_DEFAULT";
     public final static String STOPMODE_NONCLOSE = "STOPMODE_NONCLOSE";
-<<<<<<< HEAD
-
-=======
     
     /**
      * RETREAT MODE WILL BE REMOVED SOON. Its functionality can be found
      * in {@link TryCloseMacro} now.
      */
     @Deprecated
->>>>>>> 74c78472
     public final static String RETREAT_MODE_OPTIONS_KEY = "RETREAT_MODE_OPTIONS_KEY";
     public final static String RETREAT_MODE_NONE = "RETREAT_MODE_NONE";
     public final static String RETREAT_MODE_RETREAT = "RETREAT_MODE_RETREAT";
@@ -58,7 +54,7 @@
     public final static String LOOP_EXPAND_BOUNDED = "LOOP_EXPAND_BOUNDED"; //Used for test generation chrisg
     public final static String LOOP_INVARIANT = "LOOP_INVARIANT";
     public final static String LOOP_NONE = "LOOP_NONE";
-
+    
     public final static String BLOCK_OPTIONS_KEY = "BLOCK_OPTIONS_KEY";
     public final static String BLOCK_CONTRACT = "BLOCK_CONTRACT";
     public final static String BLOCK_EXPAND = "BLOCK_EXPAND";
