// This file is part of KeY - Integrated Deductive Software Design
//
// Copyright (C) 2001-2011 Universitaet Karlsruhe (TH), Germany
//                         Universitaet Koblenz-Landau, Germany
//                         Chalmers University of Technology, Sweden
// Copyright (C) 2011-2014 Karlsruhe Institute of Technology, Germany
//                         Technical University Darmstadt, Germany
//                         Chalmers University of Technology, Sweden
//
// The KeY system is protected by the GNU General
// Public License. See LICENSE.TXT for details.
//

package de.uka.ilkd.key.strategy;

import java.util.Map;
import java.util.Properties;
import java.util.Set;

import de.uka.ilkd.key.symbolic_execution.strategy.SymbolicExecutionStrategy;


public final class StrategyProperties extends Properties {
    
    /**
     * 
     */
<<<<<<< HEAD
    private static final long serialVersionUID = 8651946636880456925L;
    public final static String INF_FLOW_CHECK_PROPERTY = "INF_FLOW_CHECK_PROPERTY";
    public final static String INF_FLOW_CHECK_TRUE = "INF_FLOW_CHECK_TRUE";
    public final static String INF_FLOW_CHECK_FALSE = "INF_FLOW_CHECK_FALSE";

=======
    private static final long serialVersionUID = -4647245742912258421L;
    private static final String STRATEGY_PROPERTY = "[StrategyProperty]";
>>>>>>> 224ad001
    public final static String STOPMODE_OPTIONS_KEY = "STOPMODE_OPTIONS_KEY";
    public final static String STOPMODE_DEFAULT = "STOPMODE_DEFAULT";
    public final static String STOPMODE_NONCLOSE = "STOPMODE_NONCLOSE";
    

    public final static String SPLITTING_OPTIONS_KEY = "SPLITTING_OPTIONS_KEY";
    public final static String SPLITTING_NORMAL = "SPLITTING_NORMAL";
    public final static String SPLITTING_OFF = "SPLITTING_OFF";
    public final static String SPLITTING_DELAYED = "SPLITTING_DELAYED";

    public final static String LOOP_OPTIONS_KEY = "LOOP_OPTIONS_KEY";
    public final static String LOOP_EXPAND = "LOOP_EXPAND";
    public final static String LOOP_EXPAND_BOUNDED = "LOOP_EXPAND_BOUNDED"; //Used for test generation chrisg
    public final static String LOOP_INVARIANT = "LOOP_INVARIANT";
    public final static String LOOP_NONE = "LOOP_NONE";
    
    public final static String BLOCK_OPTIONS_KEY = "BLOCK_OPTIONS_KEY";
    public final static String BLOCK_CONTRACT = "BLOCK_CONTRACT";
    public final static String BLOCK_EXPAND = "BLOCK_EXPAND";
    public final static String BLOCK_NONE = "BLOCK_NONE";
    
    public final static String METHOD_OPTIONS_KEY = "METHOD_OPTIONS_KEY";
    public final static String METHOD_EXPAND = "METHOD_EXPAND";
    public final static String METHOD_CONTRACT = "METHOD_CONTRACT";
    public final static String METHOD_NONE = "METHOD_NONE";
    
    public final static String DEP_OPTIONS_KEY = "DEP_OPTIONS_KEY";
    public final static String DEP_ON = "DEP_ON";
    public final static String DEP_OFF = "DEP_OFF";

    public final static String QUERY_OPTIONS_KEY = "QUERY_NEW_OPTIONS_KEY";
    public final static String QUERY_ON = "QUERY_ON";
    public final static String QUERY_RESTRICTED = "QUERY_RESTRICTED";
    public final static String QUERY_OFF = "QUERY_OFF";

    public final static String QUERYAXIOM_OPTIONS_KEY = "QUERYAXIOM_OPTIONS_KEY";
    public final static String QUERYAXIOM_ON  = "QUERYAXIOM_ON";
    public final static String QUERYAXIOM_OFF = "QUERYAXIOM_OFF";
    
    public final static String NON_LIN_ARITH_OPTIONS_KEY = "NON_LIN_ARITH_OPTIONS_KEY";
    public final static String NON_LIN_ARITH_NONE = "NON_LIN_ARITH_NONE";
    public final static String NON_LIN_ARITH_DEF_OPS = "NON_LIN_ARITH_DEF_OPS";
    public final static String NON_LIN_ARITH_COMPLETION = "NON_LIN_ARITH_COMPLETION";

    public final static String QUANTIFIERS_OPTIONS_KEY = "QUANTIFIERS_OPTIONS_KEY";
    public final static String QUANTIFIERS_NONE = "QUANTIFIERS_NONE";
    public final static String QUANTIFIERS_NON_SPLITTING = "QUANTIFIERS_NON_SPLITTING";
    public final static String QUANTIFIERS_NON_SPLITTING_WITH_PROGS = "QUANTIFIERS_NON_SPLITTING_WITH_PROGS";
    public final static String QUANTIFIERS_INSTANTIATE = "QUANTIFIERS_INSTANTIATE";

    public final static String VBT_PHASE = "VBT_PHASE"; //Used for verification-based testing
    public final static String VBT_SYM_EX = "VBT_SYM_EX";
    public final static String VBT_QUAN_INST = "VBT_QUAN_INST";
    public final static String VBT_MODEL_GEN = "VBT_MODEL_GEN";

    public static final String CLASS_AXIOM_OPTIONS_KEY = "CLASS_AXIOM_OPTIONS_KEY";
    public final static String CLASS_AXIOM_OFF = "CLASS_AXIOM_OFF";
    public final static String CLASS_AXIOM_DELAYED= "CLASS_AXIOM_DELAYED";
    public final static String CLASS_AXIOM_FREE = "CLASS_AXIOM_FREE";
    
    //chrisg
    public final static String AUTO_INDUCTION_OPTIONS_KEY          = "AUTO_INDUCTION_OPTIONS_KEY"; 
    public final static String AUTO_INDUCTION_OFF      = "AUTO_INDUCTION_OFF"; 
    public final static String AUTO_INDUCTION_RESTRICTED      = "AUTO_INDUCTION_RESTRICTED"; 
    public final static String AUTO_INDUCTION_ON       = "AUTO_INDUCTION_ON"; 
    public final static String AUTO_INDUCTION_LEMMA_ON = "AUTO_INDUCTION_LEMMA_ON";

    public final static int USER_TACLETS_NUM = 3;
    private final static String USER_TACLETS_OPTIONS_KEY_BASE = "USER_TACLETS_OPTIONS_KEY";
    public static String USER_TACLETS_OPTIONS_KEY(int i)
                             { return USER_TACLETS_OPTIONS_KEY_BASE + i; }
    public final static String USER_TACLETS_OFF = "USER_TACLETS_OFF";
    public final static String USER_TACLETS_LOW = "USER_TACLETS_LOW";
    public final static String USER_TACLETS_HIGH = "USER_TACLETS_HIGH";

    /**
     * Key used in {@link StrategyProperties} to configure alias checks in a {@link SymbolicExecutionStrategy}.
     */
    public static final String SYMBOLIC_EXECUTION_ALIAS_CHECK_OPTIONS_KEY = "SYMBOLIC_EXECUTION_ALIAS_CHECK_OPTIONS_KEY";
    
    /**
     * Value of key {@link #SYMBOLIC_EXECUTION_ALIAS_CHECK_OPTIONS_KEY} in {@link StrategyProperties} to disable alias checks in a {@link SymbolicExecutionStrategy}.
     */
    public static final String SYMBOLIC_EXECUTION_ALIAS_CHECK_NEVER = "SYMBOLIC_EXECUTION_ALIAS_CHECK_NEVER";
    
    /**
     * Value of key {@link #SYMBOLIC_EXECUTION_ALIAS_CHECK_OPTIONS_KEY} in {@link StrategyProperties} to enable immediately alias checks in a {@link SymbolicExecutionStrategy}.
     */
    public static final String SYMBOLIC_EXECUTION_ALIAS_CHECK_IMMEDIATELY = "SYMBOLIC_EXECUTION_ALIAS_CHECK_IMMEDIATELY";

    /**
     * Key used in {@link StrategyProperties} to avoid branches caused by modalities not part of main execution branch in a {@link SymbolicExecutionStrategy}.
     */
    public static final String SYMBOLIC_EXECUTION_NON_EXECUTION_BRANCH_HIDING_OPTIONS_KEY = "SYMBOLIC_EXECUTION_NON_EXECUTION_BRANCH_HIDING_OPTIONS_KEY";
    
    /**
     * Value of key {@link #SYMBOLIC_EXECUTION_NON_EXECUTION_BRANCH_HIDING_OPTIONS_KEY} in {@link StrategyProperties} to disable branch avoiding caused by modalities not part of main execution in a {@link SymbolicExecutionStrategy}.
     */
    public static final String SYMBOLIC_EXECUTION_NON_EXECUTION_BRANCH_HIDING_OFF = "SYMBOLIC_EXECUTION_NON_EXECUTION_BRANCH_HIDING_OFF";
    
    /**
     * Value of key {@link #SYMBOLIC_EXECUTION_NON_EXECUTION_BRANCH_HIDING_OPTIONS_KEY} in {@link StrategyProperties} to avoid branches caused by modalities not part of main execution by using site proofs in a {@link SymbolicExecutionStrategy}.
     */
    public static final String SYMBOLIC_EXECUTION_NON_EXECUTION_BRANCH_HIDING_SIDE_PROOF = "SYMBOLIC_EXECUTION_NON_EXECUTION_BRANCH_HIDING_SIDE_PROOF";
    

    //String identities.
    private static final String[] stringPool = {
<<<<<<< HEAD
        INF_FLOW_CHECK_PROPERTY, INF_FLOW_CHECK_TRUE, INF_FLOW_CHECK_FALSE,
        STOPMODE_OPTIONS_KEY, STOPMODE_DEFAULT, STOPMODE_NONCLOSE,
    	RETREAT_MODE_OPTIONS_KEY, RETREAT_MODE_NONE, RETREAT_MODE_RETREAT,
=======
    	STOPMODE_OPTIONS_KEY, STOPMODE_DEFAULT, STOPMODE_NONCLOSE,
>>>>>>> 224ad001
    	SPLITTING_OPTIONS_KEY, SPLITTING_NORMAL, SPLITTING_OFF, SPLITTING_DELAYED,
    	LOOP_OPTIONS_KEY, LOOP_EXPAND, LOOP_EXPAND_BOUNDED, LOOP_INVARIANT, LOOP_NONE,
    	BLOCK_OPTIONS_KEY, BLOCK_CONTRACT, BLOCK_EXPAND, BLOCK_NONE,
    	METHOD_OPTIONS_KEY, METHOD_EXPAND, METHOD_CONTRACT, METHOD_NONE,
    	DEP_OPTIONS_KEY, DEP_ON, DEP_OFF,
    	QUERY_OPTIONS_KEY, QUERY_ON, QUERY_RESTRICTED, QUERY_OFF,
    	QUERYAXIOM_OPTIONS_KEY, QUERYAXIOM_ON, QUERYAXIOM_OFF,
    	NON_LIN_ARITH_OPTIONS_KEY, NON_LIN_ARITH_NONE, NON_LIN_ARITH_DEF_OPS, NON_LIN_ARITH_COMPLETION,
    	QUANTIFIERS_OPTIONS_KEY, QUANTIFIERS_NONE, QUANTIFIERS_NON_SPLITTING, QUANTIFIERS_NON_SPLITTING_WITH_PROGS, QUANTIFIERS_INSTANTIATE,
    	VBT_PHASE, VBT_SYM_EX, VBT_QUAN_INST, VBT_MODEL_GEN,
    	CLASS_AXIOM_OFF, CLASS_AXIOM_DELAYED, CLASS_AXIOM_FREE,
    	AUTO_INDUCTION_OPTIONS_KEY, AUTO_INDUCTION_OFF, AUTO_INDUCTION_RESTRICTED, AUTO_INDUCTION_ON,  AUTO_INDUCTION_LEMMA_ON,
    	USER_TACLETS_OPTIONS_KEY_BASE, USER_TACLETS_OFF, USER_TACLETS_LOW, USER_TACLETS_HIGH, 
    	USER_TACLETS_OPTIONS_KEY(1), USER_TACLETS_OPTIONS_KEY(2), USER_TACLETS_OPTIONS_KEY(3),
    	SYMBOLIC_EXECUTION_ALIAS_CHECK_OPTIONS_KEY, SYMBOLIC_EXECUTION_ALIAS_CHECK_IMMEDIATELY, SYMBOLIC_EXECUTION_ALIAS_CHECK_NEVER,
    	SYMBOLIC_EXECUTION_NON_EXECUTION_BRANCH_HIDING_OPTIONS_KEY, SYMBOLIC_EXECUTION_NON_EXECUTION_BRANCH_HIDING_OFF, SYMBOLIC_EXECUTION_NON_EXECUTION_BRANCH_HIDING_SIDE_PROOF};
    
   
    private static final Properties defaultMap = new Properties();
    
    static {
        defaultMap.setProperty(SPLITTING_OPTIONS_KEY, SPLITTING_DELAYED);
        defaultMap.setProperty(LOOP_OPTIONS_KEY, LOOP_INVARIANT);
        defaultMap.setProperty(BLOCK_OPTIONS_KEY, BLOCK_CONTRACT);
        defaultMap.setProperty(METHOD_OPTIONS_KEY, METHOD_CONTRACT);
        defaultMap.setProperty(DEP_OPTIONS_KEY, DEP_ON);
        defaultMap.setProperty(QUERY_OPTIONS_KEY, QUERY_OFF);
        defaultMap.setProperty(QUERYAXIOM_OPTIONS_KEY, QUERYAXIOM_ON);
        defaultMap.setProperty(NON_LIN_ARITH_OPTIONS_KEY, NON_LIN_ARITH_NONE);
        defaultMap.setProperty(QUANTIFIERS_OPTIONS_KEY, QUANTIFIERS_NON_SPLITTING_WITH_PROGS);
        for (int i = 1; i <= USER_TACLETS_NUM; ++i)
            defaultMap.setProperty(USER_TACLETS_OPTIONS_KEY(i), USER_TACLETS_OFF);
        defaultMap.setProperty(INF_FLOW_CHECK_PROPERTY, INF_FLOW_CHECK_FALSE);
        defaultMap.setProperty(STOPMODE_OPTIONS_KEY, STOPMODE_DEFAULT);
        defaultMap.setProperty(VBT_PHASE, VBT_SYM_EX);
        defaultMap.setProperty(CLASS_AXIOM_OPTIONS_KEY, CLASS_AXIOM_FREE);
        defaultMap.setProperty(AUTO_INDUCTION_OPTIONS_KEY, AUTO_INDUCTION_OFF); //chrisg        
        defaultMap.setProperty(SYMBOLIC_EXECUTION_ALIAS_CHECK_OPTIONS_KEY, SYMBOLIC_EXECUTION_ALIAS_CHECK_NEVER);
        defaultMap.setProperty(SYMBOLIC_EXECUTION_NON_EXECUTION_BRANCH_HIDING_OPTIONS_KEY, SYMBOLIC_EXECUTION_NON_EXECUTION_BRANCH_HIDING_OFF);
    }
    
    public StrategyProperties() {
        put(SPLITTING_OPTIONS_KEY, defaultMap.get(SPLITTING_OPTIONS_KEY));                
        put(LOOP_OPTIONS_KEY, defaultMap.get(LOOP_OPTIONS_KEY));
        put(BLOCK_OPTIONS_KEY, defaultMap.get(BLOCK_OPTIONS_KEY));
        put(METHOD_OPTIONS_KEY, defaultMap.get(METHOD_OPTIONS_KEY));
        put(DEP_OPTIONS_KEY, defaultMap.get(DEP_OPTIONS_KEY));
        put(QUERY_OPTIONS_KEY, defaultMap.get(QUERY_OPTIONS_KEY));
        put(QUERYAXIOM_OPTIONS_KEY, defaultMap.get(QUERYAXIOM_OPTIONS_KEY));
        put(NON_LIN_ARITH_OPTIONS_KEY, defaultMap.get(NON_LIN_ARITH_OPTIONS_KEY));
        put(QUANTIFIERS_OPTIONS_KEY, defaultMap.get(QUANTIFIERS_OPTIONS_KEY));
        for (int i = 1; i <= USER_TACLETS_NUM; ++i)
            put(USER_TACLETS_OPTIONS_KEY(i), defaultMap.get(USER_TACLETS_OPTIONS_KEY(i)));
        put(INF_FLOW_CHECK_PROPERTY, defaultMap.get(INF_FLOW_CHECK_PROPERTY));
        put(STOPMODE_OPTIONS_KEY, defaultMap.get(STOPMODE_OPTIONS_KEY));
        put(VBT_PHASE, defaultMap.getProperty(VBT_PHASE));
        put(CLASS_AXIOM_OPTIONS_KEY, defaultMap.getProperty(CLASS_AXIOM_OPTIONS_KEY));
        put(AUTO_INDUCTION_OPTIONS_KEY, defaultMap.getProperty(AUTO_INDUCTION_OPTIONS_KEY));
    }

    public static String getDefaultProperty(String key) {
        return defaultMap.getProperty(key);
    }
    
    public String getProperty(String key) {
        String val = super.getProperty(key);
        if (val!=null) return val;
        return defaultMap.getProperty(key);
    }
    
    public static StrategyProperties read(Properties p) {        
        StrategyProperties sp = new StrategyProperties();

        sp.put(SPLITTING_OPTIONS_KEY, readSingleOption(p, SPLITTING_OPTIONS_KEY));                
        sp.put(LOOP_OPTIONS_KEY, readSingleOption(p, LOOP_OPTIONS_KEY));
        sp.put(BLOCK_OPTIONS_KEY, readSingleOption(p, BLOCK_OPTIONS_KEY)); 
        sp.put(METHOD_OPTIONS_KEY, readSingleOption(p, METHOD_OPTIONS_KEY));
        sp.put(DEP_OPTIONS_KEY, readSingleOption(p,DEP_OPTIONS_KEY));
        sp.put(QUERY_OPTIONS_KEY, readSingleOption(p,QUERY_OPTIONS_KEY));
        sp.put(QUERYAXIOM_OPTIONS_KEY, readSingleOption(p,QUERYAXIOM_OPTIONS_KEY));
        sp.put(NON_LIN_ARITH_OPTIONS_KEY, readSingleOption(p,NON_LIN_ARITH_OPTIONS_KEY));
        sp.put(QUANTIFIERS_OPTIONS_KEY, readSingleOption(p,QUANTIFIERS_OPTIONS_KEY));
        for (int i = 1; i <= USER_TACLETS_NUM; ++i)
            sp.put(USER_TACLETS_OPTIONS_KEY(i), readSingleOption(p,USER_TACLETS_OPTIONS_KEY(i)));
        sp.put(INF_FLOW_CHECK_PROPERTY, readSingleOption(p,INF_FLOW_CHECK_PROPERTY));
        sp.put(STOPMODE_OPTIONS_KEY, readSingleOption(p,STOPMODE_OPTIONS_KEY));
        sp.put(VBT_PHASE, readSingleOption(p,VBT_PHASE));
        sp.put(CLASS_AXIOM_OPTIONS_KEY, readSingleOption(p, CLASS_AXIOM_OPTIONS_KEY));
        sp.put(AUTO_INDUCTION_OPTIONS_KEY, readSingleOption(p,AUTO_INDUCTION_OPTIONS_KEY));
        sp.put(SYMBOLIC_EXECUTION_ALIAS_CHECK_OPTIONS_KEY, readSingleOption(p,SYMBOLIC_EXECUTION_ALIAS_CHECK_OPTIONS_KEY));
        sp.put(SYMBOLIC_EXECUTION_NON_EXECUTION_BRANCH_HIDING_OPTIONS_KEY, readSingleOption(p,SYMBOLIC_EXECUTION_NON_EXECUTION_BRANCH_HIDING_OPTIONS_KEY));
        return sp;
    }

    /**
     * @param p
     */
    private static Object readSingleOption(Properties p, String key) {
        String o = (String)p.get(STRATEGY_PROPERTY+key);
        if (o == null) o = (String)defaultMap.get(key);
        return getUniqueString(o);
    }

    public void write(Properties p) {                
        p.put(STRATEGY_PROPERTY+SPLITTING_OPTIONS_KEY, get(SPLITTING_OPTIONS_KEY));
        p.put(STRATEGY_PROPERTY+LOOP_OPTIONS_KEY, get(LOOP_OPTIONS_KEY));
        p.put(STRATEGY_PROPERTY+BLOCK_OPTIONS_KEY, get(BLOCK_OPTIONS_KEY));
        p.put(STRATEGY_PROPERTY+METHOD_OPTIONS_KEY, get(METHOD_OPTIONS_KEY));
        p.put(STRATEGY_PROPERTY+DEP_OPTIONS_KEY, get(DEP_OPTIONS_KEY));              
        p.put(STRATEGY_PROPERTY+QUERY_OPTIONS_KEY, get(QUERY_OPTIONS_KEY));              
        p.put(STRATEGY_PROPERTY+QUERYAXIOM_OPTIONS_KEY, get(QUERYAXIOM_OPTIONS_KEY));              
        p.put(STRATEGY_PROPERTY+NON_LIN_ARITH_OPTIONS_KEY, get(NON_LIN_ARITH_OPTIONS_KEY));              
        p.put(STRATEGY_PROPERTY+QUANTIFIERS_OPTIONS_KEY, get(QUANTIFIERS_OPTIONS_KEY));              
        for (int i = 1; i <= USER_TACLETS_NUM; ++i)
<<<<<<< HEAD
            p.put("[StrategyProperty]"+USER_TACLETS_OPTIONS_KEY(i), get(USER_TACLETS_OPTIONS_KEY(i)));
        p.put("[StrategyProperty]"+INF_FLOW_CHECK_PROPERTY, get(INF_FLOW_CHECK_PROPERTY));
        p.put("[StrategyProperty]"+STOPMODE_OPTIONS_KEY, get(STOPMODE_OPTIONS_KEY));
        p.put("[StrategyProperty]"+RETREAT_MODE_OPTIONS_KEY, get(RETREAT_MODE_OPTIONS_KEY));
        p.put("[StrategyProperty]"+VBT_PHASE, get(VBT_PHASE));
        p.put("[StrategyProperty]"+AUTO_INDUCTION_OPTIONS_KEY, get(AUTO_INDUCTION_OPTIONS_KEY));
=======
            p.put(STRATEGY_PROPERTY+USER_TACLETS_OPTIONS_KEY(i), get(USER_TACLETS_OPTIONS_KEY(i)));
        p.put(STRATEGY_PROPERTY+STOPMODE_OPTIONS_KEY, get(STOPMODE_OPTIONS_KEY));
        p.put(STRATEGY_PROPERTY+VBT_PHASE, get(VBT_PHASE));
        p.put(STRATEGY_PROPERTY+AUTO_INDUCTION_OPTIONS_KEY, get(AUTO_INDUCTION_OPTIONS_KEY));
        p.put(STRATEGY_PROPERTY+CLASS_AXIOM_OPTIONS_KEY, get(CLASS_AXIOM_OPTIONS_KEY));
>>>>>>> 224ad001
        Object aliasCheckValue =  get(SYMBOLIC_EXECUTION_ALIAS_CHECK_OPTIONS_KEY);
        if (aliasCheckValue != null) {
           p.put(STRATEGY_PROPERTY+SYMBOLIC_EXECUTION_ALIAS_CHECK_OPTIONS_KEY, aliasCheckValue);
        }
        Object avoidBranchingValue =  get(SYMBOLIC_EXECUTION_NON_EXECUTION_BRANCH_HIDING_OPTIONS_KEY);
        if (avoidBranchingValue != null) {
           p.put(STRATEGY_PROPERTY+SYMBOLIC_EXECUTION_NON_EXECUTION_BRANCH_HIDING_OPTIONS_KEY, avoidBranchingValue);
        }
    }

    
    public synchronized Object clone() {
        final Properties p = (Properties) super.clone();
        final StrategyProperties sp = new StrategyProperties();
        sp.putAll(p);
        return sp;        
    }
    
    
    public boolean isDefault() {
	boolean result = true;
	Set<Map.Entry<Object,Object>> defaults = defaultMap.entrySet();
	for(Map.Entry<Object,Object> def : defaults) {
	    if(!def.getValue().equals(getProperty((String)def.getKey()))) {
		result = false;
		break;
	    }
	}
	return result;
    }
    
    /** 
     * @param in A keyword from the strategy properties. It must be registered in <code>stringPool<\code>.
     * @return Returns the same string but possibly with a different but unique object identity.
     */
    private final static String getUniqueString(String in){
    	for(String id:stringPool){
    		if(id.equals(in)){
    			return id; 
    		}
    	}
    	System.err.println("The string \""+in+"\" is not registered in the string pool of StrategyProperties. Update the string pool!");
    	return null;
    }
}<|MERGE_RESOLUTION|>--- conflicted
+++ resolved
@@ -25,16 +25,11 @@
     /**
      * 
      */
-<<<<<<< HEAD
-    private static final long serialVersionUID = 8651946636880456925L;
+    private static final long serialVersionUID = -4647245742912258421L;
     public final static String INF_FLOW_CHECK_PROPERTY = "INF_FLOW_CHECK_PROPERTY";
     public final static String INF_FLOW_CHECK_TRUE = "INF_FLOW_CHECK_TRUE";
     public final static String INF_FLOW_CHECK_FALSE = "INF_FLOW_CHECK_FALSE";
-
-=======
-    private static final long serialVersionUID = -4647245742912258421L;
     private static final String STRATEGY_PROPERTY = "[StrategyProperty]";
->>>>>>> 224ad001
     public final static String STOPMODE_OPTIONS_KEY = "STOPMODE_OPTIONS_KEY";
     public final static String STOPMODE_DEFAULT = "STOPMODE_DEFAULT";
     public final static String STOPMODE_NONCLOSE = "STOPMODE_NONCLOSE";
@@ -143,13 +138,8 @@
 
     //String identities.
     private static final String[] stringPool = {
-<<<<<<< HEAD
         INF_FLOW_CHECK_PROPERTY, INF_FLOW_CHECK_TRUE, INF_FLOW_CHECK_FALSE,
         STOPMODE_OPTIONS_KEY, STOPMODE_DEFAULT, STOPMODE_NONCLOSE,
-    	RETREAT_MODE_OPTIONS_KEY, RETREAT_MODE_NONE, RETREAT_MODE_RETREAT,
-=======
-    	STOPMODE_OPTIONS_KEY, STOPMODE_DEFAULT, STOPMODE_NONCLOSE,
->>>>>>> 224ad001
     	SPLITTING_OPTIONS_KEY, SPLITTING_NORMAL, SPLITTING_OFF, SPLITTING_DELAYED,
     	LOOP_OPTIONS_KEY, LOOP_EXPAND, LOOP_EXPAND_BOUNDED, LOOP_INVARIANT, LOOP_NONE,
     	BLOCK_OPTIONS_KEY, BLOCK_CONTRACT, BLOCK_EXPAND, BLOCK_NONE,
@@ -264,20 +254,12 @@
         p.put(STRATEGY_PROPERTY+NON_LIN_ARITH_OPTIONS_KEY, get(NON_LIN_ARITH_OPTIONS_KEY));              
         p.put(STRATEGY_PROPERTY+QUANTIFIERS_OPTIONS_KEY, get(QUANTIFIERS_OPTIONS_KEY));              
         for (int i = 1; i <= USER_TACLETS_NUM; ++i)
-<<<<<<< HEAD
-            p.put("[StrategyProperty]"+USER_TACLETS_OPTIONS_KEY(i), get(USER_TACLETS_OPTIONS_KEY(i)));
-        p.put("[StrategyProperty]"+INF_FLOW_CHECK_PROPERTY, get(INF_FLOW_CHECK_PROPERTY));
-        p.put("[StrategyProperty]"+STOPMODE_OPTIONS_KEY, get(STOPMODE_OPTIONS_KEY));
-        p.put("[StrategyProperty]"+RETREAT_MODE_OPTIONS_KEY, get(RETREAT_MODE_OPTIONS_KEY));
-        p.put("[StrategyProperty]"+VBT_PHASE, get(VBT_PHASE));
-        p.put("[StrategyProperty]"+AUTO_INDUCTION_OPTIONS_KEY, get(AUTO_INDUCTION_OPTIONS_KEY));
-=======
             p.put(STRATEGY_PROPERTY+USER_TACLETS_OPTIONS_KEY(i), get(USER_TACLETS_OPTIONS_KEY(i)));
+        p.put(STRATEGY_PROPERTY+INF_FLOW_CHECK_PROPERTY, get(INF_FLOW_CHECK_PROPERTY));
         p.put(STRATEGY_PROPERTY+STOPMODE_OPTIONS_KEY, get(STOPMODE_OPTIONS_KEY));
         p.put(STRATEGY_PROPERTY+VBT_PHASE, get(VBT_PHASE));
         p.put(STRATEGY_PROPERTY+AUTO_INDUCTION_OPTIONS_KEY, get(AUTO_INDUCTION_OPTIONS_KEY));
         p.put(STRATEGY_PROPERTY+CLASS_AXIOM_OPTIONS_KEY, get(CLASS_AXIOM_OPTIONS_KEY));
->>>>>>> 224ad001
         Object aliasCheckValue =  get(SYMBOLIC_EXECUTION_ALIAS_CHECK_OPTIONS_KEY);
         if (aliasCheckValue != null) {
            p.put(STRATEGY_PROPERTY+SYMBOLIC_EXECUTION_ALIAS_CHECK_OPTIONS_KEY, aliasCheckValue);
