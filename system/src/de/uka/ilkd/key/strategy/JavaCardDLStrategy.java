// This file is part of KeY - Integrated Deductive Software Design 
//
// Copyright (C) 2001-2011 Universitaet Karlsruhe (TH), Germany 
//                         Universitaet Koblenz-Landau, Germany
//                         Chalmers University of Technology, Sweden
// Copyright (C) 2011-2013 Karlsruhe Institute of Technology, Germany 
//                         Technical University Darmstadt, Germany
//                         Chalmers University of Technology, Sweden
//
// The KeY system is protected by the GNU General 
// Public License. See LICENSE.TXT for details.
// 


package de.uka.ilkd.key.strategy;

import java.util.LinkedList;
import java.util.List;

import de.uka.ilkd.key.java.Services;
import de.uka.ilkd.key.ldt.CharListLDT;
import de.uka.ilkd.key.ldt.HeapLDT;
import de.uka.ilkd.key.ldt.IntegerLDT;
import de.uka.ilkd.key.ldt.LocSetLDT;
import de.uka.ilkd.key.logic.Name;
import de.uka.ilkd.key.logic.PosInOccurrence;
import de.uka.ilkd.key.logic.PosInTerm;
import de.uka.ilkd.key.logic.TermBuilder;
import de.uka.ilkd.key.logic.op.Equality;
import de.uka.ilkd.key.logic.op.Function;
import de.uka.ilkd.key.logic.op.IfThenElse;
import de.uka.ilkd.key.logic.op.Junctor;
import de.uka.ilkd.key.logic.op.Modality;
import de.uka.ilkd.key.logic.op.Operator;
import de.uka.ilkd.key.logic.op.ParsableVariable;
import de.uka.ilkd.key.logic.op.Quantifier;
import de.uka.ilkd.key.logic.op.SortDependingFunction;
import de.uka.ilkd.key.logic.op.UpdateApplication;
import de.uka.ilkd.key.logic.sort.Sort;
import de.uka.ilkd.key.proof.Goal;
import de.uka.ilkd.key.proof.Proof;
import de.uka.ilkd.key.proof.rulefilter.SetRuleFilter;
import de.uka.ilkd.key.rule.BlockContractRule;
import de.uka.ilkd.key.rule.QueryExpand;
import de.uka.ilkd.key.rule.RuleApp;
import de.uka.ilkd.key.rule.UseDependencyContractRule;
import de.uka.ilkd.key.rule.UseOperationContractRule;
import de.uka.ilkd.key.rule.WhileInvariantRule;
<<<<<<< HEAD
=======
import de.uka.ilkd.key.strategy.definition.AbstractStrategyPropertyDefinition;
import de.uka.ilkd.key.strategy.definition.OneOfStrategyPropertyDefinition;
import de.uka.ilkd.key.strategy.definition.StrategyPropertyValueDefinition;
import de.uka.ilkd.key.strategy.definition.StrategySettingsDefinition;
>>>>>>> 87f3d456
import de.uka.ilkd.key.strategy.feature.AgeFeature;
import de.uka.ilkd.key.strategy.feature.AllowedCutPositionFeature;
import de.uka.ilkd.key.strategy.feature.AtomsSmallerThanFeature;
import de.uka.ilkd.key.strategy.feature.AutomatedRuleFeature;
import de.uka.ilkd.key.strategy.feature.CheckApplyEqFeature;
import de.uka.ilkd.key.strategy.feature.ConditionalFeature;
import de.uka.ilkd.key.strategy.feature.CountMaxDPathFeature;
import de.uka.ilkd.key.strategy.feature.CountPosDPathFeature;
import de.uka.ilkd.key.strategy.feature.DependencyContractFeature;
import de.uka.ilkd.key.strategy.feature.DiffFindAndIfFeature;
import de.uka.ilkd.key.strategy.feature.DiffFindAndReplacewithFeature;
import de.uka.ilkd.key.strategy.feature.DirectlyBelowSymbolFeature;
import de.uka.ilkd.key.strategy.feature.EqNonDuplicateAppFeature;
import de.uka.ilkd.key.strategy.feature.Feature;
import de.uka.ilkd.key.strategy.feature.FindDepthFeature;
import de.uka.ilkd.key.strategy.feature.FindRightishFeature;
import de.uka.ilkd.key.strategy.feature.FocusInAntecFeature;
import de.uka.ilkd.key.strategy.feature.InEquationMultFeature;
import de.uka.ilkd.key.strategy.feature.MatchedIfFeature;
import de.uka.ilkd.key.strategy.feature.MonomialsSmallerThanFeature;
<<<<<<< HEAD
=======
import de.uka.ilkd.key.strategy.feature.NoSelfApplicationFeature;
>>>>>>> 87f3d456
import de.uka.ilkd.key.strategy.feature.NonDuplicateAppFeature;
import de.uka.ilkd.key.strategy.feature.NonDuplicateAppModPositionFeature;
import de.uka.ilkd.key.strategy.feature.NotBelowBinderFeature;
import de.uka.ilkd.key.strategy.feature.NotBelowQuantifierFeature;
import de.uka.ilkd.key.strategy.feature.NotInScopeOfModalityFeature;
import de.uka.ilkd.key.strategy.feature.OnlyInScopeOfQuantifiersFeature;
import de.uka.ilkd.key.strategy.feature.PolynomialValuesCmpFeature;
import de.uka.ilkd.key.strategy.feature.PurePosDPathFeature;
import de.uka.ilkd.key.strategy.feature.QueryExpandCost;
import de.uka.ilkd.key.strategy.feature.ReducibleMonomialsFeature;
import de.uka.ilkd.key.strategy.feature.RuleSetDispatchFeature;
import de.uka.ilkd.key.strategy.feature.ScaleFeature;
import de.uka.ilkd.key.strategy.feature.SeqContainsExecutableCodeFeature;
<<<<<<< HEAD
=======
import de.uka.ilkd.key.strategy.feature.SetsSmallerThanFeature;
>>>>>>> 87f3d456
import de.uka.ilkd.key.strategy.feature.SumFeature;
import de.uka.ilkd.key.strategy.feature.TermSmallerThanFeature;
import de.uka.ilkd.key.strategy.feature.ThrownExceptionFeature;
import de.uka.ilkd.key.strategy.feature.TopLevelFindFeature;
import de.uka.ilkd.key.strategy.feature.TrivialMonomialLCRFeature;
<<<<<<< HEAD
=======
import de.uka.ilkd.key.strategy.feature.findprefix.FindPrefixRestrictionFeature;
>>>>>>> 87f3d456
import de.uka.ilkd.key.strategy.quantifierHeuristics.ClausesSmallerThanFeature;
import de.uka.ilkd.key.strategy.quantifierHeuristics.EliminableQuantifierTF;
import de.uka.ilkd.key.strategy.quantifierHeuristics.HeuristicInstantiation;
import de.uka.ilkd.key.strategy.quantifierHeuristics.InstantiationCost;
import de.uka.ilkd.key.strategy.quantifierHeuristics.InstantiationCostScalerFeature;
import de.uka.ilkd.key.strategy.quantifierHeuristics.LiteralsSmallerThanFeature;
import de.uka.ilkd.key.strategy.quantifierHeuristics.SplittableQuantifiedFormulaFeature;
import de.uka.ilkd.key.strategy.termProjection.AssumptionProjection;
import de.uka.ilkd.key.strategy.termProjection.CoeffGcdProjection;
import de.uka.ilkd.key.strategy.termProjection.DividePolynomialsProjection;
import de.uka.ilkd.key.strategy.termProjection.FocusFormulaProjection;
import de.uka.ilkd.key.strategy.termProjection.FocusProjection;
import de.uka.ilkd.key.strategy.termProjection.MonomialColumnOp;
import de.uka.ilkd.key.strategy.termProjection.ProjectionToTerm;
import de.uka.ilkd.key.strategy.termProjection.ReduceMonomialsProjection;
import de.uka.ilkd.key.strategy.termProjection.TermBuffer;
import de.uka.ilkd.key.strategy.termfeature.AnonHeapTermFeature;
import de.uka.ilkd.key.strategy.termfeature.AtomTermFeature;
import de.uka.ilkd.key.strategy.termfeature.BaseHeapTermFeature;
import de.uka.ilkd.key.strategy.termfeature.ContainsExecutableCodeTermFeature;
import de.uka.ilkd.key.strategy.termfeature.IsNonRigidTermFeature;
import de.uka.ilkd.key.strategy.termfeature.IsSelectSkolemConstantTermFeature;
import de.uka.ilkd.key.strategy.termfeature.OperatorClassTF;
import de.uka.ilkd.key.strategy.termfeature.OperatorTF;
import de.uka.ilkd.key.strategy.termfeature.SimplifiedSelectTermFeature;
import de.uka.ilkd.key.strategy.termfeature.TermFeature;
import de.uka.ilkd.key.strategy.termgenerator.AllowedCutPositionsGenerator;
import de.uka.ilkd.key.strategy.termgenerator.MultiplesModEquationsGenerator;
import de.uka.ilkd.key.strategy.termgenerator.RootsGenerator;
import de.uka.ilkd.key.strategy.termgenerator.SequentFormulasGenerator;
import de.uka.ilkd.key.strategy.termgenerator.SubtermGenerator;
import de.uka.ilkd.key.strategy.termgenerator.SuperTermGenerator;
import de.uka.ilkd.key.strategy.termgenerator.TriggeredInstantiations;
import de.uka.ilkd.key.util.MiscTools;


/**
 * Strategy tailored to be used as long as a java program can be found in
 * the sequent.
 */
public class JavaCardDLStrategy extends AbstractFeatureStrategy {

    private final RuleSetDispatchFeature costComputationDispatcher;
    private final Feature costComputationF;
    private final RuleSetDispatchFeature approvalDispatcher;
    private final Feature approvalF;
    private final RuleSetDispatchFeature instantiationDispatcher;
    private final Feature instantiationF;

    private final HeapLDT heapLDT;

    
    protected final RuleSetDispatchFeature getCostComputationDispatcher() {
        return costComputationDispatcher;
    }

    protected final RuleSetDispatchFeature getInstantiationDispatcher() {
        return instantiationDispatcher;
    }

<<<<<<< HEAD
    private final StrategyProperties strategyProperties;
=======
    protected final StrategyProperties strategyProperties;
    private OneStepSimplifier oneStepSimplifierRuleInstance;
>>>>>>> 87f3d456
    
    protected JavaCardDLStrategy(Proof p_proof,
                                 StrategyProperties strategyProperties) {
        
        super ( p_proof );
<<<<<<< HEAD
=======

        heapLDT = p_proof.getServices().getTypeConverter().getHeapLDT();

        this.oneStepSimplifierRuleInstance = 
              MiscTools.findOneStepSimplifier(p_proof);
>>>>>>> 87f3d456
        
        this.strategyProperties =
            (StrategyProperties)strategyProperties.clone ();
      
        this.tf = new ArithTermFeatures ( p_proof.getServices ()
                                          .getTypeConverter ().getIntegerLDT () );
        this.ff = new FormulaTermFeatures ();        
        this.vf = new ValueTermFeature();
        
        costComputationDispatcher = setupCostComputationF ( p_proof );
        approvalDispatcher = setupApprovalDispatcher ( p_proof );
        instantiationDispatcher = setupInstantiationF ( p_proof );
        
        costComputationF = setupGlobalF ( costComputationDispatcher, p_proof );
        instantiationF = setupGlobalF ( instantiationDispatcher, p_proof );
        approvalF = add ( setupApprovalF ( p_proof ), approvalDispatcher );
    }    
    
    
    protected Feature setupGlobalF(Feature dispatcher, Proof p_proof) {//        
        final Feature ifMatchedF = ifZero ( MatchedIfFeature.INSTANCE,
                                            longConst ( +1 ) );
        
//        final Feature splitF =
//            ScaleFeature.createScaled ( CountBranchFeature.INSTANCE, 50);

//        final Feature strengthenConstraints =
//            ifHeuristics ( new String[] { "concrete", "closure" },
//                           longConst ( 0 ),
//                           ifZero ( ConstraintStrengthenFeatureUC.create ( p_proof ),
//                                    inftyConst () ) );
        
        final Feature methodSpecF;
        final String methProp 
        	= strategyProperties.getProperty(
        		StrategyProperties.METHOD_OPTIONS_KEY);        
        if(methProp.equals(StrategyProperties.METHOD_CONTRACT)) {   
            methodSpecF = methodSpecFeature(longConst(-20));
        } else if(methProp.equals(StrategyProperties.METHOD_EXPAND)) {  
            methodSpecF = methodSpecFeature(inftyConst());
        } else if(methProp.equals(StrategyProperties.METHOD_NONE)) {   
            methodSpecF = methodSpecFeature(inftyConst());
        } else {
            methodSpecF = null;
            assert false;
        }

        final String queryProp = strategyProperties.getProperty(StrategyProperties.QUERY_OPTIONS_KEY);
        final Feature queryF;
        if (queryProp.equals(StrategyProperties.QUERY_ON)) {
       	    queryF = querySpecFeature(new QueryExpandCost(200,1,1,false)); 
        } else if (queryProp.equals(StrategyProperties.QUERY_RESTRICTED)) {
        	// All tests in the example directory pass with this strategy. 
        	//Hence, the old query_on strategy is obsolete.
    	    queryF = querySpecFeature(new QueryExpandCost(500,0,20,true));  
        } else if (queryProp.equals(StrategyProperties.QUERY_OFF)) {
        	queryF = querySpecFeature(inftyConst());
        } else {
                queryF = null;
                assert false;
        }
        

        final Feature depSpecF;
        final String depProp
        	= strategyProperties.getProperty(
        		StrategyProperties.DEP_OPTIONS_KEY);
        final SetRuleFilter depFilter = new SetRuleFilter();
        depFilter.addRuleToSet(UseDependencyContractRule.INSTANCE);
        if (depProp.equals(StrategyProperties.DEP_ON)) {
                depSpecF = ConditionalFeature.createConditional(depFilter,
                                                                longConst(400));
        } else {
            depSpecF = ConditionalFeature.createConditional(depFilter,
        	    					    inftyConst());
        }
        
        final Feature loopInvF;
        final String loopProp
        	= strategyProperties.getProperty(
        		StrategyProperties.LOOP_OPTIONS_KEY);
        if(loopProp.equals(StrategyProperties.LOOP_INVARIANT)) {
            loopInvF = loopInvFeature(longConst(0));
        } else {
            loopInvF = loopInvFeature(inftyConst());
        }
        
        final Feature blockFeature;
        final String blockProperty = strategyProperties.getProperty(StrategyProperties.BLOCK_OPTIONS_KEY);
        if (blockProperty.equals(StrategyProperties.BLOCK_CONTRACT)) {
        	blockFeature = blockContractFeature(longConst(Long.MIN_VALUE));
        }
        else {
        	blockFeature = blockContractFeature(inftyConst());
        }
        
        final Feature oneStepSimplificationF 
        	= oneStepSimplificationFeature(longConst(-11000));
      //  final Feature smtF = smtFeature(inftyConst());
        
        return SumFeature.createSum ( new Feature [] {
              AutomatedRuleFeature.INSTANCE,
              NonDuplicateAppFeature.INSTANCE,
//              splitF,
//              strengthenConstraints, 
              AgeFeature.INSTANCE,
              oneStepSimplificationF,
             // smtF, 
              methodSpecF, 
              queryF,
              depSpecF,
              loopInvF,
              blockFeature,
              ifMatchedF,
              dispatcher
              });
    }
    
    private Feature loopInvFeature(Feature cost) {
	SetRuleFilter filter = new SetRuleFilter();
	filter.addRuleToSet(WhileInvariantRule.INSTANCE);
	return ConditionalFeature.createConditional(filter, cost);
    }
    
    private Feature blockContractFeature(Feature cost) {
	SetRuleFilter filter = new SetRuleFilter();
	filter.addRuleToSet(BlockContractRule.INSTANCE);
	return ConditionalFeature.createConditional(filter, cost);
    }

    private Feature methodSpecFeature(Feature cost) {
	SetRuleFilter filter = new SetRuleFilter();
	filter.addRuleToSet(UseOperationContractRule.INSTANCE);
        return ConditionalFeature.createConditional(filter, cost);        
    }

    private Feature querySpecFeature(Feature cost) {
	SetRuleFilter filter = new SetRuleFilter();
	filter.addRuleToSet(QueryExpand.INSTANCE);
        return ConditionalFeature.createConditional(filter, cost);        
    }

    private Feature oneStepSimplificationFeature(Feature cost) {
	SetRuleFilter filter = new SetRuleFilter();
	
	filter.addRuleToSet(MiscTools.findOneStepSimplifier(getProof()));

        return ConditionalFeature.createConditional(filter, cost);        
    }
    
   
    //private Feature smtFeature(Feature cost) {
	//ClassRuleFilter filter = new ClassRuleFilter(SMTRule.class);
        //return ConditionalFeature.createConditional(filter, cost);        
   // }       
    
  //  private Feature smtMultiFeature(Feature cost) {
	//ClassRuleFilter filter = new ClassRuleFilter(SMTRuleMulti.class);
     //   return ConditionalFeature.createConditional(filter, cost);        
   //}       

    
    
    ////////////////////////////////////////////////////////////////////////////
    ////////////////////////////////////////////////////////////////////////////
    //
    // Feature terms that handle the computation of costs for taclet applications
    //
    ////////////////////////////////////////////////////////////////////////////
    ////////////////////////////////////////////////////////////////////////////

    
    private RuleSetDispatchFeature setupCostComputationF(Proof p_proof) {
        final IntegerLDT numbers =
            p_proof.getServices().getTypeConverter().getIntegerLDT();
        final LocSetLDT locSetLDT =
                p_proof.getServices().getTypeConverter().getLocSetLDT();
            
        final RuleSetDispatchFeature d = RuleSetDispatchFeature.create ();
            
        bindRuleSet ( d, "closure", -15000 );
        bindRuleSet ( d, "alpha", -7000 );
        bindRuleSet ( d, "delta", -6000 );
        bindRuleSet ( d, "simplify_boolean", -200 );
        
        bindRuleSet ( d, "concrete", 
                add( longConst(-11000), 
                     ScaleFeature.createScaled ( FindDepthFeature.INSTANCE, 10.0 ) ) );        
        bindRuleSet ( d, "simplify", -4500 );        
        bindRuleSet ( d, "simplify_enlarging", -2000 );
        bindRuleSet ( d, "simplify_expression", -100 );
        bindRuleSet ( d, "executeIntegerAssignment", -100 );

        bindRuleSet ( d, "javaIntegerSemantics", -5000 );
        
        // always give infinite cost to obsolete rules
        bindRuleSet (d, "obsolete", inftyConst());


        setupSelectSimplification(d);

        bindRuleSet (d, "update_elim",
                add( longConst(-8000), ScaleFeature.createScaled ( FindDepthFeature.INSTANCE, 10.0 ) ) ); 
        bindRuleSet (d, "update_apply_on_update", 
                add( longConst(-7000), ScaleFeature.createScaled ( FindDepthFeature.INSTANCE, 10.0 ) ) );
        bindRuleSet (d, "update_join", -4600);
        bindRuleSet (d, "update_apply", -4500);
             
        setUpStringNormalisation ( d, p_proof.getServices() );
        
        setupSplitting ( d );

        bindRuleSet ( d, "test_gen", inftyConst () );
        bindRuleSet ( d, "test_gen_empty_modality_hide", inftyConst () );
        bindRuleSet ( d, "test_gen_quan", inftyConst () );
        bindRuleSet ( d, "test_gen_quan_num", inftyConst () );

        bindRuleSet ( d, "gamma",
                      add ( not ( isInstantiated ( "t" ) ),
                            ifZero ( allowQuantifierSplitting (),
                                     longConst ( 0 ), longConst ( 50 ) ) ) );
        bindRuleSet ( d, "gamma_destructive", inftyConst () );

        bindRuleSet (d, "triggered", 
                add( not ( isTriggerVariableInstantiated() ), longConst(500) ) );
        
        bindRuleSet ( d, "comprehension_split",
                add (   applyTF ( FocusFormulaProjection.INSTANCE, ff.notContainsExecutable ),
                        ifZero( allowQuantifierSplitting(), longConst(2500), longConst( 5000 ) ) ) );
        
        setupReplaceKnown ( d );        
            
        bindRuleSet ( d, "confluence_restricted",
                      ifZero ( MatchedIfFeature.INSTANCE,
                               DiffFindAndIfFeature.INSTANCE ) );
        
        setupApplyEq ( d, numbers );

        bindRuleSet ( d, "insert_eq_nonrigid",
                      applyTF ( FocusProjection.create ( 0 ),
                                IsNonRigidTermFeature.INSTANCE ) );
        
        bindRuleSet ( d, "order_terms",
           add ( ifZero (
                   applyTF ( "commEqLeft", tf.intF ),
                   add ( applyTF ( "commEqRight", tf.monomial ),
                         applyTF ( "commEqLeft", tf.polynomial ),
                         monSmallerThan ( "commEqLeft", "commEqRight", numbers ) ),
                   termSmallerThan ( "commEqLeft", "commEqRight" ) ),
                   longConst ( -5000 ) ) );
        
        bindRuleSet ( d, "simplify_literals",
//                      ifZero ( ConstraintStrengthenFeatureUC.create(p_proof),
//                               longConst ( 0 ),
                               longConst ( -8000 ) );
        
        bindRuleSet ( d, "simplify_instanceof_static",
                      add ( EqNonDuplicateAppFeature.INSTANCE,
                            longConst ( -500 ) ) );

        bindRuleSet ( d, "comprehensions",
                      add ( NonDuplicateAppModPositionFeature.INSTANCE,
                            longConst ( -100 ) ) );
        
        bindRuleSet ( d, "comprehensions_high_costs",
                add ( NonDuplicateAppModPositionFeature.INSTANCE,
                      longConst ( 10000 ) ) );

        bindRuleSet ( d, "comprehensions_low_costs",
                add ( NonDuplicateAppModPositionFeature.INSTANCE,
                      longConst ( -5000 ) ) );
        
        bindRuleSet ( d, "evaluate_instanceof", longConst ( -500 ) );
        
        bindRuleSet ( d, "instanceof_to_exists", TopLevelFindFeature.ANTEC );
        
        bindRuleSet ( d, "try_apply_subst",
                      add ( EqNonDuplicateAppFeature.INSTANCE,
                            longConst ( -10000 ) ) );
        
        final TermBuffer superFor = new TermBuffer ();
        bindRuleSet ( d, "split_if",
           add ( sum ( superFor, SuperTermGenerator.upwards ( any () ),
                       applyTF ( superFor, not ( ff.program ) ) ),
                 longConst ( 50 ) ) );
        
        final String[] exceptionsWithPenalty = new String[]{
                    "java.lang.NullPointerException",
                    "java.lang.ArrayIndexOutOfBoundsException",
                    "java.lang.ArrayStoreException",
                    "java.lang.ClassCastException"                
        };
            
        bindRuleSet ( d, "simplify_prog",
           ifZero ( ThrownExceptionFeature.create( exceptionsWithPenalty, 
                                                   p_proof.getServices() ),
                    longConst ( 500 ),
                    ifZero ( isBelow ( add ( ff.forF, not ( ff.atom ) ) ),
                             longConst ( 200 ), longConst ( -100 ) ) ) );
                
        
        bindRuleSet (d, "simplify_prog_subset",	longConst(-4000));
        bindRuleSet (d, "modal_tautology",	longConst(-10000));
        
        // features influenced by the strategy options
        
        boolean useLoopExpand = strategyProperties.getProperty(
                StrategyProperties.LOOP_OPTIONS_KEY).
                    equals(StrategyProperties.LOOP_EXPAND);
        /*boolean useBlockExpand = strategyProperties.getProperty(
                StrategyProperties.BLOCK_OPTIONS_KEY).
                    equals(StrategyProperties.BLOCK_EXPAND);*/
        boolean programsToRight = true;//XXX
        
        final String methProp
        	= strategyProperties.getProperty(
        			StrategyProperties.METHOD_OPTIONS_KEY);
        if (methProp.equals(StrategyProperties.METHOD_CONTRACT)) {
        	/* If method treatment by contracts is chosen, this does not mean 
        	 * that method expansion is disabled. The original cost was 200 
        	 * and is now increased to 2000 in order to repress method expansion 
        	 * stronger when method treatment by contracts is chosen. 
        	 */
            bindRuleSet(d, "method_expand", longConst(2000));   	
        	//bindRuleSet(d, "method_expand", inftyConst()); //This seems to be more correct, but the then some proofs from the example directory do not work.
        } else if (methProp.equals(StrategyProperties.METHOD_EXPAND)) {
            bindRuleSet(d, "method_expand", longConst(100));	   
        } else if (methProp.equals(StrategyProperties.METHOD_NONE)) {
            bindRuleSet(d, "method_expand", inftyConst());	  
        } else throw new RuntimeException("Unexpected strategy property "+
                                          methProp);

        
        final String queryAxProp = strategyProperties.
                           getProperty(StrategyProperties.QUERYAXIOM_OPTIONS_KEY);
        if (queryAxProp.equals(StrategyProperties.QUERYAXIOM_ON)) {
            bindRuleSet ( d, "query_axiom", longConst(-3000) ); //Originally the QueryAxiom rule was assigned the strategy "simplify". Hence, the cost should be probably low.
        } else if (queryAxProp.equals(StrategyProperties.QUERYAXIOM_OFF)) {
            bindRuleSet ( d, "query_axiom", inftyConst());
        } else {
                assert false;
        }
        
        bindRuleSet ( d, "loop_expand",
                      useLoopExpand ? longConst ( 0 )
                                    : inftyConst () );
        
        /*bindRuleSet ( d, "block_expand",
                      useBlockExpand ? longConst ( 0 )
                                     : inftyConst () );*/
        
        // delete cast
        bindRuleSet ( d, "cast_deletion",
                      ifZero ( implicitCastNecessary ( instOf ( "castedTerm" ) ),
                               longConst ( -5000 ), inftyConst () ) );
        
       

        bindRuleSet ( d, "type_hierarchy_def", -6500 );
        
        //partial inv axiom
        bindRuleSet ( d, "partialInvAxiom",
                      add ( NonDuplicateAppModPositionFeature.INSTANCE,
                            longConst ( 10000 ) ) );

        //inReachableState        
        bindRuleSet ( d, "inReachableStateImplication",
                      add ( NonDuplicateAppModPositionFeature.INSTANCE,
                            longConst ( 100 ) ) );
        
        //class axioms
        bindRuleSet ( d, "classAxiom", longConst(-150) );        
                
        //limit observer (must have better priority than "classAxiom")
        bindRuleSet ( d, "limitObserver",
                      add ( NonDuplicateAppModPositionFeature.INSTANCE,
                            longConst ( -200 ) ) );                
                        
        if ( programsToRight )
            bindRuleSet ( d, "boxDiamondConv",
                          SumFeature.createSum (
                                new FindPrefixRestrictionFeature(
                                      FindPrefixRestrictionFeature.PositionModifier.ALLOW_UPDATE_AS_PARENT,
                                      FindPrefixRestrictionFeature.PrefixChecker.ANTEC_POLARITY),
                                longConst(-1000)));
        else
            bindRuleSet ( d, "boxDiamondConv", inftyConst () );
        
        bindRuleSet ( d, "cut", not ( isInstantiated ( "cutFormula" ) ) );

        setupUserTaclets ( d );
        
        setupArithPrimaryCategories ( d );
        setupPolySimp ( d, numbers );        
        setupInEqSimp ( d, p_proof, numbers );
        
        setupDefOpsPrimaryCategories ( d );
        
        setupSystemInvariantSimp(d);
               
        
        if ( quantifierInstantiatedEnabled() ) {
            setupFormulaNormalisation (d, numbers, locSetLDT);
        } else {
            bindRuleSet ( d, "negationNormalForm", inftyConst() );
            bindRuleSet ( d, "moveQuantToLeft", inftyConst() );
            bindRuleSet ( d, "conjNormalForm", inftyConst () );
            bindRuleSet ( d, "apply_equations_andOr", inftyConst () );
            bindRuleSet ( d, "elimQuantifier", inftyConst () );
            bindRuleSet ( d, "distrQuantifier", inftyConst () );
            bindRuleSet ( d, "swapQuantifiers", inftyConst () );
            bindRuleSet ( d, "pullOutQuantifierAll", inftyConst () );
            bindRuleSet ( d, "pullOutQuantifierEx", inftyConst () );
        }

        // For taclets that need instantiation, but where the instantiation is
        // deterministic and does not have to be repeated at a later point, we
        // setup the same feature terms as in the instantiation method. The
        // definitions in <code>setupInstantiationWithoutRetry</code> should
        // give cost infinity to those incomplete rule applications that will
        // never be instantiated (so that these applications can be removed from
        // the queue and do not have to be considered again).
        setupInstantiationWithoutRetry ( d, p_proof );
        
        //chrisg: The following rule, if active, must be applied delta rules.
        if(autoInductionEnabled()){
        	bindRuleSet ( d, "auto_induction", -6500 ); //chrisg
        }else{
        	bindRuleSet ( d, "auto_induction", inftyConst () ); //chrisg
        }
        
        //chrisg: The following rule is a beta rule that, if active, must have a higher priority than other beta rules.
        if(autoInductionLemmaEnabled()){
        	bindRuleSet ( d, "auto_induction_lemma", -300 ) ; 
        }else{
            bindRuleSet ( d, "auto_induction_lemma", inftyConst());        	
        }

        
        return d;
    }

    private void setupSelectSimplification(final RuleSetDispatchFeature d) {
        bindRuleSet ( d, "pull_out_select",
                      // pull out select only if it can be simplified
                      // (the heap term may not be the base heap or an anon heap
                      // function symbol)
                      add( applyTF( "h", not( or( BaseHeapTermFeature.create(heapLDT),
                                                  AnonHeapTermFeature.INSTANCE ) ) ),
                           ifZero( applyTF(FocusFormulaProjection.INSTANCE, ff.update),
                                   longConst(-4200),
                                   longConst(-1900) ),
                           NonDuplicateAppModPositionFeature.INSTANCE ) );
        bindRuleSet ( d, "apply_select_eq",
                      // replace non-simplified select by the skolem constant
                      // of the corresponding pull out; at least one select
                      // needs to be not simplified yet; additional restrictions
                      // in isApproved()
                      ifZero( applyTF( "s",
                                      not( rec( any(), SimplifiedSelectTermFeature.create(heapLDT) ) ) ),
                             // together with the costs of apply_equations the
                             // resulting costs are about -5700
                             longConst(-1700) ) );
        bindRuleSet ( d, "simplify_select",
                      // simplify_select term in pulled out equation (right hand
                      // side has to be a skolem constant which has been
                      // introduced by a select pull out; left hand side needs
                      // to be a select term on a non-base- and
                      // non-anon-heap)
                      add( applyTF("sk", IsSelectSkolemConstantTermFeature.INSTANCE),
                           applyTF( sub( FocusProjection.INSTANCE, 0),
                                    not( SimplifiedSelectTermFeature.create(heapLDT) ) ),
                           longConst(-5600) ) );
        bindRuleSet ( d, "apply_auxiliary_eq",
                      // replace skolem constant by it's computed value
                      add( applyTF("t1", IsSelectSkolemConstantTermFeature.INSTANCE),
                           longConst(-5500) ) );
        bindRuleSet ( d, "hide_auxiliary_eq",
                      // hide auxiliary equation after the skolem constatns have
                      // been replaced by it's computed value
                      add( applyTF("auxiliarySK", IsSelectSkolemConstantTermFeature.INSTANCE),
                           applyTF( "leftHandSide", rec( any(), add( SimplifiedSelectTermFeature.create(heapLDT),
                                                                     not( ff.ifThenElse ) ) ) ),
                           longConst(-5400) ) );
    }

    private void setUpStringNormalisation (RuleSetDispatchFeature d, Services services) {
    
	// translates an integer into its string representation
	bindRuleSet ( d, "integerToString", -10000);
	
	
	// do not convert char to int when inside a string function
	// feature used to recognize if one is inside a string literal
        final CharListLDT charListLDT = services.getTypeConverter().getCharListLDT();
	
        final TermFeature keepChar = or ( 
		or ( OperatorTF.create( charListLDT.getClCons() ), 
		     OperatorTF.create( charListLDT.getClCharAt() ), 
		     OperatorTF.create(  charListLDT.getClIndexOfChar() ) ), 
		OperatorTF.create( charListLDT.getClLastIndexOfChar() ));
        
	final TermFeature emptyF = OperatorTF.create( charListLDT.getClEmpty() );
	
	bindRuleSet ( d, "charLiteral_to_intLiteral",
		ifZero ( isBelow ( keepChar ), inftyConst (), longConst (-100) ) ); 
	
	
	// establish normalform 

	// tf below only for test
	final TermFeature stringLiteral = rec ( any(), or ( or ( op (charListLDT.getClEmpty()), 
		                                op ( charListLDT.getClCons() ) ), tf.charLiteral) );

	Feature belowModOpPenality = ifZero  ( isBelow ( ff.modalOperator ),
		  longConst ( 500 ) );	


	Feature ignoreDefOpsCharAtLetSymbols = 
	    ifZero ( DirectlyBelowSymbolFeature.create(tf.eq, 0),
		ifZero (IntroducedSymbolBy.create(sub(FocusProjection.create(1), 1), 
			"defOpsCharAt", "newSym"), inftyConst()));

	bindRuleSet ( d, "defOpsCharAt",
		SumFeature.createSum ( new Feature[] {			
			NonDuplicateAppModPositionFeature.INSTANCE, 
				applyTF ("pos", not ( tf.zeroLiteral ) ),
				applyTF ("str", not ( emptyF ) ),
				ignoreDefOpsCharAtLetSymbols,
				longConst (5000),
				belowModOpPenality } ) ) ;

	bindRuleSet ( d, "defOpsStringEqualityInline", 
		add ( longConst (100) ,
		      ScaleFeature.createScaled(FindDepthFeature.INSTANCE, 10) )
	);
		
	bindRuleSet ( d, "defOpsStringEquality",
		add ( NonDuplicateAppModPositionFeature.INSTANCE,
			ifZero (
			  add ( applyTF ("leftStr", not ( stringLiteral ) ),
				applyTF ("rightStr", not ( stringLiteral ) ) ),
			longConst (1000), 
			inftyConst()
			), belowModOpPenality ) 
	);
		
	bindRuleSet ( d, "defOpsSubstringInlineBase",  
		ifZero ( applyTF ("idx", tf.nonNegLiteral ), 
			longConst (100), 
			inftyConst()		
		) );

	bindRuleSet ( d, "defOpsSubstringInlineStepCons", 
		ifZero ( applyTF ("endIdx", tf.posLiteral ),
			longConst (100), 
			inftyConst()		
		) );
	
	bindRuleSet ( d, "defOpsSubstringInline", 
		ifZero ( add ( applyTF ("startIdx", tf.posLiteral ), 
			       applyTF ("endIdx", tf.posLiteral ) ),
			longConst (100), 
			inftyConst()		
		) );

	Feature ignoreDefOpsSubLetSymbols = 
	    ifZero ( DirectlyBelowSymbolFeature.create(tf.eq, 0),
		ifZero (IntroducedSymbolBy.create(sub(FocusProjection.create(1), 1), 
			"defOpsSubstring", "newSym"), inftyConst()));
	
	bindRuleSet ( d, "defOpsSubstring", 
		add ( 
		  NonDuplicateAppModPositionFeature.INSTANCE,
		  ifZero ( add (
			     applyTF ("startIdx", tf.nonNegLiteral ), 
			     applyTF ("endIdx", tf.nonNegLiteral ),
			     applyTF ("str", stringLiteral ) ),
			  inftyConst (), add( ignoreDefOpsSubLetSymbols, longConst(1000))
		  ), belowModOpPenality)
	);
	
	bindRuleSet ( d, "stringsLengthReduce", 
		NonDuplicateAppModPositionFeature.INSTANCE
	);
	
	bindRuleSet ( d, "defOpsConcat",
		add( NonDuplicateAppModPositionFeature.INSTANCE,
		     ifZero 
		       ( or ( applyTF ("leftStr", not ( stringLiteral ) ),
		              applyTF ("rightStr", not ( stringLiteral ) ) ), 
		         longConst(1000)  
		         // concat is often introduced for construction purposes, we do not want to use its definition right at the beginning      
		       ), belowModOpPenality  ) 
	);
	
	
	bindRuleSet ( d, "stringsSimplify", longConst ( -5000 ) ); 
	
	bindRuleSet ( d, "stringsExpandLengthConcat", longConst ( -3000 ) ); 

	bindRuleSet ( d, "stringsLengthInvariant",  
		ifZero ( applyTF ( instOf("str"), stringLiteral ) , 
			inftyConst(), longConst (500) )	
	);	
	
	final TermFeature charOrIntLiteral = or(tf.charLiteral, 
			tf.literal, 
			add (OperatorClassTF.create(SortDependingFunction.class),//XXX: was CastFunctionSymbol.class
				sub(tf.literal))); 
	
	bindRuleSet ( d, "defOpsReplaceInline",
		ifZero ( add ( applyTF ("str", stringLiteral ),
		               applyTF ("searchChar", charOrIntLiteral ),
		               applyTF ("replChar", charOrIntLiteral ) ),
		         longConst(500) )
	);
	
	bindRuleSet ( d, "defOpsReplace",
		add( NonDuplicateAppModPositionFeature.INSTANCE,
		     ifZero 
		       ( or ( applyTF ("str", not ( stringLiteral ) ),
		              applyTF ("searchChar", not ( charOrIntLiteral ) ),
		              applyTF ("replChar", not ( charOrIntLiteral ) )
		              ), 
		         longConst(500), inftyConst()		         
		        ), belowModOpPenality ) 
	);
	
	
	bindRuleSet (d, "stringsReduceSubstring", 
	        add(NonDuplicateAppModPositionFeature.INSTANCE,
	        	longConst (100) ) );
	
	bindRuleSet (d, "defOpsStartsEndsWith", longConst (250) );


	bindRuleSet ( d, "stringsConcatNotBothLiterals",		
		ifZero ( MatchedIfFeature.INSTANCE,
		ifZero ( add ( 
			  applyTF ( instOf("leftStr"), stringLiteral ),
			  applyTF ( instOf("rightStr"), stringLiteral ) ), 
			inftyConst() ), inftyConst() ) ) ;	
	

	bindRuleSet ( d, "stringsReduceConcat", longConst (100) );
	

	bindRuleSet (d, "stringsReduceOrMoveOutsideConcat", 
		ifZero (NonDuplicateAppModPositionFeature.INSTANCE,
			longConst( 800 ), inftyConst()));
	
	bindRuleSet (d, "stringsMoveReplaceInside", 
		ifZero (NonDuplicateAppModPositionFeature.INSTANCE,
			longConst( 400 ), inftyConst()));
	
	bindRuleSet(d, "stringDiffIfFind", 
		ifZero ( MatchedIfFeature.INSTANCE,
                DiffFindAndIfFeature.INSTANCE ) );

	bindRuleSet ( d, "stringsExpandDefNormalOp", 
        	SumFeature.createSum ( new Feature[] { longConst(500) } ));
	
	bindRuleSet ( d, "stringsContainsDefInline", 
        	SumFeature.createSum ( new Feature[] {
        		EqNonDuplicateAppFeature.INSTANCE, longConst(1000) } ));
    }

    private void setupReplaceKnown(RuleSetDispatchFeature d) {
        final Feature commonF =
            add ( ifZero ( MatchedIfFeature.INSTANCE,
                           DiffFindAndIfFeature.INSTANCE ),
                  longConst ( -5000 ),
                  add(DiffFindAndReplacewithFeature.INSTANCE,
                      ScaleFeature.createScaled ( CountMaxDPathFeature.INSTANCE, 10.0 ) ));

        bindRuleSet ( d, "replace_known_left", commonF );
        bindRuleSet ( d, "replace_known_right",
            add ( commonF,
                  ifZero ( DirectlyBelowSymbolFeature.create ( Junctor.IMP, 1 ),
                           longConst ( 100 ),
                  ifZero ( DirectlyBelowSymbolFeature.create ( Equality.EQV ),
                           longConst ( 100 ) ) ) ) );
    }

    private void setupUserTaclets(RuleSetDispatchFeature d) {
        for (int i = 1; i <= StrategyProperties.USER_TACLETS_NUM; ++i) {
            final String userTacletsProbs =
                strategyProperties.getProperty ( StrategyProperties.USER_TACLETS_OPTIONS_KEY(i) );
            if ( StrategyProperties.USER_TACLETS_LOW.equals ( userTacletsProbs ) )
                bindRuleSet ( d, "userTaclets" + i, 10000 );
            else if ( StrategyProperties.USER_TACLETS_HIGH.equals ( userTacletsProbs ) )
                bindRuleSet ( d, "userTaclets" + i, -50 );
            else 
                bindRuleSet ( d, "userTaclets" + i, inftyConst() );
        }
    }

    private void setupSystemInvariantSimp(RuleSetDispatchFeature d) {
        bindRuleSet ( d, "system_invariant", 
           ifZero ( MatchedIfFeature.INSTANCE,
                    add ( applyTF ( "negLit", tf.negLiteral ),
                          applyTFNonStrict ( "nonNegLit", tf.nonNegLiteral ) ) ) );
    }
    
    
    ////////////////////////////////////////////////////////////////////////////
    ////////////////////////////////////////////////////////////////////////////
    //
    // Queries for the active taclet options
    //
    ////////////////////////////////////////////////////////////////////////////
    ////////////////////////////////////////////////////////////////////////////
    
    private boolean arithNonLinInferences() {
        return StrategyProperties.NON_LIN_ARITH_COMPLETION.equals (
                 strategyProperties.getProperty
                 ( StrategyProperties.NON_LIN_ARITH_OPTIONS_KEY ) );
    }

    protected boolean arithDefOps() {
        return
          StrategyProperties.NON_LIN_ARITH_DEF_OPS.equals (
            strategyProperties.getProperty
            ( StrategyProperties.NON_LIN_ARITH_OPTIONS_KEY ) )
          ||
          StrategyProperties.NON_LIN_ARITH_COMPLETION.equals (
            strategyProperties.getProperty
            ( StrategyProperties.NON_LIN_ARITH_OPTIONS_KEY ) );
    }

    private boolean instQuantifiersWithQueries() {
        return StrategyProperties.QUANTIFIERS_INSTANTIATE
               .equals ( strategyProperties.getProperty
                         ( StrategyProperties.QUANTIFIERS_OPTIONS_KEY ) );
    }
    
    private boolean quantifiersMightSplit() {
        return StrategyProperties.QUANTIFIERS_INSTANTIATE
               .equals ( strategyProperties.getProperty
                         ( StrategyProperties.QUANTIFIERS_OPTIONS_KEY ) )
               ||
               StrategyProperties.QUANTIFIERS_NON_SPLITTING_WITH_PROGS
               .equals ( strategyProperties.getProperty
                         ( StrategyProperties.QUANTIFIERS_OPTIONS_KEY ) );
    }
    
    private Feature allowQuantifierSplitting() {
        if ( StrategyProperties.QUANTIFIERS_INSTANTIATE
             .equals ( strategyProperties.getProperty
                       ( StrategyProperties.QUANTIFIERS_OPTIONS_KEY ) ) )
            return longConst ( 0 );
        if ( StrategyProperties.QUANTIFIERS_NON_SPLITTING_WITH_PROGS
             .equals ( strategyProperties.getProperty
                       ( StrategyProperties.QUANTIFIERS_OPTIONS_KEY ) ) )
            return sequentContainsNoPrograms ();
        return inftyConst ();
    }

    private Feature sequentContainsNoPrograms() {
        return not ( SeqContainsExecutableCodeFeature.PROGRAMS );
    }
    
    private boolean quantifierInstantiatedEnabled () {
        return !StrategyProperties.QUANTIFIERS_NONE.equals (
                 strategyProperties.getProperty
                 ( StrategyProperties.QUANTIFIERS_OPTIONS_KEY ) );
    }

    private boolean autoInductionEnabled () { //chrisg
    	//Negated!
        return !StrategyProperties.AUTO_INDUCTION_OFF.equals (
                 strategyProperties.getProperty
                 ( StrategyProperties.AUTO_INDUCTION_OPTIONS_KEY ) );
    }

    private boolean autoInductionLemmaEnabled () {  //chrisg
    	final String prop =strategyProperties.getProperty
                             ( StrategyProperties.AUTO_INDUCTION_OPTIONS_KEY ) ;
    	return prop.equals(StrategyProperties.AUTO_INDUCTION_LEMMA_ON) ||
    	       prop.equals(StrategyProperties.AUTO_INDUCTION_RESTRICTED);
    	/*
        return StrategyProperties.AUTO_INDUCTION_LEMMA_ON.equals (
                 strategyProperties.getProperty
                 ( StrategyProperties.AUTO_INDUCTION_OPTIONS_KEY ) );
         */
    }

    private Feature allowSplitting(ProjectionToTerm focus) {
        if ( normalSplitting () ) return longConst ( 0 );
        
        if ( StrategyProperties.SPLITTING_DELAYED
                .equals ( strategyProperties.getProperty
                          ( StrategyProperties.SPLITTING_OPTIONS_KEY ) ) )        
            return or ( applyTF ( focus,
                                  ContainsExecutableCodeTermFeature.PROGRAMS ),
                        sequentContainsNoPrograms () );

        // else: SPLITTING_OFF
        return applyTF ( focus, ContainsExecutableCodeTermFeature.PROGRAMS );
    }

    private boolean normalSplitting() {
        return StrategyProperties.SPLITTING_NORMAL
                .equals ( strategyProperties.getProperty
                          ( StrategyProperties.SPLITTING_OPTIONS_KEY ) );
    }


    ////////////////////////////////////////////////////////////////////////////
    ////////////////////////////////////////////////////////////////////////////
    //
    // Application of beta- and cut-rules to handle disjunctions
    //
    ////////////////////////////////////////////////////////////////////////////
    ////////////////////////////////////////////////////////////////////////////

    private void setupSplitting(RuleSetDispatchFeature d) {
        final TermBuffer subFor = new TermBuffer ();
        final Feature noCutsAllowed =
            sum ( subFor, AllowedCutPositionsGenerator.INSTANCE,
                  not ( applyTF ( subFor, ff.cutAllowed ) ) );
        
        bindRuleSet ( d, "beta",
          SumFeature.createSum ( new Feature [] {
             noCutsAllowed,
             ifZero ( PurePosDPathFeature.INSTANCE, longConst ( -200 ) ),
             ScaleFeature.createScaled ( CountPosDPathFeature.INSTANCE, -3.0 ),
             ScaleFeature.createScaled ( CountMaxDPathFeature.INSTANCE, 10.0 ),
             longConst ( 20 )
          } ) );

        
        bindRuleSet ( d, "split_cond", 
                      add ( // do not split over formulas containing auxiliary variables
                            applyTF ( FocusProjection.INSTANCE,
                                      rec ( any(),
                                            not ( IsSelectSkolemConstantTermFeature.INSTANCE ) ) ),
                            longConst ( 1 ) ) );

        bindRuleSet ( d, "cut_direct",
           SumFeature.createSum ( new Feature [] {
             not ( TopLevelFindFeature.ANTEC_OR_SUCC_WITH_UPDATE ),
             AllowedCutPositionFeature.INSTANCE,
             ifZero ( NotBelowQuantifierFeature.INSTANCE,
                      add ( applyTF ( "cutFormula",
                                      add ( ff.cutAllowed,
                                            // do not cut over formulas containing auxiliary variables
                                            rec ( any(),
                                                  not ( IsSelectSkolemConstantTermFeature.INSTANCE ) ) ) ),
                            // prefere cuts over "something = null"
                            ifZero ( add ( applyTF( FocusProjection.INSTANCE, tf.eqF ),
                                           applyTF( sub(FocusProjection.INSTANCE, 1), vf.nullTerm ) ),
                                     longConst ( -5 ),
                                     longConst ( 0 ) ),
                            // punish cuts over formulas containing anon heap functions
                            ifZero( applyTF( "cutFormula",
                                             rec ( any(),
                                                   not ( AnonHeapTermFeature.INSTANCE ) ) ),
                                    longConst ( 0 ),
                                    longConst ( 1000 ) ),
                            // standard costs
                            longConst ( 10 )),
                      SumFeature.createSum ( new Feature [] {
                            applyTF ( "cutFormula",
                                      ff.cutAllowedBelowQuantifier ),
                            applyTF ( FocusFormulaProjection.INSTANCE,
                                      ff.quantifiedClauseSet ),
                            ifZero ( allowQuantifierSplitting (),
                                     longConst ( 0 ), longConst ( 100 ) ) } ) ) } ) );
    }

    private void setupSplittingApproval(RuleSetDispatchFeature d) {
        bindRuleSet ( d, "beta",
                      allowSplitting ( FocusFormulaProjection.INSTANCE ) );

        bindRuleSet ( d, "split_cond",
                      allowSplitting ( FocusProjection.create ( 0 ) ) );

        final TermBuffer subFor = new TermBuffer ();
        final Feature compareCutAllowed =
            ifZero ( applyTF ( subFor, ff.cutAllowed ),
                     leq ( applyTF ( "cutFormula", ff.cutPriority ),
                           applyTF ( subFor, ff.cutPriority ) ) );

        final Feature noBetterCut =
            sum ( subFor, AllowedCutPositionsGenerator.INSTANCE, compareCutAllowed );

        bindRuleSet ( d, "cut_direct",
             add ( allowSplitting ( FocusFormulaProjection.INSTANCE ),
                   ifZero ( NotBelowQuantifierFeature.INSTANCE,
                            noBetterCut ) ) );
    }

    
    ////////////////////////////////////////////////////////////////////////////
    ////////////////////////////////////////////////////////////////////////////
    //
    // Application of equations
    //
    ////////////////////////////////////////////////////////////////////////////
    ////////////////////////////////////////////////////////////////////////////

    private void setupApplyEq(RuleSetDispatchFeature d, IntegerLDT numbers) {
        final TermBuffer equation = new TermBuffer ();
        final TermBuffer left = new TermBuffer (), right = new TermBuffer ();

        // applying equations less deep/less leftish in terms/formulas is preferred
        // this is important for reducing polynomials (start with the biggest
        // summands)
        bindRuleSet ( d, "apply_equations",
           SumFeature.createSum ( new Feature[] {
                 ifZero ( applyTF ( FocusProjection.create ( 0 ), tf.intF ),
                          add ( applyTF ( FocusProjection.create ( 0 ),
                                          tf.monomial ),
                                ScaleFeature.createScaled
                                ( FindRightishFeature.create ( numbers ), 5.0 ) ) ),
                 ifZero ( MatchedIfFeature.INSTANCE,
                   add (
                   CheckApplyEqFeature.INSTANCE,
                   let ( equation, AssumptionProjection.create ( 0 ),
                         add ( not ( applyTF ( equation, ff.update ) ),
                         // there might be updates in front of the assumption
                         // formula; in this case we wait until the updates have
                         // been applied
                   let ( left, sub ( equation, 0 ),
                   let ( right, sub ( equation, 1 ),
                         ifZero ( applyTF ( left, tf.intF ),
                                  add ( applyTF ( left, tf.nonNegOrNonCoeffMonomial ),
                                        applyTF ( right, tf.polynomial ),
                                        MonomialsSmallerThanFeature
                                        .create ( right, left, numbers ) ),
                                  TermSmallerThanFeature.create ( right, left ) )
                            ) ) ) ) ) ),
                 longConst ( -4000 ) } ) );
    }

    
    ////////////////////////////////////////////////////////////////////////////
    ////////////////////////////////////////////////////////////////////////////
    //
    // Normalisation of formulas; this is mostly a pre-processing step for
    // handling quantified formulas
    //
    ////////////////////////////////////////////////////////////////////////////
    ////////////////////////////////////////////////////////////////////////////

    private void setupFormulaNormalisation(RuleSetDispatchFeature d,
                                           IntegerLDT numbers,
                                           LocSetLDT locSetLDT) {
       
        bindRuleSet ( d, "negationNormalForm",
           add ( not ( NotBelowBinderFeature.INSTANCE ),
                 longConst ( -500 ),
                 ScaleFeature.createScaled ( FindDepthFeature.INSTANCE, 10.0 ) ) );

        bindRuleSet ( d, "moveQuantToLeft",
           add ( quantifiersMightSplit () ?
                      longConst ( 0 ) :
                      applyTF ( FocusFormulaProjection.INSTANCE,
                                ff.quantifiedPureLitConjDisj ),
                 longConst ( -550 ) ) );

        bindRuleSet ( d, "conjNormalForm",
                      ifZero(add ( or ( FocusInAntecFeature.INSTANCE,
                                        NotBelowQuantifierFeature.INSTANCE ),
                                   NotInScopeOfModalityFeature.INSTANCE),
                             add ( longConst ( -150 ),
                                   ScaleFeature.createScaled(FindDepthFeature.INSTANCE, 20) ),
                             inftyConst() ) );

        bindRuleSet ( d, "setEqualityBlastingRight", longConst(-100) );

        bindRuleSet ( d, "cnf_setComm",
                      add ( SetsSmallerThanFeature.create(instOf("commRight"), instOf("commLeft"), locSetLDT),
                            NotInScopeOfModalityFeature.INSTANCE,
                            longConst ( -150 ) ) );

        bindRuleSet ( d, "elimQuantifier", -1000 );
        bindRuleSet ( d, "elimQuantifierWithCast", 50 );

        final TermBuffer left = new TermBuffer ();
        final TermBuffer right = new TermBuffer ();
        bindRuleSet ( d, "apply_equations_andOr",
           add ( let ( left, instOf ( "applyEqLeft" ),
                 let ( right, instOf ( "applyEqRight" ),
                 ifZero ( applyTF ( left, tf.intF ),
                          add ( applyTF ( left, tf.nonNegOrNonCoeffMonomial ),
                                applyTF ( right, tf.polynomial ),
                                MonomialsSmallerThanFeature
                                .create ( right, left, numbers ) ),
                           TermSmallerThanFeature.create ( right, left ) ) ) ),
                 longConst ( -150 ) ) );
        
        bindRuleSet ( d, "distrQuantifier",
           add ( or ( applyTF ( FocusProjection.create ( 0 ),
                                add ( ff.quantifiedClauseSet,
				      not ( opSub ( Quantifier.ALL, ff.orF ) ),
                                      EliminableQuantifierTF.INSTANCE ) ),
                      SumFeature.createSum ( new Feature[] {
                           OnlyInScopeOfQuantifiersFeature.INSTANCE,
                           SplittableQuantifiedFormulaFeature.INSTANCE,
                           ifZero ( FocusInAntecFeature.INSTANCE,
                                    applyTF ( FocusProjection.create ( 0 ),
                                              sub ( ff.andF ) ),
                                    applyTF ( FocusProjection.create ( 0 ),
                                              sub ( ff.orF ) ) ) } ) ),
                 longConst ( -300 ) ) );

        bindRuleSet ( d, "swapQuantifiers",
           add ( applyTF ( FocusProjection.create ( 0 ),
                           add ( ff.quantifiedClauseSet,
                                 EliminableQuantifierTF.INSTANCE,
                                 sub ( not ( EliminableQuantifierTF.INSTANCE ) ) ) ),
                 longConst ( -300 ) ) );

        
        // category "conjunctive normal form"
        
        bindRuleSet ( d, "cnf_orComm",
           SumFeature.createSum ( new Feature[] {
             applyTF ( "commRight", ff.clause ),
             applyTFNonStrict ( "commResidue", ff.clauseSet ),
             or ( applyTF ( "commLeft", ff.andF ),
                  add ( applyTF ( "commLeft", ff.literal ),
                        literalsSmallerThan ( "commRight", "commLeft", numbers ) ) ),
             longConst ( -100 ) } ) );

        bindRuleSet ( d, "cnf_orAssoc",
           SumFeature.createSum ( new Feature[] {
             applyTF ( "assoc0", ff.clause ),
             applyTF ( "assoc1", ff.clause ),
             applyTF ( "assoc2", ff.literal ),
             longConst ( -80 ) } ) );

        bindRuleSet ( d, "cnf_andComm",
           SumFeature.createSum ( new Feature[] {
             applyTF ( "commLeft", ff.clause ),
             applyTF ( "commRight", ff.clauseSet ),
             applyTFNonStrict ( "commResidue", ff.clauseSet ),
             // at least one of the subformulas has to be a literal; otherwise,
             // sorting is not likely to have any big effect
             ifZero ( add ( applyTF ( "commLeft", not ( ff.literal ) ),
                            applyTF ( "commRight",
                                      rec ( ff.andF, not ( ff.literal ) ) ) ),
                      longConst ( 100 ),
		      longConst ( -60 ) ),
             clausesSmallerThan ( "commRight", "commLeft", numbers ) } ) );

        bindRuleSet ( d, "cnf_andAssoc",
           SumFeature.createSum ( new Feature[] {
             applyTF ( "assoc0", ff.clauseSet ),
             applyTF ( "assoc1", ff.clauseSet ),
             applyTF ( "assoc2", ff.clause ),
             longConst ( -10 ) } ) );

        bindRuleSet ( d, "cnf_dist",
           SumFeature.createSum( new Feature[] {
             applyTF ( "distRight0", ff.clauseSet ),
             applyTF ( "distRight1", ff.clauseSet ),
             ifZero ( applyTF ( "distLeft", ff.clause ),
                      longConst ( -15 ),
                      applyTF ( "distLeft", ff.clauseSet ) ),
             longConst ( -35 ) } ) );

        final TermBuffer superFor = new TermBuffer ();
        final Feature onlyBelowQuanAndOr =
            sum ( superFor, SuperTermGenerator.upwards ( any () ),
                  applyTF ( superFor,
                            or ( ff.quantifiedFor, ff.andF, ff.orF ) ) );
        
        final Feature belowUnskolemisableQuantifier =
            ifZero ( FocusInAntecFeature.INSTANCE,
              not ( sum ( superFor,
                          SuperTermGenerator.upwards ( any () ),
                          not ( applyTF ( superFor, op ( Quantifier.ALL ) ) ) ) ),
              not ( sum ( superFor,
                          SuperTermGenerator.upwards ( any () ),
                          not ( applyTF ( superFor, op ( Quantifier.EX ) ) ) ) ) );
       
        bindRuleSet ( d, "cnf_expandIfThenElse",
                      add ( not ( NotBelowQuantifierFeature.INSTANCE ),
                            onlyBelowQuanAndOr,
                            belowUnskolemisableQuantifier ) );

        
        final Feature pullOutQuantifierAllowed =
            add ( not ( NotBelowQuantifierFeature.INSTANCE ),
                  onlyBelowQuanAndOr,
                  applyTF ( FocusProjection.create ( 0 ),
                             sub ( ff.quantifiedClauseSet,
                                   ff.quantifiedClauseSet ) ) );        

        bindRuleSet ( d, "pullOutQuantifierUnifying", -20 );

        bindRuleSet ( d, "pullOutQuantifierAll",
                      add ( pullOutQuantifierAllowed,
                            ifZero ( FocusInAntecFeature.INSTANCE,
                                     longConst ( -20 ), longConst ( -40 ) ) ) );

        bindRuleSet ( d, "pullOutQuantifierEx",
                      add ( pullOutQuantifierAllowed,
                            ifZero ( FocusInAntecFeature.INSTANCE,
                                     longConst ( -40 ), longConst ( -20 ) ) ) );
    }

    private Feature clausesSmallerThan(String smaller, String bigger,
                                       IntegerLDT numbers) {
        return
        ClausesSmallerThanFeature.create ( instOf ( smaller ),
                                           instOf ( bigger ),
                                           numbers );
    }

    
    ////////////////////////////////////////////////////////////////////////////
    ////////////////////////////////////////////////////////////////////////////
    //
    // Heuristic instantiation of quantified formulas
    //
    ////////////////////////////////////////////////////////////////////////////
    ////////////////////////////////////////////////////////////////////////////

    private void setupQuantifierInstantiation(RuleSetDispatchFeature d) {
        if ( quantifierInstantiatedEnabled () ) {
            final TermBuffer varInst = new TermBuffer ();
            final Feature branchPrediction =
                InstantiationCostScalerFeature.create
                    ( InstantiationCost.create ( varInst ),
                      allowQuantifierSplitting () );
            
            bindRuleSet ( d, "gamma",
               SumFeature.createSum( new Feature[] {
                     FocusInAntecFeature.INSTANCE,
                     applyTF ( FocusProjection.create ( 0 ),
                               add ( ff.quantifiedClauseSet,
                                     instQuantifiersWithQueries () ?
                                          longTermConst ( 0 ) :
                                          ff.notContainsExecutable ) ),
                     forEach ( varInst, HeuristicInstantiation.INSTANCE,
                               add ( instantiate ( "t", varInst ),
                                     branchPrediction ) ) } ) );
            final TermBuffer splitInst = new TermBuffer();
            
            
            bindRuleSet( d, "triggered", 
                    SumFeature.createSum(new Feature[]{                                                                                   
                            forEach( splitInst, TriggeredInstantiations.create(true),
                                    add (instantiateTriggeredVariable(splitInst), longConst(500))),
                                    longConst(1500)
                             }
                            ));        
            
        } else {
            bindRuleSet ( d, "gamma", inftyConst () );  
            bindRuleSet ( d, "triggered", inftyConst() );
        }
    }

    private void setupQuantifierInstantiationApproval(RuleSetDispatchFeature d) {
        if ( quantifierInstantiatedEnabled () ) {
            final TermBuffer varInst = new TermBuffer ();
            
            bindRuleSet ( d, "gamma",
               add ( isInstantiated ( "t" ),
                     not ( sum ( varInst, HeuristicInstantiation.INSTANCE,
                                 not ( eq ( instOf ( "t" ), varInst ) ) ) ),
                     InstantiationCostScalerFeature.create
                             ( InstantiationCost.create ( instOf ( "t" ) ),
                               longConst ( 0 ) ) ) );
            
            final TermBuffer splitInst = new TermBuffer ();
            bindRuleSet (d, "triggered", 
                    add ( isTriggerVariableInstantiated(), 
                    not ( sum ( splitInst, TriggeredInstantiations.create(false),
                            not ( eq ( instOfTriggerVariable (), splitInst ) ) ) ) ) );       
        } else {
            bindRuleSet ( d, "gamma", inftyConst () ); 
            bindRuleSet ( d, "triggered", inftyConst() );
        }
    }

    
    ////////////////////////////////////////////////////////////////////////////
    ////////////////////////////////////////////////////////////////////////////
    //
    // Handling of arithmetic
    //
    ////////////////////////////////////////////////////////////////////////////
    ////////////////////////////////////////////////////////////////////////////

    private static final int IN_EQ_SIMP_NON_LIN_COST = 1000;
    private static final int POLY_DIVISION_COST = -2250;
    
    private void setupArithPrimaryCategories(RuleSetDispatchFeature d) {
        // Gaussian elimination + Euclidian algorithm for linear equations;
        // Buchberger's algorithmus for handling polynomial equations over
        // the integers
            
        bindRuleSet ( d, "polySimp_expand", -4500 );
        bindRuleSet ( d, "polySimp_directEquations", -3000 );
        bindRuleSet ( d, "polySimp_pullOutGcd", -2250 );
        bindRuleSet ( d, "polySimp_leftNonUnit", -2000 );
        bindRuleSet ( d, "polySimp_saturate", 0 );

        // Omega test for handling linear arithmetic and inequalities over the
        // integers; cross-multiplication + case distinctions for nonlinear
        // inequalities
            
        bindRuleSet ( d, "inEqSimp_expand", -4500 );
        bindRuleSet ( d, "inEqSimp_directInEquations", -3000 );
        bindRuleSet ( d, "inEqSimp_propagation", -2500 );
        bindRuleSet ( d, "inEqSimp_pullOutGcd", -2250 );
        bindRuleSet ( d, "inEqSimp_saturate", -2000 );
        bindRuleSet ( d, "inEqSimp_forNormalisation", -1000 );
        bindRuleSet ( d, "inEqSimp_special_nonLin", -1400 );
        
        if ( arithNonLinInferences () )
            bindRuleSet ( d, "inEqSimp_nonLin", IN_EQ_SIMP_NON_LIN_COST );
        else
            bindRuleSet ( d, "inEqSimp_nonLin", inftyConst () );

        // polynomial division, simplification of fractions and mods
        bindRuleSet ( d, "polyDivision", POLY_DIVISION_COST );

    }

    private void setupPolySimp( RuleSetDispatchFeature d, IntegerLDT numbers) {
        
        // category "expansion" (normalising polynomial terms)
        
        bindRuleSet ( d, "polySimp_elimSubNeg", longConst ( -120 ) );

        bindRuleSet ( d, "polySimp_homo",
          add ( applyTF ( "homoRight",
                          add ( not ( tf.zeroLiteral ), tf.polynomial ) ),
                or ( applyTF ( "homoLeft", or ( tf.addF, tf.negMonomial ) ),
                     not ( monSmallerThan ( "homoRight", "homoLeft", numbers) ) ),
                longConst ( -120 ) ) );
        
        bindRuleSet ( d, "polySimp_pullOutFactor",
                      add ( applyTFNonStrict ( "pullOutLeft", tf.literal ),
                            applyTFNonStrict ( "pullOutRight", tf.literal ),
                            longConst ( -120 ) ) );

        bindRuleSet ( d, "polySimp_elimOneLeft", -120 );

        bindRuleSet ( d, "polySimp_elimOneRight", -120 );

        bindRuleSet ( d, "polySimp_mulOrder",
           add ( applyTF ( "commRight", tf.monomial ),
                 or ( applyTF ( "commLeft", tf.addF ),
       	              add ( applyTF ( "commLeft", tf.atom ),
                            atomSmallerThan ( "commLeft", "commRight", numbers ) ) ),
                 longConst ( -100 ) ) );

        bindRuleSet ( d, "polySimp_mulAssoc",
                      SumFeature.createSum( new Feature[] {
                            applyTF ( "mulAssocMono0", tf.monomial ),
                            applyTF ( "mulAssocMono1", tf.monomial ),
                            applyTF ( "mulAssocAtom", tf.atom ),
                            longConst ( -80 ) } ) );

        bindRuleSet ( d, "polySimp_addOrder",
           SumFeature.createSum( new Feature[] {
             applyTF ( "commLeft", tf.monomial ),
             applyTF ( "commRight", tf.polynomial ),
             monSmallerThan ( "commRight", "commLeft", numbers),
             longConst ( -60 ) } ) );

        
        bindRuleSet ( d, "polySimp_addAssoc",
                      SumFeature.createSum( new Feature[] {
                            applyTF ( "addAssocPoly0", tf.polynomial ),
                            applyTF ( "addAssocPoly1", tf.polynomial ),
                            applyTF ( "addAssocMono", tf.monomial ),
                            longConst ( -10 ) } ) );

        bindRuleSet ( d, "polySimp_dist",
                      SumFeature.createSum( new Feature[] {
                        applyTF ( "distSummand0", tf.polynomial ),
                        applyTF ( "distSummand1", tf.polynomial ),
                        ifZero ( applyTF ( "distCoeff", tf.monomial ),
                                 longConst ( -15 ),
                                 applyTF ( "distCoeff", tf.polynomial ) ),
                        applyTF ( "distSummand0", tf.polynomial ),

                        applyTF ( "distSummand1", tf.polynomial ),
                        longConst ( -35 ) } ) );

        // category "direct equations"
        
        bindRuleSet ( d, "polySimp_balance",
           SumFeature.createSum ( new Feature[] {
             applyTF ( "sepResidue", tf.polynomial ),
             ifZero ( isInstantiated ( "sepPosMono" ),
               add ( applyTF ( "sepPosMono", tf.nonNegMonomial ),
                     monSmallerThan ( "sepResidue", "sepPosMono", numbers ) ) ),
             ifZero ( isInstantiated ( "sepNegMono" ),
               add ( applyTF ( "sepNegMono", tf.negMonomial ),
                     monSmallerThan ( "sepResidue", "sepNegMono", numbers ) ) ),
             longConst ( -30 )
           } ) );
        
        bindRuleSet ( d, "polySimp_normalise",
                      add ( applyTF ( "invertRight", tf.zeroLiteral ),
                            applyTF ( "invertLeft", tf.negMonomial ),
                            longConst ( -30 ) ) );
        
        // application of equations: some specialised rules that handle
        // monomials and their coefficients properly

        final TermBuffer eqLeft = new TermBuffer ();
        final TermBuffer focus = new TermBuffer ();

        final TermFeature atLeastTwoLCEquation =
            opSub ( Equality.EQUALS,
                    opSub ( tf.mul, tf.atom, tf.atLeastTwoLiteral ),
                    tf.intF );
        
        final Feature validEqApplication =
            add ( not ( eq ( eqLeft, focus ) ),
                  // otherwise, the normal equation rules can and should be used
                  ifZero ( applyTF ( AssumptionProjection.create ( 0 ),
                                     atLeastTwoLCEquation ),
                           add ( FocusInAntecFeature.INSTANCE,
                                 applyTF ( FocusFormulaProjection.INSTANCE,
                                           atLeastTwoLCEquation ) ) ),
                  ReducibleMonomialsFeature.createReducible ( focus, eqLeft ) );
        
        final Feature eq_monomial_feature =
            add ( not ( DirectlyBelowSymbolFeature.create ( tf.mul ) ),
                  ifZero ( MatchedIfFeature.INSTANCE,
                           let ( focus, FocusProjection.create ( 0 ),
                           let ( eqLeft,
                                 sub ( AssumptionProjection.create ( 0 ), 0 ), 
                                 validEqApplication ) ) ) );
        
        bindRuleSet ( d, "polySimp_applyEq",
                      add ( eq_monomial_feature, longConst ( 1 ) ) );

        bindRuleSet ( d, "polySimp_applyEqRigid",
                      add ( eq_monomial_feature, longConst ( 2 ) ) );

        // category "saturate"
        
        bindRuleSet ( d, "polySimp_critPair",
           ifZero ( MatchedIfFeature.INSTANCE,
                    add ( monSmallerThan ( "cpLeft1", "cpLeft2", numbers ),
                          not ( TrivialMonomialLCRFeature
                                .create ( instOf ( "cpLeft1" ),
                                          instOf ( "cpLeft2" ) ) ) ) ) );
    }
    

    // For taclets that need instantiation, but where the instantiation is
    // deterministic and does not have to be repeated at a later point, we
    // setup the same feature terms as in the instantiation method. The
    // definitions in <code>setupInstantiationWithoutRetry</code> should
    // give cost infinity to those incomplete rule applications that will
    // never be instantiated (so that these applications can be removed from
    // the queue and do not have to be considered again).
    private void setupPolySimpInstantiationWithoutRetry(RuleSetDispatchFeature d,
                                                        Proof p_proof) {
        final IntegerLDT numbers =
            p_proof.getServices().getTypeConverter().getIntegerLDT();

        
        // category "direct equations"

        setupPullOutGcd ( d, "polySimp_pullOutGcd", false );

        // category "polynomial division"

        setupDivModDivision ( d );

        // category "handling of equations with non-unit-coefficients on
        //           left-hand side"
        
        bindRuleSet ( d, "polySimp_newSym",
           ifZero ( not ( isInstantiated ( "newSymDef" ) ),
              SumFeature.createSum ( new Feature[] {
                applyTF ( "newSymLeft", tf.atom ),
                applyTF ( "newSymLeftCoeff", tf.atLeastTwoLiteral ),
                applyTF ( "newSymRight", tf.polynomial ),
                instantiate ( "newSymDef",
                              MonomialColumnOp
                              .create ( instOf ( "newSymLeftCoeff" ),
                                        instOf ( "newSymRight" ) ) ) } ) ) );
        
        final TermBuffer divisor = new TermBuffer ();
        final TermBuffer dividend = new TermBuffer ();

        bindRuleSet ( d, "polySimp_applyEqPseudo",
           add (
             applyTF ( "aePseudoTargetLeft", tf.monomial ),
             applyTF ( "aePseudoTargetRight", tf.polynomial ),
             ifZero (MatchedIfFeature.INSTANCE,
               SumFeature.createSum ( new Feature[] {
                  DiffFindAndIfFeature.INSTANCE,
                  applyTF ( "aePseudoLeft", add ( tf.nonCoeffMonomial,
                                                  not ( tf.atom ) ) ),
                  applyTF ( "aePseudoLeftCoeff", tf.atLeastTwoLiteral ),
                  applyTF ( "aePseudoRight", tf.polynomial ),
                  MonomialsSmallerThanFeature.create ( instOf ( "aePseudoRight" ),
                                                       instOf ( "aePseudoLeft" ),
                                                       numbers ),
                  let ( divisor, instOf ( "aePseudoLeft" ),
                  let ( dividend, instOf ( "aePseudoTargetLeft" ),
                  add ( ReducibleMonomialsFeature.createReducible ( dividend, divisor ),
                        instantiate ( "aePseudoTargetFactor",
                                      ReduceMonomialsProjection
                                      .create ( dividend, divisor ) ) ) ) ) } ) ) ) );
    }

    private void setupNewSymApproval(RuleSetDispatchFeature d, IntegerLDT numbers) {
        final TermBuffer antecFor = new TermBuffer ();
        final Feature columnOpEq =
            applyTF ( antecFor,
                      opSub ( tf.eq,
                              opSub ( tf.mul, tf.atom, tf.atLeastTwoLiteral ),
                              tf.polynomial ) );
        final Feature biggerLeftSide =
            MonomialsSmallerThanFeature
            .create ( instOf ( "newSymLeft" ),
                      subAt ( antecFor,
                              PosInTerm.TOP_LEVEL.down ( 0 ).down ( 0 ) ), numbers );
        bindRuleSet ( d, "polySimp_newSym",
           add ( isInstantiated ( "newSymDef" ),
                 sum ( antecFor, SequentFormulasGenerator.antecedent (),
                       not ( add ( columnOpEq, biggerLeftSide ) ) ) ) );
    }

    private Feature termSmallerThan(String smaller, String bigger) {
        return
        TermSmallerThanFeature.create ( instOf ( smaller ), instOf ( bigger ) );
    }

    private Feature monSmallerThan(String smaller, String bigger,
                                   IntegerLDT numbers) {
        return
        MonomialsSmallerThanFeature.create ( instOf ( smaller ), instOf ( bigger ),
                                             numbers );
    }

    private Feature atomSmallerThan(String smaller, String bigger,
                                    IntegerLDT numbers) {
        return
        AtomsSmallerThanFeature.create ( instOf ( smaller ), instOf ( bigger ),
                                         numbers );
    }

    private Feature literalsSmallerThan(String smaller, String bigger,
                                        IntegerLDT numbers) {
        return
        LiteralsSmallerThanFeature.create ( instOf ( smaller ), instOf ( bigger ),
                                            numbers );
    }

    
    private void setupPullOutGcd(RuleSetDispatchFeature d, String ruleSet,
                                 boolean roundingUp) {
        final TermBuffer gcd = new TermBuffer ();
        
        final Feature instantiateDivs;
        if ( roundingUp )
            instantiateDivs =
                add ( instantiate ( "elimGcdLeftDiv",
                                    DividePolynomialsProjection.createRoundingUp
                                    (gcd, instOf ( "elimGcdLeft" ) ) ),
                      instantiate ( "elimGcdRightDiv",
                                    DividePolynomialsProjection.createRoundingUp
                                    (gcd, instOf ( "elimGcdRight" ) ) ) );
        else
            instantiateDivs =
                add ( instantiate ( "elimGcdLeftDiv",
                                    DividePolynomialsProjection.createRoundingDown
                                    (gcd, instOf ( "elimGcdLeft" ) ) ),
                      instantiate ( "elimGcdRightDiv",
                                    DividePolynomialsProjection.createRoundingDown
                                    (gcd, instOf ( "elimGcdRight" ) ) ) );
        
        bindRuleSet ( d, ruleSet,
           add ( applyTF ( "elimGcdLeft", tf.nonNegMonomial ),
                 applyTF ( "elimGcdRight", tf.polynomial ),
                 let ( gcd,
                       CoeffGcdProjection.create ( instOf ( "elimGcdLeft" ),
                                                   instOf ( "elimGcdRight" ) ),
                       add ( applyTF ( gcd, tf.atLeastTwoLiteral ),
                             instantiate ( "elimGcd", gcd ),
                             instantiateDivs  ) ) ) );
    }    

    
    private void setupInEqSimp(RuleSetDispatchFeature d,
                               Proof p_proof,
                               IntegerLDT numbers) {
        
        // category "expansion" (normalising inequations)
 
        bindRuleSet ( d, "inEqSimp_moveLeft", -90 );

        bindRuleSet ( d, "inEqSimp_makeNonStrict", -80 );

        bindRuleSet ( d, "inEqSimp_commute",
                      SumFeature.createSum ( new Feature[] {
                        applyTF ( "commRight", tf.monomial ),
                        applyTF ( "commLeft", tf.polynomial ),
                        monSmallerThan ( "commLeft", "commRight", numbers ),
                        longConst ( -40 ) } ) );

        // this is copied from "polySimp_homo"
        bindRuleSet ( d, "inEqSimp_homo",
           add ( applyTF ( "homoRight",
                             add ( not ( tf.zeroLiteral ), tf.polynomial ) ),
                 or ( applyTF ( "homoLeft", or ( tf.addF, tf.negMonomial ) ),
                      not ( monSmallerThan ( "homoRight", "homoLeft", numbers) ) ) ) );

        // category "direct inequations"

        // this is copied from "polySimp_balance"
        bindRuleSet ( d, "inEqSimp_balance",
           add (
             applyTF ( "sepResidue", tf.polynomial ),
             ifZero ( isInstantiated ( "sepPosMono" ),
                add ( applyTF ( "sepPosMono", tf.nonNegMonomial ),
                      monSmallerThan ( "sepResidue", "sepPosMono", numbers ) ) ),
             ifZero ( isInstantiated ( "sepNegMono" ),
                add ( applyTF ( "sepNegMono", tf.negMonomial ),
                      monSmallerThan ( "sepResidue", "sepNegMono", numbers ) ) )
             ) );
        
        // this is copied from "polySimp_normalise"
        bindRuleSet ( d, "inEqSimp_normalise",
                      add ( applyTF ( "invertRight", tf.zeroLiteral ),
                            applyTF ( "invertLeft", tf.negMonomial ) ) );

        // category "saturate"
        
        bindRuleSet ( d, "inEqSimp_antiSymm", longConst ( -20 ) );

        bindRuleSet ( d, "inEqSimp_exactShadow",
           SumFeature.createSum ( new Feature[] {
             applyTF ( "esLeft", tf.nonCoeffMonomial ),
             applyTFNonStrict ( "esCoeff2", tf.nonNegLiteral ),
             applyTF ( "esRight2", tf.polynomial ),
             ifZero ( MatchedIfFeature.INSTANCE,
                    SumFeature.createSum ( new Feature[] {
                      applyTFNonStrict ( "esCoeff1", tf.nonNegLiteral ),
                      applyTF ( "esRight1", tf.polynomial ),
                      not ( PolynomialValuesCmpFeature
                            .leq ( instOf ( "esRight2" ),
                                   instOf ( "esRight1" ),
                                   instOfNonStrict ( "esCoeff1" ),
                                   instOfNonStrict ( "esCoeff2" ) ))
                    } ) ) } ) );

        // category "propagation"

        bindRuleSet ( d, "inEqSimp_contradInEqs",
           add ( applyTF ( "contradLeft", tf.monomial ),
                 ifZero ( MatchedIfFeature.INSTANCE,
                   SumFeature.createSum ( new Feature[] {
                     DiffFindAndIfFeature.INSTANCE,
                     applyTF ( "contradRightSmaller", tf.polynomial ),
                     applyTF ( "contradRightBigger", tf.polynomial ),
                     applyTFNonStrict ( "contradCoeffSmaller", tf.posLiteral ),
                     applyTFNonStrict ( "contradCoeffBigger", tf.posLiteral ),
                     PolynomialValuesCmpFeature
                     .lt ( instOf ( "contradRightSmaller" ),
                           instOf ( "contradRightBigger" ),
                           instOfNonStrict ( "contradCoeffBigger" ),
                           instOfNonStrict ( "contradCoeffSmaller" ) ) } ) ) ) );

        bindRuleSet ( d, "inEqSimp_contradEqs",
           add ( applyTF ( "contradLeft", tf.monomial ),
                 ifZero ( MatchedIfFeature.INSTANCE,
                   SumFeature.createSum ( new Feature[] {
                     applyTF ( "contradRightSmaller", tf.polynomial ),
                     applyTF ( "contradRightBigger", tf.polynomial ),
                     PolynomialValuesCmpFeature
                     .lt ( instOf ( "contradRightSmaller" ),
                           instOf ( "contradRightBigger" ) ) } ) ),
                 longConst ( -60 ) ) );

        bindRuleSet ( d, "inEqSimp_strengthen", longConst ( -30 ) );

        bindRuleSet ( d, "inEqSimp_subsumption",
           add ( applyTF ( "subsumLeft", tf.monomial ),
                 ifZero ( MatchedIfFeature.INSTANCE,
                   SumFeature.createSum ( new Feature[] {
                     DiffFindAndIfFeature.INSTANCE,
                     applyTF ( "subsumRightSmaller", tf.polynomial ),
                     applyTF ( "subsumRightBigger", tf.polynomial ),
                     applyTFNonStrict ( "subsumCoeffSmaller", tf.posLiteral ),
                     applyTFNonStrict ( "subsumCoeffBigger", tf.posLiteral ),
                     PolynomialValuesCmpFeature
                     .leq ( instOf ( "subsumRightSmaller" ),
                            instOf ( "subsumRightBigger" ),
                            instOfNonStrict ( "subsumCoeffBigger" ),
                            instOfNonStrict ( "subsumCoeffSmaller" ) ) } ) ) ) );

        // category "handling of non-linear inequations"
        
        if ( arithNonLinInferences () ) {
            setupMultiplyInequations ( d, longConst ( 100 ) );
         
            bindRuleSet ( d, "inEqSimp_split_eq",
                          add ( TopLevelFindFeature.SUCC, longConst ( -100 ) ) );

            bindRuleSet ( d, "inEqSimp_signCases",
                          not ( isInstantiated ( "signCasesLeft" ) ) );
        }
        
        // category "normalisation of formulas"
        // (e.g., quantified formulas, where the normal sequent calculus
        // does not do any normalisation)
        
        bindRuleSet ( d, "inEqSimp_and_contradInEqs",
           SumFeature.createSum ( new Feature[] {
             applyTF ( "contradLeft", tf.monomial ),
             applyTF ( "contradRightSmaller", tf.polynomial ),
             applyTF ( "contradRightBigger", tf.polynomial ),
             PolynomialValuesCmpFeature
             .lt ( instOf ( "contradRightSmaller" ),
                   instOf ( "contradRightBigger" ) ) } ) );

        bindRuleSet ( d, "inEqSimp_andOr_subsumption",
           SumFeature.createSum ( new Feature[] {
             applyTF ( "subsumLeft", tf.monomial ),
             applyTF ( "subsumRightSmaller", tf.polynomial ),
             applyTF ( "subsumRightBigger", tf.polynomial ),
             PolynomialValuesCmpFeature
             .leq ( instOf ( "subsumRightSmaller" ),
                    instOf ( "subsumRightBigger" ) ) } ) );
        
        bindRuleSet ( d, "inEqSimp_and_subsumptionEq",
           SumFeature.createSum ( new Feature[] {
             applyTF ( "subsumLeft", tf.monomial ),
             applyTF ( "subsumRightSmaller", tf.polynomial ),
             applyTF ( "subsumRightBigger", tf.polynomial ),
             PolynomialValuesCmpFeature
             .lt ( instOf ( "subsumRightSmaller" ),
                    instOf ( "subsumRightBigger" ) ) } ) );
                   
        final TermBuffer one = new TermBuffer ();
        one.setContent ( TermBuilder.DF.zTerm ( p_proof.getServices (), "1" ) );
        final TermBuffer two = new TermBuffer ();
        two.setContent ( TermBuilder.DF.zTerm ( p_proof.getServices (), "2" ) );

        bindRuleSet ( d, "inEqSimp_or_tautInEqs",
           SumFeature.createSum ( new Feature[] {
             applyTF ( "tautLeft", tf.monomial ),
             applyTF ( "tautRightSmaller", tf.polynomial ),
             applyTF ( "tautRightBigger", tf.polynomial ),
             PolynomialValuesCmpFeature
             .leq ( instOf ( "tautRightSmaller" ),
                    opTerm ( numbers.getAdd(),
                             one, instOf ( "tautRightBigger" ) ) ) } ) );

        bindRuleSet ( d, "inEqSimp_or_weaken",
           SumFeature.createSum ( new Feature[] {
             applyTF ( "weakenLeft", tf.monomial ),
             applyTF ( "weakenRightSmaller", tf.polynomial ),
             applyTF ( "weakenRightBigger", tf.polynomial ),
             PolynomialValuesCmpFeature
             .eq ( opTerm ( numbers.getAdd (),
                            one, instOf ( "weakenRightSmaller" ) ),
                   instOf ( "weakenRightBigger" ) ) } ) );

        bindRuleSet ( d, "inEqSimp_or_antiSymm",
           SumFeature.createSum ( new Feature[] {
             applyTF ( "antiSymmLeft", tf.monomial ),
             applyTF ( "antiSymmRightSmaller", tf.polynomial ),
             applyTF ( "antiSymmRightBigger", tf.polynomial ),
             PolynomialValuesCmpFeature
             .eq ( opTerm ( numbers.getAdd (),
                            two, instOf ( "antiSymmRightSmaller" ) ),
                   instOf ( "antiSymmRightBigger" ) ) } ) );

    }

    private void setupMultiplyInequations(RuleSetDispatchFeature d,
                                          Feature notAllowedF) {
        final TermBuffer intRel = new TermBuffer ();
        
/*        final Feature partiallyBounded =
            not ( sum ( intRel, SequentFormulasGenerator.sequent (),
                        not ( add ( applyTF ( intRel, tf.intRelation ),
                                    InEquationMultFeature
                                    .partiallyBounded ( instOf ( "multLeft" ),
                                                        instOf ( "multFacLeft" ),
                                                        sub ( intRel, 0 ) ) ) ) ) ); */
        
        final Feature totallyBounded =
            not ( sum ( intRel, SequentFormulasGenerator.sequent (),
                        not ( add ( applyTF ( intRel, tf.intRelation ),
                                    InEquationMultFeature
                                    .totallyBounded ( instOf ( "multLeft" ),
                                                      instOf ( "multFacLeft" ),
                                                      sub ( intRel, 0 ) ) ) ) ) );
        
        final Feature exactlyBounded =
            not ( sum ( intRel, SequentFormulasGenerator.sequent (),
                        not ( add ( applyTF ( intRel, tf.intRelation ),
                                    InEquationMultFeature
                                    .exactlyBounded ( instOf ( "multLeft" ),
                                                      instOf ( "multFacLeft" ),
                                                      sub ( intRel, 0 ) ) ) ) ) );
        
        // this is a bit hackish
        //
        // really, one would need a possibility to express that the cost
        // computation for the rule application should be post-poned (and
        // repeated at a later point) if the product of the left sides does not
        // have any similarity with existing left sides
        // (<code>AllowInEquationMultiplication</code> returns false). We
        // simulate this by returning non-infinite costs here, but by declining
        // the rule application in <code>isApprovedApp</code>). This is not
        // perfect, because it is not possible to distinguish between the
        // re-cost-computation delay and the normal costs for a rule application
        bindRuleSet ( d, "inEqSimp_nonLin_multiply",
           add ( applyTF ( "multLeft", tf.nonNegMonomial ),
                 applyTF ( "multRight", tf.polynomial ),
                 ifZero ( MatchedIfFeature.INSTANCE,
                   SumFeature.createSum ( new Feature[] {
                     applyTF ( "multFacLeft", tf.nonNegMonomial ),
                     ifZero ( applyTF ( "multRight", tf.literal ),
                              longConst ( -100 ) ),
                     ifZero ( applyTF ( "multFacRight", tf.literal ),
                              longConst ( -100 ),
                              applyTF ( "multFacRight", tf.polynomial ) ),
/*                ifZero ( applyTF ( "multRight", tf.literal ),
                         longConst ( -100 ),
                         applyTF ( "multRight", tf.polynomial ) ),
                ifZero ( applyTF ( "multFacRight", tf.literal ),
                         longConst ( -100 ),
                         applyTF ( "multFacRight", tf.polynomial ) ), */
                     not ( TermSmallerThanFeature.create
			   ( FocusProjection.create ( 0 ),
			     AssumptionProjection.create ( 0 ) ) ),
                     ifZero ( exactlyBounded,
                              longConst ( 0 ),
                              ifZero ( totallyBounded,
                                       longConst ( 100 ),
                                       notAllowedF ) ),
/*                                       ifZero ( partiallyBounded,
                                                longConst ( 400 ),
                                                notAllowedF ) ) ), */
/*                     applyTF ( "multLeft", rec ( tf.mulF, longTermConst ( 20 ) ) ),
                     applyTF ( "multFacLeft", rec ( tf.mulF, longTermConst ( 20 ) ) ),
                     applyTF ( "multRight", rec ( tf.addF, longTermConst ( 4 ) ) ),
                     applyTF ( "multFacRight", rec ( tf.addF, longTermConst ( 4 ) ) ), */
                   } ),
                   notAllowedF ) ) );
    }
    
    private void setupInEqSimpInstantiation(RuleSetDispatchFeature d,
                                            Proof p_proof) {
        // category "handling of non-linear inequations"

        setupSquaresAreNonNegative ( d );
        
        if ( arithNonLinInferences() )            
            setupInEqCaseDistinctions ( d, p_proof );
    }

    // For taclets that need instantiation, but where the instantiation is
    // deterministic and does not have to be repeated at a later point, we
    // setup the same feature terms as in the instantiation method. The
    // definitions in <code>setupInstantiationWithoutRetry</code> should
    // give cost infinity to those incomplete rule applications that will
    // never be instantiated (so that these applications can be removed from
    // the queue and do not have to be considered again).
    private void setupInEqSimpInstantiationWithoutRetry(RuleSetDispatchFeature d,
                                                        Proof p_proof) {
        // category "direct inequations"

        setupPullOutGcd ( d, "inEqSimp_pullOutGcd_leq", false );
        setupPullOutGcd ( d, "inEqSimp_pullOutGcd_geq", true );
        
        // more efficient (but not confluent) versions for the antecedent
        bindRuleSet ( d, "inEqSimp_pullOutGcd_antec", -10 );
        
        // category "handling of non-linear inequations"
        
        final TermBuffer divisor = new TermBuffer ();
        final TermBuffer dividend = new TermBuffer ();
            
        bindRuleSet ( d, "inEqSimp_nonLin_divide",
          SumFeature.createSum ( new Feature[] {
            applyTF ( "divProd", tf.nonCoeffMonomial ),
            applyTFNonStrict ( "divProdBoundNonPos", tf.nonPosLiteral ),
            applyTFNonStrict ( "divProdBoundNonNeg", tf.nonNegLiteral ),
            ifZero ( MatchedIfFeature.INSTANCE,
              let ( divisor, instOf ( "divX" ),
              let ( dividend, instOf ( "divProd" ),
              SumFeature.createSum ( new Feature[] {
                applyTF ( divisor, tf.nonCoeffMonomial ),
                not ( eq ( dividend, divisor ) ),
                applyTFNonStrict ( "divXBoundPos", tf.posLiteral ),
                applyTFNonStrict ( "divXBoundNeg", tf.negLiteral ),
                ReducibleMonomialsFeature.createReducible ( dividend, divisor ),
                instantiate ( "divY", ReduceMonomialsProjection
                                      .create ( dividend, divisor ) )
              } ) ) ) )
          } ) );

        setupNonLinTermIsPosNeg ( d, "inEqSimp_nonLin_pos", true );
        setupNonLinTermIsPosNeg ( d, "inEqSimp_nonLin_neg", false );
    }

    private void setupNonLinTermIsPosNeg(RuleSetDispatchFeature d,
                                         String ruleSet,
                                         boolean pos) {
        final TermBuffer divisor = new TermBuffer ();
        final TermBuffer dividend = new TermBuffer ();
        final TermBuffer quotient = new TermBuffer ();
        final TermBuffer antecFor = new TermBuffer ();

        bindRuleSet ( d, ruleSet,
          SumFeature.createSum ( new Feature[] {
            applyTF ( "divProd", tf.nonCoeffMonomial ),
            applyTFNonStrict ( "divProdBoundPos", tf.posLiteral ),
            applyTFNonStrict ( "divProdBoundNeg", tf.negLiteral ),
            ifZero ( MatchedIfFeature.INSTANCE,
              let ( divisor, instOf ( "divX" ),
              let ( dividend, instOf ( "divProd" ),
              SumFeature.createSum ( new Feature[] {
                applyTF ( divisor, tf.nonCoeffMonomial ),
                not ( applyTF ( dividend, eq ( divisor ) ) ),
                applyTFNonStrict ( "divXBoundNonPos", tf.nonPosLiteral ),
                applyTFNonStrict ( "divXBoundNonNeg", tf.nonNegLiteral ),
                ReducibleMonomialsFeature.createReducible ( dividend, divisor ),
                let ( quotient,
                      ReduceMonomialsProjection.create ( dividend, divisor ),
                      add ( sum ( antecFor,
                                  SequentFormulasGenerator.antecedent (),
                                  not ( applyTF ( antecFor,
                                                  pos ?
                                                  opSub ( tf.geq,
                                                          eq ( quotient ),
                                                          tf.posLiteral )
                                                  :
                                                  opSub ( tf.leq,
                                                          eq ( quotient ),
                                                          tf.negLiteral ) ) ) ),
                            instantiate ( "divY", quotient ) ) )
              } ) ) ) )
          } ) );
    }

    private void setupSquaresAreNonNegative(RuleSetDispatchFeature d) {
        final TermBuffer intRel  = new TermBuffer ();
        final TermBuffer product = new TermBuffer ();
        final TermBuffer factor  = new TermBuffer ();

        final Feature productContainsSquare =
            applyTF ( sub ( product, 0 ),
                      or ( eq ( factor ),
                           opSub ( tf.mul, any (), eq ( factor ) ) ) );
        final Feature productIsProduct =
            applyTF ( product, opSub ( tf.mul, any (), not ( tf.mulF ) ) );
        
        bindRuleSet ( d, "inEqSimp_nonNegSquares",
          forEach ( intRel, SequentFormulasGenerator.sequent (),
             ifZero ( applyTF ( intRel, tf.intRelation ),
                forEach ( product,
                          SubtermGenerator.leftTraverse ( sub ( intRel, 0 ), tf.mulF ),
                   ifZero ( productIsProduct,
                            let ( factor, sub ( product, 1 ),
                                  ifZero ( productContainsSquare,
                                           instantiate ( "squareFac", factor ) ) )
                            ) ) ) ) );
    }


    private void setupInEqCaseDistinctions(RuleSetDispatchFeature d,
                                           Proof p_proof) {
        final TermBuffer intRel = new TermBuffer ();
        final TermBuffer atom = new TermBuffer ();
        final TermBuffer zero = new TermBuffer ();
        zero.setContent ( TermBuilder.DF.zTerm ( p_proof.getServices (), "0" ) );
        final TermBuffer rootInf = new TermBuffer ();

        final Feature posNegSplitting =
           forEach ( intRel, SequentFormulasGenerator.antecedent (),
             add ( applyTF ( intRel, tf.intRelation ),
                   forEach ( atom,
                             SubtermGenerator.leftTraverse ( sub ( intRel, 0 ), tf.mulF ),
                      SumFeature.createSum ( new Feature[] {
                        applyTF ( atom, add ( tf.atom, not ( tf.literal ) ) ),
                        allowPosNegCaseDistinction ( atom ),
                        instantiate ( "signCasesLeft", atom ),
                        longConst ( IN_EQ_SIMP_NON_LIN_COST + 200 )
//			            ,
//                      applyTF ( atom, rec ( any (), longTermConst ( 5 ) ) )
                      } ) ) ) );
        
        bindRuleSet ( d, "inEqSimp_signCases", posNegSplitting ); 

        final Feature strengthening =
            forEach ( intRel, SequentFormulasGenerator.antecedent (),
              SumFeature.createSum ( new Feature[] {
                    applyTF ( intRel, add ( or ( tf.geqF, tf.leqF ),
                                            sub ( tf.atom, tf.literal ) ) ),
                    instantiate ( "cutFormula",
                                  opTerm ( tf.eq,
                                           sub ( intRel, 0 ), sub ( intRel, 1 ) ) ),
                    longConst ( IN_EQ_SIMP_NON_LIN_COST + 300 )
//		            ,
//                  applyTF ( sub ( intRel, 0 ),
//                            rec ( any (), longTermConst ( 5 ) ) )
              } ) );
        
        final Feature rootInferences =
            forEach ( intRel, SequentFormulasGenerator.antecedent (),
              add ( isRootInferenceProducer ( intRel ),
                    forEach ( rootInf, RootsGenerator.create ( intRel ),
                              add ( instantiate ( "cutFormula", rootInf ),
                                    ifZero ( applyTF ( rootInf, op ( Junctor.OR ) ),
                                             longConst ( 50 ) ),
                                    ifZero ( applyTF ( rootInf, op ( Junctor.AND ) ),
                                             longConst ( 20 ) ) ) ),
                    longConst ( IN_EQ_SIMP_NON_LIN_COST )
              ) );
        
        bindRuleSet ( d, "cut", oneOf ( new Feature[] { strengthening,
                                                        rootInferences } ) );
    }

    private Feature isRootInferenceProducer(TermBuffer intRel) {
        return applyTF ( intRel, add ( tf.intRelation,
                                        sub ( tf.nonCoeffMonomial,
                                              tf.literal ) ) );
    }

    private Feature allowPosNegCaseDistinction(TermBuffer atom) {
        final TermBuffer antecFor = new TermBuffer ();
        final TermFeature eqAtom = eq ( atom );
        
        return
         add ( not ( succIntEquationExists () ),
               sum ( antecFor, SequentFormulasGenerator.antecedent (),
                     not ( applyTF ( antecFor,
                            or ( opSub ( tf.eq, eqAtom, any () ),
                                 opSub ( tf.leq, eqAtom, tf.negLiteral ),
                                 opSub ( tf.geq, eqAtom, tf.posLiteral ) ) ) ) ) );
    }

    private Feature allowInEqStrengthening(TermBuffer atom, TermBuffer literal) {
        final TermBuffer antecFor = new TermBuffer ();

        return
         add ( not ( succIntEquationExists () ),
               not ( sum ( antecFor, SequentFormulasGenerator.antecedent (),
                           not ( applyTF ( antecFor,
                                           add ( or ( tf.leqF, tf.geqF ),
                                                 sub ( eq ( atom ),
                                                       eq ( literal ) ) ) ) ) ) ) );
    }

    private Feature succIntEquationExists() {
        final TermBuffer succFor = new TermBuffer ();

        return not ( sum ( succFor, SequentFormulasGenerator.succedent (),
                           not ( applyTF ( succFor, tf.intEquation ) ) ) );
    }
    
    private void setupInEqCaseDistinctionsApproval(RuleSetDispatchFeature d) {
        final TermBuffer atom = new TermBuffer ();
        final TermBuffer literal = new TermBuffer ();
        final TermBuffer intRel = new TermBuffer ();
        final TermBuffer rootInf = new TermBuffer ();
        
        bindRuleSet ( d, "inEqSimp_signCases",
                      add ( isInstantiated("signCasesLeft" ),
                          let ( atom, instOf ( "signCasesLeft" ),
                                allowPosNegCaseDistinction ( atom ) ) ) );
        
        // this is somewhat ugly. we should introduce some concept of "tagging"
        // rule application so that they can be recognised again later
        bindRuleSet ( d, "cut",
           add ( isInstantiated ( "cutFormula" ),
            or ( not ( sum ( intRel, SequentFormulasGenerator.antecedent (),
                             ifZero ( isRootInferenceProducer ( intRel ),
                                      sum ( rootInf,
                                            RootsGenerator.create ( intRel ),
                                            not ( eq ( instOf ( "cutFormula" ),
                                                       rootInf ) ) ) ) ) ),
                 ifZero ( applyTF ( "cutFormula",
                                    opSub ( tf.eq, tf.atom, tf.literal ) ),
                          let ( atom, sub ( instOf ( "cutFormula" ), 0 ),
                          let ( literal, sub ( instOf ( "cutFormula" ), 1 ),
                                allowInEqStrengthening ( atom, literal ) ) ) ) ) ) );
    }

    
    ////////////////////////////////////////////////////////////////////////////
    ////////////////////////////////////////////////////////////////////////////
    //
    // Axiomatisation and algorithms for further arithmetic operations:
    // division, modulus, modular Java operations
    //
    ////////////////////////////////////////////////////////////////////////////
    ////////////////////////////////////////////////////////////////////////////

    private void setupDefOpsPrimaryCategories(RuleSetDispatchFeature d) {
        
        if ( arithDefOps () ) {
        // the axiom defining division only has to be inserted once, because
        // it adds equations to the antecedent
            bindRuleSet ( d, "defOps_div",
               SumFeature.createSum ( new Feature[] {
                 NonDuplicateAppModPositionFeature.INSTANCE,
                 applyTF ( "divNum", tf.polynomial ),
                 applyTF ( "divDenom", tf.polynomial ),
                 applyTF ( "divNum", tf.notContainsDivMod ),
                 applyTF ( "divDenom", tf.notContainsDivMod ),
                 ifZero ( isBelow ( ff.modalOperator ),
                          longConst ( 200 ) ) } ) );
        
            bindRuleSet ( d, "defOps_jdiv",
               SumFeature.createSum ( new Feature[] {
                 NonDuplicateAppModPositionFeature.INSTANCE,
                 applyTF ( "divNum", tf.polynomial ),
                 applyTF ( "divDenom", tf.polynomial ),
                 applyTF ( "divNum", tf.notContainsDivMod ),
                 applyTF ( "divDenom", tf.notContainsDivMod ),
                 ifZero ( isBelow ( ff.modalOperator ),
                          longConst ( 200 ) ) } ) );

            bindRuleSet ( d, "defOps_jdiv_inline",
                          add ( applyTF ( "divNum", tf.literal ),
                                applyTF ( "divDenom", tf.polynomial ),
                                longConst ( -5000 ) ) );
                   
            setupDefOpsExpandMod ( d );
            
            bindRuleSet ( d, "defOps_expandRanges", -5000 );
            bindRuleSet ( d, "defOps_expandJNumericOp", -500 );
            bindRuleSet ( d, "defOps_modHomoEq", -5000 );
        } else {
            bindRuleSet ( d, "defOps_div", inftyConst () );
            bindRuleSet ( d, "defOps_jdiv", inftyConst () );
            
            bindRuleSet ( d, "defOps_jdiv_inline",
                          add ( applyTF ( "divNum", tf.literal ),
                                applyTF ( "divDenom", tf.literal ),
                                longConst ( -4000 ) ) );

            bindRuleSet ( d, "defOps_mod",
                          add ( applyTF ( "divNum", tf.literal ),
                                applyTF ( "divDenom", tf.literal ),
                                longConst ( -4000 ) ) );

            bindRuleSet ( d, "defOps_expandRanges", inftyConst () );
            bindRuleSet ( d, "defOps_expandJNumericOp", inftyConst () );
            bindRuleSet ( d, "defOps_modHomoEq", inftyConst () );
        }
        
    }

    private void setupDefOpsExpandMod(RuleSetDispatchFeature d) {
        final TermBuffer superTerm = new TermBuffer ();
        
        final Feature subsumedModulus =
            add ( applyTF ( superTerm,
                            sub ( opSub ( tf.mod, any (), tf.literal ),
                                  tf.zeroLiteral ) ),
                  PolynomialValuesCmpFeature
                  .divides ( instOf ( "divDenom" ),
                             sub ( sub ( superTerm, 0 ), 1 ) ) );
        
        final Feature exSubsumedModulus =
            add ( applyTF ( "divDenom", tf.literal ),
                  not ( sum ( superTerm,
                              SuperTermGenerator.upwardsWithIndex
                                   ( sub ( or ( tf.addF, tf.mulF ), any () ) ),
                              not ( subsumedModulus ) ) ) );
        
        bindRuleSet ( d, "defOps_mod",
           ifZero ( add ( applyTF ( "divNum", tf.literal ),
                          applyTF ( "divDenom", tf.literal ) ),
                    longConst ( -4000 ),
                    SumFeature.createSum ( new Feature[] {
                       applyTF ( "divNum", tf.polynomial ),
                       applyTF ( "divDenom", tf.polynomial ),
		       ifZero ( isBelow ( ff.modalOperator ),
				exSubsumedModulus,
				or ( add ( applyTF ( "divNum",
						     tf.notContainsDivMod ),
					   applyTF ( "divDenom",
						     tf.notContainsDivMod ) ),
				     exSubsumedModulus ) ),
		       longConst ( -3500 )
                    } ) ) );
    }

    private Feature isBelow(TermFeature t) {
        final TermBuffer superTerm = new TermBuffer ();
        return not ( sum ( superTerm,
                           SuperTermGenerator.upwards ( any () ),
                           not ( applyTF ( superTerm, t ) ) ) );
    }

    private void setupDivModDivision(RuleSetDispatchFeature d) {
        
        final TermBuffer denomLC = new TermBuffer ();
        final TermBuffer numTerm = new TermBuffer ();
        final TermBuffer divCoeff = new TermBuffer ();
        
        // exact polynomial division
        
        final Feature checkNumTerm =
            ifZero ( add ( not ( applyTF ( numTerm, tf.addF ) ),
                           ReducibleMonomialsFeature
                                       .createReducible ( numTerm, denomLC ) ),
                     add ( instantiate ( "polyDivCoeff",
                                         ReduceMonomialsProjection
                                                .create ( numTerm, denomLC )),
                           inftyConst () ) );

        final Feature isReduciblePoly =
            sum ( numTerm,
                  SubtermGenerator.rightTraverse ( instOf ( "divNum" ), tf.addF ),
                  checkNumTerm );
        
        // polynomial division modulo equations of the antecedent
        
        final Feature checkCoeffE =
            ifZero ( contains ( divCoeff, FocusProjection.create ( 0 ) ),
                     // do not apply if the result contains the original term
                     longConst ( 0 ),
                     add ( instantiate ( "polyDivCoeff", divCoeff ),
                           inftyConst () ) );

        final Feature isReduciblePolyE =
            sum ( numTerm,
                  SubtermGenerator.rightTraverse ( instOf ( "divNum" ), tf.addF ),
                  ifZero ( applyTF ( numTerm, tf.addF ),
                           longConst ( 0 ),
                           sum ( divCoeff,
                                 MultiplesModEquationsGenerator
                                                .create ( numTerm, denomLC ),
                                 checkCoeffE ) ) );
        
        bindRuleSet ( d, "defOps_divModPullOut",
           SumFeature.createSum ( new Feature[] {
             not ( add ( applyTF ( "divNum", tf.literal ),
                         applyTF ( "divDenom", tf.literal ) ) ),
             applyTF ( "divNum", tf.polynomial ),
             applyTF ( "divDenom", tf.polynomial ),
             ifZero ( applyTF ( "divDenom", tf.addF ),
                let ( denomLC, sub ( instOf ( "divDenom" ), 1 ),
                      not ( isReduciblePoly ) ),
                let ( denomLC, instOf ( "divDenom" ),
                      ifZero ( isReduciblePoly,
                               // no possible division has been found so far
                               add ( NotInScopeOfModalityFeature.INSTANCE,
                                     ifZero ( isReduciblePolyE,
                                              // try again later
                                              longConst ( -POLY_DIVISION_COST )
                      ) ) ) ) ),
             longConst ( 100 ) } ) );
        
    }
    

    ////////////////////////////////////////////////////////////////////////////
    ////////////////////////////////////////////////////////////////////////////
    //
    // Feature terms that handle the approval of complete taclet applications
    //
    ////////////////////////////////////////////////////////////////////////////
    ////////////////////////////////////////////////////////////////////////////

    protected Feature setupApprovalF(Proof p_proof) {
        final Feature depSpecF;
        final String depProp
        	= strategyProperties.getProperty(
        		StrategyProperties.DEP_OPTIONS_KEY);
        final SetRuleFilter depFilter = new SetRuleFilter();
        depFilter.addRuleToSet(UseDependencyContractRule.INSTANCE);
        if(depProp.equals(StrategyProperties.DEP_ON)) {
            depSpecF = ConditionalFeature.createConditional(
        	    		depFilter,
        	    		ifZero(new DependencyContractFeature(),
        	    		       longConst(400),
        	    		       inftyConst()));
        } else {
            depSpecF = ConditionalFeature.createConditional(depFilter, 
        	    					    inftyConst());
        }
	
        return add(NonDuplicateAppFeature.INSTANCE, depSpecF);
    }
    
    private RuleSetDispatchFeature setupApprovalDispatcher(Proof p_proof) {
        final RuleSetDispatchFeature d = RuleSetDispatchFeature.create ();

        final IntegerLDT numbers =
            p_proof.getServices().getTypeConverter().getIntegerLDT();

        if ( arithNonLinInferences () )
            setupMultiplyInequations ( d, inftyConst () );

        // these taclets are not supposed to be applied with metavariable
        // instantiations
        bindRuleSet ( d, "inEqSimp_pullOutGcd", isInstantiated ( "elimGcd" ) );
        bindRuleSet ( d, "polySimp_pullOutGcd", isInstantiated ( "elimGcd" ) );

        bindRuleSet ( d, "inEqSimp_nonNegSquares", isInstantiated ( "squareFac" ) );
        bindRuleSet ( d, "inEqSimp_nonLin_divide", isInstantiated ( "divY" ) );
        bindRuleSet ( d, "inEqSimp_nonLin_pos", isInstantiated ( "divY" ) );
        bindRuleSet ( d, "inEqSimp_nonLin_neg", isInstantiated ( "divY" ) );

        bindRuleSet ( d, "inEqSimp_signCases", isInstantiated ( "signCasesLeft" ) );

        setupNewSymApproval ( d, numbers );

        bindRuleSet ( d, "defOps_div", NonDuplicateAppModPositionFeature.INSTANCE );
        bindRuleSet ( d, "defOps_jdiv", NonDuplicateAppModPositionFeature.INSTANCE );

        if ( arithNonLinInferences () )
            setupInEqCaseDistinctionsApproval ( d );
        
        bindRuleSet ( d, "inReachableStateImplication",
        	      NonDuplicateAppModPositionFeature.INSTANCE );
        
        bindRuleSet ( d, "limitObserver",
  	      NonDuplicateAppModPositionFeature.INSTANCE );
        
        bindRuleSet ( d, "partialInvAxiom",
    	      NonDuplicateAppModPositionFeature.INSTANCE );         
        
        setupQuantifierInstantiationApproval ( d );
        setupSplittingApproval ( d );

        bindRuleSet ( d, "apply_select_eq",
              add( isInstantiated("s"),
                   isInstantiated("t1"),
                   or( applyTF( "s", rec( any(), SimplifiedSelectTermFeature.create(heapLDT) ) ),
                       add( NoSelfApplicationFeature.INSTANCE ,
                            applyTF("t1", IsSelectSkolemConstantTermFeature.INSTANCE) ) ) ) );
        bindRuleSet ( d, "apply_auxiliary_eq",
              add( NoSelfApplicationFeature.INSTANCE ,
                   isInstantiated("s"),
                   applyTF("s", rec( any(),
                                     add( SimplifiedSelectTermFeature.create(heapLDT),
                                          not( ff.ifThenElse ) ) ) ) ) );

        return d;
    }
    
    
    
    ////////////////////////////////////////////////////////////////////////////
    ////////////////////////////////////////////////////////////////////////////
    //
    // Feature terms that handle the instantiation of incomplete taclet
    // applications
    //
    ////////////////////////////////////////////////////////////////////////////
    ////////////////////////////////////////////////////////////////////////////


    private RuleSetDispatchFeature setupInstantiationF(Proof p_proof) {
        enableInstantiate ();
        
        final RuleSetDispatchFeature d = RuleSetDispatchFeature.create ();
        
        setupQuantifierInstantiation ( d );
        
        setupArithPrimaryCategories ( d );
        setupDefOpsPrimaryCategories ( d );
        
        setupInstantiationWithoutRetry ( d, p_proof );

        setupInEqSimpInstantiation ( d, p_proof );
        
        disableInstantiate ();
        return d;
    }


    /**
     * For taclets that need instantiation, but where the instantiation is
     * deterministic and does not have to be repeated at a later point, we setup
     * the same feature terms both in the cost computation method and in the
     * instantiation method. The definitions in
     * <code>setupInstantiationWithoutRetry</code> should give cost infinity
     * to those incomplete rule applications that will never be instantiated (so
     * that these applications can be removed from the queue and do not have to
     * be considered again).
     */
    private void setupInstantiationWithoutRetry(RuleSetDispatchFeature d,
                                                Proof p_proof) {
        setupPolySimpInstantiationWithoutRetry ( d, p_proof );
        setupInEqSimpInstantiationWithoutRetry ( d, p_proof );
    }

    public static final String JavaCardDLStrategy = "JavaCardDLStrategy";
    
    public Name name () {
        return new Name(JavaCardDLStrategy);
    }


    /**
	 * Evaluate the cost of a <code>RuleApp</code>.
	 * 
	 * @return the cost of the rule application expressed as a
	 *         <code>RuleAppCost</code> object.
	 *         <code>TopRuleAppCost.INSTANCE</code> indicates that the rule
	 *         shall not be applied at all (it is discarded by the strategy).
	 */
    public final RuleAppCost computeCost (RuleApp app,
                                          PosInOccurrence pio,
                                          Goal goal) {
//	if(app.rule()==UseDependencyContractRule.INSTANCE/* && (goal.node().serialNr() == 433 || goal.node().serialNr() == 421)*/) {
//	    RuleAppCost result = costComputationF.compute ( app, pio, goal );
//	    System.out.println("Cost for node " + goal.node().serialNr() + ": " + result);
//	    return result;
//	}
        return costComputationF.compute ( app, pio, goal );
    }

    /**
     * Re-Evaluate a <code>RuleApp</code>. This method is called immediately
     * before a rule is really applied
     * 
     * @return true iff the rule should be applied, false otherwise
     */
    public final boolean isApprovedApp (RuleApp app,
                                        PosInOccurrence pio,
                                        Goal goal) {
        return !( approvalF.compute ( app, pio, goal ) instanceof TopRuleAppCost );
    }
    
    protected final RuleAppCost instantiateApp(RuleApp app,
                                               PosInOccurrence pio,
                                               Goal goal) {
        return instantiationF.compute ( app, pio, goal );
    }


    public static class Factory implements StrategyFactory {
       /**
        * The unique {@link Name} of this {@link StrategyFactory}.
        */
       public static final Name NAME = new Name(JavaCardDLStrategy);
       
       
       public static final String TOOL_TIP_STOP_AT_DEFAULT = "<html>Stop when (i) the maximum number of rule<br>" +
             "applications is reached or (ii) no more rules are<br>"+
"applicable on the proof tree.</html>";
       public static final String TOOL_TIP_STOP_AT_UNCLOSABLE = "<html>Stop as soon as the first not automatically<br>" +
             "closable goal is encountered.</html>";
       public static final String TOOL_TIP_PROOF_SPLITTING_FREE = "<html>" +
             "Split formulas (if-then-else expressions,<br>" +
             "disjunctions in the antecedent, conjunctions in<br>" +
             "the succedent) freely without restrictions." +
             "</html>";
       public static final String TOOL_TIP_PROOF_SPLITTING_DELAYED = "<html>" +
             "Do not split formulas (if-then-else expressions,<br>" +
             "disjunctions in the antecedent, conjunctions in<br>" +
             "the succedent) as long as programs are present in<br>" +
             "the sequent.<br>" +
             "NB: This does not affect the splitting of formulas<br>" +
             "that themselves contain programs.<br>" +
             "NB2: Delaying splits often prevents KeY from finding<br>" +
             "short proofs, but in some cases it can significantly<br>" +
             "improve the performance." +
             "</html>";
       public static final String TOOL_TIP_PROOF_SPLITTING_OFF = "<html>" +
             "Do never split formulas (if-then-else expressions,<br>" +
             "disjunctions in the antecedent, conjunctions in<br>" +
             "the succedent).<br>" +
             "NB: This does not affect the splitting of formulas<br>" +
             "that contain programs.<br>" +
             "NB2: Without splitting, KeY is often unable to find<br>" +
             "proofs even for simple problems. This option can,<br>" +
             "nevertheless, be meaningful to keep the complexity<br>" +
             "of proofs small and support interactive proving." +
             "</html>";
       public static final String TOOL_TIP_LOOP_INVARIANT = "<html>"+
             "Use loop invariants for loops.<br>"+
             "Three properties have to be shown:<br>"+
             "<ul><li>Validity of invariant of a loop is preserved by the<br>"+
             "loop guard and loop body (initially valid).</li>"+
             "<li>If the invariant was valid at the start of the loop, it holds <br>"+
             "after arbitrarily many loop iterations (body preserves invariant).</li>"+
             "<li>Invariant holds after the loop terminates (use case).</li>"+
             "</ul></html>";
       public static final String TOOL_TIP_LOOP_EXPAND = "<html>"+
             "Unroll loop body."+
             "</html>";
       public static final String TOOL_TIP_LOOP_NONE = "<html>"+
             "Leave loops untouched."+
             "</html>";
       public static final String TOOL_TIP_BLOCK_CONTRACT = "<html>"+
             "If block contracts are specified, Java blocks are replaced by their contract.<br>"+
             "Three properties have to be shown:"+
             "<ul><li>Validity of block contract</li>"+
             "<li>Precondition of contract holds</li>"+
             "<li>Postcondition holds after block terminates</li>"+
             "</ul></html>";
       public static final String TOOL_TIP_BLOCK_EXPAND = "<html>"+
             "Do not use block contracts for Java blocks. Expand Java blocks."+
             "</html>";
       public static final String TOOL_TIP_METHOD_CONTRACT = "<html>Replace method calls by contracts. In some cases<br>" +
             "a method call may also be replaced by its method body.<br>" +
             "If query treatment is activated, this behavior applies<br>" +
             "to queries as well.</html>";
       public static final String TOOL_TIP_METHOD_EXPAND = "<html>Replace method calls by their bodies, i.e. by their<br>" +
             "implementation. Method contracts are strictly deactivated.</html>";
       public static final String TOOL_TIP_METHOD_NONE = "<html>" +
             "Stop when encountering a method" +
             "</html>";
       public static final String TOOL_TIP_DEPENDENCY_ON = "<html>Uses the information in JML's <tt>accessible</tt> clauses<br>" +
             "in order to simplify heap terms. For instance, consider the term<br>" +
             "<center><i>f(store(heap,o,a,1))</i></center>" +
             "If <i>f</i> does not depend on the location <i>(o,a)</i>, which is<br>" +
             "expressed by an <tt>accessible</tt> clause, then the term can be <br>" +
             "simplified to <i>f(heap)</i>.</html>";
       public static final String TOOL_TIP_DEPENDENCY_OFF = "<html>Does <i>not</i> use the framing information contained in JML's <br>" +
             "<tt>accessible</tt> clauses automatically in order to simplify heap terms.<br>" +
 "This prevents the automatic proof search to find proofs for a number of problems.<br>" +
 "On the other hand, the automatic proof search does not use a particular order in<br>" +
             "which <tt>accessible</tt> clauses are used. Since the usage of an <tt>accessible</tt><br>" +
             "clause is splitting, this might result in huge (or even infeasible) proofs.</html>";
       public static final String TOOL_TIP_QUERY_ON = "<html>Rewrite query to a method call so that contracts or inlining<br>" +
             "can be used. A query is a method that is used as a function <br>" +
             "in the logic and stems from the specification.<br><br>" +
             "Whether contracts or inlining are used depends on the <br>" +
             "Method Treatment settings.</html>";
       public static final String TOOL_TIP_QUERY_RESTRICTED = "<html>Rewrite query to a method call (expanded) so that contracts or inlining can be used.<br>" +
             "<ul><li> Priority of expanding queries occuring earlier on a branch is higher than<br>" +
         " for queries introduced more recently. This approximates in a breath-first search<br>" +
             " with respect to query expansion.</li>" +
         "<li> Reexpansion of identical query terms is suppressed.</li>" +
         "<li> A query is not expanded if one of its arguments contains a literal greater<br>" +
         " than "+QueryExpandCost.ConsideredAsBigLiteral+", or smaller than "+(-QueryExpandCost.ConsideredAsBigLiteral)+". This helps detecting loops in a proof.</li>" +
         "<li> Queries are expanded after the loop body in the \"Preserves Invariant\"<br>" +
         " branch of the loop invariant rule.</li>" +
         "<li> Queries are expanded in the Base Case and the conclusio of the Step Case <br>" +
         " branch when using Auto Induction.</li>" +
         "</ul></html>";
       public static final String TOOL_TIP_QUERY_OFF = "<html>"+
             "Turn rewriting of query off."+
            "</html>";
       public static final String TOOL_TIP_EXPAND_LOCAL_QUERIES_ON = "<html>Replaces queries by their method body in certain safe cases.<br>" + 
             "Safe cases are:"+
             "<ul><li>the return type of the expanded method is known</li>"+
            "<li>the object on which the methodcall is invoked, is self or a parent of self</li></ul>"+
"This mechanism works independently of the query treatment <br>" +
            "and method treatment settings above.<br>" +
            "<i>The internal rule name is Query Axiom</i></html>";
       public static final String TOOL_TIP_EXPAND_LOCAL_QUERIES_OFF = "<html>"+
             "Expansion of local queries is turned off. <br>"+
  "This setting is independent of the query treatment setting."+
 "</html>";
       public static final String TOOL_TIP_ARITHMETIC_BASE = "<html>" +
             "Basic arithmetic support:" +
             "<ul>" +
             "<li>Simplification of polynomial expressions</li>" +
             "<li>Computation of Gr&ouml;bner Bases for polynomials in the antecedent</li>" +
             "<li>(Partial) Omega procedure for handling linear inequations</li>" +
             "</ul>" +
             "</html>";
       public static final String TOOL_TIP_ARITHMETIC_DEF_OPS = "<html>" +
             "Automatically expand defined symbols like:" +
             "<ul>" +
             "<li><tt>/</tt>, <tt>%</tt>, <tt>jdiv</tt>, <tt>jmod</tt>, ...</li>" +
             "<li><tt>int_RANGE</tt>, <tt>short_MIN</tt>, ...</li>" +
             "<li><tt>inInt</tt>, <tt>inByte</tt>, ...</li>" +
             "<li><tt>addJint</tt>, <tt>mulJshort</tt>, ...</li>" +
             "</ul>" +
             "</html>";
       public static final String TOOL_TIP_ARITHMETIC_MODEL_SEARCH = "<html>" +
             "Support for non-linear inequations and model search.<br>" +
             "In addition, this performs:" +
             "<ul>" +
             "<li>Multiplication of inequations with each other</li>" +
             "<li>Systematic case distinctions (cuts)</li>" +
             "</ul>" +
             "This method is guaranteed to find counterexamples for<br>" +
             "invalid goals that only contain polynomial (in)equations.<br>" +
             "Such counterexamples turn up as trivially unprovable goals.<br>" +
             "It is also able to prove many more valid goals involving<br>" +
             "(in)equations, but will in general not terminate on such goals." +
             "</html>";
       public static final String TOOL_TIP_QUANTIFIER_NONE = "<html>" +
             "Do not instantiate quantified formulas automatically" +
             "</html>";
       public static final String TOOL_TIP_QUANTIFIER_NO_SPLITS = "<html>" +
             "Instantiate quantified formulas automatically<br>" +
             "with terms that occur in a sequent, but only if<br>" +
             "this does not cause proof splitting. Further, quantified<br>" +
             "formulas that contain queries are not instantiated<br>" +
             "automatically." +
             "</html>";
       public static final String TOOL_TIP_QUANTIFIER_NO_SPLITS_WITH_PROGS = "<html>" +
             "Instantiate quantified formulas automatically<br>" +
             "with terms that occur in a sequent, but if the<br>" +
             "sequent contains programs then only perform<br>" +
             "instantiations that do not cause proof splitting.<br>" +
             "Further, quantified formulas that contain queries<br>" +
             "are not instantiated automatically." +
             "</html>";
       public static final String TOOL_TIP_QUANTIFIER_FREE = "<html>" +
             "Instantiate quantified formulas automatically<br>" +
             "with terms that occur in a sequent, also if this<br>" +
             "might cause proof splitting." +
             "</html>";
       public static final String TOOL_TIP_AUTO_INDUCTION_ON = "<html>" +
             "Create an inductive proof for formulas of the form:<br>" +
             "      ==>  \\forall int i; 0&lt;=i->phi <br>" +
             "and certain other forms. The induction hypothesis<br>" +
             "is the subformula phi. The rule is applied before<br>" +
             "beta rules are applied.<br>" +
             "<br>" +
             "When encountering a formula of the form<br>" +
             "      ==>  (\\forall int i; 0&lt;=i->phi) & psi <br>" +
             "and certain similar forms, then the quantified formula<br>" +
             "is used in the Use Case branch as a lemma for psi,<br>" +
             "i.e., the sequent in the Use Case has the form:<br>" +
             "      (\\forall int i; 0&lt;=i->phi) ==>  psi <br>" +
             "</html>";
       public static final String TOOL_TIP_AUTO_INDUCTION_RESTRICTED = "<html>" +
             "Performs auto induction only on quantified formulas that<br>" +
             "(a) fullfill a certain pattern (as described for the \"on\"option)<br>" +
             "and (b) whose quantified variable has the suffix \"Ind\" or \"IND\".<br>" +
             "For instance, auto induction will be applied on:<br>" +
                "      ==>  \\forall int iIND; 0&lt;=iIND->phi <br>" +
                "but not on: <br>" +
                "      ==>  \\forall int i; 0&lt;=i->phi <br>" +
                "</html>";
       public static final String TOOL_TIP_AUTO_INDUCTION_OFF = "<html>" +
             "Deactivates automatic creation of inductive proofs.<br>" +
             "In order to make use of auto induction, activate <br>" +
             "auto induction early in proofs before the <br>" +
             "quantified formula that is to be proven inductively<br>" +
             "is Skolemized (using the delta rule). Auto induction<br>" +
             "is not applied on Skolemized formulas in order to<br>" +
             "limit the number of inductive proofs." +
             "</html>";
       public static String TOOL_TIP_USER_OFF(int i) {return "Taclets of the rule set \"userTaclets" + i 
             + "\" are not applied automatically";};
       public static String TOOL_TIP_USER_LOW(int i) {return "Taclets of the rule set \"userTaclets" + i 
             + "\" are applied automatically with low priority";};
       public static String TOOL_TIP_USER_HIGH(int i) {return "Taclets of the rule set \"userTaclets" + i 
             + "\" are applied automatically with high priority";};
       
        public Factory () {
        }

        public Strategy create ( Proof p_proof, 
                StrategyProperties strategyProperties) {     
            return new JavaCardDLStrategy ( p_proof, strategyProperties );
        }
        
        public Name name () {
            return NAME;
        }

        @Override
        public StrategySettingsDefinition getSettingsDefinition() {
           // Properties
           OneOfStrategyPropertyDefinition stopAt = new OneOfStrategyPropertyDefinition(StrategyProperties.STOPMODE_OPTIONS_KEY, 
                 "Stop at", 
                 new StrategyPropertyValueDefinition(StrategyProperties.STOPMODE_DEFAULT, "Default", TOOL_TIP_STOP_AT_DEFAULT),
                 new StrategyPropertyValueDefinition(StrategyProperties.STOPMODE_NONCLOSE, "Unclosable", TOOL_TIP_STOP_AT_UNCLOSABLE));
           OneOfStrategyPropertyDefinition proofSplitting = new OneOfStrategyPropertyDefinition(StrategyProperties.SPLITTING_OPTIONS_KEY, 
                 "Proof splitting",
                 new StrategyPropertyValueDefinition(StrategyProperties.SPLITTING_NORMAL, "Free", TOOL_TIP_PROOF_SPLITTING_FREE),
                 new StrategyPropertyValueDefinition(StrategyProperties.SPLITTING_DELAYED, "Delayed", TOOL_TIP_PROOF_SPLITTING_DELAYED),
                 new StrategyPropertyValueDefinition(StrategyProperties.SPLITTING_OFF, "Off", TOOL_TIP_PROOF_SPLITTING_OFF));
           OneOfStrategyPropertyDefinition loopTreatment = new OneOfStrategyPropertyDefinition(StrategyProperties.LOOP_OPTIONS_KEY, 
                 "Loop treatment",
                 new StrategyPropertyValueDefinition(StrategyProperties.LOOP_INVARIANT, "Invariant", TOOL_TIP_LOOP_INVARIANT),
                 new StrategyPropertyValueDefinition(StrategyProperties.LOOP_EXPAND, "Expand", TOOL_TIP_LOOP_EXPAND),
                 new StrategyPropertyValueDefinition(StrategyProperties.LOOP_NONE, "None", TOOL_TIP_LOOP_NONE));
           OneOfStrategyPropertyDefinition blockTreatment = new OneOfStrategyPropertyDefinition(StrategyProperties.BLOCK_OPTIONS_KEY, 
                 "Block treatment",
                 new StrategyPropertyValueDefinition(StrategyProperties.BLOCK_CONTRACT, "Contract", TOOL_TIP_BLOCK_CONTRACT),
                 new StrategyPropertyValueDefinition(StrategyProperties.BLOCK_EXPAND, "Expand", TOOL_TIP_BLOCK_EXPAND));
           OneOfStrategyPropertyDefinition methodTreatment = new OneOfStrategyPropertyDefinition(StrategyProperties.METHOD_OPTIONS_KEY,
                 "Method treatment",
                 new StrategyPropertyValueDefinition(StrategyProperties.METHOD_CONTRACT, "Contract", TOOL_TIP_METHOD_CONTRACT),
                 new StrategyPropertyValueDefinition(StrategyProperties.METHOD_EXPAND, "Expand", TOOL_TIP_METHOD_EXPAND),
                 new StrategyPropertyValueDefinition(StrategyProperties.METHOD_NONE, "None", TOOL_TIP_METHOD_NONE));
           OneOfStrategyPropertyDefinition dependencyContracts = new OneOfStrategyPropertyDefinition(StrategyProperties.DEP_OPTIONS_KEY, 
                 "Dependency contracts",
                 new StrategyPropertyValueDefinition(StrategyProperties.DEP_ON, "On", TOOL_TIP_DEPENDENCY_ON),
                 new StrategyPropertyValueDefinition(StrategyProperties.DEP_OFF, "Off", TOOL_TIP_DEPENDENCY_OFF));
           OneOfStrategyPropertyDefinition expandLocalQueries = new OneOfStrategyPropertyDefinition(StrategyProperties.QUERYAXIOM_OPTIONS_KEY, 
                 "Expand local queries:",
                 new StrategyPropertyValueDefinition(StrategyProperties.QUERYAXIOM_ON, "On", TOOL_TIP_EXPAND_LOCAL_QUERIES_ON),
                 new StrategyPropertyValueDefinition(StrategyProperties.QUERYAXIOM_OFF, "Off", TOOL_TIP_EXPAND_LOCAL_QUERIES_OFF));
           OneOfStrategyPropertyDefinition queryTreatment = new OneOfStrategyPropertyDefinition(StrategyProperties.QUERY_OPTIONS_KEY, 
                 "Query treatment",
                 new AbstractStrategyPropertyDefinition[] {expandLocalQueries},
                 new StrategyPropertyValueDefinition(StrategyProperties.QUERY_ON, "On", TOOL_TIP_QUERY_ON),
                 new StrategyPropertyValueDefinition(StrategyProperties.QUERY_RESTRICTED, "Restricted", TOOL_TIP_QUERY_RESTRICTED),
                 new StrategyPropertyValueDefinition(StrategyProperties.QUERY_OFF, "Off", TOOL_TIP_QUERY_OFF));
           OneOfStrategyPropertyDefinition arithmeticTreatment = new OneOfStrategyPropertyDefinition(StrategyProperties.NON_LIN_ARITH_OPTIONS_KEY, 
                 "Arithmetic treatment",
                 new StrategyPropertyValueDefinition(StrategyProperties.NON_LIN_ARITH_NONE, "Basic", TOOL_TIP_ARITHMETIC_BASE),
                 new StrategyPropertyValueDefinition(StrategyProperties.NON_LIN_ARITH_DEF_OPS, "DefOps", TOOL_TIP_ARITHMETIC_DEF_OPS),
                 new StrategyPropertyValueDefinition(StrategyProperties.NON_LIN_ARITH_COMPLETION, "Model Search", TOOL_TIP_ARITHMETIC_MODEL_SEARCH));
           OneOfStrategyPropertyDefinition quantifierTreatment = new OneOfStrategyPropertyDefinition(StrategyProperties.QUANTIFIERS_OPTIONS_KEY, 
                 "Quantifier treatment",
                 new StrategyPropertyValueDefinition(StrategyProperties.QUANTIFIERS_NONE, "None", TOOL_TIP_QUANTIFIER_NONE),
                 new StrategyPropertyValueDefinition(StrategyProperties.QUANTIFIERS_NON_SPLITTING, "No Splits", TOOL_TIP_QUANTIFIER_NO_SPLITS),
                 new StrategyPropertyValueDefinition(StrategyProperties.QUANTIFIERS_NON_SPLITTING_WITH_PROGS, "No Splits with Progs", TOOL_TIP_QUANTIFIER_NO_SPLITS_WITH_PROGS),
                 new StrategyPropertyValueDefinition(StrategyProperties.QUANTIFIERS_INSTANTIATE, "Free", TOOL_TIP_QUANTIFIER_FREE));
           OneOfStrategyPropertyDefinition autoInduction = new OneOfStrategyPropertyDefinition(StrategyProperties.AUTO_INDUCTION_OPTIONS_KEY, 
                 "Auto Induction",
                 new StrategyPropertyValueDefinition(StrategyProperties.AUTO_INDUCTION_LEMMA_ON, "On", TOOL_TIP_AUTO_INDUCTION_ON),
                 new StrategyPropertyValueDefinition(StrategyProperties.AUTO_INDUCTION_RESTRICTED, "Restricted", TOOL_TIP_AUTO_INDUCTION_RESTRICTED),
                 new StrategyPropertyValueDefinition(StrategyProperties.AUTO_INDUCTION_OFF, "Off", TOOL_TIP_AUTO_INDUCTION_OFF));
           // User properties
           List<AbstractStrategyPropertyDefinition> props = new LinkedList<AbstractStrategyPropertyDefinition>();
           for (int i = 1; i <= StrategyProperties.USER_TACLETS_NUM; ++i) {
              OneOfStrategyPropertyDefinition user = new OneOfStrategyPropertyDefinition(StrategyProperties.USER_TACLETS_OPTIONS_KEY(i), 
                    i + ":",
                    new StrategyPropertyValueDefinition(StrategyProperties.USER_TACLETS_OFF, "Off", TOOL_TIP_USER_OFF(i)),
                    new StrategyPropertyValueDefinition(StrategyProperties.USER_TACLETS_LOW, "Low prior.", TOOL_TIP_USER_LOW(i)),
                    new StrategyPropertyValueDefinition(StrategyProperties.USER_TACLETS_HIGH, "High prior.", TOOL_TIP_USER_HIGH(i)));
              props.add(user);
           }
           OneOfStrategyPropertyDefinition userOptions = new OneOfStrategyPropertyDefinition(null, 
                 "User-specific taclet sets",
                 props.toArray(new AbstractStrategyPropertyDefinition[props.size()]));
           // Model
           return new StrategySettingsDefinition("Java DL Options", 
                                            stopAt,
                                            proofSplitting,
                                            loopTreatment,
                                            blockTreatment,
                                            methodTreatment,
                                            dependencyContracts,
                                            queryTreatment,
                                            arithmeticTreatment,
                                            quantifierTreatment,
                                            autoInduction,
                                            userOptions);
        }
    }

    
    ////////////////////////////////////////////////////////////////////////////
    ////////////////////////////////////////////////////////////////////////////
    //
    // Termfeatures: characterisations of terms and formulas
    //
    ////////////////////////////////////////////////////////////////////////////
    ////////////////////////////////////////////////////////////////////////////

    private final ArithTermFeatures tf;
    private final FormulaTermFeatures ff;
    private final ValueTermFeature vf;
    
    private class ArithTermFeatures {

	public ArithTermFeatures (IntegerLDT numbers){
            Z = numbers.getNumberSymbol ();
            C = numbers.getCharSymbol();
            
            add = numbers.getAdd();
            mul = numbers.getMul();
            mod = numbers.getMod();
            div = numbers.getDiv ();
            jmod = numbers.getJModulo ();
            jdiv = numbers.getJDivision ();
            
            eq = Equality.EQUALS;
            leq = numbers.getLessOrEquals ();
            geq = numbers.getGreaterOrEquals ();
            
            intS = numbers.getNumberSymbol ().sort ();
            
            intF = extendsTrans ( intS );
            
            addF = op(add);
            mulF = op(mul);
            modF = op(mod);
            divF = op(div);
            jmodF = op(jmod);
            jdivF = op(jdiv);
            
            eqF = op(eq);
            geqF = op(geq);
            leqF = op(leq);

            literal =
                op ( Z );
            negLiteral =
                opSub ( Z, op ( numbers.getNegativeNumberSign() ) );
            nonNegLiteral =
                opSub ( Z, not ( op ( numbers.getNegativeNumberSign() ) ) );
            zeroLiteral =
                opSub ( Z, opSub ( numbers.getNumberLiteralFor ( 0 ), 
                                   op ( numbers.getNumberTerminator () ) ) );
            oneLiteral =
                opSub ( Z, opSub ( numbers.getNumberLiteralFor ( 1 ), 
                                   op ( numbers.getNumberTerminator () ) ) );
            nonPosLiteral = or ( zeroLiteral, negLiteral );
            posLiteral = add ( nonNegLiteral, not ( zeroLiteral ) );
            atLeastTwoLiteral = add ( posLiteral, not ( oneLiteral ) );
            
            
            charLiteral = op ( C );

            atom = add ( not ( addF ), not ( mulF ) );
            linearMonomial = or ( atom, opSub ( mul, atom, literal ) );
            
            // left-associatively arranged monomials, literals are only allowed
            // as right-most term
            monomial =
                or ( atom,
                     opSub ( mul,
                             rec ( mulF, or ( opSub ( mul, any (), not ( mulF ) ),
                                              add ( not ( addF ), not ( literal ) ) ) ),
                             atom ) );

            // left-associatively arranged polynomials
            polynomial = rec ( addF, or ( opSub ( add, any (), not ( addF ) ),
                                          monomial ) );
                  
            nonNegMonomial = add ( monomial,
                                   or ( not ( mulF ),
                                        sub ( any (), not ( negLiteral ) ) ) );
            posMonomial = opSub ( mul, monomial, posLiteral );            
            negMonomial = opSub ( mul, monomial, negLiteral );            
            nonCoeffMonomial = add ( monomial,
                                     or ( not ( mulF ),
                                          sub ( any (), not ( literal ) ) ) );
            nonNegOrNonCoeffMonomial =
                add ( monomial,
                      or ( not ( mulF ),
                           sub ( any (), not ( negLiteral ) ) ) );
            atLeastTwoCoeffMonomial = opSub ( mul, monomial, atLeastTwoLiteral );
            
            intEquation = opSub ( eq, add ( intF, nonNegMonomial ),
                                  add ( intF, polynomial ) );
            linearEquation = opSub ( eq, linearMonomial,
                                     add ( intF, polynomial ) );
            monomialEquation = opSub ( eq, add ( intF, nonNegMonomial ),
                                       add ( intF, monomial ) );
            intInEquation = add ( or ( leqF, geqF ),
                                  sub ( nonNegMonomial, polynomial ) );
            linearInEquation = add ( or ( leqF, geqF ),
                                     sub ( linearMonomial, polynomial ) );
            intRelation = add ( or ( leqF, geqF, eqF ),
                                sub ( add ( intF, nonNegMonomial), polynomial ) );
            
            notContainsProduct =
                rec ( any (),
                      ifZero ( mulF,
                               not ( sub ( not ( literal ), not ( literal ) ) ) ) );
            notContainsDivMod = rec ( any (),
                                      add ( add ( not ( divF ), not ( modF ) ),
                                            add ( not ( jdivF ), not ( jmodF ) ) ) );
        }
        
        final Sort intS;

        final Function Z;
        final Function C;
        final Function add;        
        final Function mul;
        final Function mod;
        final Function div;
        final Function jmod;
        final Function jdiv;

        final Operator eq;
        final Function leq;
        final Function geq;
        
        final TermFeature intF;
        
        final TermFeature addF;
        final TermFeature mulF;
        final TermFeature modF;
        final TermFeature divF;
        final TermFeature jmodF;
        final TermFeature jdivF;

        final TermFeature eqF;
        final TermFeature leqF;
        final TermFeature geqF;

        final TermFeature atom;
        final TermFeature linearMonomial;
        
        // left-associatively arranged monomials
        final TermFeature monomial;
        // left-associatively arranged polynomials
        final TermFeature polynomial;
              
        final TermFeature literal;
        final TermFeature posLiteral;
        final TermFeature negLiteral;
        final TermFeature nonNegLiteral;
        final TermFeature nonPosLiteral;
        final TermFeature zeroLiteral;
        final TermFeature oneLiteral;
        final TermFeature atLeastTwoLiteral;

        final TermFeature charLiteral;

        
        final TermFeature nonNegMonomial;
        final TermFeature posMonomial;
        final TermFeature negMonomial;
        final TermFeature nonCoeffMonomial;
        final TermFeature nonNegOrNonCoeffMonomial;
        final TermFeature atLeastTwoCoeffMonomial;
        
        final TermFeature intEquation;
        final TermFeature linearEquation;
        final TermFeature monomialEquation;
        final TermFeature intInEquation;
        final TermFeature linearInEquation;
        final TermFeature intRelation;
        
        final TermFeature notContainsProduct;
        final TermFeature notContainsDivMod;

    }

    private class FormulaTermFeatures {
        
	public FormulaTermFeatures () {
            forF = extendsTrans ( Sort.FORMULA );
            
            orF = op ( Junctor.OR );
            andF = op ( Junctor.AND );
            impF = op ( Junctor.IMP );
            notF = op ( Junctor.NOT );
            ifThenElse = OperatorClassTF.create ( IfThenElse.class );
            
            atom = AtomTermFeature.INSTANCE;
            propJunctor = or ( OperatorClassTF.create ( Junctor.class ),
                               op ( Equality.EQV ) );
            literal = or ( atom, opSub ( Junctor.NOT, atom ) );
            
            // left-associatively arranged clauses
            clause = rec ( orF, or ( opSub ( Junctor.OR, any (), not ( orF ) ),
                                     literal ) ); 

            // left-associatively arranged sets of clauses
            clauseSet = rec ( andF, or ( opSub ( Junctor.AND, any (), not ( andF ) ),
                                         clause ) ); 

            quantifiedFor = or ( op ( Quantifier.ALL ), op ( Quantifier.EX ) );
            quantifiedClauseSet = rec ( quantifiedFor,
                                        or ( quantifiedFor, clauseSet ) );
            
            quantifiedAnd = rec ( quantifiedFor,
                                  or ( quantifiedFor, andF ) );
            quantifiedOr = rec ( quantifiedFor,
                                 or ( quantifiedFor, orF ) );
            
            // conjunction or disjunction of literals, without and-or alternation
            pureLitConjDisj = or ( rec ( andF, or ( andF, literal ) ),
                                   rec ( orF, or ( orF, literal ) ) );
            quantifiedPureLitConjDisj = rec ( quantifiedFor,
                                              or ( quantifiedFor, pureLitConjDisj ) );
            
            update = OperatorClassTF.create ( UpdateApplication.class );
            program = OperatorClassTF.create ( Modality.class );
            modalOperator = or ( update, program );
            
//            directCutAllowed = add ( atom, not ( modalOperator ) );
            notExecutable = not ( program );
            
            notContainsExecutable = not ( ContainsExecutableCodeTermFeature.PROGRAMS );
            
            cutAllowed =
                add ( notContainsExecutable,
                      tf.notContainsProduct,
                      or ( tf.eqF,
                           OperatorClassTF.create ( Function.class ),
                           OperatorClassTF.create ( ParsableVariable.class )) ); //XXX
            cutAllowedBelowQuantifier = add ( not ( propJunctor ),
                                              notContainsExecutable );
            cutPriority = add ( ifZero ( tf.intInEquation,
                                         longTermConst ( 0 ),
                                ifZero ( tf.eqF,
                                         longTermConst ( 100 ),
                                         longTermConst ( 200 ) ) ),
                                rec ( any (), longTermConst ( 1 ) ) );
//            directCutAllowed = add ( tf.intInEquation, notContainsQuery );
                     

        }

        final TermFeature forF;

        final TermFeature orF;
        final TermFeature andF;
        final TermFeature impF;
        final TermFeature notF;
        final TermFeature propJunctor;
        final TermFeature ifThenElse;
        final TermFeature notExecutable;
        final TermFeature notContainsExecutable;

        final TermFeature quantifiedFor;
        final TermFeature quantifiedOr;
        final TermFeature quantifiedAnd;

        final TermFeature atom;
        final TermFeature literal;
        final TermFeature clause;
        final TermFeature clauseSet;
        final TermFeature quantifiedClauseSet;

        final TermFeature pureLitConjDisj;
        final TermFeature quantifiedPureLitConjDisj;
        
        final TermFeature update;
        final TermFeature program;
        final TermFeature modalOperator;
        
        final TermFeature cutAllowed;
        final TermFeature cutAllowedBelowQuantifier;
        final TermFeature cutPriority;
    }

    private class ValueTermFeature {

        public ValueTermFeature() {
            equals = op(Equality.EQUALS);
            tt = op(Junctor.TRUE);
            ff = op(Junctor.FALSE);
            nullTerm = op(heapLDT.getNull());
        }

        final TermFeature equals;
        final TermFeature tt;
        final TermFeature ff;
        final TermFeature nullTerm;
    }
}<|MERGE_RESOLUTION|>--- conflicted
+++ resolved
@@ -46,13 +46,10 @@
 import de.uka.ilkd.key.rule.UseDependencyContractRule;
 import de.uka.ilkd.key.rule.UseOperationContractRule;
 import de.uka.ilkd.key.rule.WhileInvariantRule;
-<<<<<<< HEAD
-=======
 import de.uka.ilkd.key.strategy.definition.AbstractStrategyPropertyDefinition;
 import de.uka.ilkd.key.strategy.definition.OneOfStrategyPropertyDefinition;
 import de.uka.ilkd.key.strategy.definition.StrategyPropertyValueDefinition;
 import de.uka.ilkd.key.strategy.definition.StrategySettingsDefinition;
->>>>>>> 87f3d456
 import de.uka.ilkd.key.strategy.feature.AgeFeature;
 import de.uka.ilkd.key.strategy.feature.AllowedCutPositionFeature;
 import de.uka.ilkd.key.strategy.feature.AtomsSmallerThanFeature;
@@ -73,10 +70,7 @@
 import de.uka.ilkd.key.strategy.feature.InEquationMultFeature;
 import de.uka.ilkd.key.strategy.feature.MatchedIfFeature;
 import de.uka.ilkd.key.strategy.feature.MonomialsSmallerThanFeature;
-<<<<<<< HEAD
-=======
 import de.uka.ilkd.key.strategy.feature.NoSelfApplicationFeature;
->>>>>>> 87f3d456
 import de.uka.ilkd.key.strategy.feature.NonDuplicateAppFeature;
 import de.uka.ilkd.key.strategy.feature.NonDuplicateAppModPositionFeature;
 import de.uka.ilkd.key.strategy.feature.NotBelowBinderFeature;
@@ -90,19 +84,13 @@
 import de.uka.ilkd.key.strategy.feature.RuleSetDispatchFeature;
 import de.uka.ilkd.key.strategy.feature.ScaleFeature;
 import de.uka.ilkd.key.strategy.feature.SeqContainsExecutableCodeFeature;
-<<<<<<< HEAD
-=======
 import de.uka.ilkd.key.strategy.feature.SetsSmallerThanFeature;
->>>>>>> 87f3d456
 import de.uka.ilkd.key.strategy.feature.SumFeature;
 import de.uka.ilkd.key.strategy.feature.TermSmallerThanFeature;
 import de.uka.ilkd.key.strategy.feature.ThrownExceptionFeature;
 import de.uka.ilkd.key.strategy.feature.TopLevelFindFeature;
 import de.uka.ilkd.key.strategy.feature.TrivialMonomialLCRFeature;
-<<<<<<< HEAD
-=======
 import de.uka.ilkd.key.strategy.feature.findprefix.FindPrefixRestrictionFeature;
->>>>>>> 87f3d456
 import de.uka.ilkd.key.strategy.quantifierHeuristics.ClausesSmallerThanFeature;
 import de.uka.ilkd.key.strategy.quantifierHeuristics.EliminableQuantifierTF;
 import de.uka.ilkd.key.strategy.quantifierHeuristics.HeuristicInstantiation;
@@ -153,7 +141,6 @@
     private final Feature instantiationF;
 
     private final HeapLDT heapLDT;
-
     
     protected final RuleSetDispatchFeature getCostComputationDispatcher() {
         return costComputationDispatcher;
@@ -163,25 +150,13 @@
         return instantiationDispatcher;
     }
 
-<<<<<<< HEAD
-    private final StrategyProperties strategyProperties;
-=======
     protected final StrategyProperties strategyProperties;
-    private OneStepSimplifier oneStepSimplifierRuleInstance;
->>>>>>> 87f3d456
     
     protected JavaCardDLStrategy(Proof p_proof,
                                  StrategyProperties strategyProperties) {
         
         super ( p_proof );
-<<<<<<< HEAD
-=======
-
         heapLDT = p_proof.getServices().getTypeConverter().getHeapLDT();
-
-        this.oneStepSimplifierRuleInstance = 
-              MiscTools.findOneStepSimplifier(p_proof);
->>>>>>> 87f3d456
         
         this.strategyProperties =
             (StrategyProperties)strategyProperties.clone ();
