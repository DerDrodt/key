// This file is part of KeY - Integrated Deductive Software Design 
//
// Copyright (C) 2001-2011 Universitaet Karlsruhe (TH), Germany 
//                         Universitaet Koblenz-Landau, Germany
//                         Chalmers University of Technology, Sweden
// Copyright (C) 2011-2013 Karlsruhe Institute of Technology, Germany 
//                         Technical University Darmstadt, Germany
//                         Chalmers University of Technology, Sweden
//
// The KeY system is protected by the GNU General 
// Public License. See LICENSE.TXT for details.
// 


package de.uka.ilkd.key.strategy.termfeature;

import de.uka.ilkd.key.logic.Term;
import de.uka.ilkd.key.logic.op.Operator;

/**
 * Term feature for checking whether the top operator of a term has an instance
 * of a certain class
 */
public class OperatorClassTF extends BinaryTermFeature {

<<<<<<< HEAD
    private final Class<?> opClass;

    private OperatorClassTF(Class<?> op) {
        this.opClass = op;
    }

    public static TermFeature create(Class<?> op) {
=======
    private final Class<? extends Operator> opClass;

    private OperatorClassTF(Class<? extends Operator> op) {
        this.opClass = op;
    }

    public static TermFeature create(Class<? extends Operator> op) {
>>>>>>> dfe8cc89
        return new OperatorClassTF ( op );
    }

    protected boolean filter(Term term) {
        return opClass.isInstance ( term.op () );
    }
}<|MERGE_RESOLUTION|>--- conflicted
+++ resolved
@@ -23,15 +23,6 @@
  */
 public class OperatorClassTF extends BinaryTermFeature {
 
-<<<<<<< HEAD
-    private final Class<?> opClass;
-
-    private OperatorClassTF(Class<?> op) {
-        this.opClass = op;
-    }
-
-    public static TermFeature create(Class<?> op) {
-=======
     private final Class<? extends Operator> opClass;
 
     private OperatorClassTF(Class<? extends Operator> op) {
@@ -39,7 +30,6 @@
     }
 
     public static TermFeature create(Class<? extends Operator> op) {
->>>>>>> dfe8cc89
         return new OperatorClassTF ( op );
     }
 
