// This file is part of KeY - Integrated Deductive Software Design 
//
// Copyright (C) 2001-2011 Universitaet Karlsruhe (TH), Germany 
//                         Universitaet Koblenz-Landau, Germany
//                         Chalmers University of Technology, Sweden
// Copyright (C) 2011-2013 Karlsruhe Institute of Technology, Germany 
//                         Technical University Darmstadt, Germany
//                         Chalmers University of Technology, Sweden
//
// The KeY system is protected by the GNU General 
// Public License. See LICENSE.TXT for details.
// 

package de.uka.ilkd.key.strategy;

import java.util.HashMap;
import java.util.Iterator;
import java.util.LinkedHashMap;

import de.uka.ilkd.key.collection.ImmutableList;
import de.uka.ilkd.key.collection.ImmutableSLList;
import de.uka.ilkd.key.collection.ImmutableSet;
import de.uka.ilkd.key.java.Services;
import de.uka.ilkd.key.logic.*;
import de.uka.ilkd.key.logic.op.SchemaVariable;
import de.uka.ilkd.key.logic.op.SkolemTermSV;
import de.uka.ilkd.key.proof.*;
import de.uka.ilkd.key.rule.*;
import de.uka.ilkd.key.util.Debug;

/**
 * Instances of this class are immutable
 */
public abstract class TacletAppContainer extends RuleAppContainer {

    private final long age;

    protected TacletAppContainer ( RuleApp     p_app,
				   RuleAppCost p_cost,
                                   long        p_age ) {
	super ( p_app, p_cost );
	age = p_age;
    }


    protected NoPosTacletApp getTacletApp () {
	return (NoPosTacletApp)getRuleApp();
    }

    public long getAge () {
        return age;
    }

    private ImmutableList<TacletApp> incMatchIfFormulas (Goal p_goal) {
        final IfInstantiator instantiator = new IfInstantiator ( p_goal );
        instantiator.findIfFormulaInstantiations ();
        return instantiator.getResults ();
    }

    protected static TacletAppContainer createContainer(RuleApp p_app,
                                                        PosInOccurrence p_pio,
                                                        Goal p_goal,
                                                        Strategy p_strategy,
                                                        boolean p_initial) {
        return createContainer ( p_app, p_pio, p_goal,
                                 p_strategy.computeCost ( p_app, p_pio, p_goal ),
                                 p_initial );
    }

    private static TacletAppContainer createContainer(RuleApp p_app,
                                                      PosInOccurrence p_pio,
                                                      Goal p_goal,
                                                      RuleAppCost p_cost,
                                                      boolean p_initial) {
        // This relies on the fact that the method <code>Goal.getTime()</code>
        // never returns a value less than zero
        final long        localage  = p_initial ? -1 : p_goal.getTime();
        if ( p_pio == null )
            return new NoFindTacletAppContainer ( p_app, p_cost, localage );
        else
            return new FindTacletAppContainer ( p_app, p_pio, p_cost, p_goal, localage );
    }


    /**
     * Create a list of new RuleAppContainers that are to be
     * considered for application.
     */
    public final ImmutableList<RuleAppContainer> createFurtherApps (Goal p_goal,
                                                     Strategy p_strategy) {
        if ( !isStillApplicable ( p_goal )
             ||
             getTacletApp ().ifInstsComplete ()
             && !ifFormulasStillValid ( p_goal ))
            return ImmutableSLList.<RuleAppContainer>nil();

        final TacletAppContainer newCont = createContainer ( p_goal, p_strategy );
        if ( newCont.getCost () instanceof TopRuleAppCost )
            return ImmutableSLList.<RuleAppContainer>nil();

        ImmutableList<RuleAppContainer> res =
            ImmutableSLList.<RuleAppContainer>nil().prepend ( newCont );

        if ( getTacletApp ().ifInstsComplete () ) {
            res = addInstances ( getTacletApp (), res, p_goal, p_strategy );
        } else {
            for (TacletApp tacletApp : incMatchIfFormulas(p_goal)) {
                final TacletApp app = tacletApp;
                res = addContainer(app, res, p_goal, p_strategy);
                res = addInstances(app, res, p_goal, p_strategy);
            }
        }

        return res;
    }


    /**
     * Add all instances of the given taclet app (that are possibly produced
     * using method <code>instantiateApp</code> of the strategy) to
     * <code>targetList</code>
     */
    private ImmutableList<RuleAppContainer> addInstances( TacletApp app,
                                                 ImmutableList<RuleAppContainer> targetList,
                                                 Goal p_goal,
                                                 Strategy p_strategy) {
        if ( app.uninstantiatedVars ().size () == 0 ) return targetList;
        return instantiateApp ( app, targetList, p_goal, p_strategy );
    }

    /**
     * Use the method <code>instantiateApp</code> of the strategy for choosing
     * the values of schema variables that have not been instantiated so far
     */
    private ImmutableList<RuleAppContainer> instantiateApp(TacletApp app,
                                                  ImmutableList<RuleAppContainer> targetList,
                                                  final Goal p_goal,
                                                  Strategy p_strategy) {
        // just for being able to modify the result-list in an
        // anonymous class
        @SuppressWarnings("unchecked")
        final ImmutableList<RuleAppContainer>[] resA =  new ImmutableList[] { targetList };

        final RuleAppCostCollector collector =
            new RuleAppCostCollector () {
                public void collect(RuleApp newApp, RuleAppCost cost) {
                    if (cost instanceof TopRuleAppCost) return;
                    resA[0] = addContainer ( (TacletApp)newApp,
                                             resA[0],
                                             p_goal,
                                             cost );
                }
            };
        p_strategy.instantiateApp ( app,
                                    getPosInOccurrence ( p_goal ),
                                    p_goal,
                                    collector );

        return resA[0];
    }

    /**
     * Create a container object for the given taclet app, provided that the app
     * is <code>sufficientlyComplete</code>, and add the container to
     * <code>targetList</code>
     */
    private ImmutableList<RuleAppContainer> addContainer(TacletApp app,
                                                ImmutableList<RuleAppContainer> targetList,
                                                Goal p_goal,
                                                Strategy p_strategy) {
        return targetList.prepend ( TacletAppContainer
                                    .createContainer ( app,
                                                       getPosInOccurrence ( p_goal ),
                                                       p_goal,
                                                       p_strategy,
                                                       false ) );
    }

    /**
     * Create a container object for the given taclet app, provided that the app
     * is <code>sufficientlyComplete</code>, and add the container to
     * <code>targetList</code>
     */
    private ImmutableList<RuleAppContainer> addContainer(TacletApp app,
                                                ImmutableList<RuleAppContainer> targetList,
                                                Goal p_goal,
                                                RuleAppCost cost) {
        if ( !sufficientlyCompleteApp ( app, p_goal.proof().getServices() ) ) return targetList;
        return targetList.prepend ( TacletAppContainer
                                    .createContainer ( app,
                                                       getPosInOccurrence ( p_goal ),
                                                       p_goal,
                                                       cost,
                                                       false ) );
    }

    private boolean sufficientlyCompleteApp(TacletApp app, Services services) {
        final ImmutableSet<SchemaVariable> needed = app.uninstantiatedVars ();
        if ( needed.size () == 0 ) return true;
        for (SchemaVariable aNeeded : needed) {
            final SchemaVariable sv = aNeeded;
            if ( sv instanceof SkolemTermSV ) continue;
            return false;
        }
        return true;
    }

    private TacletAppContainer createContainer (Goal p_goal, Strategy p_strategy) {
        return createContainer ( getTacletApp (),
                                 getPosInOccurrence ( p_goal ),
                                 p_goal,
                                 p_strategy,
                                 false );
    }


    /**
     * Create containers for NoFindTaclets.
     */
    static ImmutableList<RuleAppContainer> createAppContainers
        ( NoPosTacletApp p_app, Goal p_goal, Strategy  p_strategy ) {
	return createAppContainers ( p_app, null, p_goal, p_strategy );
    }

    /**
     * Create containers for FindTaclets or NoFindTaclets.
     * @param p_app if <code>p_pio</code> is null, <code>p_app</code> has to be
     * a <code>TacletApp</code> for a <code>NoFindTaclet</code>,
     * otherwise for a <code>FindTaclet</code>.
     * @return list of containers for currently applicable TacletApps, the cost
     * may be an instance of <code>TopRuleAppCost</code>.
     */
    static ImmutableList<RuleAppContainer> createAppContainers
        ( NoPosTacletApp  p_app,
          PosInOccurrence p_pio,
          Goal            p_goal,
          Strategy        p_strategy ) {
        if ( !( p_pio == null
                ? p_app.taclet () instanceof NoFindTaclet
                : p_app.taclet () instanceof FindTaclet ) )
            // faster than <code>assertTrue</code>
	    Debug.fail ( "Wrong type of taclet " + p_app.taclet () );

        // Create an initial container for the given taclet; the if-formulas of
        // the taclet are only matched lazy (by <code>createFurtherApps()</code>
        return ImmutableSLList.<RuleAppContainer>nil()
                    .prepend ( createContainer ( p_app,
                                                 p_pio,
                                                 p_goal,
                                                 p_strategy,
                                                 true ) );
    }

    /**
     * @return true iff instantiation of the if-formulas of the stored taclet
     * app exist and are valid are still valid, i.e. the referenced formulas
     * still exist
     */
    protected boolean ifFormulasStillValid ( Goal p_goal ) {
    	if ( getTacletApp().taclet().ifSequent().isEmpty() )
    	    return true;
    	if ( !getTacletApp().ifInstsComplete() )
    	    return false;

    	final Iterator<IfFormulaInstantiation> it =
    	    getTacletApp().ifFormulaInstantiations().iterator();
	final Sequent seq = p_goal.sequent();

	while ( it.hasNext () ) {
	    final IfFormulaInstantiation ifInst2 = it.next ();
            if ( !( ifInst2 instanceof IfFormulaInstSeq ) )
                // faster than assertTrue
	        Debug.fail ( "Don't know what to do with the " +
                             "if-instantiation " + ifInst2 );
	    final IfFormulaInstSeq ifInst = (IfFormulaInstSeq)ifInst2;
	    if ( !( ifInst.inAntec() ? seq.antecedent() : seq.succedent() )
	          .contains ( ifInst.getConstrainedFormula() ) )
		return false;
	}

	return true;
    }

    /**
     * @return true iff the stored rule app is applicable for the given sequent,
     * i.e. if the find-position does still exist (if-formulas are not
     * considered)
     */
    protected abstract boolean isStillApplicable ( Goal p_goal );


    protected PosInOccurrence getPosInOccurrence ( Goal p_goal ) {
    	return null;
    }


    /**
     * Create a <code>RuleApp</code> that is suitable to be applied
     * or <code>null</code>.
     */
    public RuleApp completeRuleApp(Goal p_goal, Strategy strategy) {
        if ( !isStillApplicable ( p_goal ) )
            return null;

        if ( !ifFormulasStillValid ( p_goal ) )
            return null;

        TacletApp app = getTacletApp ();

        final PosInOccurrence pio = getPosInOccurrence ( p_goal );
        if ( !strategy.isApprovedApp(app, pio, p_goal) ) return null;

        if ( pio != null ) {
            app = app.setPosInOccurrence ( pio, p_goal.proof().getServices() );
            if ( app == null ) return null;
        }

        if ( !app.complete() )
            app = app.tryToInstantiate ( p_goal.proof().getServices() );

        return app;
    }

    /**
     * This class implements custom instantiation of if-formulas.
     */
    private class IfInstantiator {
        private final Goal      goal;

        private ImmutableList<IfFormulaInstantiation> allAntecFormulas;
        private ImmutableList<IfFormulaInstantiation> allSuccFormulas;

        private ImmutableList<TacletApp> results = ImmutableSLList.<TacletApp>nil();

        IfInstantiator ( final Goal goal ) {
            this.goal = goal;
        }

        private void addResult (TacletApp app) {
            if ( app == null ) return;
            results = results.prepend ( app );
            /*
            final RuleAppContainer cont =
                TacletAppContainer.createContainer ( app,
                                                     getPosInOccurrence ( goal ),
                                                     goal,
                                                     strategy,
                                                     false );
            results = results.prepend ( cont );
            */
        }

        /**
         * Find all possible instantiations of the if sequent formulas
         * within the sequent "p_seq".
         */
        public void findIfFormulaInstantiations () {
            final Sequent p_seq = goal.sequent();

            Debug.assertTrue ( getTacletApp().ifFormulaInstantiations() == null,
                   "The if formulas have already been instantiated" );

            if ( getTaclet ().ifSequent ().isEmpty() )
                addResult ( getTacletApp () );
            else {
                allAntecFormulas = IfFormulaInstSeq.createList(
		    p_seq, true);
                allSuccFormulas  = IfFormulaInstSeq.createList(
		    p_seq, false);
                findIfFormulaInstantiationsHelp
                    ( createSemisequentList ( getTaclet ().ifSequent ()  // Matching starting
                                  .succedent () ),                       // with the last formula
                      createSemisequentList ( getTaclet ().ifSequent ()
                                  .antecedent () ),
                      ImmutableSLList.<IfFormulaInstantiation>nil(),
                      getTacletApp ().matchConditions (),
                      false );
            }
        }


        private Taclet getTaclet () {
            return getTacletApp ().taclet ();
        }


        /**
         * @param p_all
         *            if true then return all formulas of the particular
         *            semisequent, otherwise only the formulas returned by
         *            <code>selectNewFormulas</code>
         * @return a list of potential if-formula instantiations (analogously to
         *         <code>IfFormulaInstSeq.createList</code>)
         */
        private ImmutableList<IfFormulaInstantiation> getSequentFormulas ( boolean p_antec,
                                                                  boolean p_all ) {
            if ( p_all ) return getAllSequentFormulas ( p_antec );

            final ImmutableList<IfFormulaInstantiation> cache =
                getNewSequentFormulasFromCache(p_antec);
            if ( cache != null ) return cache;

            final ImmutableList<IfFormulaInstantiation> newFormulas =
                selectNewFormulas ( p_antec );

            addNewSequentFormulasToCache(newFormulas, p_antec);

            return newFormulas;
        }

        /**
         * @return a list of potential if-formula instantiations (analogously to
         *         <code>IfFormulaInstSeq.createList</code>), but consisting
         *         only of those formulas of the current goal for which the
         *         method <code>isNewFormula</code> returns <code>true</code>
         */
        private ImmutableList<IfFormulaInstantiation> selectNewFormulas (boolean p_antec) {
            final Iterator<IfFormulaInstantiation> it =
                getAllSequentFormulas ( p_antec ).iterator ();
            ImmutableList<IfFormulaInstantiation> res =
                ImmutableSLList.<IfFormulaInstantiation>nil();

            while ( it.hasNext () ) {
                final IfFormulaInstantiation ifInstantiation = it.next ();
                if ( isNewFormulaDirect ( ifInstantiation ) )
                    res = res.prepend ( ifInstantiation );
            }

            return res;
        }

        /**
         * @return true iff the formula described by the argument has been
         *         modified (or introduced) since the latest point of time when
         *         the if-formulas of the enclosing taclet app (container) have
         *         been matched
         */
        private boolean isNewFormula (IfFormulaInstantiation p_ifInstantiation) {
            final boolean antec = ( (IfFormulaInstSeq)p_ifInstantiation ).inAntec ();

            final ImmutableList<IfFormulaInstantiation> cache =
                            getNewSequentFormulasFromCache ( antec );

            if ( cache != null ) return cache.contains ( p_ifInstantiation );

            return isNewFormulaDirect ( p_ifInstantiation );
        }

        /**
         * @return true iff the formula described by the argument has been
         *         modified (or introduced) since the latest point of time when
         *         the if-formulas of the enclosing taclet app (container) have
         *         been matched (this method does not use the cache)
         */
        private boolean isNewFormulaDirect (IfFormulaInstantiation p_ifInstantiation) {
            final boolean antec = ( (IfFormulaInstSeq)p_ifInstantiation ).inAntec ();

            final SequentFormula cfma = p_ifInstantiation.getConstrainedFormula ();
            final PosInOccurrence pio = new PosInOccurrence ( cfma,
                                                              PosInTerm.TOP_LEVEL,
                                                              antec );

            final FormulaTagManager tagManager = goal.getFormulaTagManager ();

            final FormulaTag tag = tagManager.getTagForPos ( pio );
            final long formulaAge = tagManager.getAgeForTag ( tag );

            // The strict relation can be used, because when applying a rule the
            // age of a goal is increased before the actual modification of the
            // goal take place
            return getAge () < formulaAge;
        }

        private ImmutableList<IfFormulaInstantiation>
                    getNewSequentFormulasFromCache (boolean p_antec) {
            synchronized ( ifInstCache ) {
                if ( ifInstCache.cacheKey != goal.node () ) return null;

                // the cache contains formula lists for the right semisequent
                return getCacheMap ( p_antec ).get ( getAgeObject () );
            }
        }

        private void addNewSequentFormulasToCache (ImmutableList<IfFormulaInstantiation> p_list,
                                                   boolean p_antec) {
            synchronized ( ifInstCache ) {
                if ( ifInstCache.cacheKey != goal.node () ) {
                    ifInstCache.reset(goal.node());
                }

                getCacheMap ( p_antec ).put ( getAgeObject (), p_list );
            }
        }


        private HashMap<Long, ImmutableList<IfFormulaInstantiation>> getCacheMap (boolean p_antec) {
            return p_antec ? ifInstCache.antecCache : ifInstCache.succCache;
        }

        private Long getAgeObject () {
            return Long.valueOf( getAge() );
        }


        private ImmutableList<IfFormulaInstantiation> getAllSequentFormulas ( boolean p_antec ) {
            return p_antec ? allAntecFormulas : allSuccFormulas;
        }


        /**
         * Recursive function for matching the remaining tail of an if sequent
         *
         * @param p_ifSeqTail
         *            tail of the current semisequent as list
         * @param p_ifSeqTail2nd
         *            the following semisequent (i.e. antecedent) or null
         * @param p_matchCond
         *            match conditions until now, i.e. after matching the first
         *            formulas of the if sequent
         * @param p_alreadyMatchedNewFor
         *            at least one new formula has already been matched, i.e. a
         *            formula that has been modified recently
         */
        private void findIfFormulaInstantiationsHelp
            ( ImmutableList<SequentFormula>      p_ifSeqTail,
              ImmutableList<SequentFormula>      p_ifSeqTail2nd,
              ImmutableList<IfFormulaInstantiation>  p_alreadyMatched,
              MatchConditions               p_matchCond,
              boolean                       p_alreadyMatchedNewFor ) {

            while ( p_ifSeqTail.isEmpty () ) {
                if ( p_ifSeqTail2nd == null ) {
                    // All formulas have been matched, collect the results
                    addResult ( setAllInstantiations ( p_matchCond,
                                                       p_alreadyMatched ) );
                    return;
                } else {
                    // Change from succedent to antecedent
                    p_ifSeqTail    = p_ifSeqTail2nd;
                    p_ifSeqTail2nd = null;
                }
            }

            // Match the current formula
            final boolean antec = p_ifSeqTail2nd == null;
            final boolean lastIfFormula =
                p_ifSeqTail.size () == 1
                && ( p_ifSeqTail2nd == null || p_ifSeqTail2nd.isEmpty () );
            final ImmutableList<IfFormulaInstantiation> formulas =
                getSequentFormulas ( antec,
                                     !lastIfFormula || p_alreadyMatchedNewFor );
            final IfMatchResult mr = getTaclet ().matchIf ( formulas.iterator (),
                                                            p_ifSeqTail.head ().formula (),
                                                            p_matchCond,
                                                            getServices () );

            // For each matching formula call the method again to match
            // the remaining terms
            Iterator<IfFormulaInstantiation> itCand = mr.getFormulas        ().iterator ();
            Iterator<MatchConditions>        itMC   = mr.getMatchConditions ().iterator ();
            p_ifSeqTail                             = p_ifSeqTail.tail ();
            while ( itCand.hasNext () ) {
                final IfFormulaInstantiation ifInstantiation = itCand.next ();
                final boolean nextAlreadyMatchedNewFor = lastIfFormula
                                         || p_alreadyMatchedNewFor
                                         || isNewFormula ( ifInstantiation );
                findIfFormulaInstantiationsHelp ( p_ifSeqTail,
                                                  p_ifSeqTail2nd,
                                                  p_alreadyMatched.prepend ( ifInstantiation ),
                                                  itMC.next (),
                                                  nextAlreadyMatchedNewFor );
            }
        }

        private Proof getProof () {
            return goal.proof();
        }

        private Services getServices () {
            return getProof ().getServices();
        }

        private NoPosTacletApp setAllInstantiations ( MatchConditions p_matchCond, ImmutableList<IfFormulaInstantiation> p_alreadyMatched ) {
            return NoPosTacletApp.createNoPosTacletApp(
        	    getTaclet(),
                    p_matchCond.getInstantiations(),
                    p_alreadyMatched,
                    getServices());
        }

        private ImmutableList<SequentFormula> createSemisequentList ( Semisequent p_ss ) {
            ImmutableList<SequentFormula> res = ImmutableSLList.<SequentFormula>nil();

            for (final SequentFormula cf : p_ss) {
                res = res.prepend ( cf );
            }
            return res;
        }

        /**
         * @return Returns the results.
         */
        public ImmutableList<TacletApp> getResults () {
            return results;
        }
    }


    /**
     * Direct-mapped cache of lists of formulas (potential instantiations of
     * if-formulas of taclets) that were modified after a certain point of time
     */

    /**
     * Hashmaps of the particular lists of formulas; the keys of the maps
     * is the point of time that separates old from new (modified) formulas
     *
     * Keys: Long        Values: IList<IfFormulaInstantiation>
     */
    protected static final class IfInstCache {
        public Node cacheKey = null;

<<<<<<< HEAD
        public final HashMap<Long, ImmutableList<IfFormulaInstantiation>>
            antecCache = new HashMap<Long, ImmutableList<IfFormulaInstantiation>> ();
        public final HashMap<Long, ImmutableList<IfFormulaInstantiation>>  succCache  =
            new HashMap<Long, ImmutableList<IfFormulaInstantiation>>  ();

=======
        public final HashMap<Long, ImmutableList<IfFormulaInstantiation>> 
            antecCache = new LinkedHashMap<Long, ImmutableList<IfFormulaInstantiation>> ();
        public final HashMap<Long, ImmutableList<IfFormulaInstantiation>>  succCache  = 
            new LinkedHashMap<Long, ImmutableList<IfFormulaInstantiation>>  ();  
        
>>>>>>> 3c237b47
        public void reset(Node n){
            cacheKey = n;
            antecCache.clear ();
            succCache.clear ();
        }
    }

    /**This field causes a memory leak (that is ad-hoc-ly fixed in
     * QueueRuleApplicationManager.clearCache()) because it is static and it
     * has a reference to node which has again a reference to proof.
     * Can this field be made non-static by putting it in some other class?
     * This field was private before the fix*/
    public static final IfInstCache ifInstCache = new IfInstCache ();
}<|MERGE_RESOLUTION|>--- conflicted
+++ resolved
@@ -620,19 +620,10 @@
     protected static final class IfInstCache {
         public Node cacheKey = null;
 
-<<<<<<< HEAD
-        public final HashMap<Long, ImmutableList<IfFormulaInstantiation>>
-            antecCache = new HashMap<Long, ImmutableList<IfFormulaInstantiation>> ();
-        public final HashMap<Long, ImmutableList<IfFormulaInstantiation>>  succCache  =
-            new HashMap<Long, ImmutableList<IfFormulaInstantiation>>  ();
-
-=======
         public final HashMap<Long, ImmutableList<IfFormulaInstantiation>> 
             antecCache = new LinkedHashMap<Long, ImmutableList<IfFormulaInstantiation>> ();
         public final HashMap<Long, ImmutableList<IfFormulaInstantiation>>  succCache  = 
             new LinkedHashMap<Long, ImmutableList<IfFormulaInstantiation>>  ();  
-        
->>>>>>> 3c237b47
         public void reset(Node n){
             cacheKey = n;
             antecCache.clear ();
