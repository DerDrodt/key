--- conflicted
+++ resolved
@@ -40,13 +40,8 @@
                               pos.isInAntec () );
     }
 
-<<<<<<< HEAD
-    private class ACPIterator implements Iterator<Term> {
-        private final Stack<Object> termStack = new Stack<Object> ();
-=======
     private static class ACPIterator implements Iterator<Term> {
         private final Stack<Object> termStack = new Stack<Object> (); 
->>>>>>> dfe8cc89
 
         public ACPIterator(Term t, boolean negated) {
             push ( t, negated );
