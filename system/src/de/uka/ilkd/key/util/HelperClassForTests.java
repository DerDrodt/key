--- conflicted
+++ resolved
@@ -29,10 +29,7 @@
 import de.uka.ilkd.key.proof.init.ProofInputException;
 import de.uka.ilkd.key.proof.init.RuleCollection;
 import de.uka.ilkd.key.proof.io.RuleSourceFactory;
-<<<<<<< HEAD
-=======
 import static de.uka.ilkd.key.proof.io.RuleSource.ldtFile;
->>>>>>> 65501f16
 import de.uka.ilkd.key.rule.BuiltInRule;
 
 /**
@@ -47,11 +44,7 @@
             //we do not want normal standard rules, but ruleSetsDeclarations is needed for string library (HACK)
 	    public RuleCollection getStandardRules() {
                 return new RuleCollection(
-<<<<<<< HEAD
-                                RuleSourceFactory.fromBuildInRule("LDTsForTestsOnly.key"), 
-=======
                                 RuleSourceFactory.fromBuildInRule(ldtFile), 
->>>>>>> 65501f16
                                 ImmutableSLList.<BuiltInRule>nil());
             }
         };
