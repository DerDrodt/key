--- conflicted
+++ resolved
@@ -28,12 +28,8 @@
 import de.uka.ilkd.key.proof.init.Profile;
 import de.uka.ilkd.key.proof.init.ProofInputException;
 import de.uka.ilkd.key.proof.init.RuleCollection;
-<<<<<<< HEAD
-import de.uka.ilkd.key.proof.io.RuleSource;
+import de.uka.ilkd.key.proof.io.RuleSourceFactory;
 import static de.uka.ilkd.key.proof.io.RuleSource.ldtFile;
-=======
-import de.uka.ilkd.key.proof.io.RuleSourceFactory;
->>>>>>> c35ddaaa
 import de.uka.ilkd.key.rule.BuiltInRule;
 
 /**
@@ -46,14 +42,9 @@
     
     private static final Profile profile = new JavaProfile() {
             //we do not want normal standard rules, but ruleSetsDeclarations is needed for string library (HACK)
-            @Override
 	    public RuleCollection getStandardRules() {
                 return new RuleCollection(
-<<<<<<< HEAD
-                                RuleSource.initRuleFile(ldtFile), 
-=======
-                                RuleSourceFactory.fromBuildInRule("LDTsForTestsOnly.key"), 
->>>>>>> c35ddaaa
+                                RuleSourceFactory.fromBuildInRule(ldtFile), 
                                 ImmutableSLList.<BuiltInRule>nil());
             }
         };
