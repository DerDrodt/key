// This file is part of KeY - Integrated Deductive Software Design 
//
// Copyright (C) 2001-2011 Universitaet Karlsruhe (TH), Germany 
//                         Universitaet Koblenz-Landau, Germany
//                         Chalmers University of Technology, Sweden
// Copyright (C) 2011-2013 Karlsruhe Institute of Technology, Germany 
//                         Technical University Darmstadt, Germany
//                         Chalmers University of Technology, Sweden
//
// The KeY system is protected by the GNU General 
// Public License. See LICENSE.TXT for details.
// 


package de.uka.ilkd.key.util;

import java.io.File;
import java.io.IOException;
import java.io.InputStream;
import java.util.ArrayList;
import java.util.Arrays;
import java.util.List;

import de.uka.ilkd.key.collection.DefaultImmutableSet;
import de.uka.ilkd.key.collection.ImmutableList;
import de.uka.ilkd.key.collection.ImmutableSLList;
import de.uka.ilkd.key.collection.ImmutableSet;
import de.uka.ilkd.key.java.ProgramElement;
import de.uka.ilkd.key.java.Services;
import de.uka.ilkd.key.java.SourceElement;
import de.uka.ilkd.key.java.declaration.VariableSpecification;
import de.uka.ilkd.key.java.expression.Assignment;
import de.uka.ilkd.key.java.reference.ExecutionContext;
import de.uka.ilkd.key.java.reference.ReferencePrefix;
import de.uka.ilkd.key.java.reference.TypeReference;
import de.uka.ilkd.key.java.statement.MethodFrame;
import de.uka.ilkd.key.java.visitor.JavaASTVisitor;
import de.uka.ilkd.key.logic.Name;
import de.uka.ilkd.key.logic.Term;
import de.uka.ilkd.key.logic.TermBuilder;
import de.uka.ilkd.key.logic.op.IObserverFunction;
import de.uka.ilkd.key.logic.op.ProgramVariable;
import de.uka.ilkd.key.logic.sort.Sort;
import de.uka.ilkd.key.proof.Node;
import de.uka.ilkd.key.proof.Proof;
import de.uka.ilkd.key.proof.init.RuleCollection;
import de.uka.ilkd.key.proof.mgt.ProofEnvironment;
import de.uka.ilkd.key.rule.BuiltInRule;
import de.uka.ilkd.key.rule.OneStepSimplifier;
import de.uka.ilkd.key.rule.Rule;
import de.uka.ilkd.key.rule.RuleApp;
import de.uka.ilkd.key.symbolic_execution.util.IFilter;
import de.uka.ilkd.key.symbolic_execution.util.JavaUtil;


/**
 * Collection of some common, stateless functionality. Stolen from
 * the weissInvariants side branch.
 */
public final class MiscTools {
       
    
    private MiscTools() {}
    
    
    //-------------------------------------------------------------------------
    //public interface
    //-------------------------------------------------------------------------


    // TODO Is rp always a program variable?
    public static ProgramVariable getSelf(MethodFrame mf) {
        ExecutionContext ec = (ExecutionContext) mf.getExecutionContext();
        ReferencePrefix rp = ec.getRuntimeInstance();
        if(!(rp instanceof TypeReference) && rp != null) {
            return (ProgramVariable) rp;
        } else {
            return null;
        }
    }

    
    /**
     * Returns the receiver term of the passed method frame, or null if
     * the frame belongs to a static method.
     */
    public static Term getSelfTerm(MethodFrame mf, Services services) {
	ExecutionContext ec = (ExecutionContext) mf.getExecutionContext();
	ReferencePrefix rp = ec.getRuntimeInstance();
	if(!(rp instanceof TypeReference) && rp != null) {
	    return services.getTypeConverter().convertToLogicElement(rp);
	} else {
	    return null;
	}
    }
    
    public static ImmutableSet<ProgramVariable> getLocalIns(ProgramElement pe, 
	    					     	    Services services) {
	final ReadPVCollector rpvc = new ReadPVCollector(pe, services);
	rpvc.start();
	return rpvc.result();
    }    
    
    
    public static ImmutableSet<ProgramVariable> getLocalOuts(
	    					ProgramElement pe, 
	    			                Services services) {
	final WrittenPVCollector wpvc = new WrittenPVCollector(pe, services);
	wpvc.start();
	return wpvc.result();
    }
    
    
    public static ImmutableSet<Pair<Sort,IObserverFunction>> 
    						collectObservers(Term t) {
	ImmutableSet<Pair<Sort, IObserverFunction>> result 
		= DefaultImmutableSet.nil();
	if(t.op() instanceof IObserverFunction) {
	    final IObserverFunction obs = (IObserverFunction)t.op();
	    final Sort s = obs.isStatic() 
	             	   ? obs.getContainerType().getSort() 
	                   : t.sub(1).sort();
	    result = result.add(new Pair<Sort,IObserverFunction>(s, obs));	    
	}
	for(Term sub : t.subs()) {
	    result = result.union(collectObservers(sub));
	}
	return result;
    }
    
    /**
     * True if both are <code>null</code> or <code>a.equals(b)</code> with <code>equals</code> from type T.
     */
    public static <T> boolean equalsOrNull(T a, Object b){
        if (a == null) {
            return b == null;
        } else {
            return a.equals(b);
        }
    }
    
    public static <T> boolean equalsOrNull(T a, Object... bs){
        boolean result = true;
        for (Object b: bs){
            result = result && equalsOrNull(a, b);
        }
        return result;
    }
    
    
    // =======================================================
    // Methods operating on Strings
    // =======================================================
    
    /**
     * Separates the single directory entries in a filename.
     * The first element is an empty String iff the filename is absolute.
     * (For a Windows filename, it contains a drive letter and a colon).
     * Ignores double slashes and slashes at the end, removes references to the cwd.
     * E.g., "/home//daniel/./key/" yields {"","home","daniel","key"}.
     * Tries to automatically detect UNIX or Windows directory delimiters.
     * There is no check whether all other characters are valid for filenames.
     */
    static List<String> disectFilename(String filename){
        final char sep = File.separatorChar;
        List<String> res = new ArrayList<String>();
        // if filename contains slashes, take it as UNIX filename, otherwise Windows
        if (filename.indexOf("/") != -1) assert sep == '/' : "\""+filename+"\" contains both / and \\";
        else if (filename.indexOf("\\") != -1) assert sep == '\\': "\""+filename+"\" contains both / and \\";
        else {
            res.add(filename);
            return res;
        }
        int i = 0;
        while (i < filename.length()){
            int j = filename.indexOf(sep,i);
            if (j == -1){ // no slash anymore
                final String s = filename.substring(i, filename.length());
                if (!s.equals("."))
                    res.add(s);
                break;
            }
            if (i == j) {
                // empty string between slashes
                if (i == 0)
                    // leading slash
                    res.add("");
            } else {
                // contains "/./"
                final String s = filename.substring(i, j);
                if (!s.equals(".")) {
                    res.add(s);
                }
            }
            i = j+1;
        }
        return res;
    }
    
    /** Returns a filename relative to another one.
     * The second parameter needs to be absolute and is expected to refer to directory
     * This method only operates on Strings, not on real files!
     * Note that it treats Strings case-sensitive.
     * The resulting filename always uses UNIX directory delimiters.
     */
    public static String makeFilenameRelative(String origFilename, String toFilename){
        String[] a = disectFilename(origFilename).toArray(new String[0]);
        String[] b = disectFilename(toFilename).toArray(new String[0]);
        
        // check for Windows paths
        if (File.separatorChar == '\\' &&
                a[0].length() == 2 && a[0].charAt(1) == ':') {
            char drive = Character.toUpperCase(a[0].charAt(0));
            if (!(b[0].length() == 2 && Character.toUpperCase(b[0].charAt(0)) == drive && b[0].charAt(1) == ':'))
                throw new RuntimeException("cannot make paths on different drives relative");
            // remove drive letter
            a[0] = ""; b[0] = "";
        }
        int i;
        String s = "";
        String t = "";
        
        if (a[0].equals("")) { // not already relative
        if (!b[0].equals("")) 
            throw new RuntimeException("\""+toFilename+ "\" is a relative path. Please use absolute paths to make others relative to them.");
        
        // remove ".." from paths
        a = removeDotDot(a);
        b = removeDotDot(b);
        
        // FIXME: there may be leading ..'s
        
        i = 1; boolean diff= false;
        while (i < b.length){
            // shared until i
            if (i >= a.length || !a[i].equals(b[i])) diff = true;
            // add ".." for each remaining element in b
            // and collect the remaining elements of a
            if (diff) {
                s = s + "../";
                if (i < a.length) 
                    t = t + (a[i].equals("")? "" : "/")+ a[i];
            }
            i++;
        }
        } else { i = 0; }
        while (i < a.length)
            t = t +(a[i].equals("")? "" : "/")+ a[i++];
        // strip leading slash
        if (t.length()>0 && t.charAt(0) == '/')
            t = t.substring(1);
        // strip ending slash
        t = s + t;
        if (t.length() > 0 && t.charAt(t.length()-1) == '/')
            t = t.substring(0,t.length()-1);
        return t;
    }


    private static String[] removeDotDot(String[] a) {
        String[] newa = new String[a.length];
        int k = 0;
        for (int j = 0; j < a.length-1; j++){
            if (a[j].equals("..") || !a[j+1].equals("..")){
                newa[k++] = a[j];
            } else
                j++;
        }
        if (!a[a.length-1].equals("..")){
            newa[k++] = a[a.length-1];
        }
        return Arrays.copyOf(newa, k);
    }


    public static Name toValidTacletName(String s) {
        s = s.replaceAll("\\s|\\.|::\\$|::|<|>|/", "_");
        return new Name(s);
    }
    
    
    public static String toValidFileName(String s) {
        s = s.replace("\\", "_")
             .replace("$", "_")
             .replace("?", "_")
             .replace("|", "_")
             .replace("<", "_")
             .replace(">", "_")
             .replace(":", "_")
             .replace("*", "+")
             .replace("\"", "'")
             .replace("/", "-")
             .replace("[", "(")
             .replace("]", ")");
        return s;
    }

    /**
     * Join the string representations of a collection of objects into onw
     * string. The individual elements are separated by a delimiter.
     * 
     * {@link Object#toString()} is used to turn the objects into strings.
     * 
     * @param collection
     *            an arbitrary non-null collection
     * @param delimiter
     *            a non-null string which is put between the elements.
     * 
     * @return the concatenation of all string representations separated by the
     *         delimiter
     */
    public static String join(Iterable<?> collection, String delimiter) {
        StringBuilder sb = new StringBuilder();
        for (Object obj : collection) {
            if(sb.length() > 0) {
                sb.append(delimiter);
            }
            sb.append(obj);
        }
        
        return sb.toString();
    }
    
    /**
     * Join the string representations of an array of objects into one
     * string. The individual elements are separated by a delimiter.
     * 
     * {@link Object#toString()} is used to turn the objects into strings.
     * 
     * @param collection
     *            an arbitrary non-null array of objects
     * @param delimiter
     *            a non-null string which is put between the elements.
     * 
     * @return the concatenation of all string representations separated by the
     *         delimiter
     */
    public static String join(Object[] collection, String delimiter) {
        return join(Arrays.asList(collection), delimiter);
    }

    /**
     * Takes a string and returns a string which is potentially shorter and
     * contains a sub-collection of the original characters.
     * 
     * All alphabetic characters (A-Z and a-z) are copied to the result while
     * all other characters are removed.
     * 
     * @param string
     *            an arbitrary string
     * @return a string which is a sub-structure of the original character
     *         sequence
     * 
     * @author mattias ulbrich
     */
    public static /*@NonNull*/ String filterAlphabetic(/*@NonNull*/ String string) {
        StringBuilder res = new StringBuilder();
        for (int i = 0; i < string.length(); i++) {
            char c = string.charAt(i);
            if((c >= 'A' && c <= 'Z') || (c >= 'A' && c <= 'Z')) {
                res.append(c);
            }
        }
        return res.toString();
    }
    
    /** Checks whether a string contains another one as a whole word
     * (i.e., separated by whitespaces or a semicolon at the end).
     * @param s string to search in
     * @param word string to be searched for
     */
    public static boolean containsWholeWord(String s, String word){
        if (s == null || word == null) return false;
        int i = -1;
        final int wl = word.length();
        while (true) {
            i = s.indexOf(word, i+1);
            if (i < 0 || i >= s.length()) break;
            if (i == 0 || Character.isWhitespace(s.charAt(i-1))) {
                if (i+wl == s.length() || Character.isWhitespace(s.charAt(i+wl)) || s.charAt(i+wl) == ';') {
                    return true;
                }
            }
        }
        return false;
    }
    

    /** There are different kinds of JML markers.
     * See Section 4.4 "Annotation markers" of the JML reference manual.
     * @param comment
     * @return
     */
    public static boolean isJMLComment(String comment) {
        try {
        return (comment.startsWith("/*@") || comment.startsWith("//@")
                || comment.startsWith("/*+KeY@") || comment.startsWith("//+KeY@")
                || (comment.startsWith("/*-")&& !comment.substring(3,6).equals("KeY") && comment.contains("@"))
                || (comment.startsWith("//-") && !comment.substring(3,6).equals("KeY") && comment.contains("@")));
        } catch (IndexOutOfBoundsException e){
            return false;
        }
    }
    
    /**
     * <p>
     * Returns the name of the applied rule in the given {@link Node} of
     * the proof tree in KeY.
     * </p>
     * <p>
     * This method is required for the symbolic execution tree extraction,
     * e.g. used in the Symbolic Execution Tree Debugger.
     * </p>
     * @param node The given {@link Node}.
     * @return The display name of the applied rule in the given {@link Node} or {@code null} if no one exists.
     */
    public static String getRuleDisplayName(Node node) {
       String name = null;
       if (node != null) {
          name = getRuleDisplayName(node.getAppliedRuleApp());
       }
       return name;
    }
    
    /**
     * <p>
     * Returns the name of the {@link RuleApp}.
     * </p>
     * <p>
     * This method is required for the symbolic execution tree extraction,
     * e.g. used in the Symbolic Execution Tree Debugger.
     * </p>
     * @param ruleApp The given {@link RuleApp}.
     * @return The display name of the {@link RuleApp} or {@code null} if no one exists.
     */
    public static String getRuleDisplayName(RuleApp ruleApp) {
       String name = null;
       if (ruleApp != null) {
          Rule rule = ruleApp.rule();
          if (rule != null) {
             name = rule.displayName();
          }
       }
       return name;
    }
    
    /**
     * Searches the {@link OneStepSimplifier} which is used in the 
     * {@link ProofEnvironment} of the current proof which is not in general
     * {@link OneStepSimplifier#INSTANCE}. For instance uses the
     * symbolic execution tree extraction its own instances of 
     * {@link OneStepSimplifier} in site proofs for parallelization. 
     * @return The found {@link OneStepSimplifier}.
     */
    public static OneStepSimplifier findOneStepSimplifier(Proof proof) {
       RuleCollection rc = proof.env().getInitConfig().getProfile().getStandardRules();
       return (OneStepSimplifier)JavaUtil.search(rc.getStandardBuiltInRules(), new IFilter<BuiltInRule>() {
         @Override
         public boolean select(BuiltInRule element) {
            return element instanceof OneStepSimplifier;
         }
       });
    }
    //-------------------------------------------------------------------------
    //inner classes
    //-------------------------------------------------------------------------    
    
    private static final class ReadPVCollector extends JavaASTVisitor {
	private ImmutableSet<ProgramVariable> result 
		= DefaultImmutableSet.<ProgramVariable>nil();

	private ImmutableSet<ProgramVariable> declaredPVs 
		= DefaultImmutableSet.<ProgramVariable>nil();

	public ReadPVCollector(ProgramElement root, Services services) {
	    super(root, services);
	}

	@Override
	protected void doDefaultAction(SourceElement node) {
	    if(node instanceof ProgramVariable) {
		ProgramVariable pv = (ProgramVariable) node;
		if(!pv.isMember() && !declaredPVs.contains(pv)) {
		    result = result.add(pv);
		}		    
	    } else if(node instanceof VariableSpecification) {
		VariableSpecification vs = (VariableSpecification) node;
		ProgramVariable pv = (ProgramVariable) vs.getProgramVariable();
		if(!pv.isMember()) {
		    assert !declaredPVs.contains(pv);
		    result = result.remove(pv);
		    declaredPVs = declaredPVs.add(pv);
		}
	    }
	}

	public ImmutableSet<ProgramVariable> result() {
	    return result;
	}
    }
    
       
    private static final class WrittenPVCollector extends JavaASTVisitor {
	private ImmutableSet<ProgramVariable> result 
		= DefaultImmutableSet.<ProgramVariable>nil();

	private ImmutableSet<ProgramVariable> declaredPVs 
		= DefaultImmutableSet.<ProgramVariable>nil();

	public WrittenPVCollector(ProgramElement root, Services services) {
	    super(root, services);
	}

	@Override	
	protected void doDefaultAction(SourceElement node) {
	    if(node instanceof Assignment) {
		ProgramElement lhs = ((Assignment) node).getChildAt(0);
		if(lhs instanceof ProgramVariable) {
		    ProgramVariable pv = (ProgramVariable) lhs;
		    if(!pv.isMember() && !declaredPVs.contains(pv)) {
			result = result.add(pv);
		    }		    
		}
	    } else if(node instanceof VariableSpecification) {
		VariableSpecification vs = (VariableSpecification) node;
		ProgramVariable pv = (ProgramVariable) vs.getProgramVariable();
		if(!pv.isMember()) {
		    assert !declaredPVs.contains(pv);
		    assert !result.contains(pv);
		    declaredPVs = declaredPVs.add(pv);
		}
	    }
	}

	public ImmutableSet<ProgramVariable> result() {
	    return result;
	}
    }

<<<<<<< HEAD
    public static ImmutableList<Term> toTermList(
            Iterable<ProgramVariable> list) {
        ImmutableList<Term> result = ImmutableSLList.<Term>nil();
        for (ProgramVariable pv : list) {
            if (pv != null) {
                Term t = TermBuilder.DF.var(pv);
                result = result.append(t);
            }
        }
        return result;
=======
    /**
     * read an input stream to its end into a string.
     * 
     * @param is
     *            a non-null open input stream
     * @return the string created from the input of the stream
     * @throws IOException may occur while reading the stream
     */
    public static String toString(InputStream is) throws IOException {
        StringBuilder sb = new StringBuilder();
        byte[] buffer = new byte[2048];
        int read;
        while((read=is.read(buffer)) > 0) {
            sb.append(new String(buffer, 0, read));
        }
        return sb.toString();
>>>>>>> 78f7993b
    }
}<|MERGE_RESOLUTION|>--- conflicted
+++ resolved
@@ -537,7 +537,6 @@
 	}
     }
 
-<<<<<<< HEAD
     public static ImmutableList<Term> toTermList(
             Iterable<ProgramVariable> list) {
         ImmutableList<Term> result = ImmutableSLList.<Term>nil();
@@ -548,7 +547,8 @@
             }
         }
         return result;
-=======
+    }
+    
     /**
      * read an input stream to its end into a string.
      * 
@@ -565,6 +565,5 @@
             sb.append(new String(buffer, 0, read));
         }
         return sb.toString();
->>>>>>> 78f7993b
     }
 }