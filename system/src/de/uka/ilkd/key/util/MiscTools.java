// This file is part of KeY - Integrated Deductive Software Design
//
// Copyright (C) 2001-2011 Universitaet Karlsruhe (TH), Germany
//                         Universitaet Koblenz-Landau, Germany
//                         Chalmers University of Technology, Sweden
// Copyright (C) 2011-2013 Karlsruhe Institute of Technology, Germany
//                         Technical University Darmstadt, Germany
//                         Chalmers University of Technology, Sweden
//
// The KeY system is protected by the GNU General
// Public License. See LICENSE.TXT for details.
//


package de.uka.ilkd.key.util;

import java.io.File;
import java.io.IOException;
import java.io.InputStream;
import java.util.ArrayList;
import java.util.Arrays;
import java.util.HashMap;
import java.util.List;
import java.util.Map;
import java.util.Map.Entry;

import de.uka.ilkd.key.collection.DefaultImmutableSet;
import de.uka.ilkd.key.collection.ImmutableSet;
import de.uka.ilkd.key.java.ProgramElement;
import de.uka.ilkd.key.java.Services;
import de.uka.ilkd.key.java.SourceElement;
import de.uka.ilkd.key.java.declaration.VariableSpecification;
import de.uka.ilkd.key.java.expression.Assignment;
import de.uka.ilkd.key.java.reference.ExecutionContext;
import de.uka.ilkd.key.java.reference.ReferencePrefix;
import de.uka.ilkd.key.java.reference.TypeReference;
import de.uka.ilkd.key.java.statement.MethodFrame;
import de.uka.ilkd.key.java.visitor.JavaASTVisitor;
import de.uka.ilkd.key.logic.Name;
import de.uka.ilkd.key.logic.Term;
import de.uka.ilkd.key.logic.op.IObserverFunction;
import de.uka.ilkd.key.logic.op.ProgramVariable;
import de.uka.ilkd.key.logic.sort.Sort;
import de.uka.ilkd.key.proof.Node;
import de.uka.ilkd.key.proof.Proof;
import de.uka.ilkd.key.proof.init.RuleCollection;
import de.uka.ilkd.key.proof.mgt.ProofEnvironment;
import de.uka.ilkd.key.rule.BuiltInRule;
import de.uka.ilkd.key.rule.OneStepSimplifier;
import de.uka.ilkd.key.rule.Rule;
import de.uka.ilkd.key.rule.RuleApp;
import de.uka.ilkd.key.symbolic_execution.util.IFilter;
import de.uka.ilkd.key.symbolic_execution.util.JavaUtil;


/**
 * Collection of some common, stateless functionality. Stolen from
 * the weissInvariants side branch.
 */
public final class MiscTools {


    private MiscTools() {}


    //-------------------------------------------------------------------------
    //public interface
    //-------------------------------------------------------------------------


    // TODO Is rp always a program variable?
    public static ProgramVariable getSelf(MethodFrame mf) {
        ExecutionContext ec = (ExecutionContext) mf.getExecutionContext();
        ReferencePrefix rp = ec.getRuntimeInstance();
        if(!(rp instanceof TypeReference) && rp != null) {
            return (ProgramVariable) rp;
        } else {
            return null;
        }
    }


    /**
     * Returns the receiver term of the passed method frame, or null if
     * the frame belongs to a static method.
     */
    public static Term getSelfTerm(MethodFrame mf, Services services) {
	ExecutionContext ec = (ExecutionContext) mf.getExecutionContext();
	ReferencePrefix rp = ec.getRuntimeInstance();
	if(!(rp instanceof TypeReference) && rp != null) {
	    return services.getTypeConverter().convertToLogicElement(rp);
	} else {
	    return null;
	}
    }

    public static ImmutableSet<ProgramVariable> getLocalIns(ProgramElement pe,
	    					     	    Services services) {
	final ReadPVCollector rpvc = new ReadPVCollector(pe, services);
	rpvc.start();
	return rpvc.result();
    }


    public static ImmutableSet<ProgramVariable> getLocalOuts(
	    					ProgramElement pe,
	    			                Services services) {
	final WrittenPVCollector wpvc = new WrittenPVCollector(pe, services);
	wpvc.start();
	return wpvc.result();
    }


    public static ImmutableSet<Pair<Sort,IObserverFunction>>
    						collectObservers(Term t) {
	ImmutableSet<Pair<Sort, IObserverFunction>> result
		= DefaultImmutableSet.nil();
	if(t.op() instanceof IObserverFunction) {
	    final IObserverFunction obs = (IObserverFunction)t.op();
	    final Sort s = obs.isStatic()
	             	   ? obs.getContainerType().getSort()
	                   : t.sub(1).sort();
	    result = result.add(new Pair<Sort,IObserverFunction>(s, obs));
	}
	for(Term sub : t.subs()) {
	    result = result.union(collectObservers(sub));
	}
	return result;
    }

    /**
     * True if both are <code>null</code> or <code>a.equals(b)</code> with <code>equals</code> from type T.
     */
    public static <T> boolean equalsOrNull(T a, Object b){
        if (a == null) {
            return b == null;
        } else {
            return a.equals(b);
        }
    }

    public static <T> boolean equalsOrNull(T a, Object... bs){
        boolean result = true;
        for (Object b: bs){
            result = result && equalsOrNull(a, b);
        }
        return result;
    }


    // =======================================================
    // Methods operating on Collections
    // =======================================================

    /** Combine two maps by function application.
     * Values of <code>m0</code> which are not keys of <code>m1</code>
     * are dropped.
     * This implementation tries to use the same implementation of {@link java.util.Map}
     * (provided in Java SE) as <code>m0</code>.
     */
    public static <S,T,U> Map<S,U> apply(Map<S,? extends T> m0, Map<T,U> m1) {
        Map<S,U> res = null;
        final int size = m0.size() < m1.size()? m0.size(): m1.size();
        // try to use more specific implementation
        if (m0 instanceof java.util.TreeMap)
            res = new java.util.TreeMap<S,U>();
        else if (m0 instanceof java.util.concurrent.ConcurrentHashMap)
            res = new java.util.concurrent.ConcurrentHashMap<S,U>(size);
        else if (m0 instanceof java.util.IdentityHashMap)
            res = new java.util.IdentityHashMap<S, U>(size);
        else if (m0 instanceof java.util.WeakHashMap)
            res = new java.util.WeakHashMap<S,U>(size);
        else res = new HashMap<S,U>(size);

        for (Entry<S, ? extends T> e: m0.entrySet()) {
            final U value = m1.get(e.getValue());
            if (value != null)
                res.put(e.getKey(), value);
        }
        return res;
    }


    // =======================================================
    // Methods operating on Strings
    // =======================================================

    /**
     * Separates the single directory entries in a filename.
     * The first element is an empty String iff the filename is absolute.
     * (For a Windows filename, it contains a drive letter and a colon).
     * Ignores double slashes and slashes at the end, removes references to the cwd.
     * E.g., "/home//daniel/./key/" yields {"","home","daniel","key"}.
     * Tries to automatically detect UNIX or Windows directory delimiters.
     * There is no check whether all other characters are valid for filenames.
     */
    static List<String> disectFilename(String filename){
        final char sep = File.separatorChar;
        List<String> res = new ArrayList<String>();
        // if filename contains slashes, take it as UNIX filename, otherwise Windows
        if (filename.indexOf("/") != -1) assert sep == '/' : "\""+filename+"\" contains both / and \\";
        else if (filename.indexOf("\\") != -1) assert sep == '\\': "\""+filename+"\" contains both / and \\";
        else {
            res.add(filename);
            return res;
        }
        int i = 0;
        while (i < filename.length()){
            int j = filename.indexOf(sep,i);
            if (j == -1){ // no slash anymore
                final String s = filename.substring(i, filename.length());
                if (!s.equals("."))
                    res.add(s);
                break;
            }
            if (i == j) {
                // empty string between slashes
                if (i == 0)
                    // leading slash
                    res.add("");
            } else {
                // contains "/./"
                final String s = filename.substring(i, j);
                if (!s.equals(".")) {
                    res.add(s);
                }
            }
            i = j+1;
        }
        return res;
    }

    /** Returns a filename relative to another one.
     * The second parameter needs to be absolute and is expected to refer to directory
     * This method only operates on Strings, not on real files!
     * Note that it treats Strings case-sensitive.
     * The resulting filename always uses UNIX directory delimiters.
     */
    public static String makeFilenameRelative(String origFilename, String toFilename){
        String[] a = disectFilename(origFilename).toArray(new String[0]);
        String[] b = disectFilename(toFilename).toArray(new String[0]);

        // check for Windows paths
        if (File.separatorChar == '\\' &&
                a[0].length() == 2 && a[0].charAt(1) == ':') {
            char drive = Character.toUpperCase(a[0].charAt(0));
            if (!(b[0].length() == 2 && Character.toUpperCase(b[0].charAt(0)) == drive && b[0].charAt(1) == ':'))
                throw new RuntimeException("cannot make paths on different drives relative");
            // remove drive letter
            a[0] = ""; b[0] = "";
        }
        int i;
        String s = "";
        String t = "";

        if (a[0].equals("")) { // not already relative
        if (!b[0].equals(""))
            throw new RuntimeException("\""+toFilename+ "\" is a relative path. Please use absolute paths to make others relative to them.");

        // remove ".." from paths
        a = removeDotDot(a);
        b = removeDotDot(b);

        // FIXME: there may be leading ..'s

        i = 1; boolean diff= false;
        while (i < b.length){
            // shared until i
            if (i >= a.length || !a[i].equals(b[i])) diff = true;
            // add ".." for each remaining element in b
            // and collect the remaining elements of a
            if (diff) {
                s = s + "../";
                if (i < a.length)
                    t = t + (a[i].equals("")? "" : "/")+ a[i];
            }
            i++;
        }
        } else { i = 0; }
        while (i < a.length)
            t = t +(a[i].equals("")? "" : "/")+ a[i++];
        // strip leading slash
        if (t.length()>0 && t.charAt(0) == '/')
            t = t.substring(1);
        // strip ending slash
        t = s + t;
        if (t.length() > 0 && t.charAt(t.length()-1) == '/')
            t = t.substring(0,t.length()-1);
        return t;
    }


    private static String[] removeDotDot(String[] a) {
        String[] newa = new String[a.length];
        int k = 0;
        for (int j = 0; j < a.length-1; j++){
            if (a[j].equals("..") || !a[j+1].equals("..")){
                newa[k++] = a[j];
            } else
                j++;
        }
        if (!a[a.length-1].equals("..")){
            newa[k++] = a[a.length-1];
        }
        return Arrays.copyOf(newa, k);
    }


    public static Name toValidTacletName(String s) {
        s = s.replaceAll("\\s|\\.|::\\$|::|<|>|/", "_");
        return new Name(s);
    }


    public static String toValidFileName(String s) {
        s = s.replace("\\", "_")
             .replace("$", "_")
             .replace("?", "_")
             .replace("|", "_")
             .replace("<", "_")
             .replace(">", "_")
             .replace(":", "_")
             .replace("*", "+")
             .replace("\"", "'")
             .replace("/", "-")
             .replace("[", "(")
             .replace("]", ")");
        return s;
    }

    /**
     * Join the string representations of a collection of objects into onw
     * string. The individual elements are separated by a delimiter.
     *
     * {@link Object#toString()} is used to turn the objects into strings.
     *
     * @param collection
     *            an arbitrary non-null collection
     * @param delimiter
     *            a non-null string which is put between the elements.
     *
     * @return the concatenation of all string representations separated by the
     *         delimiter
     */
    public static String join(Iterable<?> collection, String delimiter) {
        StringBuilder sb = new StringBuilder();
        for (Object obj : collection) {
            if(sb.length() > 0) {
                sb.append(delimiter);
            }
            sb.append(obj);
        }

        return sb.toString();
    }

    /**
     * Join the string representations of an array of objects into one
     * string. The individual elements are separated by a delimiter.
     *
     * {@link Object#toString()} is used to turn the objects into strings.
     *
     * @param collection
     *            an arbitrary non-null array of objects
     * @param delimiter
     *            a non-null string which is put between the elements.
     *
     * @return the concatenation of all string representations separated by the
     *         delimiter
     */
    public static String join(Object[] collection, String delimiter) {
        return join(Arrays.asList(collection), delimiter);
    }

    /**
     * Takes a string and returns a string which is potentially shorter and
     * contains a sub-collection of the original characters.
     *
     * All alphabetic characters (A-Z and a-z) are copied to the result while
     * all other characters are removed.
     *
     * @param string
     *            an arbitrary string
     * @return a string which is a sub-structure of the original character
     *         sequence
     *
     * @author mattias ulbrich
     */
    public static /*@NonNull*/ String filterAlphabetic(/*@NonNull*/ String string) {
        StringBuilder res = new StringBuilder();
        for (int i = 0; i < string.length(); i++) {
            char c = string.charAt(i);
            if((c >= 'A' && c <= 'Z') || (c >= 'A' && c <= 'Z')) {
                res.append(c);
            }
        }
        return res.toString();
    }

    /** Checks whether a string contains another one as a whole word
     * (i.e., separated by whitespaces or a semicolon at the end).
     * @param s string to search in
     * @param word string to be searched for
     */
    public static boolean containsWholeWord(String s, String word){
        if (s == null || word == null) return false;
        int i = -1;
        final int wl = word.length();
        while (true) {
            i = s.indexOf(word, i+1);
            if (i < 0 || i >= s.length()) break;
            if (i == 0 || Character.isWhitespace(s.charAt(i-1))) {
                if (i+wl == s.length() || Character.isWhitespace(s.charAt(i+wl)) || s.charAt(i+wl) == ';') {
                    return true;
                }
            }
        }
        return false;
    }


    /** There are different kinds of JML markers.
     * See Section 4.4 "Annotation markers" of the JML reference manual.
     * @param comment
     * @return
     */
    public static boolean isJMLComment(String comment) {
        try {
        return (comment.startsWith("/*@") || comment.startsWith("//@")
                || comment.startsWith("/*+KeY@") || comment.startsWith("//+KeY@")
                || (comment.startsWith("/*-")&& !comment.substring(3,6).equals("KeY") && comment.contains("@"))
                || (comment.startsWith("//-") && !comment.substring(3,6).equals("KeY") && comment.contains("@")));
        } catch (IndexOutOfBoundsException e){
            return false;
        }
    }

    /**
     * <p>
     * Returns the display name of the applied rule in the given {@link Node} of
     * the proof tree in KeY.
     * </p>
     * <p>
     * This method is required for the symbolic execution tree extraction,
     * e.g. used in the Symbolic Execution Tree Debugger.
     * </p>
     * @param node The given {@link Node}.
     * @return The display name of the applied rule in the given {@link Node} or {@code null} if no one exists.
     */
    public static String getRuleDisplayName(Node node) {
       String name = null;
       if (node != null) {
          name = getRuleDisplayName(node.getAppliedRuleApp());
       }
       return name;
    }

    /**
     * <p>
     * Returns the display name of the {@link RuleApp}.
     * </p>
     * <p>
     * This method is required for the symbolic execution tree extraction,
     * e.g. used in the Symbolic Execution Tree Debugger.
     * </p>
     * @param ruleApp The given {@link RuleApp}.
     * @return The display name of the {@link RuleApp} or {@code null} if no one exists.
     */
    public static String getRuleDisplayName(RuleApp ruleApp) {
       String name = null;
       if (ruleApp != null) {
          Rule rule = ruleApp.rule();
          if (rule != null) {
             name = rule.displayName();
          }
       }
       return name;
    }
<<<<<<< HEAD


=======
    
    /**
     * <p>
     * Returns the name of the applied rule in the given {@link Node} of
     * the proof tree in KeY.
     * </p>
     * <p>
     * This method is required for the symbolic execution tree extraction,
     * e.g. used in the Symbolic Execution Tree Debugger.
     * </p>
     * @param node The given {@link Node}.
     * @return The display name of the applied rule in the given {@link Node} or {@code null} if no one exists.
     */
    public static String getRuleName(Node node) {
       String name = null;
       if (node != null) {
          name = getRuleName(node.getAppliedRuleApp());
       }
       return name;
    }
    
    /**
     * <p>
     * Returns the name of the {@link RuleApp}.
     * </p>
     * <p>
     * This method is required for the symbolic execution tree extraction,
     * e.g. used in the Symbolic Execution Tree Debugger.
     * </p>
     * @param ruleApp The given {@link RuleApp}.
     * @return The display name of the {@link RuleApp} or {@code null} if no one exists.
     */
    public static String getRuleName(RuleApp ruleApp) {
       String name = null;
       if (ruleApp != null) {
          Rule rule = ruleApp.rule();
          if (rule != null) {
             name = rule.name().toString();
          }
       }
       return name;
    }
    
>>>>>>> 8c90708c
    /**
     * Searches the {@link OneStepSimplifier} which is used in the
     * {@link ProofEnvironment} of the current proof which is not in general
     * {@link OneStepSimplifier#INSTANCE}. For instance uses the
     * symbolic execution tree extraction its own instances of
     * {@link OneStepSimplifier} in site proofs for parallelization.
     * @return The found {@link OneStepSimplifier}.
     */
    public static OneStepSimplifier findOneStepSimplifier(Proof proof) {
       RuleCollection rc = proof.env().getInitConfig().getProfile().getStandardRules();
       return (OneStepSimplifier)JavaUtil.search(rc.getStandardBuiltInRules(), new IFilter<BuiltInRule>() {
         @Override
         public boolean select(BuiltInRule element) {
            return element instanceof OneStepSimplifier;
         }
       });
    }
    //-------------------------------------------------------------------------
    //inner classes
    //-------------------------------------------------------------------------

    private static final class ReadPVCollector extends JavaASTVisitor {
	private ImmutableSet<ProgramVariable> result
		= DefaultImmutableSet.<ProgramVariable>nil();

	private ImmutableSet<ProgramVariable> declaredPVs
		= DefaultImmutableSet.<ProgramVariable>nil();

	public ReadPVCollector(ProgramElement root, Services services) {
	    super(root, services);
	}

	@Override
	protected void doDefaultAction(SourceElement node) {
	    if(node instanceof ProgramVariable) {
		ProgramVariable pv = (ProgramVariable) node;
		if(!pv.isMember() && !declaredPVs.contains(pv)) {
		    result = result.add(pv);
		}
	    } else if(node instanceof VariableSpecification) {
		VariableSpecification vs = (VariableSpecification) node;
		ProgramVariable pv = (ProgramVariable) vs.getProgramVariable();
		if(!pv.isMember()) {
		    assert !declaredPVs.contains(pv);
		    result = result.remove(pv);
		    declaredPVs = declaredPVs.add(pv);
		}
	    }
	}

	public ImmutableSet<ProgramVariable> result() {
	    return result;
	}
    }


    private static final class WrittenPVCollector extends JavaASTVisitor {
	private ImmutableSet<ProgramVariable> result
		= DefaultImmutableSet.<ProgramVariable>nil();

	private ImmutableSet<ProgramVariable> declaredPVs
		= DefaultImmutableSet.<ProgramVariable>nil();

	public WrittenPVCollector(ProgramElement root, Services services) {
	    super(root, services);
	}

	@Override
	protected void doDefaultAction(SourceElement node) {
	    if(node instanceof Assignment) {
		ProgramElement lhs = ((Assignment) node).getChildAt(0);
		if(lhs instanceof ProgramVariable) {
		    ProgramVariable pv = (ProgramVariable) lhs;
		    if(!pv.isMember() && !declaredPVs.contains(pv)) {
			result = result.add(pv);
		    }
		}
	    } else if(node instanceof VariableSpecification) {
		VariableSpecification vs = (VariableSpecification) node;
		ProgramVariable pv = (ProgramVariable) vs.getProgramVariable();
		if(!pv.isMember()) {
		    assert !declaredPVs.contains(pv);
		    assert !result.contains(pv);
		    declaredPVs = declaredPVs.add(pv);
		}
	    }
	}

	public ImmutableSet<ProgramVariable> result() {
	    return result;
	}
    }

    /**
     * read an input stream to its end into a string.
     *
     * @param is
     *            a non-null open input stream
     * @return the string created from the input of the stream
     * @throws IOException may occur while reading the stream
     */
    public static String toString(InputStream is) throws IOException {
        StringBuilder sb = new StringBuilder();
        byte[] buffer = new byte[2048];
        int read;
        while((read=is.read(buffer)) > 0) {
            sb.append(new String(buffer, 0, read));
        }
        return sb.toString();
    }
}<|MERGE_RESOLUTION|>--- conflicted
+++ resolved
@@ -476,10 +476,6 @@
        }
        return name;
     }
-<<<<<<< HEAD
-
-
-=======
     
     /**
      * <p>
@@ -523,7 +519,6 @@
        return name;
     }
     
->>>>>>> 8c90708c
     /**
      * Searches the {@link OneStepSimplifier} which is used in the
      * {@link ProofEnvironment} of the current proof which is not in general
