// This file is part of KeY - Integrated Deductive Software Design 
//
// Copyright (C) 2001-2011 Universitaet Karlsruhe (TH), Germany 
//                         Universitaet Koblenz-Landau, Germany
//                         Chalmers University of Technology, Sweden
// Copyright (C) 2011-2013 Karlsruhe Institute of Technology, Germany 
//                         Technical University Darmstadt, Germany
//                         Chalmers University of Technology, Sweden
//
// The KeY system is protected by the GNU General 
// Public License. See LICENSE.TXT for details.
// 

package de.uka.ilkd.key.util;

import java.io.File;
import java.io.IOException;
import java.io.InputStream;
import java.util.ArrayList;
import java.util.Arrays;
import java.util.HashMap;
import java.util.List;
import java.util.Map;
import java.util.Map.Entry;

import de.uka.ilkd.key.collection.DefaultImmutableSet;
import de.uka.ilkd.key.collection.ImmutableSet;
import de.uka.ilkd.key.java.ProgramElement;
import de.uka.ilkd.key.java.Services;
import de.uka.ilkd.key.java.SourceElement;
import de.uka.ilkd.key.java.declaration.VariableSpecification;
import de.uka.ilkd.key.java.expression.Assignment;
import de.uka.ilkd.key.java.reference.ExecutionContext;
import de.uka.ilkd.key.java.reference.ReferencePrefix;
import de.uka.ilkd.key.java.reference.TypeReference;
import de.uka.ilkd.key.java.statement.MethodFrame;
import de.uka.ilkd.key.java.visitor.JavaASTVisitor;
import de.uka.ilkd.key.logic.Name;
import de.uka.ilkd.key.logic.Term;
import de.uka.ilkd.key.logic.op.IObserverFunction;
import de.uka.ilkd.key.logic.op.ProgramVariable;
import de.uka.ilkd.key.logic.sort.Sort;
import de.uka.ilkd.key.proof.Node;
import de.uka.ilkd.key.proof.Proof;
import de.uka.ilkd.key.proof.init.RuleCollection;
import de.uka.ilkd.key.proof.mgt.ProofEnvironment;
import de.uka.ilkd.key.rule.BuiltInRule;
import de.uka.ilkd.key.rule.OneStepSimplifier;
import de.uka.ilkd.key.rule.Rule;
import de.uka.ilkd.key.rule.RuleApp;
import de.uka.ilkd.key.symbolic_execution.util.IFilter;
import de.uka.ilkd.key.symbolic_execution.util.JavaUtil;


/**
 * Collection of some common, stateless functionality. Stolen from
 * the weissInvariants side branch.
 */
public final class MiscTools {


    private MiscTools() {}


    //-------------------------------------------------------------------------
    //public interface
    //-------------------------------------------------------------------------


    // TODO Is rp always a program variable?
    public static ProgramVariable getSelf(MethodFrame mf) {
        ExecutionContext ec = (ExecutionContext) mf.getExecutionContext();
        ReferencePrefix rp = ec.getRuntimeInstance();
        if(!(rp instanceof TypeReference) && rp != null) {
            return (ProgramVariable) rp;
        } else {
            return null;
        }
    }


    /**
     * Returns the receiver term of the passed method frame, or null if
     * the frame belongs to a static method.
     */
    public static Term getSelfTerm(MethodFrame mf, Services services) {
	ExecutionContext ec = (ExecutionContext) mf.getExecutionContext();
	ReferencePrefix rp = ec.getRuntimeInstance();
	if(!(rp instanceof TypeReference) && rp != null) {
	    return services.getTypeConverter().convertToLogicElement(rp);
	} else {
	    return null;
	}
    }

    public static ImmutableSet<ProgramVariable> getLocalIns(ProgramElement pe,
	    					     	    Services services) {
	final ReadPVCollector rpvc = new ReadPVCollector(pe, services);
	rpvc.start();
	return rpvc.result();
    }


    public static ImmutableSet<ProgramVariable> getLocalOuts(
	    					ProgramElement pe,
	    			                Services services) {
	final WrittenPVCollector wpvc = new WrittenPVCollector(pe, services);
	wpvc.start();
	return wpvc.result();
    }


    public static ImmutableSet<Pair<Sort,IObserverFunction>>
    						collectObservers(Term t) {
	ImmutableSet<Pair<Sort, IObserverFunction>> result
		= DefaultImmutableSet.nil();
	if(t.op() instanceof IObserverFunction) {
	    final IObserverFunction obs = (IObserverFunction)t.op();
	    final Sort s = obs.isStatic()
	             	   ? obs.getContainerType().getSort()
	                   : t.sub(1).sort();
	    result = result.add(new Pair<Sort,IObserverFunction>(s, obs));
	}
	for(Term sub : t.subs()) {
	    result = result.union(collectObservers(sub));
	}
	return result;
    }

    /**
     * True if both are <code>null</code> or <code>a.equals(b)</code> with <code>equals</code> from type T.
     */
    public static <T> boolean equalsOrNull(T a, Object b){
        if (a == null) {
            return b == null;
        } else {
            return a.equals(b);
        }
    }

    public static <T> boolean equalsOrNull(T a, Object... bs){
        boolean result = true;
        for (Object b: bs){
            result = result && equalsOrNull(a, b);
        }
        return result;
    }

<<<<<<< HEAD
    // =======================================================
    // Methods operating on Collections
    // =======================================================
    
=======

    // =======================================================
    // Methods operating on Collections
    // =======================================================

>>>>>>> 281ba1ea
    /** Combine two maps by function application.
     * Values of <code>m0</code> which are not keys of <code>m1</code>
     * are dropped.
     * This implementation tries to use the same implementation of {@link java.util.Map}
     * (provided in Java SE) as <code>m0</code>.
     */
    public static <S,T,U> Map<S,U> apply(Map<S,? extends T> m0, Map<T,U> m1) {
        Map<S,U> res = null;
<<<<<<< HEAD
=======
        final int size = m0.size() < m1.size()? m0.size(): m1.size();
>>>>>>> 281ba1ea
        // try to use more specific implementation
        if (m0 instanceof java.util.TreeMap)
            res = new java.util.TreeMap<S,U>();
        else if (m0 instanceof java.util.concurrent.ConcurrentHashMap)
<<<<<<< HEAD
            res = new java.util.concurrent.ConcurrentHashMap<S,U>();
        else if (m0 instanceof java.util.IdentityHashMap)
            res = new java.util.IdentityHashMap<S, U>();
        else if (m0 instanceof java.util.WeakHashMap)
            res = new java.util.WeakHashMap<S,U>();
        else res = new HashMap<S,U>();
        
=======
            res = new java.util.concurrent.ConcurrentHashMap<S,U>(size);
        else if (m0 instanceof java.util.IdentityHashMap)
            res = new java.util.IdentityHashMap<S, U>(size);
        else if (m0 instanceof java.util.WeakHashMap)
            res = new java.util.WeakHashMap<S,U>(size);
        else res = new HashMap<S,U>(size);

>>>>>>> 281ba1ea
        for (Entry<S, ? extends T> e: m0.entrySet()) {
            final U value = m1.get(e.getValue());
            if (value != null)
                res.put(e.getKey(), value);
        }
        return res;
    }
<<<<<<< HEAD
    
    
=======


>>>>>>> 281ba1ea
    // =======================================================
    // Methods operating on Strings
    // =======================================================

    /**
     * Separates the single directory entries in a filename.
     * The first element is an empty String iff the filename is absolute.
     * (For a Windows filename, it contains a drive letter and a colon).
     * Ignores double slashes and slashes at the end, removes references to the cwd.
     * E.g., "/home//daniel/./key/" yields {"","home","daniel","key"}.
     * Tries to automatically detect UNIX or Windows directory delimiters.
     * There is no check whether all other characters are valid for filenames.
     */
    static List<String> disectFilename(String filename){
        final char sep = File.separatorChar;
        List<String> res = new ArrayList<String>();
        // if filename contains slashes, take it as UNIX filename, otherwise Windows
        if (filename.indexOf("/") != -1) assert sep == '/' : "\""+filename+"\" contains both / and \\";
        else if (filename.indexOf("\\") != -1) assert sep == '\\': "\""+filename+"\" contains both / and \\";
        else {
            res.add(filename);
            return res;
        }
        int i = 0;
        while (i < filename.length()){
            int j = filename.indexOf(sep,i);
            if (j == -1){ // no slash anymore
                final String s = filename.substring(i, filename.length());
                if (!s.equals("."))
                    res.add(s);
                break;
            }
            if (i == j) {
                // empty string between slashes
                if (i == 0)
                    // leading slash
                    res.add("");
            } else {
                // contains "/./"
                final String s = filename.substring(i, j);
                if (!s.equals(".")) {
                    res.add(s);
                }
            }
            i = j+1;
        }
        return res;
    }

    /** Returns a filename relative to another one.
     * The second parameter needs to be absolute and is expected to refer to directory
     * This method only operates on Strings, not on real files!
     * Note that it treats Strings case-sensitive.
     * The resulting filename always uses UNIX directory delimiters.
     */
    public static String makeFilenameRelative(String origFilename, String toFilename){
        String[] a = disectFilename(origFilename).toArray(new String[0]);
        String[] b = disectFilename(toFilename).toArray(new String[0]);

        // check for Windows paths
        if (File.separatorChar == '\\' &&
                a[0].length() == 2 && a[0].charAt(1) == ':') {
            char drive = Character.toUpperCase(a[0].charAt(0));
            if (!(b[0].length() == 2 && Character.toUpperCase(b[0].charAt(0)) == drive && b[0].charAt(1) == ':'))
                throw new RuntimeException("cannot make paths on different drives relative");
            // remove drive letter
            a[0] = ""; b[0] = "";
        }
        int i;
        String s = "";
        String t = "";

        if (a[0].equals("")) { // not already relative
        if (!b[0].equals(""))
            throw new RuntimeException("\""+toFilename+ "\" is a relative path. Please use absolute paths to make others relative to them.");

        // remove ".." from paths
        a = removeDotDot(a);
        b = removeDotDot(b);

        // FIXME: there may be leading ..'s

        i = 1; boolean diff= false;
        while (i < b.length){
            // shared until i
            if (i >= a.length || !a[i].equals(b[i])) diff = true;
            // add ".." for each remaining element in b
            // and collect the remaining elements of a
            if (diff) {
                s = s + "../";
                if (i < a.length)
                    t = t + (a[i].equals("")? "" : "/")+ a[i];
            }
            i++;
        }
        } else { i = 0; }
        while (i < a.length)
            t = t +(a[i].equals("")? "" : "/")+ a[i++];
        // strip leading slash
        if (t.length()>0 && t.charAt(0) == '/')
            t = t.substring(1);
        // strip ending slash
        t = s + t;
        if (t.length() > 0 && t.charAt(t.length()-1) == '/')
            t = t.substring(0,t.length()-1);
        return t;
    }


    private static String[] removeDotDot(String[] a) {
        String[] newa = new String[a.length];
        int k = 0;
        for (int j = 0; j < a.length-1; j++){
            if (a[j].equals("..") || !a[j+1].equals("..")){
                newa[k++] = a[j];
            } else
                j++;
        }
        if (!a[a.length-1].equals("..")){
            newa[k++] = a[a.length-1];
        }
        return Arrays.copyOf(newa, k);
    }


    public static Name toValidTacletName(String s) {
        s = s.replaceAll("\\s|\\.|::\\$|::|<|>|/", "_");
        return new Name(s);
    }


    public static String toValidFileName(String s) {
        s = s.replace("\\", "_")
             .replace("$", "_")
             .replace("?", "_")
             .replace("|", "_")
             .replace("<", "_")
             .replace(">", "_")
             .replace(":", "_")
             .replace("*", "+")
             .replace("\"", "'")
             .replace("/", "-")
             .replace("[", "(")
             .replace("]", ")");
        return s;
    }

    /**
     * Join the string representations of a collection of objects into onw
     * string. The individual elements are separated by a delimiter.
     *
     * {@link Object#toString()} is used to turn the objects into strings.
     *
     * @param collection
     *            an arbitrary non-null collection
     * @param delimiter
     *            a non-null string which is put between the elements.
     *
     * @return the concatenation of all string representations separated by the
     *         delimiter
     */
    public static String join(Iterable<?> collection, String delimiter) {
        StringBuilder sb = new StringBuilder();
        for (Object obj : collection) {
            if(sb.length() > 0) {
                sb.append(delimiter);
            }
            sb.append(obj);
        }

        return sb.toString();
    }

    /**
     * Join the string representations of an array of objects into one
     * string. The individual elements are separated by a delimiter.
     *
     * {@link Object#toString()} is used to turn the objects into strings.
     *
     * @param collection
     *            an arbitrary non-null array of objects
     * @param delimiter
     *            a non-null string which is put between the elements.
     *
     * @return the concatenation of all string representations separated by the
     *         delimiter
     */
    public static String join(Object[] collection, String delimiter) {
        return join(Arrays.asList(collection), delimiter);
    }

    /**
     * Takes a string and returns a string which is potentially shorter and
     * contains a sub-collection of the original characters.
     *
     * All alphabetic characters (A-Z and a-z) are copied to the result while
     * all other characters are removed.
     *
     * @param string
     *            an arbitrary string
     * @return a string which is a sub-structure of the original character
     *         sequence
     *
     * @author mattias ulbrich
     */
    public static /*@NonNull*/ String filterAlphabetic(/*@NonNull*/ String string) {
        StringBuilder res = new StringBuilder();
        for (int i = 0; i < string.length(); i++) {
            char c = string.charAt(i);
            if((c >= 'A' && c <= 'Z') || (c >= 'A' && c <= 'Z')) {
                res.append(c);
            }
        }
        return res.toString();
    }

    /** Checks whether a string contains another one as a whole word
     * (i.e., separated by whitespaces or a semicolon at the end).
     * @param s string to search in
     * @param word string to be searched for
     */
    public static boolean containsWholeWord(String s, String word){
        if (s == null || word == null) return false;
        int i = -1;
        final int wl = word.length();
        while (true) {
            i = s.indexOf(word, i+1);
            if (i < 0 || i >= s.length()) break;
            if (i == 0 || Character.isWhitespace(s.charAt(i-1))) {
                if (i+wl == s.length() || Character.isWhitespace(s.charAt(i+wl)) || s.charAt(i+wl) == ';') {
                    return true;
                }
            }
        }
        return false;
    }


    /** There are different kinds of JML markers.
     * See Section 4.4 "Annotation markers" of the JML reference manual.
     * @param comment
     * @return
     */
    public static boolean isJMLComment(String comment) {
        try {
        return (comment.startsWith("/*@") || comment.startsWith("//@")
                || comment.startsWith("/*+KeY@") || comment.startsWith("//+KeY@")
                || (comment.startsWith("/*-")&& !comment.substring(3,6).equals("KeY") && comment.contains("@"))
                || (comment.startsWith("//-") && !comment.substring(3,6).equals("KeY") && comment.contains("@")));
        } catch (IndexOutOfBoundsException e){
            return false;
        }
    }

    /**
     * <p>
     * Returns the display name of the applied rule in the given {@link Node} of
     * the proof tree in KeY.
     * </p>
     * <p>
     * This method is required for the symbolic execution tree extraction,
     * e.g. used in the Symbolic Execution Tree Debugger.
     * </p>
     * @param node The given {@link Node}.
     * @return The display name of the applied rule in the given {@link Node} or {@code null} if no one exists.
     */
    public static String getRuleDisplayName(Node node) {
       String name = null;
       if (node != null) {
          name = getRuleDisplayName(node.getAppliedRuleApp());
       }
       return name;
    }

    /**
     * <p>
     * Returns the display name of the {@link RuleApp}.
     * </p>
     * <p>
     * This method is required for the symbolic execution tree extraction,
     * e.g. used in the Symbolic Execution Tree Debugger.
     * </p>
     * @param ruleApp The given {@link RuleApp}.
     * @return The display name of the {@link RuleApp} or {@code null} if no one exists.
     */
    public static String getRuleDisplayName(RuleApp ruleApp) {
       String name = null;
       if (ruleApp != null) {
          Rule rule = ruleApp.rule();
          if (rule != null) {
             name = rule.displayName();
          }
       }
       return name;
    }
    
    /**
     * <p>
     * Returns the name of the applied rule in the given {@link Node} of
     * the proof tree in KeY.
     * </p>
     * <p>
     * This method is required for the symbolic execution tree extraction,
     * e.g. used in the Symbolic Execution Tree Debugger.
     * </p>
     * @param node The given {@link Node}.
     * @return The display name of the applied rule in the given {@link Node} or {@code null} if no one exists.
     */
    public static String getRuleName(Node node) {
       String name = null;
       if (node != null) {
          name = getRuleName(node.getAppliedRuleApp());
       }
       return name;
    }
    
    /**
     * <p>
     * Returns the name of the {@link RuleApp}.
     * </p>
     * <p>
     * This method is required for the symbolic execution tree extraction,
     * e.g. used in the Symbolic Execution Tree Debugger.
     * </p>
     * @param ruleApp The given {@link RuleApp}.
     * @return The display name of the {@link RuleApp} or {@code null} if no one exists.
     */
    public static String getRuleName(RuleApp ruleApp) {
       String name = null;
       if (ruleApp != null) {
          Rule rule = ruleApp.rule();
          if (rule != null) {
             name = rule.name().toString();
          }
       }
       return name;
    }
    
    /**
     * Searches the {@link OneStepSimplifier} which is used in the
     * {@link ProofEnvironment} of the current proof which is not in general
     * {@link OneStepSimplifier#INSTANCE}. For instance uses the
     * symbolic execution tree extraction its own instances of
     * {@link OneStepSimplifier} in site proofs for parallelization.
     * @return The found {@link OneStepSimplifier}.
     */
    public static OneStepSimplifier findOneStepSimplifier(Proof proof) {
       RuleCollection rc = proof.env().getInitConfig().getProfile().getStandardRules();
       return (OneStepSimplifier)JavaUtil.search(rc.getStandardBuiltInRules(), new IFilter<BuiltInRule>() {
         @Override
         public boolean select(BuiltInRule element) {
            return element instanceof OneStepSimplifier;
         }
       });
    }
    //-------------------------------------------------------------------------
    //inner classes
    //-------------------------------------------------------------------------

    private static final class ReadPVCollector extends JavaASTVisitor {
	private ImmutableSet<ProgramVariable> result
		= DefaultImmutableSet.<ProgramVariable>nil();

	private ImmutableSet<ProgramVariable> declaredPVs
		= DefaultImmutableSet.<ProgramVariable>nil();

	public ReadPVCollector(ProgramElement root, Services services) {
	    super(root, services);
	}

	@Override
	protected void doDefaultAction(SourceElement node) {
	    if(node instanceof ProgramVariable) {
		ProgramVariable pv = (ProgramVariable) node;
		if(!pv.isMember() && !declaredPVs.contains(pv)) {
		    result = result.add(pv);
		}
	    } else if(node instanceof VariableSpecification) {
		VariableSpecification vs = (VariableSpecification) node;
		ProgramVariable pv = (ProgramVariable) vs.getProgramVariable();
		if(!pv.isMember()) {
		    assert !declaredPVs.contains(pv);
		    result = result.remove(pv);
		    declaredPVs = declaredPVs.add(pv);
		}
	    }
	}

	public ImmutableSet<ProgramVariable> result() {
	    return result;
	}
    }


    private static final class WrittenPVCollector extends JavaASTVisitor {
	private ImmutableSet<ProgramVariable> result
		= DefaultImmutableSet.<ProgramVariable>nil();

	private ImmutableSet<ProgramVariable> declaredPVs
		= DefaultImmutableSet.<ProgramVariable>nil();

	public WrittenPVCollector(ProgramElement root, Services services) {
	    super(root, services);
	}

	@Override
	protected void doDefaultAction(SourceElement node) {
	    if(node instanceof Assignment) {
		ProgramElement lhs = ((Assignment) node).getChildAt(0);
		if(lhs instanceof ProgramVariable) {
		    ProgramVariable pv = (ProgramVariable) lhs;
		    if(!pv.isMember() && !declaredPVs.contains(pv)) {
			result = result.add(pv);
		    }
		}
	    } else if(node instanceof VariableSpecification) {
		VariableSpecification vs = (VariableSpecification) node;
		ProgramVariable pv = (ProgramVariable) vs.getProgramVariable();
		if(!pv.isMember()) {
		    assert !declaredPVs.contains(pv);
		    assert !result.contains(pv);
		    declaredPVs = declaredPVs.add(pv);
		}
	    }
	}

	public ImmutableSet<ProgramVariable> result() {
	    return result;
	}
    }

    /**
     * read an input stream to its end into a string.
     *
     * @param is
     *            a non-null open input stream
     * @return the string created from the input of the stream
     * @throws IOException may occur while reading the stream
     */
    public static String toString(InputStream is) throws IOException {
        StringBuilder sb = new StringBuilder();
        byte[] buffer = new byte[2048];
        int read;
        while((read=is.read(buffer)) > 0) {
            sb.append(new String(buffer, 0, read));
        }
        return sb.toString();
    }
}<|MERGE_RESOLUTION|>--- conflicted
+++ resolved
@@ -146,18 +146,11 @@
         return result;
     }
 
-<<<<<<< HEAD
+
     // =======================================================
     // Methods operating on Collections
     // =======================================================
-    
-=======
-
-    // =======================================================
-    // Methods operating on Collections
-    // =======================================================
-
->>>>>>> 281ba1ea
+
     /** Combine two maps by function application.
      * Values of <code>m0</code> which are not keys of <code>m1</code>
      * are dropped.
@@ -166,23 +159,11 @@
      */
     public static <S,T,U> Map<S,U> apply(Map<S,? extends T> m0, Map<T,U> m1) {
         Map<S,U> res = null;
-<<<<<<< HEAD
-=======
         final int size = m0.size() < m1.size()? m0.size(): m1.size();
->>>>>>> 281ba1ea
         // try to use more specific implementation
         if (m0 instanceof java.util.TreeMap)
             res = new java.util.TreeMap<S,U>();
         else if (m0 instanceof java.util.concurrent.ConcurrentHashMap)
-<<<<<<< HEAD
-            res = new java.util.concurrent.ConcurrentHashMap<S,U>();
-        else if (m0 instanceof java.util.IdentityHashMap)
-            res = new java.util.IdentityHashMap<S, U>();
-        else if (m0 instanceof java.util.WeakHashMap)
-            res = new java.util.WeakHashMap<S,U>();
-        else res = new HashMap<S,U>();
-        
-=======
             res = new java.util.concurrent.ConcurrentHashMap<S,U>(size);
         else if (m0 instanceof java.util.IdentityHashMap)
             res = new java.util.IdentityHashMap<S, U>(size);
@@ -190,7 +171,6 @@
             res = new java.util.WeakHashMap<S,U>(size);
         else res = new HashMap<S,U>(size);
 
->>>>>>> 281ba1ea
         for (Entry<S, ? extends T> e: m0.entrySet()) {
             final U value = m1.get(e.getValue());
             if (value != null)
@@ -198,13 +178,8 @@
         }
         return res;
     }
-<<<<<<< HEAD
-    
-    
-=======
-
-
->>>>>>> 281ba1ea
+
+
     // =======================================================
     // Methods operating on Strings
     // =======================================================
