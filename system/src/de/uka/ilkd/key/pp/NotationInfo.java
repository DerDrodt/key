// This file is part of KeY - Integrated Deductive Software Design
//
// Copyright (C) 2001-2011 Universitaet Karlsruhe (TH), Germany
//                         Universitaet Koblenz-Landau, Germany
//                         Chalmers University of Technology, Sweden
// Copyright (C) 2011-2014 Karlsruhe Institute of Technology, Germany
//                         Technical University Darmstadt, Germany
//                         Chalmers University of Technology, Sweden
//
// The KeY system is protected by the GNU General
// Public License. See LICENSE.TXT for details.
//

package de.uka.ilkd.key.pp;

import java.util.HashMap;
import java.util.LinkedHashMap;

import de.uka.ilkd.key.java.Services;
<<<<<<< HEAD
import de.uka.ilkd.key.ldt.CharListLDT;
import de.uka.ilkd.key.ldt.HeapLDT;
import de.uka.ilkd.key.ldt.IntegerLDT;
import de.uka.ilkd.key.ldt.LocSetLDT;
import de.uka.ilkd.key.ldt.SeqLDT;
import de.uka.ilkd.key.logic.Term;
=======
import de.uka.ilkd.key.ldt.*;
import de.uka.ilkd.key.logic.label.TermLabel;
>>>>>>> 224ad001
import de.uka.ilkd.key.logic.op.ElementaryUpdate;
import de.uka.ilkd.key.logic.op.Equality;
import de.uka.ilkd.key.logic.op.Function;
import de.uka.ilkd.key.logic.op.IObserverFunction;
import de.uka.ilkd.key.logic.op.IProgramMethod;
import de.uka.ilkd.key.logic.op.IfExThenElse;
import de.uka.ilkd.key.logic.op.IfThenElse;
import de.uka.ilkd.key.logic.op.Junctor;
import de.uka.ilkd.key.logic.op.LocationVariable;
import de.uka.ilkd.key.logic.op.LogicVariable;
import de.uka.ilkd.key.logic.op.ModalOperatorSV;
import de.uka.ilkd.key.logic.op.Modality;
import de.uka.ilkd.key.logic.op.Operator;
import de.uka.ilkd.key.logic.op.ProgramConstant;
import de.uka.ilkd.key.logic.op.Quantifier;
import de.uka.ilkd.key.logic.op.SchemaVariable;
import de.uka.ilkd.key.logic.op.SortDependingFunction;
import de.uka.ilkd.key.logic.op.UpdateApplication;
import de.uka.ilkd.key.logic.op.UpdateJunctor;
import de.uka.ilkd.key.logic.op.WarySubstOp;
import de.uka.ilkd.key.logic.sort.Sort;
import de.uka.ilkd.key.util.UnicodeHelper;
import java.io.IOException;


/** 
 * <p> 
 * Stores the mapping from operators to {@link Notation}s.  Each 
 * {@link Notation} represents the concrete syntax for some 
 * {@link de.uka.ilkd.key.logic.op.Operator}.  The {@link LogicPrinter}
 * asks the NotationInfo to find out which Notation to use for a given term.
 * <p>
 * The Notation associated with an operator might change.  New Notations can
 * be added.
 * 
 * <p>
 * The next lines describe a general rule how to determine priorities and 
 * associativities:
 * 
 *  One thing we need to know from the pretty printer:
 *  Given a term <tt>t</tt> containg <tt>s</tt> as proper subterm. 
 *  Then <tt>s</tt> is printed in parentheses when the priority of the
 *  top level symbol of <tt>s</tt> is strict less than the associativity of the 
 *  position where <tt>s</tt> occurs. For example:
 *  <p>
 *   Let the priority of <tt>AND</tt> be <tt>30</tt> and the associativities for each 
 * of its subterms be 40; <tt>OR</tt>s priority is <tt>20</tt> and the associativites are 
 * both <tt>30</tt> then 
 *     <ul> <li> formula <tt>(p & q) | r</tt> is pretty printed as <tt>p & q | r</tt>
 *         as the priority of & is 30 which is (greater or) equal than the 
 *         associativity of <tt>OR</tt>s left subterm which is 30.</li>
 *         <li> In contrast the formula <tt>p & (q | r)</tt> is pretty printed as 
 *         <tt>p & (q | r)</tt> as the priority of <tt>OR</tt> is 20 which is less than 
 *         the associativity of <tt>AND</tt>s left subterm, which is 40.</li>
 *     </ul> 
 *         
 * A general rule to determine the correct priority and associativity is to use: 
 *  
 *  Grammar rules whose derivation delivers a syntactical correct logic term should follow 
 *  a standard numbering scheme, which is used as indicator for priorities and associativites, 
 *  e.g. 
 *   by simply reading the grammar rule 
 *          <blockquote><tt>term60 ::= term70 (IMP term70)?</tt></blockquote> 
 *   we get the priority of <tt>IMP</tt>, which is <tt>60</tt>. The associativities 
 *   of <tt>IMP</tt>s subterms are not much more difficult to determine, namely    
 *   the left subterm has associativity <tt>70</tt> and in this case its the same 
 *   for the right subterm (<tt>70</tt>).
 *  <p>
 *  There are exceptional cases for
 *  <ul>
 *  <li> <em>infix function</em> symbols that are left associative e.g. 
 *  <code>-, +</code>
 *     <blockquote> 
 *         <tt> term90 ::= term100 (PLUS term100)* </tt>
 *     </blockquote>           
 * then the associative for the right subterm is increased by <tt>1</tt>, 
 * i.e. here we have a priority of <tt>90</tt> for <tt>PLUS</tt> as infix operator, 
 * a left associativity of <tt>100</tt> <em>and</em> a right associativity of <tt>101</tt>
 * </li>
 * <li> update and substituition terms: for them their associativity is 
 * determined dynamically by the pretty printer depending if it is applied on a 
 * formula or term. In principal there should be two different
 * rules in the parser as then we could reuse the general rule from above, but 
 * there are technical reasons which causes this exception.
 * </li>
 * <li> some very few rules do not follow the usual parser design 
 * e.g. like
 *     <blockquote><tt>R_PRIO ::= SubRule_ASS1 | SubRule_ASS2 </tt></blockquote>
 *   where
 *      <blockquote><tt>SubRule_ASS2 ::= OP SubRule_ASS1</tt></blockquote> 
 * Most of these few rules could in general be rewritten to fit the usual scheme
 * e.g. as
 * <blockquote><tt> R_PRIO ::= (OP)? SubRule_ASS1</tt></blockquote> 
 * using the priorities and associativities of the so rewritten rules 
 * (instead of rewriting them actually) is a way to cope with them.   
 * </li>
 * </ul>
 */
public final class NotationInfo {
    


    // Priorities of operators (roughly corresponding to the grammatical structure in the parser.
    static final int PRIORITY_TOP = 0;
    static final int PRIORITY_EQUIVALENCE = 20;
    static final int PRIORITY_IMP = 30;
    static final int PRIORITY_OR = 40;
    static final int PRIORITY_AND = 50;
    static final int PRIORITY_NEGATION = 60;
    static final int PRIORITY_QUANTIFIER = 60;
    static final int PRIORITY_MODALITY = 60;
    static final int PRIORITY_POST_MODALITY = 60;
    static final int PRIORITY_EQUAL = 70;
    static final int PRIORITY_COMPARISON = 80;
    static final int PRIORITY_ARITH_WEAK = 90;
    static final int PRIORITY_BELOW_ARITH_WEAK = 91;
    static final int PRIORITY_ARITH_STRONG = 100;
    static final int PRIORITY_BELOW_ARITH_STRONG = 101;
    static final int PRIORITY_CAST = 120;
    static final int PRIORITY_ATOM = 130;
    static final int PRIORITY_BOTTOM = 140;
    static final int PRIORITY_LABEL = 140; // TODO: find appropriate value


    public static boolean PRETTY_SYNTAX = true;
    /**
     * Whether the very fancy notation is enabled
     * in which Unicode characters for logical operators
     * are printed.
     */
    public static boolean UNICODE_ENABLED = false;
    
    public static boolean HIDE_PACKAGE_PREFIX = false;
    
    /** This maps operators and classes of operators to {@link
     * Notation}s.  The idea is that we first look whether the operator has
     * a Notation registered.  Otherwise, we see if there is one for the
     * <em>class</em> of the operator.
     */
    private HashMap<Object, Notation> notationTable;

    /**
     * Caches for the different kinds of notations.
     * If a cache is yet unused, a shallow clone
     * of the current notation table is produced and assigned to it.
     */
    private HashMap<Object, Notation> defaultNotationCache = null;
    private HashMap<Object, Notation> fancyNotationCache = null;
    private HashMap<Object, Notation> veryFancyNotationCache = null;
    
    /**
     * Maps terms to abbreviations and reverse.
     */
    private AbbrevMap scm = new AbbrevMap();
    
    

    //-------------------------------------------------------------------------
    //constructors
    //-------------------------------------------------------------------------    

    public NotationInfo() {
    	createDefaultNotationTable();
    }
    
    
    
    //-------------------------------------------------------------------------
    //internal methods
    //-------------------------------------------------------------------------     
    
        
    /** Register the standard set of notations (that can be defined without
     * a services object).
     */
    private void createDefaultNotationTable() {
        if (defaultNotationCache != null){
            notationTable = defaultNotationCache;
            return;
        }
    defaultNotationCache = new LinkedHashMap<Object,Notation>();
    HashMap<Object,Notation> tbl = defaultNotationCache;
	
	tbl.put(Junctor.TRUE ,new Notation.Constant("true", PRIORITY_ATOM));
	tbl.put(Junctor.FALSE,new Notation.Constant("false", PRIORITY_ATOM));
	tbl.put(Junctor.NOT,new Notation.Prefix("!" ,PRIORITY_NEGATION,PRIORITY_NEGATION));
	tbl.put(Junctor.AND,new Notation.Infix("&"  ,PRIORITY_AND,PRIORITY_AND,PRIORITY_MODALITY));
	tbl.put(Junctor.OR, new Notation.Infix("|"  ,PRIORITY_OR,PRIORITY_OR,PRIORITY_AND));
	tbl.put(Junctor.IMP,new Notation.Infix("->" ,PRIORITY_IMP,PRIORITY_OR,PRIORITY_IMP));
	tbl.put(Equality.EQV,new Notation.Infix("<->",PRIORITY_EQUIVALENCE,PRIORITY_EQUIVALENCE,PRIORITY_IMP));
	tbl.put(Quantifier.ALL,new Notation.Quantifier("\\forall", PRIORITY_QUANTIFIER, PRIORITY_QUANTIFIER));
	tbl.put(Quantifier.EX, new Notation.Quantifier("\\exists", PRIORITY_QUANTIFIER, PRIORITY_QUANTIFIER));
	tbl.put(Modality.DIA,new Notation.ModalityNotation("\\<","\\>", PRIORITY_MODALITY, PRIORITY_POST_MODALITY));
	tbl.put(Modality.BOX,new Notation.ModalityNotation("\\[","\\]", PRIORITY_MODALITY, PRIORITY_POST_MODALITY));
	tbl.put(Modality.TOUT,new Notation.ModalityNotation("\\[[","\\]]", PRIORITY_MODALITY, PRIORITY_POST_MODALITY));
	tbl.put(Modality.DIA_TRANSACTION,new Notation.ModalityNotation("\\diamond_transaction","\\endmodality", PRIORITY_MODALITY, PRIORITY_POST_MODALITY));
	tbl.put(Modality.BOX_TRANSACTION,new Notation.ModalityNotation("\\box_transaction","\\endmodality", PRIORITY_MODALITY, PRIORITY_POST_MODALITY));
	tbl.put(Modality.TOUT_TRANSACTION,new Notation.ModalityNotation("\\throughout_transaction","\\endmodality", PRIORITY_MODALITY, PRIORITY_POST_MODALITY));
	tbl.put(IfThenElse.IF_THEN_ELSE, new Notation.IfThenElse(PRIORITY_ATOM, "\\if"));
	tbl.put(IfExThenElse.IF_EX_THEN_ELSE, new Notation.IfThenElse(PRIORITY_ATOM, "\\ifEx"));
	tbl.put(WarySubstOp.SUBST,new Notation.Subst());
	tbl.put(UpdateApplication.UPDATE_APPLICATION, new Notation.UpdateApplicationNotation());
	tbl.put(UpdateJunctor.PARALLEL_UPDATE, new Notation.ParallelUpdateNotation());	
	
	tbl.put(Function.class, new Notation.FunctionNotation());               
	tbl.put(LogicVariable.class, new Notation.VariableNotation());
	tbl.put(LocationVariable.class, new Notation.VariableNotation());
        tbl.put(ProgramConstant.class, new Notation.VariableNotation());
	tbl.put(Equality.class, new Notation.Infix("=", PRIORITY_EQUAL, PRIORITY_COMPARISON, PRIORITY_COMPARISON)); 
	tbl.put(ElementaryUpdate.class, new Notation.ElementaryUpdateNotation());
	tbl.put(ModalOperatorSV.class, new Notation.ModalSVNotation(PRIORITY_MODALITY, PRIORITY_MODALITY));
	tbl.put(SchemaVariable.class, new Notation.SchemaVariableNotation());
	
	tbl.put(Sort.CAST_NAME, new Notation.CastFunction("(",")",PRIORITY_CAST, PRIORITY_BOTTOM));
	tbl.put(TermLabel.class, new Notation.LabelNotation("<<", ">>", PRIORITY_LABEL));
	this.notationTable = tbl;
    }
        
    
    /**
     * Adds notations that can only be defined when a services object is 
     * available.
     */
    @SuppressWarnings("unchecked")
    private void addFancyNotations(Services services) {
        if (fancyNotationCache != null){
            notationTable = fancyNotationCache;
            return;
        }
        fancyNotationCache = (HashMap<Object,Notation>) defaultNotationCache.clone();
    HashMap<Object,Notation> tbl = fancyNotationCache; 
     
	//arithmetic operators
	final IntegerLDT integerLDT 
		= services.getTypeConverter().getIntegerLDT();	
	tbl.put(integerLDT.getNumberSymbol(), new Notation.NumLiteral());
	tbl.put(integerLDT.getCharSymbol(), new Notation.CharLiteral());
	tbl.put(integerLDT.getLessThan(), new Notation.Infix("<", PRIORITY_COMPARISON, PRIORITY_ARITH_WEAK, PRIORITY_ARITH_WEAK));
	tbl.put(integerLDT.getGreaterThan(), new Notation.Infix("> ", PRIORITY_COMPARISON, PRIORITY_ARITH_WEAK, PRIORITY_ARITH_WEAK));
	tbl.put(integerLDT.getLessOrEquals(), new Notation.Infix("<=", PRIORITY_COMPARISON, PRIORITY_ARITH_WEAK, PRIORITY_ARITH_WEAK));
	tbl.put(integerLDT.getGreaterOrEquals(), new Notation.Infix(">=", PRIORITY_COMPARISON, PRIORITY_ARITH_WEAK, PRIORITY_ARITH_WEAK));
	tbl.put(integerLDT.getSub(), new Notation.Infix("-", PRIORITY_ARITH_WEAK, PRIORITY_ARITH_WEAK, PRIORITY_BELOW_ARITH_WEAK));
	tbl.put(integerLDT.getAdd(), new Notation.Infix("+", PRIORITY_ARITH_WEAK, PRIORITY_ARITH_WEAK, PRIORITY_BELOW_ARITH_WEAK));
	tbl.put(integerLDT.getMul(), new Notation.Infix("*", PRIORITY_ARITH_STRONG, PRIORITY_ARITH_STRONG, PRIORITY_BELOW_ARITH_STRONG));
	tbl.put(integerLDT.getDiv(), new Notation.Infix("/", PRIORITY_ARITH_STRONG, PRIORITY_ARITH_STRONG, PRIORITY_BELOW_ARITH_STRONG));
	tbl.put(integerLDT.getMod(), new Notation.Infix("%", PRIORITY_ARITH_STRONG, PRIORITY_ARITH_STRONG, PRIORITY_BELOW_ARITH_STRONG));
	tbl.put(integerLDT.getNeg(),new Notation.Prefix("-", PRIORITY_BOTTOM, PRIORITY_ATOM));
	tbl.put(integerLDT.getNegativeNumberSign(), new Notation.Prefix("-", PRIORITY_BOTTOM, PRIORITY_ATOM));
        	
	//heap operators
	final HeapLDT heapLDT = services.getTypeConverter().getHeapLDT();
	tbl.put(HeapLDT.SELECT_NAME, new Notation.SelectNotation());
	tbl.put(heapLDT.getStore(), new Notation.StoreNotation());
        tbl.put(heapLDT.getAnon(), new Notation.HeapConstructorNotation());
        tbl.put(heapLDT.getCreate(), new Notation.HeapConstructorNotation());
        tbl.put(heapLDT.getMemset(), new Notation.HeapConstructorNotation());
	tbl.put(IObserverFunction.class, new Notation.ObserverNotation());
	tbl.put(IProgramMethod.class, new Notation.ObserverNotation());
	tbl.put(heapLDT.getLength(), new Notation.Postfix(".length"));

        // sequence operators
        final SeqLDT seqLDT = services.getTypeConverter().getSeqLDT();
	tbl.put(seqLDT.getSeqLen(), new Notation.Postfix(".length"));
	
	//set operators
	final LocSetLDT setLDT = services.getTypeConverter().getLocSetLDT();
	tbl.put(setLDT.getSingleton(), new Notation.SingletonNotation());
	tbl.put(setLDT.getUnion(), new Notation.Infix("\\cup", PRIORITY_ATOM, PRIORITY_TOP, PRIORITY_TOP));
	tbl.put(setLDT.getIntersect(), new Notation.Infix("\\cap", PRIORITY_ATOM, PRIORITY_TOP, PRIORITY_TOP));
	tbl.put(setLDT.getSetMinus(), new Notation.Infix("\\setMinus", PRIORITY_ATOM, PRIORITY_TOP, PRIORITY_TOP));
	tbl.put(setLDT.getElementOf(), new Notation.ElementOfNotation());
        tbl.put(setLDT.getSubset(), new Notation.Infix("\\subset", PRIORITY_ATOM, PRIORITY_TOP, PRIORITY_TOP));
        tbl.put(setLDT.getAllFields(), new Notation.Postfix(".*"));
	
	//string operators
	final CharListLDT charListLDT 
		= services.getTypeConverter().getCharListLDT();
	tbl.put(charListLDT.getClConcat(), new Notation.Infix("+",PRIORITY_CAST,PRIORITY_ATOM,PRIORITY_ATOM));
	tbl.put(charListLDT.getClCons(), new CharListNotation());
	tbl.put(charListLDT.getClEmpty(), new Notation.Constant("\"\"",PRIORITY_BOTTOM));

	this.notationTable = tbl;
    }
    
    /**
     * Add notations with Unicode symbols.
     * @param services
     */
    @SuppressWarnings("unchecked")
    private void addVeryFancyNotations(Services services){
        if (veryFancyNotationCache != null){
            notationTable = veryFancyNotationCache;
            return;
        }
        veryFancyNotationCache = (HashMap<Object, Notation>) fancyNotationCache.clone();
        HashMap<Object,Notation> tbl = veryFancyNotationCache;
        
        final IntegerLDT integerLDT = services.getTypeConverter().getIntegerLDT();  
        final LocSetLDT setLDT = services.getTypeConverter().getLocSetLDT();
//        tbl.put(Junctor.TRUE ,new Notation.Constant(""+UnicodeHelper.TOP, PRIORITY_ATOM));
//        tbl.put(Junctor.FALSE,new Notation.Constant(""+UnicodeHelper.BOT, PRIORITY_ATOM));
        tbl.put(Junctor.NOT,new Notation.Prefix(""+UnicodeHelper.NEG ,PRIORITY_NEGATION,PRIORITY_NEGATION));
        tbl.put(Junctor.AND,new Notation.Infix(""+UnicodeHelper.AND  ,PRIORITY_AND,PRIORITY_AND,PRIORITY_MODALITY));
        tbl.put(Junctor.OR, new Notation.Infix(""+UnicodeHelper.OR  ,PRIORITY_OR,PRIORITY_OR,PRIORITY_AND));
        tbl.put(Junctor.IMP,new Notation.Infix(""+UnicodeHelper.IMP ,PRIORITY_IMP,PRIORITY_OR,PRIORITY_IMP));
        tbl.put(Equality.EQV,new Notation.Infix(""+UnicodeHelper.EQV,PRIORITY_EQUIVALENCE,PRIORITY_EQUIVALENCE,PRIORITY_IMP));
        tbl.put(Quantifier.ALL,new Notation.Quantifier(""+UnicodeHelper.FORALL, PRIORITY_QUANTIFIER, PRIORITY_QUANTIFIER));
        tbl.put(Quantifier.EX, new Notation.Quantifier(""+UnicodeHelper.EXISTS, PRIORITY_QUANTIFIER, PRIORITY_QUANTIFIER));
        tbl.put(integerLDT.getLessOrEquals(), new Notation.Infix(""+UnicodeHelper.LEQ, PRIORITY_COMPARISON, PRIORITY_ARITH_WEAK, PRIORITY_ARITH_WEAK));
        tbl.put(integerLDT.getGreaterOrEquals(), new Notation.Infix(""+UnicodeHelper.GEQ, PRIORITY_COMPARISON, PRIORITY_ARITH_WEAK, PRIORITY_ARITH_WEAK));
        tbl.put(setLDT.getEmpty(), new Notation.Constant(""+UnicodeHelper.EMPTY, PRIORITY_ATOM));
        tbl.put(setLDT.getUnion(), new Notation.Infix(""+UnicodeHelper.UNION, PRIORITY_ATOM, PRIORITY_TOP, PRIORITY_TOP));
        tbl.put(setLDT.getIntersect(), new Notation.Infix(""+UnicodeHelper.INTERSECT, PRIORITY_ATOM, PRIORITY_TOP, PRIORITY_TOP));
        tbl.put(setLDT.getSetMinus(), new Notation.Infix(""+UnicodeHelper.SETMINUS, PRIORITY_ATOM, PRIORITY_TOP, PRIORITY_TOP));
        tbl.put(setLDT.getElementOf(), new Notation.ElementOfNotation(" " + UnicodeHelper.IN + " "));
        tbl.put(setLDT.getSubset(), new Notation.Infix(""+UnicodeHelper.SUBSET, PRIORITY_ATOM, PRIORITY_TOP, PRIORITY_TOP));
        tbl.put(services.getTypeConverter().getHeapLDT().getPrec(), new Notation.Infix(""+UnicodeHelper.PRECEDES, PRIORITY_ATOM,PRIORITY_TOP, PRIORITY_TOP));
<<<<<<< HEAD

        //seq operators
        final SeqLDT seqLDT = services.getTypeConverter().getSeqLDT();
        tbl.put(seqLDT.getSeqConcat(), new Notation.Infix(""+UnicodeHelper.SEQ_CONCAT, PRIORITY_ARITH_WEAK, PRIORITY_ARITH_WEAK, PRIORITY_BELOW_ARITH_WEAK));
        tbl.put(seqLDT.getSeqEmpty(), new Notation.Constant(""+UnicodeHelper.SEQ_SINGLETON_L+UnicodeHelper.SEQ_SINGLETON_R, PRIORITY_BOTTOM));
        tbl.put(seqLDT.getSeqSingleton(), new Notation.SeqSingletonNotation(""+UnicodeHelper.SEQ_SINGLETON_L,""+UnicodeHelper.SEQ_SINGLETON_R));

=======
        tbl.put(TermLabel.class, new Notation.LabelNotation(""+UnicodeHelper.FLQQ, ""+UnicodeHelper.FRQQ, PRIORITY_LABEL));
>>>>>>> 224ad001
        this.notationTable = tbl;
    }


    //-------------------------------------------------------------------------
    //public interface
    //-------------------------------------------------------------------------
    
    public void refresh(Services services) {
	createDefaultNotationTable();
	assert defaultNotationCache != null;
	if(PRETTY_SYNTAX && services != null) {
	    addFancyNotations(services);
	    if (UNICODE_ENABLED)
	        addVeryFancyNotations(services);
	}
    }    
        
    
    public AbbrevMap getAbbrevMap(){
	return scm;
    }
    

    public void setAbbrevMap(AbbrevMap am){
	scm = am;
    }

    Notation getNotation(Class<?> c) {
        return notationTable.get(c);
    }
    
    /** Get the Notation for a given Operator.  
     * If no notation is registered, a Function notation is returned.
     */
    Notation getNotation(Operator op) {
        Notation result = notationTable.get(op);
        if(result != null) {
            return result;
        }

        result = notationTable.get(op.getClass());
        if(result != null) {
            return result;
        }

        if(op instanceof SchemaVariable) {
            result = notationTable.get(SchemaVariable.class);
            if(result != null) {
                return result;
            }
        }
        
        if(op instanceof IProgramMethod) {
           result = notationTable.get(IProgramMethod.class);
           if(result != null) {
               return result;
           }
        }

        if(op instanceof IObserverFunction) {
           result = notationTable.get(IObserverFunction.class);
           if(result != null) {
               return result;
           }
        }

        if(op instanceof SortDependingFunction) {
            result = notationTable.get(((SortDependingFunction)op).getKind());
            if(result != null) {
                return result;
            }
        }

        return new Notation.FunctionNotation();
    }
}<|MERGE_RESOLUTION|>--- conflicted
+++ resolved
@@ -17,17 +17,8 @@
 import java.util.LinkedHashMap;
 
 import de.uka.ilkd.key.java.Services;
-<<<<<<< HEAD
-import de.uka.ilkd.key.ldt.CharListLDT;
-import de.uka.ilkd.key.ldt.HeapLDT;
-import de.uka.ilkd.key.ldt.IntegerLDT;
-import de.uka.ilkd.key.ldt.LocSetLDT;
-import de.uka.ilkd.key.ldt.SeqLDT;
-import de.uka.ilkd.key.logic.Term;
-=======
 import de.uka.ilkd.key.ldt.*;
 import de.uka.ilkd.key.logic.label.TermLabel;
->>>>>>> 224ad001
 import de.uka.ilkd.key.logic.op.ElementaryUpdate;
 import de.uka.ilkd.key.logic.op.Equality;
 import de.uka.ilkd.key.logic.op.Function;
@@ -50,7 +41,6 @@
 import de.uka.ilkd.key.logic.op.WarySubstOp;
 import de.uka.ilkd.key.logic.sort.Sort;
 import de.uka.ilkd.key.util.UnicodeHelper;
-import java.io.IOException;
 
 
 /** 
@@ -345,7 +335,6 @@
         tbl.put(setLDT.getElementOf(), new Notation.ElementOfNotation(" " + UnicodeHelper.IN + " "));
         tbl.put(setLDT.getSubset(), new Notation.Infix(""+UnicodeHelper.SUBSET, PRIORITY_ATOM, PRIORITY_TOP, PRIORITY_TOP));
         tbl.put(services.getTypeConverter().getHeapLDT().getPrec(), new Notation.Infix(""+UnicodeHelper.PRECEDES, PRIORITY_ATOM,PRIORITY_TOP, PRIORITY_TOP));
-<<<<<<< HEAD
 
         //seq operators
         final SeqLDT seqLDT = services.getTypeConverter().getSeqLDT();
@@ -353,9 +342,7 @@
         tbl.put(seqLDT.getSeqEmpty(), new Notation.Constant(""+UnicodeHelper.SEQ_SINGLETON_L+UnicodeHelper.SEQ_SINGLETON_R, PRIORITY_BOTTOM));
         tbl.put(seqLDT.getSeqSingleton(), new Notation.SeqSingletonNotation(""+UnicodeHelper.SEQ_SINGLETON_L,""+UnicodeHelper.SEQ_SINGLETON_R));
 
-=======
         tbl.put(TermLabel.class, new Notation.LabelNotation(""+UnicodeHelper.FLQQ, ""+UnicodeHelper.FRQQ, PRIORITY_LABEL));
->>>>>>> 224ad001
         this.notationTable = tbl;
     }
 
