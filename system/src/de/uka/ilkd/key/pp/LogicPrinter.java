--- conflicted
+++ resolved
@@ -891,23 +891,13 @@
     }
 
     public void printLabels(Term t) throws IOException {
-<<<<<<< HEAD
-        ImmutableArray<TermLabel> termLabelList = getVisibleTermLabels(t);
-        
-        if (termLabelList.isEmpty()) {
-            return;
-        }
-        
-        layouter.beginC().print("\u00ab"); //  ("<<");
-=======
         notationInfo.getNotation(TermLabel.class).print(t, this);
     }
 
     void printLabels(Term t, String left, String right) throws IOException {
         layouter.beginC().print(left);
->>>>>>> b6bc5ffd
         boolean afterFirst = false;
-        for (TermLabel l : termLabelList) {
+        for (TermLabel l : t.getLabels()) {
             if (afterFirst) {
                layouter.print(",").brk(1, 0);
             }
