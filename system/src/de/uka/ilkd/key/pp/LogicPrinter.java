// This file is part of KeY - Integrated Deductive Software Design 
//
// Copyright (C) 2001-2011 Universitaet Karlsruhe (TH), Germany 
//                         Universitaet Koblenz-Landau, Germany
//                         Chalmers University of Technology, Sweden
// Copyright (C) 2011-2013 Karlsruhe Institute of Technology, Germany 
//                         Technical University Darmstadt, Germany
//                         Chalmers University of Technology, Sweden
//
// The KeY system is protected by the GNU General 
// Public License. See LICENSE.TXT for details.
// 


package de.uka.ilkd.key.pp;

import java.io.IOException;
import java.io.StringWriter;
import java.util.Iterator;
import java.util.LinkedHashSet;
import java.util.Set;
import java.util.Stack;
import java.util.StringTokenizer;

import de.uka.ilkd.key.collection.ImmutableArray;
import de.uka.ilkd.key.collection.ImmutableList;
import de.uka.ilkd.key.collection.ImmutableSet;
import de.uka.ilkd.key.java.PrettyPrinter;
import de.uka.ilkd.key.java.ProgramElement;
import de.uka.ilkd.key.java.Services;
import de.uka.ilkd.key.java.abstraction.ArrayType;
import de.uka.ilkd.key.java.abstraction.KeYJavaType;
import de.uka.ilkd.key.ldt.HeapLDT;
import de.uka.ilkd.key.logic.JavaBlock;
import de.uka.ilkd.key.logic.Name;
import de.uka.ilkd.key.logic.OpCollector;
import de.uka.ilkd.key.logic.Semisequent;
import de.uka.ilkd.key.logic.Sequent;
import de.uka.ilkd.key.logic.SequentFormula;
import de.uka.ilkd.key.logic.Term;
import de.uka.ilkd.key.logic.TermBuilder;
import de.uka.ilkd.key.logic.TermFactory;
import de.uka.ilkd.key.logic.label.TermLabel;
import de.uka.ilkd.key.logic.op.ElementaryUpdate;
import de.uka.ilkd.key.logic.op.Function;
import de.uka.ilkd.key.logic.op.IObserverFunction;
import de.uka.ilkd.key.logic.op.IProgramMethod;
import de.uka.ilkd.key.logic.op.LogicVariable;
import de.uka.ilkd.key.logic.op.ModalOperatorSV;
import de.uka.ilkd.key.logic.op.Modality;
import de.uka.ilkd.key.logic.op.ObserverFunction;
import de.uka.ilkd.key.logic.op.Operator;
import de.uka.ilkd.key.logic.op.ProgramSV;
import de.uka.ilkd.key.logic.op.ProgramVariable;
import de.uka.ilkd.key.logic.op.QuantifiableVariable;
import de.uka.ilkd.key.logic.op.SchemaVariable;
import de.uka.ilkd.key.logic.op.SortDependingFunction;
import de.uka.ilkd.key.logic.op.UpdateApplication;
import de.uka.ilkd.key.logic.op.UpdateJunctor;
import de.uka.ilkd.key.logic.sort.Sort;
import de.uka.ilkd.key.pp.Notation.HeapNotation;
import de.uka.ilkd.key.rule.AntecTaclet;
import de.uka.ilkd.key.rule.FindTaclet;
import de.uka.ilkd.key.rule.NewDependingOn;
import de.uka.ilkd.key.rule.NewVarcond;
import de.uka.ilkd.key.rule.NotFreeIn;
import de.uka.ilkd.key.rule.RewriteTaclet;
import de.uka.ilkd.key.rule.RuleSet;
import de.uka.ilkd.key.rule.SuccTaclet;
import de.uka.ilkd.key.rule.Taclet;
import de.uka.ilkd.key.rule.VariableCondition;
import de.uka.ilkd.key.rule.inst.SVInstantiations;
import de.uka.ilkd.key.rule.tacletbuilder.AntecSuccTacletGoalTemplate;
import de.uka.ilkd.key.rule.tacletbuilder.RewriteTacletGoalTemplate;
import de.uka.ilkd.key.rule.tacletbuilder.TacletGoalTemplate;
import de.uka.ilkd.key.util.Debug;
import de.uka.ilkd.key.util.pp.Backend;
import de.uka.ilkd.key.util.pp.Layouter;
import de.uka.ilkd.key.util.pp.StringBackend;
import de.uka.ilkd.key.util.pp.UnbalancedBlocksException;
import java.util.LinkedList;
import java.util.List;


/**
 * The front end for the Sequent pretty-printer.  It prints a sequent
 * and its parts and computes the PositionTable, which is needed for
 * highlighting.
 *
 * <P>The actual layouting/formatting is done using the {@link
 * de.uka.ilkd.key.util.pp.Layouter} class.  The concrete syntax for
 * operators is given by an instance of {@link NotationInfo}.  The
 * LogicPrinter is responsible for the concrete <em>layout</em>,
 * e.g. how terms with infix operators are indented, and it binds the
 * various needed components together.
 *
 * @see NotationInfo
 * @see Notation
 * @see de.uka.ilkd.key.util.pp.Layouter
 *
 *
 */
public final class LogicPrinter {

    /**
     * The default and minimal value o fthe
     * max. number of characters to put in one line
     */
    public static final int DEFAULT_LINE_WIDTH = 55;

    /** The max. number of characters to put in one line */
    private int lineWidth = DEFAULT_LINE_WIDTH;

    /**
     * The ProgramPrinter used to pretty-print Java blocks in
     * formulae.
     */
    private ProgramPrinter prgPrinter;

    /** Contains information on the concrete syntax of operators. */
    private final NotationInfo notationInfo;

    /** the services object */
    private final Services services;

    /** This chooses the layout. */
    private Layouter layouter;

    /** The backend <code>layouter</code> will write to. */
    private Backend backend;

    /**If pure is true the PositionTable will not be calculated */
    private boolean pure = false;
    
    private SVInstantiations instantiations
    	= SVInstantiations.EMPTY_SVINSTANTIATIONS;

    private enum QuantifiableVariablePrintMode {NORMAL, WITH_OUT_DECLARATION}
    private QuantifiableVariablePrintMode quantifiableVariablePrintMode =
            QuantifiableVariablePrintMode.NORMAL;
    
    /* 
     * Preferences for ITermLabel visibility.
     */
    private final TermLabelPreferences termLabelPreferences;

    public TermLabelPreferences getTermLabelPreferences() {
        return termLabelPreferences;
    }
    
    public static String quickPrintTerm(Term t, Services services) {
        final NotationInfo ni = new NotationInfo();
        if (services != null) {
            ni.refresh(services);
        }
        LogicPrinter p = new LogicPrinter(new ProgramPrinter(), 
                                          ni, 
                                          services);
        try {
            p.printTerm(t);
        } catch (IOException ioe) {
            return t.toString();
        }
        return p.result().toString();
    }
    
    public static String quickPrintSemisequent(Semisequent s, Services services) {
        final NotationInfo ni = new NotationInfo();
        if (services != null) {
            ni.refresh(services);
        }
        LogicPrinter p = new LogicPrinter(new ProgramPrinter(), 
                                          ni, 
                                          services);

        try {
			p.printSemisequent(s);
		} catch (IOException e) {
			return s.toString();
		}
        return p.result().toString();
    }
    
    
    public static String quickPrintSequent(Sequent s, Services services) {
        final NotationInfo ni = new NotationInfo();
        if (services != null) {
            ni.refresh(services);
        }
        LogicPrinter p = new LogicPrinter(new ProgramPrinter(), 
                                          ni, 
                                          services);
        p.printSequent(s);
        return p.result().toString();
    }
    
    
    /**
     * Creates a LogicPrinter.  Sets the sequent to be printed, as
     * well as a ProgramPrinter to print Java programs and a
     * NotationInfo which determines the concrete syntax.
     *
     * @param prgPrinter   the ProgramPrinter that pretty-prints Java programs
     * @param notationInfo the NotationInfo for the concrete syntax
     * @param backend      the Backend for the output
     * @param purePrint    if true the PositionTable will not be calculated
                    (simulates the behaviour of the former PureSequentPrinter)
     * @param termLabelPreferences Preferences for ITermLabel visibility.
     */
    public LogicPrinter(ProgramPrinter prgPrinter,
            NotationInfo notationInfo,
            Backend backend,
            Services services,
            boolean purePrint,
            TermLabelPreferences termLabelPreferences) {
        this.backend = backend;
        this.layouter = new Layouter(backend, 2);
        this.prgPrinter = prgPrinter;
        this.notationInfo = notationInfo;
        this.services = services;
        this.pure = purePrint;
        this.termLabelPreferences = termLabelPreferences;
        if (services != null) {
            notationInfo.refresh(services);
        }
    }
    
    public LogicPrinter(ProgramPrinter prgPrinter,
            NotationInfo notationInfo,
            Backend backend,
            Services services,
            boolean purePrint) {
        this(prgPrinter,notationInfo,backend,services,purePrint,TermLabelPreferences.getDefaults());
    }

    /**
     * Creates a LogicPrinter.  Sets the sequent to be printed, as
     * well as a ProgramPrinter to print Java programs and a
     * NotationInfo which determines the concrete syntax.
     *
     * @param prgPrinter   the ProgramPrinter that pretty-prints Java programs
     * @param notationInfo the NotationInfo for the concrete syntax
     * @param services     The Services object
     */
    public LogicPrinter(ProgramPrinter prgPrinter,
                        NotationInfo notationInfo,
                        Services services) {
	this(prgPrinter, 
             notationInfo, 
             new PosTableStringBackend(DEFAULT_LINE_WIDTH), 
             services, 
             false,
             TermLabelPreferences.getDefaults());
    }
    
    public LogicPrinter(ProgramPrinter prgPrinter,
                        NotationInfo notationInfo,
                        Services services,
                        TermLabelPreferences termLabelPreferences) {
	this(prgPrinter, 
             notationInfo, 
             new PosTableStringBackend(DEFAULT_LINE_WIDTH), 
             services, 
             false,
             termLabelPreferences);
    }
    
    public LogicPrinter(TermLabelPreferences termLabelPreferences) {
	this(new ProgramPrinter(null), 
             null, 
             new PosTableStringBackend(DEFAULT_LINE_WIDTH), 
             null, 
             false, 
             termLabelPreferences);
    }

    /**
     * Creates a LogicPrinter.  Sets the sequent to be printed, as
     * well as a ProgramPrinter to print Java programs and a
     * NotationInfo which determines the concrete syntax.
     *
     * @param prgPrinter   the ProgramPrinter that pretty-prints Java programs
     * @param notationInfo the NotationInfo for the concrete syntax
     * @param purePrint    if true the PositionTable will not be calculated
     *               (simulates the behaviour of the former PureSequentPrinter)
     * @param services     the Services object               
     */
    public LogicPrinter(ProgramPrinter prgPrinter,
            NotationInfo notationInfo,
            Services services,
            boolean purePrint) {
        this(prgPrinter,
                notationInfo,
                new PosTableStringBackend(DEFAULT_LINE_WIDTH),
                services,
                purePrint,
                TermLabelPreferences.getDefaults());
    }

    public LogicPrinter(ProgramPrinter prgPrinter,
            NotationInfo notationInfo,
            Services services,
            boolean purePrint,
            TermLabelPreferences termLabelPreferences) {
        this(prgPrinter,
                notationInfo,
                new PosTableStringBackend(DEFAULT_LINE_WIDTH),
                services,
                purePrint,
                termLabelPreferences);
    }


    /**
     * @return the notationInfo associated with this LogicPrinter
     */
    public NotationInfo getNotationInfo(){
        return notationInfo;
    }
    /**
     * Resets the Backend, the Layouter and (if applicable) the ProgramPrinter
     * of this Object.
     */
    public void reset() {
        backend = new PosTableStringBackend(lineWidth);
        layouter = new Layouter(backend,2);
        if (prgPrinter != null) {
            prgPrinter.reset();
        }
    }

    /**
     * sets the line width to the new value but does <em>not</em>
     *  reprint the sequent.
     * The actual set line width is the maximum of
     *   {@link LogicPrinter#DEFAULT_LINE_WIDTH} and the given value
     * @param lineWidth the max. number of character to put on one line
     * @return the actual set line width
     */
    public int setLineWidth(int lineWidth) {
        this.lineWidth = lineWidth<DEFAULT_LINE_WIDTH ?
                DEFAULT_LINE_WIDTH : lineWidth;
        return this.lineWidth;
    }


    /** Reprints the sequent.  This can be useful if settings like
     * PresentationFeatures or abbreviations have changed.
     * @param filter The SequentPrintFilter for seq
     * @param lineWidth the max. number of character to put on one line
     *   (the actual taken linewidth is the max of
     *   {@link LogicPrinter#DEFAULT_LINE_WIDTH} and the given value
     */
    public void update(SequentPrintFilter filter, int lineWidth) {
        setLineWidth(lineWidth);
        reset();
        printSequent(filter);
    }


    /**
     * sets instantiations of schema variables
     */
    public void setInstantiation(SVInstantiations instantiations) {
        this.instantiations = instantiations;
    }
    
    
    private static void collectSchemaVarsHelper(Sequent s, OpCollector oc) {
	for(SequentFormula cf : s) {
	    cf.formula().execPostOrder(oc);
	}
    }
    
    
    private static Set<SchemaVariable> collectSchemaVars(Taclet t) {
	
	Set<SchemaVariable> result = new LinkedHashSet<SchemaVariable>();
	OpCollector oc = new OpCollector();
	
	//find, assumes
	for(SchemaVariable sv: t.getIfFindVariables()) {
	    result.add(sv);
	}
		
	//add, replacewith
	for(TacletGoalTemplate tgt : t.goalTemplates()) {
	    collectSchemaVarsHelper(tgt.sequent(), oc);
	    if(tgt instanceof AntecSuccTacletGoalTemplate) {
		collectSchemaVarsHelper(
			((AntecSuccTacletGoalTemplate)tgt).replaceWith(), oc);
	    } else if(tgt instanceof RewriteTacletGoalTemplate) {
		((RewriteTacletGoalTemplate)tgt).replaceWith()
					        .execPostOrder(oc);
	    }
	}
	
	for(Operator op : oc.ops()) {
	    if(op instanceof SchemaVariable) {
		result.add((SchemaVariable)op);
	    }
	}
	
	return result;
    }
    

    /**
     * Pretty-print a taclet. Line-breaks are taken care of.
     *
     * @param taclet
     *           The Taclet to be pretty-printed.
     * @param sv
     *           The instantiations of the SchemaVariables
     * @param showWholeTaclet
     *           Should the find, varcond and heuristic part be pretty-printed?
     * @param declareSchemaVars
     *           Should declarations for the schema variables used in the taclet be pretty-printed?
     */
    public void printTaclet(Taclet taclet, 
	    		    SVInstantiations sv,
                            boolean showWholeTaclet,
                            boolean declareSchemaVars) {
	instantiations = sv;
        quantifiableVariablePrintMode = QuantifiableVariablePrintMode.WITH_OUT_DECLARATION;
	try {
	    Debug.log4jDebug(taclet.name().toString(),
		    	     LogicPrinter.class.getName());
	    if (showWholeTaclet) {
		layouter.beginC(2).print(taclet.name().toString()).print(" {");
	    } else {
		layouter.beginC();
	    }
	    if (declareSchemaVars) {
		Set<SchemaVariable> schemaVars = collectSchemaVars(taclet);
		layouter.brk();
		for(SchemaVariable schemaVar : schemaVars) {
                    layouter.print(schemaVar.proofToString() + "  ");
		}
	    }
	    if (!(taclet.ifSequent().isEmpty())) {
		printTextSequent(taclet.ifSequent(), "\\assumes", true);
	    }
	    if (showWholeTaclet) {
		printFind(taclet);
		if (taclet instanceof RewriteTaclet) {
		    printRewriteAttributes((RewriteTaclet)taclet);
		}
		printVarCond(taclet);
	    }
	    printGoalTemplates(taclet);
	    if (showWholeTaclet) {
		printHeuristics(taclet);
	    }
	    printAttribs(taclet);
	    if (showWholeTaclet) {
		layouter.brk(1, -2).print("}");
	    }
	    layouter.end();
	} catch (java.io.IOException e) {
	    Debug.log4jWarn("xxx exception occurred during printTaclet",
		    	    LogicPrinter.class.getName());
	}
	instantiations = SVInstantiations.EMPTY_SVINSTANTIATIONS;
        quantifiableVariablePrintMode = QuantifiableVariablePrintMode.NORMAL;
    }

    /**
     * Pretty-print a taclet. Line-breaks are taken care of. No instantiation is
     * applied.
     *
     * @param taclet
     *           The Taclet to be pretty-printed.
     */
    public void printTaclet(Taclet taclet) {
        // the last argument used to be false. Changed that - M.Ulbrich
        printTaclet(taclet, SVInstantiations.EMPTY_SVINSTANTIATIONS, true, true); 
    }

    protected void printAttribs(Taclet taclet) throws IOException{
//        if (taclet.noninteractive()) {
//            layouter.brk().print("\\noninteractive");
//        }       
    }

    protected void printRewriteAttributes(RewriteTaclet taclet) throws IOException{
        final int applicationRestriction = taclet.getApplicationRestriction();
        if ((applicationRestriction & RewriteTaclet.SAME_UPDATE_LEVEL) != 0) {
            layouter.brk().print("\\sameUpdateLevel");
        }
        if ((applicationRestriction & RewriteTaclet.IN_SEQUENT_STATE) != 0) {
            layouter.brk().print("\\inSequentState");
        }
        if ((applicationRestriction & RewriteTaclet.ANTECEDENT_POLARITY) != 0) {
            layouter.brk().print("\\antecedentPolarity");
        }
        if ((applicationRestriction & RewriteTaclet.SUCCEDENT_POLARITY) != 0) {
            layouter.brk().print("\\succedentPolarity");
        }
    }

    protected void printVarCond(Taclet taclet) throws IOException{
        Iterator<NewVarcond> itVarsNew      = taclet.varsNew().iterator();
        Iterator<NewDependingOn> itVarsNewDepOn = taclet.varsNewDependingOn();
        Iterator<NotFreeIn> itVarsNotFreeIn = taclet.varsNotFreeIn();
        Iterator<VariableCondition> itVC = taclet.getVariableConditions();

        if (itVarsNew.hasNext() ||
                itVarsNotFreeIn.hasNext() ||
                itVC.hasNext() || itVarsNewDepOn.hasNext()) {
            layouter.brk().beginC(2).print("\\varcond (").brk();
            while (itVarsNewDepOn.hasNext()) {
                printNewVarDepOnCond(itVarsNewDepOn.next());
                if (itVarsNewDepOn.hasNext() || 
                        itVarsNew.hasNext() || 
                        itVarsNotFreeIn.hasNext() || 
                        itVC.hasNext()) {
                        layouter.print(",").brk(); 
                }
            }
            while (itVarsNew.hasNext()) {
            	printNewVarcond(itVarsNew.next());
            	if (itVarsNew.hasNext() || itVarsNotFreeIn.hasNext() 
		    || itVC.hasNext()) {
            		layouter.print(",").brk(); 
            	}
            }
            while (itVarsNotFreeIn.hasNext()) {
                NotFreeIn pair=itVarsNotFreeIn.next();
                printNotFreeIn(pair);
                if (itVarsNotFreeIn.hasNext() || itVC.hasNext()) {
                        layouter.print(",").brk();
                }
            }
            while (itVC.hasNext()) {
                printVariableCondition(itVC.next());
                if (itVC.hasNext()){
                        layouter.print(",").brk();
                }
            }
            layouter.brk(1,-2).print(")").end();
        }
    }
    
    private void printNewVarDepOnCond(NewDependingOn on) throws IOException {
        layouter.beginC(0);
        layouter.brk().print("\\new( ");
        printSchemaVariable(on.first());
        layouter.print(",").brk();
        layouter.print("\\dependingOn(");
        printSchemaVariable(on.second());
        layouter.brk(0,-2).print(")").brk();
        layouter.brk(0,-2).print(")").end();
    }

    protected void printNewVarcond(NewVarcond sv) throws IOException {
        layouter.beginC(0);
        layouter.brk().print("\\new(");
        printSchemaVariable(sv.getSchemaVariable());
        layouter.print(",").brk();
        if (sv.isDefinedByType()) {
            if(sv.getType() instanceof ArrayType) {
        	layouter.print(((ArrayType)sv.getType())
        		            .getAlternativeNameRepresentation());
            } else {
        	layouter.print(sv.getType().getFullName());
            }
        } else {
            layouter.print("\\typeof (").brk();
            printSchemaVariable(sv.getPeerSchemaVariable());
            layouter.brk(0,-2).print(")").brk();
        }
        layouter.brk(0,-2).print(")").end();
    }

    protected void printNotFreeIn(NotFreeIn sv) throws IOException {
    	layouter.beginI(0);
    	layouter.brk().print("\\notFreeIn(").brk();
    	printSchemaVariable(sv.first());
    	layouter.print(",").brk();
    	printSchemaVariable(sv.second());
    	layouter.brk(0,-2).print(")").end();
    }

    protected void printVariableCondition(VariableCondition sv) throws IOException {
        layouter.print(sv.toString());
    }

    protected void printHeuristics(Taclet taclet) throws IOException{
        if (taclet.getRuleSets().isEmpty()) {
                return;
        }
                layouter.brk().beginC(2).print("\\heuristics (");
                for (Iterator<RuleSet> it = taclet.getRuleSets().iterator(); it.hasNext();) {
                        layouter.brk();
                        RuleSet tgt = it.next();
                        printHeuristic(tgt);
                        if (it.hasNext()) {
                                layouter.print(",");
                        }
                }
                layouter.brk(1,-2).print(")").end();
    }

    protected void printHeuristic(RuleSet sv) throws IOException {
	layouter.print(sv.name().toString());
    }
    

    protected void printFind(Taclet taclet) throws IOException{
                if (!(taclet instanceof FindTaclet)) {
                    return;
                }
                layouter.brk().beginC(2).print("\\find (").brk();
                if (taclet instanceof SuccTaclet) {
                    layouter.print("==>").brk();
                }
                printTerm(((FindTaclet)taclet).find());
                if (taclet instanceof AntecTaclet) {
                    layouter.brk().print("==>");
                }
                layouter.brk(1,-2).print(")").end();
    }

    protected void printTextSequent(Sequent seq, String text,
            boolean frontbreak) throws IOException {

        if (frontbreak) {
            layouter.brk();
        }

        layouter.beginC(2).print(text).print(" (");
        if (seq != null) {
            printSequent(seq, false);
        }
        layouter.brk(1, -2).print(")").end();
    }

    protected void printGoalTemplates(Taclet taclet) throws IOException{
        //layouter.beginC(0);
        if (taclet.closeGoal()) {
            layouter.brk().print("\\closegoal").brk();
        }

        for (final Iterator<TacletGoalTemplate> it =
                 taclet.goalTemplates().reverse().iterator(); it.hasNext();) {
            printGoalTemplate(it.next());
            if (it.hasNext()) {
                layouter.print(";");
            }
        }
        //layouter.end();
    }

    protected void printGoalTemplate(TacletGoalTemplate tgt) throws IOException{
	//layouter.beginC(0);
	if (tgt.name() != null) {
	    if (tgt.name().length() > 0) {
		layouter.brk().beginC(2).print("\"" + tgt.name() + "\"").print(":");
	    }
			
	}
	if (tgt instanceof AntecSuccTacletGoalTemplate) {
	    printTextSequent
		(((AntecSuccTacletGoalTemplate)tgt).replaceWith(), 
		 "\\replacewith", true);
	}
	if (tgt instanceof RewriteTacletGoalTemplate) {
	    layouter.brk();
	    printRewrite(((RewriteTacletGoalTemplate)tgt).replaceWith());
	}	
	
	if (!(tgt.sequent().isEmpty())) {
	    printTextSequent(tgt.sequent(), "\\add", true);
	} 
	if (!tgt.rules().isEmpty()) {
	    printRules(tgt.rules());
	}
	if (tgt.addedProgVars().size()>0) {
	    layouter.brk();
	    printAddProgVars(tgt.addedProgVars());
	}
	
	if (tgt.name() != null) {
	    if (tgt.name().length() > 0) {
		layouter.brk(1,-2).end();
	    }
	}
	//layouter.end();
    }

    protected void printRules (ImmutableList<Taclet> rules) throws IOException{
        layouter.brk().beginC(2).print("\\addrules (");
        SVInstantiations svi = instantiations;
        for (Iterator<Taclet> it = rules.iterator(); it.hasNext();) {
            layouter.brk();
            Taclet t = it.next();
            printTaclet(t, instantiations, true, false);
            instantiations = svi;
        }
        layouter.brk(1,-2).print(")").end();
    }

    protected void printAddProgVars(ImmutableSet<SchemaVariable> apv) throws IOException {
        layouter.beginC(2).print("\\addprogvars (");
        for (Iterator<SchemaVariable> it = apv.iterator(); it.hasNext();) {
            layouter.brk();
            SchemaVariable tgt = it.next();
            printSchemaVariable(tgt);
            if (it.hasNext()) {
                layouter.print(",");
            }
        }
        layouter.brk(1,-2).print(")").end();
    }

    protected void printSchemaVariable(SchemaVariable sv) throws IOException {
	Object o = getInstantiations().getInstantiation(sv);
	if (o == null) {
	    if (sv instanceof ProgramSV) {
		printProgramSV((ProgramSV)sv);
	    } else {
		printConstant(sv.name().toString());
	    }
	} else {
	    if (o instanceof Term) {
		printTerm((Term)o);
	    } else if (o instanceof ProgramElement) {
		printProgramElement((ProgramElement)o);
	    } else {		
		Debug.log4jWarn("Unknown instantiation type of " + o + 
			        "; class is " + o.getClass().getName(),
			        LogicPrinter.class.getName());
		printConstant(sv.name().toString());
	    }
	}
    }

    /**
     * Pretty-prints a ProgramElement.
     *
     * @param pe
     *           You've guessed it, the ProgramElement to be pretty-printed
     * @throws IOException
     */
    public void printProgramElement(ProgramElement pe) throws IOException {
        if (pe instanceof ProgramVariable) {
            printProgramVariable((ProgramVariable) pe);
        } else {
            StringWriter w = new StringWriter();
            PrettyPrinter pp = new PrettyPrinter(w, true, instantiations);
            pe.prettyPrint(pp);
            layouter.pre(w.toString());
        }
    }

    /**
     * Pretty-Prints a ProgramVariable in the logic, not in Java blocks. Prints
     * out the full (logic) name, so if A.b is private, it becomes a.A::b .
     *
     * @param pv
     *           The ProgramVariable in the logic
     * @throws IOException
     */
    public void printProgramVariable(ProgramVariable pv) throws IOException {
	Debug.log4jDebug("PP PV " + pv.name(), LogicPrinter.class.getName());
        layouter.beginC().print(pv.name().toString()).end();
    }

    /**
     * Pretty-prints a ProgramSV.
     *
     * @param pe
     *           You've guessed it, the ProgramSV to be pretty-printed
     * @throws IOException
     */
    public void printProgramSV(ProgramSV pe)
        throws IOException {
        StringWriter w = new StringWriter();
        PrettyPrinter pp = new PrettyPrinter(w, true, instantiations);
        pe.prettyPrint(pp);
        layouter.pre(w.toString());
    }

    protected void printRewrite(Term t) throws IOException {
        layouter.beginC(2).print("\\replacewith (").brk();
        printTerm(t);
        layouter.brk(1,-2).print(")").end();
    }

    public void printSequent(SequentPrintFilter filter,
                             boolean finalbreak) {
        try {
            ImmutableList<SequentPrintFilterEntry> antec = filter.getAntec();
            ImmutableList<SequentPrintFilterEntry> succ  = filter.getSucc();
            markStartSub();
            startTerm(antec.size()+succ.size());
            layouter.beginC(1).ind();
            printSemisequent(antec);
            layouter.brk(1,-1).print("==>").brk(1);
            printSemisequent(succ);
            if (finalbreak) {
                layouter.brk(0);
            }
            markEndSub();
            layouter.end();
        } catch (IOException e) {
            throw new RuntimeException (
                                        "IO Exception in pretty printer:\n"+e);
        } catch (UnbalancedBlocksException e) {
            throw new RuntimeException (
                                        "Unbalanced blocks in pretty printer:\n"+e);
        }
    }

    public void printSequent(Sequent seq,
                             boolean finalbreak) {
        try {
            Semisequent antec = seq.antecedent();
            Semisequent succ  = seq.succedent();
            markStartSub();
            startTerm(antec.size()+succ.size());
            layouter.beginC(1).ind();
            printSemisequent(antec);
            layouter.brk(1,-1).print("==>").brk(1);
            printSemisequent(succ);
            if (finalbreak) {
                layouter.brk(0);
            }
            markEndSub();
            layouter.end();
        } catch (IOException e) {
            throw new RuntimeException ("IO Exception in pretty printer:\n"+e);
        } catch (UnbalancedBlocksException e) {
            throw new RuntimeException (
                                        "Unbalanced blocks in pretty printer:\n"+e);
        }
    }


    /**
     * Pretty-print a sequent.
     * The sequent arrow is rendered as <code>=&gt;</code>.  If the
     * sequent doesn't fit in one line, a line break is inserted after each
     * formula, the sequent arrow is on a line of its own, and formulae
     * are indented w.r.t. the arrow.
     * A line-break is printed after the Sequent.
     * @param filter The SequentPrintFilter for seq
     */
    public void printSequent(SequentPrintFilter filter) {
        if (filter != null) {
            printSequent(filter, true);
        }
    }

    /**
     * Pretty-print a sequent.
     * The sequent arrow is rendered as <code>=&gt;</code>.  If the
     * sequent doesn't fit in one line, a line break is inserted after each
     * formula, the sequent arrow is on a line of its own, and formulae
     * are indented w.r.t. the arrow.
     * A line-break is printed after the Sequent.
     * No filtering is done.
     * @param seq The Sequent to be pretty-printed
     */
    public void printSequent(Sequent seq) {
        printSequent(seq, true);
    }


    /**
     * Pretty-prints a Semisequent.  Formulae are separated by commas.
     *
     * @param semiseq the semisequent to be printed
     * @throws java.io.IOException
     */
    public void printSemisequent(Semisequent semiseq)
        throws IOException
    {
        for (int i=0;i<semiseq.size();i++) {
            markStartSub();
            printConstrainedFormula(semiseq.get(i));
            markEndSub();
            if (i!=semiseq.size()-1) {
                layouter.print(",").brk(1);
            }
        }
    }

    public void printSemisequent (ImmutableList<SequentPrintFilterEntry> p_formulas )
        throws IOException {
        Iterator<SequentPrintFilterEntry> it   = p_formulas.iterator ();
        SequentPrintFilterEntry           entry;
        int                               size = p_formulas.size     ();
        while ( size-- != 0 ) {
            entry = it.next ();
            markStartSub();
            printConstrainedFormula( entry.getFilteredFormula () );
            markEndSub();
            if ( size != 0 ) {
                layouter.print(",").brk(1);
            }
        }
    }

    /**
     * Pretty-prints a constrained formula. The constraint
     * "Constraint.BOTTOM" is suppressed
     *
     * @param cfma the constrained formula to be printed
     */
    public void printConstrainedFormula(SequentFormula cfma)
        throws IOException {
	printTerm(cfma.formula());
    }



    /**
     * Pretty-prints a term or formula.  How it is rendered depends on
     * the NotationInfo given to the constructor.
     *
     * @param t the Term to be printed
     */
    public void printTerm(Term t) throws IOException {
        if(notationInfo.getAbbrevMap().isEnabled(t)){
            startTerm(0);
            layouter.print(notationInfo.getAbbrevMap().getAbbrev(t));
        } else {
            if(t.hasLabels() && notationInfo.getNotation(t.op(), services).getPriority() < NotationInfo.PRIORITY_ATOM) {
                layouter.print("(");
            }
            notationInfo.getNotation(t.op(), services).print(t,this);
            if(t.hasLabels() && notationInfo.getNotation(t.op(), services).getPriority() < NotationInfo.PRIORITY_ATOM) {
                layouter.print(")");
            }
        }
        if (t.hasLabels()) {
            printLabels(t);
        }
    }

    public void printLabels(Term t) throws IOException {
<<<<<<< HEAD
        if (termLabelPreferences.hideAllTermLabels()) {
            return;
        }

        List<ITermLabel> termLabelList = new LinkedList();
        for (ITermLabel l : t.getLabels()) {
            if (!termLabelPreferences.hiddenTermLabels.contains(l.name())) {
                termLabelList.add(l);
            }
        }

        if (termLabelList.isEmpty()) {
            return;
        }
        
        layouter.beginC().print("<<");
        boolean afterFirst = false;
        for (ITermLabel l : termLabelList) {
=======
        layouter.beginC().print("\u00ab"); //  ("<<");
        boolean afterFirst = false;
        for (TermLabel l : t.getLabels()) {
>>>>>>> 73b753dc
            if (afterFirst) {
               layouter.print(",").brk(1, 0);
            }
            else {
               afterFirst = true;
            }
            layouter.print(l.name().toString());
            if (l.getChildCount()>0) {
               layouter.print("(").beginC(2);
               for (int i = 0; i < l.getChildCount(); i++) {
                  layouter.print("\"" + l.getChild(i).toString() + "\"");
                  if (i < l.getChildCount() - 1) {
                     layouter.print(",").ind(1, 2);
                  }
               }
               layouter.end().print(")");
            }
        }
        layouter.end().print("\u00bb"); // (">>");
    }

    /**
     * Pretty-prints a set of terms.
     * @param terms the terms to be printed
     */
    public void printTerm(ImmutableSet<Term> terms)
        throws IOException {
        getLayouter().print("{");
        Iterator<Term> it = terms.iterator();
        while (it.hasNext()) {
            printTerm(it.next());
            if (it.hasNext())
                getLayouter().print(", ");
        }
        getLayouter().print("}");
    }


    /**
     * Pretty-prints a term or formula in the same block.  How it is
     * rendered depends on the NotationInfo given to the constructor.
     * `In the same block' means that no extra indentation will be
     * added if line breaks are necessary.  A formula <code>a &amp; (b
     * &amp; c)</code> would print <code>a &amp; b &amp; c</code>, omitting
     * the redundant parentheses.  The subformula <code>b &amp; c</code>
     * is printed using this method to get a layout of
     *
     * <pre>
     *   a
     * &amp; b
     * &amp; c
     * </pre>
     * instead of
     * <pre>
     *   a
     * &amp;   b
     *   &amp; c
     * </pre>
     *
     *
     * @param t the Term to be printed
     * @throws java.io.IOException */
    public void printTermContinuingBlock(Term t) throws IOException {
       if(t.hasLabels() && notationInfo.getNotation(t.op(), services).getPriority() < NotationInfo.PRIORITY_ATOM) {
           layouter.print("(");
       }
       notationInfo.getNotation(t.op(), services).printContinuingBlock(t,this);
       if(t.hasLabels() && notationInfo.getNotation(t.op(), services).getPriority() < NotationInfo.PRIORITY_ATOM) {
           layouter.print(")");
       }
       if (t.hasLabels()) {
          printLabels(t);
       }
    }


    /** Print a term in <code>f(t1,...tn)</code> style.  If the
     * operator has arity 0, no parentheses are printed, i.e.
     * <code>f</code> instead of <code>f()</code>.  If the term
     * doesn't fit on one line, <code>t2...tn</code> are aligned below
     * <code>t1</code>.
     *
     * @param name the name to be printed before the parentheses.
     * @param t the term to be printed.  */
    public void printFunctionTerm(String name, Term t) throws IOException {	
	//XXX
	if(NotationInfo.PRETTY_SYNTAX
           && services != null
           && t.op() instanceof Function
           && t.sort() == services.getTypeConverter().getHeapLDT().getFieldSort() 
           && t.arity() == 0
           && t.boundVars().isEmpty()) {
            startTerm(0);            
            final String prettyFieldName 
            	= services.getTypeConverter()
                          .getHeapLDT()
                          .getPrettyFieldName((Function)t.op());            
            layouter.print(prettyFieldName);
        } 
        
        else {
            startTerm(t.arity());
            layouter.print(name);
            if(!t.boundVars().isEmpty()) {
        	layouter.print("{").beginC(0);
        	printVariables(t.boundVars(), quantifiableVariablePrintMode);
        	layouter.print("}").end();
            }
            if(t.arity() > 0) {
                layouter.print("(").beginC(0);
                for(int i = 0, n = t.arity(); i < n; i++) {
                    markStartSub();
                    printTerm(t.sub(i));
                    markEndSub();

                    if(i < n - 1) {
                        layouter.print(",").brk(1,0);
                    }
                }
                layouter.print(")").end();
            }
        }
    }

    public void printCast(String pre, 
	    		  String post,
	    		  Term t, 
	    		  int ass) throws IOException {
        final SortDependingFunction cast = (SortDependingFunction)t.op();
        
        startTerm(t.arity());
        layouter.print(pre);
        layouter.print(cast.getSortDependingOn().toString());
        layouter.print(post);
        maybeParens(t.sub(0), ass);
    }
    
    private boolean printEmbeddedHeapTerm(Term t) throws IOException {

        Notation notation = notationInfo.getNotation(t.op(), services);
        if (notation instanceof HeapNotation) {
            HeapNotation heapNotation = (HeapNotation) notation;
            heapNotation.printEmbeddedHeap(t, this);
            return true;
        } else {
            printTerm(t);
            return false;
        }
    }
    
    public void printMemset(Term t, boolean closingBrace) throws IOException {
        assert t.boundVars().isEmpty();            
        assert t.arity() == 3;
        
        final HeapLDT heapLDT = services == null 
                ? null 
                : services.getTypeConverter().getHeapLDT();
        
        if(NotationInfo.PRETTY_SYNTAX && heapLDT != null) {
            startTerm(t.arity());
            final Term heapTerm = t.sub(0);
            final Term locset = t.sub(1);
            final Term value = t.sub(2);
            
            markStartSub();
            boolean hasEmbedded = printEmbeddedHeapTerm(heapTerm);
            markEndSub();
            
            if(hasEmbedded) {
                layouter.brk(0);
                layouter.print(" || ");
            } else {
                layouter.beginC(0);
                layouter.mark(MARK_START_UPDATE);
                layouter.print("{"); // ("\u27E6");
            }

            layouter.print("Memset(");
            
            markStartSub();
            printTerm(locset);
            markEndSub();
            
            layouter.print(",");
            
            markStartSub();
            printTerm(value);
            markEndSub();

            layouter.print(")");

            if(closingBrace) {
                layouter.end();
                layouter.mark(MARK_END_UPDATE);
                layouter.print("}"); //("\u27e7");
            }

        } else {
            printFunctionTerm(t.op().name().toString(), t);
        }
    }
    
    public void printCreate(Term t, boolean closingBrace) throws IOException {
        assert t.boundVars().isEmpty();            
        assert t.arity() == 2;
        
        final HeapLDT heapLDT = services == null 
                ? null 
                : services.getTypeConverter().getHeapLDT();
        
        if(NotationInfo.PRETTY_SYNTAX && heapLDT != null) {
            startTerm(t.arity());
            final Term heapTerm = t.sub(0);
            final Term object = t.sub(1);
            
            markStartSub();
            boolean hasEmbedded = printEmbeddedHeapTerm(heapTerm);
            markEndSub();
            
            if(hasEmbedded) {
                layouter.brk(0);
                layouter.print(" || ");
            } else {
                layouter.beginC(0);
                layouter.mark(MARK_START_UPDATE);
                layouter.print("{"); // ("\u27E6");
            }

            layouter.print("Create(");
            
            markStartSub();
            printTerm(object);
            markEndSub();

            layouter.print(")");

            if(closingBrace) {
                layouter.end();
                layouter.mark(MARK_END_UPDATE);
                layouter.print("}"); //("\u27e7");
            }

        } else {
            printFunctionTerm(t.op().name().toString(), t);
        }
    }
    
    public void printAnon(Term t, boolean closingBrace) throws IOException {
        assert t.boundVars().isEmpty();            
        assert t.arity() == 3;
        
        final HeapLDT heapLDT = services == null 
                ? null 
                : services.getTypeConverter().getHeapLDT();
        
        if(NotationInfo.PRETTY_SYNTAX && heapLDT != null) {
            startTerm(t.arity());
            final Term heapTerm = t.sub(0);
            final Term locset = t.sub(1);
            final Term otherHeapTerm  = t.sub(2);
            
            markStartSub();
            boolean hasEmbedded = printEmbeddedHeapTerm(heapTerm);
            markEndSub();
            
            if(hasEmbedded) {
                layouter.brk(0);
                layouter.print(" || ");
            } else {
                layouter.beginC(0);
                layouter.mark(MARK_START_UPDATE);
                layouter.print("{"); // ("\u27E6");
            }

            layouter.print("anon(");

            markStartSub();
            printTerm(locset);
            markEndSub();

            layouter.print(", ");

            markStartSub();
            printTerm(otherHeapTerm);
            markEndSub();

            layouter.print(")");

            if(closingBrace) {
                layouter.end();
                layouter.print("}"); //("\u27e7");
                layouter.mark(MARK_END_UPDATE);
            }

        } else {
            printFunctionTerm(t.op().name().toString(), t);
        }
    }
    
    public void printStore(Term t, boolean closingBrace) throws IOException {
        assert t.boundVars().isEmpty();            
        assert t.arity() == 4;
        
        final HeapLDT heapLDT = services == null 
                ? null 
                : services.getTypeConverter().getHeapLDT();
        
        if(NotationInfo.PRETTY_SYNTAX && heapLDT != null) {
            startTerm(4);
            
            final Term heapTerm = t.sub(0);
            final Term objectTerm = t.sub(1);
            final Term fieldTerm  = t.sub(2);
            final Term valueTerm  = t.sub(3);
            
            markStartSub();
            boolean hasEmbedded = printEmbeddedHeapTerm(heapTerm);
            markEndSub();
            
            if(hasEmbedded) {
                layouter.brk(0);
                layouter.print(" || ");
            } else {
                layouter.beginC(0);
                layouter.mark(MARK_START_UPDATE);
                layouter.print("{"); // ("\u27E6");
            }

            if(objectTerm.equals(TermBuilder.DF.NULL(services))
                    && fieldTerm.op() instanceof Function
                    && ((Function)fieldTerm.op()).isUnique()) {

                String className = heapLDT.getClassName((Function)fieldTerm.op());

                if(className == null) {
                    markStartSub();
                    printTerm(objectTerm);
                    markEndSub();
                } else {
                    markStartSub();
                    // "null" not printed
                    markEndSub();
                    layouter.print(className);
                }

                layouter.print(".");

                markStartSub();
                startTerm(0);                    
                printTerm(fieldTerm);
                markEndSub();                    
            } else if(fieldTerm.arity() == 0) {
                markStartSub();
                printTerm(objectTerm);
                markEndSub();

                layouter.print(".");

                markStartSub();
                startTerm(0);                    
                printTerm(fieldTerm);
                markEndSub();                    
            } else if(fieldTerm.op() == heapLDT.getArr()) {
                markStartSub();
                printTerm(objectTerm);
                markEndSub();

                layouter.print("[");

                markStartSub();
                startTerm(1);
                markStartSub();
                printTerm(fieldTerm.sub(0));
                markEndSub();
                markEndSub();

                layouter.print("]");
            } else {
                printFunctionTerm(t.op().name().toString(), t);
            }
            
            layouter.print(" := ");
            markStartSub();
            printTerm(valueTerm);
            markEndSub();

            if(closingBrace) {
                layouter.print("}"); //("\u27e7");
                layouter.mark(MARK_END_UPDATE);
                layouter.end();
            }

        } else {
            printFunctionTerm(t.op().name().toString(), t);
        }
    }
    
    public void printSelect(Term t) throws IOException {
        assert t.boundVars().isEmpty();            
        assert t.arity() == 3;	
	final HeapLDT heapLDT = services == null 
			        ? null 
			        : services.getTypeConverter().getHeapLDT();
        if(NotationInfo.PRETTY_SYNTAX
            && heapLDT != null
            && t.sub(0).op().sort(t.subs()).equals(
               services.getNamespaces().sorts().lookup(new Name("Heap")))) {
            startTerm(3);
            
            final Term objectTerm = t.sub(1);
            final Term fieldTerm  = t.sub(2);
                
            final boolean printHeap = t.sub(0).op() != heapLDT.getHeap();
            if (printHeap) {
                markStartSub();
                printTerm(t.sub(0));
                markEndSub();
                layouter.print("[");
            } else {
                markStartSub();
                //heap not printed
                markEndSub();
            }

            if(objectTerm.equals(TermBuilder.DF.NULL(services))
                && fieldTerm.op() instanceof Function
                && ((Function)fieldTerm.op()).isUnique()) {
        	String className 
        		= heapLDT.getClassName((Function)fieldTerm.op());
        	
        	if(className == null) {
        	    markStartSub();
        	    printTerm(objectTerm);
        	    markEndSub();
        	} else {
        	    markStartSub();
        	    //"null" not printed
        	    markEndSub();
        	    layouter.print(className);
        	}
        	
        	layouter.print(".");
        	
                markStartSub();
                startTerm(0);                    
                printTerm(fieldTerm);
                markEndSub();                    
            } else if(fieldTerm.arity() == 0) {
        	markStartSub();
                printTerm(objectTerm);
                markEndSub();
        	
                layouter.print(".");
                
                markStartSub();
                startTerm(0);                    
                printTerm(fieldTerm);
                markEndSub();                    
            } else if(fieldTerm.op() == heapLDT.getArr()) {
        	markStartSub();
                printTerm(objectTerm);
                markEndSub();
        	
                layouter.print("[");
                
                markStartSub();
                startTerm(1);
                markStartSub();
                printTerm(fieldTerm.sub(0));
                markEndSub();
                markEndSub();
                
                layouter.print("]");
            } else {
        	printFunctionTerm(t.op().name().toString(), t);
            }	
            if (printHeap) {
                layouter.print("]");
            }
        } else {
            printFunctionTerm(t.op().name().toString(), t);
        }
    }
    
    
    public void printLength(Term t) throws IOException {
	final HeapLDT heapLDT = services == null 
        			? null 
        			: services.getTypeConverter().getHeapLDT();
	if(NotationInfo.PRETTY_SYNTAX && heapLDT != null) {
	    assert t.op() == heapLDT.getLength();
	    startTerm(t.arity());
	    
	    markStartSub();
	    printTerm(t.sub(0));
	    markEndSub();
	    layouter.print(".length");
	} else {
	    printFunctionTerm(t.op().name().toString(), t);            
	}	
    }
    
    
    public void printObserver(Term t) throws IOException {
	assert t.op() instanceof IObserverFunction;
	assert t.boundVars().isEmpty();
	final HeapLDT heapLDT = services == null 
			        ? null 
			        : services.getTypeConverter().getHeapLDT();	
	if(NotationInfo.PRETTY_SYNTAX
           && heapLDT != null 
           && t.sub(0).op().sort(t.subs()).equals(
                services.getNamespaces().sorts().lookup(new Name("Heap")))) {
	    final ObserverFunction obs = (ObserverFunction) t.op();
            startTerm(t.arity());

            int numHeaps = obs.getHeapCount(services);
            final int stateCount = obs.getStateCount();
            final boolean printHeaps = 
            		(stateCount == 1 && t.sub(0).op() != heapLDT.getHeap()) 
                 || numHeaps > 1 || stateCount > 1;
            final int totalHeaps = stateCount * numHeaps;
            if (printHeaps) {
            	if(totalHeaps > 1) layouter.print("{");
                for(int i=0;i<totalHeaps;i++) {
                  markStartSub();
                  if(i>0) layouter.print(",");
                  printTerm(t.sub(i));
                  markEndSub();
                }
            	if(totalHeaps > 1) layouter.print("}");
                layouter.print("[");
            } else {
                markStartSub();
                //heaps not printed
                markEndSub();
            }
            
            if(!obs.isStatic() ) {
        	  markStartSub();
        	  printTerm(t.sub(totalHeaps));
        	  markEndSub();
        	  layouter.print(".");
            }
            
            final String prettyFieldName 
            	= services.getTypeConverter()
                          .getHeapLDT()
                          .getPrettyFieldName((Function)t.op());
            layouter.print(prettyFieldName);
            
            if(obs.getNumParams() > 0 || obs instanceof IProgramMethod) {
        	layouter.print("(").beginC(0);
        	for(int i = 0, n = obs.getNumParams(); i < n; i++) {
        	    markStartSub();
        	    printTerm(t.sub(i + (obs.isStatic() ? 1 : 2)));
        	    markEndSub();
                    if(i < n - 1) {
                        layouter.print(",").brk(1,0);
                    }
        	}
        	layouter.print(")").end();
            }
            if (printHeaps) {
                layouter.print("]");
            }
        } else {
            printFunctionTerm(t.op().name().toString(), t);            
        }
    }
    
    
    public void printSingleton(Term t) throws IOException {
	assert t.arity() == 2;
	startTerm(2);	 
	layouter.print("{(").beginC(0);;

	markStartSub();	 
	printTerm(t.sub(0));
	markEndSub();
	
	layouter.print(",").brk(1,0);
	
	markStartSub();	 
	printTerm(t.sub(1));
	markEndSub();	

	layouter.print(")}").end();
    }  
    
    
    public void printElementOf(Term t) throws IOException {
	assert t.arity() == 3;
	startTerm(3);
	
	layouter.print("(").beginC(0);
	
	markStartSub();	 
	printTerm(t.sub(0));
	markEndSub();
	
	layouter.print(",").brk(1,0);
	
	markStartSub();	 
	printTerm(t.sub(1));
	markEndSub();

	layouter.print(")").end();
	layouter.print(" \\in ");
	
	markStartSub();	 
	printTerm(t.sub(2));
	markEndSub();	
    }     
    
    public void printElementOf(Term t, String symbol) throws IOException {
        if (symbol == null) {
            printElementOf(t);
            return;
        }

        assert t.arity() == 3;
        startTerm(3);
        
        layouter.print("(").beginC(0);
        
        markStartSub();  
        printTerm(t.sub(0));
        markEndSub();
        
        layouter.print(",").brk(1,0);
        
        markStartSub();  
        printTerm(t.sub(1));
        markEndSub();

        layouter.print(")").end();
        layouter.print(symbol);
        
        markStartSub();  
        printTerm(t.sub(2));
        markEndSub();   
    }
    

    /** Print a unary term in prefix style.  For instance
     * <code>!a</code>.  No line breaks are possible.
     *
     * @param name the prefix operator
     * @param t    the subterm to be printed
     * @param ass  the associativity for the subterm
     */
    public void printPrefixTerm(String name,
                                Term t,int ass)
        throws IOException
    {
        startTerm(1);
        layouter.print(name);
        maybeParens(t, ass);
    }


    /** Print a unary term in postfix style.  For instance
     * <code>t.a</code>, where <code>.a</code> is the postfix operator.
     * No line breaks are possible.
     *
     * @param name the postfix operator
     * @param t    the subterm to be printed
     * @param ass  the associativity for the subterm
     */
     public void printPostfixTerm(Term t,int ass,String name)
        throws IOException
    {
        startTerm(1);
        maybeParens(t, ass);
        layouter.print(name);
    }


    /** Print a binary term in infix style.  For instance <code>p
     * &amp; q</code>, where <code>&amp;</code> is the infix
     * operator.  If line breaks are necessary, the format is like
     *
     * <pre>
     *   p
     * & q
     * </pre>
     *
     * The subterms are printed using
     * {@link #printTermContinuingBlock(Term)}.
     *
     * @param l    the left subterm
     * @param assLeft associativity for left subterm
     * @param name the infix operator
     * @param r    the right subterm
     * @param assRight associativity for right subterm
     */
    public void printInfixTerm(Term l,int assLeft,
                               String name,
                               Term r,int assRight)
        throws IOException
    {
        int indent = name.length()+1;
        layouter.beginC(indent);
        printInfixTermContinuingBlock(l,assLeft,
                                      name,
                                      r,assRight);
        layouter.end();
    }

    /** Print a binary term in infix style, continuing a containing
     * block.  See {@link #printTermContinuingBlock(Term)} for the
     * idea.  Otherwise like
     * {@link #printInfixTerm(Term,int,String,Term,int)}.
     *
     * @param l    the left subterm
     * @param assLeft associativity for left subterm
     * @param name the infix operator
     * @param r    the right subterm
     * @param assRight associativity for right subterm
     * @throws java.io.IOException
     * */
    public void printInfixTermContinuingBlock(Term l,int assLeft,
                                              String name,
                                              Term r,int assRight)
        throws IOException
    {
        int indent = name.length()+1;
        startTerm(2);
        layouter.ind();
        maybeParens(l, assLeft);
        layouter.brk(1,-indent).print(name).ind(1,0);
        maybeParens(r, assRight);
    }


    /**
     * Print a term with an update. This looks like
     * <code>{u} t</code>.  If line breaks are necessary, the
     * format is
     *
     * <pre>
     * {u}
     *   t
     * </pre>
     *
     * @param l       the left brace
     * @param r       the right brace
     * @param t       the update term
     * @param ass3    associativity for phi
     */
    public void printUpdateApplicationTerm (String l,
                                            String r,
                                            Term t,
                                            int ass3) throws IOException {
	assert t.op() instanceof UpdateApplication && t.arity() == 2;
		
	mark(MARK_START_UPDATE);
        layouter.beginC(2).print(l);
        startTerm(t.arity());
        
        markStartSub();
        printTerm(t.sub(0));
        markEndSub();        
        
        layouter.print(r);
        mark(MARK_END_UPDATE);
        layouter.brk(0);
        
        maybeParens(t.sub(1), ass3);
        
        layouter.end();
    }    
    
    
   /**
     * Print an elementary update.  This looks like
     * <code>loc := val</code>
     *
     * @param asgn    the assignment operator (including spaces)
     * @param ass2    associativity for the new values
     */
    public void printElementaryUpdate(String asgn,
                                      Term t,
                                      int ass2) throws IOException {
	ElementaryUpdate op = (ElementaryUpdate)t.op();
	
	assert t.arity() == 1;
	startTerm(1);
	
	layouter.print(op.lhs().name().toString());
	
	layouter.print(asgn);
	
	maybeParens(t.sub(0), ass2);
    }
    
    
    private void printParallelUpdateHelper(String separator, Term t, int ass)
    					    throws IOException {
	assert t.arity() == 2;
	startTerm(2);
	
	if(t.sub(0).op() == UpdateJunctor.PARALLEL_UPDATE) {
	    markStartSub();
	    printParallelUpdateHelper(separator, t.sub(0), ass);
	    markEndSub();
	} else {
	    maybeParens(t.sub(0), ass);
	}
	
	layouter.brk(1).print(separator + " ");
	
	if(t.sub(1).op() == UpdateJunctor.PARALLEL_UPDATE) {
	    markStartSub();
	    printParallelUpdateHelper(separator, t.sub(1), ass);
	    markEndSub();
	} else {
	    maybeParens(t.sub(1), ass);
	}	
    }
    
    
    public void printParallelUpdate(String separator, Term t, int ass) 
    					    throws IOException {
	layouter.beginC(0);
	printParallelUpdateHelper(separator, t, ass);
	layouter.end();
    }
    

    protected void printVariables (ImmutableArray<QuantifiableVariable> vars,
                                   QuantifiableVariablePrintMode mode)
                                            throws IOException {
        int size = vars.size ();
        for(int j = 0; j != size; j++) {
            final QuantifiableVariable v = vars.get (j);
            if(v instanceof LogicVariable) {
                Term t =
                    TermFactory.DEFAULT.createTerm(v);
                if (mode != QuantifiableVariablePrintMode.WITH_OUT_DECLARATION) {
                    // do not print declarations in taclets...
                    layouter.print(v.sort().name().toString() + " ");
                }
                if(notationInfo.getAbbrevMap().containsTerm(t)) {
                    layouter.print (notationInfo.getAbbrevMap().getAbbrev(t));
                } else {
                    layouter.print (v.name().toString());
                }
            } else {
                layouter.print (v.name().toString());
            }
            if(j < size - 1) {
        	layouter.print(", ");
            }
        }
        layouter.print(";");        
    }

      
    public void printIfThenElseTerm(Term t, String keyword) throws IOException {
        startTerm(t.arity());

        layouter.beginC ( 0 );

        layouter.print ( keyword );

        if ( t.varsBoundHere ( 0 ).size () > 0 ) {
            layouter.print ( " " );
            printVariables ( t.varsBoundHere ( 0 ), quantifiableVariablePrintMode );
        }
        
        layouter.print( " (" );
        markStartSub ();
        printTerm ( t.sub ( 0 ) );
        markEndSub ();
        layouter.print ( ")" );

        for (int i = 1; i < t.arity(); ++i) {
            layouter.brk(1, 3);
            if (i == 1) {
                layouter.print ( " \\then (" );
            } else {
                layouter.print ( " \\else (" );
            }
            markStartSub ();
            printTerm ( t.sub ( i ) );
            markEndSub ();
            layouter.print ( ")" );
        }

        layouter.end();
    }


    /** Print a substitution term.  This looks like
     * <code>{var/t}s</code>.  If line breaks are necessary, the
     * format is
     *
     * <pre>
     * {var/t}
     *   s
     * </pre>
     *
     * @param l       the String used as left brace symbol
     * @param v       the {@link QuantifiableVariable} to be substituted
     * @param t       the Term to be used as new value 
     * @param ass2    the int defining the associativity for the new value
     * @param r       the String used as right brace symbol
     * @param phi     the substituted term/formula
     * @param ass3    the int defining the associativity for phi
     */
    public void printSubstTerm(String l,
                               QuantifiableVariable v,
                               Term t,int ass2,
                               String r,
                               Term phi,int ass3)
        throws IOException
    {
        layouter.beginC(2).print(l);
        printVariables(new ImmutableArray<QuantifiableVariable>(v),
                       quantifiableVariablePrintMode);
        startTerm(2);
        maybeParens(t, ass2);
        layouter.print(r).brk(0);
        maybeParens(phi, ass3);
        layouter.end();
    }


    /** Print a quantified term.  Normally, this looks like
     * <code>all x:s.phi</code>.  If line breaks are necessary,
     * the format is
     *
     * <pre>
     * all x:s.
     *   phi
     * </pre>
     *
     * Note that the parameter <code>var</code> has to contain the
     * variable name with colon and sort.
     *
     * @param name the name of the quantifier
     * @param vars  the quantified variables (+colon and sort)
     * @param phi  the quantified formula
     * @param ass  associativity for phi
     */
    public void printQuantifierTerm(String name,
                                    ImmutableArray<QuantifiableVariable> vars,
                                    Term phi, 
                                    int ass)
        throws IOException {
        layouter.beginC(2);
        layouter.print(name).print(" ");
        printVariables(vars, quantifiableVariablePrintMode);
        layouter.brk();
        startTerm(1);
        maybeParens(phi,ass);
        layouter.end();
    }

    
    /** Print a constant.  This just prints the string <code>s</code> and
     * marks it as a nullary term.
     *
     * @param s the constant
     */
    public void printConstant(String s)
        throws IOException {

        startTerm(0);
        layouter.print(s);
    }


    /**
     * Print a Java block.  This is formatted using the ProgramPrinter
     * given to the constructor.  The result is indented according to
     * the surrounding material.  The first `executable' statement is
     * marked for highlighting.
     *
     * @param j the Java block to be printed
     */
    public void printJavaBlock(JavaBlock j)
        throws IOException
    {
        java.io.StringWriter sw = new java.io.StringWriter();
        prgPrinter.reset();
        prgPrinter.setWriter(sw);
        Range r=null;
        try {
            j.program().prettyPrint(prgPrinter);
            r = prgPrinter.getRangeOfFirstExecutableStatement();
        } catch (java.io.IOException e) {
            layouter.print("ERROR");
            System.err.println("Error while printing Java program \n"+e);
            throw new RuntimeException(
                               "Error while printing Java program \n"+e);
        }
        // send first executable statement range
        printMarkingFirstStatement(sw.toString(),r);

    }

    /** Print a string marking a range as first statement.  The range
     * <code>r</code> indicates the `first statement' character range in
     * string <code>s</code>.  This is sent to the layouter by decomposing
     * <code>s</code> into parts and using the appropriate
     * {@link de.uka.ilkd.key.util.pp.Layouter#mark(Object)} calls.
     * This solves the problem that the material in <code>s</code> might
     * be further indented.
     *
     * @param s   the string containing a program
     * @param r   the range of the first statement
     */
    private void printMarkingFirstStatement(String s,Range r)
        throws IOException    {

        int iEnd   = r.end()<=s.length()?r.end():s.length();
        int iStart = r.start()<=iEnd?r.start():iEnd;
        String start = s.substring(0, iStart);
        String firstStmt = s.substring(iStart, iEnd);
        String end = s.substring(iEnd);
        layouter.beginC(0);
        printVerbatim(start);
        mark(MARK_START_FIRST_STMT);
        printVerbatim(firstStmt);
        mark(MARK_END_FIRST_STMT);
        printVerbatim(end);
        layouter.end();
    }

    /** Print a string containing newlines to the layouter.  This is like
     * {@link de.uka.ilkd.key.util.pp.Layouter#pre(String)}, but
     * no block is opened.
     */
    private void printVerbatim(String s)
        throws IOException
    {
        StringTokenizer st = new StringTokenizer(s,"\n",true);
        while(st.hasMoreTokens()) {
            String line = st.nextToken();
            if ("\n".equals(line)) {
                layouter.nl();
            } else {
                layouter.print(line);
            }
        }
    }


    /** Print a DL modality formula.  <code>phi</code> is the whole
     * modality formula, not just the subformula inside the modality.
     * Normally, this looks like
     * <code>&lt;Program&gt;psi</code>, where <code>psi = phi.sub(0)</code>.
     * No line breaks are inserted, as the program itself is always broken.
     * In case of a program modality with arity greater than 1,
     * the subformulae are listed between parens, like
     * <code>&lt;Program&gt;(psi1,psi2)</code>
     */

    public void printModalityTerm(String left,
                                  JavaBlock jb,
                                  String right,
                                  Term phi,
                                  int ass)
        throws IOException {
	assert jb != null;
	assert jb.program() != null;
        if (phi.op() instanceof ModalOperatorSV) {
            Object o = getInstantiations().getInstantiation((ModalOperatorSV) phi.op());
            if (o == null) {
                Debug.log4jDebug("PMT  NO  " + phi + " @[ " + phi.op() + " ]@ " + " is : " +
                                   phi.getClass().getName() + " @[" + phi.op().getClass().getName() + "]@ known",
                                  LogicPrinter.class.getName());
            } else {
                //logger.debug("Instantiation of " + phi + " @[" + phi.op() + "]@" + " is : " + o + o.getClass().getName());
                //logger.debug(getInstantiations());
                Debug.log4jDebug("PMT YES " + phi.op() + " -> " + o
                                 + " @[" + o.getClass().getName() + "]@",
                                 LogicPrinter.class.getName());

                if(notationInfo.getAbbrevMap().isEnabled(phi)){
                    startTerm(0);
                    layouter.print(notationInfo.getAbbrevMap().getAbbrev(phi));
                } else {
                    Term[] ta = new Term[phi.arity()];
                    for (int i = 0; i < phi.arity(); i++) {
                        ta[i] = phi.sub(i);
                    }
                    Term term = TermFactory.DEFAULT.
			createTerm((Modality)o, ta, phi.boundVars(), phi.javaBlock());
                    notationInfo.getNotation((Modality)o, services).print(term, this);
                    return;
                }

            }
        }

        mark(MARK_MODPOSTBL);
        startTerm(phi.arity());
        layouter.print(left);
        printJavaBlock(jb);

        layouter.print(right+" ");
        if(phi.arity() == 1) {
            maybeParens(phi.sub(0),ass);
        } else if(phi.arity()>1) {
            layouter.print("(");
            for (int i=0;i<phi.arity();i++) {
                markStartSub();
                printTerm(phi.sub(i));
                markEndSub();
                if (i<phi.arity()-1) {
                    layouter.print(",").brk(1,0);
                }
            }
            layouter.print(")");
        }
    }

    /**
     * Returns the pretty-printed sequent.  This should only be called
     * after a <tt>printSequent</tt> invocation returns.
     *
     * @return the pretty-printed sequent.
     */
    @Override
    public String toString() {
        try {
            layouter.flush();
        } catch (IOException e) {
            throw new RuntimeException (
              "IO Exception in pretty printer:\n"+e);
        }
        return ((PosTableStringBackend)backend).getString()+"\n";
    }

    /**
     * Returns the pretty-printed sequent in a StringBuffer.  This
     * should only be called after a <tt>printSequent</tt> invocation
     * returns.
     *
     * @return the pretty-printed sequent.  
     */
    public StringBuffer result() {
        try {
            layouter.flush();
        } catch (IOException e) {
            throw new RuntimeException (
              "IO Exception in pretty printer:\n"+e);
        }
        return new StringBuffer(((PosTableStringBackend)backend).getString()).append("\n");
    }

    protected Layouter mark(Object o) {
        if (pure) {
                return null;
        } else {
                return layouter.mark(o);
        }
    }
    
    /**
     * returns the PositionTable representing position information on
     * the sequent of this LogicPrinter. Subclasses may overwrite
     * this method with a null returning body if position information
     * is not computed there.
     */
    public InitialPositionTable getPositionTable() {
        if (pure) {
            return null;
        }
        return ((PosTableStringBackend)backend).getPositionTable();
    }

    /**
     * returns the PositionTable representing position information on
     * the sequent of this LogicPrinter. Subclasses may overwrite
     * this method with a null returning body if position information
     * is not computed there.
     */
    public InitialPositionTable getInitialPositionTable() {
        if (pure) {
            return null;
        }
        return ((PosTableStringBackend)backend).getPositionTable();
    }

    /** Returns the ProgramPrinter
     * @return the ProgramPrinter
     */
    public ProgramPrinter programPrinter() {
        return prgPrinter;
    }

    /** Returns the Layouter
     * @return the Layouter
     */
    protected Layouter getLayouter() {
        return layouter;
    }


    /**
     * Prints a subterm, if needed with parentheses.  Each subterm has
     * a Priority. If the priority is less than the associativity for
     * that subterm fixed by the Notation/NotationInfo, parentheses
     * are needed.
     *
     * <p>If prio and associativity are equal, the subterm is printed
     * using {@link #printTermContinuingBlock(Term)}.  This currently
     * only makes a difference for infix operators.
     *
     * @param t   the the subterm to print
     * @param ass the associativity for this subterm */
    protected void maybeParens(Term t, int ass)
        throws IOException {
        if (t.op() instanceof SchemaVariable && instantiations != null &&
	    instantiations.getInstantiation((SchemaVariable)t.op()) 
	    instanceof Term) {
	    t = (Term) instantiations.getInstantiation((SchemaVariable)t.op());
	}
	    
	if (notationInfo.getNotation(t.op(), services).getPriority() < ass){	    
	    markStartSub();
	    layouter.print("(");   
	    printTerm(t);	   
	    layouter.print(")");
	    markEndSub();
	} else {
	    markStartSub();
	    if (notationInfo.getNotation(t.op(), services).getPriority() == ass) {
		printTermContinuingBlock(t);
	    } else {
		printTerm(t);
	    }
	    markEndSub();
	}
    }

    /**
     * @return The SVInstantiations given with the last printTaclet call.
     */
    public SVInstantiations getInstantiations() {
        return instantiations;
    }

    /** Mark the start of a subterm.  Needed for PositionTable construction.*/
    private static final Object MARK_START_SUB = new Object();
    /** Mark the end of a subterm.  Needed for PositionTable construction.*/
    private static final Object MARK_END_SUB = new Object();
    /** Mark the start of the first executable statement.
     * Needed for PositionTable construction.*/
    private static final Object MARK_START_FIRST_STMT = new Object();
    /** Mark the end of the first executable statement.
     * Needed for PositionTable construction.*/
    private static final Object MARK_END_FIRST_STMT = new Object();
    /** Mark the need for a ModalityPositionTable.  The next
     * startTerm mark will construct a ModalityPositionTable
     * instead of the usual PositionTable.
     * Needed for PositionTable construction.*/
    private static final Object MARK_MODPOSTBL = new Object();
    /** Mark the start of an update.*/
    private static final Object MARK_START_UPDATE = new Object();
    /** Mark the end of an update.*/
    private static final Object MARK_END_UPDATE = new Object();

    private boolean createPositionTable = true;

    /**
     * Called before a substring is printed that has its own entry in
     * a position table.  The method sends a mark to the layouter,
     * which will make the backend set a start entry in posTbl, push a
     * new StackEntry with the current posTbl and current pos on the
     * stack and set the current pos to the length of the current
     * string result. Subclasses may overwrite this method with an
     * empty body if position information is not needed there.
     */
    protected void markStartSub() {
        if (createPositionTable) {
            mark(MARK_START_SUB);
        }
    }

    /**
     * Called after a substring is printed that has its own entry in a
     * position table.  The backend will finishes the position table
     * on the top of the stack and set the entry on the top of the
     * stack to be the current position/position table. Subclasses may
     * overwrite this method with an empty body if position
     * information is not needed there.
     */
    protected void markEndSub() {
        if (createPositionTable) {
            mark(MARK_END_SUB);
        }
    }

    /**
     * Start a term with subterms.  The backend will set the current
     * posTbl to a newly created position table with the given number
     * of rows. Subclasses may overwrite this method with an empty
     * body if position information is not needed there.
     *
     * @param size the number of rows of the new position table
     */
    protected void startTerm(int size) {
        if (createPositionTable) {
            mark(Integer.valueOf(size));
        }
    }


    /**
     * returns true if an attribute term shall be printed in short form.
     * In opposite to the other <tt>printInShortForm</tt> methods
     * it takes care of meta variable instantiations
     * @param attributeProgramName the String of the attribute's program
     * name
     * @param t the Term used as reference prefix
     * @return true if an attribute term shall be printed in short form.
     */
    public boolean printInShortForm(String attributeProgramName,
                                    Term t) {
        final Sort prefixSort;
        prefixSort = t.sort();
        return printInShortForm(attributeProgramName, prefixSort);
    }


    /**
     * tests if the program name together with the prefix sort
     * determines the attribute in a unique way
     * @param programName the String denoting the program name of
     * the attribute
     * @param sort the ObjectSort in whose reachable hierarchy
     * we test for uniqueness
     * @return true if the attribute is uniquely determined
     */
    public boolean printInShortForm(String programName, Sort sort) {
        return printInShortForm(programName, sort, services);
    }

    /**
     * escapes special characters by their HTML encoding 
     * @param text the String to be displayed as part of an HTML side
     * @return the text with special characters replaced
     */
    public static String escapeHTML(String text, boolean escapeWhitespace) {
         StringBuffer sb = new StringBuffer();
        
         for (int i = 0, sz = text.length(); i < sz; i++) {
             char c = text.charAt(i); 
             switch (c) {
             case '<':
                 sb.append("&lt;");
                 break;
             case '>': 
                 sb.append("&gt;");
                 break;
             case '&': 
                 sb.append("&amp;");
                 break;
             case '\"': 
                 sb.append("&quot;");
                 break;
             case '\'': 
                 sb.append("&#039;");
                 break;
             case '(': 
                 sb.append("&#040;");
                 break;
             case ')': 
                 sb.append("&#041;");
                 break;
             case '#': 
                 sb.append("&#035;");
                 break;
             case '+': 
                 sb.append("&#043;");
                 break;
             case '-': 
                 sb.append("&#045;");
                 break;
             case '%': 
                 sb.append("&#037;");
                 break;
             case ';': 
                 sb.append("&#059;");
                 break;
             case '\n': 
                 sb.append(escapeWhitespace ? "<br>" : c);
                 break;            
             case ' ':
             	 sb.append(escapeWhitespace ? "&nbsp;" : c);
             	 break;
             default:
                 sb.append(c);
             }
             
         }
         return sb.toString();
    }


    /**
     * tests if the program name together with the prefix sort
     * determines the attribute in a unique way
     * @param programName the String denoting the program name of
     * the attribute
     * @param sort the ObjectSort specifying the hierarchy
     * where to test for uniqueness
     * @param services the Services class used to access the type hierarchy
     * @return true if the attribute is uniquely determined
     */
    public static boolean printInShortForm(String programName, 
	    				   Sort sort,
	    				   Services services) {
        if ( ! ( services != null  
        	  && sort.extendsTrans(services.getJavaInfo().objectSort()))) {
            return false;
        }
        final KeYJavaType kjt = services.getJavaInfo().getKeYJavaType(sort);
        assert kjt != null : "Did not find KeYJavaType for " + sort;
        return 
            services.getJavaInfo().getAllAttributes(programName, kjt).size() == 1;
    }

    /** Utility class for stack entries containing the position table
     * and the position of the start of the subterm in the result.  */
    private static class StackEntry {

        PositionTable posTbl;
        int p;

        StackEntry(PositionTable posTbl, int p) {
            this.posTbl=posTbl;
            this.p=p;
        }

        PositionTable posTbl() {
            return posTbl;
        }

        int pos() {
            return p;
        }

    }

    /** A {@link de.uka.ilkd.key.util.pp.Backend} which puts its
     * result in a StringBuffer and builds a PositionTable.  Position
     * table construction is done using the {@link
     * de.uka.ilkd.key.util.pp.Layouter#mark(Object)} facility of the
     * layouter with the various static <code>MARK_</code> objects
     * declared {@link LogicPrinter}.
     */
    private static class PosTableStringBackend extends StringBackend {

        /** The top PositionTable */
        private final InitialPositionTable initPosTbl 
        	= new InitialPositionTable();

        /** The resulting position table or an intermediate result */
        private  PositionTable posTbl = initPosTbl;

        /** The position in result where the current subterm starts */
        private int pos = 0;

        /** The stack of StackEntry representing the nodes above
         * the current subterm */
        private final Stack<StackEntry> stack = new Stack<StackEntry>();

        /** If this is set, a ModalityPositionTable will
         * be built next.
         */
        private boolean need_modPosTable = false;

        /** These two remember the range corresponding to the first
         * executable statement in a JavaBlock */
        private int firstStmtStart;
        private Range firstStmtRange;

        /** Remembers the start of an update to create a range */
        private final Stack<Integer> updateStarts = new Stack<Integer>();
        

        PosTableStringBackend(int lineWidth) {
            super(lineWidth);
        }

        /** Returns the constructed position table.
         *  @return the constructed position table
         */
        public InitialPositionTable getPositionTable() {
            return initPosTbl;
        }

        /** Receive a mark and act appropriately.
         */
        @Override
        public void mark(Object o) {

            // IMPLEMENTATION NOTE
            //
            // This if-cascade is really ugly.  In paricular the part
            // which says <code>instanceof Integer</code>, which stand
            // for a startTerm with given arity.
            //
            // The alternative would be to 1.: spread these
            // mini-functionalties across several inner classes in a
            // visitor-like style, effectively preventing anybody from
            // finding out what happens, and 2.: allocate separate
            // objects for each startTerm call to wrap the arity.
            //
            // I (MG) prefer it this way.
            if ( o==MARK_START_SUB ) {
                posTbl.setStart(count()-pos);
                stack.push(new StackEntry(posTbl, pos));
                pos=count();
            } else if ( o==MARK_END_SUB ) {
                StackEntry se=stack.peek();
                stack.pop();
                pos=se.pos();
                se.posTbl().setEnd(count()-pos, posTbl);
                posTbl=se.posTbl();
            } else if ( o==MARK_MODPOSTBL ) {
                need_modPosTable = true;
            } else if ( o instanceof Integer ) {
                // This is sent by startTerm
                int rows = ((Integer)o).intValue();
                if (need_modPosTable) {
                    posTbl = new ModalityPositionTable(rows);
                } else {
                    posTbl = new PositionTable(rows);
                }
                need_modPosTable = false;
            } else if ( o==MARK_START_FIRST_STMT ) {
                firstStmtStart = count()-pos;
            } else if ( o==MARK_END_FIRST_STMT ) {
                firstStmtRange = new Range(firstStmtStart,
                                           count()-pos);
                ((ModalityPositionTable)posTbl)
                    .setFirstStatementRange(firstStmtRange);
            } else if ( o==MARK_START_UPDATE ) {
        	updateStarts.push(count());
            } else if ( o==MARK_END_UPDATE ) {
        	int updateStart = updateStarts.pop();
                initPosTbl.addUpdateRange(new Range(updateStart, count()));
            }
        }
    }
}<|MERGE_RESOLUTION|>--- conflicted
+++ resolved
@@ -16,6 +16,7 @@
 
 import java.io.IOException;
 import java.io.StringWriter;
+import java.util.HashSet;
 import java.util.Iterator;
 import java.util.LinkedHashSet;
 import java.util.Set;
@@ -45,6 +46,7 @@
 import de.uka.ilkd.key.logic.op.Function;
 import de.uka.ilkd.key.logic.op.IObserverFunction;
 import de.uka.ilkd.key.logic.op.IProgramMethod;
+import de.uka.ilkd.key.logic.op.LocationVariable;
 import de.uka.ilkd.key.logic.op.LogicVariable;
 import de.uka.ilkd.key.logic.op.ModalOperatorSV;
 import de.uka.ilkd.key.logic.op.Modality;
@@ -73,13 +75,12 @@
 import de.uka.ilkd.key.rule.tacletbuilder.AntecSuccTacletGoalTemplate;
 import de.uka.ilkd.key.rule.tacletbuilder.RewriteTacletGoalTemplate;
 import de.uka.ilkd.key.rule.tacletbuilder.TacletGoalTemplate;
+import de.uka.ilkd.key.speclang.HeapContext;
 import de.uka.ilkd.key.util.Debug;
 import de.uka.ilkd.key.util.pp.Backend;
 import de.uka.ilkd.key.util.pp.Layouter;
 import de.uka.ilkd.key.util.pp.StringBackend;
 import de.uka.ilkd.key.util.pp.UnbalancedBlocksException;
-import java.util.LinkedList;
-import java.util.List;
 
 
 /**
@@ -140,7 +141,7 @@
             QuantifiableVariablePrintMode.NORMAL;
     
     /* 
-     * Preferences for ITermLabel visibility.
+     * Preferences for TermLabel visibility.
      */
     private final TermLabelPreferences termLabelPreferences;
 
@@ -205,7 +206,7 @@
      * @param backend      the Backend for the output
      * @param purePrint    if true the PositionTable will not be calculated
                     (simulates the behaviour of the former PureSequentPrinter)
-     * @param termLabelPreferences Preferences for ITermLabel visibility.
+     * @param termLabelPreferences Preferences for TermLabel visibility.
      */
     public LogicPrinter(ProgramPrinter prgPrinter,
             NotationInfo notationInfo,
@@ -872,7 +873,6 @@
      * Pretty-prints a Semisequent.  Formulae are separated by commas.
      *
      * @param semiseq the semisequent to be printed
-     * @throws java.io.IOException
      */
     public void printSemisequent(Semisequent semiseq)
         throws IOException
@@ -941,7 +941,6 @@
     }
 
     public void printLabels(Term t) throws IOException {
-<<<<<<< HEAD
         if (termLabelPreferences.hideAllTermLabels()) {
             return;
         }
@@ -956,15 +955,9 @@
         if (termLabelList.isEmpty()) {
             return;
         }
-        
-        layouter.beginC().print("<<");
+        layouter.beginC().print("\u00ab"); //  ("<<");
         boolean afterFirst = false;
         for (ITermLabel l : termLabelList) {
-=======
-        layouter.beginC().print("\u00ab"); //  ("<<");
-        boolean afterFirst = false;
-        for (TermLabel l : t.getLabels()) {
->>>>>>> 73b753dc
             if (afterFirst) {
                layouter.print(",").brk(1, 0);
             }
@@ -1025,8 +1018,7 @@
      * </pre>
      *
      *
-     * @param t the Term to be printed
-     * @throws java.io.IOException */
+     * @param t the Term to be printed */
     public void printTermContinuingBlock(Term t) throws IOException {
        if(t.hasLabels() && notationInfo.getNotation(t.op(), services).getPriority() < NotationInfo.PRIORITY_ATOM) {
            layouter.print("(");
@@ -1385,8 +1377,8 @@
                 layouter.print("[");
             } else {
                 markStartSub();
-                //heap not printed
-                markEndSub();
+            //heap not printed
+            markEndSub();
             }
 
             if(objectTerm.equals(TermBuilder.DF.NULL(services))
@@ -1685,7 +1677,6 @@
      * @param name the infix operator
      * @param r    the right subterm
      * @param assRight associativity for right subterm
-     * @throws java.io.IOException
      * */
     public void printInfixTermContinuingBlock(Term l,int assLeft,
                                               String name,
