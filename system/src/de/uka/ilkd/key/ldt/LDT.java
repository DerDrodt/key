--- conflicted
+++ resolved
@@ -208,12 +208,8 @@
 
     public abstract boolean hasLiteralFunction(Function f);
 
-<<<<<<< HEAD
     /** Is called whenever <code>hasLiteralFunction()</code> returns true. */
-    public abstract Expression translateTerm(Term t, ExtList children);
-=======
     public abstract Expression translateTerm(Term t, ExtList children, Services services);
->>>>>>> 8ba3b639
     
     public abstract Type getType(Term t);
 }