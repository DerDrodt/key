// This file is part of KeY - Integrated Deductive Software Design
//
// Copyright (C) 2001-2011 Universitaet Karlsruhe (TH), Germany
//                         Universitaet Koblenz-Landau, Germany
//                         Chalmers University of Technology, Sweden
// Copyright (C) 2011-2014 Karlsruhe Institute of Technology, Germany
//                         Technical University Darmstadt, Germany
//                         Chalmers University of Technology, Sweden
//
// The KeY system is protected by the GNU General
// Public License. See LICENSE.TXT for details.
//

package de.uka.ilkd.key.speclang;

import java.util.Arrays;
import java.util.Collections;
import java.util.Iterator;
import java.util.LinkedHashMap;
import java.util.Map;

import de.uka.ilkd.key.collection.ImmutableArray;
import de.uka.ilkd.key.collection.ImmutableList;
import de.uka.ilkd.key.java.Services;
import de.uka.ilkd.key.java.abstraction.KeYJavaType;
import de.uka.ilkd.key.logic.Term;
import de.uka.ilkd.key.logic.TermBuilder;
import de.uka.ilkd.key.logic.op.*;
import de.uka.ilkd.key.proof.OpReplacer;
import de.uka.ilkd.key.speclang.jml.translation.JMLSpecFactory;
import de.uka.ilkd.key.speclang.jml.translation.ProgramVariableCollection;
import de.uka.ilkd.key.speclang.translation.SLTranslationException;
import de.uka.ilkd.key.util.InfFlowSpec;
import de.uka.ilkd.key.util.MiscTools;
import de.uka.ilkd.key.util.Triple;

/**
 * Contracts should only be created through methods of this class
 * @author bruns
 *
 */
public class ContractFactory {

    public static final String SYMB_EXEC_CONTRACT_BASENAME =
            "Symbolic Execution";
    public static final String INFORMATION_FLOW_CONTRACT_BASENAME =
            "Non-interference contract";
    
    private static final String INVALID_ID = "INVALID_ID";
    private static final String UNKNOWN_CONTRACT_IMPLEMENTATION = "unknown contract implementation";
    private static final String CONTRACT_COMBINATION_MARKER = "#";
    private final Services services;
    private final TermBuilder tb;


    public ContractFactory (Services services){
        assert services != null;
        this.services = services;
        this.tb = services.getTermBuilder();
    }

    // PUBLIC INTERFACE

    /**
     * Returns another contract like this one, except that the passed term
     * has been added as a postcondition (regardless of termination case).
     */
    public FunctionalOperationContract
                addPost(FunctionalOperationContract old, Term addedPost, ProgramVariable selfVar,
                        ProgramVariable resultVar, ProgramVariable excVar,
                        ImmutableList<ProgramVariable> paramVars,
                        Map<LocationVariable, LocationVariable> atPreVars) {
        assert old instanceof FunctionalOperationContractImpl : UNKNOWN_CONTRACT_IMPLEMENTATION;
        FunctionalOperationContractImpl foci = (FunctionalOperationContractImpl) old;
        addedPost = replaceVariables(addedPost, selfVar, resultVar, excVar, paramVars, atPreVars, 
                                     foci.originalSelfVar, foci.originalResultVar,
                                     foci.originalExcVar, foci.originalParamVars,
                                     foci.originalAtPreVars);

    Map<LocationVariable,Term> newPosts = new LinkedHashMap<LocationVariable,Term>(10);
    for(LocationVariable h : foci.originalPosts.keySet()) {
       if(h == services.getTypeConverter().getHeapLDT().getHeap()) {
          newPosts.put(h, tb.andSC(foci.originalPosts.get(h), addedPost));
       }else{
          newPosts.put(h, foci.originalPosts.get(h));
       }
    }

    //create new contract
    return new FunctionalOperationContractImpl(foci.baseName,
            foci.name,
            foci.kjt,
            foci.pm,
            foci.specifiedIn,
            foci.modality,
            foci.originalPres,
            foci.originalFreePres,
            foci.originalMby,
            newPosts,
            foci.originalFreePosts,
            foci.originalAxioms,
            foci.originalMods,
            foci.originalDeps,
            foci.hasRealModifiesClause,
            foci.originalSelfVar,
            foci.originalParamVars,
            foci.originalResultVar,
            foci.originalExcVar,
            foci.originalAtPreVars,
            foci.globalDefs,
            foci.id,
            foci.toBeSaved,
            foci.transaction, services);
    }

    /** Add the specification contained in InitiallyClause as a postcondition. */
    public FunctionalOperationContract addPost(FunctionalOperationContract old, InitiallyClause ini) {
        final ProgramVariable selfVar = tb.selfVar(ini.getKJT(), true);
        return addPost(old, ini.getClause(selfVar, services), null, null, null, null, null);
    }

    /**
     * Returns another contract like this one, except that the passed term
     * has been added as a precondition.
     */
    public FunctionalOperationContract addPre(FunctionalOperationContract old,
                                              Term addedPre,
                                              ProgramVariable selfVar,
                                              ImmutableList<ProgramVariable> paramVars,
                                              Map<LocationVariable,LocationVariable> atPreVars) {
        assert old instanceof FunctionalOperationContractImpl : UNKNOWN_CONTRACT_IMPLEMENTATION;
        FunctionalOperationContractImpl foci =
                (FunctionalOperationContractImpl) old;
        addedPre =
                replaceVariables(addedPre, selfVar, paramVars, atPreVars,
                                 foci.originalSelfVar, foci.originalParamVars, foci.originalAtPreVars);

      Map<LocationVariable,Term> newPres = new LinkedHashMap<LocationVariable,Term>(10);
      for(LocationVariable h : foci.originalPres.keySet()) {
         if(h == services.getTypeConverter().getHeapLDT().getHeap()) {
            newPres.put(h, tb.and(foci.originalPres.get(h), addedPre));
         }else{
            newPres.put(h, foci.originalPres.get(h));
         }
      }

        //create new contract
        return new FunctionalOperationContractImpl(foci.baseName,
                                                   foci.name,
                                                   foci.kjt,
                                                   foci.pm,
                                                   foci.specifiedIn,
                                                   foci.modality,
                                                   newPres,
                                                   foci.originalFreePres,
                                                   foci.originalMby,
                                                   foci.originalPosts,
                                                   foci.originalFreePosts,
                                                   foci.originalAxioms,
                                                   foci.originalMods,
                                                   foci.originalDeps,
                                                   foci.hasRealModifiesClause,
                                                   foci.originalSelfVar,
                                                   foci.originalParamVars,
                                                   foci.originalResultVar,
                                                   foci.originalExcVar,
                                                   foci.originalAtPreVars,
                                                   foci.globalDefs,
                                                   foci.id,
                                                   foci.toBeSaved,
                                                   foci.originalMods
                                                   .get(services.getTypeConverter()
                                                           .getHeapLDT().getSavedHeap()) != null,
                                                   services);
    }

    /**
     * Add global variable definitions (aka. old clause) to the contract.
     */
    public FunctionalOperationContract addGlobalDefs(FunctionalOperationContract opc,
                                                     Term globalDefs) {
        assert opc instanceof FunctionalOperationContractImpl : UNKNOWN_CONTRACT_IMPLEMENTATION;
        FunctionalOperationContractImpl foci =
                (FunctionalOperationContractImpl) opc;
        return new FunctionalOperationContractImpl(foci.baseName, foci.name, foci.kjt, foci.pm,
                                                   foci.specifiedIn, foci.modality,
                                                   foci.originalPres, foci.originalFreePres,
                                                   foci.originalMby, foci.originalPosts,
                                                   foci.originalFreePosts, foci.originalAxioms,
                                                   foci.originalMods, foci.originalDeps,
                                                   foci.hasRealModifiesClause,
                                                   foci.originalSelfVar, foci.originalParamVars,
                                                   foci.originalResultVar, foci.originalExcVar,
                                                   foci.originalAtPreVars, globalDefs, foci.id,
                                                   foci.toBeSaved,foci.transaction, services);
    }

    public DependencyContract dep(KeYJavaType containerType,
                                  IObserverFunction pm,
                                  KeYJavaType specifiedIn,
                                  Map<LocationVariable,Term> requires,
                                  Term measuredBy,
                                  Map<ProgramVariable,Term> accessibles,
                                  ProgramVariable selfVar,
                                  ImmutableList<ProgramVariable> paramVars,
                                  Map<LocationVariable,? extends ProgramVariable> atPreVars,
                                  Term globalDefs) {
        assert (selfVar == null) == pm.isStatic();
        return dep("JML accessible clause", containerType, pm, specifiedIn,
                   requires, measuredBy, accessibles, selfVar, paramVars, atPreVars, globalDefs);
    }

    public DependencyContract dep(KeYJavaType kjt,
    							  LocationVariable targetHeap,
                                  Triple<IObserverFunction, Term, Term> dep,
                                  ProgramVariable selfVar) {
        final ImmutableList<ProgramVariable> paramVars =
                tb.paramVars(dep.first, false);
        assert (selfVar == null) == dep.first.isStatic();
        Map<LocationVariable,Term> pres = new LinkedHashMap<LocationVariable, Term>();
        pres.put(services.getTypeConverter().getHeapLDT().getHeap(),
                 selfVar == null ? tb.tt() : tb.inv(tb.var(selfVar)));
        Map<ProgramVariable,Term> accessibles = new LinkedHashMap<ProgramVariable, Term>();
        for(LocationVariable heap : HeapContext.getModHeaps(services, false)) {
        	if(heap == targetHeap) {
              accessibles.put(heap, dep.second);
        	}else{
              accessibles.put(heap, tb.allLocs());        		
        	}
        }
        // TODO: insert static invariant??
        return dep(kjt, dep.first, dep.first.getContainerType(), pres, dep.third, accessibles,
                   selfVar, paramVars, null, null);
    }

    public DependencyContract dep(String string,
                                  KeYJavaType containerType,
                                  IObserverFunction pm,
                                  KeYJavaType specifiedIn,
                                  Map<LocationVariable, Term> requires,
                                  Term measuredBy,
                                  Map<ProgramVariable, Term> accessibles,
                                  ProgramVariable selfVar,
                                  ImmutableList<ProgramVariable> paramVars,
                                  Map<LocationVariable,? extends ProgramVariable> atPreVars,
                                  Term globalDefs) {
        assert (selfVar == null) == pm.isStatic();
        return new DependencyContractImpl(string, null, containerType, pm, specifiedIn,
                                          requires, measuredBy, accessibles,
                                          selfVar, paramVars, atPreVars, globalDefs,
                                          Contract.INVALID_ID);
    }

    public InformationFlowContract createInformationFlowContract(
            KeYJavaType forClass,
            IProgramMethod pm,
            KeYJavaType specifiedIn,
            Modality modality,
            Term requires,
            Term measuredBy,
            Term modifies,
            boolean hasMod,
            ProgramVariableCollection progVars,
            Term accessible,
            ImmutableList<InfFlowSpec> infFlowSpecs,
            boolean toBeSaved) {
        final LocationVariable baseHeap = services.getTypeConverter().getHeapLDT().getHeap();
        final Term atPre = tb.var(progVars.atPreVars.get(baseHeap));
        final Term self = progVars.selfVar != null ? tb.var(progVars.selfVar) : null;
        final ImmutableList<Term> params = tb.var(progVars.paramVars);
        final Term result = progVars.resultVar != null ? tb.var(
                progVars.resultVar) : null;
        final Term exc = progVars.excVar != null ? tb.var(progVars.excVar) : null;
        return new InformationFlowContractImpl(
                INFORMATION_FLOW_CONTRACT_BASENAME, forClass, pm, specifiedIn,
                modality, requires, measuredBy, modifies, hasMod, self, params,
                result, exc, atPre, accessible, infFlowSpecs, toBeSaved);
    }

    @Override
    public boolean equals (Object o){
        if (o instanceof ContractFactory){
            return MiscTools.equalsOrNull(services, ((ContractFactory)o).services);
        } else {
            return false;
        }
    }

    public FunctionalOperationContract func (IProgramMethod pm, InitiallyClause ini) throws SLTranslationException{
            return new JMLSpecFactory(services).initiallyClauseToContract(ini, pm);
    }

    public FunctionalOperationContract func (String baseName,
                                             KeYJavaType kjt,
                                             IProgramMethod pm,
                                             Modality modality,
                                             Map<LocationVariable,Term> pres,
                                             Map<LocationVariable,Term> freePres,
                                             Term mby,
                                             Map<LocationVariable,Term> posts,
                                             Map<LocationVariable,Term> freePosts,
                                             Map<LocationVariable,Term> axioms,
                                             Map<LocationVariable,Term> mods,
                                             Map<ProgramVariable, Term> accs,
                                             Map<LocationVariable,Boolean> hasMod,
                                             ProgramVariable selfVar,
                                             ImmutableList<ProgramVariable> paramVars,
                                             ProgramVariable resultVar,
                                             ProgramVariable excVar,
                                             Map<LocationVariable,LocationVariable> atPreVars,
                                             boolean toBeSaved) {
        return new FunctionalOperationContractImpl(baseName, null, kjt, pm, pm.getContainerType(),
                                                   modality, pres, freePres, mby, posts, freePosts,
                                                   axioms, mods, accs, hasMod, selfVar, paramVars,
                                                   resultVar, excVar, atPreVars, null,
                                                   Contract.INVALID_ID, toBeSaved,
                                                   mods.get(services.getTypeConverter().getHeapLDT()
                                                           .getSavedHeap()) != null, services);
    }

    public FunctionalOperationContract func (String baseName,
                                             IProgramMethod pm,
                                             boolean terminates,
                                             Map<LocationVariable, Term> pres,
                                             Map<LocationVariable, Term> freePres,
                                             Term mby,
                                             Map<LocationVariable, Term> posts,
                                             Map<LocationVariable, Term> freePosts,
                                             Map<LocationVariable, Term> axioms,
                                             Map<LocationVariable, Term> mods,
                                             Map<ProgramVariable, Term> accessibles,
                                             Map<LocationVariable, Boolean> hasMod,
                                             ProgramVariableCollection pv) {
        return func(baseName, pm, terminates ? Modality.DIA : Modality.BOX, pres,
                    freePres, mby, posts, freePosts, axioms,
                    mods, accessibles, hasMod, pv, false, mods.get(
                            services.getTypeConverter().getHeapLDT().getSavedHeap()) != null);
    }


    public FunctionalOperationContract func (String baseName,
                                             IProgramMethod pm,
                                             Modality modality,
                                             Map<LocationVariable, Term> pres,
                                             Map<LocationVariable, Term> freePres,
                                             Term mby,
                                             Map<LocationVariable, Term> posts,
                                             Map<LocationVariable, Term> freePosts,
                                             Map<LocationVariable, Term> axioms,
                                             Map<LocationVariable, Term> mods,
                                             Map<ProgramVariable, Term> accessibles,
                                             Map<LocationVariable, Boolean> hasMod,
                                             ProgramVariableCollection progVars,
                                             boolean toBeSaved, boolean transaction) {
        return new FunctionalOperationContractImpl(baseName, null, pm.getContainerType(), pm,
                                                   pm.getContainerType(), modality, pres, freePres,
                                                   mby, posts, freePosts,
                                                   axioms, mods, accessibles, hasMod,
                                                   progVars.selfVar, progVars.paramVars,
                                                   progVars.resultVar, progVars.excVar,
                                                   progVars.atPreVars, null,
                                                   Contract.INVALID_ID, toBeSaved, transaction, services);
    }

    /**
     * Returns the union of the passed contracts.
     * Probably you want to use SpecificationRepository.combineContracts()
     * instead, which additionally takes care that the combined contract can be
     * loaded later. The resulting contract has id "INVALID_ID".
     */
    public FunctionalOperationContract union(FunctionalOperationContract ... contracts) {
        if (contracts.length == 0) return null;
        if (contracts.length == 1) return contracts[0];
        assert contracts[0] instanceof FunctionalOperationContractImpl :
            UNKNOWN_CONTRACT_IMPLEMENTATION;

        FunctionalOperationContractImpl t = (FunctionalOperationContractImpl) contracts[0];
        FunctionalOperationContract[] others = Arrays.copyOfRange(contracts, 1, contracts.length);
        assert others != null;

        //determine names
        StringBuffer nameSB = new StringBuffer(t.getName());
        for(FunctionalOperationContract other : others) {
            nameSB.append(CONTRACT_COMBINATION_MARKER).append(other.getName());
        }

        for(FunctionalOperationContract contract : others) {
            assert contract.getTarget().equals(t.pm);
        }

        //collect information
        Map<LocationVariable,Term> pres =
                new LinkedHashMap<LocationVariable, Term>(t.originalPres.size());
        for(LocationVariable h : t.originalPres.keySet()) {
           pres.put(h, t.originalPres.get(h));
        }
        Term mby = t.originalMby;
        Map<LocationVariable,Boolean> hasMod = new LinkedHashMap<LocationVariable,Boolean>();
        Map<LocationVariable,Term> posts =
                new LinkedHashMap<LocationVariable, Term>(t.originalPosts.size());
        Map<LocationVariable,Term> freePosts =
                new LinkedHashMap<LocationVariable, Term>(t.originalFreePosts.size());
        for(LocationVariable h : services.getTypeConverter().getHeapLDT().getAllHeaps()) {
           hasMod.put(h, false);
           Term oriPost = t.originalPosts.get(h);
           Term oriFreePost = t.originalFreePosts.get(h);
           if(oriPost != null) {
              posts.put(h,tb.imp(atPreify(t.originalPres.get(h),
                        t.originalAtPreVars),
                   oriPost));
           }
           if(oriFreePost != null) {
               freePosts.put(h, tb.imp(atPreify(t.originalFreePres.get(h), t.originalAtPreVars),
                                       oriFreePost));
            }
        }

        Map<LocationVariable,Term> freePosts =
                new LinkedHashMap<LocationVariable, Term>(t.originalFreePosts.size());
        for(LocationVariable h : services.getTypeConverter().getHeapLDT().getAllHeaps()) {
           Term oriPost = t.originalFreePosts.get(h);
           if(oriPost != null) {
               freePosts.put(h,tb.imp(atPreify(t.originalPres.get(h),
                        t.originalAtPreVars), oriPost));
           }
        }

        Map<LocationVariable,Term> axioms = new LinkedHashMap<LocationVariable,Term>();
        if(t.originalAxioms != null) { // TODO: what about the others?
            for(LocationVariable h : services.getTypeConverter().getHeapLDT().getAllHeaps()) {
                Term oriAxiom = t.originalAxioms.get(h);
                if(oriAxiom != null) {
                    axioms.put(h,tb.imp(atPreify(t.originalPres.get(h), t.originalAtPreVars),
                                        oriAxiom));
                }
            }
        }
        Map<LocationVariable,Term> mods = t.originalMods;
        Map<ProgramVariable,Term> deps = t.originalDeps;
        Modality moda = t.modality;
        for(FunctionalOperationContract other : others) {
            Modality otherModality = other.getModality();
            if (moda != otherModality) {
                // TODO are there other modalities to appear in contracts?
                // I know that this is extremely ugly, but I don't know how to combine other kinds of modalities.
                if (moda == Modality.BOX) {
                    assert otherModality == Modality.DIA : "unknown modality "+otherModality+" in contract";
                    // do nothing
                } else {
                    assert moda == Modality.DIA: "unknown modality "+moda+" in contract";
                    moda = Modality.BOX;
                }
            }
            Term otherMby = other.hasMby()
            ? other.getMby(t.originalSelfVar,
                    t.originalParamVars,
                    services)
                    : null;
            for(LocationVariable h : services.getTypeConverter().getHeapLDT().getAllHeaps()) {
                Term otherPre = other.getPre(h, t.originalSelfVar,
                        t.originalParamVars,
                        t.originalAtPreVars,
                        services);
                Term otherPost = other.getPost(h, t.originalSelfVar,
                        t.originalParamVars,
                        t.originalResultVar,
                        t.originalExcVar,
                        t.originalAtPreVars,
                        services);
                Term otherFreePost = other.getFreePost(h, t.originalSelfVar,
<<<<<<< HEAD
                                                       t.originalParamVars,
                                                       t.originalResultVar,
                                                       t.originalExcVar,
                                                       t.originalAtPreVars,
                                                       services);
=======
                        t.originalParamVars,
                        t.originalResultVar,
                        t.originalExcVar,
                        t.originalAtPreVars,
                        services);
>>>>>>> 614845d6
                Term otherAxiom = other.getRepresentsAxiom(h, t.originalSelfVar,
                        t.originalParamVars,
                        t.originalResultVar,
                        t.originalAtPreVars,
                        services);

                if(h == services.getTypeConverter().getHeapLDT().getHeap()) {
                    // bugfix (MU)
                    // if the first or the other contract do not have a
                    // measured-by-clause, assume no clause at all
                    if(mby == null || otherMby == null) {
                        mby = null;
                    } else {
                        mby = tb.ife(otherPre, otherMby, mby);
                    }
                }
                if(otherPre != null) {
                    pres.put(h,pres.get(h) == null ? otherPre : tb.or(pres.get(h), otherPre));
                }
                if(otherPost != null) {
                    final Term oPost = tb.imp(atPreify(otherPre, t.originalAtPreVars), otherPost);
                    posts.put(h, posts.get(h) == null ? oPost : tb.and(posts.get(h), oPost));
                }
                if(otherFreePost != null) {
<<<<<<< HEAD
                    final Term oFreePost = tb.imp(atPreify(otherPre, t.originalAtPreVars), otherFreePost);
                    freePosts.put(h, freePosts.get(h) == null ? oFreePost : tb.and(freePosts.get(h), oFreePost));
=======
                    final Term oFreePost = tb.imp(atPreify(otherPre, t.originalAtPreVars), otherPost);
                    posts.put(h, posts.get(h) == null ? oFreePost : tb.and(freePosts.get(h), oFreePost));
>>>>>>> 614845d6
                }
                if(otherAxiom != null) {
                    final Term oAxiom = tb.imp(atPreify(otherPre, t.originalAtPreVars), otherAxiom);
                    axioms.put(h, axioms.get(h) == null ? oAxiom : tb.and(axioms.get(h), oAxiom));
                }

                if (hasMod.get(h) || other.hasModifiesClause(h)) {
                    hasMod.put(h, true);
                    Term m1 = mods.get(h);
                    Term m2 = other.getMod(h, t.originalSelfVar,
                            t.originalParamVars,
                            services);
                    if (m1 != null || m2 != null) {
                        Term nm;
                        if (m1 == null) {
                            nm = m2;
                        } else if (m2 == null) {
                            nm = m1;
                        } else {
                            Term ownPre = pres.get(h) == null ? pres.get(h) : tb.tt();
                            nm = tb.intersect(tb.ife(ownPre, m1, tb.allLocs()),
                                    tb.ife(otherPre, m2, tb.allLocs()));
                        }
                        mods.put(h, nm);
                    }
                }
            }

            for(LocationVariable h : services.getTypeConverter().getHeapLDT().getAllHeaps()) {
                Term a1 = deps.get(h);
                Term a2 = other.getDep(h, false,
                                       t.originalSelfVar,
                                       t.originalParamVars,
                                       t.originalAtPreVars,
                                       services);
                if (a1 != null || a2 != null) {
                    Term na = null;
                    if(a1 == null){
                        na = a2;
                    } else if(a2 == null) {
                        na = a1;
                    }else {
                        na = tb.union(a1, a2);
                    }
                    deps.put(h, na);
                }
                boolean preHeap = t.originalAtPreVars.get(h) != null;
                if (preHeap) {
                    LocationVariable hPre = t.originalAtPreVars.get(h);
                    Term a1Pre = deps.get(hPre);
                    Term a2Pre = other.getDep(hPre, true,
                                              t.originalSelfVar,
                                              t.originalParamVars,
                                              t.originalAtPreVars,
                                              services);
                    if (a1Pre != null || a2Pre != null) {
                        Term naPre = null;
                        if(a1Pre == null){
                            naPre = a2Pre;
                        }else if(a2Pre == null) {
                            naPre = a1Pre;
                        }else{
                            naPre = tb.union(a1Pre, a2Pre);
                        }
                        deps.put(hPre, naPre);
                    }
                }
             }
        }

        /* (*) free preconditions are not joined because no sensible joining operator
         * suggests itself. This is no problem, however, since combined contracts are only used
         * for contract application and free preconditions are not used there.
         * 2015, mu
         */

        return new FunctionalOperationContractImpl(INVALID_ID,
                                                   nameSB.toString(),
                                                   t.kjt,
                                                   t.pm,
                                                   t.specifiedIn,
                                                   moda,
                                                   pres,
<<<<<<< HEAD
                                                   new LinkedHashMap<LocationVariable, Term>(),
=======
                                                   Collections.<LocationVariable,Term>emptyMap(), // (*)
>>>>>>> 614845d6
                                                   mby,
                                                   posts,
                                                   freePosts,
                                                   axioms,
                                                   mods,
                                                   deps,
                                                   hasMod,
                                                   t.originalSelfVar,
                                                   t.originalParamVars,
                                                   t.originalResultVar,
                                                   t.originalExcVar,
                                                   t.originalAtPreVars,
                                                   t.globalDefs,
                                                   Contract.INVALID_ID,
                                                   t.toBeSaved,
                                                   t.transaction, services);
    }


    // PRIVATE METHODS

    private static <T> void addToMap(T var, T originalVar,
            Map<T,T> map) {
        if(var != null) {
            map.put(var, originalVar);
        }
    }

    private Term atPreify(Term t, Map<LocationVariable,? extends ProgramVariable> atPreVars) {
        final Map<Term,Term> map = new LinkedHashMap<Term, Term>(atPreVars.size());
        for(LocationVariable h : atPreVars.keySet()) {
          if(atPreVars.get(h) != null) {
            map.put(tb.var(h), tb.var(atPreVars.get(h)));
          }
        }
        return new OpReplacer(map, services.getTermFactory()).replace(t);
    }


    /** replace in original the variables used for self and parameters */
    private Term replaceVariables(Term original, ProgramVariable selfVar,
                                  ImmutableList<ProgramVariable> paramVars,
                                  Map<LocationVariable,LocationVariable> atPreVars,
                                  ProgramVariable originalSelfVar,
                                  ImmutableList<ProgramVariable> originalParamVars, 
                                  Map<LocationVariable,LocationVariable> originalAtPreVars) {
        return replaceVariables(original,
                                selfVar, null, null, paramVars, atPreVars,
                                originalSelfVar, null, null, originalParamVars, originalAtPreVars);
    }

    /** replace in original the variables used for self, result, exception, heap, and parameters */
    private Term replaceVariables(Term original, ProgramVariable selfVar,
                                  ProgramVariable resultVar, ProgramVariable excVar,
                                  ImmutableList<ProgramVariable> paramVars,
                                  Map<LocationVariable,LocationVariable> atPreVars,
                                  ProgramVariable originalSelfVar,
                                  ProgramVariable originalResultVar,
                                  ProgramVariable originalExcVar,
                                  ImmutableList<ProgramVariable> originalParamVars,
                                  Map<LocationVariable,LocationVariable> originalAtPreVars) {
        Map <Operator, Operator> map = new LinkedHashMap<Operator,Operator>();
        addToMap(selfVar, originalSelfVar, map);
        addToMap(resultVar, originalResultVar, map);
        addToMap(excVar, originalExcVar, map);
        for(LocationVariable h : originalAtPreVars.keySet()) {
           if(atPreVars != null && atPreVars.get(h) != null ) {
             addToMap(atPreVars.get(h), originalAtPreVars.get(h), map);
           }
        }
        if(paramVars != null) {
            Iterator<ProgramVariable> it1 = paramVars.iterator();
            Iterator<ProgramVariable> it2 = originalParamVars.iterator();
            while(it1.hasNext()) {
                assert it2.hasNext();
                map.put(it1.next(), it2.next());
            }
        }
        OpReplacer or = new OpReplacer(map, services.getTermFactory());
        original = or.replace(original);
        return original;
    }

    @Override
    public int hashCode() {
        return services == null ? 0 : services.hashCode();
    }


    public static String generateDisplayName(String baseName,
                                             KeYJavaType forClass,
                                             IObserverFunction target,
                                             KeYJavaType specifiedIn,
                                             int myId) {
        return baseName + " " + myId +
                (specifiedIn.equals(forClass)
                  ? ""
                  : " for "
                    + specifiedIn.getJavaType().getFullName());
    }


    public static String generateContractName(String baseName,
                                              KeYJavaType forClass,
                                              IObserverFunction target,
                                              KeYJavaType specifiedIn,
                                              int myId) {
        return generateContractTypeName(baseName, forClass, target, specifiedIn)
               + "." + myId;
    }


    public static String generateContractTypeName(String baseName,
                                                  KeYJavaType forClass,
                                                  IObserverFunction target,
                                                  KeYJavaType specifiedIn) {
        final String methodName = target.name().toString();
        final int startIndexShortName = methodName.indexOf("::") + 2;
        final String methodShortName = methodName.substring(startIndexShortName);
        return forClass.getJavaType().getFullName() + "[" +
               specifiedIn.getJavaType().getFullName() + "::" +
               methodShortName + "(" +
               concadinate(",", target.getParamTypes()) + ")" + "]"
               + "." + baseName;
    }


    private static String concadinate(String delim,
                                      ImmutableArray<KeYJavaType> elems) {
        StringBuilder b = new StringBuilder();
        for (int i = 0; i < elems.size(); i++) {
            b.append(elems.get(i).getFullName());
            if (i + 1 < elems.size()) {
                b.append(delim);
            }
        }
        return b.toString();
    }
}<|MERGE_RESOLUTION|>--- conflicted
+++ resolved
@@ -14,7 +14,6 @@
 package de.uka.ilkd.key.speclang;
 
 import java.util.Arrays;
-import java.util.Collections;
 import java.util.Iterator;
 import java.util.LinkedHashMap;
 import java.util.Map;
@@ -415,16 +414,6 @@
             }
         }
 
-        Map<LocationVariable,Term> freePosts =
-                new LinkedHashMap<LocationVariable, Term>(t.originalFreePosts.size());
-        for(LocationVariable h : services.getTypeConverter().getHeapLDT().getAllHeaps()) {
-           Term oriPost = t.originalFreePosts.get(h);
-           if(oriPost != null) {
-               freePosts.put(h,tb.imp(atPreify(t.originalPres.get(h),
-                        t.originalAtPreVars), oriPost));
-           }
-        }
-
         Map<LocationVariable,Term> axioms = new LinkedHashMap<LocationVariable,Term>();
         if(t.originalAxioms != null) { // TODO: what about the others?
             for(LocationVariable h : services.getTypeConverter().getHeapLDT().getAllHeaps()) {
@@ -468,19 +457,11 @@
                         t.originalAtPreVars,
                         services);
                 Term otherFreePost = other.getFreePost(h, t.originalSelfVar,
-<<<<<<< HEAD
                                                        t.originalParamVars,
                                                        t.originalResultVar,
                                                        t.originalExcVar,
                                                        t.originalAtPreVars,
                                                        services);
-=======
-                        t.originalParamVars,
-                        t.originalResultVar,
-                        t.originalExcVar,
-                        t.originalAtPreVars,
-                        services);
->>>>>>> 614845d6
                 Term otherAxiom = other.getRepresentsAxiom(h, t.originalSelfVar,
                         t.originalParamVars,
                         t.originalResultVar,
@@ -505,13 +486,8 @@
                     posts.put(h, posts.get(h) == null ? oPost : tb.and(posts.get(h), oPost));
                 }
                 if(otherFreePost != null) {
-<<<<<<< HEAD
                     final Term oFreePost = tb.imp(atPreify(otherPre, t.originalAtPreVars), otherFreePost);
                     freePosts.put(h, freePosts.get(h) == null ? oFreePost : tb.and(freePosts.get(h), oFreePost));
-=======
-                    final Term oFreePost = tb.imp(atPreify(otherPre, t.originalAtPreVars), otherPost);
-                    posts.put(h, posts.get(h) == null ? oFreePost : tb.and(freePosts.get(h), oFreePost));
->>>>>>> 614845d6
                 }
                 if(otherAxiom != null) {
                     final Term oAxiom = tb.imp(atPreify(otherPre, t.originalAtPreVars), otherAxiom);
@@ -595,11 +571,7 @@
                                                    t.specifiedIn,
                                                    moda,
                                                    pres,
-<<<<<<< HEAD
-                                                   new LinkedHashMap<LocationVariable, Term>(),
-=======
-                                                   Collections.<LocationVariable,Term>emptyMap(), // (*)
->>>>>>> 614845d6
+                                                   new LinkedHashMap<LocationVariable, Term>(), // (*)
                                                    mby,
                                                    posts,
                                                    freePosts,
