// This file is part of KeY - Integrated Deductive Software Design 
//
// Copyright (C) 2001-2011 Universitaet Karlsruhe (TH), Germany 
//                         Universitaet Koblenz-Landau, Germany
//                         Chalmers University of Technology, Sweden
// Copyright (C) 2011-2013 Karlsruhe Institute of Technology, Germany 
//                         Technical University Darmstadt, Germany
//                         Chalmers University of Technology, Sweden
//
// The KeY system is protected by the GNU General 
// Public License. See LICENSE.TXT for details.
// 

package de.uka.ilkd.key.speclang;

import java.util.Arrays;
import java.util.Iterator;
import java.util.LinkedHashMap;
import java.util.Map;

import de.uka.ilkd.key.collection.ImmutableArray;
import de.uka.ilkd.key.collection.ImmutableList;
import de.uka.ilkd.key.java.Services;
import de.uka.ilkd.key.java.abstraction.KeYJavaType;
import de.uka.ilkd.key.logic.Term;
import de.uka.ilkd.key.logic.TermBuilder;
import de.uka.ilkd.key.logic.op.*;
import de.uka.ilkd.key.proof.OpReplacer;
import de.uka.ilkd.key.speclang.jml.translation.JMLSpecFactory;
import de.uka.ilkd.key.speclang.jml.translation.ProgramVariableCollection;
import de.uka.ilkd.key.speclang.translation.SLTranslationException;
import de.uka.ilkd.key.util.InfFlowSpec;
import de.uka.ilkd.key.util.MiscTools;
import de.uka.ilkd.key.util.Triple;

/**
 * Contracts should only be created through methods of this class
 * @author bruns
 *
 */
public class ContractFactory {

    public static final String SYMB_EXEC_CONTRACT_BASENAME =
            "Symbolic Execution";
    public static final String INFORMATION_FLOW_CONTRACT_BASENAME =
            "Non-interference contract";
    
    private static final String INVALID_ID = "INVALID_ID";
    private static final String UNKNOWN_CONTRACT_IMPLEMENTATION = "unknown contract implementation";
    private static final String CONTRACT_COMBINATION_MARKER = "#";
    private final Services services;
    private final TermBuilder tb = TermBuilder.DF;


    public ContractFactory (Services services){
        assert services != null;
        this.services = services;
    }

    // PUBLIC INTERFACE

    /**
     * Returns another contract like this one, except that the passed term
     * has been added as a postcondition (regardless of termination case).
     */
    public FunctionalOperationContract
                addPost(FunctionalOperationContract old, Term addedPost, ProgramVariable selfVar,
                        ProgramVariable resultVar, ProgramVariable excVar,
                        ImmutableList<ProgramVariable> paramVars,
                        Map<LocationVariable, LocationVariable> atPreVars) {
        assert old instanceof FunctionalOperationContractImpl : UNKNOWN_CONTRACT_IMPLEMENTATION;
        FunctionalOperationContractImpl foci = (FunctionalOperationContractImpl) old;
        addedPost = replaceVariables(addedPost, selfVar, resultVar, excVar, paramVars, atPreVars, 
                                     foci.originalSelfVar, foci.originalResultVar,
                                     foci.originalExcVar, foci.originalParamVars,
                                     foci.originalAtPreVars);

    Map<LocationVariable,Term> newPosts = new LinkedHashMap<LocationVariable,Term>(10);
    for(LocationVariable h : foci.originalPosts.keySet()) {
       if(h == services.getTypeConverter().getHeapLDT().getHeap()) {
          newPosts.put(h, tb.and(foci.originalPosts.get(h), addedPost));
       }else{
          newPosts.put(h, foci.originalPosts.get(h));
       }
    }

    //create new contract
    return new FunctionalOperationContractImpl(foci.baseName,
            foci.name,
            foci.kjt,
            foci.pm,
            foci.specifiedIn,
            foci.modality,
            foci.originalPres,
            foci.originalMby,
            newPosts,
            foci.originalAxioms,
            foci.originalMods,
            foci.hasRealModifiesClause,
            foci.originalSelfVar,
            foci.originalParamVars,
            foci.originalResultVar,
            foci.originalExcVar,
            foci.originalAtPreVars,
            foci.id,
            foci.toBeSaved,
            foci.transaction);
    }

    /** Add the specification contained in InitiallyClause as a postcondition. */
    public FunctionalOperationContract addPost(FunctionalOperationContract old, InitiallyClause ini) {
        final ProgramVariable selfVar = tb.selfVar(services, ini.getKJT(), true);
        return addPost(old, ini.getClause(selfVar, services), null, null, null, null, null);
    }

    /**
     * Returns another contract like this one, except that the passed term
     * has been added as a precondition.
     */
    public FunctionalOperationContract addPre(FunctionalOperationContract old,
                                              Term addedPre,
                                              ProgramVariable selfVar,
                                              ImmutableList<ProgramVariable> paramVars,
                                              Map<LocationVariable,LocationVariable> atPreVars) {
        assert old instanceof FunctionalOperationContractImpl : UNKNOWN_CONTRACT_IMPLEMENTATION;
        FunctionalOperationContractImpl foci =
                (FunctionalOperationContractImpl) old;
        addedPre =
                replaceVariables(addedPre, selfVar, paramVars, atPreVars,
                                 foci.originalSelfVar, foci.originalParamVars, foci.originalAtPreVars);

      Map<LocationVariable,Term> newPres = new LinkedHashMap<LocationVariable,Term>(10);
      for(LocationVariable h : foci.originalPres.keySet()) {
         if(h == services.getTypeConverter().getHeapLDT().getHeap()) {
            newPres.put(h, tb.and(foci.originalPres.get(h), addedPre));
         }else{
            newPres.put(h, foci.originalPres.get(h));
         }
      }

        //create new contract
        return new FunctionalOperationContractImpl(foci.baseName,
                                                   foci.name,
                                                   foci.kjt,
                                                   foci.pm,
                                                   foci.specifiedIn,
                                                   foci.modality,
                                                   newPres,
                                                   foci.originalMby,
                                                   foci.originalPosts,
                                                   foci.originalAxioms,
                                                   foci.originalMods,
                                                   foci.hasRealModifiesClause,
                                                   foci.originalSelfVar,
                                                   foci.originalParamVars,
                                                   foci.originalResultVar,
                                                   foci.originalExcVar,
                                                   foci.originalAtPreVars,
                                                   foci.id,
                                                   foci.toBeSaved,
                                                   foci.originalMods
                                                   .get(services.getTypeConverter()
                                                           .getHeapLDT().getSavedHeap()) != null);
    }

    public DependencyContract dep(KeYJavaType containerType,
                                  IObserverFunction pm,
                                  KeYJavaType specifiedIn,
                                  Map<LocationVariable,Term> requires,
                                  Term measuredBy,
                                  Map<ProgramVariable,Term> accessibles,
                                  ProgramVariable selfVar,
                                  ImmutableList<ProgramVariable> paramVars,
                                  Map<LocationVariable,? extends ProgramVariable> atPreVars) {
        assert (selfVar == null) == pm.isStatic();
        return dep("JML accessible clause", containerType, pm, specifiedIn,
                   requires, measuredBy, accessibles, selfVar, paramVars, atPreVars);
    }

    public DependencyContract dep(KeYJavaType kjt,
                                  Triple<IObserverFunction, Term, Term> dep,
                                  ProgramVariable selfVar) {
        final ImmutableList<ProgramVariable> paramVars =
                tb.paramVars(services, dep.first, false);
        assert (selfVar == null) == dep.first.isStatic();
        Map<LocationVariable,Term> pres = new LinkedHashMap<LocationVariable, Term>();
        pres.put(services.getTypeConverter().getHeapLDT().getHeap(),
                 selfVar == null ? tb.tt() : tb.inv(services, tb.var(selfVar)));
        Map<ProgramVariable,Term> accessibles = new LinkedHashMap<ProgramVariable, Term>();
        accessibles.put(services.getTypeConverter().getHeapLDT().getHeap(), dep.second);
        // TODO: insert static invariant??
        return dep(kjt, dep.first, dep.first.getContainerType(), pres, dep.third, accessibles, selfVar, paramVars, null);
    }

    public DependencyContract dep(String string,
                                  KeYJavaType containerType,
                                  IObserverFunction pm,
                                  KeYJavaType specifiedIn,
                                  Map<LocationVariable, Term> requires,
                                  Term measuredBy,
                                  Map<ProgramVariable, Term> accessibles,
                                  ProgramVariable selfVar,
                                  ImmutableList<ProgramVariable> paramVars,
                                  Map<LocationVariable,? extends ProgramVariable> atPreVars) {
        assert (selfVar == null) == pm.isStatic();
        return new DependencyContractImpl(string, containerType, pm, specifiedIn,
                                          requires, measuredBy, accessibles,
                                          selfVar, paramVars, atPreVars);
    }

    public InformationFlowContract createInformationFlowContract(
            KeYJavaType forClass,
            IProgramMethod pm,
            KeYJavaType specifiedIn,
            Modality modality,
            Term requires,
            Term measuredBy,
            Term modifies,
            boolean hasMod,
            ProgramVariableCollection progVars,
            Term accessible,
            ImmutableList<InfFlowSpec> infFlowSpecs,
            boolean toBeSaved) {
        final LocationVariable baseHeap = services.getTypeConverter().getHeapLDT().getHeap();
        final Term atPre = tb.var(progVars.atPreVars.get(baseHeap));
        final Term self = progVars.selfVar != null ? tb.var(progVars.selfVar) : null;
        final ImmutableList<Term> params = tb.var(progVars.paramVars);
        final Term result = progVars.resultVar != null ? tb.var(
                progVars.resultVar) : null;
        final Term exc = progVars.excVar != null ? tb.var(progVars.excVar) : null;
        return new InformationFlowContractImpl(
                INFORMATION_FLOW_CONTRACT_BASENAME, forClass, pm, specifiedIn,
                modality, requires, measuredBy, modifies, hasMod, self, params,
                result, exc, atPre, accessible, infFlowSpecs, toBeSaved);
    }

    @Override
    public boolean equals (Object o){
        if (o instanceof ContractFactory){
            return MiscTools.equalsOrNull(services, ((ContractFactory)o).services);
        } else {
            return false;
        }
    }

    public FunctionalOperationContract func (IProgramMethod pm, InitiallyClause ini){
        try {
            return new JMLSpecFactory(services).initiallyClauseToContract(ini, pm);
        } catch (SLTranslationException e) {
            services.getExceptionHandler().reportException(e);
            return null;
        }
    }

    public FunctionalOperationContract func (String baseName,
            KeYJavaType kjt,
            IProgramMethod pm,
            Modality modality,
            Map<LocationVariable,Term> pres,
            Term mby,
            Map<LocationVariable,Term> posts,
            Map<LocationVariable,Term> axioms,
            Map<LocationVariable,Term> mods,
            Map<LocationVariable,Boolean> hasMod,
            ProgramVariable selfVar,
            ImmutableList<ProgramVariable> paramVars,
            ProgramVariable resultVar,
            ProgramVariable excVar,
            Map<LocationVariable,LocationVariable> atPreVars,
            boolean toBeSaved) {
        return new FunctionalOperationContractImpl(baseName, kjt, pm, pm.getContainerType(), modality,
<<<<<<< HEAD
                                                   pres, mby, posts, mods, hasMod, selfVar, paramVars,
                                                   resultVar,excVar,atPreVars, toBeSaved, 
                                                   mods.get(services.getTypeConverter().getHeapLDT()
                                                           .getSavedHeap()) != null);
    }

    public FunctionalOperationContract func (String baseName, IProgramMethod pm, boolean terminates,
                                             Map<LocationVariable,Term> pres, Term mby,
                                             Map<LocationVariable,Term> posts,
                                             Map<LocationVariable,Term> mods, boolean hasMod,
                                             ProgramVariableCollection pv) {
        return func(baseName, pm, terminates ? Modality.DIA : Modality.BOX,
                    pres, mby, posts, mods, hasMod, pv, false,
                    mods.get(services.getTypeConverter().getHeapLDT().getSavedHeap()) != null);
    }


    public FunctionalOperationContract func (String baseName, IProgramMethod pm, Modality modality,
                                             Map<LocationVariable,Term> pres, Term mby,
                                             Map<LocationVariable,Term> posts,
                                             Map<LocationVariable,Term> mods, boolean hasMod,
                                             ProgramVariableCollection progVars,
                                             boolean toBeSaved, boolean transaction) {
        return new FunctionalOperationContractImpl(baseName, null, pm.getContainerType(), pm,
                                                   pm.getContainerType(), modality, pres, mby,
                                                   posts, mods, hasMod, progVars.selfVar,
                                                   progVars.paramVars, progVars.resultVar,
                                                   progVars.excVar, progVars.atPreVars,
                                                   Contract.INVALID_ID, toBeSaved, transaction);
=======
                pres, mby, posts, axioms, mods, hasMod, selfVar, paramVars,resultVar,excVar,atPreVars, toBeSaved,
                mods.get(services.getTypeConverter().getHeapLDT().getSavedHeap()) != null);
    }

    public FunctionalOperationContract func (String baseName, IProgramMethod pm, boolean terminates, Map<LocationVariable,Term> pres,
               Term mby, Map<LocationVariable,Term> posts, Map<LocationVariable,Term> axioms, Map<LocationVariable,Term> mods, Map<LocationVariable,Boolean> hasMod, ProgramVariableCollection pv){
        return func(baseName, pm, terminates ? Modality.DIA : Modality.BOX, pres, mby, posts, axioms, mods, hasMod, pv, false, mods.get(services.getTypeConverter().getHeapLDT().getSavedHeap()) != null);
    }


    public FunctionalOperationContract func (String baseName, IProgramMethod pm,
            Modality modality, Map<LocationVariable,Term> pres, Term mby, Map<LocationVariable,Term> posts, Map<LocationVariable,Term> axioms, Map<LocationVariable,Term> mods, Map<LocationVariable,Boolean> hasMod,
            ProgramVariableCollection progVars, boolean toBeSaved, boolean transaction) {
        return new FunctionalOperationContractImpl(baseName, null, pm.getContainerType(), pm, pm.getContainerType(), modality, pres, mby,
                posts, axioms, mods, hasMod, progVars.selfVar, progVars.paramVars,
                progVars.resultVar, progVars.excVar, progVars.atPreVars,
                Contract.INVALID_ID, toBeSaved, transaction);
>>>>>>> dfe8cc89
    }

    /**
     * Returns the union of the passed contracts.
     * Probably you want to use SpecificationRepository.combineContracts()
     * instead, which additionally takes care that the combined contract can be
     * loaded later. The resulting contract has id "INVALID_ID".
     */
    public FunctionalOperationContract union(FunctionalOperationContract ... contracts) {
        assert contracts[0] instanceof FunctionalOperationContractImpl
                : UNKNOWN_CONTRACT_IMPLEMENTATION;

        FunctionalOperationContractImpl t = (FunctionalOperationContractImpl) contracts[0];
        FunctionalOperationContract[] others = Arrays.copyOfRange(contracts, 1, contracts.length);
        assert others != null;

        //determine names
        StringBuffer nameSB = new StringBuffer(t.getName());
        for(FunctionalOperationContract other : others) {
            nameSB.append(CONTRACT_COMBINATION_MARKER + other.getName());
        }

        for(FunctionalOperationContract contract : others) {
            assert contract.getTarget().equals(t.pm);
        }
        if(others.length == 0) {
            return t;
        }

        //collect information
        Map<LocationVariable,Term> pres = new LinkedHashMap<LocationVariable,Term>(t.originalPres.size());
        for(LocationVariable h : t.originalPres.keySet()) {
           pres.put(h, t.originalPres.get(h));
        }
        Term mby = t.originalMby;
        Map<LocationVariable,Boolean> hasMod = new LinkedHashMap<LocationVariable,Boolean>();
        Map<LocationVariable,Term> posts = new LinkedHashMap<LocationVariable,Term>(t.originalPosts.size());
        for(LocationVariable h : services.getTypeConverter().getHeapLDT().getAllHeaps()) {
           hasMod.put(h, false);
           Term oriPost = t.originalPosts.get(h);
           if(oriPost != null) {
              posts.put(h,tb.imp(atPreify(t.originalPres.get(h),
                        t.originalAtPreVars),
                   oriPost));
           }
        }

        Map<LocationVariable,Term> axioms = new LinkedHashMap<LocationVariable,Term>();
        if(t.originalAxioms != null) {
            for(LocationVariable h : services.getTypeConverter().getHeapLDT().getAllHeaps()) {
                Term oriAxiom = t.originalAxioms.get(h);
                if(oriAxiom != null) {
                    axioms.put(h,tb.imp(atPreify(t.originalPres.get(h), t.originalAtPreVars), oriAxiom));
                }
            }
        }
        Map<LocationVariable,Term> mods = t.originalMods;
        Modality moda = t.modality;
        for(FunctionalOperationContract other : others) {
            Term otherMby = other.hasMby()
                        ? other.getMby(t.originalSelfVar,
                                   t.originalParamVars,
                                   services)
                            : null;
            for(LocationVariable h : services.getTypeConverter().getHeapLDT().getAllHeaps()) {
              Term otherPre = other.getPre(h, t.originalSelfVar,
                               t.originalParamVars,
                               t.originalAtPreVars,
                               services);
              Term otherPost = other.getPost(h, t.originalSelfVar,
                                 t.originalParamVars,
                                 t.originalResultVar,
                                 t.originalExcVar,
                                 t.originalAtPreVars,
                                 services);
              Term otherAxiom = other.getRepresentsAxiom(h, t.originalSelfVar,
            	                                 t.originalParamVars,
            		                             t.originalResultVar,
            		                             t.originalAtPreVars,
            		                             services);

              if(h == services.getTypeConverter().getHeapLDT().getHeap()) {
                // bugfix (MU)
                // if the first or the other contract do not have a
                // measured-by-clause, assume no clause at all
                if(mby == null || otherMby == null) {
                  mby = null;
                } else {
                  mby = tb.ife(otherPre, otherMby, mby);
                }
              }
              if(otherPre != null) {
                pres.put(h,pres.get(h) == null ? otherPre : tb.or(pres.get(h), otherPre));
              }
              if(otherPost != null) {
                final Term oPost = tb.imp(atPreify(otherPre, t.originalAtPreVars), otherPost);
                posts.put(h, posts.get(h) == null ? oPost : tb.and(posts.get(h), oPost));
              }
              if(otherAxiom != null) {
                final Term oAxiom = tb.imp(atPreify(otherPre, t.originalAtPreVars), otherAxiom);
                axioms.put(h, axioms.get(h) == null ? oAxiom : tb.and(axioms.get(h), oAxiom));
              }
 
            }

            for(LocationVariable h : services.getTypeConverter().getHeapLDT().getAllHeaps()) {
               if(!hasMod.get(h) && !other.hasModifiesClause(h)) {
             	   continue;
               }
               hasMod.put(h, true);
               Term m1 = mods.get(h);
               Term m2 = other.getMod(h,t.originalSelfVar,
                                      t.originalParamVars,
                                      services);
                Term nm = null;
                if(m1 == null && m2 == null)
                  continue;
                if(m1 == null){
                   nm = m2;
                }else if(m2 == null) {
                   nm = m1;
                }else{
                   nm = tb.union(services, m1, m2);
                }
                mods.put(h, nm);

            }
        }

        return new FunctionalOperationContractImpl(INVALID_ID,
                                                   nameSB.toString(),
                                                   t.kjt,
                                                   t.pm,
                                                   t.specifiedIn,
                                                   moda,
                                                   pres,
                                                   mby,
                                                   posts,
                                                   axioms,
                                                   mods,
                                                   hasMod,
                                                   t.originalSelfVar,
                                                   t.originalParamVars,
                                                   t.originalResultVar,
                                                   t.originalExcVar,
                                                   t.originalAtPreVars,
                                                   Contract.INVALID_ID,
                                                   t.toBeSaved,
                                                   t.transaction);
    }


    // PRIVATE METHODS

    private static <T> void addToMap(T var, T originalVar,
            Map<T,T> map) {
        if(var != null) {
            map.put(var, originalVar);
        }
    }

    private Term atPreify(Term t, Map<LocationVariable,? extends ProgramVariable> atPreVars) {
        final Map<Term,Term> map = new LinkedHashMap<Term,Term>(atPreVars.size());
        for(LocationVariable h : atPreVars.keySet()) {
          if(atPreVars.get(h) != null) {
            map.put(tb.var(h), tb.var(atPreVars.get(h)));
          }
        }
        return new OpReplacer(map).replace(t);
    }


    /** replace in original the variables used for self and parameters */
    private Term replaceVariables(Term original, ProgramVariable selfVar,
                                  ImmutableList<ProgramVariable> paramVars,
                                  Map<LocationVariable,LocationVariable> atPreVars,
                                  ProgramVariable originalSelfVar,
                                  ImmutableList<ProgramVariable> originalParamVars, 
                                  Map<LocationVariable,LocationVariable> originalAtPreVars) {
        return replaceVariables(original,
                                selfVar, null, null, paramVars, atPreVars,
                                originalSelfVar, null, null, originalParamVars, originalAtPreVars);
    }

    /** replace in original the variables used for self, result, exception, heap, and parameters */
    private Term replaceVariables(Term original, ProgramVariable selfVar,
                                  ProgramVariable resultVar, ProgramVariable excVar,
                                  ImmutableList<ProgramVariable> paramVars,
                                  Map<LocationVariable,LocationVariable> atPreVars,
                                  ProgramVariable originalSelfVar,
                                  ProgramVariable originalResultVar,
                                  ProgramVariable originalExcVar,
                                  ImmutableList<ProgramVariable> originalParamVars,
                                  Map<LocationVariable,LocationVariable> originalAtPreVars) {
        Map <Operator, Operator> map = new LinkedHashMap<Operator,Operator>();
        addToMap(selfVar, originalSelfVar, map);
        addToMap(resultVar, originalResultVar, map);
        addToMap(excVar, originalExcVar, map);
        for(LocationVariable h : originalAtPreVars.keySet()) {
           if(atPreVars != null && atPreVars.get(h) != null ) {
             addToMap(atPreVars.get(h), originalAtPreVars.get(h), map);
           }
        }
        if(paramVars != null) {
            Iterator<ProgramVariable> it1 = paramVars.iterator();
            Iterator<ProgramVariable> it2 = originalParamVars.iterator();
            while(it1.hasNext()) {
                assert it2.hasNext();
                map.put(it1.next(), it2.next());
            }
        }
        OpReplacer or = new OpReplacer(map);
        original = or.replace(original);
        return original;
    }

    @Override
    public int hashCode() {
        return services == null ? 0 : services.hashCode();
    }


    public static String generateDisplayName(String baseName,
                                             KeYJavaType forClass,
                                             IObserverFunction target,
                                             KeYJavaType specifiedIn,
                                             int myId) {
        return baseName + " " + myId +
                (specifiedIn.equals(forClass)
                  ? ""
                  : " for "
                    + specifiedIn.getJavaType().getFullName());
    }


    public static String generateContractName(String baseName,
                                              KeYJavaType forClass,
                                              IObserverFunction target,
                                              KeYJavaType specifiedIn,
                                              int myId) {
        return generateContractTypeName(baseName, forClass, target, specifiedIn)
               + "." + myId;
    }


    public static String generateContractTypeName(String baseName,
                                                  KeYJavaType forClass,
                                                  IObserverFunction target,
                                                  KeYJavaType specifiedIn) {
        final String methodName = target.name().toString();
        final int startIndexShortName = methodName.indexOf("::") + 2;
        final String methodShortName = methodName.substring(startIndexShortName);
        return forClass.getJavaType().getFullName() + "[" +
               specifiedIn.getJavaType().getFullName() + "::" +
               methodShortName + "(" +
               concadinate(",", target.getParamTypes()) + ")" + "]"
               + "." + baseName;

    }


    private static String concadinate(String delim,
                                      ImmutableArray<KeYJavaType> elems) {
        StringBuilder b = new StringBuilder();
        for (int i = 0; i < elems.size(); i++) {
            b.append(elems.get(i).getFullName());
            if (i + 1 < elems.size()) {
                b.append(delim);
            }
        }
        return b.toString();
    }
}<|MERGE_RESOLUTION|>--- conflicted
+++ resolved
@@ -269,37 +269,6 @@
             Map<LocationVariable,LocationVariable> atPreVars,
             boolean toBeSaved) {
         return new FunctionalOperationContractImpl(baseName, kjt, pm, pm.getContainerType(), modality,
-<<<<<<< HEAD
-                                                   pres, mby, posts, mods, hasMod, selfVar, paramVars,
-                                                   resultVar,excVar,atPreVars, toBeSaved, 
-                                                   mods.get(services.getTypeConverter().getHeapLDT()
-                                                           .getSavedHeap()) != null);
-    }
-
-    public FunctionalOperationContract func (String baseName, IProgramMethod pm, boolean terminates,
-                                             Map<LocationVariable,Term> pres, Term mby,
-                                             Map<LocationVariable,Term> posts,
-                                             Map<LocationVariable,Term> mods, boolean hasMod,
-                                             ProgramVariableCollection pv) {
-        return func(baseName, pm, terminates ? Modality.DIA : Modality.BOX,
-                    pres, mby, posts, mods, hasMod, pv, false,
-                    mods.get(services.getTypeConverter().getHeapLDT().getSavedHeap()) != null);
-    }
-
-
-    public FunctionalOperationContract func (String baseName, IProgramMethod pm, Modality modality,
-                                             Map<LocationVariable,Term> pres, Term mby,
-                                             Map<LocationVariable,Term> posts,
-                                             Map<LocationVariable,Term> mods, boolean hasMod,
-                                             ProgramVariableCollection progVars,
-                                             boolean toBeSaved, boolean transaction) {
-        return new FunctionalOperationContractImpl(baseName, null, pm.getContainerType(), pm,
-                                                   pm.getContainerType(), modality, pres, mby,
-                                                   posts, mods, hasMod, progVars.selfVar,
-                                                   progVars.paramVars, progVars.resultVar,
-                                                   progVars.excVar, progVars.atPreVars,
-                                                   Contract.INVALID_ID, toBeSaved, transaction);
-=======
                 pres, mby, posts, axioms, mods, hasMod, selfVar, paramVars,resultVar,excVar,atPreVars, toBeSaved,
                 mods.get(services.getTypeConverter().getHeapLDT().getSavedHeap()) != null);
     }
@@ -317,7 +286,6 @@
                 posts, axioms, mods, hasMod, progVars.selfVar, progVars.paramVars,
                 progVars.resultVar, progVars.excVar, progVars.atPreVars,
                 Contract.INVALID_ID, toBeSaved, transaction);
->>>>>>> dfe8cc89
     }
 
     /**
