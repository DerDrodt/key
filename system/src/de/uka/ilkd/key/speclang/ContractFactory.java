// This file is part of KeY - Integrated Deductive Software Design
//
// Copyright (C) 2001-2011 Universitaet Karlsruhe (TH), Germany
//                         Universitaet Koblenz-Landau, Germany
//                         Chalmers University of Technology, Sweden
// Copyright (C) 2011-2014 Karlsruhe Institute of Technology, Germany
//                         Technical University Darmstadt, Germany
//                         Chalmers University of Technology, Sweden
//
// The KeY system is protected by the GNU General
// Public License. See LICENSE.TXT for details.
//

package de.uka.ilkd.key.speclang;

import java.util.Arrays;
import java.util.Iterator;
import java.util.LinkedHashMap;
import java.util.Map;

import de.uka.ilkd.key.collection.ImmutableArray;
import de.uka.ilkd.key.collection.ImmutableList;
import de.uka.ilkd.key.java.Services;
import de.uka.ilkd.key.java.abstraction.KeYJavaType;
import de.uka.ilkd.key.logic.Term;
import de.uka.ilkd.key.logic.TermBuilder;
import de.uka.ilkd.key.logic.op.*;
import de.uka.ilkd.key.proof.OpReplacer;
import de.uka.ilkd.key.speclang.jml.translation.JMLSpecFactory;
import de.uka.ilkd.key.speclang.jml.translation.ProgramVariableCollection;
import de.uka.ilkd.key.speclang.translation.SLTranslationException;
import de.uka.ilkd.key.util.InfFlowSpec;
import de.uka.ilkd.key.util.MiscTools;
import de.uka.ilkd.key.util.Triple;

/**
 * Contracts should only be created through methods of this class
 * @author bruns
 *
 */
public class ContractFactory {

    public static final String SYMB_EXEC_CONTRACT_BASENAME =
            "Symbolic Execution";
    public static final String INFORMATION_FLOW_CONTRACT_BASENAME =
            "Non-interference contract";
    
    private static final String INVALID_ID = "INVALID_ID";
    private static final String UNKNOWN_CONTRACT_IMPLEMENTATION = "unknown contract implementation";
    private static final String CONTRACT_COMBINATION_MARKER = "#";
    private final Services services;
    private final TermBuilder tb;


    public ContractFactory (Services services){
        assert services != null;
        this.services = services;
        this.tb = services.getTermBuilder();
    }

    // PUBLIC INTERFACE

    /**
     * Returns another contract like this one, except that the passed term
     * has been added as a postcondition (regardless of termination case).
     */
<<<<<<< HEAD
    public FunctionalOperationContract
                addPost(FunctionalOperationContract old, Term addedPost, ProgramVariable selfVar,
                        ProgramVariable resultVar, ProgramVariable excVar,
                        ImmutableList<ProgramVariable> paramVars,
                        Map<LocationVariable, LocationVariable> atPreVars) {
        assert old instanceof FunctionalOperationContractImpl : UNKNOWN_CONTRACT_IMPLEMENTATION;
        FunctionalOperationContractImpl foci = (FunctionalOperationContractImpl) old;
        addedPost = replaceVariables(addedPost, selfVar, resultVar, excVar, paramVars, atPreVars, 
                                     foci.originalSelfVar, foci.originalResultVar,
                                     foci.originalExcVar, foci.originalParamVars,
                                     foci.originalAtPreVars);

    Map<LocationVariable,Term> newPosts = new LinkedHashMap<LocationVariable,Term>(10);
    for(LocationVariable h : foci.originalPosts.keySet()) {
       if(h == services.getTypeConverter().getHeapLDT().getHeap()) {
          newPosts.put(h, tb.and(foci.originalPosts.get(h), addedPost));
       }else{
          newPosts.put(h, foci.originalPosts.get(h));
       }
    }
=======
    public FunctionalOperationContract addPost(FunctionalOperationContract old,
            Term addedPost,
            ProgramVariable selfVar,
            ProgramVariable resultVar,
            ProgramVariable excVar,
            ImmutableList<ProgramVariable> paramVars,
            Map<LocationVariable, LocationVariable> atPreVars) {
        assert old instanceof FunctionalOperationContractImpl : UNKNOWN_CONTRACT_IMPLEMENTATION;
        FunctionalOperationContractImpl foci = (FunctionalOperationContractImpl) old;
        addedPost = replaceVariables(addedPost, selfVar, resultVar, excVar, paramVars,
            atPreVars, foci.originalSelfVar, foci.originalResultVar,
            foci.originalExcVar, foci.originalParamVars,
            foci.originalAtPreVars);

        Map<LocationVariable,Term> newPosts = new LinkedHashMap<LocationVariable,Term>(10);
        for(LocationVariable h : foci.originalPosts.keySet()) {
            if(h == services.getTypeConverter().getHeapLDT().getHeap()) {
                newPosts.put(h, tb.andSC(addedPost, foci.originalPosts.get(h)));
            }else{
                newPosts.put(h, foci.originalPosts.get(h));
            }
        }
>>>>>>> 224ad001

    //create new contract
    return new FunctionalOperationContractImpl(foci.baseName,
            foci.name,
            foci.kjt,
            foci.pm,
            foci.specifiedIn,
            foci.modality,
            foci.originalPres,
            foci.originalMby,
            newPosts,
            foci.originalAxioms,
            foci.originalMods,
            foci.originalDeps,
            foci.hasRealModifiesClause,
            foci.originalSelfVar,
            foci.originalParamVars,
            foci.originalResultVar,
            foci.originalExcVar,
            foci.originalAtPreVars,
            foci.globalDefs,
            foci.id,
            foci.toBeSaved,
            foci.transaction, services);
    }

    /** Add the specification contained in InitiallyClause as a postcondition. */
    public FunctionalOperationContract addPost(FunctionalOperationContract old, InitiallyClause ini) {
<<<<<<< HEAD
        final ProgramVariable selfVar = tb.selfVar(services, ini.getKJT(), true);
=======
        final ProgramVariable selfVar = tb.selfVar(ini.getKJT(), true);
>>>>>>> 224ad001
        return addPost(old, ini.getClause(selfVar, services), null, null, null, null, null);
    }

    /**
     * Returns another contract like this one, except that the passed term
     * has been added as a precondition.
     */
    public FunctionalOperationContract addPre(FunctionalOperationContract old,
                                              Term addedPre,
                                              ProgramVariable selfVar,
                                              ImmutableList<ProgramVariable> paramVars,
                                              Map<LocationVariable,LocationVariable> atPreVars) {
        assert old instanceof FunctionalOperationContractImpl : UNKNOWN_CONTRACT_IMPLEMENTATION;
        FunctionalOperationContractImpl foci =
                (FunctionalOperationContractImpl) old;
        addedPre =
                replaceVariables(addedPre, selfVar, paramVars, atPreVars,
                                 foci.originalSelfVar, foci.originalParamVars, foci.originalAtPreVars);

      Map<LocationVariable,Term> newPres = new LinkedHashMap<LocationVariable,Term>(10);
      for(LocationVariable h : foci.originalPres.keySet()) {
         if(h == services.getTypeConverter().getHeapLDT().getHeap()) {
            newPres.put(h, tb.and(foci.originalPres.get(h), addedPre));
         }else{
            newPres.put(h, foci.originalPres.get(h));
         }
      }

        //create new contract
        return new FunctionalOperationContractImpl(foci.baseName,
                                                   foci.name,
                                                   foci.kjt,
                                                   foci.pm,
                                                   foci.specifiedIn,
                                                   foci.modality,
                                                   newPres,
                                                   foci.originalMby,
                                                   foci.originalPosts,
                                                   foci.originalAxioms,
                                                   foci.originalMods,
                                                   foci.originalDeps,
                                                   foci.hasRealModifiesClause,
                                                   foci.originalSelfVar,
                                                   foci.originalParamVars,
                                                   foci.originalResultVar,
                                                   foci.originalExcVar,
                                                   foci.originalAtPreVars,
                                                   foci.globalDefs,
                                                   foci.id,
                                                   foci.toBeSaved,
<<<<<<< HEAD
                                                   foci.originalMods
                                                   .get(services.getTypeConverter()
                                                           .getHeapLDT().getSavedHeap()) != null);
=======
                                                   foci.originalMods.get(
                                                           services.getTypeConverter().getHeapLDT()
                                                           .getSavedHeap())
                                                           != null, services
                                                   );
>>>>>>> 224ad001
    }

    /**
     * Add global variable definitions (aka. old clause) to the contract.
     */
    public FunctionalOperationContract addGlobalDefs(FunctionalOperationContract opc,
                                                     Term globalDefs) {
        assert opc instanceof FunctionalOperationContractImpl : UNKNOWN_CONTRACT_IMPLEMENTATION;
        FunctionalOperationContractImpl foci =
                (FunctionalOperationContractImpl) opc;
        return new FunctionalOperationContractImpl(foci.baseName, foci.name, foci.kjt, foci.pm,
                                                   foci.specifiedIn, foci.modality,
                                                   foci.originalPres, foci.originalMby,
                                                   foci.originalPosts, foci.originalAxioms,
                                                   foci.originalMods, foci.originalDeps,
                                                   foci.hasRealModifiesClause,
                                                   foci.originalSelfVar, foci.originalParamVars,
                                                   foci.originalResultVar, foci.originalExcVar,
                                                   foci.originalAtPreVars, globalDefs, foci.id,
                                                   foci.toBeSaved,foci.transaction, services);
    }

    public DependencyContract dep(KeYJavaType containerType,
                                  IObserverFunction pm,
                                  KeYJavaType specifiedIn,
                                  Map<LocationVariable,Term> requires,
                                  Term measuredBy,
                                  Map<ProgramVariable,Term> accessibles,
                                  ProgramVariable selfVar,
                                  ImmutableList<ProgramVariable> paramVars,
                                  Map<LocationVariable,? extends ProgramVariable> atPreVars,
                                  Term globalDefs) {
        assert (selfVar == null) == pm.isStatic();
        return dep("JML accessible clause", containerType, pm, specifiedIn,
                   requires, measuredBy, accessibles, selfVar, paramVars, atPreVars, globalDefs);
    }

    public DependencyContract dep(KeYJavaType kjt,
    							  LocationVariable targetHeap,
                                  Triple<IObserverFunction, Term, Term> dep,
                                  ProgramVariable selfVar) {
        final ImmutableList<ProgramVariable> paramVars =
                tb.paramVars(dep.first, false);
        assert (selfVar == null) == dep.first.isStatic();
        Map<LocationVariable,Term> pres = new LinkedHashMap<LocationVariable, Term>();
        pres.put(services.getTypeConverter().getHeapLDT().getHeap(),
                 selfVar == null ? tb.tt() : tb.inv(tb.var(selfVar)));
        Map<ProgramVariable,Term> accessibles = new LinkedHashMap<ProgramVariable, Term>();
        for(LocationVariable heap : HeapContext.getModHeaps(services, false)) {
        	if(heap == targetHeap) {
              accessibles.put(heap, dep.second);
        	}else{
              accessibles.put(heap, tb.allLocs());        		
        	}
        }
        // TODO: insert static invariant??
        return dep(kjt, dep.first, dep.first.getContainerType(), pres, dep.third, accessibles,
                   selfVar, paramVars, null, null);
    }

    public DependencyContract dep(String string,
                                  KeYJavaType containerType,
                                  IObserverFunction pm,
                                  KeYJavaType specifiedIn,
                                  Map<LocationVariable, Term> requires,
                                  Term measuredBy,
                                  Map<ProgramVariable, Term> accessibles,
                                  ProgramVariable selfVar,
                                  ImmutableList<ProgramVariable> paramVars,
                                  Map<LocationVariable,? extends ProgramVariable> atPreVars,
                                  Term globalDefs) {
        assert (selfVar == null) == pm.isStatic();
        return new DependencyContractImpl(string, null, containerType, pm, specifiedIn,
                                          requires, measuredBy, accessibles,
                                          selfVar, paramVars, atPreVars, globalDefs,
                                          Contract.INVALID_ID);
    }

    public InformationFlowContract createInformationFlowContract(
            KeYJavaType forClass,
            IProgramMethod pm,
            KeYJavaType specifiedIn,
            Modality modality,
            Term requires,
            Term measuredBy,
            Term modifies,
            boolean hasMod,
            ProgramVariableCollection progVars,
            Term accessible,
            ImmutableList<InfFlowSpec> infFlowSpecs,
            boolean toBeSaved) {
        final LocationVariable baseHeap = services.getTypeConverter().getHeapLDT().getHeap();
        final Term atPre = tb.var(progVars.atPreVars.get(baseHeap));
        final Term self = progVars.selfVar != null ? tb.var(progVars.selfVar) : null;
        final ImmutableList<Term> params = tb.var(progVars.paramVars);
        final Term result = progVars.resultVar != null ? tb.var(
                progVars.resultVar) : null;
        final Term exc = progVars.excVar != null ? tb.var(progVars.excVar) : null;
        return new InformationFlowContractImpl(
                INFORMATION_FLOW_CONTRACT_BASENAME, forClass, pm, specifiedIn,
                modality, requires, measuredBy, modifies, hasMod, self, params,
                result, exc, atPre, accessible, infFlowSpecs, toBeSaved);
    }

    @Override
    public boolean equals (Object o){
        if (o instanceof ContractFactory){
            return MiscTools.equalsOrNull(services, ((ContractFactory)o).services);
        } else {
            return false;
        }
    }

    public FunctionalOperationContract func (IProgramMethod pm, InitiallyClause ini){
        try {
            return new JMLSpecFactory(services).initiallyClauseToContract(ini, pm);
        } catch (SLTranslationException e) {
            services.getExceptionHandler().reportException(e);
            return null;
        }
    }

    public FunctionalOperationContract func (String baseName,
                                             KeYJavaType kjt,
                                             IProgramMethod pm,
                                             Modality modality,
                                             Map<LocationVariable,Term> pres,
                                             Term mby,
                                             Map<LocationVariable,Term> posts,
                                             Map<LocationVariable,Term> axioms,
                                             Map<LocationVariable,Term> mods,
                                             Map<ProgramVariable, Term> accs,
                                             Map<LocationVariable,Boolean> hasMod,
                                             ProgramVariable selfVar,
                                             ImmutableList<ProgramVariable> paramVars,
                                             ProgramVariable resultVar,
                                             ProgramVariable excVar,
                                             Map<LocationVariable,LocationVariable> atPreVars,
                                             boolean toBeSaved) {
        return new FunctionalOperationContractImpl(baseName, null, kjt, pm, pm.getContainerType(),
                                                   modality, pres, mby, posts, axioms, mods, accs,
                                                   hasMod, selfVar, paramVars, resultVar, excVar,
                                                   atPreVars, null, Contract.INVALID_ID, toBeSaved,
                                                   mods.get(services.getTypeConverter().getHeapLDT()
                                                           .getSavedHeap()) != null, services);
    }

    public FunctionalOperationContract func (String baseName,
                                             IProgramMethod pm,
                                             boolean terminates,
                                             Map<LocationVariable, Term> pres,
                                             Term mby,
                                             Map<LocationVariable, Term> posts,
                                             Map<LocationVariable, Term> axioms,
                                             Map<LocationVariable, Term> mods,
                                             Map<ProgramVariable, Term> accessibles,
                                             Map<LocationVariable, Boolean> hasMod,
                                             ProgramVariableCollection pv) {
        return func(baseName, pm, terminates ? Modality.DIA : Modality.BOX, pres, mby, posts, axioms,
                    mods, accessibles, hasMod, pv, false, mods.get(
                            services.getTypeConverter().getHeapLDT().getSavedHeap()) != null);
    }


    public FunctionalOperationContract func (String baseName,
                                             IProgramMethod pm,
                                             Modality modality,
                                             Map<LocationVariable, Term> pres,
                                             Term mby,
                                             Map<LocationVariable, Term> posts,
                                             Map<LocationVariable, Term> axioms,
                                             Map<LocationVariable, Term> mods,
                                             Map<ProgramVariable, Term> accessibles,
                                             Map<LocationVariable, Boolean> hasMod,
                                             ProgramVariableCollection progVars,
                                             boolean toBeSaved, boolean transaction) {
        return new FunctionalOperationContractImpl(baseName, null, pm.getContainerType(), pm,
                                                   pm.getContainerType(), modality, pres, mby,
                                                   posts, axioms, mods, accessibles, hasMod,
                                                   progVars.selfVar, progVars.paramVars,
                                                   progVars.resultVar, progVars.excVar,
                                                   progVars.atPreVars, null,
                                                   Contract.INVALID_ID, toBeSaved, transaction, services);
    }

    /**
     * Returns the union of the passed contracts.
     * Probably you want to use SpecificationRepository.combineContracts()
     * instead, which additionally takes care that the combined contract can be
     * loaded later. The resulting contract has id "INVALID_ID".
     */
    public FunctionalOperationContract union(FunctionalOperationContract ... contracts) {
<<<<<<< HEAD
        assert contracts[0] instanceof FunctionalOperationContractImpl
                : UNKNOWN_CONTRACT_IMPLEMENTATION;
=======
        if (contracts.length == 0) return null;
        if (contracts.length == 1) return contracts[0];
        assert contracts[0] instanceof FunctionalOperationContractImpl :
            UNKNOWN_CONTRACT_IMPLEMENTATION;
>>>>>>> 224ad001

        FunctionalOperationContractImpl t = (FunctionalOperationContractImpl) contracts[0];
        FunctionalOperationContract[] others = Arrays.copyOfRange(contracts, 1, contracts.length);
        assert others != null;

        //determine names
        StringBuffer nameSB = new StringBuffer(t.getName());
        for(FunctionalOperationContract other : others) {
            nameSB.append(CONTRACT_COMBINATION_MARKER).append(other.getName());
        }

        for(FunctionalOperationContract contract : others) {
            assert contract.getTarget().equals(t.pm);
        }

        //collect information
        Map<LocationVariable,Term> pres =
                new LinkedHashMap<LocationVariable, Term>(t.originalPres.size());
        for(LocationVariable h : t.originalPres.keySet()) {
           pres.put(h, t.originalPres.get(h));
        }
        Term mby = t.originalMby;
        Map<LocationVariable,Boolean> hasMod = new LinkedHashMap<LocationVariable,Boolean>();
        Map<LocationVariable,Term> posts =
                new LinkedHashMap<LocationVariable, Term>(t.originalPosts.size());
        for(LocationVariable h : services.getTypeConverter().getHeapLDT().getAllHeaps()) {
           hasMod.put(h, false);
           Term oriPost = t.originalPosts.get(h);
           if(oriPost != null) {
              posts.put(h,tb.imp(atPreify(t.originalPres.get(h),
                        t.originalAtPreVars),
                   oriPost));
           }
        }

        Map<LocationVariable,Term> axioms = new LinkedHashMap<LocationVariable,Term>();
        if(t.originalAxioms != null) { // TODO: what about the others?
            for(LocationVariable h : services.getTypeConverter().getHeapLDT().getAllHeaps()) {
                Term oriAxiom = t.originalAxioms.get(h);
                if(oriAxiom != null) {
                    axioms.put(h,tb.imp(atPreify(t.originalPres.get(h), t.originalAtPreVars),
                                        oriAxiom));
                }
            }
        }
        Map<LocationVariable,Term> mods = t.originalMods;
        Map<ProgramVariable,Term> deps = t.originalDeps;
        Modality moda = t.modality;
        for(FunctionalOperationContract other : others) {
            Modality otherModality = other.getModality();
            if (moda != otherModality) {
                // TODO are there other modalities to appear in contracts?
                // I know that this is extremely ugly, but I don't know how to combine other kinds of modalities.
                if (moda == Modality.BOX) {
                    assert otherModality == Modality.DIA : "unknown modality "+otherModality+" in contract";
                    // do nothing
                } else {
                    assert moda == Modality.DIA: "unknown modality "+moda+" in contract";
                    moda = Modality.BOX;
                }
            }
            Term otherMby = other.hasMby()
            ? other.getMby(t.originalSelfVar,
                    t.originalParamVars,
                    services)
                    : null;
            for(LocationVariable h : services.getTypeConverter().getHeapLDT().getAllHeaps()) {
                Term otherPre = other.getPre(h, t.originalSelfVar,
                        t.originalParamVars,
                        t.originalAtPreVars,
                        services);
                Term otherPost = other.getPost(h, t.originalSelfVar,
                        t.originalParamVars,
                        t.originalResultVar,
                        t.originalExcVar,
                        t.originalAtPreVars,
                        services);
                Term otherAxiom = other.getRepresentsAxiom(h, t.originalSelfVar,
                        t.originalParamVars,
                        t.originalResultVar,
                        t.originalAtPreVars,
                        services);

                if(h == services.getTypeConverter().getHeapLDT().getHeap()) {
                    // bugfix (MU)
                    // if the first or the other contract do not have a
                    // measured-by-clause, assume no clause at all
                    if(mby == null || otherMby == null) {
                        mby = null;
                    } else {
                        mby = tb.ife(otherPre, otherMby, mby);
                    }
                }
                if(otherPre != null) {
                    pres.put(h,pres.get(h) == null ? otherPre : tb.or(pres.get(h), otherPre));
                }
                if(otherPost != null) {
                    final Term oPost = tb.imp(atPreify(otherPre, t.originalAtPreVars), otherPost);
                    posts.put(h, posts.get(h) == null ? oPost : tb.and(posts.get(h), oPost));
                }
                if(otherAxiom != null) {
                    final Term oAxiom = tb.imp(atPreify(otherPre, t.originalAtPreVars), otherAxiom);
                    axioms.put(h, axioms.get(h) == null ? oAxiom : tb.and(axioms.get(h), oAxiom));
                }

                if (hasMod.get(h) || other.hasModifiesClause(h)) {
                    hasMod.put(h, true);
                    Term m1 = mods.get(h);
                    Term m2 = other.getMod(h, t.originalSelfVar,
                            t.originalParamVars,
                            services);
                    if (m1 != null || m2 != null) {
                        Term nm;
                        if (m1 == null) {
                            nm = m2;
                        } else if (m2 == null) {
                            nm = m1;
                        } else {
                            Term ownPre = pres.get(h) == null ? pres.get(h) : tb.tt();
                            nm = tb.intersect(tb.ife(ownPre, m1, tb.allLocs()),
                                    tb.ife(otherPre, m2, tb.allLocs()));
                        }
                        mods.put(h, nm);
                    }
                }
            }

            for(LocationVariable h : services.getTypeConverter().getHeapLDT().getAllHeaps()) {
                Term a1 = deps.get(h);
                Term a2 = other.getDep(h, false,
                                       t.originalSelfVar,
                                       t.originalParamVars,
                                       t.originalAtPreVars,
                                       services);
                if (a1 != null || a2 != null) {
                    Term na = null;
                    if(a1 == null){
                        na = a2;
                    } else if(a2 == null) {
                        na = a1;
                    }else {
                        na = tb.union(a1, a2);
                    }
                    deps.put(h, na);
                }
                boolean preHeap = t.originalAtPreVars.get(h) != null;
                if (preHeap) {
                    LocationVariable hPre = t.originalAtPreVars.get(h);
                    Term a1Pre = deps.get(hPre);
                    Term a2Pre = other.getDep(hPre, true,
                                              t.originalSelfVar,
                                              t.originalParamVars,
                                              t.originalAtPreVars,
                                              services);
                    if (a1Pre != null || a2Pre != null) {
                        Term naPre = null;
                        if(a1Pre == null){
                            naPre = a2Pre;
                        }else if(a2Pre == null) {
                            naPre = a1Pre;
                        }else{
                            naPre = tb.union(a1Pre, a2Pre);
                        }
                        deps.put(hPre, naPre);
                    }
                }
             }
        }

        return new FunctionalOperationContractImpl(INVALID_ID,
                                                   nameSB.toString(),
                                                   t.kjt,
                                                   t.pm,
                                                   t.specifiedIn,
                                                   moda,
                                                   pres,
                                                   mby,
                                                   posts,
                                                   axioms,
                                                   mods,
                                                   deps,
                                                   hasMod,
                                                   t.originalSelfVar,
                                                   t.originalParamVars,
                                                   t.originalResultVar,
                                                   t.originalExcVar,
                                                   t.originalAtPreVars,
                                                   t.globalDefs,
                                                   Contract.INVALID_ID,
                                                   t.toBeSaved,
                                                   t.transaction, services);
    }


    // PRIVATE METHODS

    private static <T> void addToMap(T var, T originalVar,
            Map<T,T> map) {
        if(var != null) {
            map.put(var, originalVar);
        }
    }

    private Term atPreify(Term t, Map<LocationVariable,? extends ProgramVariable> atPreVars) {
        final Map<Term,Term> map = new LinkedHashMap<Term, Term>(atPreVars.size());
        for(LocationVariable h : atPreVars.keySet()) {
          if(atPreVars.get(h) != null) {
            map.put(tb.var(h), tb.var(atPreVars.get(h)));
          }
        }
        return new OpReplacer(map, services.getTermFactory()).replace(t);
    }


    /** replace in original the variables used for self and parameters */
    private Term replaceVariables(Term original, ProgramVariable selfVar,
                                  ImmutableList<ProgramVariable> paramVars,
                                  Map<LocationVariable,LocationVariable> atPreVars,
                                  ProgramVariable originalSelfVar,
                                  ImmutableList<ProgramVariable> originalParamVars, 
                                  Map<LocationVariable,LocationVariable> originalAtPreVars) {
        return replaceVariables(original,
                                selfVar, null, null, paramVars, atPreVars,
                                originalSelfVar, null, null, originalParamVars, originalAtPreVars);
    }

    /** replace in original the variables used for self, result, exception, heap, and parameters */
<<<<<<< HEAD
    private Term replaceVariables(Term original, ProgramVariable selfVar,
                                  ProgramVariable resultVar, ProgramVariable excVar,
                                  ImmutableList<ProgramVariable> paramVars,
                                  Map<LocationVariable,LocationVariable> atPreVars,
                                  ProgramVariable originalSelfVar,
                                  ProgramVariable originalResultVar,
                                  ProgramVariable originalExcVar,
                                  ImmutableList<ProgramVariable> originalParamVars,
                                  Map<LocationVariable,LocationVariable> originalAtPreVars) {
=======
    private Term replaceVariables(Term original, ProgramVariable selfVar, ProgramVariable resultVar,
                                  ProgramVariable excVar, ImmutableList<ProgramVariable> paramVars,
                                  Map<LocationVariable, LocationVariable> atPreVars,
                                  ProgramVariable originalSelfVar, ProgramVariable originalResultVar,
                                  ProgramVariable originalExcVar,
                                  ImmutableList<ProgramVariable> originalParamVars,
                                  Map<LocationVariable, LocationVariable> originalAtPreVars) {
>>>>>>> 224ad001
        Map <Operator, Operator> map = new LinkedHashMap<Operator,Operator>();
        addToMap(selfVar, originalSelfVar, map);
        addToMap(resultVar, originalResultVar, map);
        addToMap(excVar, originalExcVar, map);
        for(LocationVariable h : originalAtPreVars.keySet()) {
           if(atPreVars != null && atPreVars.get(h) != null ) {
             addToMap(atPreVars.get(h), originalAtPreVars.get(h), map);
           }
        }
        if(paramVars != null) {
            Iterator<ProgramVariable> it1 = paramVars.iterator();
            Iterator<ProgramVariable> it2 = originalParamVars.iterator();
            while(it1.hasNext()) {
                assert it2.hasNext();
                map.put(it1.next(), it2.next());
            }
        }
        OpReplacer or = new OpReplacer(map, services.getTermFactory());
        original = or.replace(original);
        return original;
    }

    @Override
    public int hashCode() {
        return services == null ? 0 : services.hashCode();
    }


    public static String generateDisplayName(String baseName,
                                             KeYJavaType forClass,
                                             IObserverFunction target,
                                             KeYJavaType specifiedIn,
                                             int myId) {
        return baseName + " " + myId +
                (specifiedIn.equals(forClass)
                  ? ""
                  : " for "
                    + specifiedIn.getJavaType().getFullName());
    }


    public static String generateContractName(String baseName,
                                              KeYJavaType forClass,
                                              IObserverFunction target,
                                              KeYJavaType specifiedIn,
                                              int myId) {
        return generateContractTypeName(baseName, forClass, target, specifiedIn)
               + "." + myId;
    }


    public static String generateContractTypeName(String baseName,
                                                  KeYJavaType forClass,
                                                  IObserverFunction target,
                                                  KeYJavaType specifiedIn) {
        final String methodName = target.name().toString();
        final int startIndexShortName = methodName.indexOf("::") + 2;
        final String methodShortName = methodName.substring(startIndexShortName);
        return forClass.getJavaType().getFullName() + "[" +
               specifiedIn.getJavaType().getFullName() + "::" +
               methodShortName + "(" +
               concadinate(",", target.getParamTypes()) + ")" + "]"
               + "." + baseName;
    }


    private static String concadinate(String delim,
                                      ImmutableArray<KeYJavaType> elems) {
        StringBuilder b = new StringBuilder();
        for (int i = 0; i < elems.size(); i++) {
            b.append(elems.get(i).getFullName());
            if (i + 1 < elems.size()) {
                b.append(delim);
            }
        }
        return b.toString();
    }
}<|MERGE_RESOLUTION|>--- conflicted
+++ resolved
@@ -64,7 +64,6 @@
      * Returns another contract like this one, except that the passed term
      * has been added as a postcondition (regardless of termination case).
      */
-<<<<<<< HEAD
     public FunctionalOperationContract
                 addPost(FunctionalOperationContract old, Term addedPost, ProgramVariable selfVar,
                         ProgramVariable resultVar, ProgramVariable excVar,
@@ -80,35 +79,11 @@
     Map<LocationVariable,Term> newPosts = new LinkedHashMap<LocationVariable,Term>(10);
     for(LocationVariable h : foci.originalPosts.keySet()) {
        if(h == services.getTypeConverter().getHeapLDT().getHeap()) {
-          newPosts.put(h, tb.and(foci.originalPosts.get(h), addedPost));
+          newPosts.put(h, tb.andSC(foci.originalPosts.get(h), addedPost));
        }else{
           newPosts.put(h, foci.originalPosts.get(h));
        }
     }
-=======
-    public FunctionalOperationContract addPost(FunctionalOperationContract old,
-            Term addedPost,
-            ProgramVariable selfVar,
-            ProgramVariable resultVar,
-            ProgramVariable excVar,
-            ImmutableList<ProgramVariable> paramVars,
-            Map<LocationVariable, LocationVariable> atPreVars) {
-        assert old instanceof FunctionalOperationContractImpl : UNKNOWN_CONTRACT_IMPLEMENTATION;
-        FunctionalOperationContractImpl foci = (FunctionalOperationContractImpl) old;
-        addedPost = replaceVariables(addedPost, selfVar, resultVar, excVar, paramVars,
-            atPreVars, foci.originalSelfVar, foci.originalResultVar,
-            foci.originalExcVar, foci.originalParamVars,
-            foci.originalAtPreVars);
-
-        Map<LocationVariable,Term> newPosts = new LinkedHashMap<LocationVariable,Term>(10);
-        for(LocationVariable h : foci.originalPosts.keySet()) {
-            if(h == services.getTypeConverter().getHeapLDT().getHeap()) {
-                newPosts.put(h, tb.andSC(addedPost, foci.originalPosts.get(h)));
-            }else{
-                newPosts.put(h, foci.originalPosts.get(h));
-            }
-        }
->>>>>>> 224ad001
 
     //create new contract
     return new FunctionalOperationContractImpl(foci.baseName,
@@ -137,11 +112,7 @@
 
     /** Add the specification contained in InitiallyClause as a postcondition. */
     public FunctionalOperationContract addPost(FunctionalOperationContract old, InitiallyClause ini) {
-<<<<<<< HEAD
-        final ProgramVariable selfVar = tb.selfVar(services, ini.getKJT(), true);
-=======
         final ProgramVariable selfVar = tb.selfVar(ini.getKJT(), true);
->>>>>>> 224ad001
         return addPost(old, ini.getClause(selfVar, services), null, null, null, null, null);
     }
 
@@ -192,17 +163,10 @@
                                                    foci.globalDefs,
                                                    foci.id,
                                                    foci.toBeSaved,
-<<<<<<< HEAD
                                                    foci.originalMods
                                                    .get(services.getTypeConverter()
-                                                           .getHeapLDT().getSavedHeap()) != null);
-=======
-                                                   foci.originalMods.get(
-                                                           services.getTypeConverter().getHeapLDT()
-                                                           .getSavedHeap())
-                                                           != null, services
-                                                   );
->>>>>>> 224ad001
+                                                           .getHeapLDT().getSavedHeap()) != null,
+                                                   services);
     }
 
     /**
@@ -395,15 +359,10 @@
      * loaded later. The resulting contract has id "INVALID_ID".
      */
     public FunctionalOperationContract union(FunctionalOperationContract ... contracts) {
-<<<<<<< HEAD
-        assert contracts[0] instanceof FunctionalOperationContractImpl
-                : UNKNOWN_CONTRACT_IMPLEMENTATION;
-=======
         if (contracts.length == 0) return null;
         if (contracts.length == 1) return contracts[0];
         assert contracts[0] instanceof FunctionalOperationContractImpl :
             UNKNOWN_CONTRACT_IMPLEMENTATION;
->>>>>>> 224ad001
 
         FunctionalOperationContractImpl t = (FunctionalOperationContractImpl) contracts[0];
         FunctionalOperationContract[] others = Arrays.copyOfRange(contracts, 1, contracts.length);
@@ -631,7 +590,6 @@
     }
 
     /** replace in original the variables used for self, result, exception, heap, and parameters */
-<<<<<<< HEAD
     private Term replaceVariables(Term original, ProgramVariable selfVar,
                                   ProgramVariable resultVar, ProgramVariable excVar,
                                   ImmutableList<ProgramVariable> paramVars,
@@ -641,15 +599,6 @@
                                   ProgramVariable originalExcVar,
                                   ImmutableList<ProgramVariable> originalParamVars,
                                   Map<LocationVariable,LocationVariable> originalAtPreVars) {
-=======
-    private Term replaceVariables(Term original, ProgramVariable selfVar, ProgramVariable resultVar,
-                                  ProgramVariable excVar, ImmutableList<ProgramVariable> paramVars,
-                                  Map<LocationVariable, LocationVariable> atPreVars,
-                                  ProgramVariable originalSelfVar, ProgramVariable originalResultVar,
-                                  ProgramVariable originalExcVar,
-                                  ImmutableList<ProgramVariable> originalParamVars,
-                                  Map<LocationVariable, LocationVariable> originalAtPreVars) {
->>>>>>> 224ad001
         Map <Operator, Operator> map = new LinkedHashMap<Operator,Operator>();
         addToMap(selfVar, originalSelfVar, map);
         addToMap(resultVar, originalResultVar, map);
