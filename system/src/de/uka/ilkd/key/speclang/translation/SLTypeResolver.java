// This file is part of KeY - Integrated Deductive Software Design 
//
// Copyright (C) 2001-2011 Universitaet Karlsruhe (TH), Germany 
//                         Universitaet Koblenz-Landau, Germany
//                         Chalmers University of Technology, Sweden
// Copyright (C) 2011-2013 Karlsruhe Institute of Technology, Germany 
//                         Technical University Darmstadt, Germany
//                         Chalmers University of Technology, Sweden
//
// The KeY system is protected by the GNU General 
// Public License. See LICENSE.TXT for details.
// 


package de.uka.ilkd.key.speclang.translation;

import de.uka.ilkd.key.java.JavaInfo;
import de.uka.ilkd.key.java.abstraction.KeYJavaType;
import de.uka.ilkd.key.java.recoderext.ImplicitFieldAdder;
import de.uka.ilkd.key.logic.op.ProgramVariable;

/**
 * Resolves types occurring explicitly in specification expressions
 * (e.g. as part of a static method call MyClass.m()).
 */
public final class SLTypeResolver extends SLExpressionResolver {

    public SLTypeResolver(JavaInfo javaInfo, 
	    		  SLResolverManager manager,
	    		  KeYJavaType specInClass) {
        super(javaInfo, manager, specInClass);
    }

    
    @Override
    protected boolean canHandleReceiver(SLExpression receiver) {
        return true;
    }

    
    @Override
    protected SLExpression doResolving(SLExpression receiver,
                                       String name,
                                       SLParameters parameters)
                                   throws SLTranslationException {
        try {
<<<<<<< HEAD
            KeYJavaType type = javaInfo.getTypeByClassName(name, specInClass);

=======
            KeYJavaType type = javaInfo.getTypeByClassName(name, specInClass);                        
>>>>>>> e4089518
            if(type == null) {
                throw new SLTranslationException("Type "+name+" not found.");
            }
            return new SLExpression(type);
        } catch (RuntimeException e) {
            try{
                if(receiver != null) { 
                    KeYJavaType containingType = receiver.getType();
                    while(true) {
                        String typeName = containingType.getSort().name().toString();
                        if(typeName.substring(typeName.lastIndexOf(".")+1).equals(name)){
                            return new SLExpression(containingType);
                        }
                        ProgramVariable et = javaInfo.getAttribute(
                                ImplicitFieldAdder.IMPLICIT_ENCLOSING_THIS, containingType);
                        if(et != null) {
                            containingType = et.getKeYJavaType();
                        }else{
                            break;
                        }
                    }
                }
            } catch(RuntimeException ex){ }
            // Type not found
            return null;
        }
    }
}<|MERGE_RESOLUTION|>--- conflicted
+++ resolved
@@ -44,12 +44,7 @@
                                        SLParameters parameters)
                                    throws SLTranslationException {
         try {
-<<<<<<< HEAD
             KeYJavaType type = javaInfo.getTypeByClassName(name, specInClass);
-
-=======
-            KeYJavaType type = javaInfo.getTypeByClassName(name, specInClass);                        
->>>>>>> e4089518
             if(type == null) {
                 throw new SLTranslationException("Type "+name+" not found.");
             }
