// This file is part of KeY - Integrated Deductive Software Design
// Copyright (C) 2001-2011 Universitaet Karlsruhe, Germany
//                         Universitaet Koblenz-Landau, Germany
//                         Chalmers University of Technology, Sweden
//
// The KeY system is protected by the GNU General Public License. 
// See LICENSE.TXT for details.
//
//

package de.uka.ilkd.key.speclang;

import java.io.IOException;
import java.util.Iterator;
import java.util.LinkedHashMap;
import java.util.List;
import java.util.Map;

import de.uka.ilkd.key.collection.ImmutableArray;
import de.uka.ilkd.key.collection.ImmutableList;
import de.uka.ilkd.key.java.*;
import de.uka.ilkd.key.java.abstraction.KeYJavaType;
import de.uka.ilkd.key.java.declaration.modifier.VisibilityModifier;
import de.uka.ilkd.key.java.expression.operator.CopyAssignment;
import de.uka.ilkd.key.java.reference.MethodReference;
import de.uka.ilkd.key.java.statement.CatchAllStatement;
import de.uka.ilkd.key.ldt.HeapLDT;
import de.uka.ilkd.key.logic.JavaBlock;
import de.uka.ilkd.key.logic.Term;
import de.uka.ilkd.key.logic.TermBuilder;
import de.uka.ilkd.key.logic.op.ElementaryUpdate;
import de.uka.ilkd.key.logic.op.IObserverFunction;
import de.uka.ilkd.key.logic.op.IProgramMethod;
import de.uka.ilkd.key.logic.op.Junctor;
import de.uka.ilkd.key.logic.op.LocationVariable;
import de.uka.ilkd.key.logic.op.Modality;
import de.uka.ilkd.key.logic.op.ProgramVariable;
import de.uka.ilkd.key.logic.op.QuantifiableVariable;
import de.uka.ilkd.key.logic.op.UpdateApplication;
import de.uka.ilkd.key.pp.LogicPrinter;
import de.uka.ilkd.key.pp.NotationInfo;
import de.uka.ilkd.key.pp.ProgramPrinter;
import de.uka.ilkd.key.proof.OpReplacer;
import de.uka.ilkd.key.proof.init.FunctionalOperationContractPO;
import de.uka.ilkd.key.proof.init.InitConfig;
import de.uka.ilkd.key.proof.init.ProofOblInput;

/**
 * Standard implementation of the OperationContract interface.
 */
public class FunctionalOperationContractImpl implements FunctionalOperationContract {
    
    protected static final TermBuilder TB = TermBuilder.DF;

    final String baseName;
    final String name;
    final KeYJavaType kjt;
    final IProgramMethod pm;
    final Modality modality;
    final Map<LocationVariable,Term> originalPres;
    final Term originalMby;
    final Map<LocationVariable,Term> originalPosts;
    final Map<LocationVariable,Term> originalMods;
    final ProgramVariable originalSelfVar;
    final ImmutableList<ProgramVariable> originalParamVars;
    final ProgramVariable originalResultVar;
    final ProgramVariable originalExcVar;
    final Map<LocationVariable,LocationVariable> originalAtPreVars;
    final int id;
    final boolean transaction;
    final boolean toBeSaved;
    
    /**
     * If a method is strictly pure, it has no modifies clause which could
     * anonymised.
     * @see #hasModifiesClause()
     */
    final boolean hasRealModifiesClause;
    
    
    //-------------------------------------------------------------------------
    //constructors
    //-------------------------------------------------------------------------
    
    FunctionalOperationContractImpl(String baseName,
	                          String name,
                                  KeYJavaType kjt,	                          
                                  IProgramMethod pm,
            		          Modality modality,
            		          Map<LocationVariable,Term> pres,
            		          Term mby,
            		          Map<LocationVariable,Term> posts,
            		          Map<LocationVariable,Term> mods,
            		          boolean hasRealMod,
            		          ProgramVariable selfVar,
            		          ImmutableList<ProgramVariable> paramVars,
            		          ProgramVariable resultVar,
            		          ProgramVariable excVar,
                                  Map<LocationVariable, LocationVariable> atPreVars,
                                  int id,
                                  boolean toBeSaved,
                                  boolean transaction) {
	assert !(name == null && baseName == null);
        assert kjt != null;	
        assert pm != null;
        assert pres != null;
        assert posts != null;
        assert modality != null;
        assert (selfVar == null) == pm.isStatic();
        assert paramVars != null;
        assert paramVars.size() == pm.getParameterDeclarationCount();
        if (resultVar == null){
            assert (pm.isVoid() || pm.isConstructor()) : "resultVar == null for method "+pm;
        } else {
            assert (!pm.isVoid() && !pm.isConstructor()) : "non-null result variable for void method or constructor "+pm+" with return type "+pm.getReturnType();
        }
        assert excVar != null;
        assert atPreVars.size() != 0;
        this.baseName               = baseName;
        this.name = name != null 
                  ? name 
                  : ContractFactory.generateContractName(baseName, kjt, pm, id);
        this.pm          	    = pm;
        this.kjt                    = kjt;
        this.modality               = modality;
	this.originalPres           = pres;
	this.originalMby            = mby;
	this.originalPosts          = posts;
	this.originalMods           = mods;
	this.hasRealModifiesClause  = hasRealMod;
	this.originalSelfVar        = selfVar;
	this.originalParamVars      = paramVars;
	this.originalResultVar      = resultVar;
	this.originalExcVar         = excVar;
	this.originalAtPreVars      = atPreVars;
	this.id                     = id;
        this.transaction            = transaction;
	this.toBeSaved	            = toBeSaved;
    }
  
    
    /**
     * Creates an operation contract.
     * @param baseName base name of the contract (does not have to be unique)
     * @param pm the IProgramMethod to which the contract belongs
     * @param modality the modality of the contract
     * @param pre the precondition of the contract
     * @param mby the measured_by clause of the contract 
     * @param post the postcondition of the contract
     * @param mod the modifies clause of the contract
     * @param selfVar the variable used for the receiver object
     * @param paramVars the variables used for the operation parameters
     * @param resultVar the variables used for the operation result
     * @param excVar the variable used for the thrown exception
     * @param heapAtPreVar the variable used for the pre-heap
     */
    FunctionalOperationContractImpl(String baseName,
                                 KeYJavaType kjt,	    
                                 IProgramMethod pm,
            		         Modality modality,
            		         Map<LocationVariable,Term> pres,
            		         Term mby,            		         
            		         Map<LocationVariable,Term> posts,
            		         Map<LocationVariable,Term> mods,
            		         boolean hasMod,
            		         ProgramVariable selfVar,
            		         ImmutableList<ProgramVariable> paramVars,
            		         ProgramVariable resultVar,
            		         ProgramVariable excVar,
                                 Map<LocationVariable,LocationVariable> atPreVars,
                                 boolean toBeSaved,
                                 boolean transaction) {
        this(baseName,
             null,
             kjt,             
             pm,
             modality,
             pres,
             mby,
             posts,
             mods,
             hasMod,
             selfVar,
             paramVars,
             resultVar,
             excVar,
             atPreVars,
             INVALID_ID,
             toBeSaved,
             transaction);
    }
    
    
    /* *
     * Creates an operation contract.
     * 
     * @param baseName base name of the contract (does not have to be unique)
     * @param pm 	the IProgramMethod to which the contract belongs
     * @param modality the modality of the contract
     * @param pre 	the precondition of the contract
     * @param mby 	the measured_by clause of the contract 
     * @param post 	the postcondition of the contract
     * @param mod 	the modifies clause of the contract
     * @param progVars collection of variables for the receiver object,
     * 			operation parameters, operation result, thrown exception
     * 			and the pre-heap
     */
//    FunctionalOperationContractImpl(String baseName, IProgramMethod pm,
//	    Modality modality, Term pre, Term mby, Term post, Term mod, boolean hasMod, Term modBackup,
//	    ProgramVariableCollection progVars, boolean toBeSaved) {
//	this(baseName, null, pm.getContainerType(), pm, modality, pre, mby,
//	        post, mod, hasMod, modBackup, progVars.selfVar, progVars.paramVars,
//	        progVars.resultVar, progVars.excVar, progVars.heapAtPreVar, progVars.savedHeapAtPreVar,
//	        INVALID_ID, toBeSaved);
//    }
    
    
    
    //-------------------------------------------------------------------------
    //internal methods
    //-------------------------------------------------------------------------

    
    protected Map<ProgramVariable, ProgramVariable> getReplaceMap(
	    		      ProgramVariable selfVar, 
	    		      ImmutableList<ProgramVariable> paramVars, 
	    		      ProgramVariable resultVar, 
	    		      ProgramVariable excVar,
	    		      Map<LocationVariable,? extends ProgramVariable> atPreVars,
	    		      Services services) {
	final Map<ProgramVariable, ProgramVariable> result = new LinkedHashMap<ProgramVariable, ProgramVariable>();
	
        //self
	if(selfVar != null) {
            assert selfVar.sort().extendsTrans(originalSelfVar.sort());
	    result.put(originalSelfVar, selfVar);
	}
	
        //parameters
	if(paramVars != null) {
	    assert originalParamVars.size() == paramVars.size();
	    final Iterator<ProgramVariable> it1 = originalParamVars.iterator();
	    final Iterator<ProgramVariable> it2 = paramVars.iterator();
	    while(it1.hasNext()) {
		ProgramVariable originalParamVar = it1.next();
		ProgramVariable paramVar         = it2.next();
		assert originalParamVar.sort().equals(paramVar.sort());
		result.put(originalParamVar, paramVar);
	    }
	}
	
        //result
	if(resultVar != null) {
	    assert originalResultVar.sort().equals(resultVar.sort());
	    result.put(originalResultVar, resultVar);
	}
	
        //exception
	if(excVar != null) {
	    assert originalExcVar.sort().equals(excVar.sort());
	    result.put(originalExcVar, excVar);
	}

        if(atPreVars != null) {
          final HeapLDT heapLDT = services.getTypeConverter().getHeapLDT();
          for(LocationVariable h : heapLDT.getAllHeaps()) {
             if(atPreVars.get(h) != null) {
                assert originalAtPreVars.get(h).sort().equals(atPreVars.get(h).sort());
                result.put(originalAtPreVars.get(h), atPreVars.get(h));
             }
          }        
        }

	return result;
    }
    
    
<<<<<<< HEAD
    protected Map<Term, Term> getReplaceMap(
=======
    private Map<Term, Term> getReplaceMap(
	    		      LocationVariable baseHeap,
>>>>>>> 9ccf428a
	    		      Term heapTerm,
	    		      Term selfTerm, 
	    		      ImmutableList<Term> paramTerms, 
	    		      Term resultTerm, 
	    		      Term excTerm,
                              Map<LocationVariable,Term> atPres,
	    		      Services services) {
	final Map<Term,Term> result = new LinkedHashMap<Term,Term>();
	
	//heap
	assert heapTerm != null;
	assert heapTerm.sort().equals(services.getTypeConverter()
		                              .getHeapLDT()
		                              .targetSort());
	result.put(baseHeap != null ? TB.var(baseHeap) : TB.getBaseHeap(services), heapTerm);
	
        //self
	if(selfTerm != null) {
            assert selfTerm.sort().extendsTrans(originalSelfVar.sort());
	    result.put(TB.var(originalSelfVar), selfTerm);
	}
	
        //parameters
	if(paramTerms != null) {
	    assert originalParamVars.size() == paramTerms.size();
	    final Iterator<ProgramVariable> it1 = originalParamVars.iterator();
	    final Iterator<Term> it2 = paramTerms.iterator();
	    while(it1.hasNext()) {
		ProgramVariable originalParamVar = it1.next();
		Term paramTerm                   = it2.next();
		assert paramTerm.sort().extendsTrans(originalParamVar.sort());
		result.put(TB.var(originalParamVar), paramTerm);
	    }
	}
	
        //result
	if(resultTerm != null) {
	    assert originalResultVar.sort().equals(resultTerm.sort());
	    result.put(TB.var(originalResultVar), resultTerm);
	}
	
        //exception
	if(excTerm != null) {
	    assert originalExcVar.sort().equals(excTerm.sort());
	    result.put(TB.var(originalExcVar), excTerm);
	}

        if(atPres != null) {
            final HeapLDT heapLDT = services.getTypeConverter().getHeapLDT();
            for(LocationVariable h : heapLDT.getAllHeaps()) {
            if(atPres.get(h) != null) {
              assert originalAtPreVars.get(h).sort().equals(atPres.get(h).sort());
	      result.put(TB.var(originalAtPreVars.get(h)), atPres.get(h));
            }
          }
        }
        
	return result;
    }    
    
    
    
    //-------------------------------------------------------------------------
    //public interface
    //------------------------------------------------------------------------- 
    
    @Override
    public String getName() {
        return name;
    }
    

    @Override
    public int id() {
	return id;
    }
    
    
    @Override
    public KeYJavaType getKJT() {
	return kjt;
    }
    
    
    @Override
    public IProgramMethod getTarget() {
        return pm;
    }
    
    
    @Override
    public boolean hasMby() {
	return originalMby != null;
    }
    
        
    @Override
    public Term getPre(LocationVariable heap,
                       ProgramVariable selfVar, 
	    	       ImmutableList<ProgramVariable> paramVars,
                       Map<LocationVariable,? extends ProgramVariable> atPreVars,
                       Services services) {
        assert (selfVar == null) == (originalSelfVar == null);
        assert paramVars != null;
        assert paramVars.size() == originalParamVars.size();
        assert services != null;
	final Map<ProgramVariable, ProgramVariable> replaceMap = getReplaceMap(selfVar, 
                                             paramVars, 
                                             null, 
                                             null,
                                             atPreVars, 
                                             services);
	final OpReplacer or = new OpReplacer(replaceMap);
	return or.replace(originalPres.get(heap));
    }

    public Term getPre(List<LocationVariable> heapContext,
                       ProgramVariable selfVar, 
	    	       ImmutableList<ProgramVariable> paramVars,
                       Map<LocationVariable,? extends ProgramVariable> atPreVars,
                       Services services) {
       Term result = null;
       for(LocationVariable heap : heapContext) {
          final Term p = getPre(heap, selfVar, paramVars, atPreVars, services);
          if(result == null) {
            result = p;
          }else{
            result = TB.and(result, p);
          }
       }
       return result;
    }
    
    
    @Override
    public Term getPre(LocationVariable heap,
                       Term heapTerm,
	               Term selfTerm, 
	    	       ImmutableList<Term> paramTerms,
                       Map<LocationVariable,Term> atPres,
                       Services services) {
	assert heapTerm != null;		
        assert (selfTerm == null) == (originalSelfVar == null);
        assert paramTerms != null;
        assert paramTerms.size() == originalParamVars.size();
        assert services != null;
	final Map<Term, Term> replaceMap = getReplaceMap(heap, heapTerm, 
					     selfTerm, 
					     paramTerms, 
					     null, 
					     null,
                                             atPres, 
					     services);
	final OpReplacer or = new OpReplacer(replaceMap);
	return or.replace(originalPres.get(heap));
    }    
    

    public Term getPre(List<LocationVariable> heapContext,
                       Map<LocationVariable,Term> heapTerms,
	               Term selfTerm, 
	    	       ImmutableList<Term> paramTerms,
                       Map<LocationVariable,Term> atPres,
                       Services services) {
       Term result = null;
       for(LocationVariable heap : heapContext) {
          final Term p = getPre(heap, heapTerms.get(heap), selfTerm, paramTerms, atPres, services);
          if(result == null) {
            result = p;
          }else{
            result = TB.and(result, p);
          }
       }
       return result;
    }    

    @Override
    public Term getMby(ProgramVariable selfVar, 
	    	       ImmutableList<ProgramVariable> paramVars,
                       Services services) {
        assert (selfVar == null) == (originalSelfVar == null);
        assert paramVars != null;
        assert paramVars.size() == originalParamVars.size();
        assert services != null;
	final Map<ProgramVariable, ProgramVariable> replaceMap = getReplaceMap(selfVar, 
                                             paramVars, 
                                             null,
                                             null,
                                             null,
                                             services);
	final OpReplacer or = new OpReplacer(replaceMap);
	return or.replace(originalMby);
    }
    
    
    @Override
    public Term getMby(Term heapTerm,
	               Term selfTerm, 
	    	       ImmutableList<Term> paramTerms,
                       Services services) {
	assert heapTerm != null;		
        assert (selfTerm == null) == (originalSelfVar == null);
        assert paramTerms != null;
        assert paramTerms.size() == originalParamVars.size();
        assert services != null;
	final Map<Term, Term> replaceMap = getReplaceMap(null, heapTerm, 
					     selfTerm, 
					     paramTerms, 
					     null, 
					     null, 
                                             null,
					     services);
	final OpReplacer or = new OpReplacer(replaceMap);
	return or.replace(originalMby);
    }    
    
    
    
    @Override
    public String getHTMLText(Services services) {
    final HeapLDT heapLDT = services.getTypeConverter().getHeapLDT();
    final LocationVariable baseHeap = heapLDT.getHeap();
	final StringBuffer sig = new StringBuffer();
	if(originalResultVar != null) {
	    sig.append(originalResultVar);
	    sig.append(" = ");
	} else if(pm.isConstructor()) {
	    sig.append(originalSelfVar);
	    sig.append(" = new ");
	}
	if(!pm.isStatic() && !pm.isConstructor()) {
	    sig.append(originalSelfVar);
	    sig.append(".");
	}
	sig.append(pm.getName());
	sig.append("(");
	for(ProgramVariable pv : originalParamVars) {
	    sig.append(pv.name()).append(", ");
	}
	if(!originalParamVars.isEmpty()) {
	    sig.setLength(sig.length() - 2);
	}
	sig.append(")");
	sig.append(" catch(");
	sig.append(originalExcVar);
	sig.append(")");
	
        final String mby  = hasMby() 
        		    ? LogicPrinter.quickPrintTerm(originalMby, services)
        	            : null;        
        
        String mods = "";
        for(LocationVariable h : heapLDT.getAllHeaps()) {
           if(originalMods.get(h) != null) {
             mods = mods +"<br><b>mod"+(h == baseHeap ? "" : "["+h+"]")+"</b> " +
               LogicPrinter.escapeHTML(LogicPrinter.quickPrintTerm(originalMods.get(h), services), false);
             if(h == baseHeap && !hasRealModifiesClause) {
               mods = mods + "<b>, creates no new objects</b>";
             }
           }
        }

        String pres = "";
        for(LocationVariable h : heapLDT.getAllHeaps()) {
           if(originalPres.get(h) != null) {
             pres = pres +"<br><b>pre"+(h == baseHeap ? "" : "["+h+"]")+"</b> " +
               LogicPrinter.escapeHTML(LogicPrinter.quickPrintTerm(originalPres.get(h),services), false);
           }
        }

        String posts = "";
        for(LocationVariable h : heapLDT.getAllHeaps()) {
           if(originalPres.get(h) != null) {
             posts = posts +"<br><b>post"+(h == baseHeap ? "" : "["+h+"]")+"</b> " +
               LogicPrinter.escapeHTML(LogicPrinter.quickPrintTerm(originalPosts.get(h),services), false);
           }
        }

                      
        return "<html>"
                + "<i>" + LogicPrinter.escapeHTML(sig.toString(), false) + "</i>"
                + pres
                + posts
                + mods
                + (hasMby() 
                   ? "<br><b>measured-by</b> " + LogicPrinter.escapeHTML(mby, 
                	   						 false)
                   : "")                
                + "<br><b>termination</b> "
                + getModality()
                + (transactionApplicableContract() ? "<br><b>transaction applicable</b>" : "")
                + "</html>";
    }    
    
    
    @Override
    public boolean toBeSaved() {
	return toBeSaved;
    }
    
    
    @Override
    public String proofToString(Services services) {
	assert toBeSaved;
	final StringBuffer sb = new StringBuffer();
    final HeapLDT heapLDT = services.getTypeConverter().getHeapLDT();
    final LocationVariable baseHeap = heapLDT.getHeap();
	sb.append(baseName).append(" {\n");
	
	//print var decls
	sb.append("  \\programVariables {\n");
	if(originalSelfVar != null) {
	    sb.append("    ").append(originalSelfVar.proofToString());
	}
	for(ProgramVariable originalParamVar : originalParamVars) {
	    sb.append("    ").append(originalParamVar.proofToString());
	}
	if(originalResultVar != null) {
	    sb.append("    ").append(originalResultVar.proofToString());
	}
	sb.append("    ").append(originalExcVar.proofToString());
	sb.append("    ").append(originalAtPreVars.get(baseHeap).proofToString());	
	sb.append("  }\n");

	//prepare Java program
	final Expression[] args 
		= new ProgramVariable[originalParamVars.size()];
	int i = 0;
	for(ProgramVariable arg : originalParamVars) {
	    args[i++] = arg;
	}
	final MethodReference mr 
		= new MethodReference(new ImmutableArray<Expression>(args), 
			              pm.getProgramElementName(), 
			              originalSelfVar);
	final Statement callStatement;
	if(originalResultVar == null) {
	    callStatement = mr;
	} else {
	    callStatement = new CopyAssignment(originalResultVar, mr);
	}
	final CatchAllStatement cas 
		= new CatchAllStatement(new StatementBlock(callStatement), 
					(LocationVariable)originalExcVar);
	final StatementBlock sblock = new StatementBlock(cas);
	final JavaBlock jb = JavaBlock.createJavaBlock(sblock);
	
	//print contract term
	final Term update 
		= TB.tf().createTerm(
			ElementaryUpdate.getInstance(originalAtPreVars.get(baseHeap)),
			TB.getBaseHeap(services));	
	final Term modalityTerm 
		= TB.tf().createTerm(modality, 
				     new Term[]{originalPosts.get(baseHeap)}, 
				     new ImmutableArray<QuantifiableVariable>(),
				     jb);
	final Term updateTerm
		= TB.tf().createTerm(UpdateApplication.UPDATE_APPLICATION, 
				     update, 
				     modalityTerm);
	final Term contractTerm 
		= TB.tf().createTerm(Junctor.IMP, originalPres.get(baseHeap), updateTerm);
	final LogicPrinter lp = new LogicPrinter(new ProgramPrinter(), 
            			   	       	 new NotationInfo(), 
            			   	       	 null);
	try {
	    lp.printTerm(contractTerm);
	} catch(IOException e) {
	    throw new RuntimeException(e);
	}
	sb.append(lp.toString());
	
	//print modifies
	lp.reset();
	try {
	    lp.printTerm(originalMods.get(baseHeap));
	} catch(IOException e) {
	    throw new RuntimeException(e);
	}
	sb.append("  \\modifies ").append(lp.toString());
	
	sb.append("};\n");
	return sb.toString();
    }
    
    
    @Override
    public Modality getModality() {
        return modality;
    }
    
    @Override
    public Term getPost(LocationVariable heap,
                        ProgramVariable selfVar, 
                        ImmutableList<ProgramVariable> paramVars, 
                        ProgramVariable resultVar, 
                        ProgramVariable excVar,
                        Map<LocationVariable,? extends ProgramVariable> atPreVars,
                        Services services) {
        assert (selfVar == null) == (originalSelfVar == null);
        assert paramVars != null;
        assert paramVars.size() == originalParamVars.size();
        assert (resultVar == null) == (originalResultVar == null);
        assert excVar != null;
        assert atPreVars.size() != 0;
        assert services != null;
	final Map<ProgramVariable, ProgramVariable> replaceMap = getReplaceMap(selfVar, 
                                       	     paramVars, 
                                       	     resultVar, 
                                       	     excVar, 
                                       	     atPreVars,
                                       	     services);
	final OpReplacer or = new OpReplacer(replaceMap);
	return or.replace(originalPosts.get(heap));
    }

    public Term getPost(List<LocationVariable> heapContext,
                        ProgramVariable selfVar, 
                        ImmutableList<ProgramVariable> paramVars, 
                        ProgramVariable resultVar, 
                        ProgramVariable excVar,
                        Map<LocationVariable,? extends ProgramVariable> atPreVars,
                        Services services) {
       Term result = null;
       for(LocationVariable heap : heapContext) {
          final Term p = getPost(heap, selfVar, paramVars, resultVar, excVar, atPreVars, services);
          if(result == null) {
            result = p;
          }else{
            result = TB.and(result, p);
          }
       }
       return result;

    }    
    
    @Override
    public Term getPost(LocationVariable heap,
                        Term heapTerm,
	                Term selfTerm, 
                        ImmutableList<Term> paramTerms, 
                        Term resultTerm, 
                        Term excTerm,
                        Map<LocationVariable,Term> atPres,
                        Services services) {
	assert heapTerm != null;
        assert (selfTerm == null) == (originalSelfVar == null);
        assert paramTerms != null;
        assert paramTerms.size() == originalParamVars.size();
        assert (resultTerm == null) == (originalResultVar == null);
        assert excTerm != null;
        assert atPres.size() != 0;
        assert services != null;
	final Map<Term, Term> replaceMap = getReplaceMap(heap, heapTerm,
		                             selfTerm, 
                                             paramTerms, 
                                             resultTerm, 
                                             excTerm, 
                                       	     atPres,
                                       	     services);
	final OpReplacer or = new OpReplacer(replaceMap);
	return or.replace(originalPosts.get(heap));
    }    

    public Term getPost(List<LocationVariable> heapContext,
                        Map<LocationVariable,Term> heapTerms,
	                Term selfTerm, 
                        ImmutableList<Term> paramTerms, 
                        Term resultTerm, 
                        Term excTerm,
                        Map<LocationVariable,Term> atPres,
                        Services services) {
       Term result = null;
       for(LocationVariable heap : heapContext) {
          final Term p = getPost(heap, heapTerms.get(heap), selfTerm, paramTerms, resultTerm, excTerm, atPres, services);
          if(result == null) {
            result = p;
          }else{
            result = TB.and(result, p);
          }
       }
       return result;
    }

    public boolean isReadOnlyContract(Services services) {
        return originalMods.get(services.getTypeConverter().getHeapLDT().getHeap()).op() == 
                services.getTypeConverter().getLocSetLDT().getEmpty();
    }
    
    public Term getAnyMod(Term mod, ProgramVariable selfVar, 
                       ImmutableList<ProgramVariable> paramVars,
                       Services services) {
        assert (selfVar == null) == (originalSelfVar == null);
        assert paramVars != null;
        assert paramVars.size() == originalParamVars.size();
        assert services != null;
	final Map<ProgramVariable, ProgramVariable> replaceMap = getReplaceMap(selfVar, 
                                             paramVars, 
                                             null, 
                                             null,
                                             null,
                                             services);
	final OpReplacer or = new OpReplacer(replaceMap);
        return or.replace(mod);
    }

    @Override
    public Term getMod(LocationVariable heap, ProgramVariable selfVar, 
                       ImmutableList<ProgramVariable> paramVars,
                       Services services) {
       return getAnyMod(this.originalMods.get(heap), selfVar, paramVars, services);
    }

    private Term getAnyMod(LocationVariable heap, Term mod, Term heapTerm,
	               Term selfTerm, 
	    	       ImmutableList<Term> paramTerms,
                       Services services) {
	assert heapTerm != null;	
        assert (selfTerm == null) == (originalSelfVar == null);
        assert paramTerms != null;
        assert paramTerms.size() == originalParamVars.size();
        assert services != null;
	final Map<Term, Term> replaceMap = getReplaceMap(heap, heapTerm,
		                             selfTerm, 
                                             paramTerms, 
                                             null, 
                                             null,
                                             null, 
                                             services);
	final OpReplacer or = new OpReplacer(replaceMap);
	return or.replace(mod);
    }
    
    @Override
    public boolean hasModifiesClause() {
        return this.hasRealModifiesClause;
    }
  
    @Override    
    public Term getMod(LocationVariable heap, Term heapTerm,
	               Term selfTerm, 
	    	       ImmutableList<Term> paramTerms,
                       Services services) {
        return getAnyMod(heap, this.originalMods.get(heap), heapTerm, selfTerm, paramTerms, services);
    }    
    
    @Override
    public String toString() {
	return "pre: " 
		+ originalPres
		+ "; mby: " 
		+ originalMby
		+ "; post: " 
		+ originalPosts 
		+ "; mods: " 
		+ originalMods
		+ "; hasMod: "
		+ hasRealModifiesClause
		+ "; termination: "
		+ getModality()
                + "; transaction: "
		+ transactionApplicableContract();
    }


    @Override
    public ProofOblInput createProofObl(InitConfig initConfig,
	    Contract contract) {
	return new FunctionalOperationContractPO(initConfig,
	        (FunctionalOperationContract) contract);
    }

	        	        
    @Override
    public String getDisplayName() {
        return ContractFactory.generateDisplayName(baseName, kjt, pm, id);
    }


    @Override
    public VisibilityModifier getVisibility() {
	assert false; // this is currently not applicable for contracts
	return null;
    }

    public boolean transactionApplicableContract() {
        return transaction;
    }

    @Override
    public FunctionalOperationContract setID(int newId) {
        return new FunctionalOperationContractImpl(baseName,
                                                   null,
                                                   kjt,
                                                   pm,
                                                   modality,
                                                   originalPres,
                                                   originalMby,
                                                   originalPosts,
                                                   originalMods,
                                                   hasRealModifiesClause,
                                                   originalSelfVar,
                                                   originalParamVars,
                                                   originalResultVar,
                                                   originalExcVar,
                                                   originalAtPreVars,
                                                   newId,
                                                   toBeSaved,
                                                   transaction);
    }


    @Override
    public Contract setTarget(KeYJavaType newKJT,
                              IObserverFunction newPM) {
        assert newPM instanceof IProgramMethod;
        return new FunctionalOperationContractImpl(baseName,
                                                   null,
                                                   newKJT,
                                                   (IProgramMethod) newPM,
                                                   modality,
                                                   originalPres,
                                                   originalMby,
                                                   originalPosts,
                                                   originalMods,
                                                   hasRealModifiesClause,
                                                   originalSelfVar,
                                                   originalParamVars,
                                                   originalResultVar,
                                                   originalExcVar,
                                                   originalAtPreVars,
                                                   id,
                                                   toBeSaved && newKJT.equals(
                kjt), transaction);
    }
    
    
    @Override
    public String getTypeName() {
        return ContractFactory.generateContractTypeName(baseName, kjt, pm);
    }

}<|MERGE_RESOLUTION|>--- conflicted
+++ resolved
@@ -275,12 +275,8 @@
     }
     
     
-<<<<<<< HEAD
     protected Map<Term, Term> getReplaceMap(
-=======
-    private Map<Term, Term> getReplaceMap(
 	    		      LocationVariable baseHeap,
->>>>>>> 9ccf428a
 	    		      Term heapTerm,
 	    		      Term selfTerm, 
 	    		      ImmutableList<Term> paramTerms, 
