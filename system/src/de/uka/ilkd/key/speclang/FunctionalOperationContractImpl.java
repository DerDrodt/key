--- conflicted
+++ resolved
@@ -14,17 +14,8 @@
 
 package de.uka.ilkd.key.speclang;
 
-<<<<<<< HEAD
-=======
-import java.io.IOException;
 import java.util.HashMap;
-import java.util.Iterator;
-import java.util.LinkedHashMap;
-import java.util.List;
-import java.util.Map;
 import java.util.Map.Entry;
-
->>>>>>> 41903df2
 import de.uka.ilkd.key.collection.ImmutableArray;
 import de.uka.ilkd.key.collection.ImmutableList;
 import de.uka.ilkd.key.collection.ImmutableSLList;
@@ -60,15 +51,12 @@
 import de.uka.ilkd.key.proof.init.FunctionalOperationContractPO;
 import de.uka.ilkd.key.proof.init.InitConfig;
 import de.uka.ilkd.key.proof.init.ProofOblInput;
-<<<<<<< HEAD
+import de.uka.ilkd.key.proof.io.ProofSaver;
 import java.io.IOException;
 import java.util.Iterator;
 import java.util.LinkedHashMap;
 import java.util.List;
 import java.util.Map;
-=======
-import de.uka.ilkd.key.proof.io.ProofSaver;
->>>>>>> 41903df2
 
 /**
  * Standard implementation of the OperationContract interface.
@@ -1258,7 +1246,15 @@
         return ContractFactory.generateContractTypeName(baseName, kjt, pm, specifiedIn);
     }
 
-<<<<<<< HEAD
+   @Override
+   public boolean hasResultVar() {
+      return originalResultVar != null;
+   }
+
+   @Override
+   public boolean hasSelfVar() {
+      return originalSelfVar != null;
+   }
 
     @Override
     public String getBaseName() {
@@ -1329,15 +1325,4 @@
         }
         return TB.var(originalExcVar);
     }
-=======
-   @Override
-   public boolean hasResultVar() {
-      return originalResultVar != null;
-   }
-
-   @Override
-   public boolean hasSelfVar() {
-      return originalSelfVar != null;
-   }
->>>>>>> 41903df2
 }
