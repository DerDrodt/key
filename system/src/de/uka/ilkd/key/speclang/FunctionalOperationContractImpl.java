// This file is part of KeY - Integrated Deductive Software Design
//
// Copyright (C) 2001-2011 Universitaet Karlsruhe (TH), Germany
//                         Universitaet Koblenz-Landau, Germany
//                         Chalmers University of Technology, Sweden
// Copyright (C) 2011-2013 Karlsruhe Institute of Technology, Germany
//                         Technical University Darmstadt, Germany
//                         Chalmers University of Technology, Sweden
//
// The KeY system is protected by the GNU General
// Public License. See LICENSE.TXT for details.
//


package de.uka.ilkd.key.speclang;

import de.uka.ilkd.key.collection.ImmutableArray;
import de.uka.ilkd.key.collection.ImmutableList;
import de.uka.ilkd.key.collection.ImmutableSLList;
import de.uka.ilkd.key.java.*;
import de.uka.ilkd.key.java.abstraction.KeYJavaType;
import de.uka.ilkd.key.java.declaration.modifier.VisibilityModifier;
import de.uka.ilkd.key.java.expression.operator.CopyAssignment;
import de.uka.ilkd.key.java.reference.MethodReference;
import de.uka.ilkd.key.java.statement.CatchAllStatement;
import de.uka.ilkd.key.ldt.HeapLDT;
import de.uka.ilkd.key.logic.JavaBlock;
import de.uka.ilkd.key.logic.Term;
import de.uka.ilkd.key.logic.TermBuilder;
import de.uka.ilkd.key.logic.op.ElementaryUpdate;
import de.uka.ilkd.key.logic.op.IObserverFunction;
import de.uka.ilkd.key.logic.op.IProgramMethod;
import de.uka.ilkd.key.logic.op.Junctor;
import de.uka.ilkd.key.logic.op.LocationVariable;
import de.uka.ilkd.key.logic.op.Modality;
import de.uka.ilkd.key.logic.op.ProgramVariable;
import de.uka.ilkd.key.logic.op.QuantifiableVariable;
import de.uka.ilkd.key.logic.op.UpdateApplication;
import de.uka.ilkd.key.logic.sort.Sort;
import de.uka.ilkd.key.pp.LogicPrinter;
import de.uka.ilkd.key.pp.NotationInfo;
import de.uka.ilkd.key.pp.ProgramPrinter;
import de.uka.ilkd.key.proof.OpReplacer;
import de.uka.ilkd.key.proof.init.FunctionalOperationContractPO;
import de.uka.ilkd.key.proof.init.InitConfig;
import de.uka.ilkd.key.proof.init.ProofOblInput;
import java.io.IOException;
import java.util.Iterator;
import java.util.LinkedHashMap;
import java.util.List;
import java.util.Map;

/**
 * Standard implementation of the OperationContract interface.
 */
public class FunctionalOperationContractImpl implements FunctionalOperationContract {

    protected static final TermBuilder TB = TermBuilder.DF;

    final String baseName;
    final String name;
    final KeYJavaType kjt;
    final IProgramMethod pm;
    final KeYJavaType specifiedIn;
    final Modality modality;
    final Map<LocationVariable,Term> originalPres;
    final Term originalMby;
    final Map<LocationVariable,Term> originalPosts;
    final Map<LocationVariable,Term> originalAxioms;
    final Map<LocationVariable,Term> originalMods;
    final ProgramVariable originalSelfVar;
    final ImmutableList<ProgramVariable> originalParamVars;
    final ProgramVariable originalResultVar;
    final ProgramVariable originalExcVar;
    final Map<LocationVariable,LocationVariable> originalAtPreVars;
    final Term globalDefs;
    final int id;
    final boolean transaction;
    final boolean toBeSaved;

    /**
     * If a method is strictly pure, it has no modifies clause which could
     * anonymised.
     * @see #hasModifiesClause()
     */
    final Map<LocationVariable,Boolean> hasRealModifiesClause;


    //-------------------------------------------------------------------------
    //constructors
    //-------------------------------------------------------------------------


    /**
     * Creates an operation contract.
     * Using this constructor is discouraged: it may change in the future.
     * Please use the factory methods in {@link de.uka.ilkd.key.speclang.ContractFactory}.
     * @param baseName base name of the contract (does not have to be unique)
     * @param pm the IProgramMethod to which the contract belongs
     * @param modality the modality of the contract
     * @param pre the precondition of the contract
     * @param mby the measured_by clause of the contract
     * @param post the postcondition of the contract
     * @param mod the modifies clause of the contract
     * @param selfVar the variable used for the receiver object
     * @param paramVars the variables used for the operation parameters
     * @param resultVar the variables used for the operation result
     * @param excVar the variable used for the thrown exception
     * @param heapAtPreVar the variable used for the pre-heap
     * @param globalDefs definitions for the whole contract
     */
    FunctionalOperationContractImpl(String baseName,
            String name,
            KeYJavaType kjt,
            IProgramMethod pm,
            KeYJavaType specifiedIn,
            Modality modality,
            Map<LocationVariable,Term> pres,
            Term mby,
            Map<LocationVariable,Term> posts,
            Map<LocationVariable,Term> axioms,
            Map<LocationVariable,Term> mods,
            Map<LocationVariable,Boolean> hasRealMod,
            ProgramVariable selfVar,
            ImmutableList<ProgramVariable> paramVars,
            ProgramVariable resultVar,
            ProgramVariable excVar,
            Map<LocationVariable, LocationVariable> atPreVars,
            Term globalDefs,
            int id,
            boolean toBeSaved,
            boolean transaction) {
        assert !(name == null && baseName == null);
        assert kjt != null;
        assert pm != null;
        assert pres != null;
        assert posts != null;
        assert modality != null;
        assert (selfVar == null) == pm.isStatic();
        assert globalDefs == null || globalDefs.sort() == Sort.UPDATE;
        assert paramVars != null;
        assert paramVars.size() >= pm.getParameterDeclarationCount();
        // may be more parameters in specifications (ghost parameters)
        if (resultVar == null){
            assert (pm.isVoid() || pm.isConstructor()) : "resultVar == null for method "+pm;
        } else {
            assert (!pm.isVoid() && !pm.isConstructor()) : "non-null result variable for void method or constructor "+pm+" with return type "+pm.getReturnType();
        }
        assert pm.isModel() || excVar != null;
        assert atPreVars.size() != 0;
        this.baseName               = baseName;
        this.name = name != null
                ? name
                        : ContractFactory.generateContractName(baseName, kjt, pm, specifiedIn, id);
        this.pm          	    = pm;
        this.kjt                    = kjt;
        this.specifiedIn            = specifiedIn;
        this.modality               = modality;
        this.originalPres           = pres;
        this.originalMby            = mby;
        this.originalPosts          = posts;
        this.originalAxioms			= axioms;
        this.originalMods           = mods;
        this.hasRealModifiesClause  = hasRealMod;
        this.originalSelfVar        = selfVar;
        this.originalParamVars      = paramVars;
        this.originalResultVar      = resultVar;
        this.originalExcVar         = excVar;
        this.originalAtPreVars      = atPreVars;
        this.globalDefs             = globalDefs;
        this.id                     = id;
        this.transaction            = transaction;
        this.toBeSaved	            = toBeSaved;
    }


    //-------------------------------------------------------------------------
    //internal methods
    //-------------------------------------------------------------------------


    protected Map<ProgramVariable, ProgramVariable> getReplaceMap(
            ProgramVariable selfVar,
            ImmutableList<ProgramVariable> paramVars,
            ProgramVariable resultVar,
            ProgramVariable excVar,
            Map<LocationVariable,? extends ProgramVariable> atPreVars,
            Services services) {
        final Map<ProgramVariable, ProgramVariable> result = new LinkedHashMap<ProgramVariable, ProgramVariable>();

        //self
        if(selfVar != null) {
            assert selfVar.sort().extendsTrans(originalSelfVar.sort());
            result.put(originalSelfVar, selfVar);
        }

        //parameters
        if(paramVars != null) {
            assert originalParamVars.size() == paramVars.size();
            final Iterator<ProgramVariable> it1 = originalParamVars.iterator();
            final Iterator<ProgramVariable> it2 = paramVars.iterator();
            while(it1.hasNext()) {
                ProgramVariable originalParamVar = it1.next();
                ProgramVariable paramVar         = it2.next();
                assert originalParamVar.sort().equals(paramVar.sort());
                result.put(originalParamVar, paramVar);
            }
        }

        //result
        if(resultVar != null) {
            assert originalResultVar.sort().equals(resultVar.sort());
            result.put(originalResultVar, resultVar);
        }

        //exception
        if(excVar != null) {
            assert originalExcVar.sort().equals(excVar.sort());
            result.put(originalExcVar, excVar);
        }

        if(atPreVars != null) {
            final HeapLDT heapLDT = services.getTypeConverter().getHeapLDT();
            for(LocationVariable h : heapLDT.getAllHeaps()) {
                if(atPreVars.get(h) != null) {
                    assert originalAtPreVars.get(h).sort().equals(atPreVars.get(h).sort());
                    result.put(originalAtPreVars.get(h), atPreVars.get(h));
                }
            }
        }

        return result;
    }


    @Deprecated
    protected Map<Term, Term> getReplaceMap(LocationVariable heap, Term heapTerm,
            Term selfTerm, ImmutableList<Term> paramTerms, Services services) {
        return getReplaceMap(heap, heapTerm, selfTerm, paramTerms, null, null, null, services);
    }

    @Deprecated
    protected Map<Term, Term> getReplaceMap(LocationVariable heap, Term heapTerm,
            Term selfTerm, ImmutableList<Term> paramTerms, Term resultTerm,
            Term excTerm, Term atPre, Services services) {
        Map<LocationVariable,Term> heapTerms = new LinkedHashMap<LocationVariable,Term>();
        heapTerms.put(heap, heapTerm);
        Map<LocationVariable,Term> atPres = new LinkedHashMap<LocationVariable,Term>();
        heapTerms.put(heap, atPre);
        return getReplaceMap(heapTerms, selfTerm, paramTerms, resultTerm, excTerm, atPres, services);
    }

    protected Map<Term, Term> getReplaceMap(
            Map<LocationVariable,Term> heapTerms,
            Term selfTerm,
            ImmutableList<Term> paramTerms,
            Term resultTerm,
            Term excTerm,
            Map<LocationVariable,Term> atPres,
            Services services) {
        final Map<Term,Term> result = new LinkedHashMap<Term,Term>();

        //heaps

        for(LocationVariable heap : heapTerms.keySet()) {
            final Term heapTerm = heapTerms.get(heap);
            assert heapTerm == null || heapTerm.sort().equals(services.getTypeConverter()
                    .getHeapLDT()
                    .targetSort());
            result.put(TB.var(heap), heapTerm);
        }

        //self
        if(selfTerm != null) {
            assert selfTerm.sort().extendsTrans(originalSelfVar.sort());
            result.put(TB.var(originalSelfVar), selfTerm);
        }

        //parameters
        if(paramTerms != null) {
            assert originalParamVars.size() == paramTerms.size();
            final Iterator<ProgramVariable> it1 = originalParamVars.iterator();
            final Iterator<Term> it2 = paramTerms.iterator();
            while(it1.hasNext()) {
                ProgramVariable originalParamVar = it1.next();
                Term paramTerm                   = it2.next();
                assert paramTerm.sort().extendsTrans(originalParamVar.sort());
                result.put(TB.var(originalParamVar), paramTerm);
            }
        }

        //result
        if(resultTerm != null) {
            assert originalResultVar.sort().equals(resultTerm.sort());
            result.put(TB.var(originalResultVar), resultTerm);
        }

        //exception
        if(excTerm != null) {
            assert originalExcVar.sort().equals(excTerm.sort());
            result.put(TB.var(originalExcVar), excTerm);
        }

        if(atPres != null) {
            final HeapLDT heapLDT = services.getTypeConverter().getHeapLDT();
            for(LocationVariable h : heapLDT.getAllHeaps()) {
                if(atPres.get(h) != null) {
                    assert originalAtPreVars.get(h).sort().equals(atPres.get(h).sort());
                    result.put(TB.var(originalAtPreVars.get(h)), atPres.get(h));
                }
            }
        }

        return result;
    }



    /** Make sure ghost parameters appear in the list of parameter variables. */
    private ImmutableList<ProgramVariable> addGhostParams(
            ImmutableList<ProgramVariable> paramVars) {
        // make sure ghost parameters are present
        ImmutableList<ProgramVariable> ghostParams = ImmutableSLList.<ProgramVariable>nil();
        for (ProgramVariable param: originalParamVars) {
            if (param.isGhost())
                ghostParams = ghostParams.append(param);
        }
        paramVars = paramVars.append(ghostParams);
        return paramVars;
    }

    /** Make sure ghost parameters appear in the list of parameter variables. */
    private ImmutableList<Term> addGhostParamTerms(
            ImmutableList<Term> paramVars) {
        // make sure ghost parameters are present
        ImmutableList<Term> ghostParams = ImmutableSLList.<Term>nil();
        for (ProgramVariable param: originalParamVars) {
            if (param.isGhost())
                ghostParams = ghostParams.append(TB.var(param));
        }
        paramVars = paramVars.append(ghostParams);
        return paramVars;
    }

    //-------------------------------------------------------------------------
    //public interface
    //-------------------------------------------------------------------------

    @Override
    public String getName() {
        return name;
    }


    @Override
    public int id() {
        return id;
    }


    @Override
    public KeYJavaType getKJT() {
        return kjt;
    }


    @Override
    public IProgramMethod getTarget() {
        return pm;
    }


    @Override
    public boolean hasMby() {
        return originalMby != null;
    }


    @Override
    public Term getPre(LocationVariable heap,
            ProgramVariable selfVar,
            ImmutableList<ProgramVariable> paramVars,
            Map<LocationVariable,? extends ProgramVariable> atPreVars,
            Services services) {
        assert (selfVar == null) == (originalSelfVar == null);
        assert paramVars != null : "null parameters";
        assert services != null;

        paramVars = addGhostParams(paramVars);
        assert paramVars.size() == originalParamVars.size() : "number of parameters does not match";


        final Map<ProgramVariable, ProgramVariable> replaceMap = getReplaceMap(selfVar,
                paramVars,
                null,
                null,
                atPreVars,
                services);
        final OpReplacer or = new OpReplacer(replaceMap);
        return or.replace(originalPres.get(heap));
    }


    public Term getPre(List<LocationVariable> heapContext,
            ProgramVariable selfVar,
            ImmutableList<ProgramVariable> paramVars,
            Map<LocationVariable,? extends ProgramVariable> atPreVars,
            Services services) {
        Term result = null;
        for(LocationVariable heap : heapContext) {
            final Term p = getPre(heap, selfVar, paramVars, atPreVars, services);
            if(result == null) {
                result = p;
            }else{
                result = TB.and(result, p);
            }
        }
        return result;
    }


    @Override
    public Term getPre(LocationVariable heap,
            Term heapTerm,
            Term selfTerm,
            ImmutableList<Term> paramTerms,
            Map<LocationVariable,Term> atPres,
            Services services) {
        assert heapTerm != null;
        assert (selfTerm == null) == (originalSelfVar == null);
        assert paramTerms != null;
        paramTerms = addGhostParamTerms(paramTerms);
        assert paramTerms.size() == originalParamVars.size();
        assert services != null;

        final Map<LocationVariable,Term> heapTerms = new LinkedHashMap<LocationVariable, Term>();
        heapTerms.put(heap, heapTerm);

        final Map<Term, Term> replaceMap = getReplaceMap(heapTerms,
                selfTerm,
                paramTerms,
                null,
                null,
                atPres,
                services);
        final OpReplacer or = new OpReplacer(replaceMap);
        return or.replace(originalPres.get(heap));
    }


    public Term getPre(List<LocationVariable> heapContext,
            Map<LocationVariable,Term> heapTerms,
            Term selfTerm,
            ImmutableList<Term> paramTerms,
            Map<LocationVariable,Term> atPres,
            Services services) {
        Term result = null;
        for(LocationVariable heap : heapContext) {
            final Term p = getPre(heap, heapTerms.get(heap), selfTerm, paramTerms, atPres, services);
            if(p == null) {
                continue;
            }
            if(result == null) {
                result = p;
            }else{
                result = TB.and(result, p);
            }
        }
        return result;
    }

    @Override
    public Term getMby(ProgramVariable selfVar,
            ImmutableList<ProgramVariable> paramVars,
            Services services) {
        assert (selfVar == null) == (originalSelfVar == null);
        assert paramVars != null;
        paramVars = addGhostParams(paramVars);
        assert paramVars.size() == originalParamVars.size();
        assert services != null;
        final Map<ProgramVariable, ProgramVariable> replaceMap = getReplaceMap(selfVar,
                paramVars,
                null,
                null,
                null,
                services);
        final OpReplacer or = new OpReplacer(replaceMap);
        return or.replace(originalMby);
    }


    @Override
    public Term getMby(Map<LocationVariable,Term> heapTerms,
            Term selfTerm,
            ImmutableList<Term> paramTerms,
            Map<LocationVariable, Term> atPres,
            Services services) {
        assert heapTerms != null;
        assert (selfTerm == null) == (originalSelfVar == null);
        assert paramTerms != null;
        paramTerms = addGhostParamTerms(paramTerms);
        assert paramTerms.size() == originalParamVars.size();
        assert services != null;
        final Map<Term, Term> replaceMap = getReplaceMap(heapTerms,
                selfTerm,
                paramTerms,
                null,
                null,
                atPres,
                services);
        final OpReplacer or = new OpReplacer(replaceMap);
        return or.replace(originalMby);
    }

    @Override
    public String getPlainText(Services services) {
        return getText(false, services);
    }

    @Override
    public String getHTMLText(Services services) {
        return getText(true, services);
    }

    private String getText(boolean includeHtmlMarkup, Services services) {
        final HeapLDT heapLDT = services.getTypeConverter().getHeapLDT();
        final LocationVariable baseHeap = heapLDT.getHeap();
        final StringBuffer sig = new StringBuffer();
        if (originalResultVar != null) {
            sig.append(originalResultVar);
            sig.append(" = ");
        }
        else if (pm.isConstructor()) {
            sig.append(originalSelfVar);
            sig.append(" = new ");
        }
        if (!pm.isStatic() && !pm.isConstructor()) {
            sig.append(originalSelfVar);
            sig.append(".");
        }
        sig.append(pm.getName());
        sig.append("(");
        for (ProgramVariable pv : originalParamVars) {
            sig.append(pv.name()).append(", ");
        }
        if (!originalParamVars.isEmpty()) {
            sig.setLength(sig.length() - 2);
        }
        sig.append(")");
        if(!pm.isModel()) {
            sig.append(" catch(");
            sig.append(originalExcVar);
            sig.append(")");
        }

        final String mby = hasMby() ? LogicPrinter.quickPrintTerm(originalMby, services) : null;

        String mods = "";
        for (LocationVariable h : heapLDT.getAllHeaps()) {
            if (originalMods.get(h) != null) {
                String printMods = LogicPrinter.quickPrintTerm(originalMods.get(h), services);
                mods = mods
                        + (includeHtmlMarkup ? "<br><b>" : "\n")
                        + "mod"
                        + (h == baseHeap ? "" : "[" + h + "]")
                        + (includeHtmlMarkup ? "</b> " : ": ")
                        + (includeHtmlMarkup ? LogicPrinter.escapeHTML(printMods, false) : printMods.trim());
                if (!hasRealModifiesClause.get(h)) {
                    mods = mods +
                            (includeHtmlMarkup ? "<b>" : "") +
                            ", creates no new objects" +
                            (includeHtmlMarkup ? "</b>" : "");
                }
            }
        }

        String globalUpdates = "";
        if (globalDefs!=null){
            final String printUpdates = LogicPrinter.quickPrintTerm(globalDefs,services);
            globalUpdates = (includeHtmlMarkup? "<br><b>": "\n")
                    + "defs" + (includeHtmlMarkup? "</b> " : ": ")
                    + (includeHtmlMarkup ? LogicPrinter.escapeHTML(printUpdates,false) : printUpdates.trim());
        }

        String pres = "";
        for (LocationVariable h : heapLDT.getAllHeaps()) {
            if (originalPres.get(h) != null) {
                String printPres = LogicPrinter.quickPrintTerm(originalPres.get(h), services);
                pres = pres
                        + (includeHtmlMarkup ? "<br><b>" : "\n")
                        + "pre"
                        + (h == baseHeap ? "" : "[" + h + "]")
                        + (includeHtmlMarkup ? "</b> " : ": ")
                        + (includeHtmlMarkup ? LogicPrinter.escapeHTML(printPres, false) : printPres.trim());
            }
        }

        String posts = "";
        for (LocationVariable h : heapLDT.getAllHeaps()) {
            if (originalPosts.get(h) != null) {
                String printPosts = LogicPrinter.quickPrintTerm(originalPosts.get(h), services);
                posts = posts
                        + (includeHtmlMarkup ? "<br><b>" : "\n")
                        + "post"
                        + (h == baseHeap ? "" : "[" + h + "]")
                        + (includeHtmlMarkup ? "</b> " : ": ")
                        + (includeHtmlMarkup ? LogicPrinter.escapeHTML(printPosts, false) : printPosts.trim());
            }
        }

        String axioms = "";
        if (originalAxioms != null) {
            for(LocationVariable h : heapLDT.getAllHeaps()) {
                if(originalAxioms.get(h) != null) {
                    String printAxioms = LogicPrinter.quickPrintTerm(originalAxioms.get(h), services);
                    posts = posts
                            + (includeHtmlMarkup ? "<br><b>" : "\n")
                            + "axiom"
                            + (h == baseHeap ? "" : "[" + h + "]")
                            + (includeHtmlMarkup ? "</b> " : ": ")
                            + (includeHtmlMarkup ? LogicPrinter.escapeHTML(printAxioms, false) : printAxioms.trim());
                }
            }
        }

        if (includeHtmlMarkup) {
            return "<html>"
                    + "<i>"
                    + LogicPrinter.escapeHTML(sig.toString(), false)
                    + "</i>"
                    + globalUpdates
                    + pres
                    + posts
                    + axioms
                    + mods
                    + (hasMby() ? "<br><b>measured-by</b> "+ LogicPrinter.escapeHTML(mby, false) : "")
                    + "<br><b>termination</b> "
                    + getModality()
                    + (transactionApplicableContract() ? "<br><b>transaction applicable</b>" : "") +
                    "</html>";

        }
        else {
            return sig.toString()
                    + globalUpdates
                    + pres
                    + posts
                    + axioms
                    + mods
                    + (hasMby() ? "\nmeasured-by: "+ mby : "")
                    + "\ntermination: "
                    + getModality()
                    + (transactionApplicableContract() ? "\ntransaction applicable:" : "");
        }
    }


    @Override
    public boolean toBeSaved() {
        return toBeSaved;
    }


    @Override
    public String proofToString(Services services) {
        assert toBeSaved;
        final StringBuffer sb = new StringBuffer();
        final HeapLDT heapLDT = services.getTypeConverter().getHeapLDT();
        final LocationVariable baseHeap = heapLDT.getHeap();
        sb.append(baseName).append(" {\n");

        //print var decls
        sb.append("  \\programVariables {\n");
        if(originalSelfVar != null) {
            sb.append("    ").append(originalSelfVar.proofToString());
        }
        for(ProgramVariable originalParamVar : originalParamVars) {
            sb.append("    ").append(originalParamVar.proofToString());
        }
        if(originalResultVar != null) {
            sb.append("    ").append(originalResultVar.proofToString());
        }
        sb.append("    ").append(originalExcVar.proofToString());
        sb.append("    ").append(originalAtPreVars.get(baseHeap).proofToString());
        sb.append("  }\n");

        //prepare Java program
        final Expression[] args
        = new ProgramVariable[originalParamVars.size()];
        int i = 0;
        for(ProgramVariable arg : originalParamVars) {
            args[i++] = arg;
        }
        final MethodReference mr
        = new MethodReference(new ImmutableArray<Expression>(args),
                pm.getProgramElementName(),
                originalSelfVar);
        final Statement callStatement;
        if(originalResultVar == null) {
            callStatement = mr;
        } else {
            callStatement = new CopyAssignment(originalResultVar, mr);
        }
        final CatchAllStatement cas
        = new CatchAllStatement(new StatementBlock(callStatement),
                (LocationVariable)originalExcVar);
        final StatementBlock sblock = new StatementBlock(cas);
        final JavaBlock jb = JavaBlock.createJavaBlock(sblock);

        //print contract term
        final Term update
        = TB.tf().createTerm(
                ElementaryUpdate.getInstance(originalAtPreVars.get(baseHeap)),
                TB.getBaseHeap(services));
        final Term modalityTerm
        = TB.tf().createTerm(modality,
                new Term[]{originalPosts.get(baseHeap)},
                new ImmutableArray<QuantifiableVariable>(),
                jb);
        final Term updateTerm
        = TB.tf().createTerm(UpdateApplication.UPDATE_APPLICATION,
                update,
                modalityTerm);
        final Term contractTerm
        = TB.tf().createTerm(Junctor.IMP, originalPres.get(baseHeap), updateTerm);
        final LogicPrinter lp = new LogicPrinter(new ProgramPrinter(),
                new NotationInfo(),
                null);
        try {
            lp.printTerm(contractTerm);
        } catch(IOException e) {
            throw new RuntimeException(e);
        }
        sb.append(lp.toString());

        //print modifies
        lp.reset();
        try {
            lp.printTerm(originalMods.get(baseHeap));
        } catch(IOException e) {
            throw new RuntimeException(e);
        }
        sb.append("  \\modifies ").append(lp.toString());

        sb.append("};\n");
        return sb.toString();
    }


    @Override
    public Modality getModality() {
        return modality;
    }

    @Override
    public Term getPost(LocationVariable heap,
            ProgramVariable selfVar,
            ImmutableList<ProgramVariable> paramVars,
            ProgramVariable resultVar,
            ProgramVariable excVar,
            Map<LocationVariable,? extends ProgramVariable> atPreVars,
            Services services) {
        assert (selfVar == null) == (originalSelfVar == null);
        assert paramVars != null;
        paramVars = addGhostParams(paramVars);
        assert paramVars.size() == originalParamVars.size();
        assert (resultVar == null) == (originalResultVar == null);
        assert pm.isModel() || excVar != null;
        assert atPreVars.size() != 0;
        assert services != null;
        final Map<ProgramVariable, ProgramVariable> replaceMap = getReplaceMap(selfVar,
                paramVars,
                resultVar,
                excVar,
                atPreVars,
                services);
        final OpReplacer or = new OpReplacer(replaceMap);
        return or.replace(originalPosts.get(heap));
    }

    public Term getPost(List<LocationVariable> heapContext,
            ProgramVariable selfVar,
            ImmutableList<ProgramVariable> paramVars,
            ProgramVariable resultVar,
            ProgramVariable excVar,
            Map<LocationVariable,? extends ProgramVariable> atPreVars,
            Services services) {
        Term result = null;
        for(LocationVariable heap : heapContext) {
            final Term p = getPost(heap, selfVar, paramVars, resultVar, excVar, atPreVars, services);
            if(result == null) {
                result = p;
            }else{
                result = TB.and(result, p);
            }
        }
        return result;

    }

    @Override
    public Term getPost(LocationVariable heap,
            Term heapTerm,
            Term selfTerm,
            ImmutableList<Term> paramTerms,
            Term resultTerm,
            Term excTerm,
            Map<LocationVariable,Term> atPres,
            Services services) {
        assert heapTerm != null;
        assert (selfTerm == null) == (originalSelfVar == null);
        assert paramTerms != null;
        paramTerms = addGhostParamTerms(paramTerms);
        assert paramTerms.size() == originalParamVars.size();
        assert (resultTerm == null) == (originalResultVar == null);
        assert pm.isModel() || excTerm != null;
        assert atPres.size() != 0;
        assert services != null;
        final Map<LocationVariable,Term> heapTerms = new LinkedHashMap<LocationVariable, Term>();
        heapTerms.put(heap, heapTerm);

        final Map<Term, Term> replaceMap = getReplaceMap(heapTerms,
                selfTerm,
                paramTerms,
                resultTerm,
                excTerm,
                atPres,
                services);
        final OpReplacer or = new OpReplacer(replaceMap);
        return or.replace(originalPosts.get(heap));
    }

    public Term getPost(List<LocationVariable> heapContext,
            Map<LocationVariable,Term> heapTerms,
            Term selfTerm,
            ImmutableList<Term> paramTerms,
            Term resultTerm,
            Term excTerm,
            Map<LocationVariable,Term> atPres,
            Services services) {
        Term result = null;
        for(LocationVariable heap : heapContext) {
            final Term p = getPost(heap, heapTerms.get(heap), selfTerm, paramTerms, resultTerm, excTerm, atPres, services);
            if(p == null) {
                continue;
            }
            if(result == null) {
                result = p;
            }else{
                result = TB.and(result, p);
            }
        }
        return result;
    }

    @Override
    public Term getRepresentsAxiom(LocationVariable heap,
            ProgramVariable selfVar,
            ImmutableList<ProgramVariable> paramVars,
            ProgramVariable resultVar,
            Map<LocationVariable,? extends ProgramVariable> atPreVars,
            Services services) {
        assert (selfVar == null) == (originalSelfVar == null);
        assert paramVars != null;
        assert paramVars.size() == originalParamVars.size();
        assert (resultVar == null) == (originalResultVar == null);
        assert atPreVars.size() != 0;
        assert services != null;
        if(originalAxioms == null) {
            return null;
        }
        final Map<ProgramVariable, ProgramVariable> replaceMap = getReplaceMap(selfVar,
                paramVars,
                resultVar,
                null,
                atPreVars,
                services);
        final OpReplacer or = new OpReplacer(replaceMap);
        return or.replace(originalAxioms.get(heap));
    }

    public boolean isReadOnlyContract(Services services) {
        return originalMods.get(services.getTypeConverter().getHeapLDT().getHeap()).op() ==
                services.getTypeConverter().getLocSetLDT().getEmpty();
    }

    public Term getAnyMod(Term mod, ProgramVariable selfVar,
            ImmutableList<ProgramVariable> paramVars,
            Services services) {
        assert (selfVar == null) == (originalSelfVar == null);
        assert paramVars != null;
        paramVars = addGhostParams(paramVars);
        assert paramVars.size() == originalParamVars.size();
        assert services != null;
        final Map<ProgramVariable, ProgramVariable> replaceMap = getReplaceMap(selfVar,
                paramVars,
                null,
                null,
                null,
                services);
        final OpReplacer or = new OpReplacer(replaceMap);
        return or.replace(mod);
    }

    @Override
    public Term getMod(LocationVariable heap, ProgramVariable selfVar,
            ImmutableList<ProgramVariable> paramVars,
            Services services) {
        return getAnyMod(this.originalMods.get(heap), selfVar, paramVars, services);
    }

    private Term getAnyMod(LocationVariable heap, Term mod, Term heapTerm,
            Term selfTerm,
            ImmutableList<Term> paramTerms,
            Services services) {
        assert heapTerm != null;
        assert (selfTerm == null) == (originalSelfVar == null);
        assert paramTerms != null;
        paramTerms = addGhostParamTerms(paramTerms);
        assert paramTerms.size() == originalParamVars.size();
        assert services != null;

        final Map<LocationVariable,Term> heapTerms = new LinkedHashMap<LocationVariable, Term>();
        heapTerms.put(heap, heapTerm);

        final Map<Term, Term> replaceMap = getReplaceMap(heapTerms,
                selfTerm,
                paramTerms,
                null,
                null,
                null,
                services);
        final OpReplacer or = new OpReplacer(replaceMap);
        return or.replace(mod);
    }

    @Override
    public boolean hasModifiesClause(LocationVariable heap) {
        return this.hasRealModifiesClause.get(heap);
    }

    @Override
    public Term getMod(LocationVariable heap, Term heapTerm,
            Term selfTerm,
            ImmutableList<Term> paramTerms,
            Services services) {
        return getAnyMod(heap, this.originalMods.get(heap), heapTerm, selfTerm, paramTerms, services);
    }

    @Override
    public Term getGlobalDefs(LocationVariable heap, Term heapTerm,
            Term selfTerm, ImmutableList<Term> paramTerms, Services services) {
        if (globalDefs==null) return null;
        assert heapTerm != null;
        assert (selfTerm == null) == (originalSelfVar == null);
        assert paramTerms != null;
        paramTerms = addGhostParamTerms(paramTerms);
        assert paramTerms.size() == originalParamVars.size();
        assert services != null;
        final Map<Term, Term> replaceMap = getReplaceMap(heap, heapTerm,
                selfTerm,
                paramTerms,
                services);
        final OpReplacer or = new OpReplacer(replaceMap);
        return or.replace(globalDefs);
    }

    @Override
    public String toString() {
        return
                (globalDefs == null? "": "defs: "+ globalDefs +"; ")
                + "pre: "
                + originalPres
                + "; mby: "
                + originalMby
                + "; post: "
                + originalPosts
                + "; mods: "
                + originalMods
                + "; hasMod: "
                + hasRealModifiesClause
                + (originalAxioms != null && originalAxioms.size() > 0 ?  ("; axioms: " + originalAxioms) : "")
                + "; termination: "
                + getModality()
                + "; transaction: "
                + transactionApplicableContract();
    }


    @Override
<<<<<<< HEAD
    public ProofOblInput createProofObl(InitConfig initConfig) {
        return new FunctionalOperationContractPO(initConfig, this);
    }


    @Override
    public ProofOblInput getProofObl(Services services) {
        return services.getSpecificationRepository().getPO(this);
=======
    public ProofOblInput createProofObl(InitConfig initConfig,
            Contract contract) {
        return new FunctionalOperationContractPO(initConfig,
                (FunctionalOperationContract) contract);
>>>>>>> 273be591
    }


    @Override
    public String getDisplayName() {
        return ContractFactory.generateDisplayName(baseName, kjt, pm, specifiedIn, id);
    }


    @Override
    public VisibilityModifier getVisibility() {
        assert false; // this is currently not applicable for contracts
        return null;
    }

    public boolean transactionApplicableContract() {
        return transaction;
    }

    @Override
    public FunctionalOperationContract setID(int newId) {
        return new FunctionalOperationContractImpl(baseName,
                null,
                kjt,
                pm,
                specifiedIn,
                modality,
                originalPres,
                originalMby,
                originalPosts,
                originalAxioms,
                originalMods,
                hasRealModifiesClause,
                originalSelfVar,
                originalParamVars,
                originalResultVar,
                originalExcVar,
                originalAtPreVars,
                globalDefs,
                newId,
                toBeSaved,
                transaction);
    }


    @Override
    public Contract setTarget(KeYJavaType newKJT,
            IObserverFunction newPM) {
        assert newPM instanceof IProgramMethod;
        return new FunctionalOperationContractImpl(baseName,
                null,
                newKJT,
                (IProgramMethod) newPM,
                specifiedIn,
                modality,
                originalPres,
                originalMby,
                originalPosts,
                originalAxioms,
                originalMods,
                hasRealModifiesClause,
                originalSelfVar,
                originalParamVars,
                originalResultVar,
                originalExcVar,
                originalAtPreVars,
                globalDefs,
                id,
                toBeSaved && newKJT.equals(
                        kjt), transaction);
    }


    @Override
    public String getTypeName() {
        return ContractFactory.generateContractTypeName(baseName, kjt, pm, specifiedIn);
    }


    @Override
    public String getBaseName() {
        return baseName;
    }


    @Override
    public Term getPre() {
        assert originalPres.values().size() == 1
               : "information flow extension not compatible with multi-heap setting";
        return originalPres.values().iterator().next();
    }


    @Override
    public Term getPost() {
        assert originalPosts.values().size() == 1
               : "information flow extension not compatible with multi-heap setting";
        return originalPosts.values().iterator().next();
    }


    @Override
    public Term getMod() {
        return originalMods.values().iterator().next();
    }


    @Override
    public Term getMby() {
        return originalMby;
    }


    @Override
    public Term getSelf() {
        if (originalSelfVar == null){
            assert pm.isStatic() : "missing self variable in non-static method contract";
            return null;
        }
        return TB.var(originalSelfVar);
    }


    @Override
    public ImmutableList<Term> getParams() {
        if (originalParamVars == null) {
            return null;
        }
        return TB.var(originalParamVars);
    }


    @Override
    public Term getResult() {
        if (originalResultVar == null) {
            return null;
        }
        return TB.var(originalResultVar);
    }


    @Override
    public Term getExc() {
        if (originalExcVar == null) {
            return null;
        }
        return TB.var(originalExcVar);
    }
}
<|MERGE_RESOLUTION|>--- conflicted
+++ resolved
@@ -988,7 +988,6 @@
 
 
     @Override
-<<<<<<< HEAD
     public ProofOblInput createProofObl(InitConfig initConfig) {
         return new FunctionalOperationContractPO(initConfig, this);
     }
@@ -997,12 +996,6 @@
     @Override
     public ProofOblInput getProofObl(Services services) {
         return services.getSpecificationRepository().getPO(this);
-=======
-    public ProofOblInput createProofObl(InitConfig initConfig,
-            Contract contract) {
-        return new FunctionalOperationContractPO(initConfig,
-                (FunctionalOperationContract) contract);
->>>>>>> 273be591
     }
 
 
