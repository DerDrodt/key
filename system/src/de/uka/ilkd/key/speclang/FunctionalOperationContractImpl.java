// This file is part of KeY - Integrated Deductive Software Design
// Copyright (C) 2001-2011 Universitaet Karlsruhe, Germany
//                         Universitaet Koblenz-Landau, Germany
//                         Chalmers University of Technology, Sweden
//
// The KeY system is protected by the GNU General Public License. 
// See LICENSE.TXT for details.
//
//

package de.uka.ilkd.key.speclang;

import java.io.IOException;
import java.util.Iterator;
import java.util.LinkedHashMap;
import java.util.List;
import java.util.Map;

import de.uka.ilkd.key.collection.ImmutableArray;
import de.uka.ilkd.key.collection.ImmutableList;
import de.uka.ilkd.key.java.Expression;
import de.uka.ilkd.key.java.Services;
import de.uka.ilkd.key.java.Statement;
import de.uka.ilkd.key.java.StatementBlock;
import de.uka.ilkd.key.java.abstraction.KeYJavaType;
import de.uka.ilkd.key.java.declaration.modifier.VisibilityModifier;
import de.uka.ilkd.key.java.expression.operator.CopyAssignment;
import de.uka.ilkd.key.java.reference.MethodReference;
import de.uka.ilkd.key.java.statement.CatchAllStatement;
import de.uka.ilkd.key.ldt.HeapLDT;
import de.uka.ilkd.key.logic.JavaBlock;
import de.uka.ilkd.key.logic.Term;
import de.uka.ilkd.key.logic.TermBuilder;
import de.uka.ilkd.key.logic.op.ElementaryUpdate;
import de.uka.ilkd.key.logic.op.IObserverFunction;
import de.uka.ilkd.key.logic.op.IProgramMethod;
import de.uka.ilkd.key.logic.op.Junctor;
import de.uka.ilkd.key.logic.op.LocationVariable;
import de.uka.ilkd.key.logic.op.Modality;
import de.uka.ilkd.key.logic.op.ProgramVariable;
import de.uka.ilkd.key.logic.op.QuantifiableVariable;
import de.uka.ilkd.key.logic.op.UpdateApplication;
import de.uka.ilkd.key.pp.LogicPrinter;
import de.uka.ilkd.key.pp.NotationInfo;
import de.uka.ilkd.key.pp.ProgramPrinter;
import de.uka.ilkd.key.proof.OpReplacer;
import de.uka.ilkd.key.proof.init.FunctionalOperationContractPO;
import de.uka.ilkd.key.proof.init.InitConfig;
import de.uka.ilkd.key.proof.init.ProofOblInput;

/**
 * Standard implementation of the OperationContract interface.
 */
public final class FunctionalOperationContractImpl implements FunctionalOperationContract {
    
    protected static final TermBuilder TB = TermBuilder.DF;

    final String baseName;
    final String name;
    final KeYJavaType kjt;    
    final IProgramMethod pm;
    final Modality modality;
    final Map<LocationVariable,Term> originalPres;
    final Term originalMby;    
    final Map<LocationVariable,Term> originalPosts;
    final Map<LocationVariable,Term> originalMods;
    final ProgramVariable originalSelfVar;
    final ImmutableList<ProgramVariable> originalParamVars;
    final ProgramVariable originalResultVar;
    final ProgramVariable originalExcVar;
    final Map<LocationVariable,LocationVariable> originalAtPreVars;
    final int id;
    final boolean transaction;
    final boolean toBeSaved;
    
    /**
     * If a method is strictly pure, it has no modifies clause which could
     * anonymised.
     * @see #hasModifiesClause()
     */
    final boolean hasRealModifiesClause;
    
    
    //-------------------------------------------------------------------------
    //constructors
    //-------------------------------------------------------------------------
    
    FunctionalOperationContractImpl(String baseName,
	                          String name,
                                  KeYJavaType kjt,	                          
                                  IProgramMethod pm,
            		          Modality modality,
            		          Map<LocationVariable,Term> pres,
            		          Term mby,
            		          Map<LocationVariable,Term> posts,
            		          Map<LocationVariable,Term> mods,
            		          boolean hasRealMod,
            		          ProgramVariable selfVar,
            		          ImmutableList<ProgramVariable> paramVars,
            		          ProgramVariable resultVar,
            		          ProgramVariable excVar,
                                  Map<LocationVariable, LocationVariable> atPreVars,
                                  int id,
                                  boolean toBeSaved,
                                  boolean transaction) {
	assert !(name == null && baseName == null);
        assert kjt != null;	
        assert pm != null;
        assert pres != null;
        assert posts != null;
        assert modality != null;
        assert (selfVar == null) == pm.isStatic();
        assert paramVars != null;
        assert paramVars.size() == pm.getParameterDeclarationCount();
        if (resultVar == null){
            assert (pm.isVoid() || pm.isConstructor()) : "resultVar == null for method "+pm;
        } else {
            assert (!pm.isVoid() && !pm.isConstructor()) : "non-null result variable for void method or constructor "+pm+" with return type "+pm.getReturnType();
        }
        assert excVar != null;
        assert atPreVars.size() != 0;
        this.baseName               = baseName;
        this.name = name != null 
                  ? name 
                  : ContractFactory.generateContractName(baseName, kjt, pm, id);
        this.pm          	    = pm;
        this.kjt                    = kjt;
        this.modality               = modality;
	this.originalPres           = pres;
	this.originalMby            = mby;
	this.originalPosts          = posts;
	this.originalMods           = mods;
	this.hasRealModifiesClause  = hasRealMod;
	this.originalSelfVar        = selfVar;
	this.originalParamVars      = paramVars;
	this.originalResultVar      = resultVar;
	this.originalExcVar         = excVar;
	this.originalAtPreVars      = atPreVars;
	this.id                     = id;
        this.transaction            = transaction;
	this.toBeSaved	            = toBeSaved;
    }
<<<<<<< HEAD
=======


    private String generateName(String baseName, String name, KeYJavaType kjt,
            IProgramMethod pm, int id) {
        return name != null 
                                      ? name 
                                      : baseName + " [id: " + id + " / " + pm 
                                        + (kjt.equals(pm.getContainerType()) 
                                           ? "" 
                                           : " for " 
                                             + kjt.getJavaType().getName()) 
                                        + "]";
    }    

>>>>>>> acca5acf
    
    /**
     * Creates an operation contract.
     * @param baseName base name of the contract (does not have to be unique)
     * @param pm the IProgramMethod to which the contract belongs
     * @param modality the modality of the contract
     * @param pre the precondition of the contract
     * @param mby the measured_by clause of the contract 
     * @param post the postcondition of the contract
     * @param mod the modifies clause of the contract
     * @param selfVar the variable used for the receiver object
     * @param paramVars the variables used for the operation parameters
     * @param resultVar the variables used for the operation result
     * @param excVar the variable used for the thrown exception
     * @param heapAtPreVar the variable used for the pre-heap
     */
    FunctionalOperationContractImpl(String baseName,
                                 KeYJavaType kjt,	    
                                 IProgramMethod pm,
            		         Modality modality,
            		         Map<LocationVariable,Term> pres,
            		         Term mby,            		         
            		         Map<LocationVariable,Term> posts,
            		         Map<LocationVariable,Term> mods,
            		         boolean hasMod,
            		         ProgramVariable selfVar,
            		         ImmutableList<ProgramVariable> paramVars,
            		         ProgramVariable resultVar,
            		         ProgramVariable excVar,
                                 Map<LocationVariable,LocationVariable> atPreVars,
                                 boolean toBeSaved,
                                 boolean transaction) {
        this(baseName,
             null,
             kjt,             
             pm,
             modality,
             pres,
             mby,
             posts,
             mods,
             hasMod,
             selfVar,
             paramVars,
             resultVar,
             excVar,
             atPreVars,
             INVALID_ID,
             toBeSaved,
             transaction);
    }
    
    
    /* *
     * Creates an operation contract.
     * 
     * @param baseName base name of the contract (does not have to be unique)
     * @param pm 	the IProgramMethod to which the contract belongs
     * @param modality the modality of the contract
     * @param pre 	the precondition of the contract
     * @param mby 	the measured_by clause of the contract 
     * @param post 	the postcondition of the contract
     * @param mod 	the modifies clause of the contract
     * @param progVars collection of variables for the receiver object,
     * 			operation parameters, operation result, thrown exception
     * 			and the pre-heap
     */
//    FunctionalOperationContractImpl(String baseName, IProgramMethod pm,
//	    Modality modality, Term pre, Term mby, Term post, Term mod, boolean hasMod, Term modBackup,
//	    ProgramVariableCollection progVars, boolean toBeSaved) {
//	this(baseName, null, pm.getContainerType(), pm, modality, pre, mby,
//	        post, mod, hasMod, modBackup, progVars.selfVar, progVars.paramVars,
//	        progVars.resultVar, progVars.excVar, progVars.heapAtPreVar, progVars.savedHeapAtPreVar,
//	        INVALID_ID, toBeSaved);
//    }
    
    
    
    //-------------------------------------------------------------------------
    //internal methods
    //-------------------------------------------------------------------------

    
    private Map<ProgramVariable, ProgramVariable> getReplaceMap(
	    		      ProgramVariable selfVar, 
	    		      ImmutableList<ProgramVariable> paramVars, 
	    		      ProgramVariable resultVar, 
	    		      ProgramVariable excVar,
	    		      Map<LocationVariable,? extends ProgramVariable> atPreVars,
	    		      Services services) {
	final Map<ProgramVariable, ProgramVariable> result = new LinkedHashMap<ProgramVariable, ProgramVariable>();
	
        //self
	if(selfVar != null) {
            assert selfVar.sort().extendsTrans(originalSelfVar.sort());
	    result.put(originalSelfVar, selfVar);
	}
	
        //parameters
	if(paramVars != null) {
	    assert originalParamVars.size() == paramVars.size();
	    final Iterator<ProgramVariable> it1 = originalParamVars.iterator();
	    final Iterator<ProgramVariable> it2 = paramVars.iterator();
	    while(it1.hasNext()) {
		ProgramVariable originalParamVar = it1.next();
		ProgramVariable paramVar         = it2.next();
		assert originalParamVar.sort().equals(paramVar.sort());
		result.put(originalParamVar, paramVar);
	    }
	}
	
        //result
	if(resultVar != null) {
	    assert originalResultVar.sort().equals(resultVar.sort());
	    result.put(originalResultVar, resultVar);
	}
	
        //exception
	if(excVar != null) {
	    assert originalExcVar.sort().equals(excVar.sort());
	    result.put(originalExcVar, excVar);
	}

        if(atPreVars != null) {
          final HeapLDT heapLDT = services.getTypeConverter().getHeapLDT();
          for(LocationVariable h : heapLDT.getAllHeaps()) {
             if(atPreVars.get(h) != null) {
                assert originalAtPreVars.get(h).sort().equals(atPreVars.get(h).sort());
                result.put(originalAtPreVars.get(h), atPreVars.get(h));
             }
          }        
        }

	return result;
    }
    
    
    private Map<Term, Term> getReplaceMap(
	    		      Term heapTerm,
	    		      Term selfTerm, 
	    		      ImmutableList<Term> paramTerms, 
	    		      Term resultTerm, 
	    		      Term excTerm,
                              Map<LocationVariable,Term> atPres,
	    		      Services services) {
	final Map<Term,Term> result = new LinkedHashMap<Term,Term>();
	
	//heap
	assert heapTerm != null;
	assert heapTerm.sort().equals(services.getTypeConverter()
		                              .getHeapLDT()
		                              .targetSort());
	result.put(TB.getBaseHeap(services), heapTerm);
	
        //self
	if(selfTerm != null) {
            assert selfTerm.sort().extendsTrans(originalSelfVar.sort());
	    result.put(TB.var(originalSelfVar), selfTerm);
	}
	
        //parameters
	if(paramTerms != null) {
	    assert originalParamVars.size() == paramTerms.size();
	    final Iterator<ProgramVariable> it1 = originalParamVars.iterator();
	    final Iterator<Term> it2 = paramTerms.iterator();
	    while(it1.hasNext()) {
		ProgramVariable originalParamVar = it1.next();
		Term paramTerm                   = it2.next();
		assert paramTerm.sort().extendsTrans(originalParamVar.sort());
		result.put(TB.var(originalParamVar), paramTerm);
	    }
	}
	
        //result
	if(resultTerm != null) {
	    assert originalResultVar.sort().equals(resultTerm.sort());
	    result.put(TB.var(originalResultVar), resultTerm);
	}
	
        //exception
	if(excTerm != null) {
	    assert originalExcVar.sort().equals(excTerm.sort());
	    result.put(TB.var(originalExcVar), excTerm);
	}

        if(atPres != null) {
            final HeapLDT heapLDT = services.getTypeConverter().getHeapLDT();
            for(LocationVariable h : heapLDT.getAllHeaps()) {
            if(atPres.get(h) != null) {
              assert originalAtPreVars.get(h).sort().equals(atPres.get(h).sort());
	      result.put(TB.var(originalAtPreVars.get(h)), atPres.get(h));
            }
          }
        }
        
	return result;
    }    
    
    
    
    //-------------------------------------------------------------------------
    //public interface
    //------------------------------------------------------------------------- 
    
    @Override
    public String getName() {
        return name;
    }
    

    @Override
    public int id() {
	return id;
    }
    
    
    @Override
    public KeYJavaType getKJT() {
	return kjt;
    }
    
    
    @Override
    public IProgramMethod getTarget() {
        return pm;
    }
    
    
    @Override
    public boolean hasMby() {
	return originalMby != null;
    }
    
        
    @Override
    public Term getPre(LocationVariable heap,
                       ProgramVariable selfVar, 
	    	       ImmutableList<ProgramVariable> paramVars,
                       Map<LocationVariable,? extends ProgramVariable> atPreVars,
                       Services services) {
        assert (selfVar == null) == (originalSelfVar == null);
        assert paramVars != null;
        assert paramVars.size() == originalParamVars.size();
        assert services != null;
	final Map<ProgramVariable, ProgramVariable> replaceMap = getReplaceMap(selfVar, 
                                             paramVars, 
                                             null, 
                                             null,
                                             atPreVars, 
                                             services);
	final OpReplacer or = new OpReplacer(replaceMap);
	return or.replace(originalPres.get(heap));
    }

    public Term getPre(List<LocationVariable> heapContext,
                       ProgramVariable selfVar, 
	    	       ImmutableList<ProgramVariable> paramVars,
                       Map<LocationVariable,? extends ProgramVariable> atPreVars,
                       Services services) {
       Term result = null;
       for(LocationVariable heap : heapContext) {
          final Term p = getPre(heap, selfVar, paramVars, atPreVars, services);
          if(result == null) {
            result = p;
          }else{
            result = TB.and(result, p);
          }
       }
       return result;
    }
    
    
    @Override
    public Term getPre(LocationVariable heap,
                       Term heapTerm,
	               Term selfTerm, 
	    	       ImmutableList<Term> paramTerms,
                       Map<LocationVariable,Term> atPres,
                       Services services) {
	assert heapTerm != null;		
        assert (selfTerm == null) == (originalSelfVar == null);
        assert paramTerms != null;
        assert paramTerms.size() == originalParamVars.size();
        assert services != null;
	final Map<Term, Term> replaceMap = getReplaceMap(heapTerm, 
					     selfTerm, 
					     paramTerms, 
					     null, 
					     null,
                                             atPres, 
					     services);
	final OpReplacer or = new OpReplacer(replaceMap);
	return or.replace(originalPres.get(heap));
    }    
    

    public Term getPre(List<LocationVariable> heapContext,
                       Term heapTerm,
	               Term selfTerm, 
	    	       ImmutableList<Term> paramTerms,
                       Map<LocationVariable,Term> atPres,
                       Services services) {
       Term result = null;
       for(LocationVariable heap : heapContext) {
          final Term p = getPre(heap, heapTerm, selfTerm, paramTerms, atPres, services);
          if(result == null) {
            result = p;
          }else{
            result = TB.and(result, p);
          }
       }
       return result;
    }    

    @Override
    public Term getMby(ProgramVariable selfVar, 
	    	       ImmutableList<ProgramVariable> paramVars,
                       Services services) {
        assert (selfVar == null) == (originalSelfVar == null);
        assert paramVars != null;
        assert paramVars.size() == originalParamVars.size();
        assert services != null;
	final Map<ProgramVariable, ProgramVariable> replaceMap = getReplaceMap(selfVar, 
                                             paramVars, 
                                             null,
                                             null,
                                             null,
                                             services);
	final OpReplacer or = new OpReplacer(replaceMap);
	return or.replace(originalMby);
    }
    
    
    @Override
    public Term getMby(Term heapTerm,
	               Term selfTerm, 
	    	       ImmutableList<Term> paramTerms,
                       Services services) {
	assert heapTerm != null;		
        assert (selfTerm == null) == (originalSelfVar == null);
        assert paramTerms != null;
        assert paramTerms.size() == originalParamVars.size();
        assert services != null;
	final Map<Term, Term> replaceMap = getReplaceMap(heapTerm, 
					     selfTerm, 
					     paramTerms, 
					     null, 
					     null, 
                                             null,
					     services);
	final OpReplacer or = new OpReplacer(replaceMap);
	return or.replace(originalMby);
    }    
    
    
    
    @Override
    public String getHTMLText(Services services) {
    final HeapLDT heapLDT = services.getTypeConverter().getHeapLDT();
    final LocationVariable baseHeap = heapLDT.getHeap();
	final StringBuffer sig = new StringBuffer();
	if(originalResultVar != null) {
	    sig.append(originalResultVar);
	    sig.append(" = ");
	} else if(pm.isConstructor()) {
	    sig.append(originalSelfVar);
	    sig.append(" = new ");
	}
	if(!pm.isStatic() && !pm.isConstructor()) {
	    sig.append(originalSelfVar);
	    sig.append(".");
	}
	sig.append(pm.getName());
	sig.append("(");
	for(ProgramVariable pv : originalParamVars) {
	    sig.append(pv.name()).append(", ");
	}
	if(!originalParamVars.isEmpty()) {
	    sig.setLength(sig.length() - 2);
	}
	sig.append(")");
	sig.append(" catch(");
	sig.append(originalExcVar);
	sig.append(")");
	
        final String mby  = hasMby() 
        		    ? LogicPrinter.quickPrintTerm(originalMby, services)
        	            : null;        
        
        String mods = "";
        for(LocationVariable h : heapLDT.getAllHeaps()) {
           if(originalMods.get(h) != null) {
             mods = mods +"<br><b>mod"+(h == baseHeap ? "" : "["+h+"]")+"</b> " +
               LogicPrinter.escapeHTML(LogicPrinter.quickPrintTerm(originalMods.get(h), services), false);
             if(h == baseHeap && !hasRealModifiesClause) {
               mods = mods + "<b>, creates no new objects</b>";
             }
           }
        }

        String pres = "";
        for(LocationVariable h : heapLDT.getAllHeaps()) {
           if(originalPres.get(h) != null) {
             pres = pres +"<br><b>pre"+(h == baseHeap ? "" : "["+h+"]")+"</b> " +
               LogicPrinter.escapeHTML(LogicPrinter.quickPrintTerm(originalPres.get(h),services), false);
           }
        }

        String posts = "";
        for(LocationVariable h : heapLDT.getAllHeaps()) {
           if(originalPres.get(h) != null) {
             posts = posts +"<br><b>post"+(h == baseHeap ? "" : "["+h+"]")+"</b> " +
               LogicPrinter.escapeHTML(LogicPrinter.quickPrintTerm(originalPosts.get(h),services), false);
           }
        }

                      
        return "<html>"
                + "<i>" + LogicPrinter.escapeHTML(sig.toString(), false) + "</i>"
                + pres
                + posts
                + mods
                + (hasMby() 
                   ? "<br><b>measured-by</b> " + LogicPrinter.escapeHTML(mby, 
                	   						 false)
                   : "")                
                + "<br><b>termination</b> "
                + getModality()
                + (transactionApplicableContract() ? "<br><b>transaction applicable</b>" : "")
                + "</html>";
    }    
    
    
    @Override
    public boolean toBeSaved() {
	return toBeSaved;
    }
    
    
    @Override
    public String proofToString(Services services) {
	assert toBeSaved;
	final StringBuffer sb = new StringBuffer();
    final HeapLDT heapLDT = services.getTypeConverter().getHeapLDT();
    final LocationVariable baseHeap = heapLDT.getHeap();
	sb.append(baseName).append(" {\n");
	
	//print var decls
	sb.append("  \\programVariables {\n");
	if(originalSelfVar != null) {
	    sb.append("    ").append(originalSelfVar.proofToString());
	}
	for(ProgramVariable originalParamVar : originalParamVars) {
	    sb.append("    ").append(originalParamVar.proofToString());
	}
	if(originalResultVar != null) {
	    sb.append("    ").append(originalResultVar.proofToString());
	}
	sb.append("    ").append(originalExcVar.proofToString());
	sb.append("    ").append(originalAtPreVars.get(baseHeap).proofToString());	
	sb.append("  }\n");

	//prepare Java program
	final Expression[] args 
		= new ProgramVariable[originalParamVars.size()];
	int i = 0;
	for(ProgramVariable arg : originalParamVars) {
	    args[i++] = arg;
	}
	final MethodReference mr 
		= new MethodReference(new ImmutableArray<Expression>(args), 
			              pm.getProgramElementName(), 
			              originalSelfVar);
	final Statement callStatement;
	if(originalResultVar == null) {
	    callStatement = mr;
	} else {
	    callStatement = new CopyAssignment(originalResultVar, mr);
	}
	final CatchAllStatement cas 
		= new CatchAllStatement(new StatementBlock(callStatement), 
					(LocationVariable)originalExcVar);
	final StatementBlock sblock = new StatementBlock(cas);
	final JavaBlock jb = JavaBlock.createJavaBlock(sblock);
	
	//print contract term
	final Term update 
		= TB.tf().createTerm(
			ElementaryUpdate.getInstance(originalAtPreVars.get(baseHeap)),
			TB.getBaseHeap(services));	
	final Term modalityTerm 
		= TB.tf().createTerm(modality, 
				     new Term[]{originalPosts.get(baseHeap)}, 
				     new ImmutableArray<QuantifiableVariable>(),
				     jb);
	final Term updateTerm
		= TB.tf().createTerm(UpdateApplication.UPDATE_APPLICATION, 
				     update, 
				     modalityTerm);
	final Term contractTerm 
		= TB.tf().createTerm(Junctor.IMP, originalPres.get(baseHeap), updateTerm);
	final LogicPrinter lp = new LogicPrinter(new ProgramPrinter(), 
            			   	       	 new NotationInfo(), 
            			   	       	 null);
	try {
	    lp.printTerm(contractTerm);
	} catch(IOException e) {
	    throw new RuntimeException(e);
	}
	sb.append(lp.toString());
	
	//print modifies
	lp.reset();
	try {
	    lp.printTerm(originalMods.get(baseHeap));
	} catch(IOException e) {
	    throw new RuntimeException(e);
	}
	sb.append("  \\modifies ").append(lp.toString());
	
	sb.append("};\n");
	return sb.toString();
    }
    
    
    @Override
    public Modality getModality() {
        return modality;
    }
    
    @Override
    public Term getPost(LocationVariable heap,
                        ProgramVariable selfVar, 
                        ImmutableList<ProgramVariable> paramVars, 
                        ProgramVariable resultVar, 
                        ProgramVariable excVar,
                        Map<LocationVariable,? extends ProgramVariable> atPreVars,
                        Services services) {
        assert (selfVar == null) == (originalSelfVar == null);
        assert paramVars != null;
        assert paramVars.size() == originalParamVars.size();
        assert (resultVar == null) == (originalResultVar == null);
        assert excVar != null;
        assert atPreVars.size() != 0;
        assert services != null;
	final Map<ProgramVariable, ProgramVariable> replaceMap = getReplaceMap(selfVar, 
                                       	     paramVars, 
                                       	     resultVar, 
                                       	     excVar, 
                                       	     atPreVars,
                                       	     services);
	final OpReplacer or = new OpReplacer(replaceMap);
	return or.replace(originalPosts.get(heap));
    }

    public Term getPost(List<LocationVariable> heapContext,
                        ProgramVariable selfVar, 
                        ImmutableList<ProgramVariable> paramVars, 
                        ProgramVariable resultVar, 
                        ProgramVariable excVar,
                        Map<LocationVariable,? extends ProgramVariable> atPreVars,
                        Services services) {
       Term result = null;
       for(LocationVariable heap : heapContext) {
          final Term p = getPost(heap, selfVar, paramVars, resultVar, excVar, atPreVars, services);
          if(result == null) {
            result = p;
          }else{
            result = TB.and(result, p);
          }
       }
       return result;

    }    
    
    @Override
    public Term getPost(LocationVariable heap,
                        Term heapTerm,
	                Term selfTerm, 
                        ImmutableList<Term> paramTerms, 
                        Term resultTerm, 
                        Term excTerm,
                        Map<LocationVariable,Term> atPres,
                        Services services) {
	assert heapTerm != null;
        assert (selfTerm == null) == (originalSelfVar == null);
        assert paramTerms != null;
        assert paramTerms.size() == originalParamVars.size();
        assert (resultTerm == null) == (originalResultVar == null);
        assert excTerm != null;
        assert atPres.size() != 0;
        assert services != null;
	final Map<Term, Term> replaceMap = getReplaceMap(heapTerm,
		                             selfTerm, 
                                             paramTerms, 
                                             resultTerm, 
                                             excTerm, 
                                       	     atPres,
                                       	     services);
	final OpReplacer or = new OpReplacer(replaceMap);
	return or.replace(originalPosts.get(heap));
    }    

    public Term getPost(List<LocationVariable> heapContext,
                        Term heapTerm,
	                Term selfTerm, 
                        ImmutableList<Term> paramTerms, 
                        Term resultTerm, 
                        Term excTerm,
                        Map<LocationVariable,Term> atPres,
                        Services services) {
       Term result = null;
       for(LocationVariable heap : heapContext) {
          final Term p = getPost(heap, heapTerm, selfTerm, paramTerms, resultTerm, excTerm, atPres, services);
          if(result == null) {
            result = p;
          }else{
            result = TB.and(result, p);
          }
       }
       return result;
    }

    public boolean isReadOnlyContract(Services services) {
        return originalMods.get(services.getTypeConverter().getHeapLDT().getHeap()).op() == 
                services.getTypeConverter().getLocSetLDT().getEmpty();
    }
    
    public Term getAnyMod(Term mod, ProgramVariable selfVar, 
                       ImmutableList<ProgramVariable> paramVars,
                       Services services) {
        assert (selfVar == null) == (originalSelfVar == null);
        assert paramVars != null;
        assert paramVars.size() == originalParamVars.size();
        assert services != null;
	final Map<ProgramVariable, ProgramVariable> replaceMap = getReplaceMap(selfVar, 
                                             paramVars, 
                                             null, 
                                             null,
                                             null,
                                             services);
	final OpReplacer or = new OpReplacer(replaceMap);
        return or.replace(mod);
    }

    @Override
    public Term getMod(LocationVariable heap, ProgramVariable selfVar, 
                       ImmutableList<ProgramVariable> paramVars,
                       Services services) {
       return getAnyMod(this.originalMods.get(heap), selfVar, paramVars, services);
    }

    private Term getAnyMod(Term mod, Term heapTerm,
	               Term selfTerm, 
	    	       ImmutableList<Term> paramTerms,
                       Services services) {
	assert heapTerm != null;	
        assert (selfTerm == null) == (originalSelfVar == null);
        assert paramTerms != null;
        assert paramTerms.size() == originalParamVars.size();
        assert services != null;
	final Map<Term, Term> replaceMap = getReplaceMap(heapTerm,
		                             selfTerm, 
                                             paramTerms, 
                                             null, 
                                             null,
                                             null, 
                                             services);
	final OpReplacer or = new OpReplacer(replaceMap);
	return or.replace(mod);
    }
    
    @Override
    public boolean hasModifiesClause() {
        return this.hasRealModifiesClause;
    }
  
    @Override    
    public Term getMod(LocationVariable heap, Term heapTerm,
	               Term selfTerm, 
	    	       ImmutableList<Term> paramTerms,
                       Services services) {
        return getAnyMod(this.originalMods.get(heap), heapTerm, selfTerm, paramTerms, services);
    }    
    
    @Override
    public String toString() {
	return "pre: " 
		+ originalPres
		+ "; mby: " 
		+ originalMby
		+ "; post: " 
		+ originalPosts 
		+ "; mods: " 
		+ originalMods
		+ "; hasMod: "
		+ hasRealModifiesClause
		+ "; termination: "
		+ getModality()
                + "; transaction: "
		+ transactionApplicableContract();
    }


    @Override
    public ProofOblInput createProofObl(InitConfig initConfig,
	    Contract contract) {
	return new FunctionalOperationContractPO(initConfig,
	        (FunctionalOperationContract) contract);
    }

	        	        
    @Override
    public String getDisplayName() {
        return ContractFactory.generateDisplayName(baseName, kjt, pm, id);
    }


    @Override
    public VisibilityModifier getVisibility() {
	assert false; // this is currently not applicable for contracts
	return null;
    }

    public boolean transactionApplicableContract() {
        return transaction;
    }

    @Override
    public FunctionalOperationContract setID(int newId) {
        return new FunctionalOperationContractImpl(baseName,
                                                   null,
                                                   kjt,
                                                   pm,
                                                   modality,
                                                   originalPres,
                                                   originalMby,
                                                   originalPosts,
                                                   originalMods,
                                                   hasRealModifiesClause,
                                                   originalSelfVar,
                                                   originalParamVars,
                                                   originalResultVar,
                                                   originalExcVar,
                                                   originalAtPreVars,
                                                   newId,
                                                   toBeSaved,
                                                   transaction);
    }


    @Override
    public Contract setTarget(KeYJavaType newKJT,
                              IObserverFunction newPM) {
        assert newPM instanceof IProgramMethod;
        return new FunctionalOperationContractImpl(baseName,
                                                   null,
                                                   newKJT,
                                                   (IProgramMethod) newPM,
                                                   modality,
                                                   originalPres,
                                                   originalMby,
                                                   originalPosts,
                                                   originalMods,
                                                   hasRealModifiesClause,
                                                   originalSelfVar,
                                                   originalParamVars,
                                                   originalResultVar,
                                                   originalExcVar,
                                                   originalAtPreVars,
                                                   id,
                                                   toBeSaved && newKJT.equals(
                kjt), transaction);
    }
    
    
    @Override
    public String getTypeName() {
        return ContractFactory.generateContractTypeName(baseName, kjt, pm);
    }
}<|MERGE_RESOLUTION|>--- conflicted
+++ resolved
@@ -140,23 +140,7 @@
         this.transaction            = transaction;
 	this.toBeSaved	            = toBeSaved;
     }
-<<<<<<< HEAD
-=======
-
-
-    private String generateName(String baseName, String name, KeYJavaType kjt,
-            IProgramMethod pm, int id) {
-        return name != null 
-                                      ? name 
-                                      : baseName + " [id: " + id + " / " + pm 
-                                        + (kjt.equals(pm.getContainerType()) 
-                                           ? "" 
-                                           : " for " 
-                                             + kjt.getJavaType().getName()) 
-                                        + "]";
-    }    
-
->>>>>>> acca5acf
+  
     
     /**
      * Creates an operation contract.
