// This file is part of KeY - Integrated Deductive Software Design
//
// Copyright (C) 2001-2011 Universitaet Karlsruhe (TH), Germany
//                         Universitaet Koblenz-Landau, Germany
//                         Chalmers University of Technology, Sweden
// Copyright (C) 2011-2013 Karlsruhe Institute of Technology, Germany
//                         Technical University Darmstadt, Germany
//                         Chalmers University of Technology, Sweden
//
// The KeY system is protected by the GNU General
// Public License. See LICENSE.TXT for details.
//


package de.uka.ilkd.key.speclang;

import java.io.IOException;
import java.util.Iterator;
import java.util.LinkedHashMap;
import java.util.List;
import java.util.Map;

import de.uka.ilkd.key.collection.ImmutableArray;
import de.uka.ilkd.key.collection.ImmutableList;
import de.uka.ilkd.key.collection.ImmutableSLList;
import de.uka.ilkd.key.java.*;
import de.uka.ilkd.key.java.abstraction.KeYJavaType;
import de.uka.ilkd.key.java.declaration.modifier.VisibilityModifier;
import de.uka.ilkd.key.java.expression.operator.CopyAssignment;
import de.uka.ilkd.key.java.reference.MethodReference;
import de.uka.ilkd.key.java.statement.CatchAllStatement;
import de.uka.ilkd.key.ldt.HeapLDT;
import de.uka.ilkd.key.logic.JavaBlock;
import de.uka.ilkd.key.logic.Term;
import de.uka.ilkd.key.logic.TermBuilder;
import de.uka.ilkd.key.logic.op.ElementaryUpdate;
import de.uka.ilkd.key.logic.op.IObserverFunction;
import de.uka.ilkd.key.logic.op.IProgramMethod;
import de.uka.ilkd.key.logic.op.Junctor;
import de.uka.ilkd.key.logic.op.LocationVariable;
import de.uka.ilkd.key.logic.op.Modality;
import de.uka.ilkd.key.logic.op.ProgramVariable;
import de.uka.ilkd.key.logic.op.QuantifiableVariable;
import de.uka.ilkd.key.logic.op.UpdateApplication;
import de.uka.ilkd.key.logic.sort.Sort;
import de.uka.ilkd.key.pp.LogicPrinter;
import de.uka.ilkd.key.pp.NotationInfo;
import de.uka.ilkd.key.pp.ProgramPrinter;
import de.uka.ilkd.key.proof.OpReplacer;
import de.uka.ilkd.key.proof.init.FunctionalOperationContractPO;
import de.uka.ilkd.key.proof.init.InitConfig;
import de.uka.ilkd.key.proof.init.ProofOblInput;

/**
 * Standard implementation of the OperationContract interface.
 */
public class FunctionalOperationContractImpl implements FunctionalOperationContract {

    protected static final TermBuilder TB = TermBuilder.DF;

    final String baseName;
    final String name;
    final KeYJavaType kjt;
    final IProgramMethod pm;
    final KeYJavaType specifiedIn;
    final Modality modality;
    final Map<LocationVariable,Term> originalPres;
    final Term originalMby;
    final Map<LocationVariable,Term> originalPosts;
    final Map<LocationVariable,Term> originalAxioms;
    final Map<LocationVariable,Term> originalMods;
    final ProgramVariable originalSelfVar;
    final ImmutableList<ProgramVariable> originalParamVars;
    final ProgramVariable originalResultVar;
    final ProgramVariable originalExcVar;
    final Map<LocationVariable,LocationVariable> originalAtPreVars;
    final Term globalDefs;
    final int id;
    final boolean transaction;
    final boolean toBeSaved;

    /**
     * If a method is strictly pure, it has no modifies clause which could
     * be anonymised.
     * @see #hasModifiesClause()
     */
    final Map<LocationVariable,Boolean> hasRealModifiesClause;


    //-------------------------------------------------------------------------
    //constructors
    //-------------------------------------------------------------------------


    /**
     * Creates an operation contract.
     * Using this constructor is discouraged: it may change in the future.
     * Please use the factory methods in {@link de.uka.ilkd.key.speclang.ContractFactory}.
     * @param baseName base name of the contract (does not have to be unique)
     * @param pm the IProgramMethod to which the contract belongs
     * @param modality the modality of the contract
     * @param pre the precondition of the contract
     * @param mby the measured_by clause of the contract
     * @param post the postcondition of the contract
     * @param mod the modifies clause of the contract
     * @param selfVar the variable used for the receiver object
     * @param paramVars the variables used for the operation parameters
     * @param resultVar the variables used for the operation result
     * @param excVar the variable used for the thrown exception
     * @param heapAtPreVar the variable used for the pre-heap
     * @param globalDefs definitions for the whole contract
     */
    FunctionalOperationContractImpl(String baseName,
            String name,
            KeYJavaType kjt,
            IProgramMethod pm,
            KeYJavaType specifiedIn,
            Modality modality,
            Map<LocationVariable,Term> pres,
            Term mby,
            Map<LocationVariable,Term> posts,
            Map<LocationVariable,Term> axioms,
            Map<LocationVariable,Term> mods,
            Map<LocationVariable,Boolean> hasRealMod,
            ProgramVariable selfVar,
            ImmutableList<ProgramVariable> paramVars,
            ProgramVariable resultVar,
            ProgramVariable excVar,
            Map<LocationVariable, LocationVariable> atPreVars,
            Term globalDefs,
            int id,
            boolean toBeSaved,
            boolean transaction) {
        assert !(name == null && baseName == null);
        assert kjt != null;
        assert pm != null;
        assert pres != null;
        assert posts != null;
        assert modality != null;
        assert (selfVar == null) == pm.isStatic();
        assert globalDefs == null || globalDefs.sort() == Sort.UPDATE;
        assert paramVars != null;
        assert paramVars.size() >= pm.getParameterDeclarationCount();
        // may be more parameters in specifications (ghost parameters)
        if (resultVar == null){
            assert (pm.isVoid() || pm.isConstructor()) : "resultVar == null for method "+pm;
        } else {
            assert (!pm.isVoid() && !pm.isConstructor()) : "non-null result variable for void method or constructor "+pm+" with return type "+pm.getReturnType();
        }
        assert pm.isModel() || excVar != null;
        assert atPreVars.size() != 0;
        this.baseName               = baseName;
        this.name = name != null
                ? name
                        : ContractFactory.generateContractName(baseName, kjt, pm, specifiedIn, id);
        this.pm          	    = pm;
        this.kjt                    = kjt;
        this.specifiedIn            = specifiedIn;
        this.modality               = modality;
        this.originalPres           = pres;
        this.originalMby            = mby;
        this.originalPosts          = posts;
        this.originalAxioms			= axioms;
        this.originalMods           = mods;
        this.hasRealModifiesClause  = hasRealMod;
        this.originalSelfVar        = selfVar;
        this.originalParamVars      = paramVars;
        this.originalResultVar      = resultVar;
        this.originalExcVar         = excVar;
        this.originalAtPreVars      = atPreVars;
        this.globalDefs             = globalDefs;
        this.id                     = id;
        this.transaction            = transaction;
        this.toBeSaved	            = toBeSaved;
    }


    //-------------------------------------------------------------------------
    //internal methods
    //-------------------------------------------------------------------------


    protected Map<ProgramVariable, ProgramVariable> getReplaceMap(
<<<<<<< HEAD
	    		      ProgramVariable selfVar, 
	    		      ImmutableList<ProgramVariable> paramVars, 
	    		      ProgramVariable resultVar, 
	    		      ProgramVariable excVar,
	    		      Map<LocationVariable,? extends ProgramVariable> atPreVars,
	    		      Services services) {
	final Map<ProgramVariable, ProgramVariable> result =
	        new LinkedHashMap<ProgramVariable, ProgramVariable>();
=======
            ProgramVariable selfVar,
            ImmutableList<ProgramVariable> paramVars,
            ProgramVariable resultVar,
            ProgramVariable excVar,
            Map<LocationVariable,? extends ProgramVariable> atPreVars,
            Services services) {
        final Map<ProgramVariable, ProgramVariable> result = new LinkedHashMap<ProgramVariable, ProgramVariable>();
>>>>>>> 281ba1ea

        //self
        if(selfVar != null) {
            assert selfVar.sort().extendsTrans(originalSelfVar.sort());
            result.put(originalSelfVar, selfVar);
        }

        //parameters
        if(paramVars != null) {
            assert originalParamVars.size() == paramVars.size();
            final Iterator<ProgramVariable> it1 = originalParamVars.iterator();
            final Iterator<ProgramVariable> it2 = paramVars.iterator();
            while(it1.hasNext()) {
                ProgramVariable originalParamVar = it1.next();
                ProgramVariable paramVar         = it2.next();
                assert originalParamVar.sort().equals(paramVar.sort());
                result.put(originalParamVar, paramVar);
            }
        }

        //result
        if(resultVar != null) {
            assert originalResultVar.sort().equals(resultVar.sort());
            result.put(originalResultVar, resultVar);
        }

        //exception
        if(excVar != null) {
            assert originalExcVar.sort().equals(excVar.sort());
            result.put(originalExcVar, excVar);
        }

        if(atPreVars != null) {
            final HeapLDT heapLDT = services.getTypeConverter().getHeapLDT();
            for(LocationVariable h : heapLDT.getAllHeaps()) {
                if(atPreVars.get(h) != null) {
                    assert originalAtPreVars.get(h).sort().equals(atPreVars.get(h).sort());
                    result.put(originalAtPreVars.get(h), atPreVars.get(h));
                }
            }
        }

        return result;
    }


    @Deprecated
    protected Map<Term, Term> getReplaceMap(LocationVariable heap, Term heapTerm,
            Term selfTerm, ImmutableList<Term> paramTerms, Services services) {
        return getReplaceMap(heap, heapTerm, selfTerm, paramTerms, null, null, null, services);
    }

    @Deprecated
    protected Map<Term, Term> getReplaceMap(LocationVariable heap, Term heapTerm,
            Term selfTerm, ImmutableList<Term> paramTerms, Term resultTerm,
            Term excTerm, Term atPre, Services services) {
        Map<LocationVariable,Term> heapTerms = new LinkedHashMap<LocationVariable,Term>();
        heapTerms.put(heap, heapTerm);
        Map<LocationVariable,Term> atPres = new LinkedHashMap<LocationVariable,Term>();
        heapTerms.put(heap, atPre);
        return getReplaceMap(heapTerms, selfTerm, paramTerms, resultTerm, excTerm, atPres, services);
    }

    protected Map<Term, Term> getReplaceMap(
            Map<LocationVariable,Term> heapTerms,
            Term selfTerm,
            ImmutableList<Term> paramTerms,
            Term resultTerm,
            Term excTerm,
            Map<LocationVariable,Term> atPres,
            Services services) {
        final Map<Term,Term> result = new LinkedHashMap<Term,Term>();

        //heaps

        for(LocationVariable heap : heapTerms.keySet()) {
            final Term heapTerm = heapTerms.get(heap);
            assert heapTerm == null || heapTerm.sort().equals(services.getTypeConverter()
                    .getHeapLDT()
                    .targetSort());
            result.put(TB.var(heap), heapTerm);
        }

        //self
        if(selfTerm != null) {
            assert selfTerm.sort().extendsTrans(originalSelfVar.sort());
            result.put(TB.var(originalSelfVar), selfTerm);
        }

        //parameters
        if(paramTerms != null) {
            assert originalParamVars.size() == paramTerms.size();
            final Iterator<ProgramVariable> it1 = originalParamVars.iterator();
            final Iterator<Term> it2 = paramTerms.iterator();
            while(it1.hasNext()) {
                ProgramVariable originalParamVar = it1.next();
                Term paramTerm                   = it2.next();
                assert paramTerm.sort().extendsTrans(originalParamVar.sort());
                result.put(TB.var(originalParamVar), paramTerm);
            }
        }

        //result
        if(resultTerm != null) {
            assert originalResultVar.sort().equals(resultTerm.sort());
            result.put(TB.var(originalResultVar), resultTerm);
        }

        //exception
        if(excTerm != null) {
            assert originalExcVar.sort().equals(excTerm.sort());
            result.put(TB.var(originalExcVar), excTerm);
        }

        if(atPres != null) {
            final HeapLDT heapLDT = services.getTypeConverter().getHeapLDT();
            for(LocationVariable h : heapLDT.getAllHeaps()) {
                if(atPres.get(h) != null) {
                    assert originalAtPreVars.get(h).sort().equals(atPres.get(h).sort());
                    result.put(TB.var(originalAtPreVars.get(h)), atPres.get(h));
                }
            }
        }
<<<<<<< HEAD
        
	return result;
    }

=======

        return result;
    }



    /** Make sure ghost parameters appear in the list of parameter variables. */
    private ImmutableList<ProgramVariable> addGhostParams(
            ImmutableList<ProgramVariable> paramVars) {
        // make sure ghost parameters are present
        ImmutableList<ProgramVariable> ghostParams = ImmutableSLList.<ProgramVariable>nil();
        for (ProgramVariable param: originalParamVars) {
            if (param.isGhost())
                ghostParams = ghostParams.append(param);
        }
        paramVars = paramVars.append(ghostParams);
        return paramVars;
    }

    /** Make sure ghost parameters appear in the list of parameter variables. */
    private ImmutableList<Term> addGhostParamTerms(
            ImmutableList<Term> paramVars) {
        // make sure ghost parameters are present
        ImmutableList<Term> ghostParams = ImmutableSLList.<Term>nil();
        for (ProgramVariable param: originalParamVars) {
            if (param.isGhost())
                ghostParams = ghostParams.append(TB.var(param));
        }
        paramVars = paramVars.append(ghostParams);
        return paramVars;
    }
>>>>>>> 281ba1ea

    //-------------------------------------------------------------------------
    //public interface
    //-------------------------------------------------------------------------

    @Override
    public String getName() {
        return name;
    }


    @Override
    public int id() {
        return id;
    }


    @Override
    public KeYJavaType getKJT() {
        return kjt;
    }


    @Override
    public IProgramMethod getTarget() {
        return pm;
    }


    @Override
    public boolean hasMby() {
        return originalMby != null;
    }


    @Override
    public Term getPre(LocationVariable heap,
            ProgramVariable selfVar,
            ImmutableList<ProgramVariable> paramVars,
            Map<LocationVariable,? extends ProgramVariable> atPreVars,
            Services services) {
        assert (selfVar == null) == (originalSelfVar == null);
        assert paramVars != null : "null parameters";
        assert services != null;
<<<<<<< HEAD
	final Map<ProgramVariable, ProgramVariable> replaceMap = getReplaceMap(selfVar,
	                                                                       paramVars,
	                                                                       null,
	                                                                       null,
	                                                                       atPreVars,
	                                                                       services);
	final OpReplacer or = new OpReplacer(replaceMap);
	return or.replace(originalPres.get(heap));
=======

        paramVars = addGhostParams(paramVars);
        assert paramVars.size() == originalParamVars.size() : "number of parameters does not match";


        final Map<ProgramVariable, ProgramVariable> replaceMap = getReplaceMap(selfVar,
                paramVars,
                null,
                null,
                atPreVars,
                services);
        final OpReplacer or = new OpReplacer(replaceMap);
        return or.replace(originalPres.get(heap));
>>>>>>> 281ba1ea
    }


    public Term getPre(List<LocationVariable> heapContext,
            ProgramVariable selfVar,
            ImmutableList<ProgramVariable> paramVars,
            Map<LocationVariable,? extends ProgramVariable> atPreVars,
            Services services) {
        Term result = null;
        for(LocationVariable heap : heapContext) {
            final Term p = getPre(heap, selfVar, paramVars, atPreVars, services);
            if(result == null) {
                result = p;
            }else{
                result = TB.and(result, p);
            }
        }
        return result;
    }


    @Override
    public Term getPre(LocationVariable heap,
            Term heapTerm,
            Term selfTerm,
            ImmutableList<Term> paramTerms,
            Map<LocationVariable,Term> atPres,
            Services services) {
        assert heapTerm != null;
        assert (selfTerm == null) == (originalSelfVar == null);
        assert paramTerms != null;
        paramTerms = addGhostParamTerms(paramTerms);
        assert paramTerms.size() == originalParamVars.size();
        assert services != null;

        final Map<LocationVariable,Term> heapTerms = new LinkedHashMap<LocationVariable, Term>();
        heapTerms.put(heap, heapTerm);

<<<<<<< HEAD
	final Map<Term, Term> replaceMap = getReplaceMap(heapTerms,
	                                                 selfTerm,
	                                                 paramTerms,
	                                                 null,
	                                                 null,
	                                                 atPres,
	                                                 services);
	final OpReplacer or = new OpReplacer(replaceMap);
	return or.replace(originalPres.get(heap));
    }    
=======
        final Map<Term, Term> replaceMap = getReplaceMap(heapTerms,
                selfTerm,
                paramTerms,
                null,
                null,
                atPres,
                services);
        final OpReplacer or = new OpReplacer(replaceMap);
        return or.replace(originalPres.get(heap));
    }
>>>>>>> 281ba1ea


    public Term getPre(List<LocationVariable> heapContext,
            Map<LocationVariable,Term> heapTerms,
            Term selfTerm,
            ImmutableList<Term> paramTerms,
            Map<LocationVariable,Term> atPres,
            Services services) {
        Term result = null;
        for(LocationVariable heap : heapContext) {
            final Term p = getPre(heap, heapTerms.get(heap), selfTerm, paramTerms, atPres, services);
            if(p == null) {
                continue;
            }
            if(result == null) {
                result = p;
            }else{
                result = TB.and(result, p);
            }
        }
        return result;
    }


    @Override
    public Term getRequires(LocationVariable heap) {
        return originalPres.get(heap);
    }


    @Override
    public Term getEnsures(LocationVariable heap) {
        return originalPosts.get(heap);
    }


    @Override
    public Term getAssignable(LocationVariable heap) {
        return originalMods.get(heap);
    }


    @Override
    public Term getMby(ProgramVariable selfVar,
            ImmutableList<ProgramVariable> paramVars,
            Services services) {
        assert (selfVar == null) == (originalSelfVar == null);
        assert paramVars != null;
        paramVars = addGhostParams(paramVars);
        assert paramVars.size() == originalParamVars.size();
        assert services != null;
<<<<<<< HEAD
	final Map<ProgramVariable, ProgramVariable> replaceMap = getReplaceMap(selfVar,
	                                                                       paramVars,
	                                                                       null,
	                                                                       null,
	                                                                       null,
	                                                                       services);
	final OpReplacer or = new OpReplacer(replaceMap);
	return or.replace(originalMby);
=======
        final Map<ProgramVariable, ProgramVariable> replaceMap = getReplaceMap(selfVar,
                paramVars,
                null,
                null,
                null,
                services);
        final OpReplacer or = new OpReplacer(replaceMap);
        return or.replace(originalMby);
>>>>>>> 281ba1ea
    }


    @Override
    public Term getMby(Map<LocationVariable,Term> heapTerms,
<<<<<<< HEAD
	               Term selfTerm,
	    	       ImmutableList<Term> paramTerms,
	    	       Map<LocationVariable, Term> atPres,
                       Services services) {
	assert heapTerms != null;
=======
            Term selfTerm,
            ImmutableList<Term> paramTerms,
            Map<LocationVariable, Term> atPres,
            Services services) {
        assert heapTerms != null;
>>>>>>> 281ba1ea
        assert (selfTerm == null) == (originalSelfVar == null);
        assert paramTerms != null;
        paramTerms = addGhostParamTerms(paramTerms);
        assert paramTerms.size() == originalParamVars.size();
        assert services != null;
<<<<<<< HEAD
	final Map<Term, Term> replaceMap = getReplaceMap(heapTerms,
	                                                 selfTerm,
	                                                 paramTerms,
	                                                 null,
	                                                 null,
	                                                 atPres,
	                                                 services);
	final OpReplacer or = new OpReplacer(replaceMap);
	return or.replace(originalMby);
    }    
    
=======
        final Map<Term, Term> replaceMap = getReplaceMap(heapTerms,
                selfTerm,
                paramTerms,
                null,
                null,
                atPres,
                services);
        final OpReplacer or = new OpReplacer(replaceMap);
        return or.replace(originalMby);
    }

>>>>>>> 281ba1ea
    @Override
    public String getPlainText(Services services) {
        return getText(false, services);
    }

    @Override
    public String getHTMLText(Services services) {
        return getText(true, services);
    }

    private String getText(boolean includeHtmlMarkup, Services services) {
        final HeapLDT heapLDT = services.getTypeConverter().getHeapLDT();
        final LocationVariable baseHeap = heapLDT.getHeap();
        final StringBuffer sig = new StringBuffer();
        if (originalResultVar != null) {
            sig.append(originalResultVar);
            sig.append(" = ");
        }
        else if (pm.isConstructor()) {
            sig.append(originalSelfVar);
            sig.append(" = new ");
        }
        if (!pm.isStatic() && !pm.isConstructor()) {
            sig.append(originalSelfVar);
            sig.append(".");
        }
        sig.append(pm.getName());
        sig.append("(");
        for (ProgramVariable pv : originalParamVars) {
            sig.append(pv.name()).append(", ");
        }
        if (!originalParamVars.isEmpty()) {
            sig.setLength(sig.length() - 2);
        }
        sig.append(")");
        if(!pm.isModel()) {
            sig.append(" catch(");
            sig.append(originalExcVar);
            sig.append(")");
        }

        final String mby = hasMby() ? LogicPrinter.quickPrintTerm(originalMby, services) : null;

        String mods = "";
        for (LocationVariable h : heapLDT.getAllHeaps()) {
            if (originalMods.get(h) != null) {
                String printMods = LogicPrinter.quickPrintTerm(originalMods.get(h), services);
                mods = mods
                        + (includeHtmlMarkup ? "<br><b>" : "\n")
                        + "mod"
                        + (h == baseHeap ? "" : "[" + h + "]")
                        + (includeHtmlMarkup ? "</b> " : ": ")
                        + (includeHtmlMarkup ? LogicPrinter.escapeHTML(printMods, false) : printMods.trim());
                if (!hasRealModifiesClause.get(h)) {
                    mods = mods +
                            (includeHtmlMarkup ? "<b>" : "") +
                            ", creates no new objects" +
                            (includeHtmlMarkup ? "</b>" : "");
                }
            }
        }

        String globalUpdates = "";
        if (globalDefs!=null){
            final String printUpdates = LogicPrinter.quickPrintTerm(globalDefs,services);
            globalUpdates = (includeHtmlMarkup? "<br><b>": "\n")
                    + "defs" + (includeHtmlMarkup? "</b> " : ": ")
                    + (includeHtmlMarkup ? LogicPrinter.escapeHTML(printUpdates,false) : printUpdates.trim());
        }

        String pres = "";
        for (LocationVariable h : heapLDT.getAllHeaps()) {
            if (originalPres.get(h) != null) {
                String printPres = LogicPrinter.quickPrintTerm(originalPres.get(h), services);
                pres = pres
                        + (includeHtmlMarkup ? "<br><b>" : "\n")
                        + "pre"
                        + (h == baseHeap ? "" : "[" + h + "]")
                        + (includeHtmlMarkup ? "</b> " : ": ")
                        + (includeHtmlMarkup ? LogicPrinter.escapeHTML(printPres, false) : printPres.trim());
            }
        }

        String posts = "";
        for (LocationVariable h : heapLDT.getAllHeaps()) {
            if (originalPosts.get(h) != null) {
                String printPosts = LogicPrinter.quickPrintTerm(originalPosts.get(h), services);
                posts = posts
                        + (includeHtmlMarkup ? "<br><b>" : "\n")
                        + "post"
                        + (h == baseHeap ? "" : "[" + h + "]")
                        + (includeHtmlMarkup ? "</b> " : ": ")
                        + (includeHtmlMarkup ? LogicPrinter.escapeHTML(printPosts, false) : printPosts.trim());
            }
        }

        String axioms = "";
        if (originalAxioms != null) {
            for(LocationVariable h : heapLDT.getAllHeaps()) {
                if(originalAxioms.get(h) != null) {
                    String printAxioms = LogicPrinter.quickPrintTerm(originalAxioms.get(h), services);
                    posts = posts
                            + (includeHtmlMarkup ? "<br><b>" : "\n")
                            + "axiom"
                            + (h == baseHeap ? "" : "[" + h + "]")
                            + (includeHtmlMarkup ? "</b> " : ": ")
                            + (includeHtmlMarkup ? LogicPrinter.escapeHTML(printAxioms, false) : printAxioms.trim());
                }
            }
        }

        if (includeHtmlMarkup) {
            return "<html>"
                    + "<i>"
                    + LogicPrinter.escapeHTML(sig.toString(), false)
                    + "</i>"
                    + globalUpdates
                    + pres
                    + posts
                    + axioms
                    + mods
                    + (hasMby() ? "<br><b>measured-by</b> "+ LogicPrinter.escapeHTML(mby, false) : "")
                    + "<br><b>termination</b> "
                    + getModality()
                    + (transactionApplicableContract() ? "<br><b>transaction applicable</b>" : "") +
                    "</html>";

        }
        else {
            return sig.toString()
                    + globalUpdates
                    + pres
                    + posts
                    + axioms
                    + mods
                    + (hasMby() ? "\nmeasured-by: "+ mby : "")
                    + "\ntermination: "
                    + getModality()
                    + (transactionApplicableContract() ? "\ntransaction applicable:" : "");
        }
    }


    @Override
    public boolean toBeSaved() {
        return toBeSaved;
    }


    @Override
    public String proofToString(Services services) {
        assert toBeSaved;
        final StringBuffer sb = new StringBuffer();
        final HeapLDT heapLDT = services.getTypeConverter().getHeapLDT();
        final LocationVariable baseHeap = heapLDT.getHeap();
        sb.append(baseName).append(" {\n");

        //print var decls
        sb.append("  \\programVariables {\n");
        if(originalSelfVar != null) {
            sb.append("    ").append(originalSelfVar.proofToString());
        }
        for(ProgramVariable originalParamVar : originalParamVars) {
            sb.append("    ").append(originalParamVar.proofToString());
        }
        if(originalResultVar != null) {
            sb.append("    ").append(originalResultVar.proofToString());
        }
        sb.append("    ").append(originalExcVar.proofToString());
        sb.append("    ").append(originalAtPreVars.get(baseHeap).proofToString());
        sb.append("  }\n");

        //prepare Java program
        final Expression[] args
        = new ProgramVariable[originalParamVars.size()];
        int i = 0;
        for(ProgramVariable arg : originalParamVars) {
            args[i++] = arg;
        }
        final MethodReference mr
        = new MethodReference(new ImmutableArray<Expression>(args),
                pm.getProgramElementName(),
                originalSelfVar);
        final Statement callStatement;
        if(originalResultVar == null) {
            callStatement = mr;
        } else {
            callStatement = new CopyAssignment(originalResultVar, mr);
        }
        final CatchAllStatement cas
        = new CatchAllStatement(new StatementBlock(callStatement),
                (LocationVariable)originalExcVar);
        final StatementBlock sblock = new StatementBlock(cas);
        final JavaBlock jb = JavaBlock.createJavaBlock(sblock);

        //print contract term
        final Term update
        = TB.tf().createTerm(
                ElementaryUpdate.getInstance(originalAtPreVars.get(baseHeap)),
                TB.getBaseHeap(services));
        final Term modalityTerm
        = TB.tf().createTerm(modality,
                new Term[]{originalPosts.get(baseHeap)},
                new ImmutableArray<QuantifiableVariable>(),
                jb);
        final Term updateTerm
        = TB.tf().createTerm(UpdateApplication.UPDATE_APPLICATION,
                update,
                modalityTerm);
        final Term contractTerm
        = TB.tf().createTerm(Junctor.IMP, originalPres.get(baseHeap), updateTerm);
        final LogicPrinter lp = new LogicPrinter(new ProgramPrinter(),
                new NotationInfo(),
                null);
        try {
            lp.printTerm(contractTerm);
        } catch(IOException e) {
            throw new RuntimeException(e);
        }
        sb.append(lp.toString());

        //print modifies
        lp.reset();
        try {
            lp.printTerm(originalMods.get(baseHeap));
        } catch(IOException e) {
            throw new RuntimeException(e);
        }
        sb.append("  \\modifies ").append(lp.toString());

        sb.append("};\n");
        return sb.toString();
    }


    @Override
    public Modality getModality() {
        return modality;
    }

    @Override
    public Term getPost(LocationVariable heap,
            ProgramVariable selfVar,
            ImmutableList<ProgramVariable> paramVars,
            ProgramVariable resultVar,
            ProgramVariable excVar,
            Map<LocationVariable,? extends ProgramVariable> atPreVars,
            Services services) {
        assert (selfVar == null) == (originalSelfVar == null);
        assert paramVars != null;
        paramVars = addGhostParams(paramVars);
        assert paramVars.size() == originalParamVars.size();
        assert (resultVar == null) == (originalResultVar == null);
        assert pm.isModel() || excVar != null;
        assert atPreVars.size() != 0;
        assert services != null;
        final Map<ProgramVariable, ProgramVariable> replaceMap = getReplaceMap(selfVar,
                paramVars,
                resultVar,
                excVar,
                atPreVars,
                services);
        final OpReplacer or = new OpReplacer(replaceMap);
        return or.replace(originalPosts.get(heap));
    }

    public Term getPost(List<LocationVariable> heapContext,
            ProgramVariable selfVar,
            ImmutableList<ProgramVariable> paramVars,
            ProgramVariable resultVar,
            ProgramVariable excVar,
            Map<LocationVariable,? extends ProgramVariable> atPreVars,
            Services services) {
        Term result = null;
        for(LocationVariable heap : heapContext) {
            final Term p = getPost(heap, selfVar, paramVars, resultVar, excVar, atPreVars, services);
            if(result == null) {
                result = p;
            }else{
                result = TB.and(result, p);
            }
        }
        return result;

    }

    @Override
    public Term getPost(LocationVariable heap,
            Term heapTerm,
            Term selfTerm,
            ImmutableList<Term> paramTerms,
            Term resultTerm,
            Term excTerm,
            Map<LocationVariable,Term> atPres,
            Services services) {
        assert heapTerm != null;
        assert (selfTerm == null) == (originalSelfVar == null);
        assert paramTerms != null;
        paramTerms = addGhostParamTerms(paramTerms);
        assert paramTerms.size() == originalParamVars.size();
        assert (resultTerm == null) == (originalResultVar == null);
        assert pm.isModel() || excTerm != null;
        assert atPres.size() != 0;
        assert services != null;
        final Map<LocationVariable,Term> heapTerms = new LinkedHashMap<LocationVariable, Term>();
        heapTerms.put(heap, heapTerm);

        final Map<Term, Term> replaceMap = getReplaceMap(heapTerms,
                selfTerm,
                paramTerms,
                resultTerm,
                excTerm,
                atPres,
                services);
        final OpReplacer or = new OpReplacer(replaceMap);
        return or.replace(originalPosts.get(heap));
    }

    public Term getPost(List<LocationVariable> heapContext,
            Map<LocationVariable,Term> heapTerms,
            Term selfTerm,
            ImmutableList<Term> paramTerms,
            Term resultTerm,
            Term excTerm,
            Map<LocationVariable,Term> atPres,
            Services services) {
        Term result = null;
        for(LocationVariable heap : heapContext) {
            final Term p = getPost(heap, heapTerms.get(heap), selfTerm, paramTerms, resultTerm, excTerm, atPres, services);
            if(p == null) {
                continue;
            }
            if(result == null) {
                result = p;
            }else{
                result = TB.and(result, p);
            }
        }
        return result;
    }

    @Override
    public Term getRepresentsAxiom(LocationVariable heap,
            ProgramVariable selfVar,
            ImmutableList<ProgramVariable> paramVars,
            ProgramVariable resultVar,
            Map<LocationVariable,? extends ProgramVariable> atPreVars,
            Services services) {
        assert (selfVar == null) == (originalSelfVar == null);
        assert paramVars != null;
        assert paramVars.size() == originalParamVars.size();
        assert (resultVar == null) == (originalResultVar == null);
        assert atPreVars.size() != 0;
        assert services != null;
        if(originalAxioms == null) {
            return null;
        }
        final Map<ProgramVariable, ProgramVariable> replaceMap = getReplaceMap(selfVar,
                paramVars,
                resultVar,
                null,
                atPreVars,
                services);
        final OpReplacer or = new OpReplacer(replaceMap);
        return or.replace(originalAxioms.get(heap));
    }

    public boolean isReadOnlyContract(Services services) {
        return originalMods.get(services.getTypeConverter().getHeapLDT().getHeap()).op() ==
                services.getTypeConverter().getLocSetLDT().getEmpty();
    }

    public Term getAnyMod(Term mod, ProgramVariable selfVar,
            ImmutableList<ProgramVariable> paramVars,
            Services services) {
        assert (selfVar == null) == (originalSelfVar == null);
        assert paramVars != null;
        paramVars = addGhostParams(paramVars);
        assert paramVars.size() == originalParamVars.size();
        assert services != null;
        final Map<ProgramVariable, ProgramVariable> replaceMap = getReplaceMap(selfVar,
                paramVars,
                null,
                null,
                null,
                services);
        final OpReplacer or = new OpReplacer(replaceMap);
        return or.replace(mod);
    }

    @Override
    public Term getMod(LocationVariable heap, ProgramVariable selfVar,
            ImmutableList<ProgramVariable> paramVars,
            Services services) {
        return getAnyMod(this.originalMods.get(heap), selfVar, paramVars, services);
    }

    private Term getAnyMod(LocationVariable heap, Term mod, Term heapTerm,
            Term selfTerm,
            ImmutableList<Term> paramTerms,
            Services services) {
        assert heapTerm != null;
        assert (selfTerm == null) == (originalSelfVar == null);
        assert paramTerms != null;
        paramTerms = addGhostParamTerms(paramTerms);
        assert paramTerms.size() == originalParamVars.size();
        assert services != null;

        final Map<LocationVariable,Term> heapTerms = new LinkedHashMap<LocationVariable, Term>();
        heapTerms.put(heap, heapTerm);

        final Map<Term, Term> replaceMap = getReplaceMap(heapTerms,
                selfTerm,
                paramTerms,
                null,
                null,
                null,
                services);
        final OpReplacer or = new OpReplacer(replaceMap);
        return or.replace(mod);
    }

    @Override
    public boolean hasModifiesClause(LocationVariable heap) {
        return this.hasRealModifiesClause.get(heap);
    }

    @Override
    public Term getMod(LocationVariable heap, Term heapTerm,
            Term selfTerm,
            ImmutableList<Term> paramTerms,
            Services services) {
        return getAnyMod(heap, this.originalMods.get(heap), heapTerm, selfTerm, paramTerms, services);
    }

    @Override
    public Term getGlobalDefs(LocationVariable heap, Term heapTerm,
            Term selfTerm, ImmutableList<Term> paramTerms, Services services) {
        if (globalDefs==null) return null;
        assert heapTerm != null;
        assert (selfTerm == null) == (originalSelfVar == null);
        assert paramTerms != null;
        paramTerms = addGhostParamTerms(paramTerms);
        assert paramTerms.size() == originalParamVars.size();
        assert services != null;
        final Map<Term, Term> replaceMap = getReplaceMap(heap, heapTerm,
                selfTerm,
                paramTerms,
                services);
        final OpReplacer or = new OpReplacer(replaceMap);
        return or.replace(globalDefs);
    }

    @Override
    public String toString() {
        return
                (globalDefs == null? "": "defs: "+ globalDefs +"; ")
                + "pre: "
                + originalPres
                + "; mby: "
                + originalMby
                + "; post: "
                + originalPosts
                + "; mods: "
                + originalMods
                + "; hasMod: "
                + hasRealModifiesClause
                + (originalAxioms.size() > 0 ?  ("; axioms: " + originalAxioms) : "")
                + "; termination: "
                + getModality()
                + "; transaction: "
                + transactionApplicableContract();
    }


    @Override
    public ProofOblInput createProofObl(InitConfig initConfig,
            Contract contract) {
        return new FunctionalOperationContractPO(initConfig,
                (FunctionalOperationContract) contract);
    }


    @Override
    public String getDisplayName() {
        return ContractFactory.generateDisplayName(baseName, kjt, pm, specifiedIn, id);
    }


    @Override
    public VisibilityModifier getVisibility() {
        assert false; // this is currently not applicable for contracts
        return null;
    }

    public boolean transactionApplicableContract() {
        return transaction;
    }

    @Override
    public FunctionalOperationContract setID(int newId) {
        return new FunctionalOperationContractImpl(baseName,
                null,
                kjt,
                pm,
                specifiedIn,
                modality,
                originalPres,
                originalMby,
                originalPosts,
                originalAxioms,
                originalMods,
                hasRealModifiesClause,
                originalSelfVar,
                originalParamVars,
                originalResultVar,
                originalExcVar,
                originalAtPreVars,
                globalDefs,
                newId,
                toBeSaved,
                transaction);
    }


    @Override
    public Contract setTarget(KeYJavaType newKJT,
            IObserverFunction newPM) {
        assert newPM instanceof IProgramMethod;
        return new FunctionalOperationContractImpl(baseName,
                null,
                newKJT,
                (IProgramMethod) newPM,
                specifiedIn,
                modality,
                originalPres,
                originalMby,
                originalPosts,
                originalAxioms,
                originalMods,
                hasRealModifiesClause,
                originalSelfVar,
                originalParamVars,
                originalResultVar,
                originalExcVar,
                originalAtPreVars,
                globalDefs,
                id,
                toBeSaved && newKJT.equals(
                        kjt), transaction);
    }


    @Override
    public String getTypeName() {
        return ContractFactory.generateContractTypeName(baseName, kjt, pm, specifiedIn);
    }

}
<|MERGE_RESOLUTION|>--- conflicted
+++ resolved
@@ -180,25 +180,15 @@
     //-------------------------------------------------------------------------
 
 
-    protected Map<ProgramVariable, ProgramVariable> getReplaceMap(
-<<<<<<< HEAD
-	    		      ProgramVariable selfVar, 
-	    		      ImmutableList<ProgramVariable> paramVars, 
-	    		      ProgramVariable resultVar, 
-	    		      ProgramVariable excVar,
-	    		      Map<LocationVariable,? extends ProgramVariable> atPreVars,
-	    		      Services services) {
-	final Map<ProgramVariable, ProgramVariable> result =
-	        new LinkedHashMap<ProgramVariable, ProgramVariable>();
-=======
-            ProgramVariable selfVar,
-            ImmutableList<ProgramVariable> paramVars,
-            ProgramVariable resultVar,
-            ProgramVariable excVar,
-            Map<LocationVariable,? extends ProgramVariable> atPreVars,
-            Services services) {
-        final Map<ProgramVariable, ProgramVariable> result = new LinkedHashMap<ProgramVariable, ProgramVariable>();
->>>>>>> 281ba1ea
+    protected Map<ProgramVariable, ProgramVariable>
+                        getReplaceMap(ProgramVariable selfVar,
+                                      ImmutableList<ProgramVariable> paramVars,
+                                      ProgramVariable resultVar,
+                                      ProgramVariable excVar,
+                                      Map<LocationVariable,? extends ProgramVariable> atPreVars,
+                                      Services services) {
+        final Map<ProgramVariable, ProgramVariable> result =
+                new LinkedHashMap<ProgramVariable, ProgramVariable>();
 
         //self
         if(selfVar != null) {
@@ -322,16 +312,8 @@
                 }
             }
         }
-<<<<<<< HEAD
-        
-	return result;
-    }
-
-=======
-
         return result;
     }
-
 
 
     /** Make sure ghost parameters appear in the list of parameter variables. */
@@ -359,7 +341,6 @@
         paramVars = paramVars.append(ghostParams);
         return paramVars;
     }
->>>>>>> 281ba1ea
 
     //-------------------------------------------------------------------------
     //public interface
@@ -404,30 +385,18 @@
         assert (selfVar == null) == (originalSelfVar == null);
         assert paramVars != null : "null parameters";
         assert services != null;
-<<<<<<< HEAD
-	final Map<ProgramVariable, ProgramVariable> replaceMap = getReplaceMap(selfVar,
-	                                                                       paramVars,
-	                                                                       null,
-	                                                                       null,
-	                                                                       atPreVars,
-	                                                                       services);
-	final OpReplacer or = new OpReplacer(replaceMap);
-	return or.replace(originalPres.get(heap));
-=======
 
         paramVars = addGhostParams(paramVars);
         assert paramVars.size() == originalParamVars.size() : "number of parameters does not match";
 
-
         final Map<ProgramVariable, ProgramVariable> replaceMap = getReplaceMap(selfVar,
-                paramVars,
-                null,
-                null,
-                atPreVars,
-                services);
+                                                                               paramVars,
+                                                                               null,
+                                                                               null,
+                                                                               atPreVars,
+                                                                               services);
         final OpReplacer or = new OpReplacer(replaceMap);
         return or.replace(originalPres.get(heap));
->>>>>>> 281ba1ea
     }
 
 
@@ -466,7 +435,6 @@
         final Map<LocationVariable,Term> heapTerms = new LinkedHashMap<LocationVariable, Term>();
         heapTerms.put(heap, heapTerm);
 
-<<<<<<< HEAD
 	final Map<Term, Term> replaceMap = getReplaceMap(heapTerms,
 	                                                 selfTerm,
 	                                                 paramTerms,
@@ -476,19 +444,7 @@
 	                                                 services);
 	final OpReplacer or = new OpReplacer(replaceMap);
 	return or.replace(originalPres.get(heap));
-    }    
-=======
-        final Map<Term, Term> replaceMap = getReplaceMap(heapTerms,
-                selfTerm,
-                paramTerms,
-                null,
-                null,
-                atPres,
-                services);
-        final OpReplacer or = new OpReplacer(replaceMap);
-        return or.replace(originalPres.get(heap));
-    }
->>>>>>> 281ba1ea
+    }
 
 
     public Term getPre(List<LocationVariable> heapContext,
@@ -540,7 +496,6 @@
         paramVars = addGhostParams(paramVars);
         assert paramVars.size() == originalParamVars.size();
         assert services != null;
-<<<<<<< HEAD
 	final Map<ProgramVariable, ProgramVariable> replaceMap = getReplaceMap(selfVar,
 	                                                                       paramVars,
 	                                                                       null,
@@ -549,40 +504,19 @@
 	                                                                       services);
 	final OpReplacer or = new OpReplacer(replaceMap);
 	return or.replace(originalMby);
-=======
-        final Map<ProgramVariable, ProgramVariable> replaceMap = getReplaceMap(selfVar,
-                paramVars,
-                null,
-                null,
-                null,
-                services);
-        final OpReplacer or = new OpReplacer(replaceMap);
-        return or.replace(originalMby);
->>>>>>> 281ba1ea
-    }
-
-
-    @Override
-    public Term getMby(Map<LocationVariable,Term> heapTerms,
-<<<<<<< HEAD
-	               Term selfTerm,
-	    	       ImmutableList<Term> paramTerms,
-	    	       Map<LocationVariable, Term> atPres,
+    }
+
+
+    @Override
+    public Term getMby(Map<LocationVariable,Term> heapTerms, Term selfTerm,
+                       ImmutableList<Term> paramTerms, Map<LocationVariable, Term> atPres,
                        Services services) {
-	assert heapTerms != null;
-=======
-            Term selfTerm,
-            ImmutableList<Term> paramTerms,
-            Map<LocationVariable, Term> atPres,
-            Services services) {
         assert heapTerms != null;
->>>>>>> 281ba1ea
         assert (selfTerm == null) == (originalSelfVar == null);
         assert paramTerms != null;
         paramTerms = addGhostParamTerms(paramTerms);
         assert paramTerms.size() == originalParamVars.size();
         assert services != null;
-<<<<<<< HEAD
 	final Map<Term, Term> replaceMap = getReplaceMap(heapTerms,
 	                                                 selfTerm,
 	                                                 paramTerms,
@@ -592,21 +526,8 @@
 	                                                 services);
 	final OpReplacer or = new OpReplacer(replaceMap);
 	return or.replace(originalMby);
-    }    
-    
-=======
-        final Map<Term, Term> replaceMap = getReplaceMap(heapTerms,
-                selfTerm,
-                paramTerms,
-                null,
-                null,
-                atPres,
-                services);
-        final OpReplacer or = new OpReplacer(replaceMap);
-        return or.replace(originalMby);
-    }
-
->>>>>>> 281ba1ea
+    }
+
     @Override
     public String getPlainText(Services services) {
         return getText(false, services);
