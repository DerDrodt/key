// This file is part of KeY - Integrated Deductive Software Design 
//
// Copyright (C) 2001-2011 Universitaet Karlsruhe (TH), Germany 
//                         Universitaet Koblenz-Landau, Germany
//                         Chalmers University of Technology, Sweden
// Copyright (C) 2011-2013 Karlsruhe Institute of Technology, Germany 
//                         Technical University Darmstadt, Germany
//                         Chalmers University of Technology, Sweden
//
// The KeY system is protected by the GNU General 
// Public License. See LICENSE.TXT for details.
// 


package de.uka.ilkd.key.speclang;

import java.io.IOException;
import java.util.Iterator;
import java.util.LinkedHashMap;
import java.util.List;
import java.util.Map;

import de.uka.ilkd.key.collection.ImmutableArray;
import de.uka.ilkd.key.collection.ImmutableList;
import de.uka.ilkd.key.java.*;
import de.uka.ilkd.key.java.abstraction.KeYJavaType;
import de.uka.ilkd.key.java.declaration.modifier.VisibilityModifier;
import de.uka.ilkd.key.java.expression.operator.CopyAssignment;
import de.uka.ilkd.key.java.reference.MethodReference;
import de.uka.ilkd.key.java.statement.CatchAllStatement;
import de.uka.ilkd.key.ldt.HeapLDT;
import de.uka.ilkd.key.logic.JavaBlock;
import de.uka.ilkd.key.logic.Term;
import de.uka.ilkd.key.logic.TermBuilder;
import de.uka.ilkd.key.logic.op.ElementaryUpdate;
import de.uka.ilkd.key.logic.op.IObserverFunction;
import de.uka.ilkd.key.logic.op.IProgramMethod;
import de.uka.ilkd.key.logic.op.Junctor;
import de.uka.ilkd.key.logic.op.LocationVariable;
import de.uka.ilkd.key.logic.op.Modality;
import de.uka.ilkd.key.logic.op.ProgramVariable;
import de.uka.ilkd.key.logic.op.QuantifiableVariable;
import de.uka.ilkd.key.logic.op.UpdateApplication;
import de.uka.ilkd.key.pp.LogicPrinter;
import de.uka.ilkd.key.pp.NotationInfo;
import de.uka.ilkd.key.pp.ProgramPrinter;
import de.uka.ilkd.key.proof.OpReplacer;
import de.uka.ilkd.key.proof.init.FunctionalOperationContractPO;
import de.uka.ilkd.key.proof.init.InitConfig;
import de.uka.ilkd.key.proof.init.ProofOblInput;

/**
 * Standard implementation of the OperationContract interface.
 */
public class FunctionalOperationContractImpl implements FunctionalOperationContract {
    
    protected static final TermBuilder TB = TermBuilder.DF;

    final String baseName;
    final String name;
    final KeYJavaType kjt;
    final IProgramMethod pm;
    final KeYJavaType specifiedIn;
    final Modality modality;
    final Map<LocationVariable,Term> originalPres;
    final Term originalMby;
    final Map<LocationVariable,Term> originalPosts;
    final Map<LocationVariable,Term> originalAxioms;
    final Map<LocationVariable,Term> originalMods;
    final ProgramVariable originalSelfVar;
    final ImmutableList<ProgramVariable> originalParamVars;
    final ProgramVariable originalResultVar;
    final ProgramVariable originalExcVar;
    final Map<LocationVariable,LocationVariable> originalAtPreVars;
    final int id;
    final boolean transaction;
    final boolean toBeSaved;
    
    /**
     * If a method is strictly pure, it has no modifies clause which could
     * anonymised.
     * @see #hasModifiesClause()
     */
    final Map<LocationVariable,Boolean> hasRealModifiesClause;
    
    
    //-------------------------------------------------------------------------
    //constructors
    //-------------------------------------------------------------------------
    
    FunctionalOperationContractImpl(String baseName,
                                    String name,
                                    KeYJavaType kjt,
                                    IProgramMethod pm,
                                    KeYJavaType specifiedIn,
                                    Modality modality,
                                    Map<LocationVariable,Term> pres,
                                    Term mby,
                                    Map<LocationVariable,Term> posts,
                                    Map<LocationVariable,Term> axioms,
                                    Map<LocationVariable,Term> mods,
                                    Map<LocationVariable,Boolean> hasRealMod,
                                    ProgramVariable selfVar,
                                    ImmutableList<ProgramVariable> paramVars,
                                    ProgramVariable resultVar,
                                    ProgramVariable excVar,
                                    Map<LocationVariable, LocationVariable> atPreVars,
                                    int id,
                                    boolean toBeSaved,
                                    boolean transaction) {
        assert !(name == null && baseName == null);
        assert kjt != null;	
        assert pm != null;
        assert pres != null;
        assert posts != null;
        assert modality != null;
        assert (selfVar == null) == pm.isStatic();
        assert paramVars != null;
        assert paramVars.size() == pm.getParameterDeclarationCount();
        if (resultVar == null){
            assert (pm.isVoid() || pm.isConstructor()) : "resultVar == null for method "+pm;
        } else {
            assert (!pm.isVoid() && !pm.isConstructor()) : "non-null result variable for void method or constructor "+pm+" with return type "+pm.getReturnType();
        }
        assert pm.isModel() || excVar != null;
        assert atPreVars.size() != 0;
        this.baseName               = baseName;
        this.name = name != null 
                  ? name 
                  : ContractFactory.generateContractName(baseName, kjt, pm, specifiedIn, id);
        this.pm          	    = pm;
        this.kjt                    = kjt;
        this.specifiedIn            = specifiedIn;
        this.modality               = modality;
        this.originalPres           = pres;
        this.originalMby            = mby;
        this.originalPosts          = posts;
        this.originalAxioms			= axioms;
        this.originalMods           = mods;
        this.hasRealModifiesClause  = hasRealMod;
        this.originalSelfVar        = selfVar;
        this.originalParamVars      = paramVars;
        this.originalResultVar      = resultVar;
        this.originalExcVar         = excVar;
        this.originalAtPreVars      = atPreVars;
        this.id                     = id;
        this.transaction            = transaction;
        this.toBeSaved	            = toBeSaved;
    }
  
    
    /**
     * Creates an operation contract.
     * @param baseName base name of the contract (does not have to be unique)
     * @param pm the IProgramMethod to which the contract belongs
     * @param modality the modality of the contract
     * @param pre the precondition of the contract
     * @param mby the measured_by clause of the contract 
     * @param post the postcondition of the contract
     * @param mod the modifies clause of the contract
     * @param selfVar the variable used for the receiver object
     * @param paramVars the variables used for the operation parameters
     * @param resultVar the variables used for the operation result
     * @param excVar the variable used for the thrown exception
     * @param heapAtPreVar the variable used for the pre-heap
     */
    FunctionalOperationContractImpl(String baseName,
                                    KeYJavaType kjt,
                                    IProgramMethod pm,
                                    KeYJavaType specifiedIn,
                                    Modality modality,
                                    Map<LocationVariable,Term> pres,
                                    Term mby,
                                    Map<LocationVariable,Term> posts,
                                    Map<LocationVariable,Term> axioms,
                                    Map<LocationVariable,Term> mods,
                                    Map<LocationVariable,Boolean> hasMod,
                                    ProgramVariable selfVar,
                                    ImmutableList<ProgramVariable> paramVars,
                                    ProgramVariable resultVar,
                                    ProgramVariable excVar,
                                    Map<LocationVariable, LocationVariable> atPreVars,
                                    boolean toBeSaved,
                                    boolean transaction) {
        this(baseName,
             null,
             kjt,             
             pm,
             specifiedIn,
             modality,
             pres,
             mby,
             posts,
             axioms,
             mods,
             hasMod,
             selfVar,
             paramVars,
             resultVar,
             excVar,
             atPreVars,
             INVALID_ID,
             toBeSaved,
             transaction);
    }
    
    
    /* *
     * Creates an operation contract.
     * 
     * @param baseName base name of the contract (does not have to be unique)
     * @param pm 	the IProgramMethod to which the contract belongs
     * @param modality the modality of the contract
     * @param pre 	the precondition of the contract
     * @param mby 	the measured_by clause of the contract 
     * @param post 	the postcondition of the contract
     * @param mod 	the modifies clause of the contract
     * @param progVars collection of variables for the receiver object,
     * 			operation parameters, operation result, thrown exception
     * 			and the pre-heap
     */
//    FunctionalOperationContractImpl(String baseName, IProgramMethod pm,
//	    Modality modality, Term pre, Term mby, Term post, Term mod, boolean hasMod, Term modBackup,
//	    ProgramVariableCollection progVars, boolean toBeSaved) {
//	this(baseName, null, pm.getContainerType(), pm, modality, pre, mby,
//	        post, mod, hasMod, modBackup, progVars.selfVar, progVars.paramVars,
//	        progVars.resultVar, progVars.excVar, progVars.heapAtPreVar, progVars.savedHeapAtPreVar,
//	        INVALID_ID, toBeSaved);
//    }
    
    
    
    //-------------------------------------------------------------------------
    //internal methods
    //-------------------------------------------------------------------------

    
    protected Map<ProgramVariable, ProgramVariable> getReplaceMap(
	    		      ProgramVariable selfVar, 
	    		      ImmutableList<ProgramVariable> paramVars, 
	    		      ProgramVariable resultVar, 
	    		      ProgramVariable excVar,
	    		      Map<LocationVariable,? extends ProgramVariable> atPreVars,
	    		      Services services) {
	final Map<ProgramVariable, ProgramVariable> result = new LinkedHashMap<ProgramVariable, ProgramVariable>();
	
        //self
	if(selfVar != null) {
            assert selfVar.sort().extendsTrans(originalSelfVar.sort());
	    result.put(originalSelfVar, selfVar);
	}
	
        //parameters
	if(paramVars != null) {
	    assert originalParamVars.size() == paramVars.size();
	    final Iterator<ProgramVariable> it1 = originalParamVars.iterator();
	    final Iterator<ProgramVariable> it2 = paramVars.iterator();
	    while(it1.hasNext()) {
		ProgramVariable originalParamVar = it1.next();
		ProgramVariable paramVar         = it2.next();
		assert originalParamVar.sort().equals(paramVar.sort());
		result.put(originalParamVar, paramVar);
	    }
	}
	
        //result
	if(resultVar != null) {
	    assert originalResultVar.sort().equals(resultVar.sort());
	    result.put(originalResultVar, resultVar);
	}
	
        //exception
	if(excVar != null) {
	    assert originalExcVar.sort().equals(excVar.sort());
	    result.put(originalExcVar, excVar);
	}

        if(atPreVars != null) {
          final HeapLDT heapLDT = services.getTypeConverter().getHeapLDT();
          for(LocationVariable h : heapLDT.getAllHeaps()) {
             if(atPreVars.get(h) != null) {
                assert originalAtPreVars.get(h).sort().equals(atPreVars.get(h).sort());
                result.put(originalAtPreVars.get(h), atPreVars.get(h));
             }
          }        
        }

	return result;
    }
    
    
    protected Map<Term, Term> getReplaceMap(
    		          Map<LocationVariable,Term> heapTerms,
	    		      Term selfTerm, 
	    		      ImmutableList<Term> paramTerms, 
	    		      Term resultTerm, 
	    		      Term excTerm,
                              Map<LocationVariable,Term> atPres,
	    		      Services services) {
	final Map<Term,Term> result = new LinkedHashMap<Term,Term>();
	
	//heaps
	
	for(LocationVariable heap : heapTerms.keySet()) {
		 final Term heapTerm = heapTerms.get(heap);
  	     assert heapTerm == null || heapTerm.sort().equals(services.getTypeConverter()
                    .getHeapLDT()
                    .targetSort());
	     result.put(TB.var(heap), heapTerm);
	}

        //self
	if(selfTerm != null) {
            assert selfTerm.sort().extendsTrans(originalSelfVar.sort());
	    result.put(TB.var(originalSelfVar), selfTerm);
	}
	
        //parameters
	if(paramTerms != null) {
	    assert originalParamVars.size() == paramTerms.size();
	    final Iterator<ProgramVariable> it1 = originalParamVars.iterator();
	    final Iterator<Term> it2 = paramTerms.iterator();
	    while(it1.hasNext()) {
		ProgramVariable originalParamVar = it1.next();
		Term paramTerm                   = it2.next();
		assert paramTerm.sort().extendsTrans(originalParamVar.sort());
		result.put(TB.var(originalParamVar), paramTerm);
	    }
	}
	
        //result
	if(resultTerm != null) {
	    assert originalResultVar.sort().equals(resultTerm.sort());
	    result.put(TB.var(originalResultVar), resultTerm);
	}
	
        //exception
	if(excTerm != null) {
	    assert originalExcVar.sort().equals(excTerm.sort());
	    result.put(TB.var(originalExcVar), excTerm);
	}

        if(atPres != null) {
            final HeapLDT heapLDT = services.getTypeConverter().getHeapLDT();
            for(LocationVariable h : heapLDT.getAllHeaps()) {
            if(atPres.get(h) != null) {
              assert originalAtPreVars.get(h).sort().equals(atPres.get(h).sort());
	      result.put(TB.var(originalAtPreVars.get(h)), atPres.get(h));
            }
          }
        }
        
	return result;
    }    
    
    
    
    //-------------------------------------------------------------------------
    //public interface
    //------------------------------------------------------------------------- 
    
    @Override
    public String getName() {
        return name;
    }
    

    @Override
    public int id() {
	return id;
    }
    
    
    @Override
    public KeYJavaType getKJT() {
	return kjt;
    }
    
    
    @Override
    public IProgramMethod getTarget() {
        return pm;
    }
    
    
    @Override
    public boolean hasMby() {
	return originalMby != null;
    }
    
        
    @Override
    public Term getPre(LocationVariable heap,
                       ProgramVariable selfVar, 
	    	       ImmutableList<ProgramVariable> paramVars,
                       Map<LocationVariable,? extends ProgramVariable> atPreVars,
                       Services services) {
        assert (selfVar == null) == (originalSelfVar == null);
        assert paramVars != null;
        assert paramVars.size() == originalParamVars.size();
        assert services != null;
	final Map<ProgramVariable, ProgramVariable> replaceMap = getReplaceMap(selfVar, 
                                             paramVars, 
                                             null, 
                                             null,
                                             atPreVars, 
                                             services);
	final OpReplacer or = new OpReplacer(replaceMap);
	return or.replace(originalPres.get(heap));
    }

    public Term getPre(List<LocationVariable> heapContext,
                       ProgramVariable selfVar, 
	    	       ImmutableList<ProgramVariable> paramVars,
                       Map<LocationVariable,? extends ProgramVariable> atPreVars,
                       Services services) {
       Term result = null;
       for(LocationVariable heap : heapContext) {
          final Term p = getPre(heap, selfVar, paramVars, atPreVars, services);
          if(result == null) {
            result = p;
          }else{
            result = TB.and(result, p);
          }
       }
       return result;
    }
    
    
    @Override
    public Term getPre(LocationVariable heap,
                       Term heapTerm,
	               Term selfTerm, 
	    	       ImmutableList<Term> paramTerms,
                       Map<LocationVariable,Term> atPres,
                       Services services) {
	assert heapTerm != null;		
        assert (selfTerm == null) == (originalSelfVar == null);
        assert paramTerms != null;
        assert paramTerms.size() == originalParamVars.size();
        assert services != null;
        
    final Map<LocationVariable,Term> heapTerms = new LinkedHashMap<LocationVariable, Term>();
    heapTerms.put(heap, heapTerm);

	final Map<Term, Term> replaceMap = getReplaceMap(heapTerms, 
					     selfTerm, 
					     paramTerms, 
					     null, 
					     null,
                                             atPres, 
					     services);
	final OpReplacer or = new OpReplacer(replaceMap);
	return or.replace(originalPres.get(heap));
    }    
    

    public Term getPre(List<LocationVariable> heapContext,
                       Map<LocationVariable,Term> heapTerms,
	               Term selfTerm, 
	    	       ImmutableList<Term> paramTerms,
                       Map<LocationVariable,Term> atPres,
                       Services services) {
       Term result = null;
       for(LocationVariable heap : heapContext) {
          final Term p = getPre(heap, heapTerms.get(heap), selfTerm, paramTerms, atPres, services);
          if(p == null) {
<<<<<<< HEAD
=======
            assert heap == services.getTypeConverter().getHeapLDT().getSavedHeap() && !hasModifiesClause();
>>>>>>> ce3ceb8a
            continue;
          }
          if(result == null) {
            result = p;
          }else{
            result = TB.and(result, p);
          }
       }
       return result;
    }    

    @Override
    public Term getMby(ProgramVariable selfVar, 
	    	       ImmutableList<ProgramVariable> paramVars,
                       Services services) {
        assert (selfVar == null) == (originalSelfVar == null);
        assert paramVars != null;
        assert paramVars.size() == originalParamVars.size();
        assert services != null;
	final Map<ProgramVariable, ProgramVariable> replaceMap = getReplaceMap(selfVar, 
                                             paramVars, 
                                             null,
                                             null,
                                             null,
                                             services);
	final OpReplacer or = new OpReplacer(replaceMap);
	return or.replace(originalMby);
    }
    
    
    @Override
    public Term getMby(Map<LocationVariable,Term> heapTerms,
	               Term selfTerm, 
	    	       ImmutableList<Term> paramTerms,
                   Map<LocationVariable, Term> atPres,
                       Services services) {
	assert heapTerms != null;		
        assert (selfTerm == null) == (originalSelfVar == null);
        assert paramTerms != null;
        assert paramTerms.size() == originalParamVars.size();
        assert services != null;
	final Map<Term, Term> replaceMap = getReplaceMap(heapTerms, 
					     selfTerm, 
					     paramTerms, 
					     null, 
					     null, 
                                             atPres,
					     services);
	final OpReplacer or = new OpReplacer(replaceMap);
	return or.replace(originalMby);
    }    
    
    @Override
    public String getPlainText(Services services) {
       return getText(false, services);
    }
    
    @Override
    public String getHTMLText(Services services) {
       return getText(true, services);
    }
    
   private String getText(boolean includeHtmlMarkup, Services services) {
      final HeapLDT heapLDT = services.getTypeConverter().getHeapLDT();
      final LocationVariable baseHeap = heapLDT.getHeap();
      final StringBuffer sig = new StringBuffer();
      if (originalResultVar != null) {
         sig.append(originalResultVar);
         sig.append(" = ");
      }
      else if (pm.isConstructor()) {
         sig.append(originalSelfVar);
         sig.append(" = new ");
      }
      if (!pm.isStatic() && !pm.isConstructor()) {
         sig.append(originalSelfVar);
         sig.append(".");
      }
      sig.append(pm.getName());
      sig.append("(");
      for (ProgramVariable pv : originalParamVars) {
         sig.append(pv.name()).append(", ");
      }
      if (!originalParamVars.isEmpty()) {
         sig.setLength(sig.length() - 2);
      }
      sig.append(")");
      if(!pm.isModel()) {
        sig.append(" catch(");
        sig.append(originalExcVar);
        sig.append(")");
      }

      final String mby = hasMby() ? LogicPrinter.quickPrintTerm(originalMby, services) : null;

      String mods = "";
      for (LocationVariable h : heapLDT.getAllHeaps()) {
         if (originalMods.get(h) != null) {
            String printMods = LogicPrinter.quickPrintTerm(originalMods.get(h), services);
            mods = mods
                  + (includeHtmlMarkup ? "<br><b>" : "\n")
                  + "mod"
                  + (h == baseHeap ? "" : "[" + h + "]")
                  + (includeHtmlMarkup ? "</b> " : ": ")
                  + (includeHtmlMarkup ? LogicPrinter.escapeHTML(printMods, false) : printMods.trim());
            if (!hasRealModifiesClause.get(h)) {
               mods = mods + 
                      (includeHtmlMarkup ? "<b>" : "") +
               		 ", creates no new objects" +
               		 (includeHtmlMarkup ? "</b>" : "");
            }
         }
      }

      String pres = "";
      for (LocationVariable h : heapLDT.getAllHeaps()) {
         if (originalPres.get(h) != null) {
            String printPres = LogicPrinter.quickPrintTerm(originalPres.get(h), services);
            pres = pres
                  + (includeHtmlMarkup ? "<br><b>" : "\n")
                  + "pre"
                  + (h == baseHeap ? "" : "[" + h + "]")
                  + (includeHtmlMarkup ? "</b> " : ": ")
                  + (includeHtmlMarkup ? LogicPrinter.escapeHTML(printPres, false) : printPres.trim());
         }
      }

      String posts = "";
      for (LocationVariable h : heapLDT.getAllHeaps()) {
         if (originalPosts.get(h) != null) {
            String printPosts = LogicPrinter.quickPrintTerm(originalPosts.get(h), services);
            posts = posts
                  + (includeHtmlMarkup ? "<br><b>" : "\n")
                  + "post"
                  + (h == baseHeap ? "" : "[" + h + "]")
                  + (includeHtmlMarkup ? "</b> " : ": ")
                  + (includeHtmlMarkup ? LogicPrinter.escapeHTML(printPosts, false) : printPosts.trim());
         }
      }

      String axioms = "";
      for(LocationVariable h : heapLDT.getAllHeaps()) {
         if(originalAxioms.get(h) != null) {
           String printAxioms = LogicPrinter.quickPrintTerm(originalAxioms.get(h), services);
           posts = posts
                   + (includeHtmlMarkup ? "<br><b>" : "\n")
                   + "axiom"
                   + (h == baseHeap ? "" : "[" + h + "]")
                   + (includeHtmlMarkup ? "</b> " : ": ")
                   + (includeHtmlMarkup ? LogicPrinter.escapeHTML(printAxioms, false) : printAxioms.trim());
         }
      }
      
      if (includeHtmlMarkup) {
         return "<html>"
               + "<i>"
               + LogicPrinter.escapeHTML(sig.toString(), false)
               + "</i>"
               + pres
               + posts
               + axioms
               + mods
               + (hasMby() ? "<br><b>measured-by</b> "+ LogicPrinter.escapeHTML(mby, false) : "")
               + "<br><b>termination</b> "
               + getModality()
               + (transactionApplicableContract() ? "<br><b>transaction applicable</b>" : "") + 
               "</html>";
         
      }
      else {
         return sig.toString()
               + pres
               + posts
               + axioms
               + mods
               + (hasMby() ? "\nmeasured-by: "+ mby : "")
               + "\ntermination: "
               + getModality()
               + (transactionApplicableContract() ? "\ntransaction applicable:" : "");
      }
   }
    
    
    @Override
    public boolean toBeSaved() {
	return toBeSaved;
    }
    
    
    @Override
    public String proofToString(Services services) {
	assert toBeSaved;
	final StringBuffer sb = new StringBuffer();
    final HeapLDT heapLDT = services.getTypeConverter().getHeapLDT();
    final LocationVariable baseHeap = heapLDT.getHeap();
	sb.append(baseName).append(" {\n");
	
	//print var decls
	sb.append("  \\programVariables {\n");
	if(originalSelfVar != null) {
	    sb.append("    ").append(originalSelfVar.proofToString());
	}
	for(ProgramVariable originalParamVar : originalParamVars) {
	    sb.append("    ").append(originalParamVar.proofToString());
	}
	if(originalResultVar != null) {
	    sb.append("    ").append(originalResultVar.proofToString());
	}
	sb.append("    ").append(originalExcVar.proofToString());
	sb.append("    ").append(originalAtPreVars.get(baseHeap).proofToString());	
	sb.append("  }\n");

	//prepare Java program
	final Expression[] args 
		= new ProgramVariable[originalParamVars.size()];
	int i = 0;
	for(ProgramVariable arg : originalParamVars) {
	    args[i++] = arg;
	}
	final MethodReference mr 
		= new MethodReference(new ImmutableArray<Expression>(args), 
			              pm.getProgramElementName(), 
			              originalSelfVar);
	final Statement callStatement;
	if(originalResultVar == null) {
	    callStatement = mr;
	} else {
	    callStatement = new CopyAssignment(originalResultVar, mr);
	}
	final CatchAllStatement cas 
		= new CatchAllStatement(new StatementBlock(callStatement), 
					(LocationVariable)originalExcVar);
	final StatementBlock sblock = new StatementBlock(cas);
	final JavaBlock jb = JavaBlock.createJavaBlock(sblock);
	
	//print contract term
	final Term update 
		= TB.tf().createTerm(
			ElementaryUpdate.getInstance(originalAtPreVars.get(baseHeap)),
			TB.getBaseHeap(services));	
	final Term modalityTerm 
		= TB.tf().createTerm(modality, 
				     new Term[]{originalPosts.get(baseHeap)}, 
				     new ImmutableArray<QuantifiableVariable>(),
				     jb);
	final Term updateTerm
		= TB.tf().createTerm(UpdateApplication.UPDATE_APPLICATION, 
				     update, 
				     modalityTerm);
	final Term contractTerm 
		= TB.tf().createTerm(Junctor.IMP, originalPres.get(baseHeap), updateTerm);
	final LogicPrinter lp = new LogicPrinter(new ProgramPrinter(), 
            			   	       	 new NotationInfo(), 
            			   	       	 null);
	try {
	    lp.printTerm(contractTerm);
	} catch(IOException e) {
	    throw new RuntimeException(e);
	}
	sb.append(lp.toString());
	
	//print modifies
	lp.reset();
	try {
	    lp.printTerm(originalMods.get(baseHeap));
	} catch(IOException e) {
	    throw new RuntimeException(e);
	}
	sb.append("  \\modifies ").append(lp.toString());
	
	sb.append("};\n");
	return sb.toString();
    }
    
    
    @Override
    public Modality getModality() {
        return modality;
    }
    
    @Override
    public Term getPost(LocationVariable heap,
                        ProgramVariable selfVar, 
                        ImmutableList<ProgramVariable> paramVars, 
                        ProgramVariable resultVar, 
                        ProgramVariable excVar,
                        Map<LocationVariable,? extends ProgramVariable> atPreVars,
                        Services services) {
        assert (selfVar == null) == (originalSelfVar == null);
        assert paramVars != null;
        assert paramVars.size() == originalParamVars.size();
        assert (resultVar == null) == (originalResultVar == null);
        assert pm.isModel() || excVar != null;
        assert atPreVars.size() != 0;
        assert services != null;
	final Map<ProgramVariable, ProgramVariable> replaceMap = getReplaceMap(selfVar, 
                                       	     paramVars, 
                                       	     resultVar, 
                                       	     excVar, 
                                       	     atPreVars,
                                       	     services);
	final OpReplacer or = new OpReplacer(replaceMap);
	return or.replace(originalPosts.get(heap));
    }

    public Term getPost(List<LocationVariable> heapContext,
                        ProgramVariable selfVar, 
                        ImmutableList<ProgramVariable> paramVars, 
                        ProgramVariable resultVar, 
                        ProgramVariable excVar,
                        Map<LocationVariable,? extends ProgramVariable> atPreVars,
                        Services services) {
       Term result = null;
       for(LocationVariable heap : heapContext) {
          final Term p = getPost(heap, selfVar, paramVars, resultVar, excVar, atPreVars, services);
          if(result == null) {
            result = p;
          }else{
            result = TB.and(result, p);
          }
       }
       return result;

    }    
    
    @Override
    public Term getPost(LocationVariable heap,
                        Term heapTerm,
	                Term selfTerm, 
                        ImmutableList<Term> paramTerms, 
                        Term resultTerm, 
                        Term excTerm,
                        Map<LocationVariable,Term> atPres,
                        Services services) {
	assert heapTerm != null;
        assert (selfTerm == null) == (originalSelfVar == null);
        assert paramTerms != null;
        assert paramTerms.size() == originalParamVars.size();
        assert (resultTerm == null) == (originalResultVar == null);
        assert pm.isModel() || excTerm != null;
        assert atPres.size() != 0;
        assert services != null;
    final Map<LocationVariable,Term> heapTerms = new LinkedHashMap<LocationVariable, Term>();
    heapTerms.put(heap, heapTerm);

	final Map<Term, Term> replaceMap = getReplaceMap(heapTerms,
		                             selfTerm, 
                                             paramTerms, 
                                             resultTerm, 
                                             excTerm, 
                                       	     atPres,
                                       	     services);
	final OpReplacer or = new OpReplacer(replaceMap);
	return or.replace(originalPosts.get(heap));
    }    

    public Term getPost(List<LocationVariable> heapContext,
                        Map<LocationVariable,Term> heapTerms,
	                Term selfTerm, 
                        ImmutableList<Term> paramTerms, 
                        Term resultTerm, 
                        Term excTerm,
                        Map<LocationVariable,Term> atPres,
                        Services services) {
       Term result = null;
       for(LocationVariable heap : heapContext) {
          final Term p = getPost(heap, heapTerms.get(heap), selfTerm, paramTerms, resultTerm, excTerm, atPres, services);
          if(p == null) {
<<<<<<< HEAD
=======
            assert heap == services.getTypeConverter().getHeapLDT().getSavedHeap() && !hasModifiesClause();
>>>>>>> ce3ceb8a
            continue;
          }
          if(result == null) {
            result = p;
          }else{
            result = TB.and(result, p);
          }
       }
       return result;
    }

    @Override
    public Term getRepresentsAxiom(LocationVariable heap,
                                   ProgramVariable selfVar,
                                   ImmutableList<ProgramVariable> paramVars,
                                   ProgramVariable resultVar,
                                   Map<LocationVariable,? extends ProgramVariable> atPreVars,
                                   Services services) {
            assert (selfVar == null) == (originalSelfVar == null);
            assert paramVars != null;
            assert paramVars.size() == originalParamVars.size();
            assert (resultVar == null) == (originalResultVar == null);
            assert atPreVars.size() != 0;
            assert services != null;
            if(originalAxioms == null) {
              return null;
            }
            final Map<ProgramVariable, ProgramVariable> replaceMap = getReplaceMap(selfVar,
                                                                                   paramVars,
                                                                                   resultVar,
                                                                                   null,
                                                                                   atPreVars,
                                                                                   services);
            final OpReplacer or = new OpReplacer(replaceMap);
            return or.replace(originalAxioms.get(heap));
    }
    
    public boolean isReadOnlyContract(Services services) {
        return originalMods.get(services.getTypeConverter().getHeapLDT().getHeap()).op() == 
                services.getTypeConverter().getLocSetLDT().getEmpty();
    }
    
    public Term getAnyMod(Term mod, ProgramVariable selfVar, 
                       ImmutableList<ProgramVariable> paramVars,
                       Services services) {
        assert (selfVar == null) == (originalSelfVar == null);
        assert paramVars != null;
        assert paramVars.size() == originalParamVars.size();
        assert services != null;
	final Map<ProgramVariable, ProgramVariable> replaceMap = getReplaceMap(selfVar, 
                                             paramVars, 
                                             null, 
                                             null,
                                             null,
                                             services);
	final OpReplacer or = new OpReplacer(replaceMap);
        return or.replace(mod);
    }

    @Override
    public Term getMod(LocationVariable heap, ProgramVariable selfVar, 
                       ImmutableList<ProgramVariable> paramVars,
                       Services services) {
       return getAnyMod(this.originalMods.get(heap), selfVar, paramVars, services);
    }

    private Term getAnyMod(LocationVariable heap, Term mod, Term heapTerm,
	               Term selfTerm, 
	    	       ImmutableList<Term> paramTerms,
                       Services services) {
	assert heapTerm != null;	
        assert (selfTerm == null) == (originalSelfVar == null);
        assert paramTerms != null;
        assert paramTerms.size() == originalParamVars.size();
        assert services != null;
        
    final Map<LocationVariable,Term> heapTerms = new LinkedHashMap<LocationVariable, Term>();
    heapTerms.put(heap, heapTerm);
        
	final Map<Term, Term> replaceMap = getReplaceMap(heapTerms,
		                             selfTerm, 
                                             paramTerms, 
                                             null, 
                                             null,
                                             null, 
                                             services);
	final OpReplacer or = new OpReplacer(replaceMap);
	return or.replace(mod);
    }
    
    @Override
    public boolean hasModifiesClause(LocationVariable heap) {
        return this.hasRealModifiesClause.get(heap);
    }
  
    @Override    
    public Term getMod(LocationVariable heap, Term heapTerm,
	               Term selfTerm, 
	    	       ImmutableList<Term> paramTerms,
                       Services services) {
        return getAnyMod(heap, this.originalMods.get(heap), heapTerm, selfTerm, paramTerms, services);
    }    
    
    @Override
    public String toString() {
	return "pre: " 
		+ originalPres
		+ "; mby: " 
		+ originalMby
		+ "; post: " 
		+ originalPosts 
		+ "; mods: " 
		+ originalMods
		+ "; hasMod: "
		+ hasRealModifiesClause
		+ (originalAxioms.size() > 0 ?  ("; axioms: " + originalAxioms) : "")
		+ "; termination: "
		+ getModality()
                + "; transaction: "
		+ transactionApplicableContract();
    }


    @Override
    public ProofOblInput createProofObl(InitConfig initConfig,
	    Contract contract) {
	return new FunctionalOperationContractPO(initConfig,
	        (FunctionalOperationContract) contract);
    }

	        	        
    @Override
    public String getDisplayName() {
        return ContractFactory.generateDisplayName(baseName, kjt, pm, specifiedIn, id);
    }


    @Override
    public VisibilityModifier getVisibility() {
	assert false; // this is currently not applicable for contracts
	return null;
    }

    public boolean transactionApplicableContract() {
        return transaction;
    }

    @Override
    public FunctionalOperationContract setID(int newId) {
        return new FunctionalOperationContractImpl(baseName,
                                                   null,
                                                   kjt,
                                                   pm,
                                                   specifiedIn,
                                                   modality,
                                                   originalPres,
                                                   originalMby,
                                                   originalPosts,
                                                   originalAxioms,
                                                   originalMods,
                                                   hasRealModifiesClause,
                                                   originalSelfVar,
                                                   originalParamVars,
                                                   originalResultVar,
                                                   originalExcVar,
                                                   originalAtPreVars,
                                                   newId,
                                                   toBeSaved,
                                                   transaction);
    }


    @Override
    public Contract setTarget(KeYJavaType newKJT,
                              IObserverFunction newPM) {
        assert newPM instanceof IProgramMethod;
        return new FunctionalOperationContractImpl(baseName,
                                                   null,
                                                   newKJT,
                                                   (IProgramMethod) newPM,
                                                   specifiedIn,
                                                   modality,
                                                   originalPres,
                                                   originalMby,
                                                   originalPosts,
                                                   originalAxioms,
                                                   originalMods,
                                                   hasRealModifiesClause,
                                                   originalSelfVar,
                                                   originalParamVars,
                                                   originalResultVar,
                                                   originalExcVar,
                                                   originalAtPreVars,
                                                   id,
                                                   toBeSaved && newKJT.equals(
                kjt), transaction);
    }
    
    
    @Override
    public String getTypeName() {
        return ContractFactory.generateContractTypeName(baseName, kjt, pm, specifiedIn);
    }

}
<|MERGE_RESOLUTION|>--- conflicted
+++ resolved
@@ -465,10 +465,6 @@
        for(LocationVariable heap : heapContext) {
           final Term p = getPre(heap, heapTerms.get(heap), selfTerm, paramTerms, atPres, services);
           if(p == null) {
-<<<<<<< HEAD
-=======
-            assert heap == services.getTypeConverter().getHeapLDT().getSavedHeap() && !hasModifiesClause();
->>>>>>> ce3ceb8a
             continue;
           }
           if(result == null) {
@@ -837,10 +833,6 @@
        for(LocationVariable heap : heapContext) {
           final Term p = getPost(heap, heapTerms.get(heap), selfTerm, paramTerms, resultTerm, excTerm, atPres, services);
           if(p == null) {
-<<<<<<< HEAD
-=======
-            assert heap == services.getTypeConverter().getHeapLDT().getSavedHeap() && !hasModifiesClause();
->>>>>>> ce3ceb8a
             continue;
           }
           if(result == null) {
