// This file is part of KeY - Integrated Deductive Software Design
// Copyright (C) 2001-2011 Universitaet Karlsruhe, Germany
//                         Universitaet Koblenz-Landau, Germany
//                         Chalmers University of Technology, Sweden
//
// The KeY system is protected by the GNU General Public License. 
// See LICENSE.TXT for details.
//
//

package de.uka.ilkd.key.speclang;

import java.io.IOException;
import java.util.Iterator;
import java.util.LinkedHashMap;
import java.util.Map;

import de.uka.ilkd.key.collection.ImmutableArray;
import de.uka.ilkd.key.collection.ImmutableList;
import de.uka.ilkd.key.java.Expression;
import de.uka.ilkd.key.java.Services;
import de.uka.ilkd.key.java.Statement;
import de.uka.ilkd.key.java.StatementBlock;
import de.uka.ilkd.key.java.abstraction.KeYJavaType;
import de.uka.ilkd.key.java.declaration.modifier.VisibilityModifier;
import de.uka.ilkd.key.java.expression.operator.CopyAssignment;
import de.uka.ilkd.key.java.reference.MethodReference;
import de.uka.ilkd.key.java.statement.CatchAllStatement;
import de.uka.ilkd.key.logic.JavaBlock;
import de.uka.ilkd.key.logic.Term;
import de.uka.ilkd.key.logic.TermBuilder;
import de.uka.ilkd.key.logic.op.*;
import de.uka.ilkd.key.pp.LogicPrinter;
import de.uka.ilkd.key.pp.NotationInfo;
import de.uka.ilkd.key.pp.ProgramPrinter;
import de.uka.ilkd.key.proof.OpReplacer;
import de.uka.ilkd.key.proof.init.FunctionalOperationContractPO;
import de.uka.ilkd.key.proof.init.InitConfig;
import de.uka.ilkd.key.proof.init.ProofOblInput;


/**
 * Standard implementation of the OperationContract interface.
 */
public final class FunctionalOperationContractImpl implements FunctionalOperationContract {
    
    protected static final TermBuilder TB = TermBuilder.DF;

    final String baseName;
    final String name;
    final KeYJavaType kjt;    
    final ProgramMethod pm;
    final Modality modality;
    final Modality poModality;
    final Term originalPre;
    final Term originalMby;    
    final Term originalPost;
    final Term originalMod;
    final Term originalModBackup;
    final ProgramVariable originalSelfVar;
    final ImmutableList<ProgramVariable> originalParamVars;
    final ProgramVariable originalResultVar;
    final ProgramVariable originalExcVar;
    final LocationVariable originalHeapAtPreVar;
    final LocationVariable originalSavedHeapAtPreVar;
    final int id;
    final boolean transaction;
    final boolean toBeSaved;
    
    /**
     * If a method is strictly pure, it has no modifies clause which could
     * anonymised.
     * @see #hasModifiesClause()
     */
    final boolean hasRealModifiesClause;
    
    
    //-------------------------------------------------------------------------
    //constructors
    //-------------------------------------------------------------------------
    
    FunctionalOperationContractImpl(String baseName,
	                          String name,
                                  KeYJavaType kjt,	                          
                                  ProgramMethod pm,
            		          Modality modality,
            		          Term pre,
            		          Term mby,
            		          Term post,
            		          Term mod,
            		          boolean hasRealMod,
                                  Term modBackup,
            		          ProgramVariable selfVar,
            		          ImmutableList<ProgramVariable> paramVars,
            		          ProgramVariable resultVar,
            		          ProgramVariable excVar,
                                  LocationVariable heapAtPreVar,
                                  LocationVariable savedHeapAtPreVar,
                                  int id,
                                  boolean toBeSaved) {
	assert !(name == null && baseName == null);
        assert kjt != null;	
        assert pm != null;
        assert pre != null;
        assert post != null;
        assert modality != null;
        assert (selfVar == null) == pm.isStatic();
        assert paramVars != null;
        assert paramVars.size() == pm.getParameterDeclarationCount();
        if (resultVar == null){
            assert (pm.isVoid() || pm.isConstructor()) : "resultVar == null for method "+pm;
        } else {
            assert (!pm.isVoid() && !pm.isConstructor()) : "non-null result variable for void method or constructor "+pm+" with return type "+pm.getReturnType();
        }
        assert excVar != null;
        assert heapAtPreVar != null;
        this.baseName               = baseName;
<<<<<<< HEAD
        this.name = name != null 
                  ? name 
                  : ContractFactory.generateContractName(baseName, kjt, pm, id);
=======
        this.name                   = generateName(baseName, name, kjt, pm, id);
>>>>>>> 525c1a1b
        this.pm          	    = pm;
        this.kjt                    = kjt;
        this.modality               = modality;
	this.originalPre            = pre;
	this.originalMby            = mby;
	this.originalPost           = post;
	this.originalMod            = mod;
	this.hasRealModifiesClause  = hasRealMod;
	this.originalModBackup      = modBackup;
	this.originalSelfVar        = selfVar;
	this.originalParamVars      = paramVars;
	this.originalResultVar      = resultVar;
	this.originalExcVar         = excVar;
	this.originalHeapAtPreVar   = heapAtPreVar;
	this.originalSavedHeapAtPreVar = savedHeapAtPreVar;
	this.id                     = id;
        this.transaction            = (modBackup != null);
        this.poModality             = (modality == Modality.DIA_TRANSACTION ? 
                                          Modality.DIA : 
                                          (modality == Modality.BOX_TRANSACTION ? Modality.BOX : modality));	
	this.toBeSaved	            = toBeSaved;
    }


    private String generateName(String baseName, String name, KeYJavaType kjt,
            ProgramMethod pm, int id) {
        return name != null 
                                      ? name 
                                      : baseName + " [id: " + id + " / " + pm 
                                        + (kjt.equals(pm.getContainerType()) 
                                           ? "" 
                                           : " for " 
                                             + kjt.getJavaType().getName()) 
                                        + "]";
    }    

    
    /**
     * Creates an operation contract.
     * @param baseName base name of the contract (does not have to be unique)
     * @param pm the ProgramMethod to which the contract belongs
     * @param modality the modality of the contract
     * @param pre the precondition of the contract
     * @param mby the measured_by clause of the contract 
     * @param post the postcondition of the contract
     * @param mod the modifies clause of the contract
     * @param selfVar the variable used for the receiver object
     * @param paramVars the variables used for the operation parameters
     * @param resultVar the variables used for the operation result
     * @param excVar the variable used for the thrown exception
     * @param heapAtPreVar the variable used for the pre-heap
     */
    FunctionalOperationContractImpl(String baseName,
                                 KeYJavaType kjt,	    
                                 ProgramMethod pm,
            		         Modality modality,
            		         Term pre,
            		         Term mby,            		         
            		         Term post,
            		         Term mod,
            		         boolean hasMod,
                                 Term modBackup,
            		         ProgramVariable selfVar,
            		         ImmutableList<ProgramVariable> paramVars,
            		         ProgramVariable resultVar,
            		         ProgramVariable excVar,
                                 LocationVariable heapAtPreVar,
                                 LocationVariable savedHeapAtPreVar,
                                 boolean toBeSaved) {
        this(baseName,
             null,
             kjt,             
             pm,
             modality,
             pre,
             mby,
             post,
             mod,
             hasMod,
             modBackup,
             selfVar,
             paramVars,
             resultVar,
             excVar,
             heapAtPreVar,
             savedHeapAtPreVar,
             INVALID_ID,
             toBeSaved);
    }
    
    
    /* *
     * Creates an operation contract.
     * 
     * @param baseName base name of the contract (does not have to be unique)
     * @param pm 	the ProgramMethod to which the contract belongs
     * @param modality the modality of the contract
     * @param pre 	the precondition of the contract
     * @param mby 	the measured_by clause of the contract 
     * @param post 	the postcondition of the contract
     * @param mod 	the modifies clause of the contract
     * @param progVars collection of variables for the receiver object,
     * 			operation parameters, operation result, thrown exception
     * 			and the pre-heap
     */
//    FunctionalOperationContractImpl(String baseName, ProgramMethod pm,
//	    Modality modality, Term pre, Term mby, Term post, Term mod, boolean hasMod, Term modBackup,
//	    ProgramVariableCollection progVars, boolean toBeSaved) {
//	this(baseName, null, pm.getContainerType(), pm, modality, pre, mby,
//	        post, mod, hasMod, modBackup, progVars.selfVar, progVars.paramVars,
//	        progVars.resultVar, progVars.excVar, progVars.heapAtPreVar, progVars.savedHeapAtPreVar,
//	        INVALID_ID, toBeSaved);
//    }
    
    
    
    //-------------------------------------------------------------------------
    //internal methods
    //-------------------------------------------------------------------------

    
    private Map<ProgramVariable, ProgramVariable> getReplaceMap(
	    		      ProgramVariable selfVar, 
	    		      ImmutableList<ProgramVariable> paramVars, 
	    		      ProgramVariable resultVar, 
	    		      ProgramVariable excVar,
	    		      ProgramVariable heapAtPreVar,
	    		      ProgramVariable savedHeapAtPreVar,
	    		      Services services) {
	final Map<ProgramVariable, ProgramVariable> result = new LinkedHashMap<ProgramVariable, ProgramVariable>();
	
        //self
	if(selfVar != null) {
            assert selfVar.sort().extendsTrans(originalSelfVar.sort());
	    result.put(originalSelfVar, selfVar);
	}
	
        //parameters
	if(paramVars != null) {
	    assert originalParamVars.size() == paramVars.size();
	    final Iterator<ProgramVariable> it1 = originalParamVars.iterator();
	    final Iterator<ProgramVariable> it2 = paramVars.iterator();
	    while(it1.hasNext()) {
		ProgramVariable originalParamVar = it1.next();
		ProgramVariable paramVar         = it2.next();
		assert originalParamVar.sort().equals(paramVar.sort());
		result.put(originalParamVar, paramVar);
	    }
	}
	
        //result
	if(resultVar != null) {
	    assert originalResultVar.sort().equals(resultVar.sort());
	    result.put(originalResultVar, resultVar);
	}
	
        //exception
	if(excVar != null) {
	    assert originalExcVar.sort().equals(excVar.sort());
	    result.put(originalExcVar, excVar);
	}
        
        //atPre-functions
	if(heapAtPreVar != null) {
	    assert originalHeapAtPreVar.sort().equals(heapAtPreVar.sort());
	    result.put(originalHeapAtPreVar, heapAtPreVar);
	}

        //savedAtPre-functions
	if(savedHeapAtPreVar != null) {
	    assert originalSavedHeapAtPreVar.sort().equals(savedHeapAtPreVar.sort());
	    result.put(originalSavedHeapAtPreVar, savedHeapAtPreVar);
	}

	return result;
    }
    
    
    private Map<Term, Term> getReplaceMap(
	    		      Term heapTerm,
	    		      Term selfTerm, 
	    		      ImmutableList<Term> paramTerms, 
	    		      Term resultTerm, 
	    		      Term excTerm,
	    		      Term heapAtPre,
	    		      Term savedHeapAtPre,
	    		      Services services) {
	final Map<Term,Term> result = new LinkedHashMap<Term,Term>();
	
	//heap
	assert heapTerm != null;
	assert heapTerm.sort().equals(services.getTypeConverter()
		                              .getHeapLDT()
		                              .targetSort());
	result.put(TB.heap(services), heapTerm);
	
        //self
	if(selfTerm != null) {
            assert selfTerm.sort().extendsTrans(originalSelfVar.sort());
	    result.put(TB.var(originalSelfVar), selfTerm);
	}
	
        //parameters
	if(paramTerms != null) {
	    assert originalParamVars.size() == paramTerms.size();
	    final Iterator<ProgramVariable> it1 = originalParamVars.iterator();
	    final Iterator<Term> it2 = paramTerms.iterator();
	    while(it1.hasNext()) {
		ProgramVariable originalParamVar = it1.next();
		Term paramTerm                   = it2.next();
		assert paramTerm.sort().extendsTrans(originalParamVar.sort());
		result.put(TB.var(originalParamVar), paramTerm);
	    }
	}
	
        //result
	if(resultTerm != null) {
	    assert originalResultVar.sort().equals(resultTerm.sort());
	    result.put(TB.var(originalResultVar), resultTerm);
	}
	
        //exception
	if(excTerm != null) {
	    assert originalExcVar.sort().equals(excTerm.sort());
	    result.put(TB.var(originalExcVar), excTerm);
	}
        
        //atPre-functions
	if(heapAtPre != null) {
	    assert originalHeapAtPreVar.sort().equals(heapAtPre.sort());
	    result.put(TB.var(originalHeapAtPreVar), heapAtPre);
	}

        //savedAtPre-functions
	if(savedHeapAtPre != null) {
	    assert originalSavedHeapAtPreVar.sort().equals(savedHeapAtPre.sort());
	    result.put(TB.var(originalSavedHeapAtPreVar), savedHeapAtPre);
	}

	return result;
    }    
    
    
    
    //-------------------------------------------------------------------------
    //public interface
    //------------------------------------------------------------------------- 
    
    @Override
    public String getName() {
        return name;
    }
    

    @Override
    public int id() {
	return id;
    }
    
    
    @Override
    public KeYJavaType getKJT() {
	return kjt;
    }
    
    
    @Override
    public ProgramMethod getTarget() {
        return pm;
    }
    
    
    @Override
    public boolean hasMby() {
	return originalMby != null;
    }
    
        
    @Override
    public Term getPre(ProgramVariable selfVar, 
	    	       ImmutableList<ProgramVariable> paramVars,
                       ProgramVariable savedHeapAtPreVar,
                       Services services) {
        assert (selfVar == null) == (originalSelfVar == null);
        assert paramVars != null;
        assert paramVars.size() == originalParamVars.size();
        assert services != null;
	final Map<ProgramVariable, ProgramVariable> replaceMap = getReplaceMap(selfVar, 
                                             paramVars, 
                                             null, 
                                             null,
                                             null,
                                             savedHeapAtPreVar, 
                                             services);
	final OpReplacer or = new OpReplacer(replaceMap);
	return or.replace(originalPre);
    }
    
    
    @Override
    public Term getPre(Term heapTerm,
	               Term selfTerm, 
	    	       ImmutableList<Term> paramTerms,
                       Term savedHeapAtPre,
                       Services services) {
	assert heapTerm != null;		
        assert (selfTerm == null) == (originalSelfVar == null);
        assert paramTerms != null;
        assert paramTerms.size() == originalParamVars.size();
        assert services != null;
	final Map<Term, Term> replaceMap = getReplaceMap(heapTerm, 
					     selfTerm, 
					     paramTerms, 
					     null, 
					     null, 
					     null,
                                             savedHeapAtPre, 
					     services);
	final OpReplacer or = new OpReplacer(replaceMap);
	return or.replace(originalPre);
    }    
    
    
    @Override
    public Term getMby(ProgramVariable selfVar, 
	    	       ImmutableList<ProgramVariable> paramVars,
                       Services services) {
        assert (selfVar == null) == (originalSelfVar == null);
        assert paramVars != null;
        assert paramVars.size() == originalParamVars.size();
        assert services != null;
	final Map<ProgramVariable, ProgramVariable> replaceMap = getReplaceMap(selfVar, 
                                             paramVars, 
                                             null, 
                                             null,
                                             null,
                                             null,
                                             services);
	final OpReplacer or = new OpReplacer(replaceMap);
	return or.replace(originalMby);
    }
    
    
    @Override
    public Term getMby(Term heapTerm,
	               Term selfTerm, 
	    	       ImmutableList<Term> paramTerms,
                       Services services) {
	assert heapTerm != null;		
        assert (selfTerm == null) == (originalSelfVar == null);
        assert paramTerms != null;
        assert paramTerms.size() == originalParamVars.size();
        assert services != null;
	final Map<Term, Term> replaceMap = getReplaceMap(heapTerm, 
					     selfTerm, 
					     paramTerms, 
					     null, 
					     null, 
					     null, 
                                             null,
					     services);
	final OpReplacer or = new OpReplacer(replaceMap);
	return or.replace(originalMby);
    }    
    
    
    
    @Override
    public String getHTMLText(Services services) {
	final StringBuffer sig = new StringBuffer();
	if(originalResultVar != null) {
	    sig.append(originalResultVar);
	    sig.append(" = ");
	} else if(pm.isConstructor()) {
	    sig.append(originalSelfVar);
	    sig.append(" = new ");
	}
	if(!pm.isStatic() && !pm.isConstructor()) {
	    sig.append(originalSelfVar);
	    sig.append(".");
	}
	sig.append(pm.getName());
	sig.append("(");
	for(ProgramVariable pv : originalParamVars) {
	    sig.append(pv.name()).append(", ");
	}
	if(!originalParamVars.isEmpty()) {
	    sig.setLength(sig.length() - 2);
	}
	sig.append(")");
	sig.append(" catch(");
	sig.append(originalExcVar);
	sig.append(")");
	
        final String pre  = LogicPrinter.quickPrintTerm(originalPre, services);
        final String mby  = hasMby() 
        		    ? LogicPrinter.quickPrintTerm(originalMby, services)
        	            : null;        
        final String post = LogicPrinter.quickPrintTerm(originalPost, services);
        final String mod  = LogicPrinter.quickPrintTerm(originalMod, services);
        final String modBackup = originalModBackup != null ? LogicPrinter.quickPrintTerm(originalModBackup, services) : null;
                      
        return "<html>"
                + "<i>" + LogicPrinter.escapeHTML(sig.toString(), false) + "</i>"
                + "<br><b>pre</b> "
                + LogicPrinter.escapeHTML(pre, false)
                + "<br><b>post</b> "
                + LogicPrinter.escapeHTML(post, false)
                + "<br><b>mod</b> "
                + LogicPrinter.escapeHTML(mod, false)
                + (hasRealModifiesClause ? "" : "<b>, creates no new objects</b>")
                + (modBackup != null ? "<br><b>mod_backup</b> "+ LogicPrinter.escapeHTML(modBackup, false) : "")
                + (hasMby() 
                   ? "<br><b>measured-by</b> " + LogicPrinter.escapeHTML(mby, 
                	   						 false)
                   : "")                
                + "<br><b>termination</b> "
                + getModality()
                + "</html>";
    }    
    
    
    @Override
    public boolean toBeSaved() {
	return toBeSaved;
    }
    
    
    @Override
    public String proofToString(Services services) {
	assert toBeSaved;
	final StringBuffer sb = new StringBuffer();
	sb.append(baseName).append(" {\n");
	
	//print var decls
	sb.append("  \\programVariables {\n");
	if(originalSelfVar != null) {
	    sb.append("    ").append(originalSelfVar.proofToString());
	}
	for(ProgramVariable originalParamVar : originalParamVars) {
	    sb.append("    ").append(originalParamVar.proofToString());
	}
	if(originalResultVar != null) {
	    sb.append("    ").append(originalResultVar.proofToString());
	}
	sb.append("    ").append(originalExcVar.proofToString());
	sb.append("    ").append(originalHeapAtPreVar.proofToString());	
	sb.append("  }\n");

	//prepare Java program
	final Expression[] args 
		= new ProgramVariable[originalParamVars.size()];
	int i = 0;
	for(ProgramVariable arg : originalParamVars) {
	    args[i++] = arg;
	}
	final MethodReference mr 
		= new MethodReference(new ImmutableArray<Expression>(args), 
			              pm.getProgramElementName(), 
			              originalSelfVar);
	final Statement callStatement;
	if(originalResultVar == null) {
	    callStatement = mr;
	} else {
	    callStatement = new CopyAssignment(originalResultVar, mr);
	}
	final CatchAllStatement cas 
		= new CatchAllStatement(new StatementBlock(callStatement), 
					(LocationVariable)originalExcVar);
	final StatementBlock sblock = new StatementBlock(cas);
	final JavaBlock jb = JavaBlock.createJavaBlock(sblock);
	
	//print contract term
	final Term update 
		= TB.tf().createTerm(
			ElementaryUpdate.getInstance(originalHeapAtPreVar),
			TB.heap(services));	
	final Term modalityTerm 
		= TB.tf().createTerm(modality, 
				     new Term[]{originalPost}, 
				     new ImmutableArray<QuantifiableVariable>(),
				     jb);
	final Term updateTerm
		= TB.tf().createTerm(UpdateApplication.UPDATE_APPLICATION, 
				     update, 
				     modalityTerm);
	final Term contractTerm 
		= TB.tf().createTerm(Junctor.IMP, originalPre, updateTerm);
	final LogicPrinter lp = new LogicPrinter(new ProgramPrinter(), 
            			   	       	 new NotationInfo(), 
            			   	       	 null);
	try {
	    lp.printTerm(contractTerm);
	} catch(IOException e) {
	    throw new RuntimeException(e);
	}
	sb.append(lp.toString());
	
	//print modifies
	lp.reset();
	try {
	    lp.printTerm(originalMod);
	} catch(IOException e) {
	    throw new RuntimeException(e);
	}
	sb.append("  \\modifies ").append(lp.toString());
	
	sb.append("};\n");
	return sb.toString();
    }
    
    
    @Override
    public Modality getModality() {
        return modality;
    }
    
    @Override
    public Modality getPOModality() {
        return poModality;
    }

  
    @Override
    public Term getPost(ProgramVariable selfVar, 
                        ImmutableList<ProgramVariable> paramVars, 
                        ProgramVariable resultVar, 
                        ProgramVariable excVar,
                        ProgramVariable heapAtPreVar,
                        ProgramVariable savedHeapAtPreVar,
                        Services services) {
        assert (selfVar == null) == (originalSelfVar == null);
        assert paramVars != null;
        assert paramVars.size() == originalParamVars.size();
        assert (resultVar == null) == (originalResultVar == null);
        assert excVar != null;
        assert heapAtPreVar != null;
        assert services != null;
	final Map<ProgramVariable, ProgramVariable> replaceMap = getReplaceMap(selfVar, 
                                       	     paramVars, 
                                       	     resultVar, 
                                       	     excVar, 
                                       	     heapAtPreVar,
                                             savedHeapAtPreVar, 
                                       	     services);
	final OpReplacer or = new OpReplacer(replaceMap);
	return or.replace(originalPost);
    }
    
    
    @Override
    public Term getPost(Term heapTerm,
	                Term selfTerm, 
                        ImmutableList<Term> paramTerms, 
                        Term resultTerm, 
                        Term excTerm,
                        Term heapAtPre,
                        Term savedHeapAtPre,
                        Services services) {
	assert heapTerm != null;
        assert (selfTerm == null) == (originalSelfVar == null);
        assert paramTerms != null;
        assert paramTerms.size() == originalParamVars.size();
        assert (resultTerm == null) == (originalResultVar == null);
        assert excTerm != null;
        assert heapAtPre != null;
        assert services != null;
	final Map<Term, Term> replaceMap = getReplaceMap(heapTerm,
		                             selfTerm, 
                                             paramTerms, 
                                             resultTerm, 
                                             excTerm, 
                                       	     heapAtPre,
                                             savedHeapAtPre, 
                                       	     services);
	final OpReplacer or = new OpReplacer(replaceMap);
	return or.replace(originalPost);
    }    

    public boolean isReadOnlyContract() {
        return originalMod.toString().equals("empty");
    }
    
    public Term getAnyMod(Term mod, ProgramVariable selfVar, 
                       ImmutableList<ProgramVariable> paramVars,
                       Services services) {
        assert (selfVar == null) == (originalSelfVar == null);
        assert paramVars != null;
        assert paramVars.size() == originalParamVars.size();
        assert services != null;
	final Map<ProgramVariable, ProgramVariable> replaceMap = getReplaceMap(selfVar, 
                                             paramVars, 
                                             null, 
                                             null, 
                                             null,
                                             null,
                                             services);
	final OpReplacer or = new OpReplacer(replaceMap);
        return or.replace(mod);
    }

    @Override
    public Term getMod(ProgramVariable selfVar, 
                       ImmutableList<ProgramVariable> paramVars,
                       Services services) {
       return getAnyMod(this.originalMod, selfVar, paramVars, services);
    }

    @Override
    public Term getBackupMod(ProgramVariable selfVar, 
                       ImmutableList<ProgramVariable> paramVars,
                       Services services) {
       return getAnyMod(this.originalModBackup, selfVar, paramVars, services);
    }

    private Term getAnyMod(Term mod, Term heapTerm,
	               Term selfTerm, 
	    	       ImmutableList<Term> paramTerms,
                       Services services) {
	assert heapTerm != null;	
        assert (selfTerm == null) == (originalSelfVar == null);
        assert paramTerms != null;
        assert paramTerms.size() == originalParamVars.size();
        assert services != null;
	final Map<Term, Term> replaceMap = getReplaceMap(heapTerm,
		                             selfTerm, 
                                             paramTerms, 
                                             null, 
                                             null, 
                                             null,
                                             null, 
                                             services);
	final OpReplacer or = new OpReplacer(replaceMap);
	return or.replace(mod);
    }
    
    @Override
    public boolean hasModifiesClause() {
        return this.hasRealModifiesClause;
    }
  
    @Override    
    public Term getMod(Term heapTerm,
	               Term selfTerm, 
	    	       ImmutableList<Term> paramTerms,
                       Services services) {
        return getAnyMod(this.originalMod, heapTerm, selfTerm, paramTerms, services);
    }    

    @Override    
    public Term getBackupMod(Term heapTerm,
	               Term selfTerm, 
	    	       ImmutableList<Term> paramTerms,
                       Services services) {
        return getAnyMod(this.originalModBackup, heapTerm, selfTerm, paramTerms, services);
    }    
    
    @Override
    public String toString() {
	return "pre: " 
		+ originalPre
		+ "; mby: " 
		+ originalMby
		+ "; post: " 
		+ originalPost 
		+ "; mod: " 
		+ originalMod
		+ "; hasMod: "
		+ hasRealModifiesClause
                + (originalModBackup != null ? "; mod_backup: " + originalModBackup : "")
		+ "; termination: "
		+ getModality();
    }


    @Override
    public ProofOblInput createProofObl(InitConfig initConfig,
	    Contract contract) {
	return new FunctionalOperationContractPO(initConfig,
	        (FunctionalOperationContract) contract);
    }

	        	        
    @Override
    public String getDisplayName() {
        return ContractFactory.generateDisplayName(baseName, kjt, pm, id);
    }


    @Override
    public VisibilityModifier getVisibility() {
	assert false; // this is currently not applicable for contracts
	return null;
    }

    public boolean transactionContract() {
        return transaction;
    } 

    @Override
    public FunctionalOperationContract setID(int newId) {
        return new FunctionalOperationContractImpl(baseName,
                                                   null,
                                                   kjt,
                                                   pm,
                                                   modality,
                                                   originalPre,
                                                   originalMby,
                                                   originalPost,
                                                   originalMod,
                                                   hasRealModifiesClause,
                                                   originalModBackup,
                                                   originalSelfVar,
                                                   originalParamVars,
                                                   originalResultVar,
                                                   originalExcVar,
                                                   originalHeapAtPreVar,
                                                   originalSavedHeapAtPreVar,
                                                   newId,
                                                   toBeSaved);
    }


    @Override
    public Contract setTarget(KeYJavaType newKJT,
                              ObserverFunction newPM) {
        assert newPM instanceof ProgramMethod;
        return new FunctionalOperationContractImpl(baseName,
                                                   null,
                                                   newKJT,
                                                   (ProgramMethod) newPM,
                                                   modality,
                                                   originalPre,
                                                   originalMby,
                                                   originalPost,
                                                   originalMod,
                                                   hasRealModifiesClause,
                                                   originalModBackup,
                                                   originalSelfVar,
                                                   originalParamVars,
                                                   originalResultVar,
                                                   originalExcVar,
                                                   originalHeapAtPreVar,
                                                   originalSavedHeapAtPreVar,
                                                   id,
                                                   toBeSaved && newKJT.equals(
                kjt));
    }
    
    
    @Override
    public String getTypeName() {
        return ContractFactory.generateContractTypeName(baseName, kjt, pm);
    }
}<|MERGE_RESOLUTION|>--- conflicted
+++ resolved
@@ -115,13 +115,9 @@
         assert excVar != null;
         assert heapAtPreVar != null;
         this.baseName               = baseName;
-<<<<<<< HEAD
         this.name = name != null 
                   ? name 
                   : ContractFactory.generateContractName(baseName, kjt, pm, id);
-=======
-        this.name                   = generateName(baseName, name, kjt, pm, id);
->>>>>>> 525c1a1b
         this.pm          	    = pm;
         this.kjt                    = kjt;
         this.modality               = modality;
