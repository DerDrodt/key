--- conflicted
+++ resolved
@@ -977,7 +977,6 @@
         return ContractFactory.generateContractTypeName(baseName, kjt, pm, specifiedIn);
     }
 
-<<<<<<< HEAD
 
     @Override
     public String getBaseName() {
@@ -1049,6 +1048,3 @@
         return TB.var(originalExcVar);
     }
 }
-=======
-}
->>>>>>> ecce7da1
