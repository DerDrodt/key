// This file is part of KeY - Integrated Deductive Software Design
//
// Copyright (C) 2001-2011 Universitaet Karlsruhe (TH), Germany
//                         Universitaet Koblenz-Landau, Germany
//                         Chalmers University of Technology, Sweden
// Copyright (C) 2011-2013 Karlsruhe Institute of Technology, Germany
//                         Technical University Darmstadt, Germany
//                         Chalmers University of Technology, Sweden
//
// The KeY system is protected by the GNU General
// Public License. See LICENSE.TXT for details.
//


package de.uka.ilkd.key.speclang;

import java.io.IOException;
import java.util.HashMap;
import java.util.Iterator;
import java.util.LinkedHashMap;
import java.util.List;
import java.util.Map;
import java.util.Map.Entry;

import de.uka.ilkd.key.collection.ImmutableArray;
import de.uka.ilkd.key.collection.ImmutableList;
import de.uka.ilkd.key.collection.ImmutableSLList;
import de.uka.ilkd.key.java.Expression;
import de.uka.ilkd.key.java.Services;
import de.uka.ilkd.key.java.Statement;
import de.uka.ilkd.key.java.StatementBlock;
import de.uka.ilkd.key.java.abstraction.KeYJavaType;
import de.uka.ilkd.key.java.declaration.modifier.VisibilityModifier;
import de.uka.ilkd.key.java.expression.operator.CopyAssignment;
import de.uka.ilkd.key.java.reference.MethodReference;
import de.uka.ilkd.key.java.statement.CatchAllStatement;
import de.uka.ilkd.key.ldt.HeapLDT;
import de.uka.ilkd.key.logic.JavaBlock;
import de.uka.ilkd.key.logic.Named;
import de.uka.ilkd.key.logic.Term;
import de.uka.ilkd.key.logic.TermBuilder;
import de.uka.ilkd.key.logic.op.ElementaryUpdate;
import de.uka.ilkd.key.logic.op.IObserverFunction;
import de.uka.ilkd.key.logic.op.IProgramMethod;
import de.uka.ilkd.key.logic.op.Junctor;
import de.uka.ilkd.key.logic.op.LocationVariable;
import de.uka.ilkd.key.logic.op.Modality;
import de.uka.ilkd.key.logic.op.ProgramVariable;
import de.uka.ilkd.key.logic.op.QuantifiableVariable;
import de.uka.ilkd.key.logic.op.SVSubstitute;
import de.uka.ilkd.key.logic.op.UpdateApplication;
import de.uka.ilkd.key.logic.sort.Sort;
import de.uka.ilkd.key.pp.LogicPrinter;
import de.uka.ilkd.key.pp.NotationInfo;
import de.uka.ilkd.key.pp.ProgramPrinter;
import de.uka.ilkd.key.proof.OpReplacer;
import de.uka.ilkd.key.proof.init.FunctionalOperationContractPO;
import de.uka.ilkd.key.proof.init.InitConfig;
import de.uka.ilkd.key.proof.init.ProofOblInput;
import de.uka.ilkd.key.proof.io.ProofSaver;

/**
 * Standard implementation of the OperationContract interface.
 */
public class FunctionalOperationContractImpl implements FunctionalOperationContract {

    protected static final TermBuilder TB = TermBuilder.DF;

    final String baseName;
    final String name;
    final KeYJavaType kjt;
    final IProgramMethod pm;
    final KeYJavaType specifiedIn;
    final Modality modality;
    final Map<LocationVariable,Term> originalPres;
    final Term originalMby;
    final Map<LocationVariable,Term> originalPosts;
    final Map<LocationVariable,Term> originalAxioms;
    final Map<LocationVariable,Term> originalMods;
    final Map<ProgramVariable, Term> originalDeps;
    final ProgramVariable originalSelfVar;
    final ImmutableList<ProgramVariable> originalParamVars;
    final ProgramVariable originalResultVar;
    final ProgramVariable originalExcVar;
    final Map<LocationVariable,LocationVariable> originalAtPreVars;
    final Term globalDefs;
    final int id;
    final boolean transaction;
    final boolean toBeSaved;

    /**
     * If a method is strictly pure, it has no modifies clause which could
     * be anonymised.
     * @see #hasModifiesClause()
     */
    final Map<LocationVariable,Boolean> hasRealModifiesClause;


    //-------------------------------------------------------------------------
    //constructors
    //-------------------------------------------------------------------------


    /**
     * Creates an operation contract.
     * Using this constructor is discouraged: it may change in the future.
     * Please use the factory methods in {@link de.uka.ilkd.key.speclang.ContractFactory}.
     * @param baseName base name of the contract (does not have to be unique)
     * @param pm the IProgramMethod to which the contract belongs
     * @param modality the modality of the contract
     * @param pre the precondition of the contract
     * @param mby the measured_by clause of the contract
     * @param post the postcondition of the contract
     * @param mod the modifies clause of the contract
     * @param selfVar the variable used for the receiver object
     * @param paramVars the variables used for the operation parameters
     * @param resultVar the variables used for the operation result
     * @param excVar the variable used for the thrown exception
     * @param heapAtPreVar the variable used for the pre-heap
     * @param globalDefs definitions for the whole contract
     */
    FunctionalOperationContractImpl(String baseName,
                                    String name,
                                    KeYJavaType kjt,
                                    IProgramMethod pm,
                                    KeYJavaType specifiedIn,
                                    Modality modality,
                                    Map<LocationVariable,Term> pres,
                                    Term mby,
                                    Map<LocationVariable,Term> posts,
                                    Map<LocationVariable,Term> axioms,
                                    Map<LocationVariable,Term> mods,
                                    Map<ProgramVariable, Term> accessibles,
                                    Map<LocationVariable,Boolean> hasRealMod,
                                    ProgramVariable selfVar,
                                    ImmutableList<ProgramVariable> paramVars,
                                    ProgramVariable resultVar,
                                    ProgramVariable excVar,
                                    Map<LocationVariable, LocationVariable> atPreVars,
                                    Term globalDefs,
                                    int id,
                                    boolean toBeSaved,
                                    boolean transaction) {
        assert !(name == null && baseName == null);
        assert kjt != null;
        assert pm != null;
        assert pres != null;
        assert posts != null;
        assert modality != null;
        assert (selfVar == null) == pm.isStatic();
        assert globalDefs == null || globalDefs.sort() == Sort.UPDATE;
        assert paramVars != null;
        assert paramVars.size() >= pm.getParameterDeclarationCount();
        // may be more parameters in specifications (ghost parameters)
        if (resultVar == null){
            assert (pm.isVoid() || pm.isConstructor()) : "resultVar == null for method "+pm;
        } else {
            assert (!pm.isVoid() && !pm.isConstructor()) : "non-null result variable for void method or constructor "+pm+" with return type "+pm.getReturnType();
        }
        assert pm.isModel() || excVar != null;
        assert atPreVars.size() != 0;
        this.baseName               = baseName;
        this.name = name != null
                ? name
                        : ContractFactory.generateContractName(baseName, kjt, pm, specifiedIn, id);
        this.pm          	    = pm;
        this.kjt                    = kjt;
        this.specifiedIn            = specifiedIn;
        this.modality               = modality;
        this.originalPres           = pres;
        this.originalMby            = mby;
        this.originalPosts          = posts;
        this.originalAxioms         = axioms;
        this.originalMods           = mods;
        this.originalDeps           = accessibles;
        this.hasRealModifiesClause  = hasRealMod;
        this.originalSelfVar        = selfVar;
        this.originalParamVars      = paramVars;
        this.originalResultVar      = resultVar;
        this.originalExcVar         = excVar;
        this.originalAtPreVars      = atPreVars;
        this.globalDefs             = globalDefs;
        this.id                     = id;
        this.transaction            = transaction;
        this.toBeSaved	            = toBeSaved;
    }


    //-------------------------------------------------------------------------
    //internal methods
    //-------------------------------------------------------------------------


    protected Map<ProgramVariable, ProgramVariable>
                        getReplaceMap(ProgramVariable selfVar,
                                      ImmutableList<ProgramVariable> paramVars,
                                      ProgramVariable resultVar,
                                      ProgramVariable excVar,
                                      Map<LocationVariable, ? extends ProgramVariable> atPreVars,
                                      Services services) {
        final Map<ProgramVariable, ProgramVariable> result =
                new LinkedHashMap<ProgramVariable, ProgramVariable>();

        //self
        if(selfVar != null) {
            assert selfVar.sort().extendsTrans(originalSelfVar.sort());
            result.put(originalSelfVar, selfVar);
        }

        //parameters
        if(paramVars != null) {
            assert originalParamVars.size() == paramVars.size();
            final Iterator<ProgramVariable> it1 = originalParamVars.iterator();
            final Iterator<ProgramVariable> it2 = paramVars.iterator();
            while(it1.hasNext()) {
                ProgramVariable originalParamVar = it1.next();
                ProgramVariable paramVar         = it2.next();
                assert originalParamVar.sort().equals(paramVar.sort());
                result.put(originalParamVar, paramVar);
            }
        }

        //result
        if(resultVar != null) {
            assert originalResultVar.sort().equals(resultVar.sort());
            result.put(originalResultVar, resultVar);
        }

        //exception
        if(excVar != null) {
            assert originalExcVar.sort().equals(excVar.sort());
            result.put(originalExcVar, excVar);
        }

        if(atPreVars != null) {
            final HeapLDT heapLDT = services.getTypeConverter().getHeapLDT();
            for(LocationVariable h : heapLDT.getAllHeaps()) {
                if(atPreVars.get(h) != null) {
                    assert originalAtPreVars.get(h).sort().equals(atPreVars.get(h).sort());
                    result.put(originalAtPreVars.get(h), atPreVars.get(h));
                }
            }
        }

        return result;
    }


    @Deprecated
    protected Map<Term, Term> getReplaceMap(LocationVariable heap, Term heapTerm, Term selfTerm,
                                            ImmutableList<Term> paramTerms, Services services) {
        return getReplaceMap(heap, heapTerm, selfTerm, paramTerms, null, null, null, services);
    }

    @Deprecated
    protected Map<Term, Term> getReplaceMap(LocationVariable heap, Term heapTerm, Term selfTerm,
                                            ImmutableList<Term> paramTerms, Term resultTerm,
                                            Term excTerm, Term atPre, Services services) {
        Map<LocationVariable,Term> heapTerms = new LinkedHashMap<LocationVariable,Term>();
        heapTerms.put(heap, heapTerm);
        Map<LocationVariable,Term> atPres = new LinkedHashMap<LocationVariable,Term>();
        heapTerms.put(heap, atPre);
        return getReplaceMap(heapTerms, selfTerm, paramTerms, resultTerm, excTerm, atPres, services);
    }

    protected Map<Term, Term> getReplaceMap(Map<LocationVariable,Term> heapTerms,
                                            Term selfTerm,
                                            ImmutableList<Term> paramTerms,
                                            Term resultTerm,
                                            Term excTerm,
                                            Map<LocationVariable, Term> atPres,
                                            Services services) {
        final Map<Term,Term> result = new LinkedHashMap<Term,Term>();

        //heaps

        for(LocationVariable heap : heapTerms.keySet()) {
            final Term heapTerm = heapTerms.get(heap);
            assert heapTerm == null || heapTerm.sort().equals(services.getTypeConverter()
                    .getHeapLDT()
                    .targetSort());
            result.put(TB.var(heap), heapTerm);
        }

        //self
        if(selfTerm != null) {
            assert selfTerm.sort().extendsTrans(originalSelfVar.sort());
            result.put(TB.var(originalSelfVar), selfTerm);
        }

        //parameters
        if(paramTerms != null) {
            assert originalParamVars.size() == paramTerms.size();
            final Iterator<ProgramVariable> it1 = originalParamVars.iterator();
            final Iterator<Term> it2 = paramTerms.iterator();
            while(it1.hasNext()) {
                ProgramVariable originalParamVar = it1.next();
                Term paramTerm                   = it2.next();
                assert paramTerm.sort().extendsTrans(originalParamVar.sort());
                result.put(TB.var(originalParamVar), paramTerm);
            }
        }

        //result
        if(resultTerm != null) {
            assert originalResultVar.sort().equals(resultTerm.sort());
            result.put(TB.var(originalResultVar), resultTerm);
        }

        //exception
        if(excTerm != null) {
            assert originalExcVar.sort().equals(excTerm.sort());
            result.put(TB.var(originalExcVar), excTerm);
        }

        if(atPres != null) {
            final HeapLDT heapLDT = services.getTypeConverter().getHeapLDT();
            for(LocationVariable h : heapLDT.getAllHeaps()) {
                if(atPres.get(h) != null) {
                    assert originalAtPreVars.get(h).sort().equals(atPres.get(h).sort());
                    result.put(TB.var(originalAtPreVars.get(h)), atPres.get(h));
                }
            }
        }
        return result;
    }


    /** Make sure ghost parameters appear in the list of parameter variables. */
    private ImmutableList<ProgramVariable> addGhostParams(ImmutableList<ProgramVariable> paramVars) {
        // make sure ghost parameters are present
        ImmutableList<ProgramVariable> ghostParams = ImmutableSLList.<ProgramVariable>nil();
        for (ProgramVariable param: originalParamVars) {
            if (param.isGhost())
                ghostParams = ghostParams.append(param);
        }
        paramVars = paramVars.append(ghostParams);
        return paramVars;
    }

    /** Make sure ghost parameters appear in the list of parameter variables. */
    private ImmutableList<Term> addGhostParamTerms(ImmutableList<Term> paramVars) {
        // make sure ghost parameters are present
        ImmutableList<Term> ghostParams = ImmutableSLList.<Term>nil();
        for (ProgramVariable param: originalParamVars) {
            if (param.isGhost())
                ghostParams = ghostParams.append(TB.var(param));
        }
        paramVars = paramVars.append(ghostParams);
        return paramVars;
    }

    //-------------------------------------------------------------------------
    //public interface
    //-------------------------------------------------------------------------

    @Override
    public String getName() {
        return name;
    }


    @Override
    public int id() {
        return id;
    }


    @Override
    public KeYJavaType getKJT() {
        return kjt;
    }


    @Override
    public IProgramMethod getTarget() {
        return pm;
    }


    @Override
    public boolean hasMby() {
        return originalMby != null;
    }


    @Override
    public Term getPre(LocationVariable heap,
                       ProgramVariable selfVar,
                       ImmutableList<ProgramVariable> paramVars,
                       Map<LocationVariable, ? extends ProgramVariable> atPreVars,
                       Services services) {
        assert (selfVar == null) == (originalSelfVar == null);
        assert paramVars != null : "null parameters";
        assert services != null;

        paramVars = addGhostParams(paramVars);
        assert paramVars.size() == originalParamVars.size() : "number of parameters does not match";

        final Map<ProgramVariable, ProgramVariable> replaceMap = getReplaceMap(selfVar,
                                                                               paramVars,
                                                                               null,
                                                                               null,
                                                                               atPreVars,
                                                                               services);
        final OpReplacer or = new OpReplacer(replaceMap);
        return or.replace(originalPres.get(heap));
    }


    public Term getPre(List<LocationVariable> heapContext,
                       ProgramVariable selfVar,
                       ImmutableList<ProgramVariable> paramVars,
                       Map<LocationVariable, ? extends ProgramVariable> atPreVars,
                       Services services) {
        Term result = null;
        for(LocationVariable heap : heapContext) {
            final Term p = getPre(heap, selfVar, paramVars, atPreVars, services);
            if(result == null) {
                result = p;
            }else{
                result = TB.and(result, p);
            }
        }
        return result;
    }


    @Override
    public Term getPre(LocationVariable heap,
                       Term heapTerm,
                       Term selfTerm,
                       ImmutableList<Term> paramTerms,
                       Map<LocationVariable,Term> atPres,
                       Services services) {
        assert heapTerm != null;
        assert (selfTerm == null) == (originalSelfVar == null);
        assert paramTerms != null;
        paramTerms = addGhostParamTerms(paramTerms);
        assert paramTerms.size() == originalParamVars.size();
        assert services != null;

        final Map<LocationVariable,Term> heapTerms = new LinkedHashMap<LocationVariable, Term>();
        heapTerms.put(heap, heapTerm);

	final Map<Term, Term> replaceMap = getReplaceMap(heapTerms,
	                                                 selfTerm,
	                                                 paramTerms,
	                                                 null,
	                                                 null,
	                                                 atPres,
	                                                 services);
	final OpReplacer or = new OpReplacer(replaceMap);
	return or.replace(originalPres.get(heap));
    }


    public Term getPre(List<LocationVariable> heapContext,
                       Map<LocationVariable,Term> heapTerms,
                       Term selfTerm,
                       ImmutableList<Term> paramTerms,
                       Map<LocationVariable,Term> atPres,
                       Services services) {
        Term result = null;
        for(LocationVariable heap : heapContext) {
            final Term p = getPre(heap, heapTerms.get(heap), selfTerm, paramTerms, atPres, services);
            if(p == null) {
                continue;
            }
            if(result == null) {
                result = p;
            }else{
                result = TB.and(result, p);
            }
        }
        return result;
    }


    @Override
    public Term getRequires(LocationVariable heap) {
        return originalPres.get(heap);
    }


    @Override
    public Term getEnsures(LocationVariable heap) {
        return originalPosts.get(heap);
    }


    @Override
    public Term getAssignable(LocationVariable heap) {
        return originalMods.get(heap);
    }

    @Override
    public Term getAccessible(ProgramVariable heap) {
        return originalDeps.get(heap);
    }

    @Override
    public Term getMby() {
        return this.originalMby;
    }

    @Override
    public Term getMby(ProgramVariable selfVar,
                       ImmutableList<ProgramVariable> paramVars,
                       Services services) {
        assert (selfVar == null) == (originalSelfVar == null);
        assert paramVars != null;
        paramVars = addGhostParams(paramVars);
        assert paramVars.size() == originalParamVars.size();
        assert services != null;
	final Map<ProgramVariable, ProgramVariable> replaceMap = getReplaceMap(selfVar,
	                                                                       paramVars,
	                                                                       null,
	                                                                       null,
	                                                                       null,
	                                                                       services);
	final OpReplacer or = new OpReplacer(replaceMap);
	return or.replace(originalMby);
    }


    @Override
    public Term getMby(Map<LocationVariable,Term> heapTerms, Term selfTerm,
                       ImmutableList<Term> paramTerms, Map<LocationVariable, Term> atPres,
                       Services services) {
        assert heapTerms != null;
        assert (selfTerm == null) == (originalSelfVar == null);
        assert paramTerms != null;
        paramTerms = addGhostParamTerms(paramTerms);
        assert paramTerms.size() == originalParamVars.size();
        assert services != null;
	final Map<Term, Term> replaceMap = getReplaceMap(heapTerms,
	                                                 selfTerm,
	                                                 paramTerms,
	                                                 null,
	                                                 null,
	                                                 atPres,
	                                                 services);
	final OpReplacer or = new OpReplacer(replaceMap);
	return or.replace(originalMby);
    }

    @Override
    public String getPlainText(Services services) {
        return getText(false, services);
    }

    @Override
    public String getHTMLText(Services services) {
        return getText(true, services);
    }

    private String getText(boolean includeHtmlMarkup, Services services) {
       return getText(pm, 
                      originalResultVar, 
                      originalSelfVar, 
                      originalParamVars, 
                      originalExcVar, 
                      hasMby(), 
                      originalMby, 
                      originalMods, 
                      hasRealModifiesClause, 
                      globalDefs, 
                      originalPres, 
                      originalPosts, 
                      originalAxioms, 
                      getModality(), 
                      transactionApplicableContract(), 
                      includeHtmlMarkup, 
                      services);
    }
    
    public static String getText(FunctionalOperationContract contract,
                                 ImmutableList<Term> contractParams,
                                 Term resultTerm,
                                 Term contractSelf,
                                 Term excTerm,
                                 LocationVariable baseHeap,
                                 Term baseHeapTerm,
                                 List<LocationVariable> heapContext,
                                 Map<LocationVariable,Term> atPres,
                                 boolean includeHtmlMarkup, 
                                 Services services) {
       ProgramVariable originalSelfVar = contractSelf != null ? (ProgramVariable)contractSelf.op() : null;
       ProgramVariable originalResultVar = resultTerm != null ? (ProgramVariable)resultTerm.op() : null;
       
       Map<LocationVariable, Term> heapTerms = new LinkedHashMap<LocationVariable,Term>();
       for(LocationVariable h : heapContext) {
          heapTerms.put(h, TB.var(h));
       }
       
       Term originalMby = contract.hasMby()
             ? contract.getMby(heapTerms,
                   contractSelf,
                   contractParams,
                   atPres,
                   services)
           : null;
       
       Map<LocationVariable,Term> originalMods = new HashMap<LocationVariable, Term>();
       for(LocationVariable heap : heapContext) {
          Term m = contract.getMod(heap, TB.var(heap), contractSelf,contractParams, services);
          originalMods.put(heap, m);
       }
       
       Map<LocationVariable,Boolean> hasRealModifiesClause = new HashMap<LocationVariable, Boolean>();
       for (LocationVariable heap : heapContext) {
          hasRealModifiesClause.put(heap, contract.hasModifiesClause(heap));
       }
       
       Term globalDefs = contract.getGlobalDefs(baseHeap, baseHeapTerm, contractSelf, contractParams, services);
       
       Map<LocationVariable,Term> originalPres = new HashMap<LocationVariable, Term>();
       for (LocationVariable heap : heapContext) {
          Term preTerm = contract.getPre(heap, heapTerms.get(heap), contractSelf, contractParams, atPres, services);
          originalPres.put(heap, preTerm);
       }
       
       Map<LocationVariable,Term> originalPosts = new HashMap<LocationVariable, Term>();
       for(LocationVariable heap : heapContext) {
          Term p = contract.getPost(heap, heapTerms.get(heap), contractSelf, contractParams, resultTerm, excTerm, atPres, services);
          originalPosts.put(heap, p);
       }

       Map<LocationVariable, ProgramVariable> atPresVars = new HashMap<LocationVariable, ProgramVariable>();
       for (Entry<LocationVariable, Term> entry : atPres.entrySet()) {
          if (entry.getValue() != null) {
             atPresVars.put(entry.getKey(), (ProgramVariable)entry.getValue().op());
          }
          else {
             atPresVars.put(entry.getKey(), null);
          }
       }
       
       Map<LocationVariable,Term> originalAxioms = new HashMap<LocationVariable, Term>();
       for(LocationVariable heap : heapContext) {
          Term p = contract.getRepresentsAxiom(heap, heapTerms.get(heap), contractSelf, contractParams, resultTerm, excTerm, atPres, services);
          originalAxioms.put(heap, p);
       }
       
       return getText(contract.getTarget(), 
                      originalResultVar, 
                      originalSelfVar, 
                      contractParams, 
                      (ProgramVariable)excTerm.op(), 
                      contract.hasMby(), 
                      originalMby, 
                      originalMods, 
                      hasRealModifiesClause, 
                      globalDefs, 
                      originalPres, 
                      originalPosts, 
                      originalAxioms, 
                      contract.getModality(), 
                      contract.transactionApplicableContract(), 
                      includeHtmlMarkup, 
                      services);
    }

    private static String getText(IProgramMethod pm, 
                                  ProgramVariable originalResultVar, 
                                  ProgramVariable originalSelfVar, 
                                  ImmutableList<? extends SVSubstitute> originalParamVars,
                                  ProgramVariable originalExcVar,
                                  boolean hasMby,
                                  Term originalMby,
                                  Map<LocationVariable,Term> originalMods,
                                  Map<LocationVariable,Boolean> hasRealModifiesClause,
                                  Term globalDefs,
                                  Map<LocationVariable,Term> originalPres,
                                  Map<LocationVariable,Term> originalPosts,
                                  Map<LocationVariable,Term> originalAxioms,
                                  Modality modality,
                                  boolean transaction,
                                  boolean includeHtmlMarkup, 
                                  Services services) {
        final HeapLDT heapLDT = services.getTypeConverter().getHeapLDT();
        final LocationVariable baseHeap = heapLDT.getHeap();
        final StringBuffer sig = new StringBuffer();
        if (originalResultVar != null) {
            sig.append(originalResultVar);
            sig.append(" = ");
        }
        else if (pm.isConstructor()) {
            sig.append(originalSelfVar);
            sig.append(" = new ");
        }
        if (!pm.isStatic() && !pm.isConstructor()) {
            sig.append(originalSelfVar);
            sig.append(".");
        }
        sig.append(pm.getName());
        sig.append("(");
        for (SVSubstitute subst : originalParamVars) {
           if (subst instanceof Named) {
              Named named = (Named)subst;
              sig.append(named.name()).append(", ");
           }
           else if (subst instanceof Term) {
              sig.append(ProofSaver.printAnything(subst, services)).append(", ");
           }
           else {
              sig.append(subst).append(", ");
           }
        }
        if (!originalParamVars.isEmpty()) {
            sig.setLength(sig.length() - 2);
        }
        sig.append(")");
        if(!pm.isModel()) {
            sig.append(" catch(");
            sig.append(originalExcVar);
            sig.append(")");
        }

        final String mby = hasMby ? LogicPrinter.quickPrintTerm(originalMby, services) : null;

        String mods = "";
        for (LocationVariable h : heapLDT.getAllHeaps()) {
            if (originalMods.get(h) != null) {
                String printMods = LogicPrinter.quickPrintTerm(originalMods.get(h), services);
                mods = mods
                        + (includeHtmlMarkup ? "<br><b>" : "\n")
                        + "mod"
                        + (h == baseHeap ? "" : "[" + h + "]")
                        + (includeHtmlMarkup ? "</b> " : ": ")
                        + (includeHtmlMarkup ? LogicPrinter.escapeHTML(printMods, false) : printMods.trim());
                if (!hasRealModifiesClause.get(h)) {
                    mods = mods +
                            (includeHtmlMarkup ? "<b>" : "") +
                            ", creates no new objects" +
                            (includeHtmlMarkup ? "</b>" : "");
                }
            }
        }

        String globalUpdates = "";
        if (globalDefs!=null){
            final String printUpdates = LogicPrinter.quickPrintTerm(globalDefs,services);
            globalUpdates = (includeHtmlMarkup? "<br><b>": "\n")
                    + "defs" + (includeHtmlMarkup? "</b> " : ": ")
                    + (includeHtmlMarkup ? LogicPrinter.escapeHTML(printUpdates,false) : printUpdates.trim());
        }

        String pres = "";
        for (LocationVariable h : heapLDT.getAllHeaps()) {
            if (originalPres.get(h) != null) {
                String printPres = LogicPrinter.quickPrintTerm(originalPres.get(h), services);
                pres = pres
                        + (includeHtmlMarkup ? "<br><b>" : "\n")
                        + "pre"
                        + (h == baseHeap ? "" : "[" + h + "]")
                        + (includeHtmlMarkup ? "</b> " : ": ")
                        + (includeHtmlMarkup ? LogicPrinter.escapeHTML(printPres, false) : printPres.trim());
            }
        }

        String posts = "";
        for (LocationVariable h : heapLDT.getAllHeaps()) {
            if (originalPosts.get(h) != null) {
                String printPosts = LogicPrinter.quickPrintTerm(originalPosts.get(h), services);
                posts = posts
                        + (includeHtmlMarkup ? "<br><b>" : "\n")
                        + "post"
                        + (h == baseHeap ? "" : "[" + h + "]")
                        + (includeHtmlMarkup ? "</b> " : ": ")
                        + (includeHtmlMarkup ? LogicPrinter.escapeHTML(printPosts, false) : printPosts.trim());
            }
        }

        String axioms = "";
        if (originalAxioms != null) {
            for(LocationVariable h : heapLDT.getAllHeaps()) {
                if(originalAxioms.get(h) != null) {
                    String printAxioms = LogicPrinter.quickPrintTerm(originalAxioms.get(h), services);
                    posts = posts
                            + (includeHtmlMarkup ? "<br><b>" : "\n")
                            + "axiom"
                            + (h == baseHeap ? "" : "[" + h + "]")
                            + (includeHtmlMarkup ? "</b> " : ": ")
                            + (includeHtmlMarkup ? LogicPrinter.escapeHTML(printAxioms, false) : printAxioms.trim());
                }
            }
        }

        if (includeHtmlMarkup) {
            return "<html>"
                    + "<i>"
                    + LogicPrinter.escapeHTML(sig.toString(), false)
                    + "</i>"
                    + globalUpdates
                    + pres
                    + posts
                    + axioms
                    + mods
                    + (hasMby ? "<br><b>measured-by</b> "+ LogicPrinter.escapeHTML(mby, false) : "")
                    + "<br><b>termination</b> "
                    + modality
                    + (transaction ? "<br><b>transaction applicable</b>" : "") +
                    "</html>";

        }
        else {
            return sig.toString()
                    + globalUpdates
                    + pres
                    + posts
                    + axioms
                    + mods
                    + (hasMby ? "\nmeasured-by: "+ mby : "")
                    + "\ntermination: "
                    + modality
                    + (transaction ? "\ntransaction applicable:" : "");
        }
    }


    @Override
    public boolean toBeSaved() {
        return toBeSaved;
    }


    @Override
    public String proofToString(Services services) {
        assert toBeSaved;
        final StringBuffer sb = new StringBuffer();
        final HeapLDT heapLDT = services.getTypeConverter().getHeapLDT();
        final LocationVariable baseHeap = heapLDT.getHeap();
        sb.append(baseName).append(" {\n");

        //print var decls
        sb.append("  \\programVariables {\n");
        if(originalSelfVar != null) {
            sb.append("    ").append(originalSelfVar.proofToString());
        }
        for(ProgramVariable originalParamVar : originalParamVars) {
            sb.append("    ").append(originalParamVar.proofToString());
        }
        if(originalResultVar != null) {
            sb.append("    ").append(originalResultVar.proofToString());
        }
        sb.append("    ").append(originalExcVar.proofToString());
        sb.append("    ").append(originalAtPreVars.get(baseHeap).proofToString());
        sb.append("  }\n");

        //prepare Java program
        final Expression[] args
        = new ProgramVariable[originalParamVars.size()];
        int i = 0;
        for(ProgramVariable arg : originalParamVars) {
            args[i++] = arg;
        }
        final MethodReference mr
        = new MethodReference(new ImmutableArray<Expression>(args),
                pm.getProgramElementName(),
                originalSelfVar);
        final Statement callStatement;
        if(originalResultVar == null) {
            callStatement = mr;
        } else {
            callStatement = new CopyAssignment(originalResultVar, mr);
        }
        final CatchAllStatement cas
        = new CatchAllStatement(new StatementBlock(callStatement),
                (LocationVariable)originalExcVar);
        final StatementBlock sblock = new StatementBlock(cas);
        final JavaBlock jb = JavaBlock.createJavaBlock(sblock);

        //print contract term
        final Term update
        = TB.tf().createTerm(
                ElementaryUpdate.getInstance(originalAtPreVars.get(baseHeap)),
                TB.getBaseHeap(services));
        final Term modalityTerm
        = TB.tf().createTerm(modality,
                new Term[]{originalPosts.get(baseHeap)},
                new ImmutableArray<QuantifiableVariable>(),
                jb);
        final Term updateTerm
        = TB.tf().createTerm(UpdateApplication.UPDATE_APPLICATION,
                update,
                modalityTerm);
        final Term contractTerm
        = TB.tf().createTerm(Junctor.IMP, originalPres.get(baseHeap), updateTerm);
        final LogicPrinter lp = new LogicPrinter(new ProgramPrinter(),
                new NotationInfo(),
                null);
        try {
            lp.printTerm(contractTerm);
        } catch(IOException e) {
            throw new RuntimeException(e);
        }
        sb.append(lp.toString());

        //print modifies
        lp.reset();
        try {
            lp.printTerm(originalMods.get(baseHeap));
        } catch(IOException e) {
            throw new RuntimeException(e);
        }
        sb.append("  \\modifies ").append(lp.toString());

        sb.append("};\n");
        return sb.toString();
    }


    @Override
    public Modality getModality() {
        return modality;
    }

    @Override
    public Term getPost(LocationVariable heap,
                        ProgramVariable selfVar,
                        ImmutableList<ProgramVariable> paramVars,
                        ProgramVariable resultVar,
                        ProgramVariable excVar,
                        Map<LocationVariable, ? extends ProgramVariable> atPreVars,
                        Services services) {
        assert (selfVar == null) == (originalSelfVar == null);
        assert paramVars != null;
        paramVars = addGhostParams(paramVars);
        assert paramVars.size() == originalParamVars.size();
        assert (resultVar == null) == (originalResultVar == null);
        assert pm.isModel() || excVar != null;
        assert atPreVars.size() != 0;
        assert services != null;
        final Map<ProgramVariable, ProgramVariable> replaceMap = getReplaceMap(selfVar,
                paramVars,
                resultVar,
                excVar,
                atPreVars,
                services);
        final OpReplacer or = new OpReplacer(replaceMap);
        return or.replace(originalPosts.get(heap));
    }

    public Term getPost(List<LocationVariable> heapContext,
            ProgramVariable selfVar,
            ImmutableList<ProgramVariable> paramVars,
            ProgramVariable resultVar,
            ProgramVariable excVar,
            Map<LocationVariable,? extends ProgramVariable> atPreVars,
            Services services) {
        Term result = null;
        for(LocationVariable heap : heapContext) {
            final Term p = getPost(heap, selfVar, paramVars, resultVar, excVar, atPreVars, services);
            if(result == null) {
                result = p;
            }else{
                result = TB.and(result, p);
            }
        }
        return result;

    }

    @Override
    public Term getPost(LocationVariable heap,
                        Term heapTerm,
                        Term selfTerm,
                        ImmutableList<Term> paramTerms,
                        Term resultTerm,
                        Term excTerm,
                        Map<LocationVariable, Term> atPres,
                        Services services) {
        assert heapTerm != null;
        assert (selfTerm == null) == (originalSelfVar == null);
        assert paramTerms != null;
        paramTerms = addGhostParamTerms(paramTerms);
        assert paramTerms.size() == originalParamVars.size();
        assert (resultTerm == null) == (originalResultVar == null);
        assert pm.isModel() || excTerm != null;
        assert atPres.size() != 0;
        assert services != null;
        final Map<LocationVariable,Term> heapTerms = new LinkedHashMap<LocationVariable, Term>();
        heapTerms.put(heap, heapTerm);

        final Map<Term, Term> replaceMap = getReplaceMap(heapTerms,
                                                         selfTerm,
                                                         paramTerms,
                                                         resultTerm,
                                                         excTerm,
                                                         atPres,
                                                         services);
        final OpReplacer or = new OpReplacer(replaceMap);
        return or.replace(originalPosts.get(heap));
    }

    public Term getPost(List<LocationVariable> heapContext,
                        Map<LocationVariable,Term> heapTerms,
                        Term selfTerm,
                        ImmutableList<Term> paramTerms,
                        Term resultTerm,
                        Term excTerm,
                        Map<LocationVariable, Term> atPres,
                        Services services) {
        Term result = null;
        for(LocationVariable heap : heapContext) {
            final Term p = getPost(heap, heapTerms.get(heap), selfTerm, paramTerms, resultTerm, excTerm, atPres, services);
            if(p == null) {
                continue;
            }
            if(result == null) {
                result = p;
            }else{
                result = TB.and(result, p);
            }
        }
        return result;
    }

    @Override
    public Term getRepresentsAxiom(LocationVariable heap,
                                   ProgramVariable selfVar,
                                   ImmutableList<ProgramVariable> paramVars,
                                   ProgramVariable resultVar,
                                   Map<LocationVariable, ? extends ProgramVariable> atPreVars,
                                   Services services) {
        assert (selfVar == null) == (originalSelfVar == null);
        assert paramVars != null;
        assert paramVars.size() == originalParamVars.size();
        assert (resultVar == null) == (originalResultVar == null);
        assert atPreVars.size() != 0;
        assert services != null;
        if(originalAxioms == null) {
            return null;
        }
        final Map<ProgramVariable, ProgramVariable> replaceMap = getReplaceMap(selfVar,
                paramVars,
                resultVar,
                null,
                atPreVars,
                services);
        final OpReplacer or = new OpReplacer(replaceMap);
        return or.replace(originalAxioms.get(heap));
    }

    @Override
    public Term getRepresentsAxiom(LocationVariable heap, 
                                   Term heapTerm, 
                                   Term selfTerm, 
                                   ImmutableList<Term> paramTerms, 
                                   Term resultTerm, 
                                   Term excTerm,
                                   Map<LocationVariable, Term> atPres, 
                                   Services services) {
       assert heapTerm != null;
       assert (selfTerm == null) == (originalSelfVar == null);
       assert paramTerms != null;
       paramTerms = addGhostParamTerms(paramTerms);
       assert paramTerms.size() == originalParamVars.size();
       assert (resultTerm == null) == (originalResultVar == null);
       assert pm.isModel() || excTerm != null;
       assert atPres.size() != 0;
       assert services != null;
       final Map<LocationVariable,Term> heapTerms = new LinkedHashMap<LocationVariable, Term>();
       heapTerms.put(heap, heapTerm);

       final Map<Term, Term> replaceMap = getReplaceMap(heapTerms,
               selfTerm,
               paramTerms,
               resultTerm,
               excTerm,
               atPres,
               services);
       final OpReplacer or = new OpReplacer(replaceMap);
       return or.replace(originalAxioms.get(heap));
    }

    public boolean isReadOnlyContract(Services services) {
        return originalMods.get(services.getTypeConverter().getHeapLDT().getHeap()).op() ==
                services.getTypeConverter().getLocSetLDT().getEmpty();
    }

    public Term getAnyMod(Term mod, ProgramVariable selfVar,
            ImmutableList<ProgramVariable> paramVars,
            Services services) {
        assert (selfVar == null) == (originalSelfVar == null);
        assert paramVars != null;
        paramVars = addGhostParams(paramVars);
        assert paramVars.size() == originalParamVars.size();
        assert services != null;
        final Map<ProgramVariable, ProgramVariable> replaceMap = getReplaceMap(selfVar,
                                                                               paramVars,
                                                                               null,
                                                                               null,
                                                                               null,
                                                                               services);
        final OpReplacer or = new OpReplacer(replaceMap);
        return or.replace(mod);
    }

    @Override
    public Term getMod(LocationVariable heap, ProgramVariable selfVar,
            ImmutableList<ProgramVariable> paramVars,
            Services services) {
        return getAnyMod(this.originalMods.get(heap), selfVar, paramVars, services);
    }

    private Term getAnyMod(LocationVariable heap, Term mod, Term heapTerm,
            Term selfTerm,
            ImmutableList<Term> paramTerms,
            Services services) {
        assert heapTerm != null;
        assert (selfTerm == null) == (originalSelfVar == null);
        assert paramTerms != null;
        paramTerms = addGhostParamTerms(paramTerms);
        assert paramTerms.size() == originalParamVars.size();
        assert services != null;

        final Map<LocationVariable,Term> heapTerms = new LinkedHashMap<LocationVariable, Term>();
        heapTerms.put(heap, heapTerm);

        final Map<Term, Term> replaceMap = getReplaceMap(heapTerms,
                                                         selfTerm,
                                                         paramTerms,
                                                         null,
                                                         null,
                                                         null,
                                                         services);
        final OpReplacer or = new OpReplacer(replaceMap);
        return or.replace(mod);
    }

    @Override
    public boolean hasModifiesClause(LocationVariable heap) {
        return this.hasRealModifiesClause.get(heap);
    }

    @Override
    public Term getMod(LocationVariable heap, Term heapTerm,
                       Term selfTerm,
                       ImmutableList<Term> paramTerms,
                       Services services) {
        return getAnyMod(heap, this.originalMods.get(heap), heapTerm, selfTerm, paramTerms, services);
    }

    @Override
    public Term getDep(LocationVariable heap, boolean atPre,
                       ProgramVariable selfVar,
                       ImmutableList<ProgramVariable> paramVars,
                       Map<LocationVariable,? extends ProgramVariable> atPreVars,
                       Services services) {
        assert (selfVar == null) == (originalSelfVar == null);
        assert paramVars != null;
        assert paramVars.size() == originalParamVars.size();
        assert services != null;
        Map<SVSubstitute, SVSubstitute> map = new LinkedHashMap<SVSubstitute, SVSubstitute>();
        if (originalSelfVar != null) {
            map.put(originalSelfVar, selfVar);
        }
        for(ProgramVariable originalParamVar : originalParamVars) {
            map.put(originalParamVar, paramVars.head());
            paramVars = paramVars.tail();
        }
        if(atPreVars != null && originalAtPreVars != null) {
            for(LocationVariable h : services.getTypeConverter().getHeapLDT().getAllHeaps()) {
                ProgramVariable originalAtPreVar = originalAtPreVars.get(h);
                if(atPreVars.get(h) != null && originalAtPreVar != null) {
                    map.put(TB.var(originalAtPreVar), TB.var(atPreVars.get(h)));
                }
            }
        }
        OpReplacer or = new OpReplacer(map);
        return or.replace(originalDeps.get(atPre ? originalAtPreVars.get(heap) : heap));
    }


    @Override
    public Term getDep(LocationVariable heap, boolean atPre,
                       Term heapTerm, Term selfTerm,
                       ImmutableList<Term> paramTerms,
                       Map<LocationVariable, Term> atPres,
                       Services services) {
        assert heapTerm != null;
        assert (selfTerm == null) == (originalSelfVar == null);
        assert paramTerms != null;
        assert paramTerms.size() == originalParamVars.size();
        assert services != null;
        Map<SVSubstitute, SVSubstitute> map = new LinkedHashMap<SVSubstitute, SVSubstitute>();
        map.put(TB.var(heap), heapTerm);
        if (originalSelfVar != null) {
            map.put(TB.var(originalSelfVar), selfTerm);
        }
        for(ProgramVariable originalParamVar : originalParamVars) {
            map.put(TB.var(originalParamVar), paramTerms.head());
            paramTerms = paramTerms.tail();
        }
        if(atPres != null && originalAtPreVars != null) {
            for(LocationVariable h : services.getTypeConverter().getHeapLDT().getAllHeaps()) {
                ProgramVariable originalAtPreVar = originalAtPreVars.get(h);
                if(originalAtPreVar != null && atPres.get(h) != null) {
                    map.put(TB.var(originalAtPreVar), atPres.get(h));
                }
            }
        }
        OpReplacer or = new OpReplacer(map);
        return or.replace(originalDeps.get(atPre ? originalAtPreVars.get(heap) : heap));
    }

    @Override
    public Term getGlobalDefs() {
        return this.globalDefs;
    }

    @Override
    public Term getGlobalDefs(LocationVariable heap, Term heapTerm, Term selfTerm,
                              ImmutableList<Term> paramTerms, Services services) {
        if (globalDefs==null) return null;
        assert heapTerm != null;
        assert (selfTerm == null) == (originalSelfVar == null);
        assert paramTerms != null;
        paramTerms = addGhostParamTerms(paramTerms);
        assert paramTerms.size() == originalParamVars.size();
        assert services != null;
        final Map<Term, Term> replaceMap = getReplaceMap(heap, heapTerm,
                selfTerm,
                paramTerms,
                services);
        final OpReplacer or = new OpReplacer(replaceMap);
        return or.replace(globalDefs);
    }

    @Override
    public String toString() {
        return
                (globalDefs == null? "": "defs: "+ globalDefs +"; ")
                + "pre: "
                + originalPres
                + "; mby: "
                + originalMby
                + "; post: "
                + originalPosts
                + "; mods: "
                + originalMods
                + "; hasMod: "
                + hasRealModifiesClause
                + (originalAxioms != null && originalAxioms.size() > 0 ?  ("; axioms: " + originalAxioms) : "")
                + "; termination: "
                + getModality()
                + "; transaction: "
                + transactionApplicableContract();
    }


    @Override
    public ProofOblInput createProofObl(InitConfig initConfig, Contract contract) {
        return new FunctionalOperationContractPO(initConfig,
                (FunctionalOperationContract) contract);
    }


    @Override
    public String getDisplayName() {
        return ContractFactory.generateDisplayName(baseName, kjt, pm, specifiedIn, id);
    }


    @Override
    public VisibilityModifier getVisibility() {
        assert false; // this is currently not applicable for contracts
        return null;
    }

    public boolean transactionApplicableContract() {
        return transaction;
    }

    @Override
    public FunctionalOperationContract setID(int newId) {
        return new FunctionalOperationContractImpl(baseName,
                                                   null,
                                                   kjt,
                                                   pm,
                                                   specifiedIn,
                                                   modality,
                                                   originalPres,
                                                   originalMby,
                                                   originalPosts,
                                                   originalAxioms,
                                                   originalMods,
                                                   originalDeps,
                                                   hasRealModifiesClause,
                                                   originalSelfVar,
                                                   originalParamVars,
                                                   originalResultVar,
                                                   originalExcVar,
                                                   originalAtPreVars,
                                                   globalDefs,
                                                   newId,
                                                   toBeSaved,
                                                   transaction);
    }


    @Override
    public Contract setTarget(KeYJavaType newKJT,
            IObserverFunction newPM) {
        assert newPM instanceof IProgramMethod;
        return new FunctionalOperationContractImpl(baseName,
                                                   null,
                                                   newKJT,
                                                   (IProgramMethod) newPM,
                                                   specifiedIn,
                                                   modality,
                                                   originalPres,
                                                   originalMby,
                                                   originalPosts,
                                                   originalAxioms,
                                                   originalMods,
                                                   originalDeps,
                                                   hasRealModifiesClause,
                                                   originalSelfVar,
                                                   originalParamVars,
                                                   originalResultVar,
                                                   originalExcVar,
                                                   originalAtPreVars,
                                                   globalDefs,
                                                   id,
                                                   toBeSaved && newKJT.equals(kjt),
                                                   transaction);
    }


    @Override
    public String getTypeName() {
        return ContractFactory.generateContractTypeName(baseName, kjt, pm, specifiedIn);
    }

<<<<<<< HEAD
 
=======
>>>>>>> 554055c9
    @Override
    public boolean hasResultVar() {
       return originalResultVar != null;
    }

    @Override
    public boolean hasSelfVar() {
       return originalSelfVar != null;
    }

<<<<<<< HEAD

    @Override
    public OriginalVariables getOrigVars() {
        Map<LocationVariable, ProgramVariable> atPreVars =
                new LinkedHashMap<LocationVariable, ProgramVariable>();
        for (LocationVariable h: originalAtPreVars.keySet()) {
            atPreVars.put(h, originalAtPreVars.get(h));
        }
        return new OriginalVariables(originalSelfVar, originalResultVar,
                                     originalExcVar, atPreVars, originalParamVars);
    }
}
=======
    @Override
    public KeYJavaType getSpecifiedIn() {
	    return specifiedIn;
    }
}
>>>>>>> 554055c9
<|MERGE_RESOLUTION|>--- conflicted
+++ resolved
@@ -1336,21 +1336,24 @@
         return ContractFactory.generateContractTypeName(baseName, kjt, pm, specifiedIn);
     }
 
-<<<<<<< HEAD
- 
-=======
->>>>>>> 554055c9
+
     @Override
     public boolean hasResultVar() {
        return originalResultVar != null;
     }
 
+
     @Override
     public boolean hasSelfVar() {
        return originalSelfVar != null;
     }
 
-<<<<<<< HEAD
+
+    @Override
+    public KeYJavaType getSpecifiedIn() {
+	    return specifiedIn;
+    }
+
 
     @Override
     public OriginalVariables getOrigVars() {
@@ -1362,11 +1365,4 @@
         return new OriginalVariables(originalSelfVar, originalResultVar,
                                      originalExcVar, atPreVars, originalParamVars);
     }
-}
-=======
-    @Override
-    public KeYJavaType getSpecifiedIn() {
-	    return specifiedIn;
-    }
-}
->>>>>>> 554055c9
+}