--- conflicted
+++ resolved
@@ -16,10 +16,7 @@
 import java.util.LinkedHashMap;
 import java.util.Map;
 
-<<<<<<< HEAD
 import de.uka.ilkd.key.collection.ImmutableList;
-=======
->>>>>>> 224ad001
 import de.uka.ilkd.key.collection.ImmutableSLList;
 import de.uka.ilkd.key.java.Services;
 import de.uka.ilkd.key.java.abstraction.KeYJavaType;
@@ -29,20 +26,14 @@
 import de.uka.ilkd.key.logic.ProgramElementName;
 import de.uka.ilkd.key.ldt.HeapLDT;
 import de.uka.ilkd.key.logic.Term;
-<<<<<<< HEAD
-=======
 import de.uka.ilkd.key.logic.op.IObserverFunction;
->>>>>>> 224ad001
 import de.uka.ilkd.key.logic.op.IProgramMethod;
 import de.uka.ilkd.key.logic.op.LocationVariable;
 import de.uka.ilkd.key.logic.op.ProgramVariable;
 import de.uka.ilkd.key.proof.OpReplacer;
-<<<<<<< HEAD
 import de.uka.ilkd.key.util.InfFlowSpec;
-=======
 import de.uka.ilkd.key.speclang.Contract.OriginalVariables;
 import de.uka.ilkd.key.pp.LogicPrinter;
->>>>>>> 224ad001
 
 /**
  * Standard implementation of the LoopInvariant interface.
@@ -51,10 +42,7 @@
 
     private final LoopStatement loop;
     private final IProgramMethod pm;
-<<<<<<< HEAD
-=======
     private final KeYJavaType kjt;
->>>>>>> 224ad001
     private final Map<LocationVariable,Term> originalInvariants;
     private final Map<LocationVariable,Term> originalModifies;
     private final Map<LocationVariable,
@@ -81,17 +69,11 @@
      */
     public LoopInvariantImpl(LoopStatement loop,
                              IProgramMethod pm,
-<<<<<<< HEAD
+                             KeYJavaType kjt,
                              Map<LocationVariable, Term> invariants,
                              Map<LocationVariable, Term> modifies,
                              Map<LocationVariable, ImmutableList<InfFlowSpec>> infFlowSpecs,
                              Term variant,
-=======
-                             KeYJavaType kjt,
-                             Map<LocationVariable,Term> invariants,
-                             Map<LocationVariable,Term> modifies,  
-                             Term variant, 
->>>>>>> 224ad001
                              Term selfTerm,
                              ImmutableList<Term> localIns,
                              ImmutableList<Term> localOuts,
@@ -101,7 +83,7 @@
         //assert heapAtPre != null;
         this.loop                       = loop;
         this.pm                         = pm;
-<<<<<<< HEAD
+        this.kjt                        = kjt;
         this.originalInvariants         =
                 invariants == null ? new LinkedHashMap<LocationVariable,Term>() : invariants;
         this.originalVariant            = variant;
@@ -116,14 +98,6 @@
         this.localOuts                  = localOuts;
         this.originalAtPres             =
                 atPres == null ? new LinkedHashMap<LocationVariable,Term>() : atPres;
-=======
-        this.kjt                        = kjt;
-        this.originalInvariants         = invariants == null ? new LinkedHashMap<LocationVariable,Term>() : invariants;
-        this.originalVariant            = variant;
-        this.originalModifies           = modifies == null ? new LinkedHashMap<LocationVariable,Term>() : modifies;
-        this.originalSelfTerm           = selfTerm;
-        this.originalAtPres             = atPres == null ? new LinkedHashMap<LocationVariable,Term>() : atPres;
->>>>>>> 224ad001
     }
 
 
@@ -135,20 +109,7 @@
                              KeYJavaType kjt,
 	    		     Term selfTerm, 
 	    		     Map<LocationVariable,Term> atPres) {
-<<<<<<< HEAD
-        this(loop,
-             null,
-             null,
-             null,
-             null,
-             null,
-             selfTerm,
-             null,
-             null,
-             atPres);
-=======
-        this(loop, pm, kjt, null, null, null, selfTerm, atPres);
->>>>>>> 224ad001
+        this(loop, pm, kjt, null, null, null, null, selfTerm, null, null, atPres);
     }
 
 
@@ -208,12 +169,7 @@
     public LoopStatement getLoop() {
         return loop;
     }
-    
-    @Override
-    public IProgramMethod getTarget() {
-        return pm;
-    }
-    
+
     @Override    
     public Term getInvariant(LocationVariable heap,
                              Term selfTerm,
@@ -231,7 +187,7 @@
         LocationVariable baseHeap = services.getTypeConverter().getHeapLDT().getHeap();
         Map<Term, Term> replaceMap = 
             getReplaceMap(selfTerm, atPres, services);
-        OpReplacer or = new OpReplacer(replaceMap);
+        OpReplacer or = new OpReplacer(replaceMap, services.getTermFactory());
         return or.replace(originalModifies.get(baseHeap));
     }
     
@@ -257,7 +213,7 @@
         LocationVariable baseHeap = services.getTypeConverter().getHeapLDT().getHeap();
         Map<Term, Term> replaceMap = 
             getReplaceMap(selfTerm, atPres, services);
-        OpReplacer or = new OpReplacer(replaceMap);
+        OpReplacer or = new OpReplacer(replaceMap, services.getTermFactory());
         return or.replace(originalModifies.get(baseHeap));
     }
 
@@ -269,7 +225,7 @@
         assert (selfTerm == null) == (originalSelfTerm == null);
         Map<Term, Term> replaceMap = 
             getReplaceMap(selfTerm, atPres, services);
-        OpReplacer or = new OpReplacer(replaceMap);
+        OpReplacer or = new OpReplacer(replaceMap, services.getTermFactory());
         return or.replaceInfFlowSpec(originalInfFlowSpecs.get(heap));
     }
 
@@ -340,6 +296,7 @@
     @Override
     public LoopInvariant create(LoopStatement loop,
                                 IProgramMethod pm,
+                                KeYJavaType kjt,
                                 Map<LocationVariable,Term> invariants,
                                 Map<LocationVariable,Term> modifies,
                                 Map<LocationVariable,
@@ -349,7 +306,7 @@
                                 ImmutableList<Term> localIns,
                                 ImmutableList<Term> localOuts,
                                 Map<LocationVariable,Term> atPres) {
-        return new LoopInvariantImpl(loop, pm, invariants,
+        return new LoopInvariantImpl(loop, pm, kjt, invariants,
                                      modifies, infFlowSpecs, variant, selfTerm,
                                      localIns, localOuts, atPres);
     }
@@ -365,7 +322,7 @@
                                 ImmutableList<Term> localIns,
                                 ImmutableList<Term> localOuts,
                                 Map<LocationVariable,Term> atPres) {
-        return create(loop, pm, invariants, modifies, infFlowSpecs,
+        return create(loop, pm, kjt, invariants, modifies, infFlowSpecs,
                       variant, selfTerm, localIns, localOuts, atPres);
     }
 
@@ -389,10 +346,7 @@
     public LoopInvariant setLoop(LoopStatement loop) {
         return new LoopInvariantImpl(loop,
                                      pm,
-<<<<<<< HEAD
-=======
                                      kjt,
->>>>>>> 224ad001
                                      originalInvariants,
                                      originalModifies,
                                      originalInfFlowSpecs,
@@ -407,6 +361,7 @@
     public LoopInvariant setTarget(IProgramMethod newPM) {
         return new LoopInvariantImpl(loop,
                                      newPM,
+                                     kjt,
                                      originalInvariants,
                                      originalModifies,
                                      originalInfFlowSpecs,
@@ -432,15 +387,10 @@
         }
         return new LoopInvariantImpl(loop,
                                      pm,
-<<<<<<< HEAD
+                                     kjt,
                                      newInvariants,
                                      originalModifies,
                                      originalInfFlowSpecs,
-=======
-                                     kjt,
-                                     newInvariants,
-                                     originalModifies,
->>>>>>> 224ad001
                                      originalVariant,
                                      originalSelfTerm,
                                      localIns,
@@ -521,12 +471,7 @@
 
     @Override
     public KeYJavaType getKJT() {
-<<<<<<< HEAD
-        assert (pm != null);
-	return pm.getContainerType();
-=======
 	return this.kjt;
->>>>>>> 224ad001
     }
 
     @Override
@@ -550,17 +495,17 @@
 	return null;
     }
 
-
-<<<<<<< HEAD
     @Override
     public boolean hasInfFlowSpec(Services services) {
         return !getInfFlowSpecs(services).isEmpty();
-=======
+    }
+
     public LoopInvariant setTarget(KeYJavaType newKJT, IObserverFunction newPM) {
         assert newPM instanceof IProgramMethod;
         return new LoopInvariantImpl(loop, (IProgramMethod)newPM, newKJT,
                                      originalInvariants, originalModifies,
-                                     originalVariant, originalSelfTerm,
+                                     originalInfFlowSpecs, originalVariant,
+                                     originalSelfTerm, localIns, localOuts,
                                      originalAtPres);
     }
 
@@ -584,6 +529,5 @@
         }
         return new OriginalVariables(self, null, null, atPreVars,
                                      ImmutableSLList.<ProgramVariable>nil());
->>>>>>> 224ad001
     }
 }