// This file is part of KeY - Integrated Deductive Software Design
// Copyright (C) 2001-2011 Universitaet Karlsruhe, Germany
//                         Universitaet Koblenz-Landau, Germany
//                         Chalmers University of Technology, Sweden
//
// The KeY system is protected by the GNU General Public License. 
// See LICENSE.TXT for details.
//
//

package de.uka.ilkd.key.speclang;

import java.util.LinkedHashMap;
import java.util.Map;

import de.uka.ilkd.key.java.Services;
import de.uka.ilkd.key.java.abstraction.KeYJavaType;
import de.uka.ilkd.key.java.declaration.modifier.VisibilityModifier;
import de.uka.ilkd.key.java.statement.LoopStatement;
import de.uka.ilkd.key.java.visitor.Visitor;
import de.uka.ilkd.key.logic.*;
import de.uka.ilkd.key.proof.OpReplacer;


/**
 * Standard implementation of the LoopInvariant interface.
 */
public final class LoopInvariantImpl implements LoopInvariant {
        
    private final LoopStatement loop;
    private final Term originalInvariant;
    private final Term originalTransactionInvariant;
    private final Term originalModifies;
    private final Term originalModifiesBackup;
    private final Term originalVariant;
    private final Term originalSelfTerm;
    private final Term originalHeapAtPre;
    private final Term originalSavedHeapAtPre;
    
    
    //-------------------------------------------------------------------------
    //constructors
    //-------------------------------------------------------------------------
    
    /**
     * Creates a loop invariant.
     * @param loop the loop to which the invariant belongs
     * @param invariant the invariant formula
     * @param modifies the modifier set
     * @param variant the variant term
     * @param selfTerm the term used for the receiver object
     * @param heapAtPre the term used for the at pre heap
     */
    public LoopInvariantImpl(LoopStatement loop,
                             Term invariant,
                             Term transactionInvariant,
                             Term modifies,  
                             Term modifiesBackup,  
                             Term variant, 
                             Term selfTerm,
                             Term heapAtPre,
                             Term savedHeapAtPre) {
        assert loop != null;
        //assert modifies != null;
        //assert heapAtPre != null;
        this.loop                       = loop;
        this.originalInvariant          = invariant;
        this.originalTransactionInvariant = transactionInvariant;
        this.originalVariant            = variant;
        this.originalModifies           = modifies;
        this.originalModifiesBackup     = modifiesBackup;
        this.originalSelfTerm           = selfTerm;   
        this.originalHeapAtPre          = heapAtPre;
        this.originalSavedHeapAtPre     = savedHeapAtPre;
    }

    public LoopInvariantImpl(LoopStatement loop,
                             Term invariant,
                             Term modifies,   
                             Term variant, 
                             Term selfTerm,
                             Term heapAtPre) {
        this(loop,invariant,null,modifies,null,variant,selfTerm,heapAtPre,null);
    }
    
    /**
     * Creates an empty, default loop invariant for the passed loop.
     */
    public LoopInvariantImpl(LoopStatement loop, 
	    		     Term selfTerm, 
	    		     Term heapAtPre) {
        this(loop, 
             null, 
             null, 
             null,
             null,
             null,
             selfTerm,
             null,
             null);
    }
    
    
    
    //-------------------------------------------------------------------------
    //internal methods
    //-------------------------------------------------------------------------
    
    private Map /*Operator, Operator, Term -> Term*/<Term, Term> getReplaceMap(
            Term selfTerm,
            Term heapAtPre,
            Term savedHeapAtPre,
            Services services) {
        final Map<Term, Term> result = new LinkedHashMap<Term, Term>();
        
        //self
        if(selfTerm != null) {
//            assert selfTerm.sort().extendsTrans(originalSelfTerm.sort()) :
//        	   "instantiating sort " + originalSelfTerm.sort()
//        	   + " with sort " + selfTerm.sort()
//        	   + " which is not a subsort!";
            result.put(originalSelfTerm, selfTerm);
        }
        
        //-parameters and other local variables are always kept up to
        // date by the ProgVarReplaceVisitor

        //atPre heap
        if(heapAtPre != null) {
	    assert originalHeapAtPre.sort().equals(heapAtPre.sort());
	    result.put(originalHeapAtPre, heapAtPre);
        }

        if(savedHeapAtPre != null) {
            assert originalSavedHeapAtPre.sort().equals(savedHeapAtPre.sort());
            result.put(originalSavedHeapAtPre, savedHeapAtPre);
            }

        return result;
    }
    
    
    private Map<Term,Term> getInverseReplaceMap(
            Term selfTerm,
            Term heapAtPre,
            Term savedHeapAtPre,
            Services services) {
       final Map<Term,Term> result = new LinkedHashMap<Term,Term>();
       final Map<Term, Term> replaceMap = getReplaceMap(selfTerm, heapAtPre, savedHeapAtPre, services);
       for(Map.Entry<Term, Term> next: replaceMap.entrySet()) {
           result.put(next.getValue(), next.getKey());
       }
       return result;
    }
    
    
    
    //-------------------------------------------------------------------------
    //public interface
    //-------------------------------------------------------------------------

    @Override
    public LoopStatement getLoop() {
        return loop;
    }

    @Override
    public Term getInvariant(Term selfTerm, Term heapAtPre, Services services){
<<<<<<< HEAD
        return getInvariant(selfTerm,heapAtPre,null,services);
=======
        return getInvariant(selfTerm, heapAtPre, null, services);
>>>>>>> d75cba32
    }
    
    @Override    
    public Term getInvariant(Term selfTerm,
            		     Term heapAtPre,
            		     Term savedHeapAtPre,
            		     Services services) {
        assert (selfTerm == null) == (originalSelfTerm == null);
        Map<Term, Term> replaceMap = getReplaceMap(selfTerm, heapAtPre, savedHeapAtPre, services);
        OpReplacer or = new OpReplacer(replaceMap);
        return or.replace(savedHeapAtPre == null ? originalInvariant : originalTransactionInvariant);
    }
    
    @Override
    public Term getModifies(Term selfTerm, Term heapAtPre, Services services){
        return getModifies(selfTerm, heapAtPre, null, services);
    }
    
    @Override
    public Term getModifies(Term selfTerm,
            		    Term heapAtPre,
            		    Term savedHeapAtPre,
            		    Services services) {
        assert (selfTerm == null) == (originalSelfTerm == null);
        Map<Term, Term> replaceMap = 
            getReplaceMap(selfTerm, heapAtPre, savedHeapAtPre, services);
        OpReplacer or = new OpReplacer(replaceMap);
        return or.replace(savedHeapAtPre == null ? originalModifies : originalModifiesBackup);
    }
    

    @Override
    public Term getVariant(Term selfTerm, 
            		   Term heapAtPre,
            		   Services services) {
        assert (selfTerm == null) == (originalSelfTerm == null);
        Map<Term, Term> replaceMap = 
            getReplaceMap(selfTerm, heapAtPre, null, services);
        OpReplacer or = new OpReplacer(replaceMap);
        return or.replace(originalVariant);
    }
    
    @Override
    public Term getInternalInvariant() {
        return originalInvariant;
    }

    @Override
    public Term getInternalVariant() {
        return originalVariant;
    }

    
    @Override
    public Term getInternalSelfTerm() {
        return originalSelfTerm;
    }
    
    
    @Override
    public Term getInternalHeapAtPre() {
        return originalHeapAtPre;
    }

    @Override
    public Term getInternalSavedHeapAtPre() {
        return originalSavedHeapAtPre;
    }

    
    @Override
    public LoopInvariant setLoop(LoopStatement loop) {
        return new LoopInvariantImpl(loop,
                                     originalInvariant,
                                     originalTransactionInvariant,
                                     originalModifies,
                                     originalModifiesBackup,
                                     originalVariant,
                                     originalSelfTerm,
                                     originalHeapAtPre,
                                     originalSavedHeapAtPre);
    }
    
    
    @Override
    public LoopInvariant setInvariant(Term invariant, 
            			      Term selfTerm,
            			      Term heapAtPre,
            			      Term savedHeapAtPre,
            			      Services services) {
        assert (selfTerm == null) == (originalSelfTerm == null);
        Map<Term, Term> inverseReplaceMap 
            = getInverseReplaceMap(selfTerm, heapAtPre, savedHeapAtPre, services);
        OpReplacer or = new OpReplacer(inverseReplaceMap);
        final boolean transaction = savedHeapAtPre != null;
        return new LoopInvariantImpl(loop, 
                                     transaction ? originalInvariant : or.replace(invariant), 
                                     transaction ? or.replace(invariant) :  originalTransactionInvariant,  
                                     originalModifies, 
                                     originalModifiesBackup, 
                                     originalVariant, 
                                     originalSelfTerm,
                                     originalHeapAtPre,
                                     originalSavedHeapAtPre);
    }
    
    
    @Override
    public void visit(Visitor v) {
        v.performActionOnLoopInvariant(this);
    }
    
    
    @Override
    public String toString() {
        return "invariant: " 
                + originalInvariant
                + "; invariant_transaction: "
                + originalTransactionInvariant
                + "; modifies: " 
                + originalModifies
                + "; modifies_backup: " 
                + originalModifiesBackup
                + "; variant: "
                + originalVariant;
    }


    @Override
    public String getDisplayName() {
	return "loop invariant";
    }


    @Override
    public KeYJavaType getKJT() {
	assert false;
	return null;
    }


    @Override
    public String getName() {
	return "loop invariant";
    }


    @Override
    public VisibilityModifier getVisibility() {
	assert false;
	return null;
    }
}<|MERGE_RESOLUTION|>--- conflicted
+++ resolved
@@ -166,11 +166,7 @@
 
     @Override
     public Term getInvariant(Term selfTerm, Term heapAtPre, Services services){
-<<<<<<< HEAD
-        return getInvariant(selfTerm,heapAtPre,null,services);
-=======
         return getInvariant(selfTerm, heapAtPre, null, services);
->>>>>>> d75cba32
     }
     
     @Override    
