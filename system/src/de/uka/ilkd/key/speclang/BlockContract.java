package de.uka.ilkd.key.speclang;

import de.uka.ilkd.key.collection.ImmutableList;
import java.util.*;

import de.uka.ilkd.key.collection.ImmutableSet;
import de.uka.ilkd.key.java.Label;
import de.uka.ilkd.key.java.Services;
import de.uka.ilkd.key.java.StatementBlock;
import de.uka.ilkd.key.java.abstraction.KeYJavaType;
import de.uka.ilkd.key.java.statement.Break;
import de.uka.ilkd.key.java.statement.Continue;
import de.uka.ilkd.key.java.statement.LabelJumpStatement;
import de.uka.ilkd.key.java.visitor.OuterBreakContinueAndReturnCollector;
import de.uka.ilkd.key.java.visitor.Visitor;
import de.uka.ilkd.key.logic.ProgramElementName;
import de.uka.ilkd.key.logic.Term;
import de.uka.ilkd.key.logic.TermBuilder;
import de.uka.ilkd.key.logic.op.IProgramMethod;
import de.uka.ilkd.key.logic.op.LocationVariable;
import de.uka.ilkd.key.logic.op.Modality;
import de.uka.ilkd.key.logic.op.ProgramVariable;
import de.uka.ilkd.key.util.MiscTools;
import de.uka.ilkd.key.util.Triple;

public interface BlockContract extends SpecificationElement {

    public StatementBlock getBlock();
    public List<Label> getLabels();
    public IProgramMethod getMethod();
    public Modality getModality();
    public Variables getPlaceholderVariables();
    public boolean isTransactionApplicable();
    public boolean isReadOnly(Services services);
    /**
     * Returns <code>true</code> iff the method (according to the contract) does
     * not modify the heap at all, i.e., iff it is "strictly pure."
     * 
     * @return whether this contract is strictly pure.
     */
    public boolean hasModifiesClause();

    // TODO Why do we need remembranceHeaps for the precondition? Do we also need remembranceLocalVariables?
    public Term getPrecondition(LocationVariable heap,
                                ProgramVariable self,
                                Map<LocationVariable, LocationVariable> remembranceHeaps,
                                Services services);
    public Term getPrecondition(LocationVariable heapVariable,
                                Term heap,
                                Term self,
                                Map<LocationVariable, Term> remembranceHeaps,
                                Services services);
    public Term getPrecondition(LocationVariable heap, Services services);

    public Term getPostcondition(LocationVariable heap, Variables variables, Services services);
    public Term getPostcondition(LocationVariable heapVariable, Term heap,
                                 Terms terms, Services services);
    public Term getPostcondition(LocationVariable heap, Services services);

    public Term getModifiesClause(LocationVariable heap, ProgramVariable self, Services services);
    public Term getModifiesClause(LocationVariable heapVariable, Term heap,
                                  Term self, Services services);
    public Term getModifiesClause(LocationVariable heap, Services services);

    public void visit(Visitor visitor);

    public String getHtmlText(Services services);

    // TODO Find better name: Creates a new block contract with the given changes.
    public BlockContract update(StatementBlock newBlock,
                                Map<LocationVariable,Term> newPreconditions,
                                Map<LocationVariable,Term> newPostconditions,
                                Map<LocationVariable,Term> newModifiesClauses,
                                final ImmutableList<Triple<ImmutableList<Term>,
                                                           ImmutableList<Term>,
                                                           ImmutableList<Term>>> newRespects,
                                Variables newVariables);

<<<<<<< HEAD
    public BlockContract updateVariables(Variables newVariables);

    /**
     * Returns the method in which the block is located.
     */
    public IProgramMethod getTarget();


    /**
     * Tells whether the contract contains a measured_by clause.
     */
    public boolean hasMby();


    /**
     * Returns the original precondition of the contract.
     */
    Term getPre(Services services);


    /**
     * Returns the original postcondition of the contract.
     */
    Term getPost(Services services);


    /**
     * Returns the original modifies clause of the contract.
     */
    Term getMod(Services services);


    /**
     * Returns the original respects clause of the contract.
     */
    public ImmutableList<Triple<ImmutableList<Term>,
                                ImmutableList<Term>,
                                ImmutableList<Term>>> getRespects();


    /**
     * Returns the original used variables like self, result etc..
     */
    public Variables getVariables();


    /**
     * Returns the original used variables like self, result etc. as terms.
     */
    public Terms getVariablesAsTerms();

=======
    public BlockContract setBlock(StatementBlock newBlock);
>>>>>>> 78f7993b

    public static class Variables {

        public static Variables create(final StatementBlock block,
                                       final List<Label> labels,
                                       final IProgramMethod method,
                                       final Services services) {
            return new VariablesCreator(block, labels, method, services).create();
        }

        public final ProgramVariable self;
        public final Map<Label, ProgramVariable> breakFlags;
        public final Map<Label, ProgramVariable> continueFlags;
        public final ProgramVariable returnFlag;
        public final ProgramVariable result;
        public final ProgramVariable exception;
        public final Map<LocationVariable, LocationVariable> remembranceHeaps;
        public final Map<LocationVariable, LocationVariable> remembranceLocalVariables;

        public Variables(final ProgramVariable self,
                         final Map<Label, ProgramVariable> breakFlags,
                         final Map<Label, ProgramVariable> continueFlags,
                         final ProgramVariable returnFlag,
                         final ProgramVariable result,
                         final ProgramVariable exception,
                         final Map<LocationVariable, LocationVariable> remembranceHeaps,
                         final Map<LocationVariable, LocationVariable> remembranceLocalVariables)
        {
            this.self = self;
            this.breakFlags = breakFlags;
            this.continueFlags = continueFlags;
            this.returnFlag = returnFlag;
            this.result = result;
            this.exception = exception;
            this.remembranceHeaps = remembranceHeaps;
            this.remembranceLocalVariables = remembranceLocalVariables;
        }

        public Map<LocationVariable, LocationVariable> combineRemembranceVariables()
        {
            final Map<LocationVariable, LocationVariable> result =
                    new LinkedHashMap<LocationVariable, LocationVariable>();
            result.putAll(remembranceHeaps);
            result.putAll(remembranceLocalVariables);
            return result;
        }

        public Terms termify(Term self)
        {
            return new BlockContract.Terms(
                self,
                termifyFlags(breakFlags),
                termifyFlags(continueFlags),
                termifyVariable(returnFlag),
                termifyVariable(result),
                termifyVariable(exception),
                termifyRemembranceVariables(remembranceHeaps),
                termifyRemembranceVariables(remembranceLocalVariables)
            );
        }

        private Map<Label, Term> termifyFlags(final Map<Label, ProgramVariable> flags)
        {
            final Map<Label, Term> result = new LinkedHashMap<Label, Term>();
            for (Map.Entry<Label, ProgramVariable> flag : flags.entrySet()) {
                result.put(flag.getKey(), termifyVariable(flag.getValue()));
            }
            return result;
        }

        private Map<LocationVariable, Term> termifyRemembranceVariables(
                    final Map<LocationVariable, LocationVariable> remembranceVariables) {
            final Map<LocationVariable, Term> result = new LinkedHashMap<LocationVariable, Term>();
            for (Map.Entry<LocationVariable, LocationVariable> remembranceVariable
                    : remembranceVariables.entrySet()) {
                result.put(remembranceVariable.getKey(),
                           termifyVariable(remembranceVariable.getValue()));
            }
            return result;
        }

        private Term termifyVariable(final ProgramVariable variable)
        {
            if (variable != null) {
                return TermBuilder.DF.var(variable);
            }
            else {
                return null;
            }
        }

    }

    public static class VariablesCreator extends TermBuilder.Serviced {

        private static final String BREAK_FLAG_BASE_NAME = "broke";
        private static final String CONTINUE_FLAG_BASE_NAME = "continued";
        private static final String RETURN_FLAG_NAME = "returned";
        private static final String FLAG_INFIX = "To";
        private static final String REMEMBRANCE_SUFFIX = "Before_BLOCK";

        private final StatementBlock block;
        private final List<Label> labels;
        private final IProgramMethod method;
        private Map<Label, ProgramVariable> breakFlags;
        private Map<Label, ProgramVariable> continueFlags;
        private ProgramVariable returnFlag;

        public VariablesCreator(final StatementBlock block, final List<Label> labels,
                                final IProgramMethod method, final Services services) {
            super(services);
            this.block = block;
            this.labels = labels;
            this.method = method;
        }

        public Variables create()
        {
            createAndStoreFlags();
            return new Variables(
                selfVar(method, method.getContainerType(), false),
                breakFlags,
                continueFlags,
                returnFlag,
                resultVar(method, false),
                excVar(method, false),
                createRemembranceHeaps(),
                createRemembranceLocalVariables()
            );
        }

        private void createAndStoreFlags() {
            final OuterBreakContinueAndReturnCollector collector =
                    new OuterBreakContinueAndReturnCollector(block, labels, services);
            collector.collect();

            final List<Break> breaks = collector.getBreaks();
            final List<Continue> continues = collector.getContinues();
            final boolean returnOccurred = collector.hasReturns();

            final Set<Label> breakLabels = collectLabels(breaks);
            final Set<Label> continueLabels = collectLabels(continues);

            breakFlags = createFlags(breakLabels, BREAK_FLAG_BASE_NAME);
            continueFlags = createFlags(continueLabels, CONTINUE_FLAG_BASE_NAME);
            returnFlag = returnOccurred ? createFlag(RETURN_FLAG_NAME) : null;
        }

        private Set<Label> collectLabels(final List<? extends LabelJumpStatement> jumps) {
            final Set<Label> result = new LinkedHashSet<Label>();
            for (LabelJumpStatement jump : jumps) {
                result.add(jump.getLabel());
            }
            return result;
        }

        private Map<Label, ProgramVariable> createFlags(final Set<Label> labels,
                                                        final String baseName) {
            final Map<Label, ProgramVariable> result = new LinkedHashMap<Label, ProgramVariable>();
            for (Label label : labels) {
                final String suffix = label == null ? "" : FLAG_INFIX + label;
                result.put(label, createFlag(baseName + suffix));
            }
            return result;
        }

        private ProgramVariable createFlag(final String name)
        {
            return createVariable(name, services.getJavaInfo().getKeYJavaType("boolean"));
        }

        private Map<LocationVariable, LocationVariable> createRemembranceHeaps()
        {
            final Map<LocationVariable, LocationVariable> result =
                    new LinkedHashMap<LocationVariable, LocationVariable>();
            for (LocationVariable heap : services.getTypeConverter().getHeapLDT().getAllHeaps()) {
                result.put(heap, heapAtPreVar(heap + "_" + REMEMBRANCE_SUFFIX, heap.sort(), false));
            }
            return result;
        }

        private Map<LocationVariable, LocationVariable> createRemembranceLocalVariables()
        {
            Map<LocationVariable, LocationVariable> result =
                    new LinkedHashMap<LocationVariable, LocationVariable>();
            ImmutableSet<ProgramVariable> localOutVariables = MiscTools.getLocalOuts(block, services);
            for (ProgramVariable localOutVariable : localOutVariables) {
                result.put(
                    (LocationVariable) localOutVariable,
                    createVariable(localOutVariable.name() + "_" + REMEMBRANCE_SUFFIX,
                                   localOutVariable.getKeYJavaType()));
            }
            return result;
        }

        private LocationVariable createVariable(final String name, final KeYJavaType type) {
            return new LocationVariable(new ProgramElementName(name), type);
        }

    }

    public static class Terms {

        public final Term self;
        public final Map<Label, Term> breakFlags;
        public final Map<Label, Term> continueFlags;
        public final Term returnFlag;
        public final Term result;
        public final Term exception;
        public final Map<LocationVariable, Term> remembranceHeaps;
        public final Map<LocationVariable, Term> remembranceLocalVariables;

        public Terms(final Term self,
                     final Map<Label, Term> breakFlags,
                     final Map<Label, Term> continueFlags,
                     final Term returnFlag,
                     final Term result,
                     final Term exception,
                     final Map<LocationVariable, Term> remembranceHeaps,
                     final Map<LocationVariable, Term> remembranceLocalVariables)
        {
            this.self = self;
            this.breakFlags = breakFlags;
            this.continueFlags = continueFlags;
            this.returnFlag = returnFlag;
            this.result= result;
            this.exception= exception;
            this.remembranceHeaps = remembranceHeaps;
            this.remembranceLocalVariables = remembranceLocalVariables;
        }

    }

}<|MERGE_RESOLUTION|>--- conflicted
+++ resolved
@@ -76,8 +76,7 @@
                                                            ImmutableList<Term>>> newRespects,
                                 Variables newVariables);
 
-<<<<<<< HEAD
-    public BlockContract updateVariables(Variables newVariables);
+    public BlockContract setBlock(StatementBlock newBlock);
 
     /**
      * Returns the method in which the block is located.
@@ -128,9 +127,6 @@
      */
     public Terms getVariablesAsTerms();
 
-=======
-    public BlockContract setBlock(StatementBlock newBlock);
->>>>>>> 78f7993b
 
     public static class Variables {
 
