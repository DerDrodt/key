// This file is part of KeY - Integrated Deductive Software Design
//
// Copyright (C) 2001-2011 Universitaet Karlsruhe (TH), Germany
//                         Universitaet Koblenz-Landau, Germany
//                         Chalmers University of Technology, Sweden
// Copyright (C) 2011-2013 Karlsruhe Institute of Technology, Germany
//                         Technical University Darmstadt, Germany
//                         Chalmers University of Technology, Sweden
//
// The KeY system is protected by the GNU General
// Public License. See LICENSE.TXT for details.
//

lexer grammar KeYJMLPreLexer;


@header {
    package de.uka.ilkd.key.speclang.jml.pretranslation;

    import de.uka.ilkd.key.util.Debug;
}

@members {
    private final Stack<String> paraphrase = new Stack<String>();

    private void newline() {
      Debug.out("newline() was called but ANTLRv3 does not implement it anymore.");
    }

    private void append(final String text) {
      setText(getText() + text);
    }
}

    ABSTRACT 			: 'abstract';
    ACCESSIBLE                  : 'accessible';
    ACCESSIBLE_REDUNDANTLY      : 'accessible_redundantly';
    ALSO 			: 'also';
    ASSERT                      : 'assert';
    ASSERT_REDUNDANTLY          : 'assert_redundantly';
    ASSUME                      : 'assume';
    ASSUME_REDUNDANTLY          : 'assume_redundantly';
    ASSIGNABLE 			: 'assignable';
    ASSIGNABLE_RED 		: 'assignable_redundantly';
    AXIOM                       : 'axiom';
    BEHAVIOR 			: 'behavior';
    BEHAVIOUR 			: 'behaviour';
	BREAKS				: 'breaks';
	BREAK_BEHAVIOR 	    : 'break_behavior';
    BREAK_BEHAVIOUR 	: 'break_behaviour';
    CAPTURES 			: 'captures';
    CAPTURES_RED 		: 'captures_redundantly';
    CODE 			: 'code';
    CODE_BIGINT_MATH 		: 'code_bigint_math';
    CODE_JAVA_MATH 		: 'code_java_math';
    CODE_SAFE_MATH		: 'code_safe_math';
    CONST 			: 'const';
    CONSTRAINT			: 'constraint';
    CONSTRAINT_RED		: 'constraint_redundantly';
	CONTINUES			: 'continues';
	CONTINUE_BEHAVIOR 	: 'continue_behavior';
    CONTINUE_BEHAVIOUR 	: 'continue_behaviour';
    DECREASES  			: 'decreases';
    DECREASES_REDUNDANTLY  	: 'decreases_redundantly';
    DECREASING  		: 'decreasing';
    DECREASING_REDUNDANTLY  	: 'decreasing_redundantly';
    DIVERGES 			: 'diverges';
    DIVERGES_RED 		: 'diverges_redundantly';
    DURATION 			: 'duration';
    DURATION_RED 		: 'duration_redundantly';
    ENSURES 			: 'ensures';
    ENSURES_RED 		: 'ensures_redundantly';
    EXCEPTIONAL_BEHAVIOR 	: 'exceptional_behavior';
    EXCEPTIONAL_BEHAVIOUR 	: 'exceptional_behaviour';
    EXSURES                     : 'exsures';
    EXSURES_RED                 : 'exsures_redundantly';
    EXTRACT                     : 'extract';
    FINAL 			: 'final';
    FOR_EXAMPLE			: 'for_example';
    FORALL			: 'forall';
    GHOST 			: 'ghost';
    HELPER 			: 'helper';
    IMPLIES_THAT		: 'implies_that';
    IN				: 'in';
    IN_RED			: 'in_redundantly';
    INITIALLY			: 'initially';
    INSTANCE 			: 'instance';
    INVARIANT 			: 'invariant';
    INVARIANT_RED 		: 'invariant_redundantly';
    LOOP_INVARIANT  		: 'loop_invariant';
    LOOP_INVARIANT_RED  	: 'loop_invariant_redundantly';
    MAINTAINING  		: 'maintaining';
    MAINTAINING_REDUNDANTLY	: 'maintaining_redundantly';
    MAPS			: 'maps';
    MAPS_RED			: 'maps_redundantly';
    MEASURED_BY                 : 'measured_by';
    MEASURED_BY_REDUNDANTLY     : 'measured_by_redundantly';
    MODEL 			: 'model';
    MODEL_BEHAVIOR 		: 'model_behavior' ;
    MODEL_BEHAVIOUR 		: 'model_behaviour' ;
    MODIFIABLE			: 'modifiable';
    MODIFIABLE_RED		: 'modifiable_redundantly';
    MODIFIES			: 'modifies';
    MODIFIES_RED		: 'modifies_redundantly';
    MONITORED                   : 'monitored';
    MONITORS_FOR		: 'monitors_for';
    NATIVE			: 'native';
    NON_NULL 			: 'non_null';
    NORMAL_BEHAVIOR 		: 'normal_behavior';
    NORMAL_BEHAVIOUR 		: 'normal_behaviour';
    NO_STATE			: 'no_state' ;
    NOWARN			: 'nowarn';
    NULLABLE 			: 'nullable';
    NULLABLE_BY_DEFAULT 	: 'nullable_by_default';
    OLD				: 'old';
    PRIVATE 			: 'private';
    PROTECTED 			: 'protected';
    PUBLIC			: 'public';
    PURE 			: 'pure';
    STRICTLY_PURE               : 'strictly_pure';
    READABLE			: 'readable';
    REPRESENTS			: 'represents';
    REPRESENTS_RED		: 'represents_redundantly';
    REQUIRES 			: 'requires';
    REQUIRES_RED 		: 'requires_redundantly';
	RETURNS				: 'returns';
	RETURN_BEHAVIOR 	: 'return_behavior';
    RETURN_BEHAVIOUR 	: 'return_behaviour';
    SCOPE_SAFE 			: 'scopeSafe';
    ARBITRARY_SCOPE             : 'arbitraryScope';
    ARBITRARY_SCOPE_THIS        : 'arbitraryScopeThis';
    SET 			: 'set';
    SIGNALS 			: 'signals';
    SIGNALS_ONLY 		: 'signals_only';
    SIGNALS_ONLY_RED 		: 'signals_only_redundantly';
    SIGNALS_RED 		: 'signals_redundantly';
    SPEC_BIGINT_MATH 		: 'spec_bigint_math';
    SPEC_JAVA_MATH 		: 'spec_java_math';
    SPEC_PROTECTED 		: 'spec_protected';
    SPEC_PUBLIC 		: 'spec_public';
    SPEC_NAME                   : 'name';
    SPEC_SAFE_MATH 		: 'spec_safe_math';
    STATIC 			: 'static';
    STRICTFP 			: 'strictfp';
    SYNCHRONIZED 		: 'synchronized';
    TRANSIENT 			: 'transient';
    TWO_STATE			: 'two_state' ;
    UNINITIALIZED 		: 'uninitialized';
    VOLATILE 			: 'volatile';
    WHEN 			: 'when';
    WHEN_RED 			: 'when_redundantly';
    WORKING_SPACE 		: 'working_space';
    WORKING_SPACE_RED 		: 'working_space_redundantly';
    WORKING_SPACE_SINGLE_ITERATION	: 'working_space_single_iteration';
    WORKING_SPACE_SINGLE_ITERATION_PARAM	: 'working_space_single_iteration_param';
    WORKING_SPACE_SINGLE_ITERATION_LOCAL	: 'working_space_single_iteration_local';
    WORKING_SPACE_SINGLE_ITERATION_CONSTRUCTED	: 'working_space_single_iteration_constructed';
    WORKING_SPACE_SINGLE_ITERATION_REENTRANT	: 'working_space_single_iteration_reentrant';
    WORKING_SPACE_CONSTRUCTED 		: 'working_space_constructed';
    WORKING_SPACE_LOCAL 		: 'working_space_local';
    WORKING_SPACE_CALLER 		: 'working_space_caller';
    WORKING_SPACE_REENTRANT 		: 'working_space_reentrant';
    WRITABLE			: 'writable';

fragment SL_COMMENT
@init {
    paraphrase.push("a single-line non-specification comment");
}
@after { paraphrase.pop(); }
:
    '//'
    (
	(~('@'|'\n'))
	=>
        ~('@'|'\n')
        (
            options { greedy = true; }
            :
            ~'\n'
        )*
    )?
;


fragment ML_COMMENT
@init {
    paraphrase.push("a multi-line non-specification comment");
}
@after { paraphrase.pop(); }
:
    '/*'
    (
        (~('*').|'*'~'/')
        =>
        (	'\n'         { newline(); }
            | 	~('@' | '\n')
        )
	(
	    options { greedy = false; }
            :
                '\n'     { newline(); }
            |	~'\n'
	)*
    )?
    '*/'
;

fragment LETTER
@init {
    paraphrase.push("a letter");
}
@after { paraphrase.pop(); }
:
        'a'..'z'
    |   'A'..'Z'
    |   '_'
    |   '$'
    |   '\\'
;


fragment DIGIT
@init {
    paraphrase.push("a digit");
}
@after { paraphrase.pop(); }
:
    '0'..'9'
;


WS
@init {
    paraphrase.push("white space");
    boolean acceptAt = false;
}
@after { paraphrase.pop(); }
:
    (
	    ' '
	|   '\t'
	|   '\n'  { newline(); acceptAt = true; }
	|   '\r'
	|   {acceptAt}? '@'
	|   ('//@') => '//@'
	|   ('/*@') => '/*@'
	|   ('@*/') => '@*/'
	|   ('*/') => '*/'
	|   SL_COMMENT
	|   ML_COMMENT
    )+
    {
	$channel = HIDDEN;
    }
;




IDENT
@init {
    paraphrase.push("an identifier");
}
@after { paraphrase.pop(); }
:
    LETTER
    (	options { greedy = true; }
	:
	    LETTER
	|   DIGIT
    )*
;

BODY
@init {
    paraphrase.push("a method body");
    int braceCounter = 0;
    boolean ignoreAt = false;
    String s = null;
}
@after { paraphrase.pop(); }
<<<<<<< HEAD
:
    '{'
    (
	   '{'                      { braceCounter++; ignoreAt = false; }
	|  '}'  { if (braceCounter > 0) { braceCounter--; }; ignoreAt = false; }
	|  '\n'                     { newline(); ignoreAt = true; }
	|  ' '
	|  '\u000C'
	|  '\t'
	|  '\r'
	|  {!ignoreAt}? '@'
	|  {ignoreAt}? { s = getText(); } '@'	    { setText(s); ignoreAt = false; }
	|  ~('{' | '}' | '\n' | ' ' | '\u000C' | '\r' | '\t' | '@' )    { ignoreAt = false; }
    )*
    {braceCounter == 0}? '}'
=======
:  
   '{' 
      (
	   '{'                    { braceCounter++; ignoreAt = false; }  
    	|  {braceCounter > 0}?=> '}'  { braceCounter--; ignoreAt = false; } 
    	|  '\n'                     { newline(); ignoreAt = true; }
    	|  ' '
    	|  '\u000C'
    	|  '\t'
    	|  '\r'
    	|  {!ignoreAt}? '@'
    	|  {ignoreAt}? { s = getText(); } '@'	    { setText(s); ignoreAt = false; }
    	|  ~('{' | '}' | '\n' | ' ' | '\u000C' | '\t' | '\r' | '@' )    { ignoreAt = false; }
    )* {braceCounter == 0}?=> '}'
>>>>>>> e4089518
;


SEMICOLON
@init {
    paraphrase.push("a semicolon");
}
@after { paraphrase.pop(); }
:
    ';'
;

STRING_LITERAL
@init {
  paraphrase.push("a string in double quotes");
}
@after {
    paraphrase.pop();

    // strip quotation marks
    final String text = getText();
    final int length = text.length();
    setText(text.substring(1, length - 1));
}
    : '"' ( ESC | ~('"'|'\\') )* '"'
    ;

fragment
ESC
    :	'\\'
    (	'n'         { setText("\n"); }
	|	'r' { setText("\r"); }
	|	't' { setText("\t"); }
	|	'b' { setText("\b"); }
	|	'f' { setText("\f"); }
	|	'"' { setText("\""); }
	|	'\'' { setText("'"); }
	|	'\\' { setText("\\"); }
	|	':' { setText ("\\:"); }
	|	' ' { setText ("\\ "); }
    )
    ;


    AXIOM_NAME_BEGIN
    @init {
      paraphrase.push("`['");
    }
    @after { paraphrase.pop(); }
        :
        '['
        ;

    AXIOM_NAME_END
    @init {
      paraphrase.push("`]'");
    }
    @after { paraphrase.pop(); }
        :
        ']'
        ;
        
    
// http://www.eecs.ucf.edu/~leavens/JML/jmlrefman/jmlrefman_4.html#SEC31, 2013-06-22
    
    

        
LPAREN : '(';
RPAREN : ')';
EQUALITY : '=';
EMPTYBRACKETS : '[]';
        

JAVASEPARATOR
    :
       '{' | '}' | '[' | ']' | ';' | ',' | '.'
    ;

JAVAOPERATOR
    :
          '='  | '<'   | '>'   | '!'   | '~'    | '?'  | ':'  | '=='
        | '<=' | '>='  | '!='  | '&&'  | '||'   | '++' | '--' | '+'
        | '-'  | '*'   | '/'   | '&'   | '|'    | '^'  | '%'  | '<<'
        | '>>' | '>>>' | '+='  | '-='  | '*='   | '/=' | '&=' | '|='
        | '^=' | '%='  | '<<=' | '>>=' | '>>>='
    ;


NEST_START
:
    '{|'
;

NEST_END
:
    '|}'
;

JMLSPECIALSYMBOL
    :
          '==>' | '<==' | '<==>' | '<=!=>' | '->' | '<-' | '..' 
    ;

INTEGERLITERAL
    :
        '0' | DECIMALINTEGERLITERAL
    ;

fragment
DECIMALINTEGERLITERAL
    :
        NONZERODIGIT DIGITS? INTEGERTYPESUFFIX?
    ;

fragment
DIGITS
    :
        DIGIT DIGIT*
    ;

fragment
NONZERODIGIT
    :
        '1' | '2' | '3' | '4' | '5' | '6' | '7' | '8' | '9'
    ;

fragment
INTEGERTYPESUFFIX
    :
        'l' | 'L'
    ;<|MERGE_RESOLUTION|>--- conflicted
+++ resolved
@@ -279,28 +279,11 @@
     String s = null;
 }
 @after { paraphrase.pop(); }
-<<<<<<< HEAD
-:
-    '{'
-    (
-	   '{'                      { braceCounter++; ignoreAt = false; }
-	|  '}'  { if (braceCounter > 0) { braceCounter--; }; ignoreAt = false; }
-	|  '\n'                     { newline(); ignoreAt = true; }
-	|  ' '
-	|  '\u000C'
-	|  '\t'
-	|  '\r'
-	|  {!ignoreAt}? '@'
-	|  {ignoreAt}? { s = getText(); } '@'	    { setText(s); ignoreAt = false; }
-	|  ~('{' | '}' | '\n' | ' ' | '\u000C' | '\r' | '\t' | '@' )    { ignoreAt = false; }
-    )*
-    {braceCounter == 0}? '}'
-=======
-:  
-   '{' 
+:
+   '{'
       (
-	   '{'                    { braceCounter++; ignoreAt = false; }  
-    	|  {braceCounter > 0}?=> '}'  { braceCounter--; ignoreAt = false; } 
+	   '{'                    { braceCounter++; ignoreAt = false; }
+    	|  {braceCounter > 0}?=> '}'  { braceCounter--; ignoreAt = false; }
     	|  '\n'                     { newline(); ignoreAt = true; }
     	|  ' '
     	|  '\u000C'
@@ -310,7 +293,6 @@
     	|  {ignoreAt}? { s = getText(); } '@'	    { setText(s); ignoreAt = false; }
     	|  ~('{' | '}' | '\n' | ' ' | '\u000C' | '\t' | '\r' | '@' )    { ignoreAt = false; }
     )* {braceCounter == 0}?=> '}'
->>>>>>> e4089518
 ;
 
 
