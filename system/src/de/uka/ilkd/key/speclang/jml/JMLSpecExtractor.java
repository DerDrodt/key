--- conflicted
+++ resolved
@@ -366,15 +366,9 @@
      * @param addInvariant whether to add <i>static</i> invariants to pre- and post-conditions
      */
     @Override
-<<<<<<< HEAD
     public ImmutableSet<SpecificationElement>
                 extractMethodSpecs(IProgramMethod pm,
                                    boolean addInvariant) throws SLTranslationException {
-=======
-    public ImmutableSet<SpecificationElement> extractMethodSpecs(IProgramMethod pm,
-                                                                 boolean addInvariant)
-                  throws SLTranslationException {
->>>>>>> 224ad001
         ImmutableSet<SpecificationElement> result
         = DefaultImmutableSet.<SpecificationElement>nil();
 
