--- conflicted
+++ resolved
@@ -80,16 +80,12 @@
         }
     }
 
-<<<<<<< HEAD
-    public static TextualJMLSpecCase assert2blockContract (ImmutableList<String> mods, PositionedString assertStm) {
-=======
     /**
      * Produce a (textual) block contract from a JML assert statement.
      * The resulting contract has an empty precondition, the assert expression
      * as a postcondition, and strictly_nothing as frame.
      */
-    static TextualJMLSpecCase assert2blockContract (ImmutableList<String> mods, PositionedString assertStm) {
->>>>>>> 15aa5352
+    public static TextualJMLSpecCase assert2blockContract (ImmutableList<String> mods, PositionedString assertStm) {
         final TextualJMLSpecCase res = new TextualJMLSpecCase(mods, Behavior.NORMAL_BEHAVIOR);
         res.addName(new PositionedString("assert "+assertStm.text, assertStm.fileName, assertStm.pos));
         res.addEnsures(assertStm);
