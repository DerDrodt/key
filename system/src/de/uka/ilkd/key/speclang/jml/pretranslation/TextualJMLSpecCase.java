--- conflicted
+++ resolved
@@ -47,15 +47,12 @@
     private ImmutableList<PositionedString> returns =
             ImmutableSLList.<PositionedString>nil();
 
-<<<<<<< HEAD
-    private ImmutableList<PositionedString> infFlowSpecs =
-            ImmutableSLList.<PositionedString>nil();
-    
-=======
     private ImmutableList<Triple<PositionedString,PositionedString,PositionedString>> abbreviations =
             ImmutableSLList.<Triple<PositionedString,PositionedString,PositionedString>>nil();
 
->>>>>>> 273be591
+    private ImmutableList<PositionedString> infFlowSpecs =
+            ImmutableSLList.<PositionedString>nil();
+    
     private Map<String, ImmutableList<PositionedString>>
       accessibles = new LinkedHashMap<String, ImmutableList<PositionedString>>();
 
