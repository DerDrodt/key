--- conflicted
+++ resolved
@@ -79,13 +79,8 @@
           axioms.put(hName.toString(), ImmutableSLList.<PositionedString>nil());
         }
     }
-<<<<<<< HEAD
-    
+
     public static TextualJMLSpecCase assert2blockContract (ImmutableList<String> mods, PositionedString assertStm) {
-=======
-
-    static TextualJMLSpecCase assert2blockContract (ImmutableList<String> mods, PositionedString assertStm) {
->>>>>>> 094141ae
         final TextualJMLSpecCase res = new TextualJMLSpecCase(mods, Behavior.NORMAL_BEHAVIOR);
         res.addName(new PositionedString("assert "+assertStm.text, assertStm.fileName, assertStm.pos));
         res.addRequires(assertStm);
