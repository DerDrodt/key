// This file is part of KeY - Integrated Deductive Software Design
// Copyright (C) 2001-2011 Universitaet Karlsruhe, Germany
//                         Universitaet Koblenz-Landau, Germany
//                         Chalmers University of Technology, Sweden
//
// The KeY system is protected by the GNU General Public License. 
// See LICENSE.TXT for details.
//
//


/* -*-antlr-*- */
header {
    package de.uka.ilkd.key.speclang.jml.translation;

    import java.io.StringReader;

    import de.uka.ilkd.key.collection.*;
    import de.uka.ilkd.key.java.JavaInfo;
    import de.uka.ilkd.key.java.Position;
    import de.uka.ilkd.key.java.Services;
    import de.uka.ilkd.key.java.abstraction.*;
    import de.uka.ilkd.key.java.expression.literal.StringLiteral;
    import de.uka.ilkd.key.java.recoderext.ImplicitFieldAdder;
    import de.uka.ilkd.key.ldt.*;
    import de.uka.ilkd.key.logic.*;
    import de.uka.ilkd.key.logic.op.*;
    import de.uka.ilkd.key.logic.sort.*;
    import de.uka.ilkd.key.parser.ParserException;
    import de.uka.ilkd.key.proof.OpReplacer;
    import de.uka.ilkd.key.speclang.PositionedString;
    import de.uka.ilkd.key.speclang.translation.*;
    import de.uka.ilkd.key.util.Pair;
    import de.uka.ilkd.key.util.Triple;    

    import java.math.BigInteger;
<<<<<<< HEAD
    import java.util.Map;
    import java.util.LinkedHashMap;
=======
    import java.util.*;
>>>>>>> 6581cff0
}

class KeYJMLParser extends Parser;
options {
    importVocab=KeYJMLLexer;
    k = 2;
    defaultErrorHandler=false;
}

{
    private static final TermBuilder TB = TermBuilder.DF;

    private Services services;
    private JavaInfo javaInfo;
    private IntegerLDT intLDT;
    private HeapLDT heapLDT;
    private LocSetLDT locSetLDT;
    private BooleanLDT booleanLDT;
    private SLTranslationExceptionManager excManager;

    private JMLTranslator translator = JMLTranslator.getInstance();

    private ProgramVariable selfVar;
    private ImmutableList<ProgramVariable> paramVars;
    private ProgramVariable resultVar;
    private ProgramVariable excVar;
    private Term heapAtPre;
    
    // Helper objects
    private JMLResolverManager resolverManager;
    private JavaIntegerSemanticsHelper intHelper;

    
    public KeYJMLParser(TokenStream lexer,
		String fileName,
		Position offsetPos,
		Services services,
		KeYJavaType specInClass,
		ProgramVariable self,
		ImmutableList<ProgramVariable> paramVars,
		ProgramVariable result,
		ProgramVariable exc,
		Term heapAtPre) {
	this(lexer);

	// save parameters
	this.services       = services;
	this.javaInfo       = services.getJavaInfo();
	this.intLDT         = services.getTypeConverter().getIntegerLDT();
	this.heapLDT        = services.getTypeConverter().getHeapLDT();
	this.locSetLDT      = services.getTypeConverter().getLocSetLDT();
	this.booleanLDT     = services.getTypeConverter().getBooleanLDT();
	this.excManager     = new SLTranslationExceptionManager(this,
				    				fileName, 
				    				offsetPos);
	translator.setExceptionManager(excManager);
	
	this.selfVar	    = self;
	this.paramVars      = paramVars;
	this.resultVar      = result;
	this.excVar	    = exc;
	this.heapAtPre      = heapAtPre;

	// initialize helper objects
	this.resolverManager = new JMLResolverManager(this.javaInfo,
						      specInClass,
						      selfVar,
						      this.excManager);

	// initialize namespaces
	resolverManager.pushLocalVariablesNamespace();
	if(paramVars != null) {
	    resolverManager.putIntoTopLocalVariablesNamespace(paramVars);
	}
	if(resultVar != null) {
	    resolverManager.putIntoTopLocalVariablesNamespace(resultVar);
	}

	intHelper = new JavaIntegerSemanticsHelper(services, excManager);
    }
    
    
    public KeYJMLParser(PositionedString ps,
		Services services,
		KeYJavaType specInClass,
		ProgramVariable self,
		ImmutableList<ProgramVariable> paramVars,
		ProgramVariable result,
		ProgramVariable exc,
		Term heapAtPre) {
	this(new KeYJMLLexer(new StringReader(ps.text)), 
	     ps.fileName, 
	     ps.pos,
	     services,
	     specInClass,
	     self,
	     paramVars,
	     result,
	     exc,
	     heapAtPre);
    }


    public SLTranslationExceptionManager getExceptionManager() {
        return excManager;
    }


    private void raiseError(String msg) throws SLTranslationException {
	throw excManager.createException(msg);
    }    
    
    private void raiseError(String msg, Token t) throws SLTranslationException {
	throw excManager.createException(msg, t);
    }
    
    private void raiseError(String msg, Token t, Exception cause) throws SLTranslationException {
        throw excManager.createException(msg, t, cause);
    }
    
    private void raiseNotSupported(String feature) 
	    throws SLTranslationException {
	throw excManager.createWarningException(feature + " not supported"); 
    }
    
    /**
     * This is used for features without semantics such as labels or annotations.
     * @author bruns
     * @since 1.7.2178
     */
    private void addIgnoreWarning(String feature) {
        String msg = feature + " is not supported and has been silently ignored.";
        // TODO: wasn't there some collection of non-critical warnings ???
    }
	

    public Term parseExpression() throws SLTranslationException {
	Term result = null;

	try {
	    result = expression().getTerm();
	} catch (antlr.ANTLRException e) {
	    throw excManager.convertException(e);
	}

	return TB.convertToFormula(result, services);
    }


    public ImmutableList<ProgramVariable> parseVariableDeclaration() throws SLTranslationException {

	Pair<KeYJavaType,ImmutableList<LogicVariable>> vars;
	try {
	    vars = quantifiedvardecls();
	} catch (antlr.ANTLRException e) {
	    throw excManager.convertException(e);
	}

	ImmutableList<ProgramVariable> result = ImmutableSLList.<ProgramVariable>nil();
	for(LogicVariable lv : vars.second) {
	    ProgramVariable pv 
	    	= new LocationVariable(new ProgramElementName(
	    	                           lv.name().toString()), 
	                               vars.first);
	    result = result.append(pv);
	}
	return result;
    }



    /**
     * Extracts a term's subterms as an array.
     */
    private Term[] getSubTerms(Term term) {
	Term[] result = new Term[term.arity()];
	for(int i = 0; i < term.arity(); i++) {
	    result[i] = term.sub(i);
	    assert result[i] != null;
	}
	return result;
    }


    /**
     * Extracts the sorts from an array of terms as an array.
     */
    private Sort[] getSorts(Term[] terms) {
	Sort[] result = new Sort[terms.length];
	for(int i = 0; i < terms.length; i++) {
	    result[i] = terms[i].sort();
	}
	return result;
    }

    /**
     * Converts a term so that all of its non-rigid operators refer to the pre-state.
     */
    // TODO: remove when all clients have been moved to JMLTranslator
    private Term convertToOld(Term term) {
	assert heapAtPre != null;
	Map map = new LinkedHashMap();
	map.put(TB.heap(services), heapAtPre);
	OpReplacer or = new OpReplacer(map);
	return or.replace(term);
    }



    private String createSignatureString(ImmutableList<SLExpression> signature) {
	if (signature == null || signature.isEmpty()) {
	    return "";
	}
	String sigString = "";
	
	for(SLExpression expr : signature) {
	    sigString += expr.getType().getFullName() + ", ";
	}
	
	return sigString.substring(0, sigString.length() - 2);
    }
    
    
    private SLExpression lookupIdentifier(String lookupName,
					  SLExpression receiver,
					  SLParameters params,
					  Token t)
				       throws SLTranslationException {

	// Identifier with suffix in parantheses? Probably a method call
	// parse in the parameter list and call again
	try {
	    if (LA(1) == LPAREN) {
	    	return receiver;
	    }
	} catch (TokenStreamException e) {
            raiseError("internal Error: no further Token in Stream");
	}

	SLExpression result = resolverManager.resolve(receiver,
						      lookupName,
						      params);
	if(result != null) {
	    return result;
	}
    
	// no identifier found, maybe it was just a package prefix.
	// but package prefixes don't have a receiver!
	// Let primarysuffix handle faulty method call.
	if (receiver != null && params == null) {
	    raiseError("Identifier " + lookupName + " not found: " + 
	               lookupName);
	}
	
	return null;
    }
    
    private Term getFields(Term t) throws SLTranslationException {
        if(t.op().equals(locSetLDT.getUnion())) {
            final Term sub0 = getFields(t.sub(0));
            final Term sub1 = getFields(t.sub(1));
            return TB.union(services, sub0, sub1);
        } else if(t.op().equals(locSetLDT.getSingleton())) {
	    return TB.allObjects(services, t.sub(1));
        } else {
            raiseError("Inacceptable field expression: " + t);
            return null;
        }
    }
}


top returns [Object result = null] throws  SLTranslationException
:
    (   result = accessibleclause
    |   result = assignableclause
    |   result = dependsclause
    |   result = ensuresclause
    |   result = representsclause
    |   result = signalsclause
    |   result = signalsonlyclause
    |   result = termexpression
    )
    (SEMI)? EOF
    ;


accessibleclause returns [Term result = null] throws SLTranslationException
:
    acc:ACCESSIBLE result=storereflist
        { result = translator.<Term>translate(acc.getText(), result, services); }
    ;


assignableclause returns [Term result = null] throws SLTranslationException
:
    ass:ASSIGNABLE result=storereflist
        { result = translator.<Term>translate(ass.getText(), result, services); }
    ;


dependsclause returns [Triple<ObserverFunction,Term,Term> result=null] throws SLTranslationException
{
    SLExpression lhs, mby = null;
    Term rhs;
}
:
    dep:DEPENDS lhs=expression
    COLON rhs=storereflist
    (MEASURED_BY mby=expression)? SEMI
        { result = translator.<Triple<ObserverFunction,Term,Term>>translate(
                dep.getText(), lhs, rhs, mby, excManager, services); }
    ;


ensuresclause returns [Term result = null] throws SLTranslationException
:
    ens:ENSURES result=termexpression
            { result = translator.<Term>translate(ens.getText(), result, services); }
    ;


representsclause returns [Pair<ObserverFunction,Term> result=null] throws SLTranslationException
{
    SLExpression lhs, rhs;
    Term t = null;
}
:
    rep:REPRESENTS lhs=expression
    {
        // TODO: move code out of the parser!
        if(!lhs.isTerm()
            || !(lhs.getTerm().op() instanceof ObserverFunction)
            || lhs.getTerm().sub(0).op() != heapLDT.getHeap()) {
            raiseError("Represents clause with unexpected lhs: " + lhs);
        } else if(selfVar != null
                  && ((ObserverFunction)lhs.getTerm().op()).isStatic()) {
            raiseError("Represents clauses for static model fields must be static.");
        }
    }
    (
        { // TODO: move code out of the parser!
          !lhs.getTerm().sort().equals(locSetLDT.targetSort())}?
        (
            (LARROW | EQUAL_SINGLE) rhs=expression
            {   // TODO: move code out of the parser!
                if(!rhs.isTerm()) {
                    raiseError("Represents clause with unexpected rhs: " + rhs);
                }
                Term rhsTerm = rhs.getTerm();
                if(rhsTerm.sort() == Sort.FORMULA) {
                    rhsTerm = TB.ife(rhsTerm, TB.TRUE(services), TB.FALSE(services));
                }
                t = TB.equals(lhs.getTerm(), rhsTerm);
            }
        )
        |
        { // TODO: move code out of the parser!
          lhs.getTerm().sort().equals(locSetLDT.targetSort())}?
        (
            (LARROW | EQUAL_SINGLE) t=storereflist
            {   // TODO: move code out of the parser!
                t = TB.equals(lhs.getTerm(), t);
            }
        )
        |
        (
            SUCH_THAT t=predicate
        )
    )
    { result = translator.<Pair<ObserverFunction,Term>>translate(rep.getText(), lhs, t, services); }
    ;


signalsclause returns [Term result=null] throws SLTranslationException
{
    KeYJavaType excType = null;
    Term pred = null;
    String vName = null;
    LogicVariable eVar = null;
}
:
	sig:SIGNALS LPAREN excType=referencetype (id:IDENT { vName = id.getText(); })? RPAREN
	{
	    if (vName != null) {
		eVar = new LogicVariable(new Name(vName), excType.getSort());
		resolverManager.pushLocalVariablesNamespace();
		resolverManager.putIntoTopLocalVariablesNamespace(eVar, excType);
	    }
	}
	(result = predornot)?
	{
	    if (vName != null) {
		resolverManager.popLocalVariablesNamespace();
	    }
            result = translator.<Term>translate(sig.getText(), result, eVar, excVar, excType, services);
	}
    ;


signalsonlyclause returns [Term result = null]
throws SLTranslationException {
    ImmutableList<KeYJavaType> typeList = ImmutableSLList.<KeYJavaType>nil();
    KeYJavaType type = null;
}
:
    sigo:SIGNALS_ONLY
    (   NOTHING
      | type = referencetype { typeList = typeList.append(type); }
        (COMMA type = referencetype { typeList = typeList.append(type); })*
    )
    { result = translator.<Term>translate(sigo.getText(), typeList, this.excVar, services); }
    ;


termexpression returns [Term result = null] throws SLTranslationException {
    SLExpression exp = null;
}
:
    exp=expression { result = TB.convertToFormula((Term) exp.getTerm(), services); }
    ;


storereflist returns [Term result = null] throws SLTranslationException
{
    Term mod = null;
}
:
    result=storeref
	(COMMA mod=storeref { result = TB.union(services, result, mod); } )*
    ;



storeref returns [Term result = null] throws SLTranslationException
{
    Term s1 = null;
    Term s2 = null;
}
:
	result=storerefexpression
    |   result=storerefkeyword
    ;

storerefexpression returns [Term result = null] throws SLTranslationException
{
    SLExpression expr;
}
:
    expr=expression 
    {
 	    if(expr.isTerm() && expr.getTerm().sort().equals(locSetLDT.targetSort())) {
	    	result = expr.getTerm();
	    } else if(expr.isTerm() && heapLDT.getSortOfSelect(expr.getTerm().op()) != null) {
	        final Term objTerm = expr.getTerm().sub(1);
	        final Term fieldTerm = expr.getTerm().sub(2);
	    	result = TB.singleton(services, objTerm, fieldTerm);
	    } else {
	    	raiseError("Not a valid store-ref expression: " + expr.getTerm());
	    }
    }
    ; exception
        catch [TermCreationException ex] {
	    raiseError(ex.getMessage());
        }


specarrayrefexpr[SLExpression receiver, String fullyQualifiedName, Token lbrack] 
               returns [SLExpression result = null] 
               throws SLTranslationException
{
    SLExpression rangeFrom=null;
    SLExpression rangeTo=null;
}
:
    (
	( rangeFrom=expression (DOTDOT rangeTo=expression)? )
	| MULT
    )
    {
        result = translator.<SLExpression>translate("array reference", services, receiver, fullyQualifiedName, lbrack, rangeFrom, rangeTo);
    }
;


storerefkeyword returns [Term result = null] throws SLTranslationException
{
    KeYJavaType t = null;
}
:
    NOTHING { result = TB.empty(services); }
    | EVERYTHING { result = TB.createdLocs(services); }
    | NOT_SPECIFIED { result = TB.createdLocs(services); }
;
    
    
predornot returns [Term result=null] throws SLTranslationException
:
	result=predicate
    |   NOT_SPECIFIED
    |   SAME
    ;
    
predicate returns [Term result=null] throws SLTranslationException
{
    SLExpression expr;
}
:
	expr=expression
	{
	    if(!expr.isTerm() && expr.getTerm().sort() == Sort.FORMULA) {
	        raiseError("Expected a formula: " + expr);
	    } 
	    result = expr.getTerm();
	}
    ;


expression returns [SLExpression result=null] throws SLTranslationException
:
	result=assignmentexpr
	{
	    if(!result.isTerm()) {
	        raiseError("Expected a term: " + result);
	    }
	}
    ;

assignmentexpr returns [SLExpression result=null] throws SLTranslationException
:
	result=conditionalexpr
    ;

	
conditionalexpr returns [SLExpression result=null] throws SLTranslationException
{
    SLExpression a,b;
}
:
	result=equivalenceexpr 
	(
	    QUESTIONMARK a=conditionalexpr COLON b=conditionalexpr
	    {
	    	Term ife = TB.ife(TB.convertToFormula(result.getTerm(), services), a.getTerm(), b.getTerm());
	    	if(a.getType() != null && a.getType().equals(b.getType())) {
		    result = new SLExpression(ife, a.getType());
		} else {
		    result = new SLExpression(ife);
		}
	    }
	)?
    ;


equivalenceexpr returns [SLExpression result=null] throws SLTranslationException {
    SLExpression right = null;
}
:
	result = impliesexpr
        (   eq:EQV_ANTIV right=equivalenceexpr
            { result = translator.<SLExpression>translate(eq.getText(), result, right, excManager, services); }
        )?
    ;


	
impliesexpr returns [SLExpression result=null] throws SLTranslationException
{
    SLExpression expr;
}
:
	result=logicalorexpr 
	(
	    IMPLIES expr=impliesnonbackwardexpr
	    {
		result = new SLExpression(TB.imp(TB.convertToFormula(result.getTerm(), services),
		                                 TB.convertToFormula(expr.getTerm(), services)));
	    }
	    
	  |
	    (
		IMPLIESBACKWARD expr=logicalorexpr
		{
		    result = new SLExpression(TB.imp(TB.convertToFormula(expr.getTerm(), services),
		                                     TB.convertToFormula(result.getTerm(), services)));
		}
	    )+
	)?
;

impliesnonbackwardexpr returns [SLExpression result=null] throws SLTranslationException
{
    SLExpression expr;
}
:
	result=logicalorexpr
	(
	    IMPLIES expr=impliesnonbackwardexpr
	    {
		result = new SLExpression(TB.imp(TB.convertToFormula(result.getTerm(), services),
		                                 TB.convertToFormula(expr.getTerm(), services)));
	    }
	)?
;	

logicalorexpr returns [SLExpression result=null] throws SLTranslationException
{
    SLExpression expr;
}
:
	result=logicalandexpr
	(
	    LOGICALOR expr=logicalorexpr
	    {
		result = new SLExpression(TB.or(TB.convertToFormula(result.getTerm(), services),
		                                TB.convertToFormula(expr.getTerm(), services)));
	    }
	)?
;

logicalandexpr returns [SLExpression result=null] throws SLTranslationException
{
    SLExpression expr;
}
:
	result=inclusiveorexpr
	(
	    LOGICALAND expr=logicalandexpr
	    {
		result = new SLExpression(TB.and(TB.convertToFormula(result.getTerm(), services),
		                                 TB.convertToFormula(expr.getTerm(), services)));
	    }
	)?
;


inclusiveorexpr returns [SLExpression result=null] throws SLTranslationException
{
    SLExpression expr;
}
:
	result=exclusiveorexpr 
	(
	    INCLUSIVEOR expr=inclusiveorexpr
	    {
	       if(intHelper.isIntegerTerm(result)) {
                   result = intHelper.buildPromotedOrExpression(result,expr);
               } else {
                   result = new SLExpression(TB.or(TB.convertToFormula(result.getTerm(), services),
                                                   TB.convertToFormula(expr.getTerm(), services)));
               }
	    }
	)?
;


exclusiveorexpr returns [SLExpression result=null] throws SLTranslationException
{
    SLExpression expr;
}
:
	result=andexpr 
	(
	    XOR expr=exclusiveorexpr
	    {
	       if(intHelper.isIntegerTerm(result)) {
                   result = intHelper.buildPromotedXorExpression(result,expr);
               } else {
                   Term resultFormula = TB.convertToFormula(result.getTerm(), services);
                   Term exprFormula = TB.convertToFormula(expr.getTerm(), services);
                   result = new SLExpression(TB.or(TB.and(resultFormula, TB.not(exprFormula)), 
                                                   TB.and(TB.not(resultFormula), exprFormula)));
               }
	    }
	)?
;


andexpr returns [SLExpression result=null] throws SLTranslationException
{
    SLExpression expr;
}
:
	result=equalityexpr
	{
	    if(!result.isTerm()) {
		raiseError("Found a type where only a term is allowed: " 
			   + result);
	    }
	}
	(
	    AND expr=andexpr
	    { 
	       if(intHelper.isIntegerTerm(result)) {
                   result = intHelper.buildPromotedAndExpression(result, expr);
               } else {
                   result = new SLExpression(TB.and(TB.convertToFormula(result.getTerm(), services),
                                                    TB.convertToFormula(expr.getTerm(), services)));
               }
	    }
	)?
;

equalityexpr returns [SLExpression result=null] throws SLTranslationException
{
	SLExpression right = null;
}
	 :
	result=relationalexpr 
	(   eq:EQ_NEQ right=equalityexpr
	        { result = translator.<SLExpression>translate(eq.getText(), result, right, excManager, services); }
	)?
;

//equalityexpr returns [SLExpression result=null] throws SLTranslationException
//{
//    Deque<Pair<Token,SLExpression>> right = null;
//}
//:
//    result = relationalexpr
//    right = equalityexprright
//    { 
//        assert right != null;
//        for (Pair<Token,SLExpression> pair: right) { 
//            result = translator.<SLExpression>translate(pair.first.getText(), result, pair.second, excManager, services);
//        }
//    }
//;
///** Helper method to make equality expressions left associative. */
//equalityexprright returns [Deque<Pair<Token,SLExpression>> result= null] throws SLTranslationException
//{
//    SLExpression tmp = null;
//}
//:
//    (EQ | NEQ) =>
//        eq:EQ_NEQ
//        tmp = relationalexpr
//        result = equalityexprright
//    {
//        result.push(new Pair<Token,SLExpression>(eq,tmp));
//    }
//    |
//    EMPTY
//    {
//        result = new ArrayDeque<Pair<Token,SLExpression>>();
//    }
//;

relationalexpr returns [SLExpression result=null] throws SLTranslationException
{
    Function f = null;
    KeYJavaType type = null;
    SLExpression right = null;
    Token opToken = null;
}
:
	result=shiftexpr
	(
	    lt:LT right=shiftexpr 
	    {
		f = intLDT.getLessThan();
		opToken = lt;
	    }
	|
	    gt:GT right=shiftexpr
	    {
		f = intLDT.getGreaterThan();
		opToken = gt;
	    }
	|
	    leq:LEQ right=shiftexpr
	    {
		f = intLDT.getLessOrEquals();
		opToken = leq;
	    }
	|
	    geq:GEQ right=shiftexpr
	    {
		f = intLDT.getGreaterOrEquals();
		opToken = geq;
	    }
	|
	    io:INSTANCEOF type=typespec 
	    {
		f = type.getSort().getInstanceofSymbol(services);
		opToken = io;
	    }
	|
	    st:ST right=shiftexpr
	    {
		if (result.isTerm() || right.isTerm()) {
		    raiseError("Cannot build subtype expression from terms.", st);
		}
		assert result.isType();
		assert right.isType();
		
		if (result.getTerm() == null) {
		    raiseError("subtype expression <: only supported for" +
			" \\typeof() arguments on the left side.", st);
		}
		
		Sort os = right.getType().getSort();
		Function ioFunc = os.getInstanceofSymbol(services);
		
		result = new SLExpression(
		    TB.equals(
			TB.func(ioFunc, result.getTerm()),
			TB.TRUE(services)));
	    }
	)?
	{
	    if (f != null) {
		assert opToken != null;
		if (result.isType()) {
		    raiseError("Cannot build relational expression from type " +
			result.getType().getName() + ".", opToken);
		}
		assert result.isTerm();
		
		try {
			if (right == null) {
			    // instanceof-expression
			    result = new SLExpression(
				TB.and(TB.not(TB.equals(result.getTerm(), TB.NULL(services))),
				       TB.equals(TB.func(f, result.getTerm()), TB.TRUE(services))));
			} else {
			    if (right.isType()) {
			    raiseError("Cannot build relational expression from type " +
				right.getType().getName() + ".", opToken);
			    }
			    assert right.isTerm();
			    
			    result = new SLExpression(
				TB.func(f,result.getTerm(),right.getTerm()));
			}
		} catch (TermCreationException e) {
		    raiseError("Error in relational expression: " + e.getMessage());
		} catch (IllegalArgumentException e) {
		    raiseError("Internal error.");
		}
	    }
	}
;

shiftexpr returns [SLExpression result=null] throws SLTranslationException
{
    SLExpression e;
}
:
    result=additiveexpr
    (
	SHIFTRIGHT e=additiveexpr
	{
	    if (result.isType()) {
		raiseError("Cannot build shift expression from type " +
		    result.getType().getName() + ".");
	    }
	    if (e.isType()) {
		raiseError("Cannot shift right by type " +
		    e.getType().getName() + ".");
	    }
	    assert result.isTerm();
	    assert e.isTerm();

	    result = intHelper.buildRightShiftExpression(result, e);
	}
    |   
	SHIFTLEFT e=additiveexpr 
	{
	    if (result.isType()) {
		raiseError("Cannot build shift expression from type " +
		    result.getType().getName() + ".");
	    }
	    if (e.isType()) {
		raiseError("Cannot shift left by type " +
		    e.getType().getName() + ".");
	    }
	    assert result.isTerm();
	    assert e.isTerm();

	    result = intHelper.buildLeftShiftExpression(result, e);
	}
    |   
	UNSIGNEDSHIFTRIGHT e=additiveexpr 
	{
	    if (result.isType()) {
		raiseError("Cannot build shift expression from type " +
		    result.getType().getName() + ".");
	    }
	    if (e.isType()) {
		raiseError("Cannot shift right (unsigned) by type " +
		    e.getType().getName() + ".");
	    }
	    assert result.isTerm();
	    assert e.isTerm();

	    result = intHelper.buildUnsignedRightShiftExpression(result, e);
	}
    )*
; 


additiveexpr returns [SLExpression result=null] throws SLTranslationException
{
    SLExpression e;
}
:
    result=multexpr
    (
	PLUS e=multexpr
	{
	    if (result.isType()) {
		raiseError("Cannot build additive expression from type " +
		    result.getType().getName() + ".");
	    }
	    if (e.isType()) {
		raiseError("Cannot add type " +
		    e.getType().getName() + ".");
	    }
	    assert result.isTerm();
	    assert e.isTerm();

	    result = intHelper.buildAddExpression(result, e);
	}
    |
	MINUS e=multexpr
	{
	    if (result.isType()) {
		raiseError("Cannot build additive expression from type " +
		    result.getType().getName() + ".");
	    }
	    if (e.isType()) {
		raiseError("Cannot subtract type " +
		    e.getType().getName() + ".");
	    }
	    assert result.isTerm();
	    assert e.isTerm();

	    result = intHelper.buildSubExpression(result, e);
	}
    )*
;


multexpr returns [SLExpression result=null] throws SLTranslationException
{
    SLExpression e;
}
:
    result=unaryexpr
    (
	MULT e=unaryexpr
	{
	    if (result.isType()) {
		raiseError("Cannot build multiplicative expression from type " +
		    result.getType().getName() + ".");
	    }
	    if (e.isType()) {
		raiseError("Cannot multiply by type " +
		    e.getType().getName() + ".");
	    }
	    assert result.isTerm();
	    assert e.isTerm();
	
	    result = intHelper.buildMulExpression(result, e);
	}
    |
	DIV e=unaryexpr
	{
	    if (result.isType()) {
		raiseError("Cannot build multiplicative expression from type " +
		    result.getType().getName() + ".");
	    }
	    if (e.isType()) {
		raiseError("Cannot divide by type " +
		    e.getType().getName() + ".");
	    }
	    assert result.isTerm();
	    assert e.isTerm();

	    result = intHelper.buildDivExpression(result, e);
	}
    |
	MOD e=unaryexpr
	{
	    if (result.isType()) {
		raiseError("Cannot build multiplicative expression from type " +
		    result.getType().getName() + ".");
	    }
	    if (e.isType()) {
		raiseError("Cannot build modulo expression from type " +
		    e.getType().getName() + ".");
	    }
	    assert result.isTerm();
	    assert e.isTerm();

	    result = intHelper.buildModExpression(result, e);
	}
    )*
;


unaryexpr returns [SLExpression result=null] throws SLTranslationException
:
    PLUS result=unaryexpr
	{
	    if (result.isType()) {
		raiseError("Cannot build  +" + result.getType().getName() + ".");
	    }
	    assert result.isTerm();
	    
	    result = intHelper.buildPromotedUnaryPlusExpression(result);
	}
    |
	MINUS result=unaryexpr
	{
	    if (result.isType()) {
		raiseError("Cannot build  -" + result.getType().getName() + ".");
	    }
	    assert result.isTerm();

	    result = intHelper.buildUnaryMinusExpression(result);
	}
    |
	(LPAREN typespec RPAREN ) => result = castexpr
    |
	    result=unaryexprnotplusminus
;

castexpr returns  [SLExpression result = null] throws SLTranslationException
{
    KeYJavaType type = null;
}
:
LPAREN type=typespec RPAREN result=unaryexpr
{
    if (type != null) {
    if (result.isType()) {
        raiseError("Casting of type variables not (yet) supported.");
    }
    assert result.isTerm();
    
    if(intHelper.isIntegerTerm(result)) {
        result = intHelper.buildCastExpression(type, result);
    } else {
        result = new SLExpression(
            TB.cast(services, type.getSort(), result.getTerm()), 
            type);
    }
    } else {
        raiseError("Please provide a type to cast to.");
    }
}
;

unaryexprnotplusminus returns [SLExpression result=null] throws SLTranslationException
{
    SLExpression e;
}
:
	NOT e=unaryexpr
	{
	    if (e.isType()) {
		raiseError("Cannot negate type " + e.getType().getName() + ".");
	    }
	    
	    Term t = e.getTerm();
	    assert t != null;
	    
	    if (t.sort() == Sort.FORMULA) {
		result = new SLExpression(TB.not(t));
	    } else if(t.sort() == booleanLDT.targetSort()) {
		result = new SLExpression(TB.not(TB.equals(t, TB.TRUE(services))));
	    } else {
		raiseError("Wrong type in not-expression: " + t);
	    }
	}
    |   
	BITWISENOT e=unaryexpr
	{
	    if(e.isType()) {
		raiseError("Cannot negate type " + e.getType().getName() + ".");
	    }
		
	    result = intHelper.buildPromotedNegExpression(e);
	}
	
    |
	result=postfixexpr
;


postfixexpr returns [SLExpression result=null] throws SLTranslationException
{
    String fullyQualifiedName = "";
    SLExpression expr = null;
}
:
	expr=primaryexpr
	{
	    fullyQualifiedName = LT(0).getText();
	}
	(
	    {
	        if (expr != null && expr.getType() == null) {
	            raiseError("SLExpression without a type: " + expr);
	        }/* else if (expr != null && expr.getType().getJavaType() instanceof PrimitiveType) {
		    raiseError("Cannot build postfix expression from primitive type.");
		}*/	    		
	    }
	    expr=primarysuffix[expr, fullyQualifiedName]
	    {	    
		fullyQualifiedName += "." + LT(0).getText();
	    }
	)*
	
	{
	    if (expr == null) {
		raiseError("Expression " + fullyQualifiedName + " cannot be resolved.");
	    }
	    result = expr; //.getTerm();
	}
	    
;

primaryexpr returns [SLExpression result=null] throws SLTranslationException
{
    Term s1, s2;
}
:
	result=constant
    |   id:IDENT     { result = lookupIdentifier(id.getText(), null, null, id); }
    |   INV          { result = new SLExpression(TB.inv(services, TB.var(selfVar)));}
    |   TRUE         { result = new SLExpression(TB.tt()); }
    |   FALSE        { result = new SLExpression(TB.ff()); }
    |   NULL         { result = new SLExpression(TB.NULL(services)); }
    |   result=jmlprimary 
    |   THIS       
        { 
            if(selfVar == null) {
            	raiseError("Cannot access \"this\" in a static context!"); 
            }
            result = new SLExpression(TB.var(selfVar), selfVar.getKeYJavaType());
        }
    |   new_expr
;   

primarysuffix[SLExpression receiver, String fullyQualifiedName] 
		returns [SLExpression result=null] 
		throws SLTranslationException
{
    String lookupName = null;   
    ImmutableList<SLExpression> params = ImmutableSLList.<SLExpression>nil();
}
:
{
    lookupName = fullyQualifiedName;
}
(
	DOT id:IDENT
	{
	    if(receiver == null) {
		// Receiver was only a package/classname prefix
		lookupName = fullyQualifiedName + "." + id.getText();
	    } else {
		lookupName = id.getText();
	    }
	    try {
	    	result = lookupIdentifier(lookupName, receiver, null, id);
	    } catch(SLTranslationException e) {
	    	result = lookupIdentifier(fullyQualifiedName + "." + lookupName, null, null, id);
	    }
	}
    |
    DOT THIS
    {
    	result = new SLExpression(
    		services.getTypeConverter().findThisForSort(receiver.getType().getSort(),
    							    TB.var(selfVar), 
    							    javaInfo.getKeYJavaType(selfVar.sort()), 
    							    true),
                receiver.getType());
    }
    |
    DOT INV
    {
        result = new SLExpression(TB.inv(services, receiver.getTerm()));
    }
    |
	l:LPAREN (params=expressionlist)? RPAREN
	{
	    result = lookupIdentifier(lookupName, receiver, new SLParameters(params), l);
	    if (result == null) {
		raiseError("Method " + lookupName + "("
		           + createSignatureString(params) + ") not found!", l);
	    }
	}
    |
	lbrack:LBRACKET result=specarrayrefexpr[receiver, fullyQualifiedName, lbrack] RBRACKET
    |    
         DOT MULT
         {
	     result = new SLExpression(TB.allFields(services, receiver.getTerm()),
	                               javaInfo.getPrimitiveKeYJavaType(PrimitiveType.JAVA_LOCSET));
         }
	
)	
;

new_expr throws SLTranslationException
{
    KeYJavaType typ = null;
    ImmutableList<SLExpression> params;
}
:
	NEW typ=type LPAREN ( params=expressionlist )? RPAREN 
        {	
        	raiseNotSupported("'new' within specifications"); 
        }
    ;

expressionlist returns [ImmutableList<SLExpression> result=ImmutableSLList.<SLExpression>nil()] 
               throws SLTranslationException
{ 
    SLExpression expr;
}
:
	expr=expression { result = result.append(expr); } (COMMA expr=expression {result = result.append(expr);} )* 
;

constant returns [SLExpression result=null] throws SLTranslationException
:
	result=javaliteral
;

javaliteral returns [SLExpression result=null] throws SLTranslationException
:
	result=integerliteral
    |
	l:STRING_LITERAL 
	{
	    Term charListTerm
	       = services.getTypeConverter()
	                 .convertToLogicElement(
	                 	new StringLiteral("\"" + l.getText() + "\""));
	    Function strPool 
	    	= (Function) services.getNamespaces()
	    	                     .functions()
	    	                     .lookup(CharListLDT.STRINGPOOL_NAME);
	    if(strPool == null) {
	        raiseError("string literals used in specification, "
	                   + "but string pool function not found");
	    }
	    Term stringTerm = TB.func(strPool, charListTerm);
	    return new SLExpression(stringTerm, 
	                            javaInfo.getKeYJavaType("java.lang.String"));
	}
    |
	CHAR_LITERAL 
	{
	    raiseNotSupported("character literals");
	}
    ;

integerliteral returns [SLExpression result=null] throws SLTranslationException
:
	result=decimalintegerliteral
    |
	result=hexintegerliteral
;

hexintegerliteral returns [SLExpression result=null] throws SLTranslationException
:
    n:HEXNUMERAL
    {
	BigInteger decInteger = new BigInteger(n.getText(), 16);
	result = new SLExpression(TB.zTerm(services, decInteger.toString()),
	                          javaInfo.getPrimitiveKeYJavaType(PrimitiveType.JAVA_INT));
    }
;

decimalintegerliteral returns [SLExpression result=null] throws SLTranslationException
:
	result=decimalnumeral
;

decimalnumeral returns [SLExpression result=null] throws SLTranslationException
:
    n:DIGITS
    {
	result = new SLExpression(TB.zTerm(services,n.getText()),
	                          javaInfo.getPrimitiveKeYJavaType(PrimitiveType.JAVA_INT));
    }
;

jmlprimary returns [SLExpression result=null] throws SLTranslationException
{
    ImmutableList<SLExpression> list = null;
    SLExpression e1 = null;
    SLExpression e2 = null;
    SLExpression e3 = null;
    KeYJavaType typ;
    Term t, t2;
    Pair<KeYJavaType,ImmutableList<LogicVariable>> declVars = null;    
}
:
	RESULT
	{
	    if(resultVar==null) {
		raiseError("\\result used in wrong context");
	    }
	    result = new SLExpression(TB.var(resultVar), resultVar.getKeYJavaType());
	}
    |
	(LPAREN QUANTIFIER) => t=specquantifiedexpression { result = new SLExpression(t); }
    |
        (LPAREN BSUM) => result=bsumterm
    |
	(OLD | PRE) LPAREN result=expression RPAREN
	{
	    if (heapAtPre == null) {
		raiseError("JML construct " +
			   "\\old not allowed in this context.");
	    }
	    
	    result = new SLExpression(convertToOld(result.getTerm()), 
	                              result.getType());
	}
    |   
	CREATED LPAREN result=expression RPAREN
	{
		raiseNotSupported("\\created is deliberately not supported in this KeY version, you should not need it");
	}
    |
	NONNULLELEMENTS LPAREN result=expression RPAREN
	{
	    t = result.getTerm();
	    Term resTerm = TB.not(TB.equals(t, TB.NULL(services)));

	    if (t.sort() instanceof ArraySort) {
		LogicVariable i = new LogicVariable(new Name("i"), javaInfo
				.getKeYJavaType(PrimitiveType.JAVA_INT)
				.getSort());

		// See JML reference manual
		// http://www.cs.iastate.edu/~leavens/JML/jmlrefman/jmlrefman_11.html#SEC139		
		Term range = TB.and(
		    TB.leq(TB.zero(services), TB.var(i), services),
		    TB.lt(TB.var(i), TB.dotLength(services, t), services));
		Term body = TB.equals(
		    TB.dotArr(services, t, TB.var(i)),
		    TB.NULL(services));
		body = TB.not(body);
		body = TB.imp(range, body);

		result = new SLExpression(TB.and(resTerm, TB.all(i, body)));
	    }
	}
	
    |   desc:INFORMAL_DESCRIPTION 
	{
	    // was: raiseNotSupported("informal predicates");
	    result = translator.<SLExpression>translate("(* *)", services, desc, 
	        selfVar, resultVar, paramVars, heapAtPre, excManager);
	}
	
    |   escape:DL_ESCAPE LPAREN ( list=expressionlist )? RPAREN
        {
            result = translator.<SLExpression>translate("\\dl_", escape, list, services, excManager);
        }
        
    |   NOT_MODIFIED LPAREN t=storereflist RPAREN
        {
        result = new SLExpression(translator.<Term>translate("\\not_modified",services, heapAtPre, t));
        } 
	
    |   FRESH LPAREN list=expressionlist RPAREN
	{
	    if(heapAtPre == null) {
	        raiseError("\\fresh not allowed in this context");
	    }
	    t = TB.tt();
	    final Sort objectSort = services.getJavaInfo().objectSort();
	    for(SLExpression expr: list) {
	        if(!expr.isTerm()) {
	            raiseError("Expected a term, but found: " + expr);
	        } else if(expr.getTerm().sort().extendsTrans(objectSort)) {
	            t = TB.and(t, 
	                       TB.equals(TB.select(services,
	                                           booleanLDT.targetSort(),
	                                           heapAtPre,
	                                           expr.getTerm(),
	                                           TB.func(heapLDT.getCreated())),
	                                 TB.FALSE(services)));
	        } else if(expr.getTerm().sort().extendsTrans(locSetLDT.targetSort())) {
	            t = TB.and(t, TB.subset(services, 
	                                    expr.getTerm(), 
	                                    TB.freshLocs(services, heapAtPre)));
	        } else {
	            raiseError("Wrong type: " + expr);
	        }
	    }
	    result = new SLExpression(t);
	} 

    |   REACH LPAREN t=storeref COMMA e1=expression COMMA e2=expression (COMMA e3=expression)? RPAREN
	{
	    final LogicVariable stepsLV 
	    	= e3 == null 
	          ? new LogicVariable(new Name("n"), intLDT.targetSort()) 
	          : null;
	    final Term h = TB.heap(services);
	    final Term s = getFields(t);
	    final Term o = e1.getTerm();
	    final Term o2 = e2.getTerm();
	    final Term n = e3 == null ? TB.var(stepsLV) : e3.getTerm();
	    Term reach = TB.reach(services, h, s, o, o2, n);
	    if(e3 == null) {
	        reach = TB.ex(stepsLV, reach);
	    }
	    result = new SLExpression(reach);
	} 
	
    |   REACHLOCS LPAREN t=storeref COMMA e1=expression (COMMA e3=expression)? RPAREN
	{
	    final LogicVariable objLV
	    	= new LogicVariable(new Name("o"), javaInfo.objectSort());
	    final LogicVariable stepsLV 
	    	= e3 == null 
	          ? new LogicVariable(new Name("n"), intLDT.targetSort()) 
	          : null;
	    final Term h = TB.heap(services);
	    final Term s = getFields(t);
	    final Term o = e1.getTerm();
	    final Term o2 = TB.var(objLV);
	    final Term n = e3 == null ? TB.var(stepsLV) : e3.getTerm();
	    Term reach = TB.reach(services, h, s, o, o2, n);
	    if(e3 == null) {
	        reach = TB.ex(stepsLV, reach);
	    }
	    
	    final LogicVariable fieldLV
	    	= new LogicVariable(new Name("f"), heapLDT.getFieldSort());
	    final Term locSet 
	    	= TB.guardedSetComprehension(services, 
	    	                             new LogicVariable[]{objLV, fieldLV},
	    	                             reach, 
	    	                      	     o2,
	    	                      	     TB.var(fieldLV));
	    
	    result = new SLExpression(locSet, javaInfo.getPrimitiveKeYJavaType(PrimitiveType.JAVA_LOCSET));
	} 	
	
    |   DURATION LPAREN result=expression RPAREN 
	{
	    raiseNotSupported("\\duration");
	} 
	
    |   SPACE LPAREN result=expression RPAREN
	{
	    raiseNotSupported("\\space");
	} 
	
    |   WORKINGSPACE LPAREN result=expression RPAREN
	{
	    raiseNotSupported("\\working_space");
	} 
	
    |   TYPEOF LPAREN result=expression RPAREN
	{
	    result = new SLExpression(result.getTerm(),
	                              result.getType(),
	                              false);
	} 
	
    |   ELEMTYPE LPAREN result=expression RPAREN 
	{
	    raiseNotSupported("\\elemtype");
	} 
	
    |   TYPE_SMALL LPAREN typ=typespec RPAREN 
	{
	    result = new SLExpression(typ);
	} 
	
    |   LOCKSET
	{
	    raiseNotSupported("\\lockset");
	} 
	
    |   IS_INITIALIZED LPAREN typ=referencetype RPAREN 
	{
	    Term resTerm = TB.equals(
		TB.var(
		    javaInfo.getAttribute(ImplicitFieldAdder.IMPLICIT_CLASS_INITIALIZED, 
					  typ)),
		TB.TRUE(services));
	    result = new SLExpression(resTerm);
	} 
	
    |   INVARIANT_FOR LPAREN result=expression RPAREN 
	{
	    result = translator.<SLExpression>translate("\\invariant_for",services,result);
	    
	} 
	
    |   ( LPAREN LBLNEG ) => LPAREN LBLNEG IDENT result=expression RPAREN
	{
	    addIgnoreWarning("\\lblneg");
	} 
	
    |   ( LPAREN LBLPOS ) => LPAREN LBLPOS IDENT result=expression RPAREN 
	{
	    addIgnoreWarning("\\lblpos");
	} 
	 
    |   STRING_EQUAL LPAREN e1=expression COMMA e2=expression RPAREN
        {
	    Function strContent
	    	= (Function) services.getNamespaces()
            	                     .functions()
            	                     .lookup(CharListLDT.STRINGCONTENT_NAME);
            if(strContent == null) {
                raiseError("strings used in spec, but string content "
                           + "function not found");
            }
            return new SLExpression(TB.equals(TB.func(strContent, e1.getTerm()), 
                                              TB.func(strContent, e2.getTerm())));
        }

    |   EMPTYSET
        {
            result = new SLExpression(TB.empty(services),
                                      javaInfo.getPrimitiveKeYJavaType(PrimitiveType.JAVA_LOCSET));
        }
        
    |   SINGLETON LPAREN t=storeref RPAREN
        {
            if(!t.op().equals(locSetLDT.getSingleton())) {
            	if(heapLDT.getSortOfSelect(t.op()) != null) {
	            final Term objTerm = t.sub(1);
	            final Term fieldTerm = t.sub(2);
	    	    t = TB.singleton(services, objTerm, fieldTerm);
            	} else {
                    raiseError("Not a singleton: " + t);
                }
            }
            result = new SLExpression(t, javaInfo.getPrimitiveKeYJavaType(PrimitiveType.JAVA_LOCSET));
        }
        
    |   UNION LPAREN t=storeref COMMA t2 = storeref RPAREN
        {
            result = new SLExpression(TB.union(services, t, t2),
                                      javaInfo.getPrimitiveKeYJavaType(PrimitiveType.JAVA_LOCSET));
        }
        
    |   INTERSECT LPAREN t=storeref COMMA t2=storeref RPAREN
        {
            result = new SLExpression(TB.intersect(services, t, t2),
                                      javaInfo.getPrimitiveKeYJavaType(PrimitiveType.JAVA_LOCSET));
        }         

    |   SETMINUS LPAREN t=storeref COMMA t2=storeref RPAREN
        {
            result = new SLExpression(TB.setMinus(services, t, t2),
                                      javaInfo.getPrimitiveKeYJavaType(PrimitiveType.JAVA_LOCSET));
        } 
        
    |   ALLFIELDS LPAREN e1=expression RPAREN
        {
            if(!e1.isTerm() || !e1.getTerm().sort().extendsTrans(services.getJavaInfo().objectSort())) {
                raiseError("Invalid argument to \\allFields: " + e1);
            }
            result = new SLExpression(TB.allFields(services, e1.getTerm()),
                                      javaInfo.getPrimitiveKeYJavaType(PrimitiveType.JAVA_LOCSET));
        }        
        
    |   UNIONINF 
        LPAREN 
        declVars=quantifiedvardecls SEMI
        {
            resolverManager.pushLocalVariablesNamespace();
            resolverManager.putIntoTopLocalVariablesNamespace(declVars.second, declVars.first);
        } 
        t=storeref 
        RPAREN
        {
	    resolverManager.popLocalVariablesNamespace();
	    result = new SLExpression(TB.infiniteUnion(services,
	                                               declVars.second.toArray(new QuantifiableVariable[declVars.second.size()]),
	                                               t),
	                              javaInfo.getPrimitiveKeYJavaType(PrimitiveType.JAVA_LOCSET));        
        }        

    |   DISJOINT LPAREN t=storeref COMMA t2=storeref RPAREN
        {
            result = new SLExpression(TB.disjoint(services, t, t2));
        } 

    |   SUBSET LPAREN t=storeref COMMA t2=storeref RPAREN
        {
            result = new SLExpression(TB.subset(services, t, t2));
        } 
        
    |   NEWELEMSFRESH LPAREN t=storeref RPAREN
        {
            result = new SLExpression(TB.subset(services, 
                                                t, 
                                                TB.union(services,
                                                         convertToOld(t),
                                                         TB.freshLocs(services, 
                                                         	      heapAtPre))));
                                                        
        }
        
    |   SEQEMPTY
        {
            result = new SLExpression(TB.seqEmpty(services));
        }
    
    |   SEQSINGLETON LPAREN e1=expression RPAREN
        {
            result = new SLExpression(TB.seqSingleton(services, e1.getTerm()));
        }    
    
    |   SEQCONCAT LPAREN e1=expression COMMA e2=expression RPAREN
        {
            result = new SLExpression(TB.seqConcat(services, e1.getTerm(), e2.getTerm()));
        }    
    
    |   SEQSUB LPAREN e1=expression COMMA e2=expression COMMA e3=expression RPAREN
        {
            result = new SLExpression(TB.seqSub(services, e1.getTerm(), e2.getTerm(), e3.getTerm()));
        }
        
    |   SEQREVERSE LPAREN e1=expression RPAREN
        {
            result = new SLExpression(TB.seqReverse(services, e1.getTerm()));
        }   
    |   SEQGET LPAREN e1=expression COMMA e2=expression RPAREN
        {
        result = new SLExpression(TB.seqGet(services, Sort.ANY, e1.getTerm(), e2.getTerm()));
        }
    |   SEQREPLACE LPAREN e1=expression COMMA e2=expression COMMA e3=expression RPAREN
        {
            // short for "e1[0..e2-1]+e3+e1[e2+1..e1.length-1]"
            final Term minusOne = TB.zTerm(services, "-1");
            final Term ante = TB.seqSub(services, e1.getTerm(), TB.zero(services), TB.add(services, e2.getTerm(), minusOne));
            final Term insert = TB.seqSingleton(services, e3.getTerm());
            final Term post = TB.seqSub(services, e1.getTerm(), TB.add(services, e2.getTerm(), TB.one(services)), TB.add(services, TB.seqLen(services, e1.getTerm()), minusOne));
            final Term put = TB.seqConcat(services, ante, TB.seqConcat(services, insert, post));
            result = new SLExpression(put);
        }
    |   INDEXOF LPAREN e1=expression COMMA e2=expression RPAREN
        {
            result = new SLExpression(TB.indexOf(services,e1.getTerm(),e2.getTerm()));
        }

    |   LPAREN result=expression RPAREN
;

specquantifiedexpression returns [Term result = null] throws SLTranslationException
{
    SLExpression expr;
    Term p = TB.tt();
    boolean nullable = false;
    Pair<KeYJavaType,ImmutableList<LogicVariable>> declVars = null;
}
:
	LPAREN
	q:QUANTIFIER 
	(nullable=boundvarmodifiers)? 
	declVars=quantifiedvardecls SEMI
	{
	    resolverManager.pushLocalVariablesNamespace();
	    resolverManager.putIntoTopLocalVariablesNamespace(declVars.second, declVars.first);
	} 
	((predicate SEMI) => p=predicate SEMI | SEMI)? 
	expr=expression
	{
	    resolverManager.popLocalVariablesNamespace();
	    
	    p = TB.convertToFormula(p, services);
	    Term t = TB.convertToFormula(expr.getTerm(), services);
	    
	    result = translator.<Term>translate(q.getText(), p, t, declVars.first, declVars.second, nullable, services);
	}
	RPAREN
;
	


bsumterm returns [SLExpression result=null] throws SLTranslationException
{
    SLExpression a = null;
    SLExpression b = null;
    SLExpression t = null;
    Pair<KeYJavaType,ImmutableList<LogicVariable>> decls = null;
}:
        LPAREN
        q:BSUM decls=quantifiedvardecls 
        {	    
            resolverManager.pushLocalVariablesNamespace();
            resolverManager.putIntoTopLocalVariablesNamespace(decls.second, decls.first);
        } 
        SEMI
        (
            a=expression SEMI  b=expression SEMI t=expression
        )
        {
            result = translator.<SLExpression>translate(q.getText(), a, b, t, decls.first, decls.second, services);
            resolverManager.popLocalVariablesNamespace();
        }
        RPAREN
; exception
        catch [SLTranslationException ex] {
        resolverManager.popLocalVariablesNamespace();
        throw ex;
        }   

quantifiedvardecls returns [Pair<KeYJavaType,ImmutableList<LogicVariable>> result = null]
                   throws SLTranslationException
{
    KeYJavaType t = null;
    ImmutableList<LogicVariable> vars = ImmutableSLList.<LogicVariable>nil();
    LogicVariable v = null;
}
:
	t=typespec v=quantifiedvariabledeclarator[t] 
	
	{ vars = vars.append(v); }
	
	(
	    COMMA v=quantifiedvariabledeclarator[t]
	    
	    { vars = vars.append(v); }
	)*
	{
	    result = new Pair<KeYJavaType,ImmutableList<LogicVariable>>(t, vars);
	}
;

boundvarmodifiers returns [boolean nullable = false] throws SLTranslationException
:
	NON_NULL | NULLABLE { nullable = true; }
;

typespec returns [KeYJavaType t = null] throws SLTranslationException
{
    int dim = 0;
}
:
	t=type 
	(
	    dim=dims
	    {
		String fullName = t.getFullName();
		for (int i=0; i < dim; i++) {
		    fullName += "[]";
		}
		t = javaInfo.getKeYJavaType(fullName);
	if(t == null && dim > 0) {
	    //try to create missing array type
	      try {
	    javaInfo.readJavaBlock("{" + fullName + " k;}");
	    t = javaInfo.getKeYJavaType(fullName);
	    } catch (Exception e) {
	    t = null;
		}
	    }
	    }
	)?
;

dims returns [int dimension = 0] throws SLTranslationException
:
	(LBRACKET RBRACKET { dimension++; } )+
    ;

type returns [KeYJavaType t = null] throws SLTranslationException
:
	(builtintype) => t=builtintype
    |
	t=referencetype
    |
	TYPE
	{
	    raiseNotSupported("\\TYPE");
	}
	
;

referencetype returns [KeYJavaType type = null] throws SLTranslationException
{
    String typename;
}
:
	typename=name
	{
	    try {
		type = resolverManager.resolve(null, typename, null).getType();
	    } catch (NullPointerException e) {
		raiseError("Type " + typename + " not found.");
	    }
	}
;   

builtintype returns [KeYJavaType type = null] throws SLTranslationException
:
	(
	    BYTE 
	    {
		type = javaInfo.getKeYJavaType(PrimitiveType.JAVA_BYTE);
	    }
	|
	    SHORT 
	    {
		type = javaInfo.getKeYJavaType(PrimitiveType.JAVA_SHORT);
	    }
	|
	    INT 
	    {
		type = javaInfo.getKeYJavaType(PrimitiveType.JAVA_INT);
	    }
	|
	    LONG 
	    {
		type = javaInfo.getKeYJavaType(PrimitiveType.JAVA_LONG);
	    }
	|
	    BOOLEAN 
	    {
		type = javaInfo.getKeYJavaType(PrimitiveType.JAVA_BOOLEAN);
	    }
	|
	    VOID 
	    {
		type = null;
	    }
	|
	    BIGINT
	    {
		raiseNotSupported("\\bigint");
	    } 
	|
	    REAL
	    {
		raiseNotSupported("\\real");
	    } 
        |   LOCSET
            {
                type = javaInfo.getKeYJavaType(PrimitiveType.JAVA_LOCSET);
            }
        |   SEQ
            {
                type = javaInfo.getKeYJavaType(PrimitiveType.JAVA_SEQ);
            }            
	)
	
;

name returns [String result = ""] throws SLTranslationException
:
	id:IDENT
	{ result += id.getText(); }
	(
	    DOT id1:IDENT 
	    { result += "." + id1.getText(); }
	)*
;

quantifiedvariabledeclarator[KeYJavaType t] returns [LogicVariable v = null] throws SLTranslationException
{
    int dim = 0;
    KeYJavaType varType = null;
}
:
   id:IDENT (dim=dims)?
   {
	  if (dim > 0) {
	    String fullName;
	    if (t.getJavaType() instanceof ArrayType) {
		fullName = ((ArrayType) t.getJavaType()).getAlternativeNameRepresentation();
	    } else {
		fullName = t.getFullName();
	    }
	    for (int i=0; i < dim; i++) {
		fullName += "[]";
	    }
	    
	    varType = javaInfo.getKeYJavaType(fullName);
	  } else {
		  varType = t;
	  }
	  
	  v = new LogicVariable(new Name(id.getText()), varType.getSort());
   }
;<|MERGE_RESOLUTION|>--- conflicted
+++ resolved
@@ -34,12 +34,8 @@
     import de.uka.ilkd.key.util.Triple;    
 
     import java.math.BigInteger;
-<<<<<<< HEAD
     import java.util.Map;
     import java.util.LinkedHashMap;
-=======
-    import java.util.*;
->>>>>>> 6581cff0
 }
 
 class KeYJMLParser extends Parser;
