--- conflicted
+++ resolved
@@ -1695,12 +1695,6 @@
             }
             result = new SLExpression(TB.allFields(services, e1.getTerm()),
                                       javaInfo.getPrimitiveKeYJavaType(PrimitiveType.JAVA_LOCSET));
-<<<<<<< HEAD
-        }
-
-    |   UNIONINF
-        LPAREN
-=======
         }        
         
     |  ALLOBJECTS LPAREN t=storeref RPAREN
@@ -1710,7 +1704,6 @@
         }                
     |   UNIONINF
         LPAREN 
->>>>>>> f8921774
         declVars=quantifiedvardecls
         SEMI
         {
