--- conflicted
+++ resolved
@@ -1865,11 +1865,7 @@
     |   ((LPAREN SEQDEF | LPAREN SEQ) quantifiedvardecls SEMI) => result=seqdefterm
     |   (SEQSINGLETON | SEQ) LPAREN list=exprList RPAREN
         {
-<<<<<<< HEAD
-            result = translator.translate("\\seq", SLExpression.class, list, services);
-=======
             result = new SLExpression(tb.seqSingleton(e1.getTerm()));
->>>>>>> 224ad001
         }
 
     |   SEQSUB LPAREN e1=expression COMMA e2=expression COMMA e3=expression RPAREN
