// This file is part of KeY - Integrated Deductive Software Design
//
// Copyright (C) 2001-2011 Universitaet Karlsruhe (TH), Germany
//                         Universitaet Koblenz-Landau, Germany
//                         Chalmers University of Technology, Sweden
// Copyright (C) 2011-2013 Karlsruhe Institute of Technology, Germany
//                         Technical University Darmstadt, Germany
//                         Chalmers University of Technology, Sweden
//
// The KeY system is protected by the GNU General
// Public License. See LICENSE.TXT for details.
//



/* -*-antlr-*- */
header {
    package de.uka.ilkd.key.speclang.jml.translation;

    import java.io.StringReader;

    import de.uka.ilkd.key.collection.*;
    import de.uka.ilkd.key.java.JavaInfo;
    import de.uka.ilkd.key.java.Position;
    import de.uka.ilkd.key.java.Services;
    import de.uka.ilkd.key.java.abstraction.*;
    import de.uka.ilkd.key.java.expression.literal.StringLiteral;
    import de.uka.ilkd.key.java.recoderext.ImplicitFieldAdder;
    import de.uka.ilkd.key.ldt.*;
    import de.uka.ilkd.key.logic.*;
    import de.uka.ilkd.key.logic.op.*;
    import de.uka.ilkd.key.logic.sort.*;
    import de.uka.ilkd.key.parser.ParserException;
    import de.uka.ilkd.key.proof.OpReplacer;
    import de.uka.ilkd.key.speclang.HeapContext;
    import de.uka.ilkd.key.speclang.PositionedString;
    import de.uka.ilkd.key.speclang.translation.*;
    import de.uka.ilkd.key.util.Pair;
    import de.uka.ilkd.key.util.Triple;
<<<<<<< HEAD
    import de.uka.ilkd.key.util.InfFlowSpec;
=======
>>>>>>> dfe8cc89

    import java.math.BigInteger;
    import java.util.List;
    import java.util.Map;
    import java.util.LinkedHashMap;
    import java.util.ArrayList;
}

class KeYJMLParser extends Parser;
options {
    importVocab=KeYJMLLexer;
    k = 2;
    defaultErrorHandler=false;
}

{
    private static final TermBuilder TB = TermBuilder.DF;

    private Services services;
    private JavaInfo javaInfo;
    private KeYJavaType containerType;
    private IntegerLDT intLDT;
    private HeapLDT heapLDT;
    private LocSetLDT locSetLDT;
    private BooleanLDT booleanLDT;
    private SLTranslationExceptionManager excManager;
    private List<PositionedString> warnings = new java.util.ArrayList<PositionedString>();

    private JMLTranslator translator;

    private ProgramVariable selfVar;
    private ImmutableList<ProgramVariable> paramVars;
    private ProgramVariable resultVar;
    private ProgramVariable excVar;
    private Map<LocationVariable,Term> atPres;

    // Helper objects
    private JMLResolverManager resolverManager;
    private JavaIntegerSemanticsHelper intHelper;


    public KeYJMLParser(TokenStream lexer,
		String fileName,
		Position offsetPos,
		Services services,
		KeYJavaType specInClass,
		ProgramVariable self,
		ImmutableList<ProgramVariable> paramVars,
		ProgramVariable result,
		ProgramVariable exc,
		Map<LocationVariable,Term> atPres) {
	this(lexer);

	// save parameters
	this.services       = services;
	this.javaInfo       = services.getJavaInfo();
	containerType  =   specInClass;
	this.intLDT         = services.getTypeConverter().getIntegerLDT();
	this.heapLDT        = services.getTypeConverter().getHeapLDT();
	this.locSetLDT      = services.getTypeConverter().getLocSetLDT();
	this.booleanLDT     = services.getTypeConverter().getBooleanLDT();
	this.excManager     = new SLTranslationExceptionManager(this,
				    				fileName,
				    				offsetPos);
        this.translator     = new JMLTranslator(excManager, fileName, services);

	this.selfVar	    = self;
	this.paramVars      = paramVars;
	this.resultVar      = result;
	this.excVar	    = exc;
	this.atPres         = atPres;

        intHelper = new JavaIntegerSemanticsHelper(services, excManager);
	// initialize helper objects
	this.resolverManager = new JMLResolverManager(this.javaInfo,
						      specInClass,
						      selfVar,
						      this.excManager);

	// initialize namespaces
	resolverManager.pushLocalVariablesNamespace();
	if(paramVars != null) {
	    resolverManager.putIntoTopLocalVariablesNamespace(paramVars);
	}
	if(resultVar != null) {
	    resolverManager.putIntoTopLocalVariablesNamespace(resultVar);
	}
    }


    public KeYJMLParser(PositionedString ps,
		Services services,
		KeYJavaType specInClass,
		ProgramVariable self,
		ImmutableList<ProgramVariable> paramVars,
		ProgramVariable result,
		ProgramVariable exc,
		Map<LocationVariable,Term> atPres) {
	this(new KeYJMLLexer(new StringReader(ps.text)),
	     ps.fileName,
	     ps.pos,
	     services,
	     specInClass,
	     self,
	     paramVars,
	     result,
	     exc,
	     atPres);
    }


    public SLTranslationExceptionManager getExceptionManager() {
        return excManager;
    }


    private void raiseError(String msg) throws SLTranslationException {
	throw excManager.createException(msg);
    }

    private void raiseError(String msg, Token t) throws SLTranslationException {
	throw excManager.createException(msg, t);
    }

    private void raiseNotSupported(String feature)
	    throws SLTranslationException {
	throw excManager.createWarningException(feature + " not supported");
    }

    /**
     * This is used for features without semantics such as labels or annotations.
     * @author bruns
     * @since 1.7.2178
     */
    private void addIgnoreWarning(String feature, Token t) {
        String msg = feature + " is not supported and has been silently ignored.";
        warnings.add(new PositionedString(msg,t));
    }

    public List<PositionedString> getWarnings(){
        List<PositionedString> res = new ArrayList<PositionedString>(warnings.size());
        res.addAll(translator.getWarnings());
        return res;
    }


    public Term parseExpression() throws SLTranslationException {
	Term result = null;

	try {
	    result = expression().getTerm();
	} catch (antlr.ANTLRException e) {
	    throw excManager.convertException(e);
	}

	return TB.convertToFormula(result, services);
    }


    public ImmutableList<ProgramVariable> parseVariableDeclaration() throws SLTranslationException {

	Pair<KeYJavaType,ImmutableList<LogicVariable>> vars;
	try {
	    vars = quantifiedvardecls();
	} catch (antlr.ANTLRException e) {
	    throw excManager.convertException(e);
	}

	ImmutableList<ProgramVariable> result = ImmutableSLList.<ProgramVariable>nil();
	for(LogicVariable lv : vars.second) {
	    ProgramVariable pv
	    	= new LocationVariable(new ProgramElementName(
	    	                           lv.name().toString()),
	                               vars.first);
	    result = result.append(pv);
	}
	return result;
    }



    /**
     * Extracts a term's subterms as an array.
     */
    private Term[] getSubTerms(Term term) {
	Term[] result = new Term[term.arity()];
	for(int i = 0; i < term.arity(); i++) {
	    result[i] = term.sub(i);
	    assert result[i] != null;
	}
	return result;
    }


    /**
     * Extracts the sorts from an array of terms as an array.
     */
    private Sort[] getSorts(Term[] terms) {
	Sort[] result = new Sort[terms.length];
	for(int i = 0; i < terms.length; i++) {
	    result[i] = terms[i].sort();
	}
	return result;
    }

	private LocationVariable getBaseHeap() {
		return services.getTypeConverter().getHeapLDT().getHeap();
	}

	private LocationVariable getSavedHeap() {
		return services.getTypeConverter().getHeapLDT().getSavedHeap();
	}

    /**
     * Converts a term so that all of its non-rigid operators refer to the pre-state.
     */
    // TODO: remove when all clients have been moved to JMLTranslator
    private Term convertToOld(final Term term) {
	    assert atPres != null && atPres.get(getBaseHeap()) != null;
	    Map<Term, Term> map = new LinkedHashMap<Term, Term>();
        for (LocationVariable heap : atPres.keySet()) {
            Term heapAtPre = atPres.get(heap);
            if (heapAtPre != null) {
                map.put(TB.var(heap), heapAtPre);
            }
        }
	    OpReplacer or = new OpReplacer(map);
	    return or.replace(term);
    }

    private Term convertToBackup(Term term) {
	assert atPres != null && atPres.get(getSavedHeap()) != null;
	Map map = new LinkedHashMap();
	map.put(TB.var(getBaseHeap()), TB.var(getSavedHeap()));
        if(atPres.get(getBaseHeap()) != null) {
	  map.put(atPres.get(getBaseHeap()), atPres.get(getSavedHeap()));
        }
	OpReplacer or = new OpReplacer(map);
	return or.replace(term);
    }


    private String createSignatureString(ImmutableList<SLExpression> signature) {
	if (signature == null || signature.isEmpty()) {
	    return "";
	}
	String sigString = "";

	for(SLExpression expr : signature) {
	    final KeYJavaType t = expr.getType();
	    sigString += (t==null? "<unknown type>": t.getFullName()) + ", ";
	}

	return sigString.substring(0, sigString.length() - 2);
    }


    private SLExpression lookupIdentifier(String lookupName,
					  SLExpression receiver,
					  SLParameters params,
					  Token t)
				       throws SLTranslationException {

	// Identifier with suffix in parantheses? Probably a method call
	// parse in the parameter list and call again
	try {
	    if (LA(1) == LPAREN) {
	    	return receiver;
	    }
	} catch (TokenStreamException e) {
            raiseError("internal Error: no further Token in Stream");
	}

	SLExpression result = null;
	try {
	 result = resolverManager.resolve(receiver,
	   			      lookupName,
				      params);
	} catch(SLTranslationException exc) {
	   // no type name found maybe package?
	}

	if(result != null) {
	    return result;
	}

	// no identifier found, maybe it was just a package prefix.
	// but package prefixes don't have a receiver!
	// Let primarysuffix handle faulty method call.
	if (receiver != null && params == null) {
	    raiseError("Identifier " + lookupName + " not found: " +
	               lookupName);
	}

	return null;
    }
}


top returns [Object result = null] throws  SLTranslationException
:
    (   result = accessibleclause
    |   result = assignableclause
    |   result = breaksclause
    |   result = continuesclause
    |   result = dependsclause
    |   result = ensuresclause
    |   result = representsclause
    |   result = axiomsclause
    |   result = requiresclause
    |   result = separatesclause
    |   result = returnsclause
    |   result = signalsclause
    |   result = signalsonlyclause
    |   result = termexpression
    )
    (SEMI)? EOF
    ;


accessibleclause returns [Term result = null] throws SLTranslationException
:
    acc:ACCESSIBLE result=storeRefUnion
        { result = translator.translate(acc.getText(), Term.class, result, services); }
    ;


assignableclause returns [Term result = null] throws SLTranslationException
:
    ass:ASSIGNABLE
    ( result=storeRefUnion
        { result = translator.translate(ass.getText(), Term.class, result, services); }
    | l:LESS_THAN_NOTHING // deprecated
        { translator.addDeprecatedWarning(l.getText()); result = TB.strictlyNothing(); }
    | STRICTLY_NOTHING
        { result = TB.strictlyNothing(); }
    )
    ;


dependsclause returns [Triple<ObserverFunction,Term,Term> result=null] throws SLTranslationException
{
    SLExpression lhs, mby = null;
    Term rhs;
}
:
    dep:DEPENDS lhs=expression
    COLON rhs=storeRefUnion
    (MEASURED_BY mby=expression)? SEMI
        { result = translator.translate(
                dep.getText(), Triple.class, lhs, rhs, mby, services); }
    ;


requiresclause returns [Term result = null] throws SLTranslationException
:
    req:REQUIRES result=predornot
            { result = translator.translate(req.getText(), Term.class, result, services); }
    ;


ensuresclause returns [Term result = null] throws SLTranslationException
:
    ens:ENSURES result=predornot
            { result = translator.translate(ens.getText(), Term.class, result, services); }
    ;

axiomsclause returns [Term result = null] throws SLTranslationException
:
    axm:MODEL_METHOD_AXIOM result=termexpression
            { result = translator.translate(axm.getText(), Term.class, result, services); }
    ;

representsclause returns [Pair<ObserverFunction,Term> result=null] throws SLTranslationException
{
    SLExpression lhs, rhs;
    Term t = null;
}
:
    rep:REPRESENTS lhs=expression
    {
        // TODO: move code out of the parser!
        if(!lhs.isTerm()
            || !(lhs.getTerm().op() instanceof ObserverFunction)
            || lhs.getTerm().sub(0).op() != heapLDT.getHeap()) {
            raiseError("Represents clause with unexpected lhs: " + lhs);
        } else if(selfVar != null
                  && ((ObserverFunction)lhs.getTerm().op()).isStatic()) {
            raiseError("Represents clauses for static model fields must be static.");
        }
    }
    (
        { // TODO: move code out of the parser!
          !lhs.getTerm().sort().equals(locSetLDT.targetSort())}?
        (
            (LARROW | EQUAL_SINGLE) rhs=expression
            {   // TODO: move code out of the parser!
                if(!rhs.isTerm()) {
                    raiseError("Represents clause with unexpected rhs: " + rhs);
                }
                Term rhsTerm = rhs.getTerm();
                if(rhsTerm.sort() == Sort.FORMULA) {
                    rhsTerm = TB.ife(rhsTerm, TB.TRUE(services), TB.FALSE(services));
                }
                t = TB.equals(lhs.getTerm(), rhsTerm);
            }
        )
        |
        { // TODO: move code out of the parser!
          lhs.getTerm().sort().equals(locSetLDT.targetSort())}?
        (
            (LARROW | EQUAL_SINGLE) t=storeRefUnion
            {   // TODO: move code out of the parser!
                t = TB.equals(lhs.getTerm(), t);
            }
        )
        |
        (
            SUCH_THAT t=predicate
        )
    )
    { result = translator.translate(rep.getText(), Pair.class, lhs, t, services); }
    ;


separatesclause returns  [InfFlowSpec result = InfFlowSpec.EMPTY_INF_FLOW_SPEC] throws SLTranslationException {
    ImmutableList<Term> sep = ImmutableSLList.<Term>nil();
    ImmutableList<Term> decl = ImmutableSLList.<Term>nil();
    ImmutableList<Term> erases = ImmutableSLList.<Term>nil();
    ImmutableList<Term> newObs = ImmutableSLList.<Term>nil();
    ImmutableList<Term> tmp;
}
:
    (RESPECTS | SEPARATES) (NOTHING | sep = separateslist)
    (   (DECLASSIFIES (NOTHING | tmp = separateslist {decl = decl.append(tmp);})) |
        (ERASES (NOTHING | tmp = separateslist {erases = erases.append(tmp);})) |
        (NEW_OBJECTS (NOTHING | tmp = separateslist {newObs = newObs.append(tmp);}))
    )*
    {result = new InfFlowSpec(sep, decl, erases, newObs);}
    ;


separateslist returns  [ImmutableList<Term> result = ImmutableSLList.<Term>nil()] throws SLTranslationException {
    Term term = null;
}
:
    term = termexpression { result = result.append(term); }
    (COMMA term = termexpression { result = result.append(term); })*
        { result = translator.translate("separates", ImmutableList.class, result, services); }
    ;


signalsclause returns [Term result=null] throws SLTranslationException
{
    KeYJavaType excType = null;
    Term pred = null;
    String vName = null;
    LogicVariable eVar = null;
}
:
	sig:SIGNALS LPAREN excType=referencetype (id:IDENT { vName = id.getText(); })? RPAREN
	{
	    if (vName != null) {
		eVar = new LogicVariable(new Name(vName), excType.getSort());
		resolverManager.pushLocalVariablesNamespace();
		resolverManager.putIntoTopLocalVariablesNamespace(eVar, excType);
	    }
	}
	(result = predornot)?
	{
	    if (vName != null) {
		resolverManager.popLocalVariablesNamespace();
	    }
            result = translator.translate(sig.getText(), Term.class, result, eVar, excVar, excType, services);
	}
    ;


signalsonlyclause returns [Term result = null]
throws SLTranslationException {
    ImmutableList<KeYJavaType> typeList = ImmutableSLList.<KeYJavaType>nil();
    KeYJavaType type = null;
}
:
    sigo:SIGNALS_ONLY
    (   NOTHING
      | type = referencetype { typeList = typeList.append(type); }
        (COMMA type = referencetype { typeList = typeList.append(type); })*
    )
    { result = translator.translate(sigo.getText(), Term.class, typeList, this.excVar, services); }
    ;


termexpression returns [Term result = null] throws SLTranslationException {
    SLExpression exp = null;
}
:
    exp=expression { result = (Term) exp.getTerm(); }
    ;


breaksclause returns [Pair result=null] throws SLTranslationException
{
    String label = null;
    Term pred = null;
}
:
	breaks:BREAKS LPAREN (id:IDENT { label = id.getText(); })? RPAREN
	(pred = predornot)?
	{
        result = translator.translate(breaks.getText(), Pair.class, pred, label, services);
	}
;


continuesclause returns [Pair result=null] throws SLTranslationException
{
    String label = null;
    Term pred = null;
}
:
	continues:CONTINUES LPAREN (id:IDENT { label = id.getText(); })? RPAREN
	(pred = predornot)?
	{
        result = translator.translate(continues.getText(), Pair.class, pred, label, services);
	}
	;


returnsclause returns [Term result=null] throws SLTranslationException
{
    Term pred = null;
}
:
	rtrns:RETURNS
	(result = predornot)?
	{
        result = translator.translate(rtrns.getText(), Term.class, result, services);
	}
    ;


storeRefUnion returns [Term result = null] throws SLTranslationException {
    ImmutableList<Term> list = null;
}
:   list = storeRefList
    { result = TB.union(services, list); };


storeRefList returns [ImmutableList<Term> result = ImmutableSLList.<Term>nil()]
        throws SLTranslationException {
    Term t = null;
}
:   t = storeref { result = result.append(t); }
	(COMMA t = storeref { result = result.append(t); } )*;



storeRefIntersect returns [Term result = null] throws SLTranslationException {
    ImmutableList<Term> list = null;
}
:   list = storeRefList { result = TB.intersect(services, list); };


storeref returns [Term result = null] throws SLTranslationException {
    SLExpression expr;
}
:       NOTHING { result = TB.empty(services); }
    |   EVERYTHING { result = TB.createdLocs(services); }
    |   NOT_SPECIFIED { result = TB.createdLocs(services); }
    |   result = storeRefExpr;


createLocset returns [Term result = null] throws SLTranslationException
{
    ImmutableList<SLExpression> list;
}
:
    (LOCSET | SINGLETON) LPAREN list=exprList RPAREN
    {
        result = translator.translate("create locset", Term.class, list, services);
    }
    ;


exprList returns [ImmutableList<SLExpression> result = ImmutableSLList.<SLExpression>nil()]
        throws SLTranslationException {
    SLExpression expr = null;
}
:   expr = expression { result = result.append(expr); }
	(COMMA expr = expression { result = result.append(expr); } )*;


storeRefExpr returns [Term result = null] throws SLTranslationException
{
    SLExpression expr;
}
:
    expr=expression
    {
        result = translator.translate("store_ref_expr", Term.class, expr, services);
    }
    ;


specarrayrefexpr[SLExpression receiver, String fullyQualifiedName, Token lbrack]
               returns [SLExpression result = null]
               throws SLTranslationException
{
    SLExpression rangeFrom=null;
    SLExpression rangeTo=null;
}
:
    (
	( rangeFrom=expression (DOTDOT rangeTo=expression)? )
	| MULT
    )
    {
        result = translator.translate("array reference", SLExpression.class, services, receiver, fullyQualifiedName, lbrack, rangeFrom, rangeTo);
    }
;


predornot returns [Term result=null] throws SLTranslationException
:
	result=predicate
    |   n:NOT_SPECIFIED
        { result = translator.createSkolemExprBool(n).getTerm(); }
    |   SAME
    ;

predicate returns [Term result=null] throws SLTranslationException
{
    SLExpression expr;
}
:
	expr=expression
	{
	    if(!expr.isTerm() && expr.getTerm().sort() == Sort.FORMULA) {
	        raiseError("Expected a formula: " + expr);
	    }
	    result = expr.getTerm();
	}
    ;


expression returns [SLExpression result=null] throws SLTranslationException
:
	result=assignmentexpr
	{
	    if(!result.isTerm()) {
	        raiseError("Expected a term: " + result);
	    }
	}
    ;

assignmentexpr returns [SLExpression result=null] throws SLTranslationException
:
	result=conditionalexpr
    ;


conditionalexpr returns [SLExpression result=null] throws SLTranslationException
{
    SLExpression a,b;
}
:
	result=equivalenceexpr
	(
	    QUESTIONMARK a=conditionalexpr COLON b=conditionalexpr
	    {
	    	result = translator.translate(JMLTranslator.JMLKeyWord.CONDITIONAL, services, result, a, b);
	    }
	)?
    ;


equivalenceexpr returns [SLExpression result=null] throws SLTranslationException {
    SLExpression right = null;
}
:
	result = impliesexpr
        (   eq:EQV_ANTIV right=equivalenceexpr
            { result = translator.translate(eq.getText(), SLExpression.class, result, right, services); }
        )?
    ;



impliesexpr returns [SLExpression result=null] throws SLTranslationException
{
    SLExpression expr;
}
:
	result=logicalorexpr
	(
	    IMPLIES expr=impliesnonbackwardexpr
	    {
		result = new SLExpression(TB.imp(TB.convertToFormula(result.getTerm(), services),
		                                 TB.convertToFormula(expr.getTerm(), services)));
	    }

	  |
	    (
		IMPLIESBACKWARD expr=logicalorexpr
		{
		    result = new SLExpression(TB.imp(TB.convertToFormula(expr.getTerm(), services),
		                                     TB.convertToFormula(result.getTerm(), services)));
		}
	    )+
	)?
;

impliesnonbackwardexpr returns [SLExpression result=null] throws SLTranslationException
{
    SLExpression expr;
}
:
	result=logicalorexpr
	(
	    IMPLIES expr=impliesnonbackwardexpr
	    {
		result = new SLExpression(TB.imp(TB.convertToFormula(result.getTerm(), services),
		                                 TB.convertToFormula(expr.getTerm(), services)));
	    }
	)?
;

logicalorexpr returns [SLExpression result=null] throws SLTranslationException
{
    SLExpression expr;
}
:
	result=logicalandexpr
	(
	    LOGICALOR expr=logicalorexpr
	    {
		result = new SLExpression(TB.or(TB.convertToFormula(result.getTerm(), services),
		                                TB.convertToFormula(expr.getTerm(), services)));
	    }
	)?
;

logicalandexpr returns [SLExpression result=null] throws SLTranslationException
{
    SLExpression expr;
}
:
	result=inclusiveorexpr
	(
	    LOGICALAND expr=logicalandexpr
	    {
		result = new SLExpression(TB.and(TB.convertToFormula(result.getTerm(), services),
		                                 TB.convertToFormula(expr.getTerm(), services)));
	    }
	)?
;


inclusiveorexpr returns [SLExpression result=null] throws SLTranslationException
{
    SLExpression expr;
}
:
	result=exclusiveorexpr
	(
	    INCLUSIVEOR expr=inclusiveorexpr
	    {
	       if(intHelper.isIntegerTerm(result)) {
                   result = intHelper.buildPromotedOrExpression(result,expr);
               } else {
                   result = new SLExpression(TB.or(TB.convertToFormula(result.getTerm(), services),
                                                   TB.convertToFormula(expr.getTerm(), services)));
               }
	    }
	)?
;


exclusiveorexpr returns [SLExpression result=null] throws SLTranslationException
{
    SLExpression expr;
}
:
	result=andexpr
	(
	    XOR expr=exclusiveorexpr
	    {
	       if(intHelper.isIntegerTerm(result)) {
                   result = intHelper.buildPromotedXorExpression(result,expr);
               } else {
                   Term resultFormula = TB.convertToFormula(result.getTerm(), services);
                   Term exprFormula = TB.convertToFormula(expr.getTerm(), services);
                   result = new SLExpression(TB.or(TB.and(resultFormula, TB.not(exprFormula)),
                                                   TB.and(TB.not(resultFormula), exprFormula)));
               }
	    }
	)?
;


andexpr returns [SLExpression result=null] throws SLTranslationException
{
    SLExpression expr;
}
:
	result=equalityexpr
	{
	    if(!result.isTerm()) {
		raiseError("Found a type where only a term is allowed: "
			   + result);
	    }
	}
	(
	    AND expr=andexpr
	    {
	       if(intHelper.isIntegerTerm(result)) {
                   result = intHelper.buildPromotedAndExpression(result, expr);
               } else {
                   result = new SLExpression(TB.and(TB.convertToFormula(result.getTerm(), services),
                                                    TB.convertToFormula(expr.getTerm(), services)));
               }
	    }
	)?
;

equalityexpr returns [SLExpression result=null] throws SLTranslationException
{
	SLExpression right = null;
}
	 :
	result=relationalexpr
	(   eq:EQ_NEQ right=equalityexpr
	        { result = translator.translate(eq.getText(), SLExpression.class, result, right, services); }
	)?
;

//equalityexpr returns [SLExpression result=null] throws SLTranslationException
//{
//    Deque<Pair<Token,SLExpression>> right = null;
//}
//:
//    result = relationalexpr
//    right = equalityexprright
//    {
//        assert right != null;
//        for (Pair<Token,SLExpression> pair: right) {
//            result = translator.translate(pair.first.getText(), SLExpression.class, result, pair.second, services);
//        }
//    }
//;
///** Helper method to make equality expressions left associative. */
//equalityexprright returns [Deque<Pair<Token,SLExpression>> result= null] throws SLTranslationException
//{
//    SLExpression tmp = null;
//}
//:
//    (EQ | NEQ) =>
//        eq:EQ_NEQ
//        tmp = relationalexpr
//        result = equalityexprright
//    {
//        result.push(new Pair<Token,SLExpression>(eq,tmp));
//    }
//    |
//    EMPTY
//    {
//        result = new ArrayDeque<Pair<Token,SLExpression>>();
//    }
//;

relationalexpr returns [SLExpression result=null] throws SLTranslationException
{
    Function f = null;
    KeYJavaType type = null;
    SLExpression right = null;
    Token opToken = null;
}
:
	result=shiftexpr
	(
	    lt:LT right=shiftexpr
	    {
		f = intLDT.getLessThan();
		opToken = lt;
	    }
	|
	    gt:GT right=shiftexpr
	    {
		f = intLDT.getGreaterThan();
		opToken = gt;
	    }
	|
	    leq:LEQ right=shiftexpr
	    {
		f = intLDT.getLessOrEquals();
		opToken = leq;
	    }
	|
	    geq:GEQ right=shiftexpr
	    {
		f = intLDT.getGreaterOrEquals();
		opToken = geq;
	    }
	|
	    llt:LOCKSET_LT right=postfixexpr
	    {
	        addIgnoreWarning("Lockset ordering is not supported",llt);
	        final Sort objSort = services.getJavaInfo().getJavaLangObject().getSort();
	        f = new Function(new Name("lockset_lt"), Sort.FORMULA, objSort, objSort);
	        opToken = llt;
	    }
	|
	    lleq:LOCKSET_LEQ right=postfixexpr
	    {
	        addIgnoreWarning("Lockset ordering is not supported",lleq);
	        final Sort objSort = services.getJavaInfo().getJavaLangObject().getSort();
	        f = new Function(new Name("lockset_leq"), Sort.FORMULA, objSort, objSort);
	        opToken = lleq;
	    }
	|
	    io:INSTANCEOF type=typespec
	    {
		f = type.getSort().getInstanceofSymbol(services);
		opToken = io;
	    }
	|
	    st:ST right=shiftexpr
	    {
		if (result.isTerm() || right.isTerm()) {
		    raiseError("Cannot build subtype expression from terms.", st);
		}
		assert result.isType();
		assert right.isType();

		if (result.getTerm() == null) {
		    addIgnoreWarning("subtype expression <: only supported for" +
			" \\typeof() arguments on the left side.", st);
			final int x = (new java.util.Random()).nextInt(1000);
			final Function z = new Function(new Name("subtype"+x),Sort.FORMULA);
			result = new SLExpression(TB.func(z));
		} else {

		Sort os = right.getType().getSort();
		Function ioFunc = os.getInstanceofSymbol(services);

		result = new SLExpression(
		    TB.equals(
			TB.func(ioFunc, result.getTerm()),
			TB.TRUE(services)));
	    }
	    }
	)?
	{
	    if (f != null) {
		assert opToken != null;
		if (result.isType()) {
		    raiseError("Cannot build relational expression from type " +
			result.getType().getName() + ".", opToken);
		}
		assert result.isTerm();

		try {
			if (right == null) {
			    // instanceof-expression
			    result = new SLExpression(
				TB.and(TB.not(TB.equals(result.getTerm(), TB.NULL(services))),
				       TB.equals(TB.func(f, result.getTerm()), TB.TRUE(services))));
			} else {
			    if (right.isType()) {
			    raiseError("Cannot build relational expression from type " +
				right.getType().getName() + ".", opToken);
			    }
			    assert right.isTerm();

			    result = new SLExpression(
				TB.func(f,result.getTerm(),right.getTerm()));
			}
		} catch (TermCreationException e) {
		    raiseError("Error in relational expression: " + e.getMessage());
		} catch (IllegalArgumentException e) {
		    raiseError("Internal error.");
		}
	    }
	}
;

shiftexpr returns [SLExpression result=null] throws SLTranslationException
{
    SLExpression e;
}
:
    result=additiveexpr
    (
	sr:SHIFTRIGHT e=additiveexpr
	{
        result = translator.<SLExpression>translate(sr.getText(), SLExpression.class, services, result, e);
	}
    |
	sl:SHIFTLEFT e=additiveexpr
	{
        result = translator.<SLExpression>translate(sl.getText(), SLExpression.class, services, result, e);
	}
    |
	usr:UNSIGNEDSHIFTRIGHT e=additiveexpr
	{
        result = translator.<SLExpression>translate(usr.getText(), SLExpression.class, services, result, e);
	}
    )*
;


additiveexpr returns [SLExpression result=null] throws SLTranslationException
{
    SLExpression e;
}
:
    result=multexpr
    (
	plus:PLUS e=multexpr
	{
        result = translator.<SLExpression>translate(plus.getText(), SLExpression.class, services, result, e);
	}
    |
	minus:MINUS e=multexpr
	{
	    result = translator.<SLExpression>translate(minus.getText(), SLExpression.class, services, result, e);
	}
    )*
;


multexpr returns [SLExpression result=null] throws SLTranslationException
{
    SLExpression e;
}
:
    result=unaryexpr
    (
	MULT e=unaryexpr
	{
	    if (result.isType()) {
		raiseError("Cannot build multiplicative expression from type " +
		    result.getType().getName() + ".");
	    }
	    if (e.isType()) {
		raiseError("Cannot multiply by type " +
		    e.getType().getName() + ".");
	    }
	    assert result.isTerm();
	    assert e.isTerm();

	    result = intHelper.buildMulExpression(result, e);
	}
    |
	DIV e=unaryexpr
	{
	    if (result.isType()) {
		raiseError("Cannot build multiplicative expression from type " +
		    result.getType().getName() + ".");
	    }
	    if (e.isType()) {
		raiseError("Cannot divide by type " +
		    e.getType().getName() + ".");
	    }
	    assert result.isTerm();
	    assert e.isTerm();

	    result = intHelper.buildDivExpression(result, e);
	}
    |
	MOD e=unaryexpr
	{
	    if (result.isType()) {
		raiseError("Cannot build multiplicative expression from type " +
		    result.getType().getName() + ".");
	    }
	    if (e.isType()) {
		raiseError("Cannot build modulo expression from type " +
		    e.getType().getName() + ".");
	    }
	    assert result.isTerm();
	    assert e.isTerm();

	    result = intHelper.buildModExpression(result, e);
	}
    )*
;


unaryexpr returns [SLExpression result=null] throws SLTranslationException
:
    PLUS result=unaryexpr
	{
	    if (result.isType()) {
		raiseError("Cannot build  +" + result.getType().getName() + ".");
	    }
	    assert result.isTerm();

	    result = intHelper.buildPromotedUnaryPlusExpression(result);
	}
    |
	MINUS result=unaryexpr
	{
	    if (result.isType()) {
		raiseError("Cannot build  -" + result.getType().getName() + ".");
	    }
	    assert result.isTerm();

	    result = intHelper.buildUnaryMinusExpression(result);
	}
    |
	(LPAREN typespec RPAREN ) => result = castexpr
    |
	    result=unaryexprnotplusminus
;

castexpr returns  [SLExpression result = null] throws SLTranslationException
{
    KeYJavaType type = null;
}
:
LPAREN type=typespec RPAREN result=unaryexpr
{
    result = translator.translate(JMLTranslator.JMLKeyWord.CAST, services, intHelper, type, result);
}
;

unaryexprnotplusminus returns [SLExpression result=null] throws SLTranslationException
{
    SLExpression e;
}
:
	NOT e=unaryexpr
	{
	    if (e.isType()) {
		raiseError("Cannot negate type " + e.getType().getName() + ".");
	    }

	    Term t = e.getTerm();
	    assert t != null;

	    if (t.sort() == Sort.FORMULA) {
		result = new SLExpression(TB.not(t));
	    } else if(t.sort() == booleanLDT.targetSort()) {
		result = new SLExpression(TB.not(TB.equals(t, TB.TRUE(services))));
	    } else {
		raiseError("Wrong type in not-expression: " + t);
	    }
	}
    |
	BITWISENOT e=unaryexpr
	{
	    if(e.isType()) {
		raiseError("Cannot negate type " + e.getType().getName() + ".");
	    }

	    result = intHelper.buildPromotedNegExpression(e);
	}

    |
	result=postfixexpr
;


postfixexpr returns [SLExpression result=null] throws SLTranslationException
{
    String fullyQualifiedName = "";
    SLExpression expr = null;
}
:
	expr=primaryexpr
	{
	    fullyQualifiedName = LT(0).getText();
	}
	(
	    {
	        if (expr != null && expr.getType() == null) {
	            raiseError("SLExpression without a type: " + expr);
	        }/* else if (expr != null && expr.getType().getJavaType() instanceof PrimitiveType) {
		    raiseError("Cannot build postfix expression from primitive type.");
		}*/
	    }
	    expr=primarysuffix[expr, fullyQualifiedName]
	    {
		fullyQualifiedName += "." + LT(0).getText();
	    }
	)*

	{
	    if (expr == null) {
		raiseError("Expression " + fullyQualifiedName + " cannot be resolved.");
	    }
	    result = expr; //.getTerm();
	}

;

primaryexpr returns [SLExpression result=null] throws SLTranslationException
{
    Term s1, s2;
}
:
	result=constant
    |   id:IDENT     { result = lookupIdentifier(id.getText(), null, null, id); }
    |   inv:INV      { result = translator.translate(inv.getText(),services,
                                selfVar==null? null: TB.var(selfVar),containerType);}
    |   TRUE         { result = new SLExpression(TB.tt()); }
    |   FALSE        { result = new SLExpression(TB.ff()); }
    |   NULL         { result = new SLExpression(TB.NULL(services)); }
    |   result=jmlprimary
    |   THIS
        {
            if(selfVar == null) {
            	raiseError("Cannot access \"this\" in a static context!");
            }
            result = new SLExpression(TB.var(selfVar), selfVar.getKeYJavaType());
        }
    |   new_expr
    |   array_initializer
;

transactionUpdated
  returns [SLExpression result=null]
  throws SLTranslationException
{
   SLExpression expr;
   String fieldName = "<transactionConditionallyUpdated>";
}
:

   tk:TRANSACTIONUPDATED LPAREN expr=expression RPAREN
   {
      result = lookupIdentifier(fieldName, expr, null, tk);
   }
;

primarysuffix[SLExpression receiver, String fullyQualifiedName]
		returns [SLExpression result=null]
		throws SLTranslationException
{
    String lookupName = null;
    ImmutableList<SLExpression> params = ImmutableSLList.<SLExpression>nil();
}
:
{
    lookupName = fullyQualifiedName;
}
(
	DOT id:IDENT
	{
	    if(receiver == null) {
		// Receiver was only a package/classname prefix
		lookupName = fullyQualifiedName + "." + id.getText();
	    } else {
		lookupName = id.getText();
	    }
	    try {
	    	result = lookupIdentifier(lookupName, receiver, null, id);
	    } catch(SLTranslationException e) {
	    	result = lookupIdentifier(fullyQualifiedName + "." + lookupName, null, null, id);
	    }
	}
    |
    DOT THIS
    {
    	result = new SLExpression(
    		services.getTypeConverter().findThisForSort(receiver.getType().getSort(),
    							    TB.var(selfVar),
    							    javaInfo.getKeYJavaType(selfVar.sort()),
    							    true),
                receiver.getType());
    }
    |
    DOT INV
    {
        result = translator.translate("\\inv",services,receiver.getTerm(),receiver.getType());
    }
    |	{
    	    if(receiver != null) {
		lookupName = LT(0).getText();
	    }
	}
	l:LPAREN (params=expressionlist)? RPAREN
	{
            ImmutableList<SLExpression> preHeapParams = ImmutableSLList.<SLExpression>nil();
            for(LocationVariable heap : HeapContext.getModHeaps(services, false)) {
              Term p;
              if(atPres == null || atPres.get(heap) == null) { p = TB.NULL(services); } else { p = atPres.get(heap); }
              preHeapParams = preHeapParams.append(new SLExpression(p));
            }
            params = params.prepend(preHeapParams);

	    result = lookupIdentifier(lookupName, receiver, new SLParameters(params), l);
	    if (result == null) {
		raiseError("Method " + lookupName + "("
		           + createSignatureString(params) + ") not found!", l);
	    }
            if(((IProgramMethod)result.getTerm().op()).getStateCount() > 1 &&
               (atPres == null || atPres.get(getBaseHeap()) == null)) {
               raiseError("Two-state model method " + lookupName + " not allowed in this context!", l);
            }

	}
    |
	lbrack:LBRACKET result=specarrayrefexpr[receiver, fullyQualifiedName, lbrack] RBRACKET
    |
         DOT MULT
         {
	     result = new SLExpression(TB.allFields(services, receiver.getTerm()),
	                               javaInfo.getPrimitiveKeYJavaType(PrimitiveType.JAVA_LOCSET));
         }

)
;

new_expr throws SLTranslationException
{
    KeYJavaType typ = null;
    ImmutableList<SLExpression> params;
}
:
	NEW typ=type (
	    LPAREN ( params=expressionlist )? RPAREN
	   |
	    array_dimensions (array_initializer)?
	   )
        {
        	raiseNotSupported("'new' within specifications");
        }
    ;

array_dimensions throws SLTranslationException
:
    array_dimension
    // TODO handle higher dimensions
;

array_dimension throws SLTranslationException
{
    SLExpression length;
}
:
    LBRACKET (length=expression)? RBRACKET
;

array_initializer throws SLTranslationException
{
    ImmutableList<SLExpression> init;
}
:
    LBRACE init=expressionlist RBRACE
    {
        raiseNotSupported("array initializer");
    }
;

expressionlist returns [ImmutableList<SLExpression> result=ImmutableSLList.<SLExpression>nil()]
               throws SLTranslationException
{
    SLExpression expr;
}
:
	expr=expression { result = result.append(expr); } (COMMA expr=expression {result = result.append(expr);} )*
;

constant returns [SLExpression result=null] throws SLTranslationException
:
	result=javaliteral
;

javaliteral returns [SLExpression result=null] throws SLTranslationException
:
	result=integerliteral
    |
	l:STRING_LITERAL
	{
	    Term charListTerm
	       = services.getTypeConverter()
	                 .convertToLogicElement(
	                 	new StringLiteral("\"" + l.getText() + "\""));
	    Function strPool
	    	= (Function) services.getNamespaces()
	    	                     .functions()
	    	                     .lookup(CharListLDT.STRINGPOOL_NAME);
	    if(strPool == null) {
	        raiseError("string literals used in specification, "
	                   + "but string pool function not found");
	    }
	    Term stringTerm = TB.func(strPool, charListTerm);
	    return new SLExpression(stringTerm,
	                            javaInfo.getKeYJavaType("java.lang.String"));
	}
    |
	CHAR_LITERAL
	{
	    raiseNotSupported("character literals");
	}
    ;

integerliteral returns [SLExpression result=null] throws SLTranslationException
:
	result=decimalintegerliteral
    |
	result=hexintegerliteral
;

hexintegerliteral returns [SLExpression result=null] throws SLTranslationException
:
    n:HEXNUMERAL
    {
	BigInteger decInteger = new BigInteger(n.getText(), 16);
	result = new SLExpression(TB.zTerm(services, decInteger.toString()),
	                          javaInfo.getPrimitiveKeYJavaType(PrimitiveType.JAVA_INT));
    }
;

decimalintegerliteral returns [SLExpression result=null] throws SLTranslationException
:
	result=decimalnumeral
;

decimalnumeral returns [SLExpression result=null] throws SLTranslationException
:
    n:DIGITS
    {
	result = new SLExpression(TB.zTerm(services,n.getText()),
	                          javaInfo.getPrimitiveKeYJavaType(PrimitiveType.JAVA_INT));
    }
;

jmlprimary returns [SLExpression result=null] throws SLTranslationException
{
    ImmutableList<SLExpression> list = null;
    ImmutableList<Term> tlist = null;
    SLExpression e1 = null;
    SLExpression e2 = null;
    SLExpression e3 = null;
    KeYJavaType typ;
    Term t, t2 = null;
    Token tk = null;
    Pair<KeYJavaType,ImmutableList<LogicVariable>> declVars = null;
}
:
	RESULT
	{
	    if(resultVar==null) {
		raiseError("\\result used in wrong context");
	    } else
	    result = new SLExpression(TB.var(resultVar), resultVar.getKeYJavaType());
	}
    |
	(LPAREN QUANTIFIER) => result=specquantifiedexpression
    |
        (LPAREN BSUM) => result=bsumterm
    |
        (LPAREN SEQDEF) => result=seqdefterm
    |
	(OLD | PRE) => result=oldexpression

    |   result = transactionUpdated
    |
	BACKUP LPAREN result=expression RPAREN
	{
	    if (atPres == null || atPres.get(getSavedHeap()) == null) {
		raiseError("JML construct " +
			   "\\backup not allowed in this context.");
	    }
	    typ = result.getType();
	    if(typ != null) {
	      result = new SLExpression(convertToBackup(result.getTerm()),
	                                result.getType());
	    } else {
	      result = new SLExpression(convertToBackup(result.getTerm()));
	    }
	}
    |
	CREATED LPAREN result=expression RPAREN
	{
		raiseNotSupported("\\created is deliberately not supported in this KeY version, you should not need it");
	}
    |
	NONNULLELEMENTS LPAREN result=expression RPAREN
	{
	    t = result.getTerm();
	    Term resTerm = TB.not(TB.equals(t, TB.NULL(services)));

	    if (t.sort() instanceof ArraySort) {
		LogicVariable i = new LogicVariable(new Name("i"), javaInfo
				.getKeYJavaType(PrimitiveType.JAVA_INT)
				.getSort());

		// See JML reference manual
		// http://www.cs.iastate.edu/~leavens/JML/jmlrefman/jmlrefman_11.html#SEC139
		Term range = TB.and(
		    TB.leq(TB.zero(services), TB.var(i), services),
		    TB.lt(TB.var(i), TB.dotLength(services, t), services));
		Term body = TB.equals(
		    TB.dotArr(services, t, TB.var(i)),
		    TB.NULL(services));
		body = TB.not(body);
		body = TB.imp(range, body);

		result = new SLExpression(TB.and(resTerm, TB.all(i, body)));
	    } else {
	        raiseError("\\nonnullelements may only be applied to arrays");
	    }
	}

    |   desc:INFORMAL_DESCRIPTION
	{
	    result = translator.translate("(* *)", SLExpression.class, services, desc,
	        selfVar, resultVar, paramVars, atPres == null ? null : atPres.get(getBaseHeap()));
	}

    |   escape:DL_ESCAPE LPAREN ( list=expressionlist )? RPAREN
        {
            result = translator.translate("\\dl_", SLExpression.class, escape, list, services);
        }

    |   NOT_MODIFIED LPAREN t=storeRefUnion RPAREN
        {
        result = new SLExpression(translator.translate("\\not_modified", Term.class, services, atPres == null ? null : atPres.get(getBaseHeap()), t));
        }
    |   na:NOT_ASSIGNED LPAREN t=storeRefUnion RPAREN
        {
        result = translator.createSkolemExprBool(na);
        }

    // TODO: add \only_*

    |   FRESH LPAREN list=expressionlist RPAREN
	{
	    if(atPres == null || atPres.get(getBaseHeap()) == null) {
	        raiseError("\\fresh not allowed in this context");
	    }
	    t = TB.tt();
	    final Sort objectSort = services.getJavaInfo().objectSort();
	    for(SLExpression expr: list) {
	        if(!expr.isTerm()) {
	            raiseError("Expected a term, but found: " + expr);
	        } else if(expr.getTerm().sort().extendsTrans(objectSort)) {
	            t = TB.and(t,
	                       TB.equals(TB.select(services,
	                                           booleanLDT.targetSort(),
	                                           atPres.get(getBaseHeap()),
	                                           expr.getTerm(),
	                                           TB.func(heapLDT.getCreated())),
	                                 TB.FALSE(services)));
	        } else if(expr.getTerm().sort().extendsTrans(locSetLDT.targetSort())) {
	            t = TB.and(t, TB.subset(services,
	                                    expr.getTerm(),
	                                    TB.freshLocs(services, atPres.get(getBaseHeap()))));
	        } else {
	            raiseError("Wrong type: " + expr);
	        }
	    }
	    result = new SLExpression(t);
	}

    |   REACH LPAREN t=storeref COMMA e1=expression COMMA e2=expression (COMMA e3=expression)? RPAREN
	{
        result = translator.translate("reach", SLExpression.class, t, e1, e2, e3, services);
	}

    |   REACHLOCS LPAREN t=storeref COMMA e1=expression (COMMA e3=expression)? RPAREN
	{
        result = translator.translate("reachLocs", SLExpression.class, t, e1, e3, services);
	}

    |   duration:DURATION LPAREN result=expression RPAREN
	{
	    result = translator.createSkolemExprLong(duration,services);
	}

    |   space:SPACE LPAREN result=expression RPAREN
	{
	    result = translator.createSkolemExprLong(space,services);
	}

    |   wspace:WORKINGSPACE LPAREN result=expression RPAREN
	{
	    result = translator.createSkolemExprLong(wspace,services);
	}

    |   ("\\max") => max:"\\max" LPAREN result=expression RPAREN
    {
        result = translator.createSkolemExprObject(max,services);
    }
    |   TYPEOF LPAREN result=expression RPAREN
	{
	    result = new SLExpression(result.getTerm(),
	                              result.getType(),
	                              false);
	}

    |   ELEMTYPE LPAREN result=expression RPAREN
	{
	    raiseNotSupported("\\elemtype");
	}

    |   TYPE_SMALL LPAREN typ=typespec RPAREN
	{
	    result = new SLExpression(typ);
	}

    |   lockset:LOCKSET
	{
	    result = translator.createSkolemExprObject(lockset,services);
	}

    |   IS_INITIALIZED LPAREN typ=referencetype RPAREN
	{
	    Term resTerm = TB.equals(
		TB.var(
		    javaInfo.getAttribute(ImplicitFieldAdder.IMPLICIT_CLASS_INITIALIZED,
					  typ)),
		TB.TRUE(services));
	    result = new SLExpression(resTerm);
	}

    |   INVARIANT_FOR LPAREN result=expression RPAREN
	{
	    result = translator.translate("\\invariant_for", SLExpression.class, services, result);

	}

    |   ( LPAREN LBLNEG ) => LPAREN lblneg:LBLNEG IDENT result=expression RPAREN
	{
	    addIgnoreWarning("\\lblneg",lblneg);
	}

    |   ( LPAREN LBLPOS ) => LPAREN lblpos:LBLPOS IDENT result=expression RPAREN
	{
	    addIgnoreWarning("\\lblpos",lblpos);
	}
	|   INDEX { result = translator.translate(JMLTranslator.JMLKeyWord.INDEX, services); }
	|   VALUES { result = translator.translate(JMLTranslator.JMLKeyWord.VALUES, services); }
    |   STRING_EQUAL LPAREN e1=expression COMMA e2=expression RPAREN
        {
	    Function strContent
	    	= (Function) services.getNamespaces()
            	                     .functions()
            	                     .lookup(CharListLDT.STRINGCONTENT_NAME);
            if(strContent == null) {
                raiseError("strings used in spec, but string content "
                           + "function not found");
            }
            return new SLExpression(TB.equals(TB.func(strContent, e1.getTerm()),
                                              TB.func(strContent, e2.getTerm())));
        }

    |   EMPTYSET
        {
            result = translator.translate(JMLTranslator.JMLKeyWord.EMPTY, services, javaInfo);
        }

    |   t = createLocset
        { result = new SLExpression(t, javaInfo.getPrimitiveKeYJavaType(PrimitiveType.JAVA_LOCSET)); }

    |   (UNION | UNION_2) LPAREN t=storeRefUnion RPAREN
        { result = translator.translate(JMLTranslator.JMLKeyWord.UNION, t, javaInfo); }

    |   INTERSECT LPAREN t=storeRefIntersect RPAREN
        { result = translator.translate(JMLTranslator.JMLKeyWord.INTERSECT, t, javaInfo); }

    |   SETMINUS LPAREN t=storeref COMMA t2=storeref RPAREN
        {
            result = new SLExpression(TB.setMinus(services, t, t2),
                                      javaInfo.getPrimitiveKeYJavaType(PrimitiveType.JAVA_LOCSET));
        }

    |   ALLFIELDS LPAREN e1=expression RPAREN
        {
            if(!e1.isTerm() || !e1.getTerm().sort().extendsTrans(services.getJavaInfo().objectSort())) {
                raiseError("Invalid argument to \\allFields: " + e1);
            }
            result = new SLExpression(TB.allFields(services, e1.getTerm()),
                                      javaInfo.getPrimitiveKeYJavaType(PrimitiveType.JAVA_LOCSET));
        }

    |  ALLOBJECTS LPAREN t=storeref RPAREN
        {
            result = new SLExpression(TB.allObjects(services, t.sub(1)),
                                      javaInfo.getPrimitiveKeYJavaType(PrimitiveType.JAVA_LOCSET));
        }
    |   UNIONINF
        LPAREN
        declVars=quantifiedvardecls
        SEMI
        {
            resolverManager.pushLocalVariablesNamespace();
            resolverManager.putIntoTopLocalVariablesNamespace(declVars.second, declVars.first);
        }
        ((predicate SEMI) => t2=predicate SEMI | SEMI )?
        t=storeref
        RPAREN
        {
               resolverManager.popLocalVariablesNamespace();
               if(t2 == null) {
                  // unguarded version
	          result = new SLExpression(TB.infiniteUnion(services,
                                                       declVars.second.toArray(new QuantifiableVariable[declVars.second.size()]),
                                                       t),
                                      javaInfo.getPrimitiveKeYJavaType(PrimitiveType.JAVA_LOCSET));
               } else {
                  // guarded version
                  result = new SLExpression(TB.guardedInfiniteUnion(services,
                                                       declVars.second.toArray(new QuantifiableVariable[declVars.second.size()]),
                                                       t2, t),
                                      javaInfo.getPrimitiveKeYJavaType(PrimitiveType.JAVA_LOCSET));
               }
        }

    |   pd:DISJOINT LPAREN tlist=storeRefList RPAREN {
            result = translator.translate(pd.getText(), SLExpression.class, tlist, services);
        }

    |   SUBSET LPAREN t=storeref COMMA t2=storeref RPAREN
        {
            result = new SLExpression(TB.subset(services, t, t2));
        }

    |   NEWELEMSFRESH LPAREN t=storeref RPAREN
        {
            result = new SLExpression(TB.subset(services,
                                                t,
                                                TB.union(services,
                                                         convertToOld(t),
                                                         TB.freshLocs(services,
                                                         	      atPres == null ? null : atPres.get(getBaseHeap())))));

        }
<<<<<<< HEAD
        
    |   (SEQEMPTY
        | ((LPAREN SEQDEF | LPAREN SEQ) quantifiedvardecls SEMI)
        | (SEQSINGLETON | SEQ) LPAREN
        | SEQSUB LPAREN
        | SEQREVERSE
        | SEQREPLACE
        | (tk1:SEQCONTAINS{tk=tk1;}
          | tk2: SEQCONCAT{tk=tk2;}
          | tk3: SEQGET{tk=tk3;}
          | tk4: INDEXOF{tk=tk4;}))
         => result = sequence    
    
    |   LPAREN result=expression RPAREN
;


sequence returns [SLExpression result = null] throws SLTranslationException
{
    ImmutableList<SLExpression> list = null;
    ImmutableList<Term> tlist = null;
    SLExpression e1 = null;
    SLExpression e2 = null;
    SLExpression e3 = null;
    KeYJavaType typ;
    Term t, t2;
    Token tk = null;
    Pair<KeYJavaType,ImmutableList<LogicVariable>> declVars = null;    
}
:
        SEQEMPTY
        {
            result = new SLExpression(TB.seqEmpty(services));
        }
    |   ((LPAREN SEQDEF | LPAREN SEQ) quantifiedvardecls SEMI) => result=seqdefterm
    |   (SEQSINGLETON | SEQ) LPAREN list=exprList RPAREN
        {
            result = translator.translate("\\seq", SLExpression.class, list, services);
        }
=======

    |   SEQEMPTY
        {
            result = new SLExpression(TB.seqEmpty(services));
        }

    |   SEQSINGLETON LPAREN e1=expression RPAREN
        {
            result = new SLExpression(TB.seqSingleton(services, e1.getTerm()));
        }

>>>>>>> dfe8cc89
    |   SEQSUB LPAREN e1=expression COMMA e2=expression COMMA e3=expression RPAREN
        {
            result = new SLExpression(TB.seqSub(services, e1.getTerm(), e2.getTerm(), e3.getTerm()));
        }
<<<<<<< HEAD
=======

>>>>>>> dfe8cc89
    |   SEQREVERSE LPAREN e1=expression RPAREN
        {
            result = new SLExpression(TB.seqReverse(services, e1.getTerm()));
        }
    |   SEQREPLACE LPAREN e1=expression COMMA e2=expression COMMA e3=expression RPAREN
        {
            // short for "e1[0..e2-1]+e3+e1[e2+1..e1.length-1]"
            final Term minusOne = TB.zTerm(services, "-1");
            final Term ante = TB.seqSub(services, e1.getTerm(), TB.zero(services), TB.add(services, e2.getTerm(), minusOne));
            final Term insert = TB.seqSingleton(services, e3.getTerm());
            final Term post = TB.seqSub(services, e1.getTerm(), TB.add(services, e2.getTerm(), TB.one(services)), TB.add(services, TB.seqLen(services, e1.getTerm()), minusOne));
            final Term put = TB.seqConcat(services, ante, TB.seqConcat(services, insert, post));
            result = new SLExpression(put);
        }
    |   (tk2: SEQCONCAT{tk=tk2;} | tk3: SEQGET{tk=tk3;} | tk4: INDEXOF{tk=tk4;})
        LPAREN e1=expression COMMA e2=expression RPAREN
        {
            result = translator.translate(tk.getText(), SLExpression.class, services, e1, e2);
        }
;

specquantifiedexpression returns [SLExpression result = null] throws SLTranslationException
{
    SLExpression expr;
    Term p = TB.tt();
    boolean nullable = false;
    Pair<KeYJavaType,ImmutableList<LogicVariable>> declVars = null;
}
:
	LPAREN
	q:QUANTIFIER
	(nullable=boundvarmodifiers)?
	declVars=quantifiedvardecls SEMI
	{
	    resolverManager.pushLocalVariablesNamespace();
	    resolverManager.putIntoTopLocalVariablesNamespace(declVars.second, declVars.first);
	}
	((predicate SEMI) => p=predicate SEMI | SEMI)?
	expr=expression
	{
	    resolverManager.popLocalVariablesNamespace();

	    p = TB.convertToFormula(p, services);
	    result = translator.translate(q.getText(), SLExpression.class, p, expr.getTerm(), declVars.first, declVars.second, nullable, services);
	}
	RPAREN
;

oldexpression returns [SLExpression result=null] throws SLTranslationException
{ KeYJavaType typ; }
:
    (
    PRE LPAREN result=expression RPAREN
    |
    OLD LPAREN result=expression (COMMA id:IDENT)? RPAREN
    )
    {
        if (atPres == null || atPres.get(getBaseHeap()) == null) {
        raiseError("JML construct " +
               "\\old not allowed in this context.");
        }

        if (id != null) addIgnoreWarning("\\old with label",id);

        typ = result.getType();
        if(typ != null) {
          result = new SLExpression(convertToOld(result.getTerm()),
                                    result.getType());
        } else {
          result = new SLExpression(convertToOld(result.getTerm()));
        }
    }
;

bsumterm returns [SLExpression result=null] throws SLTranslationException
{
    SLExpression a = null;
    SLExpression b = null;
    SLExpression t = null;
    Pair<KeYJavaType,ImmutableList<LogicVariable>> decls = null;
}:
        LPAREN
        q:BSUM decls=quantifiedvardecls
        {
            resolverManager.pushLocalVariablesNamespace();
            resolverManager.putIntoTopLocalVariablesNamespace(decls.second, decls.first);
        }
        SEMI
        (
            a=expression SEMI  b=expression SEMI t=expression
        )
        {
            result = translator.translate(q.getText(), SLExpression.class, a, b, t, decls.first, decls.second, services);
            resolverManager.popLocalVariablesNamespace();
        }
        RPAREN
; exception
        catch [SLTranslationException ex] {
        resolverManager.popLocalVariablesNamespace();
        throw ex;
        }


seqdefterm returns [SLExpression result=null] throws SLTranslationException
{
    SLExpression a = null;
    SLExpression b = null;
    SLExpression t = null;
    Pair<KeYJavaType,ImmutableList<LogicVariable>> decls = null;
}:
        LPAREN
        q:SEQDEF decls=quantifiedvardecls
        {
            resolverManager.pushLocalVariablesNamespace();
            resolverManager.putIntoTopLocalVariablesNamespace(decls.second, decls.first);
        }
        SEMI
        (
            a=expression SEMI  b=expression SEMI t=expression
        )
        {
            result = translator.translate(q.getText(), SLExpression.class, a, b, t, decls.first, decls.second, services);
            resolverManager.popLocalVariablesNamespace();
        }
        RPAREN
; exception
        catch [SLTranslationException ex] {
        resolverManager.popLocalVariablesNamespace();
        throw ex;
        }


quantifiedvardecls returns [Pair<KeYJavaType,ImmutableList<LogicVariable>> result = null]
                   throws SLTranslationException
{
    KeYJavaType t = null;
    ImmutableList<LogicVariable> vars = ImmutableSLList.<LogicVariable>nil();
    LogicVariable v = null;
}
:
	t=typespec v=quantifiedvariabledeclarator[t]

	{ vars = vars.append(v); }

	(
	    COMMA v=quantifiedvariabledeclarator[t]

	    { vars = vars.append(v); }
	)*
	{
	    result = new Pair<KeYJavaType,ImmutableList<LogicVariable>>(t, vars);
	}
;

boundvarmodifiers returns [boolean nullable = false] throws SLTranslationException
:
	NON_NULL | NULLABLE { nullable = true; }
;

typespec returns [KeYJavaType t = null] throws SLTranslationException
{
    int dim = 0;
}
:
	t=type
	(
	    dim=dims
	    {
		String fullName = t.getFullName();
		for (int i=0; i < dim; i++) {
		    fullName += "[]";
		}
		t = javaInfo.getKeYJavaType(fullName);
	if(t == null && dim > 0) {
	    //try to create missing array type
	      try {
	    javaInfo.readJavaBlock("{" + fullName + " k;}");
	    t = javaInfo.getKeYJavaType(fullName);
	    } catch (Exception e) {
	    t = null;
		}
	    }
	    }
	)?
;

dims returns [int dimension = 0] throws SLTranslationException
:
	(LBRACKET RBRACKET { dimension++; } )+
    ;

type returns [KeYJavaType t = null] throws SLTranslationException
:
	(builtintype) => t=builtintype
    |
	t=referencetype
    |
	TYPE
	{
	    raiseNotSupported("\\TYPE");
	}

;

referencetype returns [KeYJavaType type = null] throws SLTranslationException
{
    String typename;
}
:
	typename=name
	{
	    try {
		type = resolverManager.resolve(null, typename, null).getType();
	    } catch (NullPointerException e) {
		raiseError("Type " + typename + " not found.");
	    }
	}
;

builtintype returns [KeYJavaType type = null] throws SLTranslationException
:
	(
	    BYTE
	    {
		type = javaInfo.getKeYJavaType(PrimitiveType.JAVA_BYTE);
	    }
	|
	    SHORT
	    {
		type = javaInfo.getKeYJavaType(PrimitiveType.JAVA_SHORT);
	    }
	|
	    INT
	    {
		type = javaInfo.getKeYJavaType(PrimitiveType.JAVA_INT);
	    }
	|
	    LONG
	    {
		type = javaInfo.getKeYJavaType(PrimitiveType.JAVA_LONG);
	    }
	|
	    BOOLEAN
	    {
		type = javaInfo.getKeYJavaType(PrimitiveType.JAVA_BOOLEAN);
	    }
	|
	    VOID
	    {
		type = KeYJavaType.VOID_TYPE;
	    }
	|
	    BIGINT
	    {
		type = javaInfo.getKeYJavaType(PrimitiveType.JAVA_BIGINT);
	    }
	|
	    REAL
	    {
		type = javaInfo.getKeYJavaType(PrimitiveType.JAVA_REAL);
	    }
        |   LOCSET
            {
                type = javaInfo.getKeYJavaType(PrimitiveType.JAVA_LOCSET);
            }
        |   SEQ
            {
                type = javaInfo.getKeYJavaType(PrimitiveType.JAVA_SEQ);
            }
        | FREE { type = javaInfo.getKeYJavaType(PrimitiveType.JAVA_FREE_ADT); }
	)

;

name returns [String result = ""] throws SLTranslationException
:
	id:IDENT
	{ result += id.getText(); }
	(
	    DOT id1:IDENT
	    { result += "." + id1.getText(); }
	)*
;

quantifiedvariabledeclarator[KeYJavaType t] returns [LogicVariable v = null] throws SLTranslationException
{
    int dim = 0;
    KeYJavaType varType = null;
}
:
   id:IDENT (dim=dims)?
   {
	  if (dim > 0) {
	    String fullName;
	    if (t.getJavaType() instanceof ArrayType) {
		fullName = ((ArrayType) t.getJavaType()).getAlternativeNameRepresentation();
	    } else {
		fullName = t.getFullName();
	    }
	    for (int i=0; i < dim; i++) {
		fullName += "[]";
	    }

	    varType = javaInfo.getKeYJavaType(fullName);
	  } else {
		  varType = t;
	  }

	  v = new LogicVariable(new Name(id.getText()), varType.getSort());
   }
;
<|MERGE_RESOLUTION|>--- conflicted
+++ resolved
@@ -37,10 +37,7 @@
     import de.uka.ilkd.key.speclang.translation.*;
     import de.uka.ilkd.key.util.Pair;
     import de.uka.ilkd.key.util.Triple;
-<<<<<<< HEAD
     import de.uka.ilkd.key.util.InfFlowSpec;
-=======
->>>>>>> dfe8cc89
 
     import java.math.BigInteger;
     import java.util.List;
@@ -1774,8 +1771,7 @@
                                                          	      atPres == null ? null : atPres.get(getBaseHeap())))));
 
         }
-<<<<<<< HEAD
-        
+
     |   (SEQEMPTY
         | ((LPAREN SEQDEF | LPAREN SEQ) quantifiedvardecls SEMI)
         | (SEQSINGLETON | SEQ) LPAREN
@@ -1814,27 +1810,12 @@
         {
             result = translator.translate("\\seq", SLExpression.class, list, services);
         }
-=======
-
-    |   SEQEMPTY
-        {
-            result = new SLExpression(TB.seqEmpty(services));
-        }
-
-    |   SEQSINGLETON LPAREN e1=expression RPAREN
-        {
-            result = new SLExpression(TB.seqSingleton(services, e1.getTerm()));
-        }
-
->>>>>>> dfe8cc89
+
     |   SEQSUB LPAREN e1=expression COMMA e2=expression COMMA e3=expression RPAREN
         {
             result = new SLExpression(TB.seqSub(services, e1.getTerm(), e2.getTerm(), e3.getTerm()));
         }
-<<<<<<< HEAD
-=======
-
->>>>>>> dfe8cc89
+
     |   SEQREVERSE LPAREN e1=expression RPAREN
         {
             result = new SLExpression(TB.seqReverse(services, e1.getTerm()));
