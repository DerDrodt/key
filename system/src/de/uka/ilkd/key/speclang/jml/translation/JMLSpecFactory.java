--- conflicted
+++ resolved
@@ -1259,45 +1259,27 @@
         }
         
         //translateToListOfTermLists respects
-<<<<<<< HEAD
-        Map<LocationVariable,
-            ImmutableList<Triple<ImmutableList<Term>,
-                                 ImmutableList<Term>,
-                                 ImmutableList<Term>>>>
-                respectsHelper = new LinkedHashMap<LocationVariable,
-                                             ImmutableList<Triple<ImmutableList<Term>,
-                                                                  ImmutableList<Term>,
-                                                                  ImmutableList<Term>>>>();
         ImmutableList<Triple<ImmutableList<Term>,
                              ImmutableList<Term>,
-                             ImmutableList<Term>>> respectsTermList;
-        LocationVariable baseHeap = services.getTypeConverter().getHeapLDT().getHeap();
-        if(originalRespects.isEmpty()) {
-            respectsTermList = null;
-        } else {
-            respectsTermList = translateRespectsClauses(pm, selfVar, paramVars,
-=======
-        Map<LocationVariable,ImmutableList<ImmutableList<Term>>> respects
-            = new LinkedHashMap<LocationVariable,ImmutableList<ImmutableList<Term>>>();
-        ImmutableList<ImmutableList<Term>> respectsTermList =
-                ImmutableSLList.<ImmutableList<Term>>nil();
+                             ImmutableList<Term>>>
+                respectsTermList = ImmutableSLList.<Triple<ImmutableList<Term>,
+                                                            ImmutableList<Term>,
+                                                            ImmutableList<Term>>>nil();
         LocationVariable baseHeap = services.getTypeConverter().getHeapLDT().getHeap();
         if(!originalRespects.isEmpty()) {
-            respectsTermList = translateIndependentClauses(pm, selfVar, paramVars,
->>>>>>> 3fa18479
-                                                    resultVar, originalRespects);
-        }
+            respectsTermList = translateRespectsClauses(pm, selfVar, paramVars,
+                                                        resultVar, originalRespects);
+        }
+        
         Map<LocationVariable,ImmutableList<ImmutableList<Term>>>
             respects = new LinkedHashMap<LocationVariable,
-                                         ImmutableList<ImmutableList<Term>>>();
-        
+                                         ImmutableList<ImmutableList<Term>>>();        
         ImmutableList<ImmutableList<Term>> helperList =
-                ImmutableSLList.<ImmutableList<Term>>nil();
-                                                  
+                ImmutableSLList.<ImmutableList<Term>>nil();                                                  
         for(Triple<ImmutableList<Term>,
-                             ImmutableList<Term>,
-                             ImmutableList<Term>> trip: respectsTermList) {
-            helperList.append(trip.first);
+                   ImmutableList<Term>,
+                   ImmutableList<Term>> trip: respectsTermList) {
+            helperList = helperList.append(trip.first);
         }
         respects.put(baseHeap, helperList);
 
