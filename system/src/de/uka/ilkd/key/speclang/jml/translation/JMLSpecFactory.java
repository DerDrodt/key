// This file is part of KeY - Integrated Deductive Software Design
// Copyright (C) 2001-2011 Universitaet Karlsruhe, Germany
//                         Universitaet Koblenz-Landau, Germany
//                         Chalmers University of Technology, Sweden
//
// The KeY system is protected by the GNU General Public License. 
// See LICENSE.TXT for details.
//
//
package de.uka.ilkd.key.speclang.jml.translation;

import java.util.HashSet;
import java.util.Set;

import de.uka.ilkd.key.collection.*;
import de.uka.ilkd.key.java.Services;
import de.uka.ilkd.key.java.Statement;
import de.uka.ilkd.key.java.StatementContainer;
import de.uka.ilkd.key.java.abstraction.KeYJavaType;
import de.uka.ilkd.key.java.declaration.LocalVariableDeclaration;
import de.uka.ilkd.key.java.declaration.ParameterDeclaration;
import de.uka.ilkd.key.java.declaration.VariableSpecification;
import de.uka.ilkd.key.java.declaration.modifier.Private;
import de.uka.ilkd.key.java.declaration.modifier.Protected;
import de.uka.ilkd.key.java.declaration.modifier.Public;
import de.uka.ilkd.key.java.declaration.modifier.VisibilityModifier;
import de.uka.ilkd.key.java.statement.BranchStatement;
import de.uka.ilkd.key.java.statement.For;
import de.uka.ilkd.key.java.statement.LoopStatement;
import de.uka.ilkd.key.logic.Term;
import de.uka.ilkd.key.logic.TermBuilder;
import de.uka.ilkd.key.logic.op.*;
import de.uka.ilkd.key.speclang.*;
import de.uka.ilkd.key.speclang.jml.JMLInfoExtractor;
import de.uka.ilkd.key.speclang.jml.JMLSpecExtractor;
import de.uka.ilkd.key.speclang.jml.pretranslation.*;
import de.uka.ilkd.key.speclang.translation.SLTranslationException;
import de.uka.ilkd.key.speclang.translation.SLWarningException;
import de.uka.ilkd.key.util.Pair;
import de.uka.ilkd.key.util.Triple;



/**
 * A factory for creating class invariants and operation contracts
 * from textual JML specifications. This is the public interface to the 
 * jml.translation package.
 */
public class JMLSpecFactory {

    private static final TermBuilder TB = TermBuilder.DF;
    private final Services services;
    private final JMLTranslator translator;
    private final ContractFactory cf;
    private int invCounter;
    
    /** Used to check that there is only one represents clause per type and field. */
    private Set<Pair<KeYJavaType,ObserverFunction>> modelFields;


    //-------------------------------------------------------------------------
    //constructors
    //-------------------------------------------------------------------------

    public JMLSpecFactory(Services services) {
        assert services != null;
        this.services = services;
        this.translator = JMLTranslator.getInstance();
        cf = new ContractFactory(services);
        modelFields = new HashSet<Pair<KeYJavaType,ObserverFunction>>();
    }


    //-------------------------------------------------------------------------
    //internal classes
    //-------------------------------------------------------------------------


    private class ContractClauses {

        public Term requires;
        public Term measuredBy;
        public Term assignable;
        public Term assignable_backup;
        public Term accessible;
        public Term ensures;
        public Term signals;
        public Term signalsOnly;
        public Term diverges;
    }

    //-------------------------------------------------------------------------
    //internal methods
    //-------------------------------------------------------------------------

    private String getDefaultInvName(String name, KeYJavaType kjt) {
        if (name == null)
        return "JML class invariant nr " + invCounter++ +" in "+ kjt.getName();
        else
            return "JML class invariant \""+name+"\" in "+kjt.getName()+ " (nr "+ invCounter++ +")";
    }


    private String getInicName() {
        return "JML initially clause";
    }


    private String getContractName(ProgramMethod programMethod,
                                   Behavior behavior, boolean transaction) {
        return "JML " + behavior.toString() + (transaction ? "transaction " :"") +"operation contract";
    }


    /**
     * Collects local variables of the passed statement that are visible for 
     * the passed loop. Returns null if the loop has not been found.
     */
    private ImmutableList<ProgramVariable> collectLocalVariables(
            StatementContainer sc,
            LoopStatement loop) {
        ImmutableList<ProgramVariable> result =
                ImmutableSLList.<ProgramVariable>nil();
        for (int i = 0, m = sc.getStatementCount(); i < m; i++) {
            Statement s = sc.getStatementAt(i);

            if (s instanceof For) {
                ImmutableArray<VariableSpecification> avs =
                        ((For) s).getVariablesInScope();
                for (int j = 0, n = avs.size(); j < n; j++) {
                    VariableSpecification vs = avs.get(j);
                    ProgramVariable pv =
                            (ProgramVariable) vs.getProgramVariable();
                    result = result.prepend(pv);
                }
            }

            if (s == loop) {
                return result;
            } else if (s instanceof LocalVariableDeclaration) {
                ImmutableArray<VariableSpecification> vars =
                        ((LocalVariableDeclaration) s).getVariables();
                for (int j = 0, n = vars.size(); j < n; j++) {
                    ProgramVariable pv =
                            (ProgramVariable) vars.get(j).getProgramVariable();
                    result = result.prepend(pv);
                }
            } else if (s instanceof StatementContainer) {
                ImmutableList<ProgramVariable> lpv =
                        collectLocalVariables((StatementContainer) s, loop);
                if (lpv != null) {
                    result = result.prepend(lpv);
                    return result;
                }
            } else if (s instanceof BranchStatement) {
                BranchStatement bs = (BranchStatement) s;
                for (int j = 0, n = bs.getBranchCount(); j < n; j++) {
                    ImmutableList<ProgramVariable> lpv =
                            collectLocalVariables(bs.getBranchAt(j), loop);
                    if (lpv != null) {
                        result = result.prepend(lpv);
                        return result;
                    }
                }
            }
        }
        return null;
    }


    private VisibilityModifier getVisibility(
            TextualJMLConstruct textualConstruct) {
        for (String mod : textualConstruct.getMods()) {
            if (mod.equals("private")) {
                return new Private();
            } else if (mod.equals("protected")) {
                return new Protected();
            } else if (mod.equals("public")) {
                return new Public();
            }
        }
        return null;
    }

    /* Create variables for self, parameters, result, exception,
     * and the map for atPre-Functions
     */

    private ProgramVariableCollection createProgramVaribales(ProgramMethod pm) {
        ProgramVariableCollection progVar = new ProgramVariableCollection();
        progVar.selfVar = TB.selfVar(services, pm, pm.getContainerType(), false);
        progVar.paramVars = TB.paramVars(services, pm, false);
        progVar.resultVar = TB.resultVar(services, pm, false);
        progVar.excVar = TB.excVar(services, pm, false);
        progVar.heapAtPreVar = TB.heapAtPreVar(services, "heapAtPre", false);
        progVar.heapAtPre = TB.var(progVar.heapAtPreVar);
        progVar.savedHeapAtPreVar = TB.heapAtPreVar(services, "savedHeapAtPre", false);
        progVar.savedHeapAtPre = TB.var(progVar.savedHeapAtPreVar);
        return progVar;
    }


    private ContractClauses translateJMLClauses(ProgramMethod pm,
                                                TextualJMLSpecCase textualSpecCase,
                                                ProgramVariableCollection progVars,
                                                Behavior originalBehavior)
            throws SLTranslationException {
        ContractClauses clauses = new ContractClauses();
<<<<<<< HEAD
        Term savedHeapAtPre = textualSpecCase.getMods().contains("transaction") ? progVars.savedHeapAtPre : null;
        clauses.requires = translateRequires(pm, progVars.selfVar,
                                             progVars.paramVars,
                                             savedHeapAtPre,
                                             textualSpecCase.getRequires());
=======
        clauses.requires =
                translateAndClauses(pm, progVars.selfVar, progVars.paramVars,
                                    null, null, null,
                                    textualSpecCase.getRequires());
>>>>>>> f2505c85
        clauses.measuredBy =
                translateMeasuredBy(pm, progVars.selfVar,
                                    progVars.paramVars,
                                    textualSpecCase.getMeasuredBy());
        clauses.assignable =
                translateAssignable(pm, progVars.selfVar,
                                    progVars.paramVars,
                                    textualSpecCase.getAssignable());
        if(textualSpecCase.getMods().contains("transaction")) {
          clauses.assignable_backup =
                  translateAssignable(pm, progVars.selfVar,
                                      progVars.paramVars,
                                      textualSpecCase.getAssignableBackup());
        }else{
           if(textualSpecCase.getAssignableBackup().size() != 0) {
             throw new SLTranslationException("assignable_backup not allowed in a non-transaction spec case.",
                 textualSpecCase.getAssignableBackup().head().fileName, textualSpecCase.getAssignableBackup().head().pos);
           }
           clauses.assignable_backup = null;
        }
        clauses.accessible =
                translateAccessible(pm, progVars.selfVar,
                                    progVars.paramVars,
                                    textualSpecCase.getAccessible());
        clauses.ensures = translateEnsures(pm, progVars.selfVar,
                                           progVars.paramVars,
                                           progVars.resultVar, progVars.excVar,
                                           progVars.heapAtPre, savedHeapAtPre, originalBehavior,
                                           textualSpecCase.getEnsures());
        clauses.signals = translateSignals(pm, progVars.selfVar,
                                           progVars.paramVars,
                                           progVars.resultVar, progVars.excVar,
                                           progVars.heapAtPre, savedHeapAtPre, originalBehavior,
                                           textualSpecCase.getSignals());
        clauses.signalsOnly =
                translateSignalsOnly(pm, progVars.excVar, originalBehavior,
                                     textualSpecCase.getSignalsOnly());
        clauses.diverges = translateOrClauses(pm, progVars.selfVar,
                                              progVars.paramVars,
                                              textualSpecCase.getDiverges());
        return clauses;
    }


    private ImmutableList<ImmutableList<Term>> translateIndependetClauses(
            ProgramMethod pm,
            ProgramVariable selfVar,
            ImmutableList<ProgramVariable> paramVars,
            ImmutableList<PositionedString> originalClauses)
            throws SLTranslationException {
        if (originalClauses.isEmpty()) {
            return ImmutableSLList.<ImmutableList<Term>>nil();
        } else {
            ImmutableList<ImmutableList<Term>> result =
                    ImmutableSLList.<ImmutableList<Term>>nil();
            for (PositionedString expr : originalClauses) {
                ImmutableList<Term> translated =
                        translator.<ImmutableList<Term>>translate(
                        expr, pm.getContainerType(), selfVar, paramVars, null,
<<<<<<< HEAD
                        null, null, null, services);
                secureFor = secureFor.append(translated);
=======
                        null, null, services);
                result = result.append(translated);
>>>>>>> f2505c85
            }
            return result;
        }
    }


    private Term translateAndClauses(
            ProgramMethod pm,
            ProgramVariable selfVar,
            ImmutableList<ProgramVariable> paramVars,
            ProgramVariable resultVar,
            ProgramVariable excVar,
            Term heapAtPre,
            ImmutableList<PositionedString> originalClauses)
            throws SLTranslationException {
<<<<<<< HEAD
        if (originalDeclassify.isEmpty()) {
            return ImmutableSLList.<ImmutableList<Term>>nil();
        } else {
            ImmutableList<ImmutableList<Term>> declass =
                    ImmutableSLList.<ImmutableList<Term>>nil();
            for (PositionedString expr : originalDeclassify) {
                ImmutableList<Term> translated =
                        translator.<ImmutableList<Term>>parse(
                        expr, pm.getContainerType(), selfVar, paramVars, null,
                        null, null, null, services);
                declass = declass.append(translated);
            }
            return declass;
=======
        Term result = TB.tt();
        for (PositionedString expr : originalClauses) {
            Term translated =
                    translator.<Term>translate(expr, pm.getContainerType(),
                                           selfVar, paramVars, resultVar,
                                           excVar, heapAtPre, services);
            result = TB.and(result, translated);
>>>>>>> f2505c85
        }
        return result;
    }


    private Term translateOrClauses(ProgramMethod pm,
                                   ProgramVariable selfVar,
                                   ImmutableList<ProgramVariable> paramVars,
                                   ImmutableList<PositionedString> originalClauses)
            throws SLTranslationException {
<<<<<<< HEAD
        if (originalDeclassifyVar.isEmpty()) {
            return ImmutableSLList.<ImmutableList<Term>>nil();
        } else {
            ImmutableList<ImmutableList<Term>> declass =
                    ImmutableSLList.<ImmutableList<Term>>nil();
            for (PositionedString expr : originalDeclassifyVar) {
                ImmutableList<Term> translated =
                        translator.<ImmutableList<Term>>parse(
                        expr, pm.getContainerType(), selfVar, paramVars, null,
                        null, null, null, services);
                declass = declass.append(translated);
            }
            return declass;
=======
        Term result = TB.ff();
        for (PositionedString expr : originalClauses) {
            Term translated =
                    translator.<Term>translate(expr, pm.getContainerType(), selfVar,
                                           paramVars, null, null, null,
                                           services);
            result = TB.or(result, translated);
>>>>>>> f2505c85
        }
        return result;
    }


    private Term translateUnionClauses(
            ProgramMethod pm,
            ProgramVariable selfVar,
            ImmutableList<ProgramVariable> paramVars,
            ImmutableList<PositionedString> originalClauses)
            throws SLTranslationException {
<<<<<<< HEAD
        Term diverges = TB.ff();
        for (PositionedString expr : originalDiverges) {
            Term translated = translator.<Term>parse(expr,
                                                     pm.getContainerType(),
                                                     selfVar, paramVars, null,
                                                     null, null, null, services);
            diverges = TB.or(diverges, translated);
=======
        Term result = TB.empty(services);
        for (PositionedString expr : originalClauses) {
            Term translated =
                    translator.<Term>translate(expr, pm.getContainerType(), selfVar,
                                           paramVars, null, null, null, services);
            result = TB.union(services, result, translated);
>>>>>>> f2505c85
        }
        return result;
    }


    private ImmutableList<Term> translateListUnionClauses(
            ProgramMethod pm,
            ProgramVariable selfVar,
            ImmutableList<ProgramVariable> paramVars,
            ImmutableList<PositionedString> originalClauses)
            throws SLTranslationException {
<<<<<<< HEAD
        if (originalBehavior == Behavior.NORMAL_BEHAVIOR) {
            assert originalSignalsOnly.isEmpty();
            return TB.ff();
        } else {
            Term signalsOnly = TB.tt();
            for (PositionedString expr : originalSignalsOnly) {
                Term translated =
                        translator.<Term>parse(expr, pm.getContainerType(),
                                               null, null, null, excVar, null, null, 
                                               services);
                signalsOnly = TB.and(signalsOnly, translated);
            }
            return signalsOnly;
=======
        ImmutableList<Term> result = ImmutableSLList.<Term>nil();
        for (PositionedString expr : originalClauses) {
            ImmutableList<Term> translated =
                    translator.<ImmutableList<Term>>translate(expr,
                                                          pm.getContainerType(),
                                                          selfVar,
                                                          paramVars, null, null,
                                                          null, services);
            result = result.append(translated);
>>>>>>> f2505c85
        }
        return result;
    }


    private Term translateSignals(
            ProgramMethod pm,
            ProgramVariable selfVar,
            ImmutableList<ProgramVariable> paramVars,
            ProgramVariable resultVar,
            ProgramVariable excVar,
            Term heapAtPre,
            Term savedHeapAtPre,
            Behavior originalBehavior,
            ImmutableList<PositionedString> originalClauses)
            throws SLTranslationException {
        if (originalBehavior == Behavior.NORMAL_BEHAVIOR) {
            assert originalClauses.isEmpty();
            return TB.ff();
        } else {
<<<<<<< HEAD
            Term signals = TB.tt();
            for (PositionedString expr : originalSignals) {
                Term translated =
                        translator.<Term>parse(expr, pm.getContainerType(),
                                               selfVar, paramVars, resultVar,
                                               excVar, heapAtPre, savedHeapAtPre, services);
                signals = TB.and(signals, translated);
            }
            return signals;
=======
            return translateAndClauses(pm, selfVar, paramVars, resultVar,
                    excVar, heapAtPre, originalClauses);
>>>>>>> f2505c85
        }
    }


    private Term translateSignalsOnly(ProgramMethod pm,
                                      ProgramVariable excVar,
                                      Behavior originalBehavior,
                                      ImmutableList<PositionedString> originalClauses)
            throws SLTranslationException {
        return translateSignals(pm, null, null, null, excVar, null,
                                originalBehavior, originalClauses);
    }


    private Term translateEnsures(ProgramMethod pm,
                                  ProgramVariable selfVar,
                                  ImmutableList<ProgramVariable> paramVars,
                                  ProgramVariable resultVar,
                                  ProgramVariable excVar,
                                  Term heapAtPre,
                                  Term savedHeapAtPre,
                                  Behavior originalBehavior,
                                  ImmutableList<PositionedString> originalClauses)
            throws SLTranslationException {
        if (originalBehavior == Behavior.EXCEPTIONAL_BEHAVIOR) {
            assert originalClauses.isEmpty();
            return TB.ff();
        } else {
<<<<<<< HEAD
            Term ensures = TB.tt();
            for (PositionedString expr : originalEnsures) {
                Term translated =
                        translator.<Term>parse(expr, pm.getContainerType(),
                                               selfVar, paramVars, resultVar,
                                               excVar, heapAtPre, savedHeapAtPre, services);
                ensures = TB.and(ensures, translated);
            }
            return ensures;
=======
            return translateAndClauses(pm, selfVar, paramVars, resultVar,
                    excVar, heapAtPre, originalClauses);
>>>>>>> f2505c85
        }
    }


    private Term translateAccessible(ProgramMethod pm,
                                     ProgramVariable selfVar,
                                     ImmutableList<ProgramVariable> paramVars,
                                     ImmutableList<PositionedString> originalClauses)
            throws SLTranslationException {
        if (originalClauses.isEmpty()) {
            return TB.allLocs(services);
        } else {
<<<<<<< HEAD
            accessible = TB.empty(services);
            for (PositionedString expr : originalAccessible) {
                Term translated =
                        translator.<Term>parse(expr, pm.getContainerType(),
                                               selfVar, paramVars, null, null,
                                               null, null, services);
                accessible = TB.union(services, accessible, translated);
            }
=======
            return translateUnionClauses(pm, selfVar, paramVars, originalClauses);
>>>>>>> f2505c85
        }
    }


<<<<<<< HEAD
    private Term translateRequires(ProgramMethod pm,
                                   ProgramVariable selfVar,
                                   ImmutableList<ProgramVariable> paramVars,
                                   Term savedHeapAtPre,
                                   ImmutableList<PositionedString> originalRequires)
            throws SLTranslationException {

        Term requires = TB.tt();
        for (PositionedString expr : originalRequires) {
            Term translated = translator.<Term>parse(expr, pm.getContainerType(),
                                                     selfVar, paramVars, null,
                                                     null, null, savedHeapAtPre, services);
            requires = TB.and(requires, translated);
=======
    private Term translateAssignable(ProgramMethod pm,
                                     ProgramVariable selfVar,
                                     ImmutableList<ProgramVariable> paramVars,
                                     ImmutableList<PositionedString> originalClauses)
            throws SLTranslationException {

        if (originalClauses.isEmpty()) {
            return TB.allLocs(services);
        } else {
            return translateUnionClauses(pm, selfVar, paramVars,
                                         originalClauses);
>>>>>>> f2505c85
        }
    }


    private Term translateMeasuredBy(ProgramMethod pm,
                                     ProgramVariable selfVar,
                                     ImmutableList<ProgramVariable> paramVars,
                                     ImmutableList<PositionedString> originalMeasuredBy)
            throws SLTranslationException {

        Term measuredBy;
        if (originalMeasuredBy.isEmpty()) {
            measuredBy = null;
        } else {
            measuredBy = TB.zero(services);
            for (PositionedString expr : originalMeasuredBy) {
                Term translated = translator.<Term>translate(expr,
                                                         pm.getContainerType(),
                                                         selfVar, paramVars,
                                                         null, null, null, null,
                                                         services);
                measuredBy = TB.add(services, measuredBy, translated);
            }
        }
        return measuredBy;
    }


<<<<<<< HEAD
    private Term translateAssignable(ProgramMethod pm,
                                     ProgramVariable selfVar,
                                     ImmutableList<ProgramVariable> paramVars,
                                     ImmutableList<PositionedString> originalAssignable)
            throws SLTranslationException {

        Term assignable;
        if (originalAssignable.isEmpty()) {
            assignable = TB.allLocs(services);
        } else {
            assignable = TB.empty(services);
            for (PositionedString expr : originalAssignable) {
                Term translated =
                        translator.<Term>parse(expr, pm.getContainerType(),
                                               selfVar, paramVars, null, null,
                                               null, null, services);
                assignable = TB.union(services, assignable, translated);
            }
        }
        return assignable;
    }


=======
>>>>>>> f2505c85
    private String generateName(ProgramMethod pm,
                                TextualJMLSpecCase textualSpecCase,
                                Behavior originalBehavior) {
        String customName = textualSpecCase.getName();
        String name = ((!(customName == null) && customName.length() > 0) ? customName
                       : getContractName(pm, originalBehavior, textualSpecCase.getMods().contains("transaction")));
        return name;
    }


    private Term generatePostCondition(ProgramVariableCollection progVars,
                                       ContractClauses clauses,
                                       Behavior originalBehavior) {
        Term excNull = TB.equals(TB.var(progVars.excVar), TB.NULL(services));
        Term post1 = (originalBehavior == Behavior.NORMAL_BEHAVIOR
                      ? clauses.ensures
                      : TB.imp(excNull, clauses.ensures));
        Term post2 = (originalBehavior == Behavior.EXCEPTIONAL_BEHAVIOR ? TB.and(
                clauses.signals, clauses.signalsOnly) : TB.imp(TB.not(excNull), TB.and(
                clauses.signals, clauses.signalsOnly)));
        Term post = TB.and(post1, post2);
        return post;
    }


    /**
     * Generate functional operation contracts.
     * 
     * @param name  base name of the contract (does not have to be unique)
     * @param pm    the ProgramMethod to which the contract belongs
     * @param progVars  pre-generated collection of variables for the receiver
     *          object, operation parameters, operation result, thrown
     *          exception and the pre-heap
     * @param clauses   pre-translated JML clauses
     * @param post  pre-generated post condition
     * @return      operation contracts including new functional operation
     *          contracts
     */
    private ImmutableSet<Contract> createFunctionalOperationContracts(
            String name,
            ProgramMethod pm,
            ProgramVariableCollection progVars,
            ContractClauses clauses,
            Term post) {
        ImmutableSet<Contract> result = DefaultImmutableSet.<Contract>nil();
        if (clauses.diverges.equals(TB.ff())) {
            FunctionalOperationContract contract = cf.func(
                    name, pm, true, clauses.requires,
                    clauses.measuredBy, post, clauses.assignable, progVars);
            if(clauses.assignable_backup != null) {
               contract = cf.setModifiesBackup(contract, clauses.assignable_backup);
               contract = cf.setModality(contract, Modality.DIA_TRANSACTION);
            }
            result = result.add(contract);
        } else if (clauses.diverges.equals(TB.tt())) {
            FunctionalOperationContract contract = cf.func(
                    name, pm, false, clauses.requires,
                    clauses.measuredBy, post, clauses.assignable, progVars);
            if(clauses.assignable_backup != null) {
               contract = cf.setModifiesBackup(contract, clauses.assignable_backup);
               contract = cf.setModality(contract, Modality.BOX_TRANSACTION);
            }
            result = result.add(contract);
        } else {
            FunctionalOperationContract contract1 = cf.func(
                    name, pm, true,
                    TB.and(clauses.requires, TB.not(clauses.diverges)),
                    clauses.measuredBy, post, clauses.assignable,
                    progVars);
            FunctionalOperationContract contract2 =
                    cf.func(name, pm, false,
                                                        clauses.requires,
                                                        clauses.measuredBy, post,
                                                        clauses.assignable,
                                                        progVars);
            if(clauses.assignable_backup != null) {
               contract1 = cf.setModifiesBackup(contract1, clauses.assignable_backup);
               contract1 = cf.setModality(contract1, Modality.DIA_TRANSACTION);
               contract2 = cf.setModifiesBackup(contract2, clauses.assignable_backup);
               contract2 = cf.setModality(contract2, Modality.BOX_TRANSACTION);
            }
            result = result.add(contract1).add(contract2);
        }
        return result;
    }


    /**
     * Generate dependency operation contract out of the JML accessible clause.
     * 
     * @param pm    the ProgramMethod to which the contract belongs
     * @param progVars  collection of variables for the receiver object,
     *          operation parameters, operation result, thrown exception
     *          and the pre-heap
     * @param clauses   pre-translated JML clauses
     * @return      operation contracts including a new dependency contract
     */
    private ImmutableSet<Contract> createDependencyOperationContract(
            ProgramMethod pm,
            ProgramVariableCollection progVars,
            ContractClauses clauses) {
        ImmutableSet<Contract> result = DefaultImmutableSet.<Contract>nil();
        if (!clauses.accessible.equalsModRenaming(TB.allLocs(services))) {
            assert (progVars.selfVar == null) == pm.isStatic();
            final Contract depContract = cf.dep(
                    pm.getContainerType(), pm,
                    clauses.requires, clauses.measuredBy,
                    clauses.accessible, progVars.selfVar,
                    progVars.paramVars);
            result = result.add(depContract);
        }
        return result;
    }



    //-------------------------------------------------------------------------
    //public interface
    //-------------------------------------------------------------------------

    public ClassInvariant createJMLClassInvariant(KeYJavaType kjt,
                                                  VisibilityModifier visibility,
                                                  PositionedString originalInv)
            throws SLTranslationException {
        assert kjt != null;
        assert originalInv != null;

        //create variable for self
        ProgramVariable selfVar = TB.selfVar(services, kjt, false);

        //translateToTerm expression
<<<<<<< HEAD
        Term inv = translator.<Term>parse(originalInv, kjt, selfVar, null, null,
                                          null, null, null, services);
=======
        Term inv = translator.<Term>translate(originalInv, kjt, selfVar, null, null,
                                          null, null, services);
>>>>>>> f2505c85
        //create invariant
        String name = getDefaultInvName(null,kjt);
        return new ClassInvariantImpl(name,
                                      name,
                                      kjt,
                                      visibility,
                                      inv,
                                      selfVar);
    }


    public ClassInvariant createJMLClassInvariant(
            KeYJavaType kjt,
            TextualJMLClassInv textualInv)
            throws SLTranslationException {
        //create variable for self
        ProgramVariable selfVar = TB.selfVar(services, kjt, false);

        //translateToTerm expression
<<<<<<< HEAD
        Term inv = translator.<Term>parse(textualInv.getInv(), kjt, selfVar, null, null,
                                          null, null, null, services);
=======
        Term inv = translator.<Term>translate(textualInv.getInv(), kjt, selfVar, null, null,
                                          null, null, services);
>>>>>>> f2505c85
        //create invariant
        String name = getDefaultInvName(null,kjt);
        String display = getDefaultInvName(textualInv.getName(),kjt);
        return new ClassInvariantImpl(name,
                                      display,
                                      kjt,
                                      getVisibility(textualInv),
                                      inv,
                                      selfVar);
    }


    public InitiallyClause createJMLInitiallyClause(KeYJavaType kjt,
                                                    VisibilityModifier visibility,
                                                    PositionedString original)
            throws SLTranslationException {
        assert kjt != null;
        assert original != null;
        
        

        //create variable for self
        ProgramVariable selfVar = TB.selfVar(services, kjt, false);

        //translateToTerm expression
<<<<<<< HEAD
        Term inv = translator.<Term>parse(original, kjt, selfVar, null, null,
                                          null, null, null, services);
=======
        Term inv = translator.<Term>translate(original, kjt, selfVar, null, null,
                                          null, null, services);
>>>>>>> f2505c85
        //create invariant
        String name = getInicName();
        InitiallyClauseImpl res = new InitiallyClauseImpl(name,
                                                          name,
                                                          kjt,
                                                          new Public(),
                                                          inv,
                                                          selfVar, original);
        return res;

    }


    public InitiallyClause createJMLInitiallyClause(KeYJavaType kjt,
                                                    TextualJMLInitially textualInv)
            throws SLTranslationException {
        return createJMLInitiallyClause(kjt,
                                        getVisibility(textualInv),
                                        textualInv.getInv());
    }


    public ClassAxiom createJMLRepresents(KeYJavaType kjt,
                                          VisibilityModifier visibility,
                                          PositionedString originalRep,
                                          boolean isStatic)
            throws SLTranslationException {
        assert kjt != null;
        assert originalRep != null;

        //create variable for self
        final ProgramVariable selfVar =
                isStatic ? null : TB.selfVar(services, kjt, false);

        //translateToTerm expression
        final Pair<ObserverFunction, Term> rep =
                translator.<Pair<ObserverFunction, Term>>translate(originalRep,
                                                               kjt,
                                                               selfVar,
                                                               null,
                                                               null,
                                                               null,
                                                               null,
                                                               null,
                                                               services);
        // represents clauses must be unique per type
        for (Pair<KeYJavaType,ObserverFunction> p: modelFields){
            if (p.first.equals(kjt)&& p.second.equals(rep.first)){
                throw new SLTranslationException("JML represents clauses must occur uniquely per type and target.", originalRep.fileName, originalRep.pos);
            }
        }
        modelFields.add(new Pair<KeYJavaType, ObserverFunction>(kjt,rep.first));
        //create class axiom
        return new RepresentsAxiom("JML represents clause for "
                                   + rep.first.name().toString(),
                                   rep.first,
                                   kjt,
                                   visibility,
                                   rep.second,
                                   selfVar);
    }


    public ClassAxiom createJMLRepresents(KeYJavaType kjt,
                                          TextualJMLRepresents textualRep)
            throws SLTranslationException {
        boolean isStatic = textualRep.getMods().contains("static");
      //create variable for self
        final ProgramVariable selfVar =
                isStatic ? null : TB.selfVar(services, kjt, false);

        //translateToTerm expression
        final PositionedString clause = textualRep.getRepresents();
        final Pair<ObserverFunction, Term> rep =
<<<<<<< HEAD
                translator.<Pair<ObserverFunction, Term>>parse(clause,kjt,selfVar,null,null,null,null,null,services);
=======
                translator.<Pair<ObserverFunction, Term>>translate(clause,kjt,selfVar,null,null,null,null,services);
>>>>>>> f2505c85
        //check whether there already is a represents clause
        if (!modelFields.add(new Pair<KeYJavaType,ObserverFunction>(kjt,rep.first))){
            throw new SLWarningException("JML represents clauses must occur uniquely per type and target."+
                    "\nAll but one are ignored.", clause.fileName , clause.pos);
        }
        //create class axiom
        String name = "JML represents clause for "
            + rep.first.name().toString();
        String displayName = textualRep.getName() == null ?
                name : "JML represents clause \""+textualRep.getName()+"\" for "+ rep.first.name();
        return new RepresentsAxiom(name, displayName,
                                   rep.first,
                                   kjt,
                                   getVisibility(textualRep),
                                   rep.second,
                                   selfVar);
    }


    /**
     * Creates a class axiom from a textual JML representation.
     * As JML axioms are always without modifiers, they are implicitly non-static and public.
     * @param kjt the type where the axiom is declared
     * @param textual textual representation
     * @throws SLTranslationException
     */
    public ClassAxiom createJMLClassAxiom(KeYJavaType kjt,
                                          TextualJMLClassAxiom textual)
            throws SLTranslationException {
        PositionedString originalRep = textual.getAxiom();
        assert kjt != null;
        assert originalRep != null;

        //create variable for self
        final ProgramVariable selfVar = TB.selfVar(services, kjt, false);

        //translate expression
        final Term ax =
<<<<<<< HEAD
                translator.<Term>parse(originalRep, kjt, selfVar, null, null,
                                       null, null, null, services);
=======
                translator.<Term>translate(originalRep, kjt, selfVar, null, null,
                                       null, null, services);
>>>>>>> f2505c85
        
        //create class axiom
        String name = "class axiom in " + kjt.getFullName();
        String displayName = textual.getName() == null ?
                name : "class axiom \""+textual.getName()+"\" in "+kjt.getFullName();
        return new ClassAxiomImpl(name, displayName, kjt,
                                  new Public(), ax, selfVar);
    }


    public Contract createJMLDependencyContract(KeYJavaType kjt,
                                                PositionedString originalDep)
            throws SLTranslationException {
        assert kjt != null;
        assert originalDep != null;

        //create variable for self
        ProgramVariable selfVar = TB.selfVar(services, kjt, false);

        //translateToTerm expression
        Triple<ObserverFunction, Term, Term> dep =
<<<<<<< HEAD
                translator.<Triple<ObserverFunction, Term, Term>>parse(
                    originalDep, kjt, selfVar, null, null, null, null, null,
=======
                translator.<Triple<ObserverFunction, Term, Term>>translate(
                    originalDep, kjt, selfVar, null, null, null, null,
>>>>>>> f2505c85
                    services);
        assert dep.first.arity() <= 2;
        return cf.dep(kjt, dep, dep.first.isStatic() ? null : selfVar);
    }


    public Contract createJMLDependencyContract(KeYJavaType kjt,
                                                TextualJMLDepends textualDep)
            throws SLTranslationException {
        return createJMLDependencyContract(kjt, textualDep.getDepends());
    }


    /**
     * Creates operation contracts out of the passed JML specification.
     */
    public ImmutableSet<Contract> createJMLOperationContracts(ProgramMethod pm,
                                                              TextualJMLSpecCase textualSpecCase)
            throws SLTranslationException {
        assert pm != null;
        assert textualSpecCase != null;

        Behavior originalBehavior = textualSpecCase.getBehavior();
        String name = generateName(pm, textualSpecCase, originalBehavior);

        // prepare program variables, translateToTerm JML clauses and generate post
        // condition
        ProgramVariableCollection progVars = createProgramVaribales(pm);
        ContractClauses clauses =
                translateJMLClauses(pm, textualSpecCase,
                                    progVars, originalBehavior);
        Term post = generatePostCondition(progVars, clauses, originalBehavior);

        // create contracts
        ImmutableSet<Contract> result = DefaultImmutableSet.<Contract>nil();
        result = result.union(createFunctionalOperationContracts(name, pm,
                                                                 progVars,
                                                                 clauses, post));
        result = result.union(createDependencyOperationContract(pm, progVars,
                                                                clauses));

        return result;
    }


    public LoopInvariant createJMLLoopInvariant(
            ProgramMethod pm,
            LoopStatement loop,
            ImmutableList<PositionedString> originalInvariant,
            ImmutableList<PositionedString> originalTransactionInvariant,
            ImmutableList<PositionedString> originalAssignable,
            ImmutableList<PositionedString> originalBackupAssignable,
            PositionedString originalVariant)
            throws SLTranslationException {
        assert pm != null;
        assert loop != null;
        assert originalInvariant != null;
        assert originalAssignable != null;

        //create variables for self, parameters, other relevant local variables 
        //(disguised as parameters to the translator) and the map for 
        //atPre-Functions
        ProgramVariable selfVar =
                TB.selfVar(services, pm, pm.getContainerType(), false);
        ImmutableList<ProgramVariable> paramVars =
                ImmutableSLList.<ProgramVariable>nil();
        int numParams = pm.getParameterDeclarationCount();
        for (int i = numParams - 1; i >= 0; i--) {
            ParameterDeclaration pd = pm.getParameterDeclarationAt(i);
            paramVars =
                    paramVars.prepend(
                    (ProgramVariable) pd.getVariableSpecification().getProgramVariable());
        }

        ImmutableList<ProgramVariable> localVars =
                collectLocalVariables(pm.getBody(), loop);
        paramVars = paramVars.append(localVars);
        Term heapAtPre = TB.var(TB.heapAtPreVar(services, "heapAtPre", false));
        Term savedHeapAtPre = TB.var(TB.heapAtPreVar(services, "savedHeapAtPre", false));
        
        //translateToTerm invariant
        Term invariant;
        if (originalInvariant.isEmpty()) {
            invariant = null;
        } else {
            invariant = TB.tt();
            for (PositionedString expr : originalInvariant) {
                Term translated =
                        translator.<Term>translate(expr, pm.getContainerType(),
                                               selfVar, paramVars, null,
                                               null, heapAtPre, null, services);
                invariant = TB.and(invariant, translated);
            }
        }
        Term transactionInvariant;
        if (originalTransactionInvariant.isEmpty()) {
            transactionInvariant = null;
        } else {
            transactionInvariant = TB.tt();
            for (PositionedString expr : originalTransactionInvariant) {
                Term translated =
                        translator.<Term>parse(expr, pm.getContainerType(),
                                               selfVar, paramVars, null,
                                               null, heapAtPre, savedHeapAtPre, services);
                transactionInvariant = TB.and(transactionInvariant, translated);
            }
        }

        //translateToTerm assignable
        Term assignable;
        if (originalAssignable.isEmpty()) {
            assignable = TB.allLocs(services);
        } else {
            assignable = TB.empty(services);
            for (PositionedString expr : originalAssignable) {
                Term translated =
                        translator.<Term>translate(expr, pm.getContainerType(),
                                               selfVar, paramVars, null, null,
                                               null, null, services);
                assignable = TB.union(services, assignable, translated);
            }
        }

        Term assignableBackup;
        if (originalBackupAssignable.isEmpty()) {
            assignableBackup = TB.allLocs(services);
        } else {
            assignableBackup = TB.empty(services);
            for (PositionedString expr : originalBackupAssignable) {
                Term translated =
                        translator.<Term>parse(expr, pm.getContainerType(),
                                               selfVar, paramVars, null, null,
                                               null, null, services);
                assignableBackup = TB.union(services, assignableBackup, translated);
            }
        }

        //translateToTerm variant
        Term variant;
        if (originalVariant == null) {
            variant = null;
        } else {
            Term translated =
                    translator.<Term>translate(originalVariant,
                                           pm.getContainerType(), selfVar,
                                           paramVars, null, null, heapAtPre, null, 
                                           services);
            variant = translated;
        }

        //create loop invariant annotation
        Term selfTerm = selfVar == null ? null : TB.var(selfVar);
        return new LoopInvariantImpl(loop,
                invariant,
                transactionInvariant,
                assignable,
                assignableBackup,
                variant,
                selfTerm,
                heapAtPre,
                savedHeapAtPre);
    }


    public LoopInvariant createJMLLoopInvariant(
            ProgramMethod pm,
            LoopStatement loop,
            TextualJMLLoopSpec textualLoopSpec)
            throws SLTranslationException {
        return createJMLLoopInvariant(pm,
                                      loop,
                                      textualLoopSpec.getInvariant(),
                                      textualLoopSpec.getTransactionInvariant(),
                                      textualLoopSpec.getAssignable(),
                                      textualLoopSpec.getAssignableBackup(),
                                      textualLoopSpec.getVariant());
    }
    


    /**
     * Translate initially clause to a contract for the given constructor.
     * Exception is thrown if the methods passed is not a constructor.
     * For an initially clause <tt>ini</tt> the resulting contract looks like:<br>
     * <tt>requires true;<br>ensures ini;<br>signals (Exception) ini;<br>diverges true;</tt>
     * @param pm constructor
     */
    public FunctionalOperationContract initiallyClauseToContract(InitiallyClause ini, ProgramMethod pm) throws SLTranslationException { 
        //if (! pm.isConstructor()) throw new SLTranslationException("Initially clauses only apply to constructors, not to method "+pm);
        final ImmutableList<String> mods = ImmutableSLList.<String>nil().append("private");
        final TextualJMLSpecCase specCase =
            new TextualJMLSpecCase(mods,Behavior.NONE);
        specCase.addName(new PositionedString(ini.getName()));
        specCase.addRequires(createPrecond(pm, ini.getOriginalSpec()));
        specCase.addEnsures(ini.getOriginalSpec().prepend("\\invariant_for(this) &&"));
        specCase.addSignals(ini.getOriginalSpec().prepend("\\invariant_for(this) &&"));
        specCase.addDiverges(new PositionedString("true"));
        ImmutableSet<Contract> resultList = createJMLOperationContracts(pm, specCase);
        assert resultList.size() == 1;
        Contract result = resultList.toArray(new Contract[1])[0];
        assert result instanceof FunctionalOperationContract;
        return ((FunctionalOperationContract)result);
    }



    private ImmutableList<PositionedString> createPrecond(ProgramMethod pm, PositionedString originalSpec){
        ImmutableList<PositionedString> res = ImmutableSLList.<PositionedString>nil();
        // TODO: add static invariant
        for (ParameterDeclaration p: pm.getMethodDeclaration().getParameters()){
            if (!JMLInfoExtractor.parameterIsNullable(pm, p)) {
                res = res.append(JMLSpecExtractor.createNonNullPositionedString(p.getVariableSpecification().getName(), p.getVariableSpecification().getProgramVariable().getKeYJavaType(), false, originalSpec.fileName, originalSpec.pos, services));
            }
        }
        return res;
    }
}<|MERGE_RESOLUTION|>--- conflicted
+++ resolved
@@ -206,18 +206,11 @@
                                                 Behavior originalBehavior)
             throws SLTranslationException {
         ContractClauses clauses = new ContractClauses();
-<<<<<<< HEAD
         Term savedHeapAtPre = textualSpecCase.getMods().contains("transaction") ? progVars.savedHeapAtPre : null;
-        clauses.requires = translateRequires(pm, progVars.selfVar,
-                                             progVars.paramVars,
-                                             savedHeapAtPre,
-                                             textualSpecCase.getRequires());
-=======
         clauses.requires =
                 translateAndClauses(pm, progVars.selfVar, progVars.paramVars,
-                                    null, null, null,
+                                    null, null, null, savedHeapAtPre,
                                     textualSpecCase.getRequires());
->>>>>>> f2505c85
         clauses.measuredBy =
                 translateMeasuredBy(pm, progVars.selfVar,
                                     progVars.paramVars,
@@ -277,13 +270,8 @@
                 ImmutableList<Term> translated =
                         translator.<ImmutableList<Term>>translate(
                         expr, pm.getContainerType(), selfVar, paramVars, null,
-<<<<<<< HEAD
                         null, null, null, services);
-                secureFor = secureFor.append(translated);
-=======
-                        null, null, services);
                 result = result.append(translated);
->>>>>>> f2505c85
             }
             return result;
         }
@@ -297,31 +285,16 @@
             ProgramVariable resultVar,
             ProgramVariable excVar,
             Term heapAtPre,
+            Term savedHeapAtPre,
             ImmutableList<PositionedString> originalClauses)
             throws SLTranslationException {
-<<<<<<< HEAD
-        if (originalDeclassify.isEmpty()) {
-            return ImmutableSLList.<ImmutableList<Term>>nil();
-        } else {
-            ImmutableList<ImmutableList<Term>> declass =
-                    ImmutableSLList.<ImmutableList<Term>>nil();
-            for (PositionedString expr : originalDeclassify) {
-                ImmutableList<Term> translated =
-                        translator.<ImmutableList<Term>>parse(
-                        expr, pm.getContainerType(), selfVar, paramVars, null,
-                        null, null, null, services);
-                declass = declass.append(translated);
-            }
-            return declass;
-=======
         Term result = TB.tt();
         for (PositionedString expr : originalClauses) {
             Term translated =
                     translator.<Term>translate(expr, pm.getContainerType(),
                                            selfVar, paramVars, resultVar,
-                                           excVar, heapAtPre, services);
+                                           excVar, heapAtPre, savedHeapAtPre, services);
             result = TB.and(result, translated);
->>>>>>> f2505c85
         }
         return result;
     }
@@ -332,29 +305,13 @@
                                    ImmutableList<ProgramVariable> paramVars,
                                    ImmutableList<PositionedString> originalClauses)
             throws SLTranslationException {
-<<<<<<< HEAD
-        if (originalDeclassifyVar.isEmpty()) {
-            return ImmutableSLList.<ImmutableList<Term>>nil();
-        } else {
-            ImmutableList<ImmutableList<Term>> declass =
-                    ImmutableSLList.<ImmutableList<Term>>nil();
-            for (PositionedString expr : originalDeclassifyVar) {
-                ImmutableList<Term> translated =
-                        translator.<ImmutableList<Term>>parse(
-                        expr, pm.getContainerType(), selfVar, paramVars, null,
-                        null, null, null, services);
-                declass = declass.append(translated);
-            }
-            return declass;
-=======
         Term result = TB.ff();
         for (PositionedString expr : originalClauses) {
             Term translated =
                     translator.<Term>translate(expr, pm.getContainerType(), selfVar,
-                                           paramVars, null, null, null,
+                                           paramVars, null, null, null, null,
                                            services);
             result = TB.or(result, translated);
->>>>>>> f2505c85
         }
         return result;
     }
@@ -366,22 +323,12 @@
             ImmutableList<ProgramVariable> paramVars,
             ImmutableList<PositionedString> originalClauses)
             throws SLTranslationException {
-<<<<<<< HEAD
-        Term diverges = TB.ff();
-        for (PositionedString expr : originalDiverges) {
-            Term translated = translator.<Term>parse(expr,
-                                                     pm.getContainerType(),
-                                                     selfVar, paramVars, null,
-                                                     null, null, null, services);
-            diverges = TB.or(diverges, translated);
-=======
         Term result = TB.empty(services);
         for (PositionedString expr : originalClauses) {
             Term translated =
                     translator.<Term>translate(expr, pm.getContainerType(), selfVar,
-                                           paramVars, null, null, null, services);
+                                           paramVars, null, null, null, null, services);
             result = TB.union(services, result, translated);
->>>>>>> f2505c85
         }
         return result;
     }
@@ -393,21 +340,6 @@
             ImmutableList<ProgramVariable> paramVars,
             ImmutableList<PositionedString> originalClauses)
             throws SLTranslationException {
-<<<<<<< HEAD
-        if (originalBehavior == Behavior.NORMAL_BEHAVIOR) {
-            assert originalSignalsOnly.isEmpty();
-            return TB.ff();
-        } else {
-            Term signalsOnly = TB.tt();
-            for (PositionedString expr : originalSignalsOnly) {
-                Term translated =
-                        translator.<Term>parse(expr, pm.getContainerType(),
-                                               null, null, null, excVar, null, null, 
-                                               services);
-                signalsOnly = TB.and(signalsOnly, translated);
-            }
-            return signalsOnly;
-=======
         ImmutableList<Term> result = ImmutableSLList.<Term>nil();
         for (PositionedString expr : originalClauses) {
             ImmutableList<Term> translated =
@@ -415,9 +347,8 @@
                                                           pm.getContainerType(),
                                                           selfVar,
                                                           paramVars, null, null,
-                                                          null, services);
+                                                          null, null, services);
             result = result.append(translated);
->>>>>>> f2505c85
         }
         return result;
     }
@@ -438,20 +369,8 @@
             assert originalClauses.isEmpty();
             return TB.ff();
         } else {
-<<<<<<< HEAD
-            Term signals = TB.tt();
-            for (PositionedString expr : originalSignals) {
-                Term translated =
-                        translator.<Term>parse(expr, pm.getContainerType(),
-                                               selfVar, paramVars, resultVar,
-                                               excVar, heapAtPre, savedHeapAtPre, services);
-                signals = TB.and(signals, translated);
-            }
-            return signals;
-=======
             return translateAndClauses(pm, selfVar, paramVars, resultVar,
-                    excVar, heapAtPre, originalClauses);
->>>>>>> f2505c85
+                    excVar, heapAtPre, savedHeapAtPre, originalClauses);
         }
     }
 
@@ -480,20 +399,8 @@
             assert originalClauses.isEmpty();
             return TB.ff();
         } else {
-<<<<<<< HEAD
-            Term ensures = TB.tt();
-            for (PositionedString expr : originalEnsures) {
-                Term translated =
-                        translator.<Term>parse(expr, pm.getContainerType(),
-                                               selfVar, paramVars, resultVar,
-                                               excVar, heapAtPre, savedHeapAtPre, services);
-                ensures = TB.and(ensures, translated);
-            }
-            return ensures;
-=======
             return translateAndClauses(pm, selfVar, paramVars, resultVar,
-                    excVar, heapAtPre, originalClauses);
->>>>>>> f2505c85
+                    excVar, heapAtPre, savedHeapAtPre, originalClauses);
         }
     }
 
@@ -506,37 +413,11 @@
         if (originalClauses.isEmpty()) {
             return TB.allLocs(services);
         } else {
-<<<<<<< HEAD
-            accessible = TB.empty(services);
-            for (PositionedString expr : originalAccessible) {
-                Term translated =
-                        translator.<Term>parse(expr, pm.getContainerType(),
-                                               selfVar, paramVars, null, null,
-                                               null, null, services);
-                accessible = TB.union(services, accessible, translated);
-            }
-=======
             return translateUnionClauses(pm, selfVar, paramVars, originalClauses);
->>>>>>> f2505c85
-        }
-    }
-
-
-<<<<<<< HEAD
-    private Term translateRequires(ProgramMethod pm,
-                                   ProgramVariable selfVar,
-                                   ImmutableList<ProgramVariable> paramVars,
-                                   Term savedHeapAtPre,
-                                   ImmutableList<PositionedString> originalRequires)
-            throws SLTranslationException {
-
-        Term requires = TB.tt();
-        for (PositionedString expr : originalRequires) {
-            Term translated = translator.<Term>parse(expr, pm.getContainerType(),
-                                                     selfVar, paramVars, null,
-                                                     null, null, savedHeapAtPre, services);
-            requires = TB.and(requires, translated);
-=======
+        }
+    }
+
+
     private Term translateAssignable(ProgramMethod pm,
                                      ProgramVariable selfVar,
                                      ImmutableList<ProgramVariable> paramVars,
@@ -548,7 +429,6 @@
         } else {
             return translateUnionClauses(pm, selfVar, paramVars,
                                          originalClauses);
->>>>>>> f2505c85
         }
     }
 
@@ -577,32 +457,6 @@
     }
 
 
-<<<<<<< HEAD
-    private Term translateAssignable(ProgramMethod pm,
-                                     ProgramVariable selfVar,
-                                     ImmutableList<ProgramVariable> paramVars,
-                                     ImmutableList<PositionedString> originalAssignable)
-            throws SLTranslationException {
-
-        Term assignable;
-        if (originalAssignable.isEmpty()) {
-            assignable = TB.allLocs(services);
-        } else {
-            assignable = TB.empty(services);
-            for (PositionedString expr : originalAssignable) {
-                Term translated =
-                        translator.<Term>parse(expr, pm.getContainerType(),
-                                               selfVar, paramVars, null, null,
-                                               null, null, services);
-                assignable = TB.union(services, assignable, translated);
-            }
-        }
-        return assignable;
-    }
-
-
-=======
->>>>>>> f2505c85
     private String generateName(ProgramMethod pm,
                                 TextualJMLSpecCase textualSpecCase,
                                 Behavior originalBehavior) {
@@ -734,13 +588,8 @@
         ProgramVariable selfVar = TB.selfVar(services, kjt, false);
 
         //translateToTerm expression
-<<<<<<< HEAD
-        Term inv = translator.<Term>parse(originalInv, kjt, selfVar, null, null,
+        Term inv = translator.<Term>translate(originalInv, kjt, selfVar, null, null,
                                           null, null, null, services);
-=======
-        Term inv = translator.<Term>translate(originalInv, kjt, selfVar, null, null,
-                                          null, null, services);
->>>>>>> f2505c85
         //create invariant
         String name = getDefaultInvName(null,kjt);
         return new ClassInvariantImpl(name,
@@ -760,13 +609,8 @@
         ProgramVariable selfVar = TB.selfVar(services, kjt, false);
 
         //translateToTerm expression
-<<<<<<< HEAD
-        Term inv = translator.<Term>parse(textualInv.getInv(), kjt, selfVar, null, null,
+        Term inv = translator.<Term>translate(textualInv.getInv(), kjt, selfVar, null, null,
                                           null, null, null, services);
-=======
-        Term inv = translator.<Term>translate(textualInv.getInv(), kjt, selfVar, null, null,
-                                          null, null, services);
->>>>>>> f2505c85
         //create invariant
         String name = getDefaultInvName(null,kjt);
         String display = getDefaultInvName(textualInv.getName(),kjt);
@@ -792,13 +636,8 @@
         ProgramVariable selfVar = TB.selfVar(services, kjt, false);
 
         //translateToTerm expression
-<<<<<<< HEAD
-        Term inv = translator.<Term>parse(original, kjt, selfVar, null, null,
+        Term inv = translator.<Term>translate(original, kjt, selfVar, null, null,
                                           null, null, null, services);
-=======
-        Term inv = translator.<Term>translate(original, kjt, selfVar, null, null,
-                                          null, null, services);
->>>>>>> f2505c85
         //create invariant
         String name = getInicName();
         InitiallyClauseImpl res = new InitiallyClauseImpl(name,
@@ -873,11 +712,7 @@
         //translateToTerm expression
         final PositionedString clause = textualRep.getRepresents();
         final Pair<ObserverFunction, Term> rep =
-<<<<<<< HEAD
-                translator.<Pair<ObserverFunction, Term>>parse(clause,kjt,selfVar,null,null,null,null,null,services);
-=======
-                translator.<Pair<ObserverFunction, Term>>translate(clause,kjt,selfVar,null,null,null,null,services);
->>>>>>> f2505c85
+                translator.<Pair<ObserverFunction, Term>>translate(clause,kjt,selfVar,null,null,null,null,null,services);
         //check whether there already is a represents clause
         if (!modelFields.add(new Pair<KeYJavaType,ObserverFunction>(kjt,rep.first))){
             throw new SLWarningException("JML represents clauses must occur uniquely per type and target."+
@@ -916,13 +751,8 @@
 
         //translate expression
         final Term ax =
-<<<<<<< HEAD
-                translator.<Term>parse(originalRep, kjt, selfVar, null, null,
+                translator.<Term>translate(originalRep, kjt, selfVar, null, null,
                                        null, null, null, services);
-=======
-                translator.<Term>translate(originalRep, kjt, selfVar, null, null,
-                                       null, null, services);
->>>>>>> f2505c85
         
         //create class axiom
         String name = "class axiom in " + kjt.getFullName();
@@ -944,13 +774,8 @@
 
         //translateToTerm expression
         Triple<ObserverFunction, Term, Term> dep =
-<<<<<<< HEAD
-                translator.<Triple<ObserverFunction, Term, Term>>parse(
+                translator.<Triple<ObserverFunction, Term, Term>>translate(
                     originalDep, kjt, selfVar, null, null, null, null, null,
-=======
-                translator.<Triple<ObserverFunction, Term, Term>>translate(
-                    originalDep, kjt, selfVar, null, null, null, null,
->>>>>>> f2505c85
                     services);
         assert dep.first.arity() <= 2;
         return cf.dep(kjt, dep, dep.first.isStatic() ? null : selfVar);
