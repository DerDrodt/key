--- conflicted
+++ resolved
@@ -727,16 +727,6 @@
                       ? TB.convertToFormula(clauses.ensures.get(heap),services)
                       : TB.imp(excNull, TB.convertToFormula(clauses.ensures.get(heap),services)));
             Term post2 = (originalBehavior == Behavior.EXCEPTIONAL_BEHAVIOR
-<<<<<<< HEAD
-                      ? TB.and(TB.convertToFormula(clauses.signals,services),
-                               TB.convertToFormula(clauses.signalsOnly,services)) 
-                      : TB.imp(TB.not(excNull),
-                               TB.and(TB.convertToFormula(clauses.signals,services),
-                                      TB.convertToFormula(clauses.signalsOnly,services))));
-            result.put(heap,
-                       heap == services.getTypeConverter().getHeapLDT().getHeap()
-                           ? TB.and(post1, post2) : post1);
-=======
                       ? TB.and(TB.convertToFormula(clauses.signals,services), TB.convertToFormula(clauses.signalsOnly,services)) 
                       : TB.imp(TB.not(excNull),TB.and(TB.convertToFormula(clauses.signals,services), TB.convertToFormula(clauses.signalsOnly,services))));
             result.put(heap, heap == services.getTypeConverter().getHeapLDT().getHeap() ? TB.and(post1, post2) : post1);
@@ -744,7 +734,6 @@
             if(clauses.assignables.get(heap) != null) {
                result.put(heap, TB.tt());
             }
->>>>>>> ecce7da1
           }
         }
         return result;
