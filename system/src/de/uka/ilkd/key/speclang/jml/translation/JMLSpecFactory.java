// This file is part of KeY - Integrated Deductive Software Design
//
// Copyright (C) 2001-2011 Universitaet Karlsruhe (TH), Germany
//                         Universitaet Koblenz-Landau, Germany
//                         Chalmers University of Technology, Sweden
// Copyright (C) 2011-2013 Karlsruhe Institute of Technology, Germany
//                         Technical University Darmstadt, Germany
//                         Chalmers University of Technology, Sweden
//
// The KeY system is protected by the GNU General
// Public License. See LICENSE.TXT for details.
//

package de.uka.ilkd.key.speclang.jml.translation;

import java.util.*;

import de.uka.ilkd.key.collection.DefaultImmutableSet;
import de.uka.ilkd.key.collection.ImmutableArray;
import de.uka.ilkd.key.collection.ImmutableList;
import de.uka.ilkd.key.collection.ImmutableSLList;
import de.uka.ilkd.key.collection.ImmutableSet;
import de.uka.ilkd.key.java.*;
import de.uka.ilkd.key.java.abstraction.KeYJavaType;
import de.uka.ilkd.key.java.declaration.LocalVariableDeclaration;
import de.uka.ilkd.key.java.declaration.ParameterDeclaration;
import de.uka.ilkd.key.java.declaration.VariableSpecification;
import de.uka.ilkd.key.java.declaration.modifier.Private;
import de.uka.ilkd.key.java.declaration.modifier.Protected;
import de.uka.ilkd.key.java.declaration.modifier.Public;
import de.uka.ilkd.key.java.declaration.modifier.VisibilityModifier;
import de.uka.ilkd.key.java.statement.*;
import de.uka.ilkd.key.logic.Name;
import de.uka.ilkd.key.logic.ProgramElementName;
import de.uka.ilkd.key.logic.Term;
import de.uka.ilkd.key.logic.TermBuilder;
import de.uka.ilkd.key.logic.op.IObserverFunction;
import de.uka.ilkd.key.logic.op.IProgramMethod;
import de.uka.ilkd.key.logic.op.LocationVariable;
import de.uka.ilkd.key.logic.op.ProgramVariable;
import de.uka.ilkd.key.speclang.*;
import de.uka.ilkd.key.speclang.jml.JMLInfoExtractor;
import de.uka.ilkd.key.speclang.jml.JMLSpecExtractor;
import de.uka.ilkd.key.speclang.jml.pretranslation.Behavior;
import de.uka.ilkd.key.speclang.jml.pretranslation.TextualJMLClassAxiom;
import de.uka.ilkd.key.speclang.jml.pretranslation.TextualJMLClassInv;
import de.uka.ilkd.key.speclang.jml.pretranslation.TextualJMLConstruct;
import de.uka.ilkd.key.speclang.jml.pretranslation.TextualJMLDepends;
import de.uka.ilkd.key.speclang.jml.pretranslation.TextualJMLInitially;
import de.uka.ilkd.key.speclang.jml.pretranslation.TextualJMLLoopSpec;
import de.uka.ilkd.key.speclang.jml.pretranslation.TextualJMLRepresents;
import de.uka.ilkd.key.speclang.jml.pretranslation.TextualJMLSpecCase;
import de.uka.ilkd.key.speclang.translation.SLTranslationException;
import de.uka.ilkd.key.speclang.translation.SLWarningException;
import de.uka.ilkd.key.util.Pair;
import de.uka.ilkd.key.util.Triple;



/**
 * A factory for creating class invariants and operation contracts
 * from textual JML specifications. This is the public interface to the
 * jml.translation package.
 */
public class JMLSpecFactory {

    private static final de.uka.ilkd.key.logic.TermBuilder TB = TermBuilder.DF;
    private final de.uka.ilkd.key.java.Services services;
    private final ContractFactory cf;
    private int invCounter;
    /**
     * Used to check that there is only one represents clause per type and
     * field.
     */
    private Set<Pair<KeYJavaType, IObserverFunction>> modelFields;


    //-------------------------------------------------------------------------
    //constructors
    //-------------------------------------------------------------------------
    public JMLSpecFactory(Services services) {
        assert services != null;
        this.services = services;
        cf = new ContractFactory(services);
        modelFields = new LinkedHashSet<Pair<KeYJavaType, IObserverFunction>>();
    }



    //-------------------------------------------------------------------------
    //internal classes
    //-------------------------------------------------------------------------
    private static class ContractClauses {

        public ImmutableList<Term> abbreviations = ImmutableSLList.<Term>nil();
        public Map<LocationVariable,Term> requires = new LinkedHashMap<LocationVariable,Term>();
        public Term measuredBy;
        public Map<LocationVariable,Term> assignables = new LinkedHashMap<LocationVariable,Term>();
        public Map<ProgramVariable,Term> accessibles = new LinkedHashMap<ProgramVariable,Term>();;
        public Map<LocationVariable,Term> ensures = new LinkedHashMap<LocationVariable,Term>();
        public Map<LocationVariable,Term> axioms = new LinkedHashMap<LocationVariable,Term>();
        public Term signals;
        public Term signalsOnly;
        public Term diverges;
        public Map<Label, Term> breaks;
        public Map<Label, Term> continues;
        public Term returns;
        public Map<LocationVariable,Boolean> hasMod  = new LinkedHashMap<LocationVariable,Boolean>();
    }

    //-------------------------------------------------------------------------
    //internal methods
    //-------------------------------------------------------------------------

    private String getDefaultInvName(String name,
                                     KeYJavaType kjt) {
        if (name == null) {
            return "JML class invariant nr " + invCounter++ + " in "
                   + kjt.getName();
        } else {
            return "JML class invariant \"" + name + "\" in " + kjt.getName()
                   + " (nr " + invCounter++ + ")";
        }
    }


    private String getInicName() {
        return "JML initially clause";
    }


    private String getContractName(IProgramMethod programMethod,
                                   Behavior behavior) {
        return "JML " + behavior.toString() + "operation contract";
    }


    /**
     * Collects local variables of the passed statement that are visible for
     * the passed loop. Returns null if the loop has not been found.
     */
    private ImmutableList<ProgramVariable> collectLocalVariables(
            StatementContainer sc,
            LoopStatement loop) {
        ImmutableList<ProgramVariable> result =
                ImmutableSLList.<ProgramVariable>nil();
        for (int i = 0, m = sc.getStatementCount(); i < m; i++) {
            Statement s = sc.getStatementAt(i);

            if (s instanceof For) {
                ImmutableArray<VariableSpecification> avs =
                        ((For) s).getVariablesInScope();
                for (int j = 0, n = avs.size(); j < n; j++) {
                    VariableSpecification vs = avs.get(j);
                    ProgramVariable pv =
                            (ProgramVariable) vs.getProgramVariable();
                    result = result.prepend(pv);
                }
            }

            if (s == loop) {
                return result;
            } else if (s instanceof LocalVariableDeclaration) {
                ImmutableArray<VariableSpecification> vars =
                        ((LocalVariableDeclaration) s).getVariables();
                for (int j = 0, n = vars.size(); j < n; j++) {
                    ProgramVariable pv =
                            (ProgramVariable) vars.get(j).getProgramVariable();
                    result = result.prepend(pv);
                }
            } else if (s instanceof StatementContainer) {
                ImmutableList<ProgramVariable> lpv =
                        collectLocalVariables((StatementContainer) s, loop);
                if (lpv != null) {
                    result = result.prepend(lpv);
                    return result;
                }
            } else if (s instanceof BranchStatement) {
                BranchStatement bs = (BranchStatement) s;
                for (int j = 0, n = bs.getBranchCount(); j < n; j++) {
                    ImmutableList<ProgramVariable> lpv =
                            collectLocalVariables(bs.getBranchAt(j), loop);
                    if (lpv != null) {
                        result = result.prepend(lpv);
                        return result;
                    }
                }
            }
        }
        return null;
    }


    private VisibilityModifier getVisibility(
            TextualJMLConstruct textualConstruct) {
        for (String mod : textualConstruct.getMods()) {
            if (mod.equals("private")) {
                return new Private();
            } else if (mod.equals("protected")) {
                return new Protected();
            } else if (mod.equals("public")) {
                return new Public();
            }
        }
        return null;
    }

    /* Create variables for self, parameters, result, exception,
     * and the map for atPre-Functions
     */

    private ProgramVariableCollection createProgramVariables(IProgramMethod pm) {
        ProgramVariableCollection progVar = new ProgramVariableCollection();
        progVar.selfVar = TB.selfVar(services, pm, pm.getContainerType(), false);
        progVar.paramVars = TB.paramVars(services, pm, false);
        progVar.resultVar = TB.resultVar(services, pm, false);
        progVar.excVar = pm.isModel() ? null : TB.excVar(services, pm, false);

        progVar.atPreVars = new LinkedHashMap<LocationVariable,LocationVariable>();
        progVar.atPres = new LinkedHashMap<LocationVariable,Term>();
        for(LocationVariable h : services.getTypeConverter().getHeapLDT().getAllHeaps()) {
           LocationVariable lv = TB.heapAtPreVar(services, h+"AtPre", h.sort(), false);
           progVar.atPreVars.put(h, lv);
           progVar.atPres.put(h, TB.var(lv));
        }
        return progVar;
    }


    private ContractClauses translateJMLClauses(IProgramMethod pm,
                                                TextualJMLSpecCase textualSpecCase,
                                                ProgramVariableCollection progVars,
                                                Behavior originalBehavior)
            throws SLTranslationException {
        ContractClauses clauses = new ContractClauses();
        final LocationVariable savedHeap = services.getTypeConverter().getHeapLDT().getSavedHeap();

        clauses.abbreviations =
                registerAbbreviationVariables(textualSpecCase, pm.getContainerType(), progVars, clauses);

        clauses.measuredBy =
                translateMeasuredBy(pm, progVars.selfVar,
<<<<<<< HEAD
                        progVars.paramVars,
                        textualSpecCase.getMeasuredBy());
        clauses.strictlyPure =
                translateStrictlyPure(pm, progVars.selfVar,
                        progVars.paramVars,
                        textualSpecCase.getAssignable());
        for(LocationVariable heap : services.getTypeConverter().getHeapLDT().getAllHeaps()) {
            if(heap == savedHeap && textualSpecCase.getAssignable(heap.name().toString()).isEmpty()) {
                clauses.assignables.put(heap, null);
            } else if (clauses.strictlyPure) {
                final ImmutableList<PositionedString> assignableNothing = ImmutableSLList.<PositionedString>nil().append(new PositionedString("assignable \\nothing;"));
                clauses.assignables.put(heap, translateAssignable(pm, progVars.selfVar,
                        progVars.paramVars,assignableNothing));
            }else{
                clauses.assignables.put(heap, translateAssignable(pm, progVars.selfVar,
                        progVars.paramVars,
                        textualSpecCase.getAssignable(heap.name().toString())));
            }

            ImmutableList<PositionedString> originalRequires = textualSpecCase.getRequires(heap.name().toString());
            if(heap == savedHeap && originalRequires.isEmpty()) {
                clauses.requires.put(heap, null);
            }else{
                clauses.requires.put(heap, translateAndClauses(pm, progVars.selfVar, progVars.paramVars,
                        null, null, progVars.atPres,
                        originalRequires));
            }
            ImmutableList<PositionedString> originalEnsures = textualSpecCase.getEnsures(heap.name().toString());
            if(heap == savedHeap && originalEnsures.isEmpty()) {
                clauses.ensures.put(heap, null);
            }else{
                clauses.ensures.put(heap, translateEnsures(pm, progVars.selfVar,
                        progVars.paramVars,
                        progVars.resultVar, progVars.excVar,
                        progVars.atPres,
                        originalBehavior,
                        originalEnsures));
            }
        }
        clauses.accessible =
                translateAccessible(pm, progVars.selfVar,
                        progVars.paramVars,
                        textualSpecCase.getAccessible());

        ImmutableList<PositionedString> originalSignals = textualSpecCase.getSignals();
=======
                                    progVars.paramVars,
                                    textualSpecCase.getMeasuredBy());
        for(LocationVariable heap : services.getTypeConverter().getHeapLDT().getAllHeaps()) {
           clauses.hasMod.put(heap,
                    !translateStrictlyPure(pm, progVars.selfVar,
                            progVars.paramVars,
                            textualSpecCase.getAssignable(heap.name().toString())));
           if(heap == savedHeap && textualSpecCase.getAssignable(heap.name().toString()).isEmpty()) {
             clauses.assignables.put(heap, null);
           } else if (!clauses.hasMod.get(heap)) {
               final ImmutableList<PositionedString> assignableNothing = ImmutableSLList.<PositionedString>nil().append(new PositionedString("assignable \\nothing;"));
               clauses.assignables.put(heap, translateAssignable(pm, progVars.selfVar,
                       progVars.paramVars,assignableNothing));
           }else{
             clauses.assignables.put(heap, translateAssignable(pm, progVars.selfVar,
                                    progVars.paramVars,
                                    textualSpecCase.getAssignable(heap.name().toString())));
           }

           if(heap == savedHeap && textualSpecCase.getRequires(heap.name().toString()).isEmpty()) {
             clauses.requires.put(heap, null);
           }else{
             clauses.requires.put(heap, translateAndClauses(pm, progVars.selfVar, progVars.paramVars,
                                    null, null, progVars.atPres,
                                    textualSpecCase.getRequires(heap.name().toString())));
           }
           if(heap == savedHeap && textualSpecCase.getEnsures(heap.name().toString()).isEmpty()) {
             clauses.ensures.put(heap, null);
           }else{
             clauses.ensures.put(heap, translateEnsures(pm, progVars.selfVar,
                                           progVars.paramVars,
                                           progVars.resultVar, progVars.excVar,
                                           progVars.atPres,
                                           originalBehavior,
                                           textualSpecCase.getEnsures(heap.name().toString())));
          }
          if(textualSpecCase.getAxioms(heap.name().toString()).isEmpty()) {
        	  clauses.axioms.put(heap, null);
          }else{
              clauses.axioms.put(heap, translateEnsures(pm, progVars.selfVar, progVars.paramVars,
        	                     progVars.resultVar, progVars.excVar, progVars.atPres,
        	                     originalBehavior, textualSpecCase.getAxioms(heap.name().toString())));
          }
          ProgramVariable heapAtPre = progVars.atPreVars.get(heap);
          if(heap == savedHeap && textualSpecCase.getAccessible(heap.name().toString()).isEmpty()) {
               clauses.accessibles.put(heap, null);
               clauses.accessibles.put(heapAtPre, null);
          }else{
               clauses.accessibles.put(heap, translateAssignable(pm, progVars.selfVar,
                   progVars.paramVars, textualSpecCase.getAccessible(heap.name().toString())));
               clauses.accessibles.put(heapAtPre, translateAssignable(pm, progVars.selfVar,
                  progVars.paramVars,  textualSpecCase.getAccessible(heap.name().toString()+"AtPre")));
          }
        }
>>>>>>> d46570ad
        clauses.signals = translateSignals(pm, progVars.selfVar,
                progVars.paramVars,
                progVars.resultVar, progVars.excVar,
                progVars.atPres,
                originalBehavior,
                originalSignals);
        clauses.signalsOnly =
                translateSignalsOnly(pm, progVars.excVar, originalBehavior,
                                     textualSpecCase.getSignalsOnly());
        clauses.diverges = translateOrClauses(pm, progVars.selfVar,
                                              progVars.paramVars,
                                              textualSpecCase.getDiverges());
        clauses.breaks = translateBreaks(pm, progVars.selfVar,
                progVars.paramVars,
                progVars.resultVar, progVars.excVar,
                progVars.atPres,
                originalBehavior,
                textualSpecCase.getBreaks());
        clauses.continues = translateContinues(pm, progVars.selfVar,
                progVars.paramVars,
                progVars.resultVar, progVars.excVar,
                progVars.atPres,
                originalBehavior,
                textualSpecCase.getContinues());
        clauses.returns = translateReturns(pm, progVars.selfVar,
                progVars.paramVars,
                progVars.resultVar, progVars.excVar,
                progVars.atPres,
                originalBehavior,
                textualSpecCase.getReturns());
        return clauses;
    }


    /** register abbreviations in contracts (aka. old clauses)
     * @throws SLTranslationException */
    private ImmutableList<Term> registerAbbreviationVariables(
            TextualJMLSpecCase textualSpecCase, KeYJavaType inClass,
            ProgramVariableCollection progVars, ContractClauses clauses) throws SLTranslationException {
        for (Triple<PositionedString,PositionedString,PositionedString> abbrv:
            textualSpecCase.getAbbreviations()) {
            final KeYJavaType abbrKJT = services.getJavaInfo().getKeYJavaType(abbrv.first.text);
            final ProgramElementName abbrVarName = new ProgramElementName(abbrv.second.text);
            final LocationVariable abbrVar = new LocationVariable(abbrVarName, abbrKJT, true, true);
            assert abbrVar.isGhost() : "specification parameter not ghost";
            services.getNamespaces().programVariables().addSafely(abbrVar);
            progVars.paramVars = progVars.paramVars.append(abbrVar); // treat as (ghost) parameter
            final Term rhs = JMLTranslator.translate(abbrv.third,
                    inClass, progVars.selfVar, progVars.paramVars, progVars.resultVar, progVars.excVar, progVars.atPres, Term.class, services);
            clauses.abbreviations = clauses.abbreviations.append(TB.equals(TB.var(abbrVar), rhs));
        }
        return clauses.abbreviations;
    }


    /**
     * Clauses are expected to be conjoined in a right-associative way, i.e. A & (B & ( C (...& N))).
     * When using auto induction with lemmas, then A will be used as a lemma for B,
     * A & B will be used as a lemma for C and so on. This mimics the Isabelle-style of proving.
     */
    private Term translateAndClauses(
            IProgramMethod pm,
            ProgramVariable selfVar,
            ImmutableList<ProgramVariable> paramVars,
            ProgramVariable resultVar,
            ProgramVariable excVar,
            Map<LocationVariable, Term> atPres,
            ImmutableList<PositionedString> originalClauses)
            throws SLTranslationException {
        //The array is used to invert the order in which the elements are read.
        PositionedString[] array = new PositionedString[originalClauses.size()];
        originalClauses.toArray(array);

        Term result = TB.tt();
        for (int i=array.length-1; i>=0 ; i--) {
            Term translated =
                    JMLTranslator.translate(array[i], pm.getContainerType(),
                                            selfVar, paramVars, resultVar,
                                            excVar, atPres,
                                            Term.class, services);
            result = TB.and(TB.convertToFormula(translated,services), result);
        }
        return result;
    }


    private Term translateOrClauses(IProgramMethod pm,
                                    ProgramVariable selfVar,
                                    ImmutableList<ProgramVariable> paramVars,
                                    ImmutableList<PositionedString> originalClauses)
            throws SLTranslationException {
        Term result = TB.ff();
        for (PositionedString expr : originalClauses) {
            Term translated =
                    JMLTranslator.translate(expr, pm.getContainerType(),
                                            selfVar,
                                            paramVars, null, null, null,
                                            Term.class, services);
            result = TB.or(result, TB.convertToFormula(translated,services));
        }
        return result;
    }


    private Term translateUnionClauses(
            IProgramMethod pm,
            ProgramVariable selfVar,
            ImmutableList<ProgramVariable> paramVars,
            ImmutableList<PositionedString> originalClauses)
            throws SLTranslationException {
        Term result = TB.empty(services);
        for (PositionedString expr : originalClauses) {
            Term translated =
                    JMLTranslator.translate(expr, pm.getContainerType(),
                                            selfVar,
                                            paramVars, null, null, null,
                                            Term.class,
                                            services);

            // less than nothing is marked by some special term;
            if(translated == TB.strictlyNothing()) {
                if(originalClauses.size() > 1) {
                    throw new SLTranslationException(
                            "\"assignable \\less_than_nothing\" does not go with other " +
                            "assignable clauses (even if they declare the same).",
                            expr.fileName, expr.pos);
                }
                return TB.empty(services);
            }

            result = TB.union(services, result, translated);
        }

        return result;
    }


    private Map<Label, Term> translateBreaks(
            IProgramMethod pm,
            ProgramVariable selfVar,
            ImmutableList<ProgramVariable> paramVars,
            ProgramVariable resultVar,
            ProgramVariable excVar,
            Map<LocationVariable,Term> atPres,
            Behavior originalBehavior,
            ImmutableList<PositionedString> originalClauses)
            throws SLTranslationException {
        PositionedString[] array = new PositionedString[originalClauses.size()];
        originalClauses.toArray(array);
        Map<Label, Term> result = new LinkedHashMap<Label, Term>();
        for (int i = array.length - 1; i >= 0; i--) {
            @SuppressWarnings("unchecked")
            Pair<Label, Term> translation =
                    JMLTranslator.translate(array[i], pm.getContainerType(),
                            selfVar, paramVars, resultVar,
                            excVar, atPres,
                            Pair.class, services);
            result.put(translation.first, translation.second);
        }
        return result;
    }


    private Map<Label, Term> translateContinues(
            IProgramMethod pm,
            ProgramVariable selfVar,
            ImmutableList<ProgramVariable> paramVars,
            ProgramVariable resultVar,
            ProgramVariable excVar,
            Map<LocationVariable,Term> atPres,
            Behavior originalBehavior,
            ImmutableList<PositionedString> originalClauses)
            throws SLTranslationException {
        PositionedString[] array = new PositionedString[originalClauses.size()];
        originalClauses.toArray(array);
        Map<Label, Term> result = new LinkedHashMap<Label, Term>();
        for (int i = array.length - 1; i >= 0; i--) {
            @SuppressWarnings("unchecked")
            Pair<Label, Term> translation =
                    JMLTranslator.translate(array[i], pm.getContainerType(),
                            selfVar, paramVars, resultVar,
                            excVar, atPres,
                            Pair.class, services);
            result.put(translation.first, translation.second);
        }
        return result;
    }


    private Term translateReturns(
            IProgramMethod pm,
            ProgramVariable selfVar,
            ImmutableList<ProgramVariable> paramVars,
            ProgramVariable resultVar,
            ProgramVariable excVar,
            Map<LocationVariable,Term> atPres,
            Behavior originalBehavior,
            ImmutableList<PositionedString> originalClauses)
            throws SLTranslationException {
        if (originalBehavior == Behavior.NORMAL_BEHAVIOR) {
            assert originalClauses.isEmpty();
            return TB.ff();
        } else {
            return translateAndClauses(pm, selfVar, paramVars, resultVar,
                    excVar, atPres,
                    originalClauses);
        }
    }


    private Term translateSignals(
            IProgramMethod pm,
            ProgramVariable selfVar,
            ImmutableList<ProgramVariable> paramVars,
            ProgramVariable resultVar,
            ProgramVariable excVar,
            Map<LocationVariable,Term> atPres,
            Behavior originalBehavior,
            ImmutableList<PositionedString> originalClauses)
            throws SLTranslationException {
        if (originalBehavior == Behavior.NORMAL_BEHAVIOR) {
            assert originalClauses.isEmpty();
            return TB.ff();
        } else {
            return translateAndClauses(pm, selfVar, paramVars, resultVar,
                                       excVar, atPres,
                                       originalClauses);
        }
    }


    private Term translateSignalsOnly(IProgramMethod pm,
                                      ProgramVariable excVar,
                                      Behavior originalBehavior,
                                      ImmutableList<PositionedString> originalClauses)
            throws SLTranslationException {
        return translateSignals(pm, null, null, null, excVar, null,
                                originalBehavior, originalClauses);
    }


    private Term translateEnsures(IProgramMethod pm,
                                  ProgramVariable selfVar,
                                  ImmutableList<ProgramVariable> paramVars,
                                  ProgramVariable resultVar,
                                  ProgramVariable excVar,
                                  Map<LocationVariable,Term> atPres,
                                  Behavior originalBehavior,
                                  ImmutableList<PositionedString> originalClauses)
            throws SLTranslationException {
        if (originalBehavior == Behavior.EXCEPTIONAL_BEHAVIOR) {
            assert originalClauses.isEmpty();
            return TB.ff();
        } else {
            return translateAndClauses(pm, selfVar, paramVars, resultVar,
                                       excVar, atPres,
                                       originalClauses);
        }
    }


    private Term translateAccessible(IProgramMethod pm,
                                     ProgramVariable selfVar,
                                     ImmutableList<ProgramVariable> paramVars,
                                     ImmutableList<PositionedString> originalClauses)
            throws SLTranslationException {
        if (originalClauses.isEmpty()) {
            return TB.allLocs(services);
        } else {
            return translateUnionClauses(pm, selfVar, paramVars, originalClauses);
        }
    }


    private Term translateAssignable(IProgramMethod pm,
                                     ProgramVariable selfVar,
                                     ImmutableList<ProgramVariable> paramVars,
                                     ImmutableList<PositionedString> originalClauses)
            throws SLTranslationException {

        if (originalClauses.isEmpty()) {
            return TB.allLocs(services);
        } else {
            return translateUnionClauses(pm, selfVar, paramVars,
                                         originalClauses);
        }
    }

    private boolean translateStrictlyPure(IProgramMethod pm,
            ProgramVariable selfVar,
            ImmutableList<ProgramVariable> paramVars,
            ImmutableList<PositionedString> assignableClauses)
                    throws SLTranslationException {

        for (PositionedString expr : assignableClauses) {
            Term translated =
                    JMLTranslator.translate(expr, pm.getContainerType(),
                                            selfVar,
                                            paramVars, null, null, null,
                                            Term.class,
                                            services);

            // less than nothing is marked by some special term;
            if(translated == TB.strictlyNothing()) {
                return true;
            }
        }

        return false;
    }



    private Term translateMeasuredBy(IProgramMethod pm,
                                     ProgramVariable selfVar,
                                     ImmutableList<ProgramVariable> paramVars,
                                     ImmutableList<PositionedString> originalMeasuredBy)
            throws SLTranslationException {

        Term measuredBy;
        if (originalMeasuredBy.isEmpty()) {
            measuredBy = null;
        } else {
            measuredBy = TB.zero(services);
            for (PositionedString expr : originalMeasuredBy) {
                Term translated = JMLTranslator.translate(expr,
                                                          pm.getContainerType(),
                                                          selfVar, paramVars,
                                                          null, null, null,
                                                          Term.class,
                                                          services);
                measuredBy = TB.add(services, measuredBy, translated);
            }
        }
        return measuredBy;
    }


    private String generateName(IProgramMethod pm,
                                TextualJMLSpecCase textualSpecCase,
                                Behavior originalBehavior) {
        String customName = textualSpecCase.getName();
        String name = ((!(customName == null) && customName.length() > 0)
                       ? customName
                       : getContractName(pm, originalBehavior));
        return name;
    }


    private Map<LocationVariable,Term> generatePostCondition(ProgramVariableCollection progVars,
                                       ContractClauses clauses,
                                       Behavior originalBehavior) {
        Map<LocationVariable,Term> result = new LinkedHashMap<LocationVariable,Term>();
<<<<<<< HEAD
        for(LocationVariable heap : services.getTypeConverter().getHeapLDT().getAllHeaps()) {
          if(clauses.ensures.get(heap) != null) {
            Term excNull = TB.equals(TB.var(progVars.excVar), TB.NULL(services));
            Term post1 = (originalBehavior == Behavior.NORMAL_BEHAVIOR
                      ? TB.convertToFormula(clauses.ensures.get(heap),services)
                      : TB.imp(excNull, TB.convertToFormula(clauses.ensures.get(heap),services)));
            Term post2 = (originalBehavior == Behavior.EXCEPTIONAL_BEHAVIOR
                      ? TB.and(TB.convertToFormula(clauses.signals,services), TB.convertToFormula(clauses.signalsOnly,services))
                      : TB.imp(TB.not(excNull),TB.and(TB.convertToFormula(clauses.signals,services), TB.convertToFormula(clauses.signalsOnly,services))));
            result.put(heap, heap == services.getTypeConverter().getHeapLDT().getHeap() ? TB.and(post1, post2) : post1);
          }else{
            if(clauses.assignables.get(heap) != null) {
               result.put(heap, TB.tt());
=======
        if(progVars.excVar == null) { // Model methods do not have exceptions
        	for(LocationVariable heap : services.getTypeConverter().getHeapLDT().getAllHeaps()) {
        		if(clauses.ensures.get(heap) != null) {
        		   Term post = TB.convertToFormula(clauses.ensures.get(heap),services);
        		   result.put(heap, post);
        		}
            }
        }else{
          for(LocationVariable heap : services.getTypeConverter().getHeapLDT().getAllHeaps()) {
            if(clauses.ensures.get(heap) != null) {
              Term excNull = TB.equals(TB.var(progVars.excVar), TB.NULL(services));
              Term post1 = (originalBehavior == Behavior.NORMAL_BEHAVIOR
                        ? TB.convertToFormula(clauses.ensures.get(heap),services)
                        : TB.imp(excNull, TB.convertToFormula(clauses.ensures.get(heap),services)));
              Term post2 = (originalBehavior == Behavior.EXCEPTIONAL_BEHAVIOR
                        ? TB.and(TB.convertToFormula(clauses.signals,services), TB.convertToFormula(clauses.signalsOnly,services)) 
                        : TB.imp(TB.not(excNull),TB.and(TB.convertToFormula(clauses.signals,services), TB.convertToFormula(clauses.signalsOnly,services))));
              result.put(heap, heap == services.getTypeConverter().getHeapLDT().getHeap() ? TB.and(post1, post2) : post1);
            }else{
              if(clauses.assignables.get(heap) != null) {
                result.put(heap, TB.tt());
              }
>>>>>>> d46570ad
            }
          }
        }
        return result;
    }

    private Map<LocationVariable,Term> generateRepresentsAxioms(ProgramVariableCollection progVars,
    		ContractClauses clauses,
    		Behavior originalBehavior) {
        Map<LocationVariable,Term> result = new LinkedHashMap<LocationVariable,Term>();
        for(LocationVariable heap : services.getTypeConverter().getHeapLDT().getAllHeaps()) {
        	if(clauses.axioms.get(heap) != null) {
        	    result.put(heap, TB.convertToFormula(clauses.axioms.get(heap),services));
        	}
        }
        return result;
    }

    /**
     * Generate functional operation contracts.
     *
     * @param name  base name of the contract (does not have to be unique)
     * @param pm    the IProgramMethod to which the contract belongs
     * @param progVars  pre-generated collection of variables for the receiver
     *          object, operation parameters, operation result, thrown
     *          exception and the pre-heap
     * @param clauses   pre-translated JML clauses
     * @param post  pre-generated post condition
     * @return      operation contracts including new functional operation
     *          contracts
     */
    private ImmutableSet<Contract> createFunctionalOperationContracts(
            String name,
            IProgramMethod pm,
            ProgramVariableCollection progVars,
            ContractClauses clauses,
            Map<LocationVariable,Term> posts,
            Map<LocationVariable,Term> axioms) {
        ImmutableSet<Contract> result = DefaultImmutableSet.<Contract>nil();

        final Term abbrvLhs = TB.convertToFormula(TB.and(clauses.abbreviations), services);

        // requires
        Map<LocationVariable,Term> pres = new LinkedHashMap<LocationVariable,Term>();
        for(LocationVariable heap : services.getTypeConverter().getHeapLDT().getAllHeaps()) {
           if(clauses.requires.get(heap) != null) {
             final Term pre = TB.convertToFormula(clauses.requires.get(heap), services);
             pres.put(heap, pre);
           }else{
             if(clauses.assignables.get(heap) != null) {
               pres.put(heap, TB.tt());
             }
           }
        }

        // diverges
        if (clauses.diverges.equals(TB.ff())) {
            FunctionalOperationContract contract = cf.func(
                    name, pm, true, pres,
<<<<<<< HEAD
                    clauses.measuredBy, posts, clauses.assignables,
                    !clauses.strictlyPure, progVars);
=======
                    clauses.measuredBy, posts, axioms, clauses.assignables, 
                    clauses.hasMod, progVars);
>>>>>>> d46570ad
            result = result.add(contract);
        } else if (clauses.diverges.equals(TB.tt())) {
            FunctionalOperationContract contract = cf.func(
                    name, pm, false, pres,
                    clauses.measuredBy, posts, axioms, clauses.assignables, clauses.hasMod, progVars);
            result = result.add(contract);
        } else {
            for(LocationVariable heap : services.getTypeConverter().getHeapLDT().getAllHeaps()) {
              if(clauses.requires.get(heap) != null) {
                pres.put(heap, TB.and(pres.get(heap), TB.not(TB.convertToFormula(clauses.diverges,services))));
                break;
              }
            }
            FunctionalOperationContract contract1 = cf.func(
                    name, pm, true,
                    pres,
                    clauses.measuredBy, posts, axioms, clauses.assignables,
                    clauses.hasMod, progVars);
            FunctionalOperationContract contract2 =
                    cf.func(name, pm, false, clauses.requires, clauses.measuredBy, posts, axioms,
                        clauses.assignables, clauses.hasMod, progVars);
            result = result.add(contract1).add(contract2);
        }
        return result;
    }


    /**
     * Generate dependency operation contract out of the JML accessible clause.
     *
     * @param pm    the IProgramMethod to which the contract belongs
     * @param progVars  collection of variables for the receiver object,
     *          operation parameters, operation result, thrown exception
     *          and the pre-heap
     * @param clauses   pre-translated JML clauses
     * @return      operation contracts including a new dependency contract
     */
    private ImmutableSet<Contract> createDependencyOperationContract(
            IProgramMethod pm,
            ProgramVariableCollection progVars,
            ContractClauses clauses) {
        ImmutableSet<Contract> result = DefaultImmutableSet.<Contract>nil();
        boolean createContract = true;
        for(LocationVariable heap : HeapContext.getModHeaps(services, false)){
             if(clauses.accessibles.get(heap).equalsModRenaming(TB.allLocs(services))) {
                 createContract = false;
                 break;
             }
             if(pm.isModel() && pm.getStateCount() > 1) {
               if(clauses.accessibles.get(progVars.atPreVars.get(heap)).equalsModRenaming(TB.allLocs(services))) {
                   createContract = false;
                   break;
               }
             }else if(pm.isModel() && pm.getStateCount() == 0) {
               createContract = false;
               break;
             }
        }
        if (createContract) {
            assert (progVars.selfVar == null) == pm.isStatic();
            Map<LocationVariable,Term> pres = new LinkedHashMap<LocationVariable,Term>();
            for(LocationVariable heap : services.getTypeConverter().getHeapLDT().getAllHeaps()) {
                if(clauses.requires.get(heap) != null) {
                    final Term pre = TB.convertToFormula(clauses.requires.get(heap), services);
                    pres.put(heap, pre);
                }
            }
            final Contract depContract = cf.dep(
                    pm.getContainerType(), pm, pm.getContainerType(),
                    pres, clauses.measuredBy,
                    clauses.accessibles, progVars.selfVar,
                    progVars.paramVars, progVars.atPreVars);
            result = result.add(depContract);
        }
        return result;
    }


    //-------------------------------------------------------------------------
    //public interface
    //-------------------------------------------------------------------------
    public ClassInvariant createJMLClassInvariant(KeYJavaType kjt,
                                                  VisibilityModifier visibility,
                                                  boolean isStatic,
                                                  PositionedString originalInv)
            throws SLTranslationException {
        assert kjt != null;
        assert originalInv != null;

        //create variable for self
        ProgramVariable selfVar = isStatic? null: TB.selfVar(services, kjt, false);

        //translateToTerm expression
        Term inv = TB.convertToFormula(JMLTranslator.translate(originalInv, kjt, selfVar, null, null,
                                           null, null, Term.class,
                                           services),services);
        //create invariant
        String name = getDefaultInvName(null, kjt);
        return new ClassInvariantImpl(name,
                                      name,
                                      kjt,
                                      visibility,
                                      inv,
                                      selfVar);
    }


    public ClassInvariant createJMLClassInvariant(
            KeYJavaType kjt,
            TextualJMLClassInv textualInv)
            throws SLTranslationException {
        // check whether the invariant is static
        final ImmutableList<String> mods = textualInv.getMods();
        final boolean isStatic = (mods.contains("static") || // modifier "static"
                // in an interface "static" is the default (see Sect. 2.5 of the reference manual)
                (services.getJavaInfo().isInterface(kjt) && !mods.contains("instance")));

        //create variable for self
        ProgramVariable selfVar = isStatic? null: TB.selfVar(services, kjt, false);

        //translateToTerm expression
        Term inv = TB.convertToFormula(JMLTranslator.translate(textualInv.getInv(), kjt, selfVar,
                                           null, null, null, null,
                                           Term.class, services),services);
        //create invariant
        String name = getDefaultInvName(null, kjt);
        String display = getDefaultInvName(textualInv.getName(), kjt);
        return new ClassInvariantImpl(name,
                                      display,
                                      kjt,
                                      getVisibility(textualInv),
                                      inv,
                                      selfVar);
    }


    public InitiallyClause createJMLInitiallyClause(KeYJavaType kjt,
                                                    VisibilityModifier visibility,
                                                    PositionedString original)
            throws SLTranslationException {
        assert kjt != null;
        assert original != null;



        //create variable for self
        ProgramVariable selfVar = TB.selfVar(services, kjt, false);

        //translateToTerm expression
        Term inv = TB.convertToFormula(JMLTranslator.translate(original, kjt, selfVar, null, null,
                                           null, null, Term.class,
                                           services),services);
        //create invariant
        String name = getInicName();
        InitiallyClauseImpl res = new InitiallyClauseImpl(name,
                                                          name,
                                                          kjt,
                                                          new Public(),
                                                          inv,
                                                          selfVar, original);
        return res;

    }


    public InitiallyClause createJMLInitiallyClause(KeYJavaType kjt,
                                                    TextualJMLInitially textualInv)
            throws SLTranslationException {
        return createJMLInitiallyClause(kjt,
                                        getVisibility(textualInv),
                                        textualInv.getInv());
    }


    @SuppressWarnings("unchecked")
    public ClassAxiom createJMLRepresents(KeYJavaType kjt,
                                          VisibilityModifier visibility,
                                          PositionedString originalRep,
                                          boolean isStatic)
            throws SLTranslationException {
        assert kjt != null;
        assert originalRep != null;

        //create variable for self
        final ProgramVariable selfVar =
                isStatic ? null : TB.selfVar(services, kjt, false);

        //translateToTerm expression
        final Pair<IObserverFunction, Term> rep =
                JMLTranslator.translate(originalRep, kjt, selfVar, null, null,
                                        null, null, Pair.class, services);
        // represents clauses must be unique per type
        for (Pair<KeYJavaType, IObserverFunction> p : modelFields) {
            if (p.first.equals(kjt) && p.second.equals(rep.first)) {
                throw new SLTranslationException(
                        "JML represents clauses must occur uniquely per type and target.",
                        originalRep.fileName,
                        originalRep.pos);
            }
        }
        modelFields.add(new Pair<KeYJavaType, IObserverFunction>(kjt, rep.first));
        Term repFormula = TB.convertToFormula(rep.second, services);
        //create class axiom
        return new RepresentsAxiom("JML represents clause for "
                                   + rep.first.name().toString(),
                                   rep.first,
                                   kjt,
                                   visibility,
                                   repFormula,
                                   selfVar,
                                   ImmutableSLList.<ProgramVariable>nil(),null);
    }


    @SuppressWarnings("unchecked")
    public ClassAxiom createJMLRepresents(KeYJavaType kjt,
                                          TextualJMLRepresents textualRep)
            throws SLTranslationException {
        boolean isStatic = textualRep.getMods().contains("static");
        //create variable for self
        final ProgramVariable selfVar =
                isStatic ? null : TB.selfVar(services, kjt, false);

        //translateToTerm expression
        final PositionedString clause = textualRep.getRepresents();
        final Pair<IObserverFunction, Term> rep =
                JMLTranslator.translate(clause, kjt, selfVar, null, null, null,
                                        null, Pair.class, services);
        //check whether there already is a represents clause
        if (!modelFields.add(new Pair<KeYJavaType, IObserverFunction>(kjt,
                                                                     rep.first))) {
            throw new SLWarningException("JML represents clauses must occur uniquely per type and target."
                                         + "\nAll but one are ignored.",
                                         clause.fileName, clause.pos);
        }
        //create class axiom
        String name = "JML represents clause for "
                      + rep.first.name().toString();
        String displayName = textualRep.getName() == null ? name
                             : "JML represents clause \"" + textualRep.getName()
                               + "\" for " + rep.first.name();
        Term repFormula = TB.convertToFormula(rep.second, services);
        return new RepresentsAxiom(name, displayName,
                                   rep.first,
                                   kjt,
                                   getVisibility(textualRep),
                                   repFormula,
                                   selfVar,
                                   ImmutableSLList.<ProgramVariable>nil(),null);
    }


    /**
     * Creates a class axiom from a textual JML representation.
     * As JML axioms are always without modifiers, they are implicitly non-static and public.
     * @param kjt the type where the axiom is declared
     * @param textual textual representation
     * @throws SLTranslationException
     */
    public ClassAxiom createJMLClassAxiom(KeYJavaType kjt,
                                          TextualJMLClassAxiom textual)
            throws SLTranslationException {
        PositionedString originalRep = textual.getAxiom();
        assert kjt != null;
        assert originalRep != null;

        //create variable for self
        final ProgramVariable selfVar = TB.selfVar(services, kjt, false);

        //translate expression
        final Term ax = TB.convertToFormula(
                JMLTranslator.translate(originalRep, kjt, selfVar, null, null,
                                        null, null, Term.class, services),services);

        //create class axiom
        String name = "class axiom in " + kjt.getFullName();
        String displayName = textual.getName() == null ? name
                             : "class axiom \"" + textual.getName() + "\" in "
                               + kjt.getFullName();
        return new ClassAxiomImpl(name, displayName, kjt,
                                  new Public(), ax, selfVar);
    }


    @SuppressWarnings("unchecked")
    public Contract createJMLDependencyContract(KeYJavaType kjt,
                                                PositionedString originalDep)
            throws SLTranslationException {
        assert kjt != null;
        assert originalDep != null;

        //create variable for self
        ProgramVariable selfVar = TB.selfVar(services, kjt, false);

        //translateToTerm expression
        Triple<IObserverFunction, Term, Term> dep =
                JMLTranslator.translate(originalDep, kjt, selfVar, null, null,
                                        null, null, Triple.class, services);
        return cf.dep(kjt, dep, dep.first.isStatic() ? null : selfVar);
    }


    public Contract createJMLDependencyContract(KeYJavaType kjt,
                                                TextualJMLDepends textualDep)
            throws SLTranslationException {
        return createJMLDependencyContract(kjt, textualDep.getDepends());
    }


    /**
     * Creates operation contracts out of the passed JML specification.
     */
    public ImmutableSet<Contract> createJMLOperationContracts(IProgramMethod pm,
                                                              TextualJMLSpecCase textualSpecCase)
            throws SLTranslationException {
        assert pm != null;
        assert textualSpecCase != null;

        Behavior originalBehavior = pm.isModel() ? Behavior.MODEL_BEHAVIOR : textualSpecCase.getBehavior();

        String name = generateName(pm, textualSpecCase, originalBehavior);

        // prepare program variables, translateToTerm JML clauses and generate post
        // condition
        ProgramVariableCollection progVars = createProgramVariables(pm);
        ContractClauses clauses =
                translateJMLClauses(pm, textualSpecCase,
                                    progVars, originalBehavior);
        Map<LocationVariable,Term> posts = generatePostCondition(progVars, clauses, originalBehavior);
        Map<LocationVariable,Term> axioms = generateRepresentsAxioms(progVars, clauses, originalBehavior);
        
        // create contracts
        ImmutableSet<Contract> result = DefaultImmutableSet.<Contract>nil();
        result = result.union(createFunctionalOperationContracts(name, pm,
                                                                 progVars,
                                                                 clauses, posts, axioms));
        result = result.union(createDependencyOperationContract(pm, progVars,
                                                                clauses));

        return result;
    }

    public ImmutableSet<BlockContract> createJMLBlockContracts(final IProgramMethod method,
                                                               final List<Label> labels,
                                                               final StatementBlock block,
                                                               final TextualJMLSpecCase specificationCase)
            throws SLTranslationException
    {
        final Behavior behavior = specificationCase.getBehavior();
        final BlockContract.Variables variables = BlockContract.Variables.create(block, labels, method, services);
        final ProgramVariableCollection programVariables = createProgramVariables(method, block, variables);
        final ContractClauses clauses = translateJMLClauses(method, specificationCase, programVariables, behavior);
        return new SimpleBlockContract.Creator(
            block, labels, method, behavior, variables, clauses.requires, clauses.ensures, clauses.breaks, clauses.continues,
            clauses.returns, clauses.signals, clauses.signalsOnly, clauses.diverges, clauses.assignables, clauses.hasMod, services
        ).create();
    }

    private ProgramVariableCollection createProgramVariables(final IProgramMethod method, final StatementBlock block, final BlockContract.Variables variables)
    {
        final Map<LocationVariable, LocationVariable> remembranceVariables = variables.combineRemembranceVariables();
        return new ProgramVariableCollection(
            variables.self, collectParameters(method).append(collectLocalVariablesVisibleTo(block, method)),
            variables.result, variables.exception, remembranceVariables, termify(remembranceVariables)
        );
    }

    private Map<LocationVariable, Term> termify(final Map<LocationVariable, LocationVariable> remembranceVariables)
    {
        final Map<LocationVariable, Term> result = new LinkedHashMap<LocationVariable, Term>();
        for (Map.Entry<LocationVariable, LocationVariable> remembranceVariable : remembranceVariables.entrySet()) {
            result.put(remembranceVariable.getKey(), TB.var(remembranceVariable.getValue()));
        }
        return result;
    }

    // TODO Move to IProgramMethod interface and its implementations.
    private ImmutableList<ProgramVariable> collectParameters(final IProgramMethod method) {
        ImmutableList<ProgramVariable> result = ImmutableSLList.nil();
        final int parameterCount = method.getParameterDeclarationCount();
        for (int i = parameterCount - 1; i >= 0; i--) {
            ParameterDeclaration parameter = method.getParameterDeclarationAt(i);
            result = result.prepend((ProgramVariable) parameter.getVariableSpecification().getProgramVariable());
        }
        return result;
    }

    protected ImmutableList<ProgramVariable> collectLocalVariablesVisibleTo(final Statement statement, final IProgramMethod method)
    {
        return collectLocalVariablesVisibleTo(statement, method.getBody());
    }

    private ImmutableList<ProgramVariable> collectLocalVariablesVisibleTo(final Statement statement, final StatementContainer container)
    {
        ImmutableList<ProgramVariable> result = ImmutableSLList.nil();
        final int statementCount = container.getStatementCount();
        for (int i = 0; i < statementCount; i++) {
            final Statement s = container.getStatementAt(i);
            if (s instanceof For) {
                final ImmutableArray<VariableSpecification> variables = ((For) s).getVariablesInScope();
                for (int j = 0; j < variables.size(); j++) {
                    result = result.prepend((ProgramVariable) variables.get(j).getProgramVariable());
                }
            }
            if (s == statement) {
                return result;
            }
            else if (s instanceof LocalVariableDeclaration) {
                final ImmutableArray<VariableSpecification> variables = ((LocalVariableDeclaration) s).getVariables();
                for (int j = 0; j < variables.size(); j++) {
                    result = result.prepend((ProgramVariable) variables.get(j).getProgramVariable());
                }
            }
            else if (s instanceof StatementContainer) {
                final ImmutableList<ProgramVariable> visibleLocalVariables
                        = collectLocalVariablesVisibleTo(statement, (StatementContainer) s);
                if (visibleLocalVariables != null) {
                    result = result.prepend(visibleLocalVariables);
                    return result;
                }
            }
            else if (s instanceof BranchStatement) {
                final BranchStatement branch = (BranchStatement) s;
                final int branchCount = branch.getBranchCount();
                for (int j = 0; j < branchCount; j++) {
                    final ImmutableList<ProgramVariable> visibleLocalVariables
                            = collectLocalVariablesVisibleTo(statement, branch.getBranchAt(j));
                    if (visibleLocalVariables != null) {
                        result = result.prepend(visibleLocalVariables);
                        return result;
                    }
                }
            }
        }
        return null;
    }

    public LoopInvariant createJMLLoopInvariant(
            IProgramMethod pm,
            LoopStatement loop,
            Map<String,ImmutableList<PositionedString>> originalInvariants,
            Map<String,ImmutableList<PositionedString>> originalAssignables,
            PositionedString originalVariant)
            throws SLTranslationException {
        assert pm != null;
        assert loop != null;
        assert originalInvariants != null;
        assert originalAssignables != null;

        //create variables for self, parameters, other relevant local variables
        //(disguised as parameters to the translator) and the map for
        //atPre-Functions
        ProgramVariable selfVar =
                TB.selfVar(services, pm, pm.getContainerType(), false);
        ImmutableList<ProgramVariable> paramVars =
                ImmutableSLList.<ProgramVariable>nil();
        int numParams = pm.getParameterDeclarationCount();
        for (int i = numParams - 1; i >= 0; i--) {
            ParameterDeclaration pd = pm.getParameterDeclarationAt(i);
            paramVars =
                    paramVars.prepend(
                    (ProgramVariable) pd.getVariableSpecification().getProgramVariable());
        }

        ImmutableList<ProgramVariable> localVars =
                collectLocalVariables(pm.getBody(), loop);
        paramVars = paramVars.append(localVars);

        Map<LocationVariable,Term> atPres = new LinkedHashMap<LocationVariable,Term>();
        for(LocationVariable heap : services.getTypeConverter().getHeapLDT().getAllHeaps()) {
          atPres.put(heap, TB.var(TB.heapAtPreVar(services, heap+"AtPre", heap.sort(), false)));
        }

        //translateToTerm invariant
        Map<LocationVariable,Term> invariants = new LinkedHashMap<LocationVariable,Term>();
        for(LocationVariable heap : services.getTypeConverter().getHeapLDT().getAllHeaps()) {
          Term invariant;
          ImmutableList<PositionedString> originalInvariant = originalInvariants.get(heap.name().toString());
          if (originalInvariant.isEmpty()) {
            invariant = null;
          } else {
            invariant = TB.tt();
            for (PositionedString expr : originalInvariant) {
                Term translated =
                        JMLTranslator.translate(expr, pm.getContainerType(),
                                                selfVar, paramVars, null,
                                                null, atPres,
                                                Term.class, services);
                invariant = TB.and(invariant, TB.convertToFormula(translated,services));
            }
          }
          invariants.put(heap, invariant);
        }
        //translateToTerm assignable
        Map<LocationVariable,Term> mods = new LinkedHashMap<LocationVariable,Term>();
        for(String h : originalAssignables.keySet()) {
           LocationVariable heap = services.getTypeConverter().getHeapLDT().getHeapForName(new Name(h));
           if(heap == null) continue;
           Term a = null;
           ImmutableList<PositionedString> as = originalAssignables.get(h);
           if(as.isEmpty()) {
             a = TB.allLocs(services);
           }else{
             a = TB.empty(services);
             for (PositionedString expr : as) {
                Term translated =
                        JMLTranslator.translate(expr, pm.getContainerType(),
                                                selfVar, paramVars, null,
                                                null, null, Term.class,
                                                services);
                a = TB.union(services, a, translated);
             }
           }
<<<<<<< HEAD

           mods.put(services.getTypeConverter().getHeapLDT().getHeapForName(new Name(h)), a);
=======
           
           mods.put(heap, a);
>>>>>>> d46570ad
        }

        //translateToTerm variant
        Term variant;
        if (originalVariant == null) {
            variant = null;
        } else {
            Term translated =
                    JMLTranslator.translate(originalVariant,
                                            pm.getContainerType(), selfVar,
                                            paramVars, null, null, atPres, Term.class, services);
            variant = translated;
        }
        //create loop invariant annotation
        Term selfTerm = selfVar == null ? null : TB.var(selfVar);
        return new LoopInvariantImpl(loop,
                                     invariants,
                                     mods,
                                     variant,
                                     selfTerm,
                                     atPres);
    }


    public LoopInvariant createJMLLoopInvariant(
            IProgramMethod pm,
            LoopStatement loop,
            TextualJMLLoopSpec textualLoopSpec)
            throws SLTranslationException {
        return createJMLLoopInvariant(pm,
                                      loop,
                                      textualLoopSpec.getInvariants(),
                                      textualLoopSpec.getAssignables(),
                                      textualLoopSpec.getVariant());
    }


    /**
     * Translate initially clause to a contract for the given constructor.
     * Exception is thrown if the methods passed is not a constructor.
     * For an initially clause <tt>ini</tt> the resulting contract looks like:<br>
     * <tt>requires true;<br>ensures ini;<br>signals (Exception) ini;<br>diverges true;</tt>
     * @param pm constructor
     */
    public FunctionalOperationContract initiallyClauseToContract(
            InitiallyClause ini,
            IProgramMethod pm)
            throws SLTranslationException {
        //if (! pm.isConstructor()) throw new SLTranslationException("Initially clauses only apply to constructors, not to method "+pm);
        final ImmutableList<String> mods = ImmutableSLList.<String>nil().append(
                "private");
        final TextualJMLSpecCase specCase =
                new TextualJMLSpecCase(mods, Behavior.NONE);
        specCase.addName(new PositionedString(ini.getName()));
        specCase.addRequires(createPrecond(pm, ini.getOriginalSpec()));
        specCase.addEnsures(ini.getOriginalSpec().prepend(
                "\\invariant_for(this) &&"));
        specCase.addSignals(ini.getOriginalSpec().prepend(
                "\\invariant_for(this) &&"));
        specCase.addDiverges(new PositionedString("true"));
        ImmutableSet<Contract> resultList =
                createJMLOperationContracts(pm, specCase);
        assert resultList.size() == 1;
        Contract result = resultList.toArray(new Contract[1])[0];
        assert result instanceof FunctionalOperationContract;
        return ((FunctionalOperationContract) result);
    }


    private ImmutableList<PositionedString> createPrecond(IProgramMethod pm,
                                                          PositionedString originalSpec) {
        ImmutableList<PositionedString> res =
                ImmutableSLList.<PositionedString>nil();
        // TODO: add static invariant
        for (ParameterDeclaration p : pm.getMethodDeclaration().getParameters()) {
            if (!JMLInfoExtractor.parameterIsNullable(pm, p)) {
                res =
                        res.append(
                        JMLSpecExtractor.createNonNullPositionedString(
                        p.getVariableSpecification().getName(),
                        p.getVariableSpecification().getProgramVariable().getKeYJavaType(),
                        false,
                        originalSpec.fileName,
                        originalSpec.pos,
                        services));
            }
        }
        return res;
    }
}<|MERGE_RESOLUTION|>--- conflicted
+++ resolved
@@ -240,53 +240,6 @@
 
         clauses.measuredBy =
                 translateMeasuredBy(pm, progVars.selfVar,
-<<<<<<< HEAD
-                        progVars.paramVars,
-                        textualSpecCase.getMeasuredBy());
-        clauses.strictlyPure =
-                translateStrictlyPure(pm, progVars.selfVar,
-                        progVars.paramVars,
-                        textualSpecCase.getAssignable());
-        for(LocationVariable heap : services.getTypeConverter().getHeapLDT().getAllHeaps()) {
-            if(heap == savedHeap && textualSpecCase.getAssignable(heap.name().toString()).isEmpty()) {
-                clauses.assignables.put(heap, null);
-            } else if (clauses.strictlyPure) {
-                final ImmutableList<PositionedString> assignableNothing = ImmutableSLList.<PositionedString>nil().append(new PositionedString("assignable \\nothing;"));
-                clauses.assignables.put(heap, translateAssignable(pm, progVars.selfVar,
-                        progVars.paramVars,assignableNothing));
-            }else{
-                clauses.assignables.put(heap, translateAssignable(pm, progVars.selfVar,
-                        progVars.paramVars,
-                        textualSpecCase.getAssignable(heap.name().toString())));
-            }
-
-            ImmutableList<PositionedString> originalRequires = textualSpecCase.getRequires(heap.name().toString());
-            if(heap == savedHeap && originalRequires.isEmpty()) {
-                clauses.requires.put(heap, null);
-            }else{
-                clauses.requires.put(heap, translateAndClauses(pm, progVars.selfVar, progVars.paramVars,
-                        null, null, progVars.atPres,
-                        originalRequires));
-            }
-            ImmutableList<PositionedString> originalEnsures = textualSpecCase.getEnsures(heap.name().toString());
-            if(heap == savedHeap && originalEnsures.isEmpty()) {
-                clauses.ensures.put(heap, null);
-            }else{
-                clauses.ensures.put(heap, translateEnsures(pm, progVars.selfVar,
-                        progVars.paramVars,
-                        progVars.resultVar, progVars.excVar,
-                        progVars.atPres,
-                        originalBehavior,
-                        originalEnsures));
-            }
-        }
-        clauses.accessible =
-                translateAccessible(pm, progVars.selfVar,
-                        progVars.paramVars,
-                        textualSpecCase.getAccessible());
-
-        ImmutableList<PositionedString> originalSignals = textualSpecCase.getSignals();
-=======
                                     progVars.paramVars,
                                     textualSpecCase.getMeasuredBy());
         for(LocationVariable heap : services.getTypeConverter().getHeapLDT().getAllHeaps()) {
@@ -341,13 +294,12 @@
                   progVars.paramVars,  textualSpecCase.getAccessible(heap.name().toString()+"AtPre")));
           }
         }
->>>>>>> d46570ad
         clauses.signals = translateSignals(pm, progVars.selfVar,
                 progVars.paramVars,
                 progVars.resultVar, progVars.excVar,
                 progVars.atPres,
                 originalBehavior,
-                originalSignals);
+                textualSpecCase.getSignals());
         clauses.signalsOnly =
                 translateSignalsOnly(pm, progVars.excVar, originalBehavior,
                                      textualSpecCase.getSignalsOnly());
@@ -695,21 +647,6 @@
                                        ContractClauses clauses,
                                        Behavior originalBehavior) {
         Map<LocationVariable,Term> result = new LinkedHashMap<LocationVariable,Term>();
-<<<<<<< HEAD
-        for(LocationVariable heap : services.getTypeConverter().getHeapLDT().getAllHeaps()) {
-          if(clauses.ensures.get(heap) != null) {
-            Term excNull = TB.equals(TB.var(progVars.excVar), TB.NULL(services));
-            Term post1 = (originalBehavior == Behavior.NORMAL_BEHAVIOR
-                      ? TB.convertToFormula(clauses.ensures.get(heap),services)
-                      : TB.imp(excNull, TB.convertToFormula(clauses.ensures.get(heap),services)));
-            Term post2 = (originalBehavior == Behavior.EXCEPTIONAL_BEHAVIOR
-                      ? TB.and(TB.convertToFormula(clauses.signals,services), TB.convertToFormula(clauses.signalsOnly,services))
-                      : TB.imp(TB.not(excNull),TB.and(TB.convertToFormula(clauses.signals,services), TB.convertToFormula(clauses.signalsOnly,services))));
-            result.put(heap, heap == services.getTypeConverter().getHeapLDT().getHeap() ? TB.and(post1, post2) : post1);
-          }else{
-            if(clauses.assignables.get(heap) != null) {
-               result.put(heap, TB.tt());
-=======
         if(progVars.excVar == null) { // Model methods do not have exceptions
         	for(LocationVariable heap : services.getTypeConverter().getHeapLDT().getAllHeaps()) {
         		if(clauses.ensures.get(heap) != null) {
@@ -725,14 +662,13 @@
                         ? TB.convertToFormula(clauses.ensures.get(heap),services)
                         : TB.imp(excNull, TB.convertToFormula(clauses.ensures.get(heap),services)));
               Term post2 = (originalBehavior == Behavior.EXCEPTIONAL_BEHAVIOR
-                        ? TB.and(TB.convertToFormula(clauses.signals,services), TB.convertToFormula(clauses.signalsOnly,services)) 
+                        ? TB.and(TB.convertToFormula(clauses.signals,services), TB.convertToFormula(clauses.signalsOnly,services))
                         : TB.imp(TB.not(excNull),TB.and(TB.convertToFormula(clauses.signals,services), TB.convertToFormula(clauses.signalsOnly,services))));
               result.put(heap, heap == services.getTypeConverter().getHeapLDT().getHeap() ? TB.and(post1, post2) : post1);
             }else{
               if(clauses.assignables.get(heap) != null) {
                 result.put(heap, TB.tt());
               }
->>>>>>> d46570ad
             }
           }
         }
@@ -792,13 +728,8 @@
         if (clauses.diverges.equals(TB.ff())) {
             FunctionalOperationContract contract = cf.func(
                     name, pm, true, pres,
-<<<<<<< HEAD
-                    clauses.measuredBy, posts, clauses.assignables,
-                    !clauses.strictlyPure, progVars);
-=======
-                    clauses.measuredBy, posts, axioms, clauses.assignables, 
+                    clauses.measuredBy, posts, axioms, clauses.assignables,
                     clauses.hasMod, progVars);
->>>>>>> d46570ad
             result = result.add(contract);
         } else if (clauses.diverges.equals(TB.tt())) {
             FunctionalOperationContract contract = cf.func(
@@ -1129,7 +1060,7 @@
                                     progVars, originalBehavior);
         Map<LocationVariable,Term> posts = generatePostCondition(progVars, clauses, originalBehavior);
         Map<LocationVariable,Term> axioms = generateRepresentsAxioms(progVars, clauses, originalBehavior);
-        
+
         // create contracts
         ImmutableSet<Contract> result = DefaultImmutableSet.<Contract>nil();
         result = result.union(createFunctionalOperationContracts(name, pm,
@@ -1312,13 +1243,8 @@
                 a = TB.union(services, a, translated);
              }
            }
-<<<<<<< HEAD
-
-           mods.put(services.getTypeConverter().getHeapLDT().getHeapForName(new Name(h)), a);
-=======
-           
+
            mods.put(heap, a);
->>>>>>> d46570ad
         }
 
         //translateToTerm variant
