// This file is part of KeY - Integrated Deductive Software Design
//
// Copyright (C) 2001-2011 Universitaet Karlsruhe (TH), Germany
//                         Universitaet Koblenz-Landau, Germany
//                         Chalmers University of Technology, Sweden
// Copyright (C) 2011-2013 Karlsruhe Institute of Technology, Germany
//                         Technical University Darmstadt, Germany
//                         Chalmers University of Technology, Sweden
//
// The KeY system is protected by the GNU General
// Public License. See LICENSE.TXT for details.
//

package de.uka.ilkd.key.speclang.jml.translation;

import java.util.*;

import de.uka.ilkd.key.collection.DefaultImmutableSet;
import de.uka.ilkd.key.collection.ImmutableArray;
import de.uka.ilkd.key.collection.ImmutableList;
import de.uka.ilkd.key.collection.ImmutableSLList;
import de.uka.ilkd.key.collection.ImmutableSet;
import de.uka.ilkd.key.java.*;
import de.uka.ilkd.key.java.abstraction.KeYJavaType;
import de.uka.ilkd.key.java.declaration.LocalVariableDeclaration;
import de.uka.ilkd.key.java.declaration.ParameterDeclaration;
import de.uka.ilkd.key.java.declaration.VariableSpecification;
import de.uka.ilkd.key.java.declaration.modifier.Private;
import de.uka.ilkd.key.java.declaration.modifier.Protected;
import de.uka.ilkd.key.java.declaration.modifier.Public;
import de.uka.ilkd.key.java.declaration.modifier.VisibilityModifier;
import de.uka.ilkd.key.java.statement.*;
import de.uka.ilkd.key.logic.Name;
import de.uka.ilkd.key.logic.ProgramElementName;
import de.uka.ilkd.key.logic.Term;
import de.uka.ilkd.key.logic.TermBuilder;
import de.uka.ilkd.key.logic.op.IObserverFunction;
import de.uka.ilkd.key.logic.op.IProgramMethod;
import de.uka.ilkd.key.logic.op.LocationVariable;
import de.uka.ilkd.key.logic.op.ProgramVariable;
import de.uka.ilkd.key.speclang.*;
import de.uka.ilkd.key.speclang.jml.JMLInfoExtractor;
import de.uka.ilkd.key.speclang.jml.JMLSpecExtractor;
import de.uka.ilkd.key.speclang.jml.pretranslation.Behavior;
import de.uka.ilkd.key.speclang.jml.pretranslation.TextualJMLClassAxiom;
import de.uka.ilkd.key.speclang.jml.pretranslation.TextualJMLClassInv;
import de.uka.ilkd.key.speclang.jml.pretranslation.TextualJMLConstruct;
import de.uka.ilkd.key.speclang.jml.pretranslation.TextualJMLDepends;
import de.uka.ilkd.key.speclang.jml.pretranslation.TextualJMLInitially;
import de.uka.ilkd.key.speclang.jml.pretranslation.TextualJMLLoopSpec;
import de.uka.ilkd.key.speclang.jml.pretranslation.TextualJMLRepresents;
import de.uka.ilkd.key.speclang.jml.pretranslation.TextualJMLSpecCase;
import de.uka.ilkd.key.speclang.translation.SLTranslationException;
import de.uka.ilkd.key.speclang.translation.SLWarningException;
import de.uka.ilkd.key.util.Pair;
import de.uka.ilkd.key.util.Triple;



/**
 * A factory for creating class invariants and operation contracts
 * from textual JML specifications. This is the public interface to the
 * jml.translation package.
 */
public class JMLSpecFactory {

    private static final de.uka.ilkd.key.logic.TermBuilder TB = TermBuilder.DF;
    private final de.uka.ilkd.key.java.Services services;
    private final ContractFactory cf;
    private int invCounter;
    /**
     * Used to check that there is only one represents clause per type and
     * field.
     */
    private Set<Pair<KeYJavaType, IObserverFunction>> modelFields;


    //-------------------------------------------------------------------------
    //constructors
    //-------------------------------------------------------------------------
    public JMLSpecFactory(Services services) {
        assert services != null;
        this.services = services;
        cf = new ContractFactory(services);
        modelFields = new LinkedHashSet<Pair<KeYJavaType, IObserverFunction>>();
    }



    //-------------------------------------------------------------------------
    //internal classes
    //-------------------------------------------------------------------------
    private static class ContractClauses {

        public ImmutableList<Term> abbreviations = ImmutableSLList.<Term>nil();
        public Map<LocationVariable,Term> requires = new LinkedHashMap<LocationVariable,Term>();
        public Term measuredBy;
        public Map<LocationVariable,Term> assignables = new LinkedHashMap<LocationVariable,Term>();
        public Map<ProgramVariable,Term> accessibles = new LinkedHashMap<ProgramVariable,Term>();;
        public Map<LocationVariable,Term> ensures = new LinkedHashMap<LocationVariable,Term>();
        public Map<LocationVariable,Term> axioms = new LinkedHashMap<LocationVariable,Term>();
        public Term signals;
        public Term signalsOnly;
        public Term diverges;
        public Map<Label, Term> breaks;
        public Map<Label, Term> continues;
        public Term returns;
        public Map<LocationVariable,Boolean> hasMod  = new LinkedHashMap<LocationVariable,Boolean>();
    }

    //-------------------------------------------------------------------------
    //internal methods
    //-------------------------------------------------------------------------

    private String getDefaultInvName(String name,
                                     KeYJavaType kjt) {
        if (name == null) {
            return "JML class invariant nr " + invCounter++ + " in "
                   + kjt.getName();
        } else {
            return "JML class invariant \"" + name + "\" in " + kjt.getName()
                   + " (nr " + invCounter++ + ")";
        }
    }


    private String getInicName() {
        return "JML initially clause";
    }


    private String getContractName(IProgramMethod programMethod,
                                   Behavior behavior) {
        return "JML " + behavior.toString() + "operation contract";
    }


    /**
     * Collects local variables of the passed statement that are visible for
     * the passed loop. Returns null if the loop has not been found.
     */
    private ImmutableList<ProgramVariable> collectLocalVariables(
            StatementContainer sc,
            LoopStatement loop) {
        ImmutableList<ProgramVariable> result =
                ImmutableSLList.<ProgramVariable>nil();
        for (int i = 0, m = sc.getStatementCount(); i < m; i++) {
            Statement s = sc.getStatementAt(i);

            if (s instanceof For) {
                ImmutableArray<VariableSpecification> avs =
                        ((For) s).getVariablesInScope();
                for (int j = 0, n = avs.size(); j < n; j++) {
                    VariableSpecification vs = avs.get(j);
                    ProgramVariable pv =
                            (ProgramVariable) vs.getProgramVariable();
                    result = result.prepend(pv);
                }
            }

            if (s == loop) {
                return result;
            } else if (s instanceof LocalVariableDeclaration) {
                ImmutableArray<VariableSpecification> vars =
                        ((LocalVariableDeclaration) s).getVariables();
                for (int j = 0, n = vars.size(); j < n; j++) {
                    ProgramVariable pv =
                            (ProgramVariable) vars.get(j).getProgramVariable();
                    result = result.prepend(pv);
                }
            } else if (s instanceof StatementContainer) {
                ImmutableList<ProgramVariable> lpv =
                        collectLocalVariables((StatementContainer) s, loop);
                if (lpv != null) {
                    result = result.prepend(lpv);
                    return result;
                }
            } else if (s instanceof BranchStatement) {
                BranchStatement bs = (BranchStatement) s;
                for (int j = 0, n = bs.getBranchCount(); j < n; j++) {
                    ImmutableList<ProgramVariable> lpv =
                            collectLocalVariables(bs.getBranchAt(j), loop);
                    if (lpv != null) {
                        result = result.prepend(lpv);
                        return result;
                    }
                }
            }
        }
        return null;
    }


    private VisibilityModifier getVisibility(
            TextualJMLConstruct textualConstruct) {
        for (String mod : textualConstruct.getMods()) {
            if (mod.equals("private")) {
                return new Private();
            } else if (mod.equals("protected")) {
                return new Protected();
            } else if (mod.equals("public")) {
                return new Public();
            }
        }
        return null;
    }

    /* Create variables for self, parameters, result, exception,
     * and the map for atPre-Functions
     */

    private ProgramVariableCollection createProgramVariables(IProgramMethod pm) {
        ProgramVariableCollection progVar = new ProgramVariableCollection();
        progVar.selfVar = TB.selfVar(services, pm, pm.getContainerType(), false);
        progVar.paramVars = TB.paramVars(services, pm, false);
        progVar.resultVar = TB.resultVar(services, pm, false);
        progVar.excVar = pm.isModel() ? null : TB.excVar(services, pm, false);

        progVar.atPreVars = new LinkedHashMap<LocationVariable,LocationVariable>();
        progVar.atPres = new LinkedHashMap<LocationVariable,Term>();
        for(LocationVariable h : services.getTypeConverter().getHeapLDT().getAllHeaps()) {
           LocationVariable lv = TB.heapAtPreVar(services, h+"AtPre", h.sort(), false);
           progVar.atPreVars.put(h, lv);
           progVar.atPres.put(h, TB.var(lv));
        }
        return progVar;
    }


    private ContractClauses translateJMLClauses(IProgramMethod pm,
                                                TextualJMLSpecCase textualSpecCase,
                                                ProgramVariableCollection progVars,
                                                Behavior originalBehavior)
            throws SLTranslationException {
        ContractClauses clauses = new ContractClauses();
        final LocationVariable savedHeap = services.getTypeConverter().getHeapLDT().getSavedHeap();

        clauses.abbreviations =
                registerAbbreviationVariables(textualSpecCase, pm.getContainerType(), progVars, clauses);

        clauses.measuredBy =
                translateMeasuredBy(pm, progVars.selfVar,
                                    progVars.paramVars,
                                    textualSpecCase.getMeasuredBy());
        for(LocationVariable heap : services.getTypeConverter().getHeapLDT().getAllHeaps()) {
           clauses.hasMod.put(heap,
                    !translateStrictlyPure(pm, progVars.selfVar,
                            progVars.paramVars,
                            textualSpecCase.getAssignable(heap.name().toString())));
           if(heap == savedHeap && textualSpecCase.getAssignable(heap.name().toString()).isEmpty()) {
             clauses.assignables.put(heap, null);
           } else if (!clauses.hasMod.get(heap)) {
               final ImmutableList<PositionedString> assignableNothing = ImmutableSLList.<PositionedString>nil().append(new PositionedString("assignable \\nothing;"));
               clauses.assignables.put(heap, translateAssignable(pm, progVars.selfVar,
                       progVars.paramVars,assignableNothing));
           }else{
             clauses.assignables.put(heap, translateAssignable(pm, progVars.selfVar,
                                    progVars.paramVars,
                                    textualSpecCase.getAssignable(heap.name().toString())));
           }

           if(heap == savedHeap && textualSpecCase.getRequires(heap.name().toString()).isEmpty()) {
             clauses.requires.put(heap, null);
           }else{
             clauses.requires.put(heap, translateAndClauses(pm, progVars.selfVar, progVars.paramVars,
                                    null, null, progVars.atPres,
                                    textualSpecCase.getRequires(heap.name().toString())));
           }
           if(heap == savedHeap && textualSpecCase.getEnsures(heap.name().toString()).isEmpty()) {
             clauses.ensures.put(heap, null);
           }else{
             clauses.ensures.put(heap, translateEnsures(pm, progVars.selfVar,
                                           progVars.paramVars,
                                           progVars.resultVar, progVars.excVar,
                                           progVars.atPres,
                                           originalBehavior,
                                           textualSpecCase.getEnsures(heap.name().toString())));
          }
          if(textualSpecCase.getAxioms(heap.name().toString()).isEmpty()) {
        	  clauses.axioms.put(heap, null);
          }else{
              clauses.axioms.put(heap, translateEnsures(pm, progVars.selfVar, progVars.paramVars,
        	                     progVars.resultVar, progVars.excVar, progVars.atPres,
        	                     originalBehavior, textualSpecCase.getAxioms(heap.name().toString())));
          }
          ProgramVariable heapAtPre = progVars.atPreVars.get(heap);
          if(heap == savedHeap && textualSpecCase.getAccessible(heap.name().toString()).isEmpty()) {
               clauses.accessibles.put(heap, null);
               clauses.accessibles.put(heapAtPre, null);
          }else{
               clauses.accessibles.put(heap, translateAssignable(pm, progVars.selfVar,
                   progVars.paramVars, textualSpecCase.getAccessible(heap.name().toString())));
               clauses.accessibles.put(heapAtPre, translateAssignable(pm, progVars.selfVar,
                  progVars.paramVars,  textualSpecCase.getAccessible(heap.name().toString()+"AtPre")));
          }
        }
        clauses.signals = translateSignals(pm, progVars.selfVar,
                progVars.paramVars,
                progVars.resultVar, progVars.excVar,
                progVars.atPres,
                originalBehavior,
                textualSpecCase.getSignals());
        clauses.signalsOnly =
                translateSignalsOnly(pm, progVars.excVar, originalBehavior,
                                     textualSpecCase.getSignalsOnly());
        clauses.diverges = translateOrClauses(pm, progVars.selfVar,
                                              progVars.paramVars,
                                              textualSpecCase.getDiverges());
        clauses.breaks = translateBreaks(pm, progVars.selfVar,
                progVars.paramVars,
                progVars.resultVar, progVars.excVar,
                progVars.atPres,
                originalBehavior,
                textualSpecCase.getBreaks());
        clauses.continues = translateContinues(pm, progVars.selfVar,
                progVars.paramVars,
                progVars.resultVar, progVars.excVar,
                progVars.atPres,
                originalBehavior,
                textualSpecCase.getContinues());
        clauses.returns = translateReturns(pm, progVars.selfVar,
                progVars.paramVars,
                progVars.resultVar, progVars.excVar,
                progVars.atPres,
                originalBehavior,
                textualSpecCase.getReturns());
        return clauses;
    }


<<<<<<< HEAD
    private ImmutableList<ImmutableList<Term>> translateIndependentClauses(
            IProgramMethod pm,
            ProgramVariable selfVar,
            ImmutableList<ProgramVariable> paramVars,
            ImmutableList<PositionedString> originalClauses)
            throws SLTranslationException {
        if (originalClauses.isEmpty()) {
            return ImmutableSLList.<ImmutableList<Term>>nil();
        } else {
            ImmutableList<ImmutableList<Term>> result =
                    ImmutableSLList.<ImmutableList<Term>>nil();
            for (PositionedString expr : originalClauses) {
                ImmutableList<Term> translated =
                        JMLTranslator.translate(
                        expr, pm.getContainerType(), selfVar, paramVars, null,
                        null, null, ImmutableList.class, services);
                result = result.append(translated);
            }
            return result;
=======
    /** register abbreviations in contracts (aka. old clauses).
     * creates update terms.
     * @throws SLTranslationException */
    private ImmutableList<Term> registerAbbreviationVariables(
            TextualJMLSpecCase textualSpecCase, KeYJavaType inClass,
            ProgramVariableCollection progVars, ContractClauses clauses) throws SLTranslationException {
        for (Triple<PositionedString,PositionedString,PositionedString> abbrv:
            textualSpecCase.getAbbreviations()) {
            final KeYJavaType abbrKJT = services.getJavaInfo().getKeYJavaType(abbrv.first.text);
            final ProgramElementName abbrVarName = new ProgramElementName(abbrv.second.text);
            final LocationVariable abbrVar = new LocationVariable(abbrVarName, abbrKJT, true, true);
            assert abbrVar.isGhost() : "specification parameter not ghost";
            services.getNamespaces().programVariables().addSafely(abbrVar);
            progVars.paramVars = progVars.paramVars.append(abbrVar); // treat as (ghost) parameter
            final Term rhs = JMLTranslator.translate(abbrv.third,
                    inClass, progVars.selfVar, progVars.paramVars, progVars.resultVar, progVars.excVar, progVars.atPres, Term.class, services);
            clauses.abbreviations = clauses.abbreviations.append(TB.elementary(services, TB.var(abbrVar), rhs));
>>>>>>> 281ba1ea
        }
        return clauses.abbreviations;
    }


    /**
     * Clauses are expected to be conjoined in a right-associative way, i.e. A & (B & ( C (...& N))).
     * When using auto induction with lemmas, then A will be used as a lemma for B,
     * A & B will be used as a lemma for C and so on. This mimics the Isabelle-style of proving.
     */
    private Term translateAndClauses(
            IProgramMethod pm,
            ProgramVariable selfVar,
            ImmutableList<ProgramVariable> paramVars,
            ProgramVariable resultVar,
            ProgramVariable excVar,
            Map<LocationVariable, Term> atPres,
            ImmutableList<PositionedString> originalClauses)
            throws SLTranslationException {
        //The array is used to invert the order in which the elements are read.
        PositionedString[] array = new PositionedString[originalClauses.size()];
        originalClauses.toArray(array);

        Term result = TB.tt();
        for (int i=array.length-1; i>=0 ; i--) {
            Term translated =
                    JMLTranslator.translate(array[i], pm.getContainerType(),
                                            selfVar, paramVars, resultVar,
                                            excVar, atPres,
                                            Term.class, services);
            result = TB.and(TB.convertToFormula(translated,services), result);
        }
        return result;
    }


    private Term translateOrClauses(IProgramMethod pm,
                                    ProgramVariable selfVar,
                                    ImmutableList<ProgramVariable> paramVars,
                                    ImmutableList<PositionedString> originalClauses)
            throws SLTranslationException {
        Term result = TB.ff();
        for (PositionedString expr : originalClauses) {
            Term translated =
                    JMLTranslator.translate(expr, pm.getContainerType(),
                                            selfVar,
                                            paramVars, null, null, null,
                                            Term.class, services);
            result = TB.or(result, TB.convertToFormula(translated,services));
        }
        return result;
    }


    private Term translateUnionClauses(
            IProgramMethod pm,
            ProgramVariable selfVar,
            ImmutableList<ProgramVariable> paramVars,
            ImmutableList<PositionedString> originalClauses)
            throws SLTranslationException {
        Term result = TB.empty(services);
        for (PositionedString expr : originalClauses) {
            Term translated =
                    JMLTranslator.translate(expr, pm.getContainerType(),
                                            selfVar,
                                            paramVars, null, null, null,
                                            Term.class,
                                            services);

            // less than nothing is marked by some special term;
            if(translated == TB.strictlyNothing()) {
                if(originalClauses.size() > 1) {
                    throw new SLTranslationException(
                            "\"assignable \\less_than_nothing\" does not go with other " +
                            "assignable clauses (even if they declare the same).",
                            expr.fileName, expr.pos);
                }
                return TB.empty(services);
            }

            result = TB.union(services, result, translated);
        }

        return result;
    }


    private Map<Label, Term> translateBreaks(
            IProgramMethod pm,
            ProgramVariable selfVar,
            ImmutableList<ProgramVariable> paramVars,
            ProgramVariable resultVar,
            ProgramVariable excVar,
            Map<LocationVariable,Term> atPres,
            Behavior originalBehavior,
            ImmutableList<PositionedString> originalClauses)
            throws SLTranslationException {
        PositionedString[] array = new PositionedString[originalClauses.size()];
        originalClauses.toArray(array);
        Map<Label, Term> result = new LinkedHashMap<Label, Term>();
        for (int i = array.length - 1; i >= 0; i--) {
            @SuppressWarnings("unchecked")
            Pair<Label, Term> translation =
                    JMLTranslator.translate(array[i], pm.getContainerType(),
                            selfVar, paramVars, resultVar,
                            excVar, atPres,
                            Pair.class, services);
            result.put(translation.first, translation.second);
        }
        return result;
    }


    private Map<Label, Term> translateContinues(
            IProgramMethod pm,
            ProgramVariable selfVar,
            ImmutableList<ProgramVariable> paramVars,
            ProgramVariable resultVar,
            ProgramVariable excVar,
            Map<LocationVariable,Term> atPres,
            Behavior originalBehavior,
            ImmutableList<PositionedString> originalClauses)
            throws SLTranslationException {
        PositionedString[] array = new PositionedString[originalClauses.size()];
        originalClauses.toArray(array);
        Map<Label, Term> result = new LinkedHashMap<Label, Term>();
        for (int i = array.length - 1; i >= 0; i--) {
            @SuppressWarnings("unchecked")
            Pair<Label, Term> translation =
                    JMLTranslator.translate(array[i], pm.getContainerType(),
                            selfVar, paramVars, resultVar,
                            excVar, atPres,
                            Pair.class, services);
            result.put(translation.first, translation.second);
        }
        return result;
    }


    private Term translateReturns(
            IProgramMethod pm,
            ProgramVariable selfVar,
            ImmutableList<ProgramVariable> paramVars,
            ProgramVariable resultVar,
            ProgramVariable excVar,
            Map<LocationVariable,Term> atPres,
            Behavior originalBehavior,
            ImmutableList<PositionedString> originalClauses)
            throws SLTranslationException {
        if (originalBehavior == Behavior.NORMAL_BEHAVIOR) {
            assert originalClauses.isEmpty();
            return TB.ff();
        } else {
            return translateAndClauses(pm, selfVar, paramVars, resultVar,
                    excVar, atPres,
                    originalClauses);
        }
    }


    private Term translateSignals(
            IProgramMethod pm,
            ProgramVariable selfVar,
            ImmutableList<ProgramVariable> paramVars,
            ProgramVariable resultVar,
            ProgramVariable excVar,
            Map<LocationVariable,Term> atPres,
            Behavior originalBehavior,
            ImmutableList<PositionedString> originalClauses)
            throws SLTranslationException {
        if (originalBehavior == Behavior.NORMAL_BEHAVIOR) {
            assert originalClauses.isEmpty();
            return TB.ff();
        } else {
            return translateAndClauses(pm, selfVar, paramVars, resultVar,
                                       excVar, atPres,
                                       originalClauses);
        }
    }


    private Term translateSignalsOnly(IProgramMethod pm,
                                      ProgramVariable excVar,
                                      Behavior originalBehavior,
                                      ImmutableList<PositionedString> originalClauses)
            throws SLTranslationException {
        return translateSignals(pm, null, null, null, excVar, null,
                                originalBehavior, originalClauses);
    }


    private Term translateEnsures(IProgramMethod pm,
                                  ProgramVariable selfVar,
                                  ImmutableList<ProgramVariable> paramVars,
                                  ProgramVariable resultVar,
                                  ProgramVariable excVar,
                                  Map<LocationVariable,Term> atPres,
                                  Behavior originalBehavior,
                                  ImmutableList<PositionedString> originalClauses)
            throws SLTranslationException {
        if (originalBehavior == Behavior.EXCEPTIONAL_BEHAVIOR) {
            assert originalClauses.isEmpty();
            return TB.ff();
        } else {
            return translateAndClauses(pm, selfVar, paramVars, resultVar,
                                       excVar, atPres,
                                       originalClauses);
        }
    }


    private Term translateAccessible(IProgramMethod pm,
                                     ProgramVariable selfVar,
                                     ImmutableList<ProgramVariable> paramVars,
                                     ImmutableList<PositionedString> originalClauses)
            throws SLTranslationException {
        if (originalClauses.isEmpty()) {
            return TB.allLocs(services);
        } else {
            return translateUnionClauses(pm, selfVar, paramVars, originalClauses);
        }
    }


    private Term translateAssignable(IProgramMethod pm,
                                     ProgramVariable selfVar,
                                     ImmutableList<ProgramVariable> paramVars,
                                     ImmutableList<PositionedString> originalClauses)
            throws SLTranslationException {

        if (originalClauses.isEmpty()) {
            return TB.allLocs(services);
        } else {
            return translateUnionClauses(pm, selfVar, paramVars,
                                         originalClauses);
        }
    }

    private boolean translateStrictlyPure(IProgramMethod pm,
            ProgramVariable selfVar,
            ImmutableList<ProgramVariable> paramVars,
            ImmutableList<PositionedString> assignableClauses)
                    throws SLTranslationException {

        for (PositionedString expr : assignableClauses) {
            Term translated =
                    JMLTranslator.translate(expr, pm.getContainerType(),
                                            selfVar,
                                            paramVars, null, null, null,
                                            Term.class,
                                            services);

            // less than nothing is marked by some special term;
            if(translated == TB.strictlyNothing()) {
                return true;
            }
        }

        return false;
    }



    private Term translateMeasuredBy(IProgramMethod pm,
                                     ProgramVariable selfVar,
                                     ImmutableList<ProgramVariable> paramVars,
                                     ImmutableList<PositionedString> originalMeasuredBy)
            throws SLTranslationException {

        Term measuredBy;
        if (originalMeasuredBy.isEmpty()) {
            measuredBy = null;
        } else {
            measuredBy = TB.zero(services);
            for (PositionedString expr : originalMeasuredBy) {
                Term translated = JMLTranslator.translate(expr,
                                                          pm.getContainerType(),
                                                          selfVar, paramVars,
                                                          null, null, null,
                                                          Term.class,
                                                          services);
                measuredBy = TB.add(services, measuredBy, translated);
            }
        }
        return measuredBy;
    }


    private String generateName(IProgramMethod pm,
                                TextualJMLSpecCase textualSpecCase,
                                Behavior originalBehavior) {
        String customName = textualSpecCase.getName();
        String name = ((!(customName == null) && customName.length() > 0)
                       ? customName
                       : getContractName(pm, originalBehavior));
        return name;
    }


    private Map<LocationVariable,Term> generatePostCondition(ProgramVariableCollection progVars,
                                       ContractClauses clauses,
                                       Behavior originalBehavior) {
        Map<LocationVariable,Term> result = new LinkedHashMap<LocationVariable,Term>();
        if(progVars.excVar == null) { // Model methods do not have exceptions
        	for(LocationVariable heap : services.getTypeConverter().getHeapLDT().getAllHeaps()) {
        		if(clauses.ensures.get(heap) != null) {
        		   Term post = TB.convertToFormula(clauses.ensures.get(heap),services);
        		   result.put(heap, post);
        		}
            }
        }else{
          for(LocationVariable heap : services.getTypeConverter().getHeapLDT().getAllHeaps()) {
            if(clauses.ensures.get(heap) != null) {
              Term excNull = TB.equals(TB.var(progVars.excVar), TB.NULL(services));
              Term post1 = (originalBehavior == Behavior.NORMAL_BEHAVIOR
                        ? TB.convertToFormula(clauses.ensures.get(heap),services)
                        : TB.imp(excNull, TB.convertToFormula(clauses.ensures.get(heap),services)));
              Term post2 = (originalBehavior == Behavior.EXCEPTIONAL_BEHAVIOR
                        ? TB.and(TB.convertToFormula(clauses.signals,services), TB.convertToFormula(clauses.signalsOnly,services))
                        : TB.imp(TB.not(excNull),TB.and(TB.convertToFormula(clauses.signals,services), TB.convertToFormula(clauses.signalsOnly,services))));
              result.put(heap, heap == services.getTypeConverter().getHeapLDT().getHeap() ? TB.and(post1, post2) : post1);
            }else{
              if(clauses.assignables.get(heap) != null) {
                result.put(heap, TB.tt());
              }
            }
          }
        }
        return result;
    }

    private Map<LocationVariable,Term> generateRepresentsAxioms(ProgramVariableCollection progVars,
    		ContractClauses clauses,
    		Behavior originalBehavior) {
        Map<LocationVariable,Term> result = new LinkedHashMap<LocationVariable,Term>();
        for(LocationVariable heap : services.getTypeConverter().getHeapLDT().getAllHeaps()) {
        	if(clauses.axioms.get(heap) != null) {
        	    result.put(heap, TB.convertToFormula(clauses.axioms.get(heap),services));
        	}
        }
        return result;
    }

    /**
     * Generate functional operation contracts.
     *
     * @param name  base name of the contract (does not have to be unique)
     * @param pm    the IProgramMethod to which the contract belongs
     * @param progVars  pre-generated collection of variables for the receiver
     *          object, operation parameters, operation result, thrown
     *          exception and the pre-heap
     * @param clauses   pre-translated JML clauses
     * @param post  pre-generated post condition
     * @return      operation contracts including new functional operation
     *          contracts
     */
    private ImmutableSet<Contract> createFunctionalOperationContracts(
            String name,
            IProgramMethod pm,
            ProgramVariableCollection progVars,
            ContractClauses clauses,
            Map<LocationVariable,Term> posts,
            Map<LocationVariable,Term> axioms) {
        ImmutableSet<Contract> result = DefaultImmutableSet.<Contract>nil();

        Term abbrvLhs = null;
        if (!clauses.abbreviations.isEmpty()) {
            abbrvLhs = TB.sequential(clauses.abbreviations);
        }

        // requires
        Map<LocationVariable,Term> pres = new LinkedHashMap<LocationVariable,Term>();
        for(LocationVariable heap : services.getTypeConverter().getHeapLDT().getAllHeaps()) {
           if(clauses.requires.get(heap) != null) {
             final Term pre = TB.convertToFormula(clauses.requires.get(heap), services);
             pres.put(heap, pre);
           }else{
             if(clauses.assignables.get(heap) != null) {
               pres.put(heap, TB.tt());
             }
           }
        }

        // diverges
        if (clauses.diverges.equals(TB.ff())) {
            FunctionalOperationContract contract = cf.func(
                    name, pm, true, pres,
                    clauses.measuredBy, posts, axioms, clauses.assignables,
                    clauses.hasMod, progVars);
            contract = cf.addGlobalDefs(contract, abbrvLhs);
            result = result.add(contract);
        } else if (clauses.diverges.equals(TB.tt())) {
            FunctionalOperationContract contract = cf.func(
                    name, pm, false, pres,
                    clauses.measuredBy, posts, axioms, clauses.assignables, clauses.hasMod, progVars);
            contract = cf.addGlobalDefs(contract, abbrvLhs);
            result = result.add(contract);
        } else {
            for(LocationVariable heap : services.getTypeConverter().getHeapLDT().getAllHeaps()) {
              if(clauses.requires.get(heap) != null) {
                pres.put(heap, TB.and(pres.get(heap), TB.not(TB.convertToFormula(clauses.diverges,services))));
                break;
              }
            }
            FunctionalOperationContract contract1 = cf.func(
                    name, pm, true,
                    pres,
                    clauses.measuredBy, posts, axioms, clauses.assignables,
                    clauses.hasMod, progVars);
            contract1 = cf.addGlobalDefs(contract1, abbrvLhs);
            FunctionalOperationContract contract2 =
                    cf.func(name, pm, false, clauses.requires, clauses.measuredBy, posts, axioms,
                        clauses.assignables, clauses.hasMod, progVars);
            contract2 = cf.addGlobalDefs(contract2, abbrvLhs);
            result = result.add(contract1).add(contract2);
        }
        return result;
    }


    /**
     * Generate dependency operation contract out of the JML accessible clause.
     *
     * @param pm    the IProgramMethod to which the contract belongs
     * @param progVars  collection of variables for the receiver object,
     *          operation parameters, operation result, thrown exception
     *          and the pre-heap
     * @param clauses   pre-translated JML clauses
     * @return      operation contracts including a new dependency contract
     */
    private ImmutableSet<Contract> createDependencyOperationContract(
            IProgramMethod pm,
            ProgramVariableCollection progVars,
            ContractClauses clauses) {
        ImmutableSet<Contract> result = DefaultImmutableSet.<Contract>nil();

        Term abbrvLhs = null;
        if (!clauses.abbreviations.isEmpty()) {
            abbrvLhs = TB.sequential(clauses.abbreviations);
        }

        boolean createContract = true;
        for(LocationVariable heap : HeapContext.getModHeaps(services, false)){
             if(clauses.accessibles.get(heap).equalsModRenaming(TB.allLocs(services))) {
                 createContract = false;
                 break;
             }
             if(pm.isModel() && pm.getStateCount() > 1) {
               if(clauses.accessibles.get(progVars.atPreVars.get(heap)).equalsModRenaming(TB.allLocs(services))) {
                   createContract = false;
                   break;
               }
             }else if(pm.isModel() && pm.getStateCount() == 0) {
               createContract = false;
               break;
             }
        }
        if (createContract) {
            assert (progVars.selfVar == null) == pm.isStatic();
            Map<LocationVariable,Term> pres = new LinkedHashMap<LocationVariable,Term>();
            for(LocationVariable heap : services.getTypeConverter().getHeapLDT().getAllHeaps()) {
                if(clauses.requires.get(heap) != null) {
                    final Term pre = TB.convertToFormula(clauses.requires.get(heap), services);
                    pres.put(heap, pre);
                }
            }
            final Contract depContract = cf.dep(
                    pm.getContainerType(), pm, pm.getContainerType(),
                    pres, clauses.measuredBy,
                    clauses.accessibles, progVars.selfVar,
                    progVars.paramVars, progVars.atPreVars, abbrvLhs);
            result = result.add(depContract);
        }
        return result;
    }


    //-------------------------------------------------------------------------
    //public interface
    //-------------------------------------------------------------------------
    public ClassInvariant createJMLClassInvariant(KeYJavaType kjt,
                                                  VisibilityModifier visibility,
                                                  boolean isStatic,
                                                  PositionedString originalInv)
            throws SLTranslationException {
        assert kjt != null;
        assert originalInv != null;

        //create variable for self
        ProgramVariable selfVar = isStatic? null: TB.selfVar(services, kjt, false);

        //translateToTerm expression
        Term inv = TB.convertToFormula(JMLTranslator.translate(originalInv, kjt, selfVar, null, null,
                                           null, null, Term.class,
                                           services),services);
        //create invariant
        String name = getDefaultInvName(null, kjt);
        return new ClassInvariantImpl(name,
                                      name,
                                      kjt,
                                      visibility,
                                      inv,
                                      selfVar);
    }


    public ClassInvariant createJMLClassInvariant(
            KeYJavaType kjt,
            TextualJMLClassInv textualInv)
            throws SLTranslationException {
        // check whether the invariant is static
        final ImmutableList<String> mods = textualInv.getMods();
        final boolean isStatic = (mods.contains("static") || // modifier "static"
                // in an interface "static" is the default (see Sect. 2.5 of the reference manual)
                (services.getJavaInfo().isInterface(kjt) && !mods.contains("instance")));

        //create variable for self
        ProgramVariable selfVar = isStatic? null: TB.selfVar(services, kjt, false);

        //translateToTerm expression
        Term inv = TB.convertToFormula(JMLTranslator.translate(textualInv.getInv(), kjt, selfVar,
                                           null, null, null, null,
                                           Term.class, services),services);
        //create invariant
        String name = getDefaultInvName(null, kjt);
        String display = getDefaultInvName(textualInv.getName(), kjt);
        return new ClassInvariantImpl(name,
                                      display,
                                      kjt,
                                      getVisibility(textualInv),
                                      inv,
                                      selfVar);
    }


    public InitiallyClause createJMLInitiallyClause(KeYJavaType kjt,
                                                    VisibilityModifier visibility,
                                                    PositionedString original)
            throws SLTranslationException {
        assert kjt != null;
        assert original != null;



        //create variable for self
        ProgramVariable selfVar = TB.selfVar(services, kjt, false);

        //translateToTerm expression
        Term inv = TB.convertToFormula(JMLTranslator.translate(original, kjt, selfVar, null, null,
                                           null, null, Term.class,
                                           services),services);
        //create invariant
        String name = getInicName();
        InitiallyClauseImpl res = new InitiallyClauseImpl(name,
                                                          name,
                                                          kjt,
                                                          new Public(),
                                                          inv,
                                                          selfVar, original);
        return res;

    }


    public InitiallyClause createJMLInitiallyClause(KeYJavaType kjt,
                                                    TextualJMLInitially textualInv)
            throws SLTranslationException {
        return createJMLInitiallyClause(kjt,
                                        getVisibility(textualInv),
                                        textualInv.getInv());
    }


    @SuppressWarnings("unchecked")
    public ClassAxiom createJMLRepresents(KeYJavaType kjt,
                                          VisibilityModifier visibility,
                                          PositionedString originalRep,
                                          boolean isStatic)
            throws SLTranslationException {
        assert kjt != null;
        assert originalRep != null;

        //create variable for self
        final ProgramVariable selfVar =
                isStatic ? null : TB.selfVar(services, kjt, false);

        //translateToTerm expression
        final Pair<IObserverFunction, Term> rep =
                JMLTranslator.translate(originalRep, kjt, selfVar, null, null,
                                        null, null, Pair.class, services);
        // represents clauses must be unique per type
        for (Pair<KeYJavaType, IObserverFunction> p : modelFields) {
            if (p.first.equals(kjt) && p.second.equals(rep.first)) {
                throw new SLTranslationException(
                        "JML represents clauses must occur uniquely per type and target.",
                        originalRep.fileName,
                        originalRep.pos);
            }
        }
        modelFields.add(new Pair<KeYJavaType, IObserverFunction>(kjt, rep.first));
        Term repFormula = TB.convertToFormula(rep.second, services);
        //create class axiom
        return new RepresentsAxiom("JML represents clause for "
                                   + rep.first.name().toString(),
                                   rep.first,
                                   kjt,
                                   visibility,
                                   repFormula,
                                   selfVar,
                                   ImmutableSLList.<ProgramVariable>nil(),null);
    }


    @SuppressWarnings("unchecked")
    public ClassAxiom createJMLRepresents(KeYJavaType kjt,
                                          TextualJMLRepresents textualRep)
            throws SLTranslationException {
        boolean isStatic = textualRep.getMods().contains("static");
        //create variable for self
        final ProgramVariable selfVar =
                isStatic ? null : TB.selfVar(services, kjt, false);

        //translateToTerm expression
        final PositionedString clause = textualRep.getRepresents();
        final Pair<IObserverFunction, Term> rep =
                JMLTranslator.translate(clause, kjt, selfVar, null, null, null,
                                        null, Pair.class, services);
        //check whether there already is a represents clause
        if (!modelFields.add(new Pair<KeYJavaType, IObserverFunction>(kjt,
                                                                     rep.first))) {
            throw new SLWarningException("JML represents clauses must occur uniquely per type and target."
                                         + "\nAll but one are ignored.",
                                         clause.fileName, clause.pos);
        }
        //create class axiom
        String name = "JML represents clause for "
                      + rep.first.name().toString();
        String displayName = textualRep.getName() == null ? name
                             : "JML represents clause \"" + textualRep.getName()
                               + "\" for " + rep.first.name();
        Term repFormula = TB.convertToFormula(rep.second, services);
        return new RepresentsAxiom(name, displayName,
                                   rep.first,
                                   kjt,
                                   getVisibility(textualRep),
                                   repFormula,
                                   selfVar,
                                   ImmutableSLList.<ProgramVariable>nil(),null);
    }


    /**
     * Creates a class axiom from a textual JML representation.
     * As JML axioms are always without modifiers, they are implicitly non-static and public.
     * @param kjt the type where the axiom is declared
     * @param textual textual representation
     * @throws SLTranslationException
     */
    public ClassAxiom createJMLClassAxiom(KeYJavaType kjt,
                                          TextualJMLClassAxiom textual)
            throws SLTranslationException {
        PositionedString originalRep = textual.getAxiom();
        assert kjt != null;
        assert originalRep != null;

        //create variable for self
        final ProgramVariable selfVar = TB.selfVar(services, kjt, false);

        //translate expression
        final Term ax = TB.convertToFormula(
                JMLTranslator.translate(originalRep, kjt, selfVar, null, null,
                                        null, null, Term.class, services),services);

        //create class axiom
        String name = "class axiom in " + kjt.getFullName();
        String displayName = textual.getName() == null ? name
                             : "class axiom \"" + textual.getName() + "\" in "
                               + kjt.getFullName();
        return new ClassAxiomImpl(name, displayName, kjt,
                                  new Public(), ax, selfVar);
    }


    @SuppressWarnings("unchecked")
    public Contract createJMLDependencyContract(KeYJavaType kjt,
                                                PositionedString originalDep)
            throws SLTranslationException {
        assert kjt != null;
        assert originalDep != null;

        //create variable for self
        ProgramVariable selfVar = TB.selfVar(services, kjt, false);

        //translateToTerm expression
        Triple<IObserverFunction, Term, Term> dep =
                JMLTranslator.translate(originalDep, kjt, selfVar, null, null,
                                        null, null, Triple.class, services);
        return cf.dep(kjt, dep, dep.first.isStatic() ? null : selfVar);
    }


    public Contract createJMLDependencyContract(KeYJavaType kjt,
                                                TextualJMLDepends textualDep)
            throws SLTranslationException {
        return createJMLDependencyContract(kjt, textualDep.getDepends());
    }


    /**
     * Creates operation contracts out of the passed JML specification.
     */
    public ImmutableSet<Contract> createJMLOperationContracts(IProgramMethod pm,
                                                              TextualJMLSpecCase textualSpecCase)
            throws SLTranslationException {
        assert pm != null;
        assert textualSpecCase != null;

        Behavior originalBehavior = pm.isModel() ? Behavior.MODEL_BEHAVIOR : textualSpecCase.getBehavior();

        String name = generateName(pm, textualSpecCase, originalBehavior);

        // prepare program variables, translateToTerm JML clauses and generate post
        // condition
        ProgramVariableCollection progVars = createProgramVariables(pm);
        ContractClauses clauses =
                translateJMLClauses(pm, textualSpecCase,
                                    progVars, originalBehavior);
        Map<LocationVariable,Term> posts = generatePostCondition(progVars, clauses, originalBehavior);
        Map<LocationVariable,Term> axioms = generateRepresentsAxioms(progVars, clauses, originalBehavior);

        // create contracts
        ImmutableSet<Contract> result = DefaultImmutableSet.<Contract>nil();
        result = result.union(createFunctionalOperationContracts(name, pm,
                                                                 progVars,
                                                                 clauses, posts, axioms));
        result = result.union(createDependencyOperationContract(pm, progVars,
                                                                clauses));

        return result;
    }

    public ImmutableSet<BlockContract> createJMLBlockContracts(final IProgramMethod method,
                                                               final List<Label> labels,
                                                               final StatementBlock block,
                                                               final TextualJMLSpecCase specificationCase)
            throws SLTranslationException
    {
        final Behavior behavior = specificationCase.getBehavior();
        final BlockContract.Variables variables = BlockContract.Variables.create(block, labels, method, services);
        final ProgramVariableCollection programVariables = createProgramVariables(method, block, variables);
        final ContractClauses clauses = translateJMLClauses(method, specificationCase, programVariables, behavior);
        return new SimpleBlockContract.Creator(
            block, labels, method, behavior, variables, clauses.requires, clauses.ensures, clauses.breaks, clauses.continues,
            clauses.returns, clauses.signals, clauses.signalsOnly, clauses.diverges, clauses.assignables, clauses.hasMod, services
        ).create();
    }

    private ProgramVariableCollection createProgramVariables(final IProgramMethod method, final StatementBlock block, final BlockContract.Variables variables)
    {
        final Map<LocationVariable, LocationVariable> remembranceVariables = variables.combineRemembranceVariables();
        return new ProgramVariableCollection(
            variables.self, collectParameters(method).append(collectLocalVariablesVisibleTo(block, method)),
            variables.result, variables.exception, remembranceVariables, termify(remembranceVariables)
        );
    }

    private Map<LocationVariable, Term> termify(final Map<LocationVariable, LocationVariable> remembranceVariables)
    {
        final Map<LocationVariable, Term> result = new LinkedHashMap<LocationVariable, Term>();
        for (Map.Entry<LocationVariable, LocationVariable> remembranceVariable : remembranceVariables.entrySet()) {
            result.put(remembranceVariable.getKey(), TB.var(remembranceVariable.getValue()));
        }
        return result;
    }

    // TODO Move to IProgramMethod interface and its implementations.
    private ImmutableList<ProgramVariable> collectParameters(final IProgramMethod method) {
        ImmutableList<ProgramVariable> result = ImmutableSLList.nil();
        final int parameterCount = method.getParameterDeclarationCount();
        for (int i = parameterCount - 1; i >= 0; i--) {
            ParameterDeclaration parameter = method.getParameterDeclarationAt(i);
            result = result.prepend((ProgramVariable) parameter.getVariableSpecification().getProgramVariable());
        }
        return result;
    }

    protected ImmutableList<ProgramVariable> collectLocalVariablesVisibleTo(final Statement statement, final IProgramMethod method)
    {
        return collectLocalVariablesVisibleTo(statement, method.getBody());
    }

    private ImmutableList<ProgramVariable> collectLocalVariablesVisibleTo(final Statement statement, final StatementContainer container)
    {
        ImmutableList<ProgramVariable> result = ImmutableSLList.nil();
        final int statementCount = container.getStatementCount();
        for (int i = 0; i < statementCount; i++) {
            final Statement s = container.getStatementAt(i);
            if (s instanceof For) {
                final ImmutableArray<VariableSpecification> variables = ((For) s).getVariablesInScope();
                for (int j = 0; j < variables.size(); j++) {
                    result = result.prepend((ProgramVariable) variables.get(j).getProgramVariable());
                }
            }
            if (s == statement) {
                return result;
            }
            else if (s instanceof LocalVariableDeclaration) {
                final ImmutableArray<VariableSpecification> variables = ((LocalVariableDeclaration) s).getVariables();
                for (int j = 0; j < variables.size(); j++) {
                    result = result.prepend((ProgramVariable) variables.get(j).getProgramVariable());
                }
            }
            else if (s instanceof StatementContainer) {
                final ImmutableList<ProgramVariable> visibleLocalVariables
                        = collectLocalVariablesVisibleTo(statement, (StatementContainer) s);
                if (visibleLocalVariables != null) {
                    result = result.prepend(visibleLocalVariables);
                    return result;
                }
            }
            else if (s instanceof BranchStatement) {
                final BranchStatement branch = (BranchStatement) s;
                final int branchCount = branch.getBranchCount();
                for (int j = 0; j < branchCount; j++) {
                    final ImmutableList<ProgramVariable> visibleLocalVariables
                            = collectLocalVariablesVisibleTo(statement, branch.getBranchAt(j));
                    if (visibleLocalVariables != null) {
                        result = result.prepend(visibleLocalVariables);
                        return result;
                    }
                }
            }
        }
        return null;
    }

    public LoopInvariant createJMLLoopInvariant(
            IProgramMethod pm,
            LoopStatement loop,
            Map<String,ImmutableList<PositionedString>> originalInvariants,
            Map<String,ImmutableList<PositionedString>> originalAssignables,
            PositionedString originalVariant)
            throws SLTranslationException {
        assert pm != null;
        assert loop != null;
        assert originalInvariants != null;
        assert originalAssignables != null;

        //create variables for self, parameters, other relevant local variables
        //(disguised as parameters to the translator) and the map for
        //atPre-Functions
        ProgramVariable selfVar =
                TB.selfVar(services, pm, pm.getContainerType(), false);
        ImmutableList<ProgramVariable> paramVars =
                ImmutableSLList.<ProgramVariable>nil();
        int numParams = pm.getParameterDeclarationCount();
        for (int i = numParams - 1; i >= 0; i--) {
            ParameterDeclaration pd = pm.getParameterDeclarationAt(i);
            paramVars =
                    paramVars.prepend(
                    (ProgramVariable) pd.getVariableSpecification().getProgramVariable());
        }

        ImmutableList<ProgramVariable> localVars =
                collectLocalVariables(pm.getBody(), loop);
        paramVars = paramVars.append(localVars);

        Map<LocationVariable,Term> atPres = new LinkedHashMap<LocationVariable,Term>();
        for(LocationVariable heap : services.getTypeConverter().getHeapLDT().getAllHeaps()) {
          atPres.put(heap, TB.var(TB.heapAtPreVar(services, heap+"AtPre", heap.sort(), false)));
        }

        //translateToTerm invariant
        Map<LocationVariable,Term> invariants = new LinkedHashMap<LocationVariable,Term>();
        for(LocationVariable heap : services.getTypeConverter().getHeapLDT().getAllHeaps()) {
          Term invariant;
          ImmutableList<PositionedString> originalInvariant = originalInvariants.get(heap.name().toString());
          if (originalInvariant.isEmpty()) {
            invariant = null;
          } else {
            invariant = TB.tt();
            for (PositionedString expr : originalInvariant) {
                Term translated =
                        JMLTranslator.translate(expr, pm.getContainerType(),
                                                selfVar, paramVars, null,
                                                null, atPres,
                                                Term.class, services);
                invariant = TB.and(invariant, TB.convertToFormula(translated,services));
            }
          }
          invariants.put(heap, invariant);
        }
        //translateToTerm assignable
        Map<LocationVariable,Term> mods = new LinkedHashMap<LocationVariable,Term>();
        for(String h : originalAssignables.keySet()) {
           LocationVariable heap = services.getTypeConverter().getHeapLDT().getHeapForName(new Name(h));
           if(heap == null) continue;
           Term a = null;
           ImmutableList<PositionedString> as = originalAssignables.get(h);
           if(as.isEmpty()) {
             a = TB.allLocs(services);
           }else{
             a = TB.empty(services);
             for (PositionedString expr : as) {
                Term translated =
                        JMLTranslator.translate(expr, pm.getContainerType(),
                                                selfVar, paramVars, null,
                                                null, null, Term.class,
                                                services);
                a = TB.union(services, a, translated);
             }
           }

           mods.put(heap, a);
        }

        //translateToTerm variant
        Term variant;
        if (originalVariant == null) {
            variant = null;
        } else {
            Term translated =
                    JMLTranslator.translate(originalVariant,
                                            pm.getContainerType(), selfVar,
                                            paramVars, null, null, atPres, Term.class, services);
            variant = translated;
        }
        //create loop invariant annotation
        Term selfTerm = selfVar == null ? null : TB.var(selfVar);
        return new LoopInvariantImpl(loop,
                                     invariants,
                                     mods,
                                     variant,
                                     selfTerm,
                                     atPres);
    }


    public LoopInvariant createJMLLoopInvariant(
            IProgramMethod pm,
            LoopStatement loop,
            TextualJMLLoopSpec textualLoopSpec)
            throws SLTranslationException {
        return createJMLLoopInvariant(pm,
                                      loop,
                                      textualLoopSpec.getInvariants(),
                                      textualLoopSpec.getAssignables(),
                                      textualLoopSpec.getVariant());
    }


    /**
     * Translate initially clause to a contract for the given constructor.
     * Exception is thrown if the methods passed is not a constructor.
     * For an initially clause <tt>ini</tt> the resulting contract looks like:<br>
     * <tt>requires true;<br>ensures ini;<br>signals (Exception) ini;<br>diverges true;</tt>
     * @param pm constructor
     */
    public FunctionalOperationContract initiallyClauseToContract(
            InitiallyClause ini,
            IProgramMethod pm)
            throws SLTranslationException {
        //if (! pm.isConstructor()) throw new SLTranslationException("Initially clauses only apply to constructors, not to method "+pm);
        final ImmutableList<String> mods = ImmutableSLList.<String>nil().append(
                "private");
        final TextualJMLSpecCase specCase =
                new TextualJMLSpecCase(mods, Behavior.NONE);
        specCase.addName(new PositionedString(ini.getName()));
        specCase.addRequires(createPrecond(pm, ini.getOriginalSpec()));
        specCase.addEnsures(ini.getOriginalSpec().prepend(
                "\\invariant_for(this) &&"));
        specCase.addSignals(ini.getOriginalSpec().prepend(
                "\\invariant_for(this) &&"));
        specCase.addDiverges(new PositionedString("true"));
        ImmutableSet<Contract> resultList =
                createJMLOperationContracts(pm, specCase);
        assert resultList.size() == 1;
        Contract result = resultList.toArray(new Contract[1])[0];
        assert result instanceof FunctionalOperationContract;
        return ((FunctionalOperationContract) result);
    }


    private ImmutableList<PositionedString> createPrecond(IProgramMethod pm,
                                                          PositionedString originalSpec) {
        ImmutableList<PositionedString> res =
                ImmutableSLList.<PositionedString>nil();
        // TODO: add static invariant
        for (ParameterDeclaration p : pm.getMethodDeclaration().getParameters()) {
            if (!JMLInfoExtractor.parameterIsNullable(pm, p)) {
                res =
                        res.append(
                        JMLSpecExtractor.createNonNullPositionedString(
                        p.getVariableSpecification().getName(),
                        p.getVariableSpecification().getProgramVariable().getKeYJavaType(),
                        false,
                        originalSpec.fileName,
                        originalSpec.pos,
                        services));
            }
        }
        return res;
    }
}<|MERGE_RESOLUTION|>--- conflicted
+++ resolved
@@ -328,45 +328,30 @@
     }
 
 
-<<<<<<< HEAD
-    private ImmutableList<ImmutableList<Term>> translateIndependentClauses(
-            IProgramMethod pm,
-            ProgramVariable selfVar,
-            ImmutableList<ProgramVariable> paramVars,
-            ImmutableList<PositionedString> originalClauses)
-            throws SLTranslationException {
-        if (originalClauses.isEmpty()) {
-            return ImmutableSLList.<ImmutableList<Term>>nil();
-        } else {
-            ImmutableList<ImmutableList<Term>> result =
-                    ImmutableSLList.<ImmutableList<Term>>nil();
-            for (PositionedString expr : originalClauses) {
-                ImmutableList<Term> translated =
-                        JMLTranslator.translate(
-                        expr, pm.getContainerType(), selfVar, paramVars, null,
-                        null, null, ImmutableList.class, services);
-                result = result.append(translated);
-            }
-            return result;
-=======
     /** register abbreviations in contracts (aka. old clauses).
      * creates update terms.
      * @throws SLTranslationException */
-    private ImmutableList<Term> registerAbbreviationVariables(
-            TextualJMLSpecCase textualSpecCase, KeYJavaType inClass,
-            ProgramVariableCollection progVars, ContractClauses clauses) throws SLTranslationException {
-        for (Triple<PositionedString,PositionedString,PositionedString> abbrv:
-            textualSpecCase.getAbbreviations()) {
+    private ImmutableList<Term>
+                registerAbbreviationVariables(TextualJMLSpecCase textualSpecCase,
+                                              KeYJavaType inClass,
+                                              ProgramVariableCollection progVars,
+                                              ContractClauses clauses)
+                                                      throws SLTranslationException {
+        for (Triple<PositionedString,
+                    PositionedString,
+                    PositionedString> abbrv: textualSpecCase.getAbbreviations()) {
             final KeYJavaType abbrKJT = services.getJavaInfo().getKeYJavaType(abbrv.first.text);
             final ProgramElementName abbrVarName = new ProgramElementName(abbrv.second.text);
             final LocationVariable abbrVar = new LocationVariable(abbrVarName, abbrKJT, true, true);
             assert abbrVar.isGhost() : "specification parameter not ghost";
             services.getNamespaces().programVariables().addSafely(abbrVar);
             progVars.paramVars = progVars.paramVars.append(abbrVar); // treat as (ghost) parameter
-            final Term rhs = JMLTranslator.translate(abbrv.third,
-                    inClass, progVars.selfVar, progVars.paramVars, progVars.resultVar, progVars.excVar, progVars.atPres, Term.class, services);
-            clauses.abbreviations = clauses.abbreviations.append(TB.elementary(services, TB.var(abbrVar), rhs));
->>>>>>> 281ba1ea
+            final Term rhs =
+                    JMLTranslator.translate(abbrv.third, inClass, progVars.selfVar,
+                                            progVars.paramVars, progVars.resultVar,
+                                            progVars.excVar, progVars.atPres, Term.class, services);
+            clauses.abbreviations =
+                    clauses.abbreviations.append(TB.elementary(services, TB.var(abbrVar), rhs));
         }
         return clauses.abbreviations;
     }
