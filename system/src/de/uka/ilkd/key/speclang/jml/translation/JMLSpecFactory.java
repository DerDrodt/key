--- conflicted
+++ resolved
@@ -401,29 +401,7 @@
         return clauses;
     }
 
-
-<<<<<<< HEAD
-    private ImmutableList<InfFlowSpec>
-        translateInfFlowSpecClauses(IProgramMethod pm,
-                                    ProgramVariable selfVar,
-                                    ImmutableList<ProgramVariable> paramVars,
-                                    ProgramVariable resultVar,
-                                    ImmutableList<PositionedString> originalClauses)
-            throws SLTranslationException {
-        if (originalClauses.isEmpty()) {
-            return ImmutableSLList.<InfFlowSpec>nil();
-        } else {
-            ImmutableList<InfFlowSpec> result =
-                                     ImmutableSLList.<InfFlowSpec>nil();
-            for (PositionedString expr : originalClauses) {
-                InfFlowSpec translated =
-                            JMLTranslator.translate(expr, pm.getContainerType(),
-                                                    selfVar, paramVars, resultVar,
-                                                    null, null, InfFlowSpec.class, services);
-                result = result.append(translated);
-            }
-            return result;
-=======
+    
     /** register abbreviations in contracts (aka. old clauses).
      * creates update terms.
      * @throws SLTranslationException */
@@ -441,12 +419,34 @@
             final Term rhs = JMLTranslator.translate(abbrv.third,
                     inClass, progVars.selfVar, progVars.paramVars, progVars.resultVar, progVars.excVar, progVars.atPres, Term.class, services);
             clauses.abbreviations = clauses.abbreviations.append(TB.elementary(services, TB.var(abbrVar), rhs));
->>>>>>> 273be591
         }
         return clauses.abbreviations;
     }
 
-
+    
+    private ImmutableList<InfFlowSpec>
+        translateInfFlowSpecClauses(IProgramMethod pm,
+                                    ProgramVariable selfVar,
+                                    ImmutableList<ProgramVariable> paramVars,
+                                    ProgramVariable resultVar,
+                                    ImmutableList<PositionedString> originalClauses)
+            throws SLTranslationException {
+        if (originalClauses.isEmpty()) {
+            return ImmutableSLList.<InfFlowSpec>nil();
+        } else {
+            ImmutableList<InfFlowSpec> result =
+                                     ImmutableSLList.<InfFlowSpec>nil();
+            for (PositionedString expr : originalClauses) {
+                InfFlowSpec translated =
+                            JMLTranslator.translate(expr, pm.getContainerType(),
+                                                    selfVar, paramVars, resultVar,
+                                                    null, null, InfFlowSpec.class, services);
+                result = result.append(translated);
+            }
+            return result;
+        }
+    }
+        
     /**
      * Clauses are expected to be conjoined in a right-associative way, i.e. A & (B & ( C (...& N))).
      * When using auto induction with lemmas, then A will be used as a lemma for B,
@@ -1184,23 +1184,13 @@
 
         return result;
     }
-<<<<<<< HEAD
-    
+
     public ImmutableSet<BlockContract>
                 createJMLBlockContracts(final IProgramMethod method,
                                         final List<Label> labels,
                                         final StatementBlock block,
                                         final TextualJMLSpecCase specificationCase)
             throws SLTranslationException {
-=======
-
-    public ImmutableSet<BlockContract> createJMLBlockContracts(final IProgramMethod method,
-                                                               final List<Label> labels,
-                                                               final StatementBlock block,
-                                                               final TextualJMLSpecCase specificationCase)
-            throws SLTranslationException
-    {
->>>>>>> 273be591
         final Behavior behavior = specificationCase.getBehavior();
         final BlockContract.Variables variables =
                 BlockContract.Variables.create(block, labels, method, services);
