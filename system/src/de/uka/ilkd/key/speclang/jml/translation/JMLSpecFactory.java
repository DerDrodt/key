// This file is part of KeY - Integrated Deductive Software Design 
//
// Copyright (C) 2001-2011 Universitaet Karlsruhe (TH), Germany 
//                         Universitaet Koblenz-Landau, Germany
//                         Chalmers University of Technology, Sweden
// Copyright (C) 2011-2013 Karlsruhe Institute of Technology, Germany 
//                         Technical University Darmstadt, Germany
//                         Chalmers University of Technology, Sweden
//
// The KeY system is protected by the GNU General 
// Public License. See LICENSE.TXT for details.
// 

package de.uka.ilkd.key.speclang.jml.translation;

import java.util.*;

import de.uka.ilkd.key.collection.DefaultImmutableSet;
import de.uka.ilkd.key.collection.ImmutableArray;
import de.uka.ilkd.key.collection.ImmutableList;
import de.uka.ilkd.key.collection.ImmutableSLList;
import de.uka.ilkd.key.collection.ImmutableSet;
import de.uka.ilkd.key.java.*;
import de.uka.ilkd.key.java.abstraction.KeYJavaType;
import de.uka.ilkd.key.java.declaration.LocalVariableDeclaration;
import de.uka.ilkd.key.java.declaration.ParameterDeclaration;
import de.uka.ilkd.key.java.declaration.VariableSpecification;
import de.uka.ilkd.key.java.declaration.modifier.Private;
import de.uka.ilkd.key.java.declaration.modifier.Protected;
import de.uka.ilkd.key.java.declaration.modifier.Public;
import de.uka.ilkd.key.java.declaration.modifier.VisibilityModifier;
import de.uka.ilkd.key.java.statement.*;
import de.uka.ilkd.key.logic.Name;
import de.uka.ilkd.key.logic.Term;
import de.uka.ilkd.key.logic.TermBuilder;
import de.uka.ilkd.key.logic.op.IObserverFunction;
import de.uka.ilkd.key.logic.op.IProgramMethod;
import de.uka.ilkd.key.logic.op.LocationVariable;
import de.uka.ilkd.key.logic.op.ProgramVariable;
import de.uka.ilkd.key.speclang.*;
import de.uka.ilkd.key.speclang.jml.JMLInfoExtractor;
import de.uka.ilkd.key.speclang.jml.JMLSpecExtractor;
import de.uka.ilkd.key.speclang.jml.pretranslation.Behavior;
import de.uka.ilkd.key.speclang.jml.pretranslation.TextualJMLClassAxiom;
import de.uka.ilkd.key.speclang.jml.pretranslation.TextualJMLClassInv;
import de.uka.ilkd.key.speclang.jml.pretranslation.TextualJMLConstruct;
import de.uka.ilkd.key.speclang.jml.pretranslation.TextualJMLDepends;
import de.uka.ilkd.key.speclang.jml.pretranslation.TextualJMLInitially;
import de.uka.ilkd.key.speclang.jml.pretranslation.TextualJMLLoopSpec;
import de.uka.ilkd.key.speclang.jml.pretranslation.TextualJMLRepresents;
import de.uka.ilkd.key.speclang.jml.pretranslation.TextualJMLSpecCase;
import de.uka.ilkd.key.speclang.translation.SLTranslationException;
import de.uka.ilkd.key.speclang.translation.SLWarningException;
import de.uka.ilkd.key.util.Pair;
import de.uka.ilkd.key.util.Triple;



/**
 * A factory for creating class invariants and operation contracts
 * from textual JML specifications. This is the public interface to the 
 * jml.translation package.
 */
public class JMLSpecFactory {

    private static final de.uka.ilkd.key.logic.TermBuilder TB = TermBuilder.DF;
    private final de.uka.ilkd.key.java.Services services;
    private final ContractFactory cf;
    private int invCounter;
    /**
     * Used to check that there is only one represents clause per type and
     * field.
     */
    private Set<Pair<KeYJavaType, IObserverFunction>> modelFields;


    //-------------------------------------------------------------------------
    //constructors
    //-------------------------------------------------------------------------
    public JMLSpecFactory(Services services) {
        assert services != null;
        this.services = services;
        cf = new ContractFactory(services);
        modelFields = new LinkedHashSet<Pair<KeYJavaType, IObserverFunction>>();
    }



    //-------------------------------------------------------------------------
    //internal classes
    //-------------------------------------------------------------------------
    private class ContractClauses {

        public Map<LocationVariable,Term> requires = new LinkedHashMap<LocationVariable,Term>();
        public Term measuredBy;
        public Map<LocationVariable,Term> assignables = new LinkedHashMap<LocationVariable,Term>();
        public Map<ProgramVariable,Term> accessibles = new LinkedHashMap<ProgramVariable,Term>();;
        public Map<LocationVariable,Term> ensures = new LinkedHashMap<LocationVariable,Term>();
        public Map<LocationVariable,Term> axioms = new LinkedHashMap<LocationVariable,Term>();
        public Term signals;
        public Term signalsOnly;
        public Term diverges;
        public Map<Label, Term> breaks;
        public Map<Label, Term> continues;
        public Term returns;
        public Map<LocationVariable,Boolean> hasMod  = new LinkedHashMap<LocationVariable,Boolean>();
    }

    //-------------------------------------------------------------------------
    //internal methods
    //-------------------------------------------------------------------------

    private String getDefaultInvName(String name,
                                     KeYJavaType kjt) {
        if (name == null) {
            return "JML class invariant nr " + invCounter++ + " in "
                   + kjt.getName();
        } else {
            return "JML class invariant \"" + name + "\" in " + kjt.getName()
                   + " (nr " + invCounter++ + ")";
        }
    }


    private String getInicName() {
        return "JML initially clause";
    }


    private String getContractName(IProgramMethod programMethod,
                                   Behavior behavior) {
        return "JML " + behavior.toString() + "operation contract";
    }


    /**
     * Collects local variables of the passed statement that are visible for 
     * the passed loop. Returns null if the loop has not been found.
     */
    private ImmutableList<ProgramVariable> collectLocalVariables(
            StatementContainer sc,
            LoopStatement loop) {
        ImmutableList<ProgramVariable> result =
                ImmutableSLList.<ProgramVariable>nil();
        for (int i = 0, m = sc.getStatementCount(); i < m; i++) {
            Statement s = sc.getStatementAt(i);

            if (s instanceof For) {
                ImmutableArray<VariableSpecification> avs =
                        ((For) s).getVariablesInScope();
                for (int j = 0, n = avs.size(); j < n; j++) {
                    VariableSpecification vs = avs.get(j);
                    ProgramVariable pv =
                            (ProgramVariable) vs.getProgramVariable();
                    result = result.prepend(pv);
                }
            }

            if (s == loop) {
                return result;
            } else if (s instanceof LocalVariableDeclaration) {
                ImmutableArray<VariableSpecification> vars =
                        ((LocalVariableDeclaration) s).getVariables();
                for (int j = 0, n = vars.size(); j < n; j++) {
                    ProgramVariable pv =
                            (ProgramVariable) vars.get(j).getProgramVariable();
                    result = result.prepend(pv);
                }
            } else if (s instanceof StatementContainer) {
                ImmutableList<ProgramVariable> lpv =
                        collectLocalVariables((StatementContainer) s, loop);
                if (lpv != null) {
                    result = result.prepend(lpv);
                    return result;
                }
            } else if (s instanceof BranchStatement) {
                BranchStatement bs = (BranchStatement) s;
                for (int j = 0, n = bs.getBranchCount(); j < n; j++) {
                    ImmutableList<ProgramVariable> lpv =
                            collectLocalVariables(bs.getBranchAt(j), loop);
                    if (lpv != null) {
                        result = result.prepend(lpv);
                        return result;
                    }
                }
            }
        }
        return null;
    }


    private VisibilityModifier getVisibility(
            TextualJMLConstruct textualConstruct) {
        for (String mod : textualConstruct.getMods()) {
            if (mod.equals("private")) {
                return new Private();
            } else if (mod.equals("protected")) {
                return new Protected();
            } else if (mod.equals("public")) {
                return new Public();
            }
        }
        return null;
    }

    /* Create variables for self, parameters, result, exception,
     * and the map for atPre-Functions
     */

    private ProgramVariableCollection createProgramVaribales(IProgramMethod pm) {
        ProgramVariableCollection progVar = new ProgramVariableCollection();
        progVar.selfVar = TB.selfVar(services, pm, pm.getContainerType(), false);
        progVar.paramVars = TB.paramVars(services, pm, false);
        progVar.resultVar = TB.resultVar(services, pm, false);
        progVar.excVar = pm.isModel() ? null : TB.excVar(services, pm, false);

        progVar.atPreVars = new LinkedHashMap<LocationVariable,LocationVariable>();
        progVar.atPres = new LinkedHashMap<LocationVariable,Term>();
        for(LocationVariable h : services.getTypeConverter().getHeapLDT().getAllHeaps()) {
           LocationVariable lv = TB.heapAtPreVar(services, h+"AtPre", h.sort(), false);
           progVar.atPreVars.put(h, lv);
           progVar.atPres.put(h, TB.var(lv));
        }     
        return progVar;
    }


    private ContractClauses translateJMLClauses(IProgramMethod pm,
                                                TextualJMLSpecCase textualSpecCase,
                                                ProgramVariableCollection progVars,
                                                Behavior originalBehavior)
            throws SLTranslationException {
        ContractClauses clauses = new ContractClauses();
        final LocationVariable savedHeap = services.getTypeConverter().getHeapLDT().getSavedHeap();
        clauses.measuredBy =
                translateMeasuredBy(pm, progVars.selfVar,
                                    progVars.paramVars,
                                    textualSpecCase.getMeasuredBy());
        for(LocationVariable heap : services.getTypeConverter().getHeapLDT().getAllHeaps()) {
           clauses.hasMod.put(heap,
                    !translateStrictlyPure(pm, progVars.selfVar,
                            progVars.paramVars,
                            textualSpecCase.getAssignable(heap.name().toString())));
           if(heap == savedHeap && textualSpecCase.getAssignable(heap.name().toString()).isEmpty()) {
             clauses.assignables.put(heap, null);
           } else if (!clauses.hasMod.get(heap)) {
               final ImmutableList<PositionedString> assignableNothing = ImmutableSLList.<PositionedString>nil().append(new PositionedString("assignable \\nothing;"));
               clauses.assignables.put(heap, translateAssignable(pm, progVars.selfVar,
                       progVars.paramVars,assignableNothing));
           }else{
             clauses.assignables.put(heap, translateAssignable(pm, progVars.selfVar,
                                    progVars.paramVars,
                                    textualSpecCase.getAssignable(heap.name().toString())));
           }

           if(heap == savedHeap && textualSpecCase.getRequires(heap.name().toString()).isEmpty()) {
             clauses.requires.put(heap, null);
           }else{
             clauses.requires.put(heap, translateAndClauses(pm, progVars.selfVar, progVars.paramVars,
                                    null, null, progVars.atPres,
                                    textualSpecCase.getRequires(heap.name().toString())));
           }
           if(heap == savedHeap && textualSpecCase.getEnsures(heap.name().toString()).isEmpty()) {
             clauses.ensures.put(heap, null);
           }else{
             clauses.ensures.put(heap, translateEnsures(pm, progVars.selfVar,
                                           progVars.paramVars,
                                           progVars.resultVar, progVars.excVar,
                                           progVars.atPres,
                                           originalBehavior,
                                           textualSpecCase.getEnsures(heap.name().toString())));
          }
          if(textualSpecCase.getAxioms(heap.name().toString()).isEmpty()) {
        	  clauses.axioms.put(heap, null);
          }else{
              clauses.axioms.put(heap, translateEnsures(pm, progVars.selfVar, progVars.paramVars,
        	                     progVars.resultVar, progVars.excVar, progVars.atPres,
        	                     originalBehavior, textualSpecCase.getAxioms(heap.name().toString())));
          }
          ProgramVariable heapAtPre = progVars.atPreVars.get(heap);
          if(heap == savedHeap && textualSpecCase.getAccessible(heap.name().toString()).isEmpty()) {
               clauses.accessibles.put(heap, null);
               clauses.accessibles.put(heapAtPre, null);
          }else{
               clauses.accessibles.put(heap, translateAssignable(pm, progVars.selfVar,
                   progVars.paramVars, textualSpecCase.getAccessible(heap.name().toString())));
               clauses.accessibles.put(heapAtPre, translateAssignable(pm, progVars.selfVar,
                  progVars.paramVars,  textualSpecCase.getAccessible(heap.name().toString()+"AtPre")));
          }
        }
        clauses.signals = translateSignals(pm, progVars.selfVar,
                                           progVars.paramVars,
                                           progVars.resultVar, progVars.excVar,
                                           progVars.atPres,
                                           originalBehavior,
                                           textualSpecCase.getSignals());
        clauses.signalsOnly =
                translateSignalsOnly(pm, progVars.excVar, originalBehavior,
                                     textualSpecCase.getSignalsOnly());
        clauses.diverges = translateOrClauses(pm, progVars.selfVar,
                                              progVars.paramVars,
                                              textualSpecCase.getDiverges());
        clauses.breaks = translateBreaks(pm, progVars.selfVar,
                progVars.paramVars,
                progVars.resultVar, progVars.excVar,
                progVars.atPres,
                originalBehavior,
                textualSpecCase.getBreaks());
        clauses.continues = translateContinues(pm, progVars.selfVar,
                progVars.paramVars,
                progVars.resultVar, progVars.excVar,
                progVars.atPres,
                originalBehavior,
                textualSpecCase.getContinues());
        clauses.returns = translateReturns(pm, progVars.selfVar,
                progVars.paramVars,
                progVars.resultVar, progVars.excVar,
                progVars.atPres,
                originalBehavior,
                textualSpecCase.getReturns());
        return clauses;
    }


    private ImmutableList<ImmutableList<Term>> translateIndependetClauses(
            IProgramMethod pm,
            ProgramVariable selfVar,
            ImmutableList<ProgramVariable> paramVars,
            ImmutableList<PositionedString> originalClauses)
            throws SLTranslationException {
        if (originalClauses.isEmpty()) {
            return ImmutableSLList.<ImmutableList<Term>>nil();
        } else {
            ImmutableList<ImmutableList<Term>> result =
                    ImmutableSLList.<ImmutableList<Term>>nil();
            for (PositionedString expr : originalClauses) {
                ImmutableList<Term> translated =
                        JMLTranslator.translate(
                        expr, pm.getContainerType(), selfVar, paramVars, null,
                        null, null, ImmutableList.class, services);
                result = result.append(translated);
            }
            return result;
        }
    }


    /**
     * Clauses are expected to be conjoined in a right-associative way, i.e. A & (B & ( C (...& N))).
     * When using auto induction with lemmas, then A will be used as a lemma for B, 
     * A & B will be used as a lemma for C and so on. This mimics the Isabelle-style of proving.
     */
    private Term translateAndClauses(
            IProgramMethod pm,
            ProgramVariable selfVar,
            ImmutableList<ProgramVariable> paramVars,
            ProgramVariable resultVar,
            ProgramVariable excVar,
            Map<LocationVariable, Term> atPres,
            ImmutableList<PositionedString> originalClauses)
            throws SLTranslationException {
        //The array is used to invert the order in which the elements are read.
        PositionedString[] array = new PositionedString[originalClauses.size()]; 
        originalClauses.toArray(array);

        Term result = TB.tt();
        for (int i=array.length-1; i>=0 ; i--) {
            Term translated =
                    JMLTranslator.translate(array[i], pm.getContainerType(),
                                            selfVar, paramVars, resultVar,
                                            excVar, atPres,
                                            Term.class, services);
            result = TB.and(TB.convertToFormula(translated,services), result);
        }
        return result;
    }


    private Term translateOrClauses(IProgramMethod pm,
                                    ProgramVariable selfVar,
                                    ImmutableList<ProgramVariable> paramVars,
                                    ImmutableList<PositionedString> originalClauses)
            throws SLTranslationException {
        Term result = TB.ff();
        for (PositionedString expr : originalClauses) {
            Term translated =
                    JMLTranslator.translate(expr, pm.getContainerType(),
                                            selfVar,
                                            paramVars, null, null, null,
                                            Term.class, services);
            result = TB.or(result, TB.convertToFormula(translated,services));
        }
        return result;
    }


    private Term translateUnionClauses(
            IProgramMethod pm,
            ProgramVariable selfVar,
            ImmutableList<ProgramVariable> paramVars,
            ImmutableList<PositionedString> originalClauses)
            throws SLTranslationException {
        Term result = TB.empty(services);
        for (PositionedString expr : originalClauses) {
            Term translated =
                    JMLTranslator.translate(expr, pm.getContainerType(),
                                            selfVar,
                                            paramVars, null, null, null,
                                            Term.class,
                                            services);
            
            // less than nothing is marked by some special term;
            if(translated == TB.strictlyNothing()) {
                if(originalClauses.size() > 1) {
                    throw new SLTranslationException(
                            "\"assignable \\less_than_nothing\" does not go with other " +
                            "assignable clauses (even if they declare the same).",
                            expr.fileName, expr.pos);
                }
                return TB.empty(services);
            }
            
            result = TB.union(services, result, translated);
        }
        
        return result;
    }
    
    private ImmutableList<Term> translateListUnionClauses(
            IProgramMethod pm,
            ProgramVariable selfVar,
            ImmutableList<ProgramVariable> paramVars,
            ImmutableList<PositionedString> originalClauses)
            throws SLTranslationException {
        ImmutableList<Term> result = ImmutableSLList.<Term>nil();
        for (PositionedString expr : originalClauses) {
            ImmutableList<Term> translated =
                    JMLTranslator.translate(expr, pm.getContainerType(),
                                            selfVar, paramVars, null,
                                            null, null,
                                            ImmutableList.class, services);
            result  = result.append(translated);
        }
        return result;
    }


    private Map<Label, Term> translateBreaks(
            IProgramMethod pm,
            ProgramVariable selfVar,
            ImmutableList<ProgramVariable> paramVars,
            ProgramVariable resultVar,
            ProgramVariable excVar,
            Map<LocationVariable,Term> atPres,
            Behavior originalBehavior,
            ImmutableList<PositionedString> originalClauses)
            throws SLTranslationException {
        PositionedString[] array = new PositionedString[originalClauses.size()];
        originalClauses.toArray(array);
        Map<Label, Term> result = new LinkedHashMap<Label, Term>();
        for (int i = array.length - 1; i >= 0; i--) {
            Pair<Label, Term> translation =
                    JMLTranslator.translate(array[i], pm.getContainerType(),
                            selfVar, paramVars, resultVar,
                            excVar, atPres,
                            Pair.class, services);
            result.put(translation.first, translation.second);
        }
        return result;
    }


    private Map<Label, Term> translateContinues(
            IProgramMethod pm,
            ProgramVariable selfVar,
            ImmutableList<ProgramVariable> paramVars,
            ProgramVariable resultVar,
            ProgramVariable excVar,
            Map<LocationVariable,Term> atPres,
            Behavior originalBehavior,
            ImmutableList<PositionedString> originalClauses)
            throws SLTranslationException {
        PositionedString[] array = new PositionedString[originalClauses.size()];
        originalClauses.toArray(array);
        Map<Label, Term> result = new LinkedHashMap<Label, Term>();
        for (int i = array.length - 1; i >= 0; i--) {
            Pair<Label, Term> translation =
                    JMLTranslator.translate(array[i], pm.getContainerType(),
                            selfVar, paramVars, resultVar,
                            excVar, atPres,
                            Pair.class, services);
            result.put(translation.first, translation.second);
        }
        return result;
    }


    private Term translateReturns(
            IProgramMethod pm,
            ProgramVariable selfVar,
            ImmutableList<ProgramVariable> paramVars,
            ProgramVariable resultVar,
            ProgramVariable excVar,
            Map<LocationVariable,Term> atPres,
            Behavior originalBehavior,
            ImmutableList<PositionedString> originalClauses)
            throws SLTranslationException {
        if (originalBehavior == Behavior.NORMAL_BEHAVIOR) {
            assert originalClauses.isEmpty();
            return TB.ff();
        } else {
            return translateAndClauses(pm, selfVar, paramVars, resultVar,
                    excVar, atPres,
                    originalClauses);
        }
    }


    private Term translateSignals(
            IProgramMethod pm,
            ProgramVariable selfVar,
            ImmutableList<ProgramVariable> paramVars,
            ProgramVariable resultVar,
            ProgramVariable excVar,
            Map<LocationVariable,Term> atPres,
            Behavior originalBehavior,
            ImmutableList<PositionedString> originalClauses)
            throws SLTranslationException {
        if (originalBehavior == Behavior.NORMAL_BEHAVIOR) {
            assert originalClauses.isEmpty();
            return TB.ff();
        } else {
            return translateAndClauses(pm, selfVar, paramVars, resultVar,
                                       excVar, atPres,
                                       originalClauses);
        }
    }


    private Term translateSignalsOnly(IProgramMethod pm,
                                      ProgramVariable excVar,
                                      Behavior originalBehavior,
                                      ImmutableList<PositionedString> originalClauses)
            throws SLTranslationException {
        return translateSignals(pm, null, null, null, excVar, null,
                                originalBehavior, originalClauses);
    }


    private Term translateEnsures(IProgramMethod pm,
                                  ProgramVariable selfVar,
                                  ImmutableList<ProgramVariable> paramVars,
                                  ProgramVariable resultVar,
                                  ProgramVariable excVar,
                                  Map<LocationVariable,Term> atPres,
                                  Behavior originalBehavior,
                                  ImmutableList<PositionedString> originalClauses)
            throws SLTranslationException {
        if (originalBehavior == Behavior.EXCEPTIONAL_BEHAVIOR) {
            assert originalClauses.isEmpty();
            return TB.ff();
        } else {
            return translateAndClauses(pm, selfVar, paramVars, resultVar,
                                       excVar, atPres,
                                       originalClauses);
        }
    }


    private Term translateAccessible(IProgramMethod pm,
                                     ProgramVariable selfVar,
                                     ImmutableList<ProgramVariable> paramVars,
                                     ImmutableList<PositionedString> originalClauses)
            throws SLTranslationException {
        if (originalClauses.isEmpty()) {
            return TB.allLocs(services);
        } else {
            return translateUnionClauses(pm, selfVar, paramVars, originalClauses);
        }
    }


    private Term translateAssignable(IProgramMethod pm,
                                     ProgramVariable selfVar,
                                     ImmutableList<ProgramVariable> paramVars,
                                     ImmutableList<PositionedString> originalClauses)
            throws SLTranslationException {

        if (originalClauses.isEmpty()) {
            return TB.allLocs(services);
        } else {
            return translateUnionClauses(pm, selfVar, paramVars,
                                         originalClauses);
        }
    }
    
    private boolean translateStrictlyPure(IProgramMethod pm,
            ProgramVariable selfVar,
            ImmutableList<ProgramVariable> paramVars,
            ImmutableList<PositionedString> assignableClauses)
                    throws SLTranslationException {
        
        for (PositionedString expr : assignableClauses) {
            Term translated =
                    JMLTranslator.translate(expr, pm.getContainerType(),
                                            selfVar,
                                            paramVars, null, null, null,
                                            Term.class,
                                            services);
            
            // less than nothing is marked by some special term;
            if(translated == TB.strictlyNothing()) {
                return true;
            }
        }
        
        return false;
    }



    private Term translateMeasuredBy(IProgramMethod pm,
                                     ProgramVariable selfVar,
                                     ImmutableList<ProgramVariable> paramVars,
                                     ImmutableList<PositionedString> originalMeasuredBy)
            throws SLTranslationException {

        Term measuredBy;
        if (originalMeasuredBy.isEmpty()) {
            measuredBy = null;
        } else {
            measuredBy = TB.zero(services);
            for (PositionedString expr : originalMeasuredBy) {
                Term translated = JMLTranslator.translate(expr,
                                                          pm.getContainerType(),
                                                          selfVar, paramVars,
                                                          null, null, null,
                                                          Term.class,
                                                          services);
                measuredBy = TB.add(services, measuredBy, translated);
            }
        }
        return measuredBy;
    }


    private String generateName(IProgramMethod pm,
                                TextualJMLSpecCase textualSpecCase,
                                Behavior originalBehavior) {
        String customName = textualSpecCase.getName();
        String name = ((!(customName == null) && customName.length() > 0)
                       ? customName
                       : getContractName(pm, originalBehavior));
        return name;
    }


    private Map<LocationVariable,Term> generatePostCondition(ProgramVariableCollection progVars,
                                       ContractClauses clauses,
                                       Behavior originalBehavior) {
        Map<LocationVariable,Term> result = new LinkedHashMap<LocationVariable,Term>();
<<<<<<< HEAD
        if(progVars.excVar == null) { // Model methods do not have exceptions
        	for(LocationVariable heap : services.getTypeConverter().getHeapLDT().getAllHeaps()) {
        		if(clauses.ensures.get(heap) != null) {
        		   Term post = TB.convertToFormula(clauses.ensures.get(heap),services);
        		   result.put(heap, post);
        		}
            }
        }else{
          for(LocationVariable heap : services.getTypeConverter().getHeapLDT().getAllHeaps()) {
            if(clauses.ensures.get(heap) != null) {
              Term excNull = TB.equals(TB.var(progVars.excVar), TB.NULL(services));
              Term post1 = (originalBehavior == Behavior.NORMAL_BEHAVIOR
                        ? TB.convertToFormula(clauses.ensures.get(heap),services)
                        : TB.imp(excNull, TB.convertToFormula(clauses.ensures.get(heap),services)));
              Term post2 = (originalBehavior == Behavior.EXCEPTIONAL_BEHAVIOR
                        ? TB.and(TB.convertToFormula(clauses.signals,services), TB.convertToFormula(clauses.signalsOnly,services)) 
                        : TB.imp(TB.not(excNull),TB.and(TB.convertToFormula(clauses.signals,services), TB.convertToFormula(clauses.signalsOnly,services))));
              result.put(heap, heap == services.getTypeConverter().getHeapLDT().getHeap() ? TB.and(post1, post2) : post1);
            }else{
              if(clauses.assignables.get(heap) != null) {
                result.put(heap, TB.tt());
              }
=======
        for(LocationVariable heap : services.getTypeConverter().getHeapLDT().getAllHeaps()) {
          if(clauses.ensures.get(heap) != null) {
            Term excNull = TB.equals(TB.var(progVars.excVar), TB.NULL(services));
            Term post1 = (originalBehavior == Behavior.NORMAL_BEHAVIOR
                      ? TB.convertToFormula(clauses.ensures.get(heap),services)
                      : TB.imp(excNull, TB.convertToFormula(clauses.ensures.get(heap),services)));
            Term post2 = (originalBehavior == Behavior.EXCEPTIONAL_BEHAVIOR
                      ? TB.and(TB.convertToFormula(clauses.signals,services), TB.convertToFormula(clauses.signalsOnly,services)) 
                      : TB.imp(TB.not(excNull),TB.and(TB.convertToFormula(clauses.signals,services), TB.convertToFormula(clauses.signalsOnly,services))));
            result.put(heap, heap == services.getTypeConverter().getHeapLDT().getHeap() ? TB.and(post1, post2) : post1);
          }else{
            if(clauses.assignables.get(heap) != null) {
               result.put(heap, TB.tt());
>>>>>>> ce3ceb8a
            }
          }
        }
        return result;
    }

    private Map<LocationVariable,Term> generateRepresentsAxioms(ProgramVariableCollection progVars,
    		ContractClauses clauses,
    		Behavior originalBehavior) {
        Map<LocationVariable,Term> result = new LinkedHashMap<LocationVariable,Term>();
        for(LocationVariable heap : services.getTypeConverter().getHeapLDT().getAllHeaps()) {
        	if(clauses.axioms.get(heap) != null) {
        	    result.put(heap, TB.convertToFormula(clauses.axioms.get(heap),services));
        	}
        }
        return result;
    }

    /**
     * Generate functional operation contracts.
     * 
     * @param name  base name of the contract (does not have to be unique)
     * @param pm    the IProgramMethod to which the contract belongs
     * @param progVars  pre-generated collection of variables for the receiver
     *          object, operation parameters, operation result, thrown
     *          exception and the pre-heap
     * @param clauses   pre-translated JML clauses
     * @param post  pre-generated post condition
     * @return      operation contracts including new functional operation
     *          contracts
     */
    private ImmutableSet<Contract> createFunctionalOperationContracts(
            String name,
            IProgramMethod pm,
            ProgramVariableCollection progVars,
            ContractClauses clauses,
            Map<LocationVariable,Term> posts,
            Map<LocationVariable,Term> axioms) {
        ImmutableSet<Contract> result = DefaultImmutableSet.<Contract>nil();
        Map<LocationVariable,Term> pres = new LinkedHashMap<LocationVariable,Term>();
        for(LocationVariable heap : services.getTypeConverter().getHeapLDT().getAllHeaps()) {
           if(clauses.requires.get(heap) != null) {
             final Term pre = TB.convertToFormula(clauses.requires.get(heap), services);
             pres.put(heap, pre);
           }else{
             if(clauses.assignables.get(heap) != null) {
<<<<<<< HEAD
                 pres.put(heap, TB.tt());
=======
               pres.put(heap, TB.tt());
>>>>>>> ce3ceb8a
             }
           }
        }
        if (clauses.diverges.equals(TB.ff())) {
            FunctionalOperationContract contract = cf.func(
                    name, pm, true, pres,
                    clauses.measuredBy, posts, axioms, clauses.assignables, 
                    clauses.hasMod, progVars);
            result = result.add(contract);
        } else if (clauses.diverges.equals(TB.tt())) {
            FunctionalOperationContract contract = cf.func(
                    name, pm, false, pres,
                    clauses.measuredBy, posts, axioms, clauses.assignables, clauses.hasMod, progVars);
            result = result.add(contract);
        } else {
            for(LocationVariable heap : services.getTypeConverter().getHeapLDT().getAllHeaps()) {
              if(clauses.requires.get(heap) != null) {
                pres.put(heap, TB.and(pres.get(heap), TB.not(TB.convertToFormula(clauses.diverges,services))));
                break;
              }
            }
            FunctionalOperationContract contract1 = cf.func(
                    name, pm, true,
                    pres,
                    clauses.measuredBy, posts, axioms, clauses.assignables,
                    clauses.hasMod, progVars);
            FunctionalOperationContract contract2 =
                    cf.func(name, pm, false, clauses.requires, clauses.measuredBy, posts, axioms,
                        clauses.assignables, clauses.hasMod, progVars);
            result = result.add(contract1).add(contract2);
        }
        return result;
    }


    /**
     * Generate dependency operation contract out of the JML accessible clause.
     * 
     * @param pm    the IProgramMethod to which the contract belongs
     * @param progVars  collection of variables for the receiver object,
     *          operation parameters, operation result, thrown exception
     *          and the pre-heap
     * @param clauses   pre-translated JML clauses
     * @return      operation contracts including a new dependency contract
     */
    private ImmutableSet<Contract> createDependencyOperationContract(
            IProgramMethod pm,
            ProgramVariableCollection progVars,
            ContractClauses clauses) {
        ImmutableSet<Contract> result = DefaultImmutableSet.<Contract>nil();
        boolean createContract = true;
        for(LocationVariable heap : HeapContext.getModHeaps(services, false)){
             if(clauses.accessibles.get(heap).equalsModRenaming(TB.allLocs(services))) {
                 createContract = false;
                 break;
             }
             if(pm.isModel() && pm.getStateCount() > 1) {
               if(clauses.accessibles.get(progVars.atPreVars.get(heap)).equalsModRenaming(TB.allLocs(services))) {
                   createContract = false;
                   break;
               }
             }else if(pm.isModel() && pm.getStateCount() == 0) {
               createContract = false;
               break;
             }
        }
        if (createContract) {
            assert (progVars.selfVar == null) == pm.isStatic();
            Map<LocationVariable,Term> pres = new LinkedHashMap<LocationVariable,Term>();
            for(LocationVariable heap : services.getTypeConverter().getHeapLDT().getAllHeaps()) {
                if(clauses.requires.get(heap) != null) {
                    final Term pre = TB.convertToFormula(clauses.requires.get(heap), services);
                    pres.put(heap, pre);
                }
            }
            final Contract depContract = cf.dep(
                    pm.getContainerType(), pm, pm.getContainerType(),
                    pres, clauses.measuredBy,
                    clauses.accessibles, progVars.selfVar,
                    progVars.paramVars, progVars.atPreVars);
            result = result.add(depContract);
        }
        return result;
    }


    //-------------------------------------------------------------------------
    //public interface
    //-------------------------------------------------------------------------
    public ClassInvariant createJMLClassInvariant(KeYJavaType kjt,
                                                  VisibilityModifier visibility,
                                                  boolean isStatic,
                                                  PositionedString originalInv)
            throws SLTranslationException {
        assert kjt != null;
        assert originalInv != null;

        //create variable for self
        ProgramVariable selfVar = isStatic? null: TB.selfVar(services, kjt, false);

        //translateToTerm expression
        Term inv = TB.convertToFormula(JMLTranslator.translate(originalInv, kjt, selfVar, null, null,
                                           null, null, Term.class,
                                           services),services);
        //create invariant
        String name = getDefaultInvName(null, kjt);
        return new ClassInvariantImpl(name,
                                      name,
                                      kjt,
                                      visibility,
                                      inv,
                                      selfVar);
    }


    public ClassInvariant createJMLClassInvariant(
            KeYJavaType kjt,
            TextualJMLClassInv textualInv)
            throws SLTranslationException {
        // check whether the invariant is static
        final ImmutableList<String> mods = textualInv.getMods();
        final boolean isStatic = (mods.contains("static") || // modifier "static" 
                // in an interface "static" is the default (see Sect. 2.5 of the reference manual)
                (services.getJavaInfo().isInterface(kjt) && !mods.contains("instance")));
        
        //create variable for self
        ProgramVariable selfVar = isStatic? null: TB.selfVar(services, kjt, false);

        //translateToTerm expression
        Term inv = TB.convertToFormula(JMLTranslator.translate(textualInv.getInv(), kjt, selfVar,
                                           null, null, null, null,
                                           Term.class, services),services);
        //create invariant
        String name = getDefaultInvName(null, kjt);
        String display = getDefaultInvName(textualInv.getName(), kjt);
        return new ClassInvariantImpl(name,
                                      display,
                                      kjt,
                                      getVisibility(textualInv),
                                      inv,
                                      selfVar);
    }


    public InitiallyClause createJMLInitiallyClause(KeYJavaType kjt,
                                                    VisibilityModifier visibility,
                                                    PositionedString original)
            throws SLTranslationException {
        assert kjt != null;
        assert original != null;



        //create variable for self
        ProgramVariable selfVar = TB.selfVar(services, kjt, false);

        //translateToTerm expression
        Term inv = TB.convertToFormula(JMLTranslator.translate(original, kjt, selfVar, null, null,
                                           null, null, Term.class,
                                           services),services);
        //create invariant
        String name = getInicName();
        InitiallyClauseImpl res = new InitiallyClauseImpl(name,
                                                          name,
                                                          kjt,
                                                          new Public(),
                                                          inv,
                                                          selfVar, original);
        return res;

    }


    public InitiallyClause createJMLInitiallyClause(KeYJavaType kjt,
                                                    TextualJMLInitially textualInv)
            throws SLTranslationException {
        return createJMLInitiallyClause(kjt,
                                        getVisibility(textualInv),
                                        textualInv.getInv());
    }


    @SuppressWarnings("unchecked")
    public ClassAxiom createJMLRepresents(KeYJavaType kjt,
                                          VisibilityModifier visibility,
                                          PositionedString originalRep,
                                          boolean isStatic)
            throws SLTranslationException {
        assert kjt != null;
        assert originalRep != null;

        //create variable for self
        final ProgramVariable selfVar =
                isStatic ? null : TB.selfVar(services, kjt, false);

        //translateToTerm expression
        final Pair<IObserverFunction, Term> rep =
                JMLTranslator.translate(originalRep, kjt, selfVar, null, null,
                                        null, null, Pair.class, services);
        // represents clauses must be unique per type
        for (Pair<KeYJavaType, IObserverFunction> p : modelFields) {
            if (p.first.equals(kjt) && p.second.equals(rep.first)) {
                throw new SLTranslationException(
                        "JML represents clauses must occur uniquely per type and target.",
                        originalRep.fileName,
                        originalRep.pos);
            }
        }
        modelFields.add(new Pair<KeYJavaType, IObserverFunction>(kjt, rep.first));
        Term repFormula = TB.convertToFormula(rep.second, services);
        //create class axiom
        return new RepresentsAxiom("JML represents clause for "
                                   + rep.first.name().toString(),
                                   rep.first,
                                   kjt,
                                   visibility,
                                   repFormula,
                                   selfVar,
                                   ImmutableSLList.<ProgramVariable>nil(),null);
    }


    @SuppressWarnings("unchecked")
    public ClassAxiom createJMLRepresents(KeYJavaType kjt,
                                          TextualJMLRepresents textualRep)
            throws SLTranslationException {
        boolean isStatic = textualRep.getMods().contains("static");
        //create variable for self
        final ProgramVariable selfVar =
                isStatic ? null : TB.selfVar(services, kjt, false);

        //translateToTerm expression
        final PositionedString clause = textualRep.getRepresents();
        final Pair<IObserverFunction, Term> rep =
                JMLTranslator.translate(clause, kjt, selfVar, null, null, null,
                                        null, Pair.class, services);
        //check whether there already is a represents clause
        if (!modelFields.add(new Pair<KeYJavaType, IObserverFunction>(kjt,
                                                                     rep.first))) {
            throw new SLWarningException("JML represents clauses must occur uniquely per type and target."
                                         + "\nAll but one are ignored.",
                                         clause.fileName, clause.pos);
        }
        //create class axiom
        String name = "JML represents clause for "
                      + rep.first.name().toString();
        String displayName = textualRep.getName() == null ? name
                             : "JML represents clause \"" + textualRep.getName()
                               + "\" for " + rep.first.name();
        Term repFormula = TB.convertToFormula(rep.second, services);
        return new RepresentsAxiom(name, displayName,
                                   rep.first,
                                   kjt,
                                   getVisibility(textualRep),
                                   repFormula,
                                   selfVar,
                                   ImmutableSLList.<ProgramVariable>nil(),null);
    }


    /**
     * Creates a class axiom from a textual JML representation.
     * As JML axioms are always without modifiers, they are implicitly non-static and public.
     * @param kjt the type where the axiom is declared
     * @param textual textual representation
     * @throws SLTranslationException
     */
    public ClassAxiom createJMLClassAxiom(KeYJavaType kjt,
                                          TextualJMLClassAxiom textual)
            throws SLTranslationException {
        PositionedString originalRep = textual.getAxiom();
        assert kjt != null;
        assert originalRep != null;

        //create variable for self
        final ProgramVariable selfVar = TB.selfVar(services, kjt, false);

        //translate expression
        final Term ax = TB.convertToFormula(
                JMLTranslator.translate(originalRep, kjt, selfVar, null, null,
                                        null, null, Term.class, services),services);

        //create class axiom
        String name = "class axiom in " + kjt.getFullName();
        String displayName = textual.getName() == null ? name
                             : "class axiom \"" + textual.getName() + "\" in "
                               + kjt.getFullName();
        return new ClassAxiomImpl(name, displayName, kjt,
                                  new Public(), ax, selfVar);
    }


    @SuppressWarnings("unchecked")
    public Contract createJMLDependencyContract(KeYJavaType kjt,
                                                PositionedString originalDep)
            throws SLTranslationException {
        assert kjt != null;
        assert originalDep != null;

        //create variable for self
        ProgramVariable selfVar = TB.selfVar(services, kjt, false);

        //translateToTerm expression
        Triple<IObserverFunction, Term, Term> dep =
                JMLTranslator.translate(originalDep, kjt, selfVar, null, null,
                                        null, null, Triple.class, services);
        assert dep.first.arity() <= 2;
        return cf.dep(kjt, dep, dep.first.isStatic() ? null : selfVar);
    }


    public Contract createJMLDependencyContract(KeYJavaType kjt,
                                                TextualJMLDepends textualDep)
            throws SLTranslationException {
        return createJMLDependencyContract(kjt, textualDep.getDepends());
    }


    /**
     * Creates operation contracts out of the passed JML specification.
     */
    public ImmutableSet<Contract> createJMLOperationContracts(IProgramMethod pm,
                                                              TextualJMLSpecCase textualSpecCase)
            throws SLTranslationException {
        assert pm != null;
        assert textualSpecCase != null;

        Behavior originalBehavior = pm.isModel() ? Behavior.MODEL_BEHAVIOR : textualSpecCase.getBehavior();

        String name = generateName(pm, textualSpecCase, originalBehavior);

        // prepare program variables, translateToTerm JML clauses and generate post
        // condition
        ProgramVariableCollection progVars = createProgramVaribales(pm);
        ContractClauses clauses =
                translateJMLClauses(pm, textualSpecCase,
                                    progVars, originalBehavior);
        Map<LocationVariable,Term> posts = generatePostCondition(progVars, clauses, originalBehavior);
        Map<LocationVariable,Term> axioms = generateRepresentsAxioms(progVars, clauses, originalBehavior);
        
        // create contracts
        ImmutableSet<Contract> result = DefaultImmutableSet.<Contract>nil();
        result = result.union(createFunctionalOperationContracts(name, pm,
                                                                 progVars,
                                                                 clauses, posts, axioms));
        result = result.union(createDependencyOperationContract(pm, progVars,
                                                                clauses));

        return result;
    }
    
    public ImmutableSet<BlockContract> createJMLBlockContracts(final IProgramMethod method,
                                                               final List<Label> labels,
                                                               final StatementBlock block,
                                                               final TextualJMLSpecCase specificationCase)
            throws SLTranslationException
    {
        final Behavior behavior = specificationCase.getBehavior();
        final BlockContract.Variables variables = BlockContract.Variables.create(block, labels, method, services);
        final ProgramVariableCollection programVariables = createProgramVariables(method, block, variables);
        final ContractClauses clauses = translateJMLClauses(method, specificationCase, programVariables, behavior);
        return new SimpleBlockContract.Creator(
            block, labels, method, behavior, variables, clauses.requires, clauses.ensures, clauses.breaks, clauses.continues,
            clauses.returns, clauses.signals, clauses.signalsOnly, clauses.diverges, clauses.assignables, clauses.hasMod, services
        ).create();
    }

    private ProgramVariableCollection createProgramVariables(final IProgramMethod method, final StatementBlock block, final BlockContract.Variables variables)
    {
        final Map<LocationVariable, LocationVariable> remembranceVariables = variables.combineRemembranceVariables();
        return new ProgramVariableCollection(
            variables.self, collectParameters(method).append(collectLocalVariablesVisibleTo(block, method)),
            variables.result, variables.exception, remembranceVariables, termify(remembranceVariables)
        );
    }

    private Map<LocationVariable, Term> termify(final Map<LocationVariable, LocationVariable> remembranceVariables)
    {
        final Map<LocationVariable, Term> result = new LinkedHashMap<LocationVariable, Term>();
        for (Map.Entry<LocationVariable, LocationVariable> remembranceVariable : remembranceVariables.entrySet()) {
            result.put(remembranceVariable.getKey(), TB.var(remembranceVariable.getValue()));
        }
        return result;
    }

    // TODO Move to IProgramMethod interface and its implementations.
    private ImmutableList<ProgramVariable> collectParameters(final IProgramMethod method) {
        ImmutableList<ProgramVariable> result = ImmutableSLList.nil();
        final int parameterCount = method.getParameterDeclarationCount();
        for (int i = parameterCount - 1; i >= 0; i--) {
            ParameterDeclaration parameter = method.getParameterDeclarationAt(i);
            result = result.prepend((ProgramVariable) parameter.getVariableSpecification().getProgramVariable());
        }
        return result;
    }

    protected ImmutableList<ProgramVariable> collectLocalVariablesVisibleTo(final Statement statement, final IProgramMethod method)
    {
        return collectLocalVariablesVisibleTo(statement, method.getBody());
    }

    private ImmutableList<ProgramVariable> collectLocalVariablesVisibleTo(final Statement statement, final StatementContainer container)
    {
        ImmutableList<ProgramVariable> result = ImmutableSLList.nil();
        final int statementCount = container.getStatementCount();
        for (int i = 0; i < statementCount; i++) {
            final Statement s = container.getStatementAt(i);
            if (s instanceof For) {
                final ImmutableArray<VariableSpecification> variables = ((For) s).getVariablesInScope();
                for (int j = 0; j < variables.size(); j++) {
                    result = result.prepend((ProgramVariable) variables.get(j).getProgramVariable());
                }
            }
            if (s == statement) {
                return result;
            }
            else if (s instanceof LocalVariableDeclaration) {
                final ImmutableArray<VariableSpecification> variables = ((LocalVariableDeclaration) s).getVariables();
                for (int j = 0; j < variables.size(); j++) {
                    result = result.prepend((ProgramVariable) variables.get(j).getProgramVariable());
                }
            }
            else if (s instanceof StatementContainer) {
                final ImmutableList<ProgramVariable> visibleLocalVariables
                        = collectLocalVariablesVisibleTo(statement, (StatementContainer) s);
                if (visibleLocalVariables != null) {
                    result = result.prepend(visibleLocalVariables);
                    return result;
                }
            }
            else if (s instanceof BranchStatement) {
                final BranchStatement branch = (BranchStatement) s;
                final int branchCount = branch.getBranchCount();
                for (int j = 0; j < branchCount; j++) {
                    final ImmutableList<ProgramVariable> visibleLocalVariables
                            = collectLocalVariablesVisibleTo(statement, branch.getBranchAt(j));
                    if (visibleLocalVariables != null) {
                        result = result.prepend(visibleLocalVariables);
                        return result;
                    }
                }
            }
        }
        return null;
    }

    public LoopInvariant createJMLLoopInvariant(
            IProgramMethod pm,
            LoopStatement loop,
            Map<String,ImmutableList<PositionedString>> originalInvariants,
            Map<String,ImmutableList<PositionedString>> originalAssignables,
            PositionedString originalVariant)
            throws SLTranslationException {
        assert pm != null;
        assert loop != null;
        assert originalInvariants != null;
        assert originalAssignables != null;

        //create variables for self, parameters, other relevant local variables 
        //(disguised as parameters to the translator) and the map for 
        //atPre-Functions
        ProgramVariable selfVar =
                TB.selfVar(services, pm, pm.getContainerType(), false);
        ImmutableList<ProgramVariable> paramVars =
                ImmutableSLList.<ProgramVariable>nil();
        int numParams = pm.getParameterDeclarationCount();
        for (int i = numParams - 1; i >= 0; i--) {
            ParameterDeclaration pd = pm.getParameterDeclarationAt(i);
            paramVars =
                    paramVars.prepend(
                    (ProgramVariable) pd.getVariableSpecification().getProgramVariable());
        }

        ImmutableList<ProgramVariable> localVars =
                collectLocalVariables(pm.getBody(), loop);
        paramVars = paramVars.append(localVars);

        Map<LocationVariable,Term> atPres = new LinkedHashMap<LocationVariable,Term>();
        for(LocationVariable heap : services.getTypeConverter().getHeapLDT().getAllHeaps()) {
          atPres.put(heap, TB.var(TB.heapAtPreVar(services, heap+"AtPre", heap.sort(), false)));        
        }

        //translateToTerm invariant
        Map<LocationVariable,Term> invariants = new LinkedHashMap<LocationVariable,Term>();
        for(LocationVariable heap : services.getTypeConverter().getHeapLDT().getAllHeaps()) {
          Term invariant;
          ImmutableList<PositionedString> originalInvariant = originalInvariants.get(heap.name().toString());
          if (originalInvariant.isEmpty()) {
            invariant = null;
          } else {
            invariant = TB.tt();
            for (PositionedString expr : originalInvariant) {
                Term translated =
                        JMLTranslator.translate(expr, pm.getContainerType(),
                                                selfVar, paramVars, null,
                                                null, atPres,
                                                Term.class, services);
                invariant = TB.and(invariant, TB.convertToFormula(translated,services));
            }
          }          
          invariants.put(heap, invariant);
        }
        //translateToTerm assignable
        Map<LocationVariable,Term> mods = new LinkedHashMap<LocationVariable,Term>();
        for(String h : originalAssignables.keySet()) {
           LocationVariable heap = services.getTypeConverter().getHeapLDT().getHeapForName(new Name(h));
           if(heap == null) continue;
           Term a = null;
           ImmutableList<PositionedString> as = originalAssignables.get(h);
           if(as.isEmpty()) {
             a = TB.allLocs(services);
           }else{
             a = TB.empty(services);
             for (PositionedString expr : as) {
                Term translated =
                        JMLTranslator.translate(expr, pm.getContainerType(),
                                                selfVar, paramVars, null,
                                                null, null, Term.class,
                                                services);
                a = TB.union(services, a, translated);
             }
           }
           
           mods.put(heap, a);
        }

        //translateToTerm variant
        Term variant;
        if (originalVariant == null) {
            variant = null;
        } else {
            Term translated =
                    JMLTranslator.translate(originalVariant,
                                            pm.getContainerType(), selfVar,
                                            paramVars, null, null, atPres, Term.class, services);
            variant = translated;
        }
        //create loop invariant annotation
        Term selfTerm = selfVar == null ? null : TB.var(selfVar);
        return new LoopInvariantImpl(loop,
                                     invariants,
                                     mods,
                                     variant,
                                     selfTerm,
                                     atPres);
    }


    public LoopInvariant createJMLLoopInvariant(
            IProgramMethod pm,
            LoopStatement loop,
            TextualJMLLoopSpec textualLoopSpec)
            throws SLTranslationException {
        return createJMLLoopInvariant(pm,
                                      loop,
                                      textualLoopSpec.getInvariants(),
                                      textualLoopSpec.getAssignables(),
                                      textualLoopSpec.getVariant());
    }


    /**
     * Translate initially clause to a contract for the given constructor.
     * Exception is thrown if the methods passed is not a constructor.
     * For an initially clause <tt>ini</tt> the resulting contract looks like:<br>
     * <tt>requires true;<br>ensures ini;<br>signals (Exception) ini;<br>diverges true;</tt>
     * @param pm constructor
     */
    public FunctionalOperationContract initiallyClauseToContract(
            InitiallyClause ini,
            IProgramMethod pm)
            throws SLTranslationException {
        //if (! pm.isConstructor()) throw new SLTranslationException("Initially clauses only apply to constructors, not to method "+pm);
        final ImmutableList<String> mods = ImmutableSLList.<String>nil().append(
                "private");
        final TextualJMLSpecCase specCase =
                new TextualJMLSpecCase(mods, Behavior.NONE);
        specCase.addName(new PositionedString(ini.getName()));
        specCase.addRequires(createPrecond(pm, ini.getOriginalSpec()));
        specCase.addEnsures(ini.getOriginalSpec().prepend(
                "\\invariant_for(this) &&"));
        specCase.addSignals(ini.getOriginalSpec().prepend(
                "\\invariant_for(this) &&"));
        specCase.addDiverges(new PositionedString("true"));
        ImmutableSet<Contract> resultList =
                createJMLOperationContracts(pm, specCase);
        assert resultList.size() == 1;
        Contract result = resultList.toArray(new Contract[1])[0];
        assert result instanceof FunctionalOperationContract;
        return ((FunctionalOperationContract) result);
    }


    private ImmutableList<PositionedString> createPrecond(IProgramMethod pm,
                                                          PositionedString originalSpec) {
        ImmutableList<PositionedString> res =
                ImmutableSLList.<PositionedString>nil();
        // TODO: add static invariant
        for (ParameterDeclaration p : pm.getMethodDeclaration().getParameters()) {
            if (!JMLInfoExtractor.parameterIsNullable(pm, p)) {
                res =
                        res.append(
                        JMLSpecExtractor.createNonNullPositionedString(
                        p.getVariableSpecification().getName(),
                        p.getVariableSpecification().getProgramVariable().getKeYJavaType(),
                        false,
                        originalSpec.fileName,
                        originalSpec.pos,
                        services));
            }
        }
        return res;
    }
}<|MERGE_RESOLUTION|>--- conflicted
+++ resolved
@@ -659,7 +659,6 @@
                                        ContractClauses clauses,
                                        Behavior originalBehavior) {
         Map<LocationVariable,Term> result = new LinkedHashMap<LocationVariable,Term>();
-<<<<<<< HEAD
         if(progVars.excVar == null) { // Model methods do not have exceptions
         	for(LocationVariable heap : services.getTypeConverter().getHeapLDT().getAllHeaps()) {
         		if(clauses.ensures.get(heap) != null) {
@@ -682,21 +681,6 @@
               if(clauses.assignables.get(heap) != null) {
                 result.put(heap, TB.tt());
               }
-=======
-        for(LocationVariable heap : services.getTypeConverter().getHeapLDT().getAllHeaps()) {
-          if(clauses.ensures.get(heap) != null) {
-            Term excNull = TB.equals(TB.var(progVars.excVar), TB.NULL(services));
-            Term post1 = (originalBehavior == Behavior.NORMAL_BEHAVIOR
-                      ? TB.convertToFormula(clauses.ensures.get(heap),services)
-                      : TB.imp(excNull, TB.convertToFormula(clauses.ensures.get(heap),services)));
-            Term post2 = (originalBehavior == Behavior.EXCEPTIONAL_BEHAVIOR
-                      ? TB.and(TB.convertToFormula(clauses.signals,services), TB.convertToFormula(clauses.signalsOnly,services)) 
-                      : TB.imp(TB.not(excNull),TB.and(TB.convertToFormula(clauses.signals,services), TB.convertToFormula(clauses.signalsOnly,services))));
-            result.put(heap, heap == services.getTypeConverter().getHeapLDT().getHeap() ? TB.and(post1, post2) : post1);
-          }else{
-            if(clauses.assignables.get(heap) != null) {
-               result.put(heap, TB.tt());
->>>>>>> ce3ceb8a
             }
           }
         }
@@ -743,11 +727,7 @@
              pres.put(heap, pre);
            }else{
              if(clauses.assignables.get(heap) != null) {
-<<<<<<< HEAD
-                 pres.put(heap, TB.tt());
-=======
                pres.put(heap, TB.tt());
->>>>>>> ce3ceb8a
              }
            }
         }
