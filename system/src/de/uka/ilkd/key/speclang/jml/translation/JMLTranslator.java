// This file is part of KeY - Integrated Deductive Software Design
// Copyright (C) 2001-2011 Universitaet Karlsruhe, Germany
//                         Universitaet Koblenz-Landau, Germany
//                         Chalmers University of Technology, Sweden
//
// The KeY system is protected by the GNU General Public License. 
// See LICENSE.TXT for details.
//
//
package de.uka.ilkd.key.speclang.jml.translation;

import java.util.Iterator;
import java.util.Map;

import antlr.Token;
import de.uka.ilkd.key.collection.ImmutableList;
import de.uka.ilkd.key.java.Services;
import de.uka.ilkd.key.java.abstraction.ArrayType;
import de.uka.ilkd.key.java.abstraction.KeYJavaType;
import de.uka.ilkd.key.java.abstraction.PrimitiveType;
import de.uka.ilkd.key.logic.Name;
import de.uka.ilkd.key.logic.Named;
import de.uka.ilkd.key.logic.Namespace;
import de.uka.ilkd.key.logic.NamespaceSet;
import de.uka.ilkd.key.ldt.LocSetLDT;
import de.uka.ilkd.key.logic.Term;
import de.uka.ilkd.key.logic.TermBuilder;
import de.uka.ilkd.key.logic.TermCreationException;
import de.uka.ilkd.key.logic.op.*;
import de.uka.ilkd.key.logic.sort.Sort;
import de.uka.ilkd.key.parser.ParserException;
import de.uka.ilkd.key.proof.OpReplacer;
import de.uka.ilkd.key.speclang.PositionedString;
import de.uka.ilkd.key.speclang.translation.JavaIntegerSemanticsHelper;
import de.uka.ilkd.key.speclang.translation.SLExpression;
import de.uka.ilkd.key.speclang.translation.SLTranslationException;
import de.uka.ilkd.key.speclang.translation.SLTranslationExceptionManager;
import de.uka.ilkd.key.util.*;
import java.util.EnumMap;
import java.util.Arrays;

import de.uka.ilkd.key.collection.ImmutableSLList;
import de.uka.ilkd.key.ldt.BooleanLDT;
import de.uka.ilkd.key.ldt.HeapLDT;



/**
 * Translates JML expressions to FOL.
 */
final class JMLTranslator {

    private final static TermBuilder TB = TermBuilder.DF;
    private Services services;                          // to be used in future
    private SLTranslationExceptionManager excManager;

    private EnumMap<JMLKeyWord, JMLTranslationMethod> translationMethods;
    
    public static enum JMLKeyWord {
        ARRAY_REF ("array reference"),
        INV_FOR ("\\invariant_for"),
        ACCESSIBLE ("accessible"),
        ASSIGNABLE ("assignable"),
        DEPENDS ("depends"),
        ENSURES ("ensures"),
        REPRESENTS ("represents"),
        REQUIRES ("requires"),
        SIGNALS ("signals"),
        SIGNALS_ONLY ("signals_only"),
        FORALL ("\\forall"),
        EXISTS ("\\exists"),
        BSUM ("\\bsum"),
        MIN ("\\min"),
        MAX ("\\max"),
        NUM_OF ("\\num_of"),
        PRODUCT ("\\product"),
        SUM ("\\sum"),
        EQUIVALENCE ("<==>"),
        ANTIVALENCE ("<=!=>"),
        EQ ("=="),
        NEQ ("!="),
        NOT_MOD ("\\not_modified"),
        INDEX_OF ("\\indexOf"),
        SEQ_GET ("\\seq_get"),
        SEQ_CONCAT ("\\seq_concat"),
        CONTAINS ("\\contains"),
        REACH ("reach"),
        REACH_LOCS ("reachLocs"),
        COMMENTARY ("(* *)"),
        STORE_REF_EXPR("store_ref_expr"),
        CREATE_LOCSET("create locset"),
<<<<<<< HEAD
        PAIRWISE_DISJOINT("\\disjoint");
=======
        PAIRWISE_DISJOINT("\\pairwise_disjoint"),
        DL ("\\dl_"),
        ADD ("+"),
        SUBTRACT ("-"),
        SHIFT_LEFT ("<<"),
        SHIFT_RIGHT (">>"),
        UNSIGNED_SHIFT_RIGHT (">>>");
>>>>>>> b1700f59

        private final String jmlName;
        JMLKeyWord(String name) {
            jmlName = name;
        }


        public String jmlName() {
            return jmlName;
        }


        public static JMLKeyWord jmlValueOf(String jmlName)
                throws IllegalArgumentException {
            for (JMLKeyWord keyWord : JMLKeyWord.values()) {
                if (keyWord.jmlName().equals(jmlName)) {
                    return keyWord;
                }
            }
            return null;
        }
    };


    public JMLTranslator(SLTranslationExceptionManager excManager,
                         Services services) {
        this.excManager = excManager;
        this.services = services;
        
        translationMethods =
                new EnumMap<JMLKeyWord, JMLTranslationMethod>(JMLKeyWord.class) {

                    private static final long serialVersionUID = 1L;

                    @SuppressWarnings("unused")
                    public JMLTranslationMethod get(JMLKeyWord key) {
                        JMLTranslationMethod m = super.get(key);
                        if (m != null) {
                            return m;
                        } else {
                            throw new IllegalArgumentException(key.toString());
                        }
                    }
                };

        // clauses
        translationMethods.put(JMLKeyWord.ACCESSIBLE,
                               new JMLTranslationMethod() {

            @Override
            public Term translate(SLTranslationExceptionManager excManager,
                                  Object... params)
                    throws SLTranslationException {
                checkParameters(params, Term.class, Services.class);
                Term ensuresTerm = (Term) params[0];
                Services services = (Services) params[1];

                BooleanLDT booleanLDT =
                        services.getTypeConverter().getBooleanLDT();
                if (ensuresTerm.sort() == booleanLDT.targetSort()) {
                    return TB.convertToFormula(ensuresTerm, services);
                } else {
                    return ensuresTerm;
                }
            }
        });
        translationMethods.put(JMLKeyWord.ASSIGNABLE,
                               new JMLTranslationMethod() {

            @Override
            public Term translate(SLTranslationExceptionManager excManager,
                                  Object... params)
                    throws SLTranslationException {
                checkParameters(params, Term.class, Services.class);
                Term ensuresTerm = (Term) params[0];
                Services services = (Services) params[1];

                BooleanLDT booleanLDT =
                        services.getTypeConverter().getBooleanLDT();
                if (ensuresTerm.sort() == booleanLDT.targetSort()) {
                    return TB.convertToFormula(ensuresTerm, services);
                } else {
                    return ensuresTerm;
                }
            }
        });
        translationMethods.put(JMLKeyWord.DEPENDS,
                               new JMLTranslationMethod() {

            @Override
            public Triple<ObserverFunction, Term, Term> translate(
                    SLTranslationExceptionManager excManager,
                                    Object... params)
                    throws SLTranslationException {
                checkParameters(params, SLExpression.class, Term.class,
                                SLExpression.class, Services.class);
                SLExpression lhs = (SLExpression) params[0];
                Term rhs = (Term) params[1];
                SLExpression mby = (SLExpression) params[2];
                Services services = (Services) params[3];

                LocationVariable heap =
                        services.getTypeConverter().getHeapLDT().getHeap();
                if (!lhs.isTerm()
                    || !(lhs.getTerm().op() instanceof ObserverFunction)
                    || lhs.getTerm().sub(0).op() != heap) {
                    throw excManager.createException("Depends clause with unexpected lhs: " + lhs);
                }
                return new Triple<ObserverFunction, Term, Term>(
                        (ObserverFunction) lhs.getTerm().op(),
                        rhs,
                        mby == null ? null : mby.getTerm());
            }
        });
        translationMethods.put(JMLKeyWord.ENSURES, new JMLTranslationMethod() {

            @Override
            public Term translate(SLTranslationExceptionManager excManager,
                                  Object... params)
                    throws SLTranslationException {
                checkParameters(params, Term.class, Services.class);
                Term ensuresTerm = (Term) params[0];
                Services services = (Services) params[1];
                return TB.convertToFormula(ensuresTerm, services);
            }
        });
        translationMethods.put(JMLKeyWord.REPRESENTS,
                               new JMLTranslationMethod() {

            @Override
            public Pair translate(SLTranslationExceptionManager excManager,
                                  Object... params)
                    throws SLTranslationException {
                checkParameters(params, SLExpression.class, Term.class,
                                Services.class);
                SLExpression lhs = (SLExpression) params[0];
                Term t = (Term) params[1];

                return new Pair<ObserverFunction, Term>(
                        (ObserverFunction) lhs.getTerm().op(),
                        t);
            }
        });
        translationMethods.put(JMLKeyWord.REQUIRES, new JMLTranslationMethod() {

            @Override
            public Term translate(SLTranslationExceptionManager excManager,
                                  Object... params)
                    throws SLTranslationException {
                checkParameters(params, Term.class, Services.class);
                Term requiresTerm = (Term) params[0];
                Services services = (Services) params[1];
                return TB.convertToFormula(requiresTerm, services);
            }
        });
        translationMethods.put(JMLKeyWord.SIGNALS, new JMLTranslationMethod() {

            @Override
            public Term translate(SLTranslationExceptionManager excManager,
                                  Object... params)
                    throws SLTranslationException {
                checkParameters(params, Term.class, LogicVariable.class,
                                ProgramVariable.class, KeYJavaType.class,
                                Services.class);
                Term result = (Term) params[0];
                LogicVariable eVar = (LogicVariable) params[1];
                ProgramVariable excVar = (ProgramVariable) params[2];
                KeYJavaType excType = (KeYJavaType) params[3];
                Services services = (Services) params[4];

                if (result == null) {
                    result = TB.tt();
                } else {
                    Map /* Operator -> Operator */ replaceMap =
                            new LinkedHashMap();
                    replaceMap.put(eVar, excVar);
                    OpReplacer excVarReplacer = new OpReplacer(replaceMap);

                    Sort os = excType.getSort();
                    Function instance = os.getInstanceofSymbol(services);

                    result = TB.imp(
                            TB.equals(TB.func(instance, TB.var(excVar)), TB.TRUE(
                            services)),
                            TB.convertToFormula(excVarReplacer.replace(result),
                                                services));
                }
                return result;
            }
        });
        translationMethods.put(JMLKeyWord.SIGNALS_ONLY,
                               new JMLTranslationMethod() {

            @Override
            public Term translate(SLTranslationExceptionManager excManager,
                                  Object... params)
                    throws SLTranslationException {
                checkParameters(params,
                                ImmutableList.class, ProgramVariable.class,
                                Services.class);
                ImmutableList<KeYJavaType> signalsonly =
                        (ImmutableList<KeYJavaType>) params[0];
                ProgramVariable excVar = (ProgramVariable) params[1];
                Services services = (Services) params[2];
                // Build appropriate term out of the parsed list of types
                // i.e. disjunction of "excVar instanceof ExcType"
                // for every ExcType in the list
                Term result = TB.ff();

                Iterator<KeYJavaType> it = signalsonly.iterator();
                while (it.hasNext()) {
                    KeYJavaType kjt = it.next();
                    Function instance = kjt.getSort().getInstanceofSymbol(
                            services);
                    result = TB.or(result,
                                   TB.equals(
                            TB.func(instance, TB.var(excVar)),
                            TB.TRUE(services)));
                }

                return result;
            }
        });

        // quantifiers
        translationMethods.put(JMLKeyWord.FORALL,
                               new JMLQuantifierTranslationMethod() {

            @Override
            public Term translateQuantifier(QuantifiableVariable qv,
                                            Term t)
                    throws SLTranslationException {
                return TB.all(qv, t);
            }


            @Override
            public Term combineQuantifiedTerms(Term t1,
                                               Term t2)
                    throws SLTranslationException {
                return TB.imp(t1, t2);
            }
        });
        translationMethods.put(JMLKeyWord.EXISTS,
                               new JMLQuantifierTranslationMethod() {

            @Override
            public Term translateQuantifier(QuantifiableVariable qv,
                                            Term t)
                    throws SLTranslationException {
                return TB.ex(qv, t);
            }


            @Override
            public Term combineQuantifiedTerms(Term t1,
                                               Term t2)
                    throws SLTranslationException {
                return TB.and(t1, t2);
            }
        });
        translationMethods.put(JMLKeyWord.BSUM, new JMLTranslationMethod() {

            @Override
            public SLExpression translate(
                    SLTranslationExceptionManager excManager,
                    Object... params)
                    throws SLTranslationException {
                checkParameters(params,
                                SLExpression.class, SLExpression.class,
                                SLExpression.class, KeYJavaType.class,
                                ImmutableList.class, Services.class);
                SLExpression a = (SLExpression) params[0];
                SLExpression b = (SLExpression) params[1];
                SLExpression t = (SLExpression) params[2];
                KeYJavaType declsType = (KeYJavaType) params[3];
                ImmutableList<LogicVariable> declVars =
                        (ImmutableList<LogicVariable>) params[4];
                Services services = (Services) params[5];
                KeYJavaType promo = services.getTypeConverter().getPromotedType(declsType, t.getType());

                if (!(declsType.getJavaType().equals(PrimitiveType.JAVA_INT)
                        || declsType.getJavaType().equals(PrimitiveType.JAVA_BIGINT))) {
                    throw new SLTranslationException("bounded sum variable must be of type int or \\bigint");
                } else if (declVars.size() != 1) {
                    throw new SLTranslationException(
                            "bounded sum must declare exactly one variable");
                }
                LogicVariable qv = (LogicVariable) declVars.head();
                Term resultTerm = TB.bsum(qv, a.getTerm(), b.getTerm(), t.getTerm(), services);
                return new SLExpression(resultTerm, 
                        promo.getJavaType() == PrimitiveType.JAVA_BIGINT ?
                                promo : t.getType());
            }
        });
        translationMethods.put(JMLKeyWord.SUM,
                               new JMLBoundedNumericalQuantifierTranslationMethod() {

            @Override
            public Term translateBoundedNumericalQuantifier(
                    QuantifiableVariable qv,
                    Term lo,
                    Term hi,
                    Term body) {
                return TB.bsum(qv, lo, hi, body, services);
            }
        });

        translationMethods.put(JMLKeyWord.NUM_OF,
                               new JMLBoundedNumericalQuantifierTranslationMethod() {

            @Override
            public Term translateBoundedNumericalQuantifier(
                    QuantifiableVariable qv,
                    Term lo,
                    Term hi,
                    Term body) {
                final Term cond = TB.ife(TB.convertToFormula(body, services),
                                         TB.one(services), TB.zero(services));
                return TB.bsum(qv, lo, hi, cond, services);
            }
        });

        // primary expressions
        translationMethods.put(JMLKeyWord.INV_FOR,
                               new JMLTranslationMethod() {

            @Override
            public SLExpression translate(
                    SLTranslationExceptionManager excManager,
                    Object... params)
                    throws SLTranslationException {
                checkParameters(params, Services.class, SLExpression.class);
                final Services services = (Services)params[0];
                Function inv = services.getJavaInfo().getInv();
                Term obj = ((SLExpression) params[1]).getTerm();
                return new SLExpression(TB.func(inv, TB.heap(services), obj));
            }
        });
        
//        translationMethods.put(JMLKeyWord.NOT_MOD, new JMLPostExpressionTranslationMethod(){
//
//            @Override
//            protected String name() {
//                return "\\not_modified";
//            }
//
//            /**
//             * @param services Services
//             * @param heapAtPre The pre-state heap (since we are in a post-condition)
//             * @param params Must be of length 1 with a Term (store-ref expression)
//             */
//            @Override
//            protected Term translate(Services services, Term heapAtPre, Object[] params) throws SLTranslationException {
//                checkParameters(params, Term.class);
//                Term t = (Term) params[0];
//
//                // collect variables from storereflist
//                java.util.List<Term> storeRefs = new java.util.ArrayList<Term>();
//                final LocSetLDT ldt = services.getTypeConverter().getLocSetLDT();
//                final HeapLDT heapLDT = services.getTypeConverter().getHeapLDT();
//                while (t.op() == ldt.getUnion()){
//                    storeRefs.add(t.sub(0));
//                    t = t.sub(1);
//                }
//                storeRefs.add(t);
//                // construct equality predicates
//                Term res = TB.tt();
//                for (Term sr: storeRefs){
//                    if (sr.op() == ldt.getSingleton()){
//                        final Term ref = TB.dot(services, Sort.ANY, sr.sub(0), sr.sub(1));
//                        res = TB.and(res, TB.equals(ref,convertToOld(services, heapAtPre, ref)));
//                    } else if (sr.op() == ldt.getEmpty()){
//                        // do nothing
//                    } else if (sr.op().equals(ldt.getSetMinus()) && sr.sub(0).op().equals(ldt.getAllLocs()) && sr.sub(1).op().equals(ldt.getFreshLocs())){
//                        // this is the case for "\everything"
//                        final JavaInfo ji = services.getJavaInfo();
//                        final LogicVariable fld = new LogicVariable(new Name("f"), heapLDT.getFieldSort());
//                        final LogicVariable obj = new LogicVariable(new Name("o"), ji.objectSort());
//                        final Term objTerm = TB.var(obj);
//                        final Term fldTerm = TB.var(fld);
//                        final Term ref = TB.dot(services, Sort.ANY, objTerm, fldTerm);
//                        final Term fresh = TB.subset(services, TB.singleton(services, objTerm, fldTerm ), TB.freshLocs(services, heapAtPre));
//                        final Term bodyTerm = TB.or(TB.equals(ref, convertToOld(services, heapAtPre, ref)),fresh);
//                        res = TB.and(res, TB.all(fld, TB.all(obj, bodyTerm)));
//                    } else {
//                        // all other results are not meant to occur
//                        throw new SLTranslationException("Term "+sr+" is not a valid store-ref expression.");
//                    }
//                }
//                return res;
//            }
//
//        });

        
        translationMethods.put(JMLKeyWord.INDEX_OF, new JMLTranslationMethod() {

            @Override
            public Object translate(SLTranslationExceptionManager excManager,
                                    Object... params)
                    throws SLTranslationException {
                checkParameters(params, Services.class, SLExpression.class, SLExpression.class);
                final Services services = (Services)params[0];
                final Term seq = ((SLExpression)params[1]).getTerm();
                final Term elem = ((SLExpression)params[2]).getTerm();
                final KeYJavaType inttype = services.getJavaInfo().getPrimitiveKeYJavaType(PrimitiveType.JAVA_BIGINT);
                return new SLExpression(TB.indexOf(services,seq,elem),inttype);
            }
        });
        
        translationMethods.put(JMLKeyWord.SEQ_GET, new JMLTranslationMethod() {

            @Override
            public Object translate(SLTranslationExceptionManager excManager,
                                    Object... params)
                    throws SLTranslationException {
                checkParameters(params, Services.class, SLExpression.class,
                                SLExpression.class);
                final Services services = (Services) params[0];
                final Term seq = ((SLExpression) params[1]).getTerm();
                final Term idx = ((SLExpression) params[2]).getTerm();
                return new SLExpression(TB.seqGet(services, Sort.ANY, seq, idx));
            }
        });
        
        translationMethods.put(JMLKeyWord.SEQ_CONCAT,
                               new JMLTranslationMethod() {

            @Override
            public Object translate(SLTranslationExceptionManager excManager,
                                    Object... params)
                    throws SLTranslationException {
                checkParameters(params, Services.class, SLExpression.class,
                                SLExpression.class);
                final Services services = (Services) params[0];
                final Term seq1 = ((SLExpression) params[1]).getTerm();
                final Term seq2 = ((SLExpression) params[2]).getTerm();
                final KeYJavaType seqtype =
                        services.getJavaInfo().getPrimitiveKeYJavaType("\\seq");
                return new SLExpression(TB.seqConcat(services, seq1, seq2),
                                        seqtype);
            }
        });
        
        translationMethods.put(JMLKeyWord.CONTAINS, new JMLTranslationMethod() {
            // this is a quick hack; to be removed eventually; hopefully there will be support for set ADTs soon, so this will be obsolete

            /** @deprecated */
            @Override
            public Object translate(SLTranslationExceptionManager excManager, Object... params)
                    throws SLTranslationException {
                checkParameters(params, Services.class, SLExpression.class, SLExpression.class);
                final Services services = (Services)params[0];
                final Term seq = ((SLExpression)params[1]).getTerm();
                final Term elem = ((SLExpression)params[2]).getTerm();
                final LogicVariable i = new LogicVariable(new Name("i"), services.getJavaInfo().getPrimitiveKeYJavaType(PrimitiveType.JAVA_BIGINT).getSort());
                final Term body = TB.and(TB.leq(TB.zero(services), TB.var(i), services),TB.lt(TB.var(i), TB.seqLen(services, seq), services), TB.equals(TB.seqGet(services, Sort.ANY, seq, TB.var(i)), elem));
                return new SLExpression(TB.ex(i, body));
            }
        });
        
        
        translationMethods.put(JMLKeyWord.REACH,
                               new JMLFieldAccessExpressionTranslationMethod() {

            @Override
            public Object translate(SLTranslationExceptionManager excManager,
                                    Object... params)
                    throws SLTranslationException {
                checkParameters(params, Term.class, SLExpression.class,
                                SLExpression.class, SLExpression.class,
                                Services.class);
                final Term t = (Term) params[0];
                final SLExpression e1 = (SLExpression) params[1];
                final SLExpression e2 = (SLExpression) params[2];
                final SLExpression e3 = (SLExpression) params[3];
                final Services services = (Services) params[4];
                final LogicVariable stepsLV = e3 == null
                                              ? new LogicVariable(new Name("n"),
                                                                  services.getTypeConverter().getIntegerLDT().targetSort())
                        : null;
                final Term h = TB.heap(services);
                final Term s = getFields(excManager, t, services);
                final Term o = e1.getTerm();
                final Term o2 = e2.getTerm();
                final Term n = e3 == null ? TB.var(stepsLV) : e3.getTerm();
                Term reach = TB.reach(services, h, s, o, o2, n);
                if (e3 == null) {
                    reach = TB.ex(stepsLV, reach);
                }
                return new SLExpression(reach);
            }
        });
        
        translationMethods.put(JMLKeyWord.REACH_LOCS,
                               new JMLFieldAccessExpressionTranslationMethod() {

            @Override
            public Object translate(SLTranslationExceptionManager excManager,
                                    Object... params)
            throws SLTranslationException {
                checkParameters(params, Term.class, SLExpression.class,
                                SLExpression.class, Services.class);
                final Term t = (Term) params[0];
                final SLExpression e1 = (SLExpression) params[1];
                final SLExpression e3 = (SLExpression) params[2];
                final Services services = (Services) params[3];
                final LogicVariable objLV =
                        new LogicVariable(new Name("o"),
                                          services.getJavaInfo().objectSort());
                final LogicVariable stepsLV = e3 == null
                                              ? new LogicVariable(new Name("n"),
                                                                  services.getTypeConverter().getIntegerLDT().targetSort())
                        : null;
                final Term h = TB.heap(services);
                final Term s = getFields(excManager, t, services);
                final Term o = e1.getTerm();
                final Term o2 = TB.var(objLV);
                final Term n = e3 == null ? TB.var(stepsLV) : e3.getTerm();
                Term reach = TB.reach(services, h, s, o, o2, n);
                if (e3 == null) {
                    reach = TB.ex(stepsLV, reach);
                }

                final LogicVariable fieldLV
                = new LogicVariable(new Name("f"), services.getTypeConverter().getHeapLDT().getFieldSort());
                final Term locSet 
                = TB.guardedSetComprehension(services, 
                        new LogicVariable[]{objLV, fieldLV},
                        reach, 
                        o2,
                        TB.var(fieldLV));

                return new SLExpression(locSet, services.getJavaInfo().getPrimitiveKeYJavaType(PrimitiveType.JAVA_LOCSET));
            }
        });

        // operators
        translationMethods.put(JMLKeyWord.EQUIVALENCE,
                               new JMLEqualityTranslationMethod() {

            @Override
            public SLExpression translate(
                    SLTranslationExceptionManager excManager,
                    Object... params)
                    throws SLTranslationException {
                checkParameters(params,
                                SLExpression.class, SLExpression.class,
                                Services.class);
                SLExpression expr1 = (SLExpression) params[0];
                SLExpression expr2 = (SLExpression) params[1];
                Services services = (Services) params[2];

                checkSLExpressions(expr1, expr2, excManager, "<==>");
                return buildEqualityTerm(expr1, expr2, excManager, services);
            }
        });
        translationMethods.put(JMLKeyWord.ANTIVALENCE,
                               new JMLEqualityTranslationMethod() {

            @Override
            public SLExpression translate(
                    SLTranslationExceptionManager excManager,
                    Object... params)
                    throws SLTranslationException {
                checkParameters(params,
                                SLExpression.class, SLExpression.class,
                                Services.class);
                SLExpression expr1 = (SLExpression) params[0];
                SLExpression expr2 = (SLExpression) params[1];
                Services services = (Services) params[2];

                checkSLExpressions(expr1, expr2, excManager, "<=!=>");
                SLExpression eq =
                        buildEqualityTerm(expr1, expr2, excManager, services);
                return new SLExpression(TB.not(eq.getTerm()), eq.getType());
            }
        });
        translationMethods.put(JMLKeyWord.EQ,
                               new JMLEqualityTranslationMethod() {

            @Override
            public SLExpression translate(
                    SLTranslationExceptionManager excManager,
                    Object... params)
                    throws SLTranslationException {
                checkParameters(params,
                                SLExpression.class, SLExpression.class,
                                Services.class);
                SLExpression expr1 = (SLExpression) params[0];
                SLExpression expr2 = (SLExpression) params[1];
                Services services = (Services) params[2];

                checkSLExpressions(expr1, expr2, excManager, "==");
                return buildEqualityTerm(expr1, expr2, excManager, services);
            }
        });
        translationMethods.put(JMLKeyWord.NEQ,
                               new JMLEqualityTranslationMethod() {

            @Override
            public SLExpression translate(
                    SLTranslationExceptionManager excManager,
                    Object... params)
                    throws SLTranslationException {
                checkParameters(params,
                                SLExpression.class, SLExpression.class,
                                Services.class);
                SLExpression expr1 = (SLExpression) params[0];
                SLExpression expr2 = (SLExpression) params[1];
                Services services = (Services) params[2];

                checkSLExpressions(expr1, expr2, excManager, "!=");
                SLExpression eq =
                        buildEqualityTerm(expr1, expr2, excManager, services);
                if (eq.getType() != null) {
                    return new SLExpression(TB.not(eq.getTerm()), eq.getType());
                } else {
                    return new SLExpression(TB.not(eq.getTerm()));
                }
            }
        });

        translationMethods.put(JMLKeyWord.SHIFT_RIGHT, new JMLArithmeticOperationTranslationMethod(){

            @Override
            public SLExpression translate(JavaIntegerSemanticsHelper intHelper, SLExpression a, SLExpression e)
            throws SLTranslationException {
                checkNotBigint(a);
                checkNotBigint(e);

                return intHelper.buildRightShiftExpression(a, e);
            }

            @Override
            public String opName() {
                return "shift right";
            }

        });

        translationMethods.put(JMLKeyWord.SHIFT_LEFT, new JMLArithmeticOperationTranslationMethod(){

            @Override
            public SLExpression translate(JavaIntegerSemanticsHelper intHelper, SLExpression result, SLExpression e)
            throws SLTranslationException {
                checkNotBigint(result);
                checkNotBigint(e);

                return intHelper.buildLeftShiftExpression(result, e);
            }

            @Override
            public String opName() {
                return "shift left";
            }

        });

        translationMethods.put(JMLKeyWord.UNSIGNED_SHIFT_RIGHT, new JMLArithmeticOperationTranslationMethod(){

            @Override
            public SLExpression translate(JavaIntegerSemanticsHelper intHelper, SLExpression result, SLExpression e)
            throws SLTranslationException {
                checkNotBigint(result);
                checkNotBigint(e);

                return intHelper.buildUnsignedRightShiftExpression(result, e);
            }

            @Override
            public String opName() {
                return "unsigned shift right";
            }
        });
        
        translationMethods.put(JMLKeyWord.ADD, new JMLArithmeticOperationTranslationMethod(){

            @Override
            public String opName() {
                return "add";
            }

            @Override
            protected SLExpression translate(JavaIntegerSemanticsHelper intHelper, SLExpression left,
                    SLExpression right) throws SLTranslationException {
                    return intHelper.buildAddExpression(left, right);
            }
            
        });
        
        translationMethods.put(JMLKeyWord.SUBTRACT, new JMLArithmeticOperationTranslationMethod(){

            @Override
            protected String opName() {
                return ("subtract");
            }

            @Override
            protected SLExpression translate(JavaIntegerSemanticsHelper intHelper, SLExpression left,
                    SLExpression right) throws SLTranslationException {
                return intHelper.buildSubExpression(left, right);
            }
            
        });
        
        
        translationMethods.put(JMLKeyWord.COMMENTARY,
                               new JMLTranslationMethod() {

            @Override
            public Object translate(SLTranslationExceptionManager excManager,
                                    Object... params)
                    throws SLTranslationException {

                checkParameters(params, Services.class, Token.class,
                        LocationVariable.class, LocationVariable.class, 
                        ImmutableList.class, Term.class);
                
                Services services = (Services) params[0];
                Token desc = (Token) params[1]; 
                LocationVariable selfVar = (LocationVariable) params[2];
                LocationVariable resultVar = (LocationVariable) params[3];
                ImmutableList<LocationVariable> paramVars = 
                    (ImmutableList<LocationVariable>) params[4];
                Term heapAtPre = (Term) params[5];
                
                // strip leading and trailing (* ... *)
                String text = desc.getText();
                text = text.substring(2, text.length() - 2);
                
                // prepare namespaces
                NamespaceSet namespaces = services.getNamespaces().copy();
                Namespace programVariables = namespaces.programVariables();

                if (heapAtPre != null
                    && heapAtPre.op() instanceof ProgramVariable) {
                    programVariables.add(heapAtPre.op());
                }

                if (selfVar != null) {
                    programVariables.add(selfVar);
                }

                if (resultVar != null) {
                    programVariables.add(resultVar);
                }

                if (paramVars != null) {
                    for (ProgramVariable param : paramVars) {
                        programVariables.add(param);
                    }
                }

                SLExpression result;
                try {
                    result = new SLExpression(TB.parseTerm(text, services,
                                                           namespaces));
                    return result;
                } catch (ParserException ex) {
                    throw excManager.createException("Cannot parse embedded JavaDL: "
                                                     + text, desc, ex);
                }
            }
        });
        
        translationMethods.put(JMLKeyWord.DL, new JMLTranslationMethod() {
            @Override
            public Object translate(SLTranslationExceptionManager excManager,
                                    Object... params)
                    throws SLTranslationException {
                checkParameters(params, Token.class, ImmutableList.class,
                                Services.class);
                
                Token escape = (Token) params[0];
                ImmutableList<SLExpression> list =
                        (ImmutableList<SLExpression>) params[1];
                Services services = (Services) params[2];

                // strip leading "\dl_"
                String functName = escape.getText().substring(4);
                Namespace funcs = services.getNamespaces().functions();
                Named symbol = funcs.lookup(new Name(functName));
                
                if (symbol != null) {
                    // Function symbol found

                    assert symbol instanceof Function : "Expecting a function symbol in this namespace";
                    Function function = (Function) symbol;
                    
                    Term[] args;
                    if (list == null) {
                        // empty parameter list
                        args = new Term[0];
                    } else {

                        Term heap = TB.heap(services);

                        // special casing "implicit heap" arguments:
                        // omitting one argument means first argument is "heap"
                        int i = 0;
                        if (function.arity() == list.size() + 1
                                && function.argSort(0) == heap.sort()) {
                            args = new Term[list.size() + 1];
                            args[i++] = heap;
                        } else {
                            args = new Term[list.size()];
                        }

                        for (SLExpression expr : list) {
                            if (!expr.isTerm()) {
                                throw new SLTranslationException("Expecting a term here, not: "
                                                                 + expr);
                            }
                            args[i++] = expr.getTerm();
                        }
                    }

                    try {
                        Term resultTerm = TB.func(function, args, null);
                        SLExpression result = new SLExpression(resultTerm);
                        return result;
                    } catch (TermCreationException ex) {
                        throw excManager.createException("Cannot create term " + function.name() + 
                                "(" + MiscTools.join(args, ", ") + ")", escape, ex);
                    }
                    
                }

                assert symbol == null;  // no function symbol found
                
                Namespace progVars = services.getNamespaces().programVariables();
                symbol = progVars.lookup(new Name(functName));
                
                if (symbol == null) {
                    throw excManager.createException("Unknown escaped symbol "
                                                     + functName, escape);
                }
                
                assert symbol instanceof ProgramVariable : "Expecting a program variable";
                ProgramVariable pv = (ProgramVariable) symbol;
                try {
                    Term resultTerm = TB.var(pv);
                    SLExpression result = new SLExpression(resultTerm);
                    return result; 
                } catch (TermCreationException ex) {
                    throw excManager.createException("Cannot create term "
                                                     + pv.name(), escape, ex);
                }
                
            }
        });

        // others
        translationMethods.put(JMLKeyWord.ARRAY_REF,
                               new JMLTranslationMethod() {

            @Override
            public SLExpression translate(
                    SLTranslationExceptionManager excManager,
                    Object... params)
            throws SLTranslationException {
                checkParameters(params, Services.class, SLExpression.class,
                                String.class, Token.class, SLExpression.class,
                                SLExpression.class);
                Services services = (Services) params[0];
                SLExpression receiver = (SLExpression) params[1];
                String fullyQualifiedName = (String) params[2];
                Token lbrack = (Token) params[3];
                SLExpression rangeFrom = (SLExpression) params[4];
                SLExpression rangeTo = (SLExpression) params[5];
                SLExpression result = null;
                try {
                    whatToDoFirst(excManager, receiver, fullyQualifiedName,
                                  lbrack);

                    //arrays
                    if (receiver.getType().getJavaType() instanceof ArrayType) {
                        result = translateArrayReference(services, receiver,
                                rangeFrom, rangeTo);

                        //sequences 
                    } else {
                        result = translateSequenceReference(services, receiver,
                                rangeFrom, rangeTo);   
                    }
                    return result;
                }
                catch (TermCreationException tce){
                    throw excManager.createException(tce.getMessage());
                }}

            private void whatToDoFirst(SLTranslationExceptionManager excManager,
                                       SLExpression receiver,
                                       String fullyQualifiedName,
                                       Token lbrack)
                    throws SLTranslationException {
                if (receiver == null) {
                    throw excManager.createException("Array \""
                                                     + fullyQualifiedName
                                                     + "\" not found.",
                               lbrack);
                } else if (receiver.isType()) {
                    throw excManager.createException("Error in array expression: \""
                                                     + fullyQualifiedName
                                                     + "\" is a type.", lbrack);
                } else if (!(receiver.getType().getJavaType() instanceof ArrayType
                             || receiver.getType().getJavaType().equals(
                        PrimitiveType.JAVA_SEQ))) {
                    throw excManager.createException("Cannot access "
                                                     + receiver.getTerm()
                               + " as an array.");
                }
            }

            private SLExpression translateArrayReference(Services services,
                                                         SLExpression receiver,
                                                         SLExpression rangeFrom,
                                                         SLExpression rangeTo) {
                SLExpression result;
                if (rangeFrom == null) {
                    // We have a star. A star includes all components of an array even
                    // those out of bounds. This makes proving easier.      
                    Term t = TB.allFields(services, receiver.getTerm());
                    result = new SLExpression(t);
                } else if (rangeTo != null) {
                    // We have "rangeFrom .. rangeTo"
                    Term t = TB.arrayRange(services, 
                            receiver.getTerm(), 
                            rangeFrom.getTerm(), 
                            rangeTo.getTerm());
                    result = new SLExpression(t);
                } else {
                    // We have a regular array access
                    Term t = TB.dotArr(services, 
                            receiver.getTerm(),
                            rangeFrom.getTerm());
                    ArrayType arrayType =
                            (ArrayType) receiver.getType().getJavaType();
                    KeYJavaType elementType =
                            arrayType.getBaseType().getKeYJavaType();
                    result = new SLExpression(t, elementType);
                }
                return result;
            }


            private SLExpression translateSequenceReference(Services services,
                                                            SLExpression receiver,
                                                            SLExpression rangeFrom,
                                                            SLExpression rangeTo)
                    throws SLTranslationException {
                if (rangeFrom == null) {
                    // a star
                    return new SLExpression(TB.allFields(services,
                                                         receiver.getTerm()));
                } else if (rangeTo != null) {
                        Term t = TB.seqSub(services, 
                                receiver.getTerm(), 
                                rangeFrom.getTerm(), 
                                rangeTo.getTerm());
                        return new SLExpression(t);
                    } else {
                        Term t = TB.seqGet(services, 
                                Sort.ANY,
                                receiver.getTerm(), 
                                rangeFrom.getTerm());
                        return new SLExpression(t);
                    }
            }
        });
        translationMethods.put(JMLKeyWord.STORE_REF_EXPR,
                               new JMLTranslationMethod() {

            @Override
            public Term translate(SLTranslationExceptionManager excManager,
                                  Object... params)
                    throws SLTranslationException {
                checkParameters(params, SLExpression.class, Services.class);
                SLExpression expr = (SLExpression) params[0];
                Services services = (Services) params[1];
                if (expr.isTerm()) {
                    Term t = expr.getTerm();
                    LocSetLDT locSetLDT =
                            services.getTypeConverter().getLocSetLDT();
                    if (t.sort().equals(locSetLDT.targetSort())
                        || t.op().equals(locSetLDT.getSingleton())) {
                        return t;
                    } else {
                        JMLTranslationMethod createMethod =
                                translationMethods.get(JMLKeyWord.CREATE_LOCSET);
                        ImmutableList<SLExpression> exprList =
                                ImmutableSLList.<SLExpression>nil();
                        exprList = exprList.append(expr);
                        return (Term) createMethod.translate(excManager,
                                                             exprList, services);
//                        throw excManager.createException("Not a valid storeref expression: "
//                                                         + t);
                    }
                }
                throw excManager.createException("Not a term: " + expr);
            }
        });
        translationMethods.put(JMLKeyWord.CREATE_LOCSET,
                               new JMLTranslationMethod() {

            @Override
            public Term translate(
                    SLTranslationExceptionManager excManager,
                    Object... params)
                    throws SLTranslationException {
                checkParameters(params, ImmutableList.class, Services.class);
                ImmutableList<SLExpression> exprList =
                        (ImmutableList<SLExpression>) params[0];
                Services services = (Services) params[1];

                ImmutableList<Term> singletons = ImmutableSLList.<Term>nil();
                for (SLExpression expr : exprList) {
                    if (expr.isTerm()) {
                        Term t = expr.getTerm();
                        LocSetLDT locSetLDT =
                                services.getTypeConverter().getLocSetLDT();
                        if (!t.equals(locSetLDT.getSingleton())) {
                            HeapLDT heapLDT =
                                    services.getTypeConverter().getHeapLDT();
                            if (heapLDT.getSortOfSelect(t.op()) != null) {
                                final Term objTerm = t.sub(1);
                                final Term fieldTerm = t.sub(2);
                                t = TB.singleton(services, objTerm, fieldTerm);
                                singletons = singletons.append(t);
                            } else {
                                throw excManager.createException("Can't create a locset from "
                                                                 + t + ".");
    }
                        } else {
                            throw excManager.createException("Can't create a locset of a singleton: "
                                                             + expr);
                        }
                    } else {
                        throw excManager.createException("Not a term: " + expr);
                    }
                }
                return TB.union(services, singletons);
            }
        });
        translationMethods.put(JMLKeyWord.PAIRWISE_DISJOINT,
                               new JMLTranslationMethod() {

            @Override
            public SLExpression translate(
                    SLTranslationExceptionManager excManager,
                    Object... params)
                    throws SLTranslationException {
                checkParameters(params, ImmutableList.class, Services.class);
                ImmutableList<Term> list =
                        (ImmutableList<Term>) params[0];
                Services services = (Services) params[1];

                ImmutableList<Term> disTerms = ImmutableSLList.<Term>nil();
                for (Term t1 : list) {
                    for (Term t2 : list) {
                        if (t1 != t2) {
                            Term dis = TB.disjoint(services, t1, t2);
                            disTerms = disTerms.append(dis);
                        }
                    }
                }
                return new SLExpression(TB.and(disTerms));
            }
        });
    }


    /**
     *
     */
    public static <T> T translate(PositionedString expr,
                                  KeYJavaType specInClass,
                                  ProgramVariable selfVar,
                                  ImmutableList<ProgramVariable> paramVars,
                                  ProgramVariable resultVar,
                                  ProgramVariable excVar,
                                  Term heapAtPre,
                                  Term savedHeapAtPre,
                                  Class<T> resultClass,
                                  Services services)
            throws SLTranslationException {
        final KeYJMLParser parser = new KeYJMLParser(expr, services,
                                                     specInClass, selfVar,
                                                     paramVars, resultVar,
                                                     excVar, heapAtPre,
                                                     savedHeapAtPre);
        Object result = null;
        try {
            result = parser.top();
        } catch (antlr.ANTLRException e) {
            throw parser.getExceptionManager().convertException(e);
        }
        return castToReturnType(result, resultClass);
    }
    

    public <T> T translate(String jmlKeyWordName,
                           Class<T> resultClass,
                           Object... params)
            throws SLTranslationException {
        try {
            JMLKeyWord jmlKeyWord = JMLKeyWord.jmlValueOf(jmlKeyWordName);
            JMLTranslationMethod m = translationMethods.get(jmlKeyWord);
            if (m == null) {
                throw excManager.createException(
                        "Unknown JML-keyword or unknown translation for "
                        + "JML-keyword \"" + jmlKeyWordName
                        + "\". The keyword seems "
                        + "not to be supported yet.");
            }
            Object result = m.translate(excManager, params);
            resultClass.cast(result);
            return castToReturnType(result, resultClass);
        } catch (IllegalArgumentException e) {
            throw excManager.createException(
                    "Unknown JML-keyword or unknown translation for "
                    + "JML-keyword \"" + jmlKeyWordName
                    + "\". The keyword seems "
                    + "not to be supported yet.");
        } catch (TermCreationException e) {
            throw excManager.createException(e.getMessage());
        }
    }


    //-------------------------------------------------------------------------
    // private methods
    //-------------------------------------------------------------------------
    private void checkParameters(Object[] params,
                                 Class<?>... classes)
            throws SLTranslationException {
        boolean ok = true;
        int i = 0;
        while (i < params.length && i < classes.length && ok) {
            ok &= params[i] == null || classes[i].isInstance(params[i]);
            i++;
        }
        if (!ok) {
            throw new SLTranslationException(
                    "Parameter " + i + " does not match the expected type.\n"
                    + "Parameter type was: "
                    + params[i - 1].getClass().getName()
                    + "\nExpected type was:  " + classes[i - 1].getName());
        } else if (i < classes.length) {
            throw new SLTranslationException(
                    "Parameter" + i + " is missing. The expected type is \""
                    + classes[i].toString() + "\".");
        } else if (i < params.length) {
            throw new SLTranslationException(
                    (params.length - i) + " more parameters than expected.");
        }
    }


    private static <T> T castToReturnType(Object result,
                                          Class<T> resultClass)
            throws SLTranslationException {
        if (!resultClass.isInstance(result)) {
            throw new SLTranslationException(
                    "Return value does not match the expected return type:\n"
                    + "Return type was: " + result.getClass() + "\n"
                    + "Expected type was: " + resultClass);
        }
        return resultClass.cast(result);
    }


    /**
     * This is used for features without semantics such as labels or annotations.
     * @author bruns
     * @since 1.7.2178
     */
    @SuppressWarnings("unused")
    private void addIgnoreWarning(String feature) {
        String msg = feature + " is not supported and has been silently ignored.";
        // TODO: wasn't there some collection of non-critical warnings ???
    }

    //-------------------------------------------------------------------------
    // private classes
    //-------------------------------------------------------------------------

    private abstract class JMLQuantifierTranslationMethod implements
            JMLTranslationMethod {
            
            protected Services services;


        /**
         * Add implicit "non-null" and "created" guards for reference types,
         * "in-bounds" guards for integer types. Then, translateToTerm the quantifier.
         * @param quantName
         * @param declVars
         * @param expr
         * @param preTerm
         * @param bodyTerm
         * @param nullable
         * @param services
         * @return
         * @throws SLTranslationException
         */
        @SuppressWarnings("unchecked")
        @Override
        public Term translate(SLTranslationExceptionManager excManager,
                              Object... params)
                throws SLTranslationException {
            checkParameters(params,
                            Term.class, Term.class, KeYJavaType.class,
                            ImmutableList.class, Boolean.class, Services.class);
            Term preTerm = (Term) params[0];
            Term bodyTerm = (Term) params[1];
            KeYJavaType declsType = (KeYJavaType) params[2];
            ImmutableList<LogicVariable> declVars =
                    (ImmutableList<LogicVariable>) params[3];
            boolean nullable = (Boolean) params[4];
            services = (Services) params[5];

            Term nullTerm = TB.NULL(services);
            for (LogicVariable lv : declVars) {
                preTerm = TB.and(preTerm,
                                 TB.reachableValue(services, TB.var(lv),
                                                   declsType));
                if (lv.sort().extendsTrans(services.getJavaInfo().objectSort())
                    && !nullable) {
                    preTerm = TB.and(preTerm, TB.not(TB.equals(TB.var(lv),
                                                               nullTerm)));
                }
            }

            return translateQuantifiers(declVars, preTerm, bodyTerm);
        }


        public Term translateQuantifiers(Iterable<LogicVariable> qvs,
                                         Term t1,
                                         Term t2)
                throws SLTranslationException {
            t2 = TB.convertToFormula(t2, services);
            Term result = combineQuantifiedTerms(t1, t2);
            for (LogicVariable qv : qvs) {
                result = translateQuantifier(qv, result);
            }
            return result;
        }


        public abstract Term combineQuantifiedTerms(Term t1,
                                                    Term t2)
                throws SLTranslationException;


        public abstract Term translateQuantifier(QuantifiableVariable qv,
                                                 Term t)
                throws SLTranslationException;
     
    }
    
    /**
     * Abstract super-class for translation methods which enumerate fields such as <code>\reach</code>.
     * @author bruns
     *
     */
    private abstract class JMLFieldAccessExpressionTranslationMethod implements JMLTranslationMethod {
        
        /**
         * Creates an "all-objects" term from a store-ref term.
         * @param t store-ref term, needs to be a union of singletons
         * @param services
         * @return allObjects term (see <code>LocSetADT</code>)
         * @throws SLTranslationException in case <code>t</code> is not a store-ref term cosisting of unions of singletons
         */
        protected Term getFields(SLTranslationExceptionManager excManager, Term t, Services services) throws SLTranslationException {
            final LocSetLDT locSetLDT = services.getTypeConverter().getLocSetLDT();
            if(t.op().equals(locSetLDT.getUnion())) {
                final Term sub0 = getFields(excManager, t.sub(0),services);
                final Term sub1 = getFields(excManager, t.sub(1),services);
                return TB.union(services, sub0, sub1);
            } else if(t.op().equals(locSetLDT.getSingleton())) {
            return TB.allObjects(services, t.sub(1));
            } else {
                throw excManager.createException("Inacceptable field expression: " + t);
            }
        }
    }

    private abstract class JMLBoundedNumericalQuantifierTranslationMethod extends JMLQuantifierTranslationMethod {
            final static String notBounded = "Only numerical quantifier expressions of form (\\sum int i; l<=i && i<u; t) are permitted";
            final static String notInt = "Bounded numerical quantifier variable must be of type int.";


            private  boolean isBoundedNumerical(Term a, LogicVariable lv){
                    return lowerBound(a,lv)!=null && upperBound(a,lv)!=null;
            }

            /**
             * Extracts lower bound from <code>a</code> if it matches the pattern.
             * @param a guard to be disected
             * @param lv variable bound by quantifier
             * @return lower bound term (or null)
             */
            private  Term lowerBound(Term a, LogicVariable lv){
                    if(a.arity()>0 && a.sub(0).op()==Junctor.AND){
                            a=a.sub(0);
                    }
                    if(a.arity()==2 && a.op()== Junctor.AND && a.sub(0).arity()==2 && a.sub(0).sub(1).op()==lv
                                    && a.sub(0).op().equals(services.getTypeConverter().getIntegerLDT().getLessOrEquals())){
                            return a.sub(0).sub(0);
                    }
                    return null;
            }

            /**
             * Extracts upper bound from <code>a</code> if it matches the pattern.
             * @param a guard to be disected
             * @param lv variable bound by quantifier
             * @return upper bound term (or null)
             */
            private Term upperBound(Term a, LogicVariable lv){
                    if(a.arity()>0 && a.sub(0).op()==Junctor.AND){
                            a=a.sub(0);
                    }   
                    if(a.arity()==2 && a.op()==Junctor.AND && a.sub(1).arity()==2 && a.sub(1).sub(0).op()==lv
                                    && a.sub(1).op().equals(services.getTypeConverter().getIntegerLDT().getLessThan())){
                            return a.sub(1).sub(1);
                    }
                    return null;
            }


            @Override
            public Term translate(SLTranslationExceptionManager excManager, Object... params)
            throws SLTranslationException {
                    checkParameters(params,
                                    Term.class, Term.class, KeYJavaType.class,
                                    ImmutableList.class, Boolean.class, Services.class);
                    KeYJavaType declsType = (KeYJavaType) params[2];
                    if (!declsType.getJavaType().equals(PrimitiveType.JAVA_INT))
                            throw new SLTranslationException(notInt);
                    return super.translate(excManager, params);
            }


        @Override
        public Term translateQuantifiers(Iterable<LogicVariable> qvs,
                                         Term t1,
                                         Term t2)
                throws SLTranslationException {
            Iterator<LogicVariable> it = qvs.iterator();
            LogicVariable lv = it.next();
            if (it.hasNext() || !isBoundedNumerical(t1, lv)) {
                throw new SLTranslationException(notBounded);
            } else {
                return translateBoundedNumericalQuantifier(lv,
                                                           lowerBound(t1, lv),
                                                           upperBound(t1, lv),
                                                           t2);
            }
        }

            /** Creates a term for a bounded numerical quantifier (e.g., sum).*/
            public abstract Term translateBoundedNumericalQuantifier(QuantifiableVariable qv, Term lo, Term hi, Term body);


        /** Should not be called. */
        @Override
        @Deprecated
        public Term combineQuantifiedTerms(Term t1,
                                           Term t2) {
            assert false;
            return null;
        }


        /** Should not be called. */
        @Override
        @Deprecated
        public Term translateQuantifier(QuantifiableVariable qv,
                                        Term t) {
            assert false;
            return null;
        }
    }
    
    /**
     * Translation method for expressions only allowed to appear in a postcondition.
     * @author bruns
     *
     */
    private abstract class JMLPostExpressionTranslationMethod implements JMLTranslationMethod {

        protected void assertPost (Term heapAtPre) throws SLTranslationException{
            if (heapAtPre == null){
                throw new SLTranslationException("JML construct "+name()+" not allowed in this context.");
            }
        }
        

        /**
         * Converts a term so that all of its non-rigid operators refer to the pre-state.
         */
        protected Term convertToOld(Services services, Term heapAtPre, Term term) {
            assert heapAtPre != null;
            Map<Term,Term> map = new LinkedHashMap<Term, Term>();
            map.put(TB.heap(services), heapAtPre);
            OpReplacer or = new OpReplacer(map);
            return or.replace(term);
        }

        /**
         * Name of this translation method;
         */
        protected abstract String name();

        protected abstract Term translate (Services services, Term heapAtPre, Object[] params) throws SLTranslationException;

        public Term translate (Object ... params) throws SLTranslationException{
            if (!(params[0] instanceof Services && params[1] instanceof Term))
                throw new SLTranslationException(
                        "Parameter 2 does not match the expected type.\n"
                        + "Parameter type was: " + params[1].getClass().getName()
                        + "\nExpected type was:  Term");
            Term heapAtPre = (Term) params[1];
            assertPost(heapAtPre);
            return translate((Services)params[0], heapAtPre, Arrays.copyOfRange(params, 1, params.length-1));
        }
    }


    private abstract class JMLEqualityTranslationMethod implements
            JMLTranslationMethod {

        protected void checkSLExpressions(SLExpression expr1,
                                          SLExpression expr2,
                                          SLTranslationExceptionManager excManager,
                                          String eqSymb)
        throws SLTranslationException {
            if (expr1.isType() != expr2.isType()) {
                throw excManager.createException(
                        "Cannot build equality expression (" + eqSymb
                        + ") between term and type.");
            }

        }


        protected SLExpression buildEqualityTerm(SLExpression a,
                                                 SLExpression b,
                                                 SLTranslationExceptionManager excManager,
                                                 Services services)
                throws SLTranslationException {

            if (a.isTerm() && b.isTerm()) {
                return new SLExpression(buildEqualityTerm(a.getTerm(),
                                                          b.getTerm(),
                                                          excManager,
                                                          services));
            }

            if (a.isType() && b.isType()) {
                SLExpression typeofExpr;
                SLExpression typeExpr;
                if (a.getTerm() != null) {
                    typeofExpr = a;
                    typeExpr = b;
                } else {
                    if (b.getTerm() == null) {
                        throw excManager.createException(
                                "Type equality only supported for expressions "
                                + " of shape \"\\typeof(term) == \\type(Typename)\"");
                    }
                    typeofExpr = b;
                    typeExpr = a;
                }

                Sort os = typeExpr.getType().getSort();
                Function ioFunc = os.getExactInstanceofSymbol(services);

                return new SLExpression(TB.equals(
                        TB.func(ioFunc, typeofExpr.getTerm()),
                        TB.TRUE(services)));
            }

            // this should not be reached
            throw excManager.createException("Equality must be between two terms or " +
            		"two formulas, not term and formula.");
        }


        protected Term buildEqualityTerm(Term a,
                                         Term b,
                                         SLTranslationExceptionManager excManager1,
                                         Services services)
                throws SLTranslationException {

            Term result = null;
            try {
                if (a.sort() != Sort.FORMULA && b.sort() != Sort.FORMULA) {
                    result = TB.equals(a, b);
                } else {
                    result = TB.equals(TB.convertToFormula(a, services),
                                       TB.convertToFormula(b, services));
                }
                return result;
            } catch (IllegalArgumentException e) {
                throw excManager1.createException(
                        "Illegal Arguments in equality expression.");
                //"near " + LT(0));
            } catch (TermCreationException e) {
                throw excManager1.createException("Error in equality-expression\n"
                                           + a.toString() + " == "
                                           + b.toString() + ".");
            }
        }
    }
    
    /**
     * Translation methods for (binary) arithmetic operations.
     * Contains checks whether \bigint or Java integer semantics should be used.
     * @author bruns
     *
     */
    private abstract class JMLArithmeticOperationTranslationMethod implements JMLTranslationMethod {
        
        @SuppressWarnings("unused")
        protected KeYJavaType bigint;
        
        @SuppressWarnings("unused")
        protected String BIGINT_NOT_ALLOWED = "Operation "+opName()+" may only be used with primitive Java types, not with \\bigint";

        @SuppressWarnings("unused")
        protected boolean isBigint(SLExpression e) {
            assert bigint != null;
            return e.getType().equals(bigint);
        }
        
        protected void checkNotBigint(SLExpression e) throws SLTranslationException {
            if (isBigint(e)) {
                throw new SLTranslationException(BIGINT_NOT_ALLOWED);
            }
        }

        private void checkNotType(SLExpression e, SLTranslationExceptionManager man)
                throws SLTranslationException {
            if (e.isType()) {
                throw man.createException("Cannot use operation "+opName()+" on type " +
                        e.getType().getName() + ".");
            }
            assert e.isTerm();
        }
        
        @Override
        public SLExpression translate (SLTranslationExceptionManager man, Object ... params ) throws SLTranslationException{
            checkParameters(params, Services.class, SLExpression.class, SLExpression.class);
            JavaIntegerSemanticsHelper jish = new JavaIntegerSemanticsHelper((Services)params[0],man);
            bigint = ((Services)params[0]).getJavaInfo().getKeYJavaType(PrimitiveType.JAVA_BIGINT);
            SLExpression e1 = (SLExpression) params[1];
            SLExpression e2 = (SLExpression) params[2];
            checkNotType(e1,man);
            checkNotType(e2,man);
            SLExpression result = null;
            try {
                result = translate(jish,e1,e2);
            } catch (SLTranslationException cause){
                throw man.createException("Cannot create JML arithmetic expression", cause);
            }
            return result;
        }
        
        protected abstract String opName();
        protected abstract SLExpression translate(JavaIntegerSemanticsHelper intHelper, SLExpression left, SLExpression right) throws SLTranslationException;
    }
}<|MERGE_RESOLUTION|>--- conflicted
+++ resolved
@@ -89,17 +89,13 @@
         COMMENTARY ("(* *)"),
         STORE_REF_EXPR("store_ref_expr"),
         CREATE_LOCSET("create locset"),
-<<<<<<< HEAD
         PAIRWISE_DISJOINT("\\disjoint");
-=======
-        PAIRWISE_DISJOINT("\\pairwise_disjoint"),
         DL ("\\dl_"),
         ADD ("+"),
         SUBTRACT ("-"),
         SHIFT_LEFT ("<<"),
         SHIFT_RIGHT (">>"),
         UNSIGNED_SHIFT_RIGHT (">>>");
->>>>>>> b1700f59
 
         private final String jmlName;
         JMLKeyWord(String name) {
