// This file is part of KeY - Integrated Deductive Software Design
//
// Copyright (C) 2001-2011 Universitaet Karlsruhe (TH), Germany
//                         Universitaet Koblenz-Landau, Germany
//                         Chalmers University of Technology, Sweden
// Copyright (C) 2011-2013 Karlsruhe Institute of Technology, Germany
//                         Technical University Darmstadt, Germany
//                         Chalmers University of Technology, Sweden
//
// The KeY system is protected by the GNU General
// Public License. See LICENSE.TXT for details.
//

package de.uka.ilkd.key.speclang.jml.translation;

import java.util.ArrayList;
import java.util.Arrays;
import java.util.EnumMap;
import java.util.Iterator;
import java.util.List;
import java.util.Map;

import antlr.Token;
import de.uka.ilkd.key.collection.ImmutableList;
import de.uka.ilkd.key.java.JavaInfo;
import de.uka.ilkd.key.collection.ImmutableSLList;
import de.uka.ilkd.key.java.Label;
import de.uka.ilkd.key.java.Services;
import de.uka.ilkd.key.java.TypeConverter;
import de.uka.ilkd.key.java.abstraction.ArrayType;
import de.uka.ilkd.key.java.abstraction.KeYJavaType;
import de.uka.ilkd.key.java.abstraction.PrimitiveType;
import de.uka.ilkd.key.ldt.BooleanLDT;
import de.uka.ilkd.key.ldt.HeapLDT;
import de.uka.ilkd.key.ldt.LocSetLDT;
import de.uka.ilkd.key.logic.*;
import de.uka.ilkd.key.logic.op.Function;
import de.uka.ilkd.key.logic.op.IObserverFunction;
import de.uka.ilkd.key.logic.op.Junctor;
import de.uka.ilkd.key.logic.op.LocationVariable;
import de.uka.ilkd.key.logic.op.LogicVariable;
import de.uka.ilkd.key.logic.op.ProgramVariable;
import de.uka.ilkd.key.logic.op.QuantifiableVariable;
import de.uka.ilkd.key.logic.sort.Sort;
import de.uka.ilkd.key.parser.ParserException;
import de.uka.ilkd.key.proof.OpReplacer;
import de.uka.ilkd.key.speclang.PositionedString;
import de.uka.ilkd.key.speclang.translation.JavaIntegerSemanticsHelper;
import de.uka.ilkd.key.speclang.translation.SLExpression;
import de.uka.ilkd.key.speclang.translation.SLTranslationException;
import de.uka.ilkd.key.speclang.translation.SLTranslationExceptionManager;
import de.uka.ilkd.key.util.Debug;
import de.uka.ilkd.key.util.LinkedHashMap;
import de.uka.ilkd.key.util.MiscTools;
import de.uka.ilkd.key.util.Pair;
import de.uka.ilkd.key.util.Triple;



/**
 * Translates JML expressions to FOL.
 */
final class JMLTranslator {

    private final static TermBuilder TB = TermBuilder.DF;
    private final String fileName;
    private Services services;                          // to be used in future
    private SLTranslationExceptionManager excManager;
    private List<PositionedString> warnings = new ArrayList<PositionedString>();

    private EnumMap<JMLKeyWord, JMLTranslationMethod> translationMethods;

    public static enum JMLKeyWord {
    	// general features, not necessarily keywords
        ARRAY_REF ("array reference"),
        INV ("\\inv"),
        INV_FOR ("\\invariant_for"),
        CAST ("cast"),
        CONDITIONAL ("conditional"),
        FRESH ("\\fresh"),

        // clauses
        ACCESSIBLE ("accessible"),
        ASSIGNABLE ("assignable"),
        DEPENDS ("depends"),
        ENSURES ("ensures"),
        MODEL_METHOD_AXIOM ("model_method_axiom"),
        REPRESENTS ("represents"),
        REQUIRES ("requires"),
        SIGNALS ("signals"),
        SIGNALS_ONLY ("signals_only"),

        // quantifiers and "generalized quantifiers"
        FORALL ("\\forall"),
        EXISTS ("\\exists"),
        BSUM ("\\bsum"),
        MIN ("\\min"),
        MAX ("\\max"),
        NUM_OF ("\\num_of"),
        PRODUCT ("\\product"),
        SUM ("\\sum"),

        // ADT stuff
        SEQ_DEF ("\\seq_def"),
        STORE_REF_EXPR("store_ref_expr"),
        CREATE_LOCSET("create locset"),
        PAIRWISE_DISJOINT("\\disjoint"),
        EMPTY ("\\empty"),
        UNION ("\\set_union"),
        INTERSECT ("\\intersect"),
        SINGLETON ("\\singleton"),
        SETMINUS ("\\set_minus"),
        UNIONINF ("\\infinite_union"),
        DISJOINT ("\\disjoint"),
        SUBSET ("\\subset"),

        // logical operators
        EQUIVALENCE ("<==>"),
        ANTIVALENCE ("<=!=>"),
        EQ ("=="),
        NEQ ("!="),
        NOT_MOD ("\\not_modified"),
        VALUES ("\\values"),
        INDEX ("\\index"),
        INDEX_OF ("\\seq_indexOf"),
        SEQ_GET ("\\seq_get"),
        SEQ_CONCAT ("\\seq_concat"),
        REACH ("reach"),
        REACH_LOCS ("reachLocs"),
        COMMENTARY ("(* *)"),
        DL ("\\dl_"),

        // arithmetic
        ADD ("+"),
        SUBTRACT ("-"),
        SHIFT_LEFT ("<<"),
        SHIFT_RIGHT (">>"),
        UNSIGNED_SHIFT_RIGHT (">>>"),
        BREAKS ("breaks"),
        CONTINUES ("continues"),
        RETURNS ("returns");

        private final String jmlName;
        JMLKeyWord(String name) {
            jmlName = name;
        }


        public String jmlName() {
            return jmlName;
        }

        @Override
        public String toString(){
            return jmlName;
        }


        public static JMLKeyWord jmlValueOf(String jmlName)
                throws IllegalArgumentException {
            for (JMLKeyWord keyWord : JMLKeyWord.values()) {
                if (keyWord.jmlName().equals(jmlName)) {
                    return keyWord;
                }
            }
            return null;
        }
    };

    public JMLTranslator(SLTranslationExceptionManager excManager, Services services) {
        this(excManager,null,services);
    }

    public JMLTranslator(SLTranslationExceptionManager excManager,
                            String fileName,
                         Services services) {
        this.excManager = excManager;
        this.services = services;
        this.fileName = fileName;

        translationMethods =
                new EnumMap<JMLKeyWord, JMLTranslationMethod>(JMLKeyWord.class) {

                    private static final long serialVersionUID = 1L;

                    public JMLTranslationMethod get(Object key) {
                        JMLTranslationMethod m = super.get(key);
                        if (m != null) {
                            return m;
                        } else {
                            throw new IllegalArgumentException(key.toString());
                        }
                    }
                };

        // clauses
        translationMethods.put(JMLKeyWord.ACCESSIBLE,
                               new JMLTranslationMethod() {

            @Override
            public Term translate(SLTranslationExceptionManager excManager,
                                  Object... params)
                    throws SLTranslationException {
                checkParameters(params, Term.class, Services.class);
                Term ensuresTerm = (Term) params[0];
                Services services = (Services) params[1];

                BooleanLDT booleanLDT =
                        services.getTypeConverter().getBooleanLDT();
                if (ensuresTerm.sort() == booleanLDT.targetSort()) {
                    return TB.convertToFormula(ensuresTerm, services);
                } else {
                    return ensuresTerm;
                }
            }
        });
        translationMethods.put(JMLKeyWord.ASSIGNABLE,
                               new JMLTranslationMethod() {

            @Override
            public Term translate(SLTranslationExceptionManager excManager,
                                  Object... params)
                    throws SLTranslationException {
                checkParameters(params, Term.class, Services.class);
                Term ensuresTerm = (Term) params[0];
                Services services = (Services) params[1];

                BooleanLDT booleanLDT =
                        services.getTypeConverter().getBooleanLDT();
                if (ensuresTerm.sort() == booleanLDT.targetSort()) {
                    return TB.convertToFormula(ensuresTerm, services);
                } else {
                    return ensuresTerm;
                }
            }
        });
        translationMethods.put(JMLKeyWord.DEPENDS,
                               new JMLTranslationMethod() {

            @Override
            public Triple<IObserverFunction, Term, Term> translate(
                    SLTranslationExceptionManager excManager,
                                    Object... params)
                    throws SLTranslationException {
                checkParameters(params, SLExpression.class, Term.class,
                                SLExpression.class, Services.class);
                SLExpression lhs = (SLExpression) params[0];
                Term rhs = (Term) params[1];
                SLExpression mby = (SLExpression) params[2];
                Services services = (Services) params[3];

                LocationVariable heap =
                        services.getTypeConverter().getHeapLDT().getHeap();
                if (!lhs.isTerm()
                    || !(lhs.getTerm().op() instanceof IObserverFunction)
                    || lhs.getTerm().sub(0).op() != heap) {
                    throw excManager.createException("Depends clause with unexpected lhs: " + lhs);
                }
                return new Triple<IObserverFunction, Term, Term>(
                        (IObserverFunction) lhs.getTerm().op(),
                        rhs,
                        mby == null ? null : mby.getTerm());
            }
        });
        translationMethods.put(JMLKeyWord.ENSURES, new JMLTranslationMethod() {

            @Override
            public Term translate(SLTranslationExceptionManager excManager,
                                  Object... params)
                    throws SLTranslationException {
                checkParameters(params, Term.class, Services.class);
                Term ensuresTerm = (Term) params[0];
                Services services = (Services) params[1];
                return TB.convertToFormula(ensuresTerm, services);
            }
        });
        translationMethods.put(JMLKeyWord.MODEL_METHOD_AXIOM, new JMLTranslationMethod() {

        	@Override
        	public Term translate(SLTranslationExceptionManager excManager, Object... params)
        	              throws SLTranslationException {
        	    checkParameters(params, Term.class, Services.class);
        	    Term axiomsTerm = (Term) params[0];
        	    Services services = (Services) params[1];
        	    return TB.convertToFormula(axiomsTerm, services);
        	}
       });
       translationMethods.put(JMLKeyWord.REPRESENTS,
                               new JMLTranslationMethod() {

            @Override
            public Pair<IObserverFunction, Term> translate(SLTranslationExceptionManager excManager,
                                                           Object... params)
                    throws SLTranslationException {
                checkParameters(params, SLExpression.class, Term.class,
                                Services.class);
                SLExpression lhs = (SLExpression) params[0];
                Term t = (Term) params[1];

                return new Pair<IObserverFunction, Term>(
                        (IObserverFunction) lhs.getTerm().op(),
                        t);
            }
        });
        translationMethods.put(JMLKeyWord.REQUIRES, new JMLTranslationMethod() {

            @Override
            public Term translate(SLTranslationExceptionManager excManager,
                                  Object... params)
                    throws SLTranslationException {
                checkParameters(params, Term.class, Services.class);
                Term requiresTerm = (Term) params[0];
                Services services = (Services) params[1];
                return TB.convertToFormula(requiresTerm, services);
            }
        });
        translationMethods.put(JMLKeyWord.SIGNALS, new JMLTranslationMethod() {

            @Override
            public Term translate(SLTranslationExceptionManager excManager,
                                  Object... params)
                    throws SLTranslationException {
                checkParameters(params, Term.class, LogicVariable.class,
                                ProgramVariable.class, KeYJavaType.class,
                                Services.class);
                Term result = (Term) params[0];
                LogicVariable eVar = (LogicVariable) params[1];
                ProgramVariable excVar = (ProgramVariable) params[2];
                KeYJavaType excType = (KeYJavaType) params[3];
                Services services = (Services) params[4];

                if (result == null) {
                    result = TB.tt();
                } else {
                    Map /* Operator -> Operator */ replaceMap =
                            new LinkedHashMap();
                    replaceMap.put(eVar, excVar);
                    OpReplacer excVarReplacer = new OpReplacer(replaceMap);

                    Sort os = excType.getSort();
                    Function instance = os.getInstanceofSymbol(services);

                    result = TB.imp(
                            TB.equals(TB.func(instance, TB.var(excVar)), TB.TRUE(
                            services)),
                            TB.convertToFormula(excVarReplacer.replace(result),
                                                services));
                }
                return result;
            }
        });
        translationMethods.put(JMLKeyWord.SIGNALS_ONLY,
                               new JMLTranslationMethod() {

            @Override
            public Term translate(SLTranslationExceptionManager excManager,
                                  Object... params)
                    throws SLTranslationException {
                checkParameters(params,
                                ImmutableList.class, ProgramVariable.class,
                                Services.class);
                ImmutableList<KeYJavaType> signalsonly =
                        (ImmutableList<KeYJavaType>) params[0];
                ProgramVariable excVar = (ProgramVariable) params[1];
                Services services = (Services) params[2];
                // Build appropriate term out of the parsed list of types
                // i.e. disjunction of "excVar instanceof ExcType"
                // for every ExcType in the list
                Term result = TB.ff();

                Iterator<KeYJavaType> it = signalsonly.iterator();
                while (it.hasNext()) {
                    KeYJavaType kjt = it.next();
                    Function instance = kjt.getSort().getInstanceofSymbol(
                            services);
                    result = TB.or(result,
                                   TB.equals(
                            TB.func(instance, TB.var(excVar)),
                            TB.TRUE(services)));
                }

                return result;
            }
        });
        translationMethods.put(JMLKeyWord.BREAKS, new JMLTranslationMethod() {

            @Override
            public Pair<Label, Term> translate(SLTranslationExceptionManager excManager, Object... params) throws SLTranslationException {
                checkParameters(params, Term.class, String.class, Services.class);
                Term term = (Term) params[0];
                String label = (String) params[1];
                Services services = (Services) params[2];
                Term formula = term == null ? TB.tt() : TB.convertToFormula(term, services);
                return new Pair<Label, Term>(label == null ? null : new ProgramElementName(label), formula);
            }
        });
        translationMethods.put(JMLKeyWord.CONTINUES, new JMLTranslationMethod() {

            @Override
            public Pair<Label, Term> translate(SLTranslationExceptionManager excManager,
                                  Object... params)
                    throws SLTranslationException {
                checkParameters(params, Term.class, String.class, Services.class);
                Term term = (Term) params[0];
                String label = (String) params[1];
                Services services = (Services) params[2];
                Term formula = term == null ? TB.tt() : TB.convertToFormula(term, services);
                return new Pair<Label, Term>(label == null ? null : new ProgramElementName(label), formula);
            }
        });
        translationMethods.put(JMLKeyWord.RETURNS, new JMLTranslationMethod() {

            @Override
            public Term translate(SLTranslationExceptionManager excManager,
                                  Object... params)
                    throws SLTranslationException {
                checkParameters(params, Term.class, Services.class);
                Term term = (Term) params[0];
                Services services = (Services) params[1];
                return term == null ? TB.tt() : TB.convertToFormula(term, services);
            }
        });

        // quantifiers
        translationMethods.put(JMLKeyWord.FORALL,
                               new JMLQuantifierTranslationMethod() {

            @Override
            public Term translateQuantifier(QuantifiableVariable qv,
                                            Term t)
                    throws SLTranslationException {
                return TB.all(qv, t);
            }


            @Override
            public Term combineQuantifiedTerms(Term t1,
                                               Term t2)
                    throws SLTranslationException {
                return TB.imp(t1, t2);
            }


            @Override
            protected boolean isGeneralized() {
                return false;
            }
        });
        translationMethods.put(JMLKeyWord.EXISTS,
                               new JMLQuantifierTranslationMethod() {

            @Override
            public Term translateQuantifier(QuantifiableVariable qv,
                                            Term t)
                    throws SLTranslationException {
                return TB.ex(qv, t);
            }


            @Override
            public Term combineQuantifiedTerms(Term t1,
                                               Term t2)
                    throws SLTranslationException {
                return TB.andSC(t1, t2);
            }


            @Override
            protected boolean isGeneralized() {
                return false;
            }
        });
        translationMethods.put(JMLKeyWord.BSUM, new JMLTranslationMethod() {
            // TODO: the bsum keyword in JML is deprecated

            @SuppressWarnings("unchecked")
            @Override
            public SLExpression translate(
                    SLTranslationExceptionManager excManager,
                    Object... params)
                    throws SLTranslationException {
                checkParameters(params,
                                SLExpression.class, SLExpression.class,
                                SLExpression.class, KeYJavaType.class,
                                ImmutableList.class, Services.class);
                SLExpression a = (SLExpression) params[0];
                SLExpression b = (SLExpression) params[1];
                SLExpression t = (SLExpression) params[2];
                KeYJavaType declsType = (KeYJavaType) params[3];
                ImmutableList<LogicVariable> declVars =
                        (ImmutableList<LogicVariable>) params[4];
                Services services = (Services) params[5];
                KeYJavaType promo = t.getType();
                    // services.getTypeConverter().getPromotedType(declsType, t.getType());

                if (!(declsType.getJavaType().equals(PrimitiveType.JAVA_INT)
                        || declsType.getJavaType().equals(PrimitiveType.JAVA_BIGINT))) {
                    throw new SLTranslationException("bounded sum variable must be of type int or \\bigint");
                } else if (declVars.size() != 1) {
                    throw new SLTranslationException(
                            "bounded sum must declare exactly one variable");
                }
                LogicVariable qv = (LogicVariable) declVars.head();
                Term resultTerm = TB.bsum(qv, a.getTerm(), b.getTerm(), t.getTerm(), services);
                warnings.add(new PositionedString("The keyword \\bsum is deprecated and will be removed in the future.\n" +
                		"Please use the standard \\sum syntax."));
                final SLExpression bsumExpr = new SLExpression(resultTerm, promo);
                final JavaIntegerSemanticsHelper jish = new JavaIntegerSemanticsHelper(services, excManager);
                // cast to specific JML type (fixes bug #1347)
                return jish.buildCastExpression(promo, bsumExpr);
            }
        });
        translationMethods.put(JMLKeyWord.SUM,
                               new JMLBoundedNumericalQuantifierTranslationMethod() {

            @Override
            public Term translateBoundedNumericalQuantifier(
                    QuantifiableVariable qv,
                    Term lo,
                    Term hi,
                    Term body) {
                return TB.bsum(qv, lo, hi, body, services);
            }

            @Override
            protected Term translateUnboundedNumericalQuantifier(
                    ImmutableList<QuantifiableVariable> qvs, Term range,
                    Term body) {
                return TB.sum(qvs, range, body, services);
            }

        });

        translationMethods.put(JMLKeyWord.PRODUCT,
                new JMLBoundedNumericalQuantifierTranslationMethod() {

            @Override
            public Term translateBoundedNumericalQuantifier(
                    QuantifiableVariable qv,
                    Term lo,
                    Term hi,
                    Term body) {
                return TB.bprod(qv, lo, hi, body, services);
            }

            @Override
            protected Term translateUnboundedNumericalQuantifier(
                    ImmutableList<QuantifiableVariable> qvs, Term range,
                    Term body) {
                return TB.prod(qvs, range, body, services);
            }

        });

        translationMethods.put(JMLKeyWord.MIN,
                               new JMLTranslationMethod() {

            @Override
            public Object translate(
                    SLTranslationExceptionManager excManager,
                    Object... params)
                            throws SLTranslationException {
                checkParameters(params, Term.class, Term.class, KeYJavaType.class, ImmutableList.class, Boolean.class, KeYJavaType.class, Services.class);
                final Services services = (Services) params[6];
                Term guard = TB.convertToFormula((Term) params[0],services);
                assert guard.sort() == Sort.FORMULA;
                final Term body = (Term) params[1];
                final KeYJavaType type = (KeYJavaType) params[2];
                @SuppressWarnings("unchecked")
                final ImmutableList<QuantifiableVariable> qvs = (ImmutableList<QuantifiableVariable>) params[3];
                final Sort intSort = services.getTypeConverter().getIntegerLDT().targetSort();
                if (body.sort() != intSort)
                    throw excManager.createException("body of \\min expression must be integer type");
                final Term min = TB.min(qvs, guard, body, type, services);
                final JavaIntegerSemanticsHelper jish = new JavaIntegerSemanticsHelper(services, excManager);

                final SLExpression result = jish.buildCastExpression((KeYJavaType)params[5], new SLExpression(min,type));

                return result;
            }


        });
        translationMethods.put(JMLKeyWord.MAX,
                new JMLTranslationMethod() {

            @Override
            public Object translate(
                    SLTranslationExceptionManager excManager,
                    Object... params)
                            throws SLTranslationException {
                checkParameters(params, Term.class, Term.class, KeYJavaType.class, ImmutableList.class, Boolean.class, Services.class);
                final Services services = (Services) params[6];
                Term guard = TB.convertToFormula((Term) params[0],services);
                final Term body = (Term) params[1];
                final KeYJavaType type = (KeYJavaType) params[2];
                @SuppressWarnings("unchecked")
                final ImmutableList<QuantifiableVariable> qvs = (ImmutableList<QuantifiableVariable>) params[3];
                final Sort intSort = services.getTypeConverter().getIntegerLDT().targetSort();
                if (body.sort() != intSort)
                    throw excManager.createException("body of \\max expression must be integer type");
                final Term max = TB.max(qvs, guard, body, type, services);

                final JavaIntegerSemanticsHelper jish = new JavaIntegerSemanticsHelper(services, excManager);

                final SLExpression result = jish.buildCastExpression((KeYJavaType)params[5], new SLExpression(max,type));

                return result;
            }

        });

        translationMethods.put(JMLKeyWord.SEQ_DEF, new JMLTranslationMethod() {

            @Override
            public SLExpression translate(
                    SLTranslationExceptionManager excManager,
                    Object... params)
                    throws SLTranslationException {
                checkParameters(params,
                                SLExpression.class, SLExpression.class,
                                SLExpression.class, KeYJavaType.class,
                                ImmutableList.class, Services.class);
                SLExpression a = (SLExpression) params[0];
                SLExpression b = (SLExpression) params[1];
                SLExpression t = (SLExpression) params[2];
                KeYJavaType declsType = (KeYJavaType) params[3];
                @SuppressWarnings("unchecked")
                ImmutableList<LogicVariable> declVars =
                        (ImmutableList<LogicVariable>) params[4];
                Services services = (Services) params[5];

                if (!(declsType.getJavaType().equals(PrimitiveType.JAVA_INT)
                        || declsType.getJavaType().equals(PrimitiveType.JAVA_BIGINT))) {
                    throw new SLTranslationException("sequence definition variable must be of type int or \\bigint");
                } else if (declVars.size() != 1) {
                    throw new SLTranslationException(
                            "sequence definition must declare exactly one variable");
                }
                LogicVariable qv = (LogicVariable) declVars.head();
                Term tt = t.getTerm();
                if (tt.sort() == Sort.FORMULA) {
                    // bugfix (CS): t.getTerm() delivers a formula instead of a
                    // boolean term; obviously the original boolean terms are
                    // converted to formulas somewhere else; however, we need
                    // boolean terms instead of formulas here
                    tt = TB.convertToBoolean(t.getTerm(), services);
                }
                Term resultTerm = TB.seqDef(qv, a.getTerm(), b.getTerm(), tt, services);
                final KeYJavaType seqtype =
                        services.getJavaInfo().getPrimitiveKeYJavaType("\\seq");
                return new SLExpression(resultTerm, seqtype);
            }
        });

        translationMethods.put(JMLKeyWord.NUM_OF,
                               new JMLBoundedNumericalQuantifierTranslationMethod() {

            @Override
            public Term translateBoundedNumericalQuantifier(
                    QuantifiableVariable qv,
                    Term lo,
                    Term hi,
                    Term body) {
                final Term cond = TB.ife(TB.convertToFormula(body, services),
                                         TB.one(services), TB.zero(services));
                return TB.bsum(qv, lo, hi, cond, services);
            }

            @Override
            protected Term translateUnboundedNumericalQuantifier(
                    ImmutableList<QuantifiableVariable> qvs, Term range,
                    Term body) {
                final Term cond = TB.ife(TB.convertToFormula(body, services),
                        TB.one(services), TB.zero(services));
                return TB.sum(qvs, range, cond, services);
            }

        });

        // primary expressions
        translationMethods.put(JMLKeyWord.INV, new JMLTranslationMethod() {

            /** Need to handle this one differently from INV_FOR
             * since here also static invariants may occur.
             * For a static invariant, take the passed type as receiver.
             */
            @Override
            public Object translate(SLTranslationExceptionManager excManager,
                    Object... params) throws SLTranslationException {
                checkParameters(params, Services.class, Term.class, KeYJavaType.class);
                final Services services = (Services)params[0];
                final Term selfVar = (Term)params[1];
                final KeYJavaType targetType = (KeYJavaType)params[2];
                final boolean isStatic = selfVar == null;
                assert targetType != null || !isStatic;
                final Term result = isStatic? TB.staticInv(services, targetType): TB.inv(services, selfVar);
                return new SLExpression(result);
            }});

        translationMethods.put(JMLKeyWord.INV_FOR,
                               new JMLTranslationMethod() {

            @Override
            public SLExpression translate(
                    SLTranslationExceptionManager excManager,
                    Object... params)
                    throws SLTranslationException {
                checkParameters(params, Services.class, SLExpression.class);
                final Services services = (Services)params[0];
                IObserverFunction inv = services.getJavaInfo().getInv();
                Term obj = ((SLExpression) params[1]).getTerm();
                return new SLExpression(TB.func(inv, TB.getBaseHeap(services), obj));
            }
        });

//        translationMethods.put(JMLKeyWord.NOT_MOD, new JMLPostExpressionTranslationMethod(){
//
//            @Override
//            protected String name() {
//                return "\\not_modified";
//            }
//
//            /**
//             * @param services Services
//             * @param heapAtPre The pre-state heap (since we are in a post-condition)
//             * @param params Must be of length 1 with a Term (store-ref expression)
//             */
//            @Override
//            protected Term translate(Services services, Term heapAtPre, Object[] params) throws SLTranslationException {
//                checkParameters(params, Term.class);
//                Term t = (Term) params[0];
//
//                // collect variables from storereflist
//                java.util.List<Term> storeRefs = new java.util.ArrayList<Term>();
//                final LocSetLDT ldt = services.getTypeConverter().getLocSetLDT();
//                final HeapLDT heapLDT = services.getTypeConverter().getHeapLDT();
//                while (t.op() == ldt.getUnion()){
//                    storeRefs.add(t.sub(0));
//                    t = t.sub(1);
//                }
//                storeRefs.add(t);
//                // construct equality predicates
//                Term res = TB.tt();
//                for (Term sr: storeRefs){
//                    if (sr.op() == ldt.getSingleton()){
//                        final Term ref = TB.dot(services, Sort.ANY, sr.sub(0), sr.sub(1));
//                        res = TB.and(res, TB.equals(ref,convertToOld(services, heapAtPre, ref)));
//                    } else if (sr.op() == ldt.getEmpty()){
//                        // do nothing
//                    } else if (sr.op().equals(ldt.getSetMinus()) && sr.sub(0).op().equals(ldt.getAllLocs()) && sr.sub(1).op().equals(ldt.getFreshLocs())){
//                        // this is the case for "\everything"
//                        final JavaInfo ji = services.getJavaInfo();
//                        final LogicVariable fld = new LogicVariable(new Name("f"), heapLDT.getFieldSort());
//                        final LogicVariable obj = new LogicVariable(new Name("o"), ji.objectSort());
//                        final Term objTerm = TB.var(obj);
//                        final Term fldTerm = TB.var(fld);
//                        final Term ref = TB.dot(services, Sort.ANY, objTerm, fldTerm);
//                        final Term fresh = TB.subset(services, TB.singleton(services, objTerm, fldTerm ), TB.freshLocs(services, heapAtPre));
//                        final Term bodyTerm = TB.or(TB.equals(ref, convertToOld(services, heapAtPre, ref)),fresh);
//                        res = TB.and(res, TB.all(fld, TB.all(obj, bodyTerm)));
//                    } else {
//                        // all other results are not meant to occur
//                        throw new SLTranslationException("Term "+sr+" is not a valid store-ref expression.");
//                    }
//                }
//                return res;
//            }
//
//        });


        translationMethods.put(JMLKeyWord.INDEX_OF, new JMLTranslationMethod() {

            @Override
            public Object translate(SLTranslationExceptionManager excManager,
                                    Object... params)
                    throws SLTranslationException {
                checkParameters(params, Services.class, SLExpression.class, SLExpression.class);
                final Services services = (Services)params[0];
                final Term seq = ((SLExpression)params[1]).getTerm();
                final Term elem = ((SLExpression)params[2]).getTerm();
                final KeYJavaType inttype = services.getJavaInfo().getPrimitiveKeYJavaType(PrimitiveType.JAVA_BIGINT);
                return new SLExpression(TB.indexOf(services,seq,elem),inttype);
            }
        });

        translationMethods.put(JMLKeyWord.SEQ_GET, new JMLTranslationMethod() {

            @Override
            public Object translate(SLTranslationExceptionManager excManager,
                                    Object... params)
                    throws SLTranslationException {
                checkParameters(params, Services.class, SLExpression.class,
                                SLExpression.class);
                final Services services = (Services) params[0];
                final Term seq = ((SLExpression) params[1]).getTerm();
                final Term idx = ((SLExpression) params[2]).getTerm();
                return new SLExpression(TB.seqGet(services, Sort.ANY, seq, idx));
            }
        });

        translationMethods.put(JMLKeyWord.SEQ_CONCAT,
                               new JMLTranslationMethod() {

            @Override
            public Object translate(SLTranslationExceptionManager excManager,
                                    Object... params)
                    throws SLTranslationException {
                checkParameters(params, Services.class, SLExpression.class,
                                SLExpression.class);
                final Services services = (Services) params[0];
                final Term seq1 = ((SLExpression) params[1]).getTerm();
                final Term seq2 = ((SLExpression) params[2]).getTerm();
                final KeYJavaType seqtype =
                        services.getJavaInfo().getPrimitiveKeYJavaType("\\seq");
                return new SLExpression(TB.seqConcat(services, seq1, seq2),
                                        seqtype);
            }
        });

        translationMethods.put(JMLKeyWord.REACH,
                               new JMLFieldAccessExpressionTranslationMethod() {

            @Override
            public Object translate(SLTranslationExceptionManager excManager,
                                    Object... params)
                    throws SLTranslationException {
                checkParameters(params, Term.class, SLExpression.class,
                                SLExpression.class, SLExpression.class,
                                Services.class);
                final Term t = (Term) params[0];
                final SLExpression e1 = (SLExpression) params[1];
                final SLExpression e2 = (SLExpression) params[2];
                final SLExpression e3 = (SLExpression) params[3];
                final Services services = (Services) params[4];
                final LogicVariable stepsLV = e3 == null
                                              ? new LogicVariable(new Name("n"),
                                                                  services.getTypeConverter().getIntegerLDT().targetSort())
                        : null;
                final Term h = TB.getBaseHeap(services);
                final Term s = getFields(excManager, t, services);
                final Term o = e1.getTerm();
                final Term o2 = e2.getTerm();
                final Term n = e3 == null ? TB.var(stepsLV) : e3.getTerm();
                Term reach = TB.reach(services, h, s, o, o2, n);
                if (e3 == null) {
                    reach = TB.ex(stepsLV, reach);
                }
                return new SLExpression(reach);
            }
        });

        translationMethods.put(JMLKeyWord.REACH_LOCS,
                               new JMLFieldAccessExpressionTranslationMethod() {

            @Override
            public Object translate(SLTranslationExceptionManager excManager,
                                    Object... params)
            throws SLTranslationException {
                checkParameters(params, Term.class, SLExpression.class,
                                SLExpression.class, Services.class);
                final Term t = (Term) params[0];
                final SLExpression e1 = (SLExpression) params[1];
                final SLExpression e3 = (SLExpression) params[2];
                final Services services = (Services) params[3];
                final LogicVariable objLV =
                        new LogicVariable(new Name("o"),
                                          services.getJavaInfo().objectSort());
                final LogicVariable stepsLV = e3 == null
                                              ? new LogicVariable(new Name("n"),
                                                                  services.getTypeConverter().getIntegerLDT().targetSort())
                        : null;
                final Term h = TB.getBaseHeap(services);
                final Term s = getFields(excManager, t, services);
                final Term o = e1.getTerm();
                final Term o2 = TB.var(objLV);
                final Term n = e3 == null ? TB.var(stepsLV) : e3.getTerm();
                Term reach = TB.reach(services, h, s, o, o2, n);
                if (e3 == null) {
                    reach = TB.ex(stepsLV, reach);
                }

                final LogicVariable fieldLV
                = new LogicVariable(new Name("f"), services.getTypeConverter().getHeapLDT().getFieldSort());
                final Term locSet
                = TB.guardedSetComprehension(services,
                        new LogicVariable[]{objLV, fieldLV},
                        reach,
                        o2,
                        TB.var(fieldLV));

                return new SLExpression(locSet, services.getJavaInfo().getPrimitiveKeYJavaType(PrimitiveType.JAVA_LOCSET));
            }
        });

        translationMethods.put(JMLKeyWord.FRESH,
                               new JMLTranslationMethod() {

            @Override
            public SLExpression translate(
                    SLTranslationExceptionManager excManager,
                    Object... params)
                    throws SLTranslationException {
                checkParameters(params,
                                ImmutableList.class, 
                                Map.class,
                                Services.class);
                final ImmutableList<SLExpression> list = (ImmutableList) params[0];
                final Map<LocationVariable,Term> atPres = (Map) params[1];
                final Services services = (Services) params[2];
                final LocationVariable baseHeap = services.getTypeConverter().getHeapLDT().getHeap();

	        if(atPres == null || atPres.get(baseHeap) == null) {
	            throw excManager.createException("\\fresh not allowed in this context");
	        }

	        Term t = TB.tt();
	        final Sort objectSort = services.getJavaInfo().objectSort();
                final TypeConverter tc = services.getTypeConverter();
	        for(SLExpression expr: list) {
    	            if(!expr.isTerm()) {
	                throw excManager.createException("Expected a term, but found: " + expr);
	            } else if(expr.getTerm().sort().extendsTrans(objectSort)) {
	                t = TB.and(t,
	                           TB.equals(TB.select(services,
	                                           tc.getBooleanLDT().targetSort(),
	                                           atPres.get(baseHeap),
	                                           expr.getTerm(),
	                                           TB.func(tc.getHeapLDT().getCreated())),
	                                 TB.FALSE(services)));
                        // add non-nullness (bug #1364)
                        t = TB.and(t, TB.not(TB.equals(expr.getTerm(),TB.NULL(services))));
    	            } else if(expr.getTerm().sort().extendsTrans(tc.getLocSetLDT().targetSort())) {
	            t = TB.and(t, TB.subset(services,
	                                    expr.getTerm(),
	                                    TB.freshLocs(services, atPres.get(baseHeap))));
	            } else {
	                throw excManager.createException("Wrong type: " + expr);
	            }
	        }
	        return new SLExpression(t);
            }
        });

        // operators
        translationMethods.put(JMLKeyWord.EQUIVALENCE,
                               new JMLEqualityTranslationMethod() {

            @Override
            public SLExpression translate(
                    SLTranslationExceptionManager excManager,
                    Object... params)
                    throws SLTranslationException {
                checkParameters(params,
                                SLExpression.class, SLExpression.class,
                                Services.class);
                SLExpression expr1 = (SLExpression) params[0];
                SLExpression expr2 = (SLExpression) params[1];
                Services services = (Services) params[2];

                checkSLExpressions(expr1, expr2, excManager, "<==>");
                return buildEqualityTerm(expr1, expr2, excManager, services);
            }
        });
        translationMethods.put(JMLKeyWord.ANTIVALENCE,
                               new JMLEqualityTranslationMethod() {

            @Override
            public SLExpression translate(
                    SLTranslationExceptionManager excManager,
                    Object... params)
                    throws SLTranslationException {
                checkParameters(params,
                                SLExpression.class, SLExpression.class,
                                Services.class);
                SLExpression expr1 = (SLExpression) params[0];
                SLExpression expr2 = (SLExpression) params[1];
                Services services = (Services) params[2];

                checkSLExpressions(expr1, expr2, excManager, "<=!=>");
                SLExpression eq =
                        buildEqualityTerm(expr1, expr2, excManager, services);
                return new SLExpression(TB.not(eq.getTerm()));
            }
        });
        translationMethods.put(JMLKeyWord.EQ,
                               new JMLEqualityTranslationMethod() {

            @Override
            public SLExpression translate(
                    SLTranslationExceptionManager excManager,
                    Object... params)
                    throws SLTranslationException {
                checkParameters(params,
                                SLExpression.class, SLExpression.class,
                                Services.class);
                SLExpression expr1 = (SLExpression) params[0];
                SLExpression expr2 = (SLExpression) params[1];
                Services services = (Services) params[2];

                checkSLExpressions(expr1, expr2, excManager, "==");
                return buildEqualityTerm(expr1, expr2, excManager, services);
            }
        });
        translationMethods.put(JMLKeyWord.NEQ,
                               new JMLEqualityTranslationMethod() {

            @Override
            public SLExpression translate(
                    SLTranslationExceptionManager excManager,
                    Object... params)
                    throws SLTranslationException {
                checkParameters(params,
                                SLExpression.class, SLExpression.class,
                                Services.class);
                SLExpression expr1 = (SLExpression) params[0];
                SLExpression expr2 = (SLExpression) params[1];
                Services services = (Services) params[2];

                checkSLExpressions(expr1, expr2, excManager, "!=");
                SLExpression eq =
                        buildEqualityTerm(expr1, expr2, excManager, services);
                if (eq.getType() != null) {
                    return new SLExpression(TB.not(eq.getTerm()), eq.getType());
                } else {
                    return new SLExpression(TB.not(eq.getTerm()));
                }
            }
        });

        translationMethods.put(JMLKeyWord.SHIFT_RIGHT, new JMLArithmeticOperationTranslationMethod(){

            @Override
            public SLExpression translate(JavaIntegerSemanticsHelper intHelper, SLExpression a, SLExpression e)
            throws SLTranslationException {
                checkNotBigint(a);
                checkNotBigint(e);

                return intHelper.buildRightShiftExpression(a, e);
            }

            @Override
            public String opName() {
                return "shift right";
            }

        });

        translationMethods.put(JMLKeyWord.SHIFT_LEFT, new JMLArithmeticOperationTranslationMethod(){

            @Override
            public SLExpression translate(JavaIntegerSemanticsHelper intHelper, SLExpression result, SLExpression e)
            throws SLTranslationException {
                checkNotBigint(result);
                checkNotBigint(e);

                return intHelper.buildLeftShiftExpression(result, e);
            }

            @Override
            public String opName() {
                return "shift left";
            }

        });

        translationMethods.put(JMLKeyWord.UNSIGNED_SHIFT_RIGHT, new JMLArithmeticOperationTranslationMethod(){

            @Override
            public SLExpression translate(JavaIntegerSemanticsHelper intHelper, SLExpression result, SLExpression e)
            throws SLTranslationException {
                checkNotBigint(result);
                checkNotBigint(e);

                return intHelper.buildUnsignedRightShiftExpression(result, e);
            }

            @Override
            public String opName() {
                return "unsigned shift right";
            }
        });

        translationMethods.put(JMLKeyWord.ADD, new JMLArithmeticOperationTranslationMethod(){

            @Override
            public String opName() {
                return "add";
            }

            @Override
            protected SLExpression translate(JavaIntegerSemanticsHelper intHelper, SLExpression left,
                    SLExpression right) throws SLTranslationException {
                    return intHelper.buildAddExpression(left, right);
            }

        });

        translationMethods.put(JMLKeyWord.SUBTRACT, new JMLArithmeticOperationTranslationMethod(){

            @Override
            protected String opName() {
                return ("subtract");
            }

            @Override
            protected SLExpression translate(JavaIntegerSemanticsHelper intHelper, SLExpression left,
                    SLExpression right) throws SLTranslationException {
                return intHelper.buildSubExpression(left, right);
            }

        });

        translationMethods.put(JMLKeyWord.CAST, new JMLTranslationMethod(){

            @Override
            public Object translate(SLTranslationExceptionManager excManager,
                    Object... params) throws SLTranslationException {
                checkParameters(params, Services.class, JavaIntegerSemanticsHelper.class, KeYJavaType.class, SLExpression.class);
                Services services = (Services)params[0];
                JavaIntegerSemanticsHelper intHelper = (JavaIntegerSemanticsHelper)params[1];
                KeYJavaType type = (KeYJavaType)params[2];
                SLExpression result = (SLExpression)params[3];

                if (type != null) {
                    if (result.isType()) {
                        throw excManager.createException("Casting of type variables not (yet) supported.");
                    }
                    assert result.isTerm();
                    Sort origType = result.getTerm().sort();

                    if (origType == Sort.FORMULA) {
                        // This case might occur since boolean expressions
                        // get converted prematurely (see bug #1121).
                        // Just check whether there is a cast to boolean.
                        if (type != services.getTypeConverter().getBooleanType()){
                            throw excManager.createException("Cannot cast from boolean to "+type+".");
                        }
                    } else if(intHelper.isIntegerTerm(result)) {
                        result = intHelper.buildCastExpression(type, result);
                    } else {result = new SLExpression(
                            TB.cast(services, type.getSort(), result.getTerm()),
                            type);
                    }
                } else {
                    throw excManager.createException("Please provide a type to cast to.");
                }
                return result;
            }});

        translationMethods.put(JMLKeyWord.CONDITIONAL, new JMLTranslationMethod(){

            @Override
            public Object translate(SLTranslationExceptionManager excManager,
                    Object... params) throws SLTranslationException {
                checkParameters(params, Services.class, SLExpression.class, SLExpression.class, SLExpression.class);
                Services services = (Services)params[0];
                SLExpression result = (SLExpression)params[1];
                SLExpression a = (SLExpression)params[2];
                SLExpression b = (SLExpression)params[3];

                // handle cases where a and b are of sort FORMULA and boolean respectively (which are incompatible, unfortunately)
                final KeYJavaType bool = services.getTypeConverter().getBooleanType();
                Term aTerm = a.getType() == bool ? TB.convertToFormula(a.getTerm(), services) : a.getTerm();
                Term bTerm = b.getType() == bool ? TB.convertToFormula(b.getTerm(), services) : b.getTerm();

                Term ife = TB.ife(TB.convertToFormula(result.getTerm(), services), aTerm, bTerm);
                if(a.getType() != null && a.getType().equals(b.getType())) {
                    result = new SLExpression(ife, a.getType());
                } else {
                    result = new SLExpression(ife);
                }
                return result;
            }});

        translationMethods.put(JMLKeyWord.COMMENTARY,
                               new JMLTranslationMethod() {

            @Override
            public Object translate(SLTranslationExceptionManager excManager,
                                    Object... params)
                    throws SLTranslationException {

                checkParameters(params, Services.class, Token.class,
                        LocationVariable.class, LocationVariable.class,
                        ImmutableList.class, Term.class);

                Services services = (Services) params[0];
                Token desc = (Token) params[1];
                LocationVariable selfVar = (LocationVariable) params[2];
                LocationVariable resultVar = (LocationVariable) params[3];
                ImmutableList<LocationVariable> paramVars =
                    (ImmutableList<LocationVariable>) params[4];
                Term heapAtPre = (Term) params[5];

                // strip leading and trailing (* ... *)
                String text = desc.getText();
                text = text.substring(2, text.length() - 2);

                // prepare namespaces
                NamespaceSet namespaces = services.getNamespaces().copy();
                Namespace programVariables = namespaces.programVariables();

                if (heapAtPre != null
                    && heapAtPre.op() instanceof ProgramVariable) {
                    programVariables.add(heapAtPre.op());
                }

                if (selfVar != null) {
                    programVariables.add(selfVar);
                }

                if (resultVar != null) {
                    programVariables.add(resultVar);
                }

                if (paramVars != null) {
                    for (ProgramVariable param : paramVars) {
                        programVariables.add(param);
                    }
                }

                SLExpression result;
                try {
                    result = new SLExpression(TB.parseTerm(text, services,
                                                           namespaces));
                    return result;
                } catch (ParserException ex) {
                    throw excManager.createException("Cannot parse embedded JavaDL: "
                                                     + text, desc, ex);
                }
            }
        });

        translationMethods.put(JMLKeyWord.DL, new JMLTranslationMethod() {
            @Override
            public Object translate(SLTranslationExceptionManager excManager,
                                    Object... params)
                    throws SLTranslationException {
                checkParameters(params, Token.class, ImmutableList.class,
                                Services.class);

                Token escape = (Token) params[0];
                ImmutableList<SLExpression> list =
                        (ImmutableList<SLExpression>) params[1];
                Services services = (Services) params[2];

                // strip leading "\dl_"
                String functName = escape.getText().substring(4);
                Namespace funcs = services.getNamespaces().functions();
                Named symbol = funcs.lookup(new Name(functName));

                if (symbol != null) {
                    // Function or predicate symbol found

                    assert symbol instanceof Function : "Expecting a function symbol in this namespace";
                    Function function = (Function) symbol;

                    Term[] args;
                    if (list == null) {
                        // empty parameter list
                        args = new Term[0];
                    } else {

                        Term heap = TB.getBaseHeap(services);

                        // special casing "implicit heap" arguments:
                        // omitting one argument means first argument is "heap"
                        int i = 0;
                        if (function.arity() == list.size() + 1
                                && function.argSort(0) == heap.sort()) {
                            args = new Term[list.size() + 1];
                            args[i++] = heap;
                        } else {
                            args = new Term[list.size()];
                        }

                        for (SLExpression expr : list) {
                            if (!expr.isTerm()) {
                                throw new SLTranslationException("Expecting a term here, not: "
                                                                 + expr);
                            }
                            args[i++] = expr.getTerm();
                        }
                    }

                    try {
                        Term resultTerm = TB.func(function, args, null);
                        final KeYJavaType type =
                                services.getTypeConverter().getIntegerLDT().targetSort() == resultTerm.sort() ?
                                        services.getJavaInfo().getKeYJavaType(PrimitiveType.JAVA_BIGINT) :
                                services.getJavaInfo().getKeYJavaType(resultTerm.sort());
                        SLExpression result = type==null? new SLExpression(resultTerm) : new SLExpression(resultTerm,type);
                        return result;
                    } catch (TermCreationException ex) {
                        throw excManager.createException("Cannot create term " + function.name() +
                                "(" + MiscTools.join(args, ", ") + ")", escape, ex);
                    }

                }

                assert symbol == null;  // no function symbol found

                Namespace progVars = services.getNamespaces().programVariables();
                symbol = progVars.lookup(new Name(functName));

                if (symbol == null) {
                    throw excManager.createException("Unknown escaped symbol "
                                                     + functName, escape);
                }

                assert symbol instanceof ProgramVariable : "Expecting a program variable";
                ProgramVariable pv = (ProgramVariable) symbol;
                try {
                    Term resultTerm = TB.var(pv);
                    SLExpression result = new SLExpression(resultTerm);
                    return result;
                } catch (TermCreationException ex) {
                    throw excManager.createException("Cannot create term "
                                                     + pv.name(), escape, ex);
                }

            }
        });


        // sets
        translationMethods.put(JMLKeyWord.EMPTY, new JMLTranslationMethod() {

			@Override
			public SLExpression translate(SLTranslationExceptionManager excManager,
					Object... params) throws SLTranslationException {
				checkParameters(params,Services.class,JavaInfo.class);
				return new SLExpression(TB.empty((Services)params[0]),
                        ((JavaInfo)params[1]).getPrimitiveKeYJavaType(PrimitiveType.JAVA_LOCSET));
			}});

        translationMethods.put(JMLKeyWord.UNION, new JMLTranslationMethod() {

			@Override
			public SLExpression translate(SLTranslationExceptionManager excManager,
					Object... params) throws SLTranslationException {
				checkParameters(params, Term.class, JavaInfo.class);
				Term t = (Term)params[0];
				return new SLExpression(t, ((JavaInfo)params[1]).getPrimitiveKeYJavaType(PrimitiveType.JAVA_LOCSET));
			}});
        translationMethods.put(JMLKeyWord.INTERSECT, new JMLTranslationMethod() {

			@Override
			public SLExpression translate(SLTranslationExceptionManager excManager,
					Object... params) throws SLTranslationException {
				checkParameters(params, Term.class, JavaInfo.class);
				Term t = (Term)params[0];
				JavaInfo javaInfo = (JavaInfo)params[1];
				return new SLExpression(t, javaInfo.getPrimitiveKeYJavaType(PrimitiveType.JAVA_LOCSET));
			}});

        // others
        translationMethods.put(JMLKeyWord.ARRAY_REF,
                               new JMLTranslationMethod() {

            @Override
            public SLExpression translate(
                    SLTranslationExceptionManager excManager,
                    Object... params)
            throws SLTranslationException {
                checkParameters(params, Services.class, SLExpression.class,
                                String.class, Token.class, SLExpression.class,
                                SLExpression.class);
                Services services = (Services) params[0];
                SLExpression receiver = (SLExpression) params[1];
                String fullyQualifiedName = (String) params[2];
                Token lbrack = (Token) params[3];
                SLExpression rangeFrom = (SLExpression) params[4];
                SLExpression rangeTo = (SLExpression) params[5];
                SLExpression result = null;
                try {
                    whatToDoFirst(excManager, receiver, fullyQualifiedName,
                                  lbrack);

                    //arrays
                    if (receiver.getType().getJavaType() instanceof ArrayType) {
                        result = translateArrayReference(services, receiver,
                                rangeFrom, rangeTo);

                        //sequences
                    } else {
                        result = translateSequenceReference(services, receiver,
                                rangeFrom, rangeTo);
                    }
                    return result;
                }
                catch (TermCreationException tce){
                    throw excManager.createException(tce.getMessage());
                }}

            private void whatToDoFirst(SLTranslationExceptionManager excManager,
                                       SLExpression receiver,
                                       String fullyQualifiedName,
                                       Token lbrack)
                    throws SLTranslationException {
                if (receiver == null) {
                    throw excManager.createException("Array \""
                                                     + fullyQualifiedName
                                                     + "\" not found.",
                               lbrack);
                } else if (receiver.isType()) {
                    throw excManager.createException("Error in array expression: \""
                                                     + fullyQualifiedName
                                                     + "\" is a type.", lbrack);
                } else if (!(receiver.getType().getJavaType() instanceof ArrayType
                             || receiver.getType().getJavaType().equals(
                        PrimitiveType.JAVA_SEQ))) {
                    throw excManager.createException("Cannot access "
                                                     + receiver.getTerm()
                               + " as an array.");
                }
            }

            private SLExpression translateArrayReference(Services services,
                                                         SLExpression receiver,
                                                         SLExpression rangeFrom,
                                                         SLExpression rangeTo) {
                SLExpression result;
                if (rangeFrom == null) {
                    // We have a star. A star includes all components of an array even
                    // those out of bounds. This makes proving easier.
                    Term t = TB.allFields(services, receiver.getTerm());
                    result = new SLExpression(t);
                } else if (rangeTo != null) {
                    // We have "rangeFrom .. rangeTo"
                    Term t = TB.arrayRange(services,
                            receiver.getTerm(),
                            rangeFrom.getTerm(),
                            rangeTo.getTerm());
                    result = new SLExpression(t);
                } else {
                    // We have a regular array access
                    Term t = TB.dotArr(services,
                            receiver.getTerm(),
                            rangeFrom.getTerm());
                    ArrayType arrayType =
                            (ArrayType) receiver.getType().getJavaType();
                    KeYJavaType elementType =
                            arrayType.getBaseType().getKeYJavaType();
                    result = new SLExpression(t, elementType);
                }
                return result;
            }


            private SLExpression translateSequenceReference(Services services,
                                                            SLExpression receiver,
                                                            SLExpression rangeFrom,
                                                            SLExpression rangeTo)
                    throws SLTranslationException {
                if (rangeFrom == null) {
                    // a star
                    return new SLExpression(TB.allFields(services,
                                                         receiver.getTerm()));
                } else if (rangeTo != null) {
                        Term t = TB.seqSub(services,
                                receiver.getTerm(),
                                rangeFrom.getTerm(),
                                rangeTo.getTerm());
                        return new SLExpression(t);
                    } else {
                        Term t = TB.seqGet(services,
                                Sort.ANY,
                                receiver.getTerm(),
                                rangeFrom.getTerm());
                        return new SLExpression(t);
                    }
            }
        });
        translationMethods.put(JMLKeyWord.STORE_REF_EXPR,
                               new JMLTranslationMethod() {

            @Override
            public Term translate(SLTranslationExceptionManager excManager,
                                  Object... params)
                    throws SLTranslationException {
                checkParameters(params, SLExpression.class, Services.class);
                SLExpression expr = (SLExpression) params[0];
                Services services = (Services) params[1];
                if (expr.isTerm()) {
                    Term t = expr.getTerm();
                    LocSetLDT locSetLDT =
                            services.getTypeConverter().getLocSetLDT();
                    if (t.sort().equals(locSetLDT.targetSort())
                        || t.op().equals(locSetLDT.getSingleton())) {
                        return t;
                    } else {
                        JMLTranslationMethod createMethod =
                                translationMethods.get(JMLKeyWord.CREATE_LOCSET);
                        ImmutableList<SLExpression> exprList =
                                ImmutableSLList.<SLExpression>nil();
                        exprList = exprList.append(expr);
                        return (Term) createMethod.translate(excManager,
                                                             exprList, services);
//                        throw excManager.createException("Not a valid storeref expression: "
//                                                         + t);
                    }
                }
                throw excManager.createException("Not a term: " + expr);
            }
        });
        translationMethods.put(JMLKeyWord.CREATE_LOCSET,
                               new JMLTranslationMethod() {

            @Override
            public Term translate(
                    SLTranslationExceptionManager excManager,
                    Object... params)
                    throws SLTranslationException {
                checkParameters(params, ImmutableList.class, Services.class);
                @SuppressWarnings("unchecked")
                ImmutableList<SLExpression> exprList =
                        (ImmutableList<SLExpression>) params[0];
                Services services = (Services) params[1];

                ImmutableList<Term> singletons = ImmutableSLList.<Term>nil();
                for (SLExpression expr : exprList) {
                    if (expr.isTerm()) {
                        Term t = expr.getTerm();
                        LocSetLDT locSetLDT =
                                services.getTypeConverter().getLocSetLDT();
                        if (!t.op().equals(locSetLDT.getSingleton())) {
                            HeapLDT heapLDT =
                                    services.getTypeConverter().getHeapLDT();
                            if (heapLDT.getSortOfSelect(t.op()) != null) {
                                final Term objTerm = t.sub(1);
                                final Term fieldTerm = t.sub(2);
                                t = TB.singleton(services, objTerm, fieldTerm);
                                singletons = singletons.append(t);
                            } else if (t.op() instanceof ProgramVariable) {
                                // this case may happen with local variables
                                addIgnoreWarning("local variable in assignable clause");
                                Debug.out("Can't create a locset from local variable "+ t + ".\n" +
                                        "In this version of KeY, you do not need to put them in assignable clauses.");
                            } else {
                                throw excManager.createException("Can't create a locset from "+ t + ".");
                            }
                        } else {
                            throw excManager.createException("Can't create a locset of a singleton: "
                                                             + expr);
                        }
                    } else {
                        throw excManager.createException("Not a term: " + expr);
                    }
                }
                return TB.union(services, singletons);
            }
        });
        translationMethods.put(JMLKeyWord.PAIRWISE_DISJOINT,
                               new JMLTranslationMethod() {

            @Override
            public SLExpression translate(
                    SLTranslationExceptionManager excManager,
                    Object... params)
                    throws SLTranslationException {
                checkParameters(params, ImmutableList.class, Services.class);
                ImmutableList<Term> list =
                        (ImmutableList<Term>) params[0];
                Services services = (Services) params[1];

                ImmutableList<Term> disTerms = ImmutableSLList.<Term>nil();
                while (!list.isEmpty()) {
                    Term t1 = list.head();
                    list = list.tail();
                    for (Term t2 : list) {
                        Term dis = TB.disjoint(services, t1, t2);
                        disTerms = disTerms.append(dis);
                    }
                }
                return new SLExpression(TB.and(disTerms));
            }
        });


        // keywords in loop specifications of enhanced for loops

        translationMethods.put(JMLKeyWord.INDEX, new JMLTranslationMethod(){

			@Override
			public SLExpression translate(SLTranslationExceptionManager excManager,
					Object... params) throws SLTranslationException {
				checkParameters(params, Services.class);
				final KeYJavaType t = ((Services)params[0]).getJavaInfo()
			               .getKeYJavaType(PrimitiveType.JAVA_INT);
				return new SLExpression(TB.index((Services)params[0]),t);
			}});

        translationMethods.put(JMLKeyWord.VALUES, new JMLTranslationMethod(){

			@Override
			public SLExpression translate(SLTranslationExceptionManager excManager,
					Object... params) throws SLTranslationException {
				checkParameters(params, Services.class);
				final KeYJavaType t = ((Services)params[0]).getJavaInfo()
			               .getKeYJavaType(PrimitiveType.JAVA_SEQ);
				return new SLExpression(TB.values((Services)params[0]),t);
			}});
    }


    /**
     *
     */
    public static <T> T translate(PositionedString expr,
                                  KeYJavaType specInClass,
                                  ProgramVariable selfVar,
                                  ImmutableList<ProgramVariable> paramVars,
                                  ProgramVariable resultVar,
                                  ProgramVariable excVar,
                                  Map<LocationVariable,Term> atPres,
                                  Class<T> resultClass,
                                  Services services)
            throws SLTranslationException {

        final KeYJMLParser parser = new KeYJMLParser(expr, services,
                                                     specInClass, selfVar,
                                                     paramVars, resultVar,
                                                     excVar, atPres);
        Object result = null;
        try {
            result = parser.top();
            List<PositionedString> warnings = parser.getWarnings();
        } catch (antlr.ANTLRException e) {
            throw parser.getExceptionManager().convertException(e);
        }
        if (resultClass.equals(Term.class)) {
            if (expr.hasLabels()) {
                T o = castToReturnType(result, resultClass);
                assert o instanceof Term;
                Term t = (Term)o;
                t = TB.label((Term)castToReturnType(result, resultClass), expr.getLabels());
                return castToReturnType(t, resultClass);
            }
        }
        return castToReturnType(result, resultClass);
    }


    <T> T translate(String jmlKeyWordName,
                           Class<T> resultClass,
                           Object... params)
            throws SLTranslationException {
        try {
            JMLKeyWord jmlKeyWord = JMLKeyWord.jmlValueOf(jmlKeyWordName);
            JMLTranslationMethod m = translationMethods.get(jmlKeyWord);
            if (m == null) {
                throw excManager.createException(
                        "Unknown JML-keyword or unknown translation for "
                        + "JML-keyword \"" + jmlKeyWordName
                        + "\". The keyword seems "
                        + "not to be supported yet.");
            }
            Object result = m.translate(excManager, params);
            resultClass.cast(result);
            return castToReturnType(result, resultClass);
        } catch (IllegalArgumentException e) {
            throw excManager.createException(
                    "Unknown JML-keyword or unknown translation for "
                    + "JML-keyword \"" + jmlKeyWordName
                    + "\". The keyword seems "
                    + "not to be supported yet.", e);
        } catch (TermCreationException e) {
            throw excManager.createException(e.getMessage(), e);
        }
    }

    <T> T translate(JMLKeyWord keyword, Class<T> resultClass, Object... params)
    throws SLTranslationException {
        return translate(keyword.toString(), resultClass, params);
    }

    SLExpression translate(String jmlKeyWordName, Object... params)
    throws SLTranslationException {
        return translate(jmlKeyWordName, SLExpression.class, params);
    }

    SLExpression translate(JMLKeyWord keyword, Object...params)
    throws SLTranslationException {
        return translate(keyword.toString(), SLExpression.class, params);
    }

    /**
     * Create a skolem term (wrapped in SLExpression) for currently unsupported JML expressions of type int.
     */
    SLExpression createSkolemExprInt(Token jmlKeyWord, Services services) {
        return skolemExprHelper(jmlKeyWord, PrimitiveType.JAVA_INT, services);
    }

    /**
     * Create a skolem term (wrapped in SLExpression) for currently unsupported JML expressions of type long.
     */
    SLExpression createSkolemExprLong(Token jmlKeyWord, Services services) {
        return skolemExprHelper(jmlKeyWord, PrimitiveType.JAVA_LONG, services);
    }

    /**
     * Create a skolem term (wrapped in SLExpression) for currently unsupported JML expressions of type \bigint.
     */
    SLExpression createSkolemExprBigint(Token jmlKeyWord, Services services) {
        return skolemExprHelper(jmlKeyWord, PrimitiveType.JAVA_BIGINT, services);
    }

    /**
     * Create a skolem term (wrapped in SLExpression) for currently unsupported JML expressions of type Object.
     */
    SLExpression createSkolemExprObject(Token jmlKeyWord, Services services) {
        assert services != null;
        final KeYJavaType objType = services.getJavaInfo().getJavaLangObject();
        assert objType != null;
        return skolemExprHelper(jmlKeyWord, objType, services);
    }

    /**
     * Create a nullary predicate (wrapped in SLExpression) for currently unsupported JML expressions of type boolean.
     */
    SLExpression createSkolemExprBool(Token jmlKeyWord) {
        addUnderspecifiedWarning(jmlKeyWord);
        final Namespace fns = services.getNamespaces().functions();
        final String shortName = jmlKeyWord.getText().replace("\\", "");
        int x = -1;
        Name name = null;
        do name = new Name(shortName+"_"+ ++x);
        while (fns.lookup(name)!=null);
        final Function sk = new Function(name,Sort.FORMULA);
        fns.add(sk);
        final Term t = TB.func(sk);
        return new SLExpression(t);
    }


    /**
     * Get non-critical warnings.
     */
    public List<PositionedString> getWarnings() {
        return new ArrayList<PositionedString>(warnings);
    }

    /**
     * Get non-critical warnings.
     */
    public String getWarningsAsString() {
        StringBuffer sb = new StringBuffer();
        for (PositionedString s: warnings) {
            sb.append(s.toString());
            sb.append("\n");
        }
        sb.deleteCharAt(sb.length()-1);
        return sb.toString();
    }


    //-------------------------------------------------------------------------
    // private methods
    //-------------------------------------------------------------------------
    private void checkParameters(Object[] params,
                                 Class<?>... classes)
            throws SLTranslationException {
        boolean ok = true;
        int i = 0;
        while (i < params.length && i < classes.length && ok) {
            ok &= params[i] == null || classes[i].isInstance(params[i]);
            i++;
        }
        if (!ok) {
            throw new SLTranslationException(
                    "Parameter " + i + " does not match the expected type.\n"
                    + "Parameter type was: "
                    + params[i - 1].getClass().getName()
                    + "\nExpected type was:  " + classes[i - 1].getName());
        } else if (i < classes.length) {
            throw new SLTranslationException(
                    "Parameter" + i + " is missing. The expected type is \""
                    + classes[i].toString() + "\".");
        } else if (i < params.length) {
            throw new SLTranslationException(
                    (params.length - i) + " more parameters than expected.");
        }
    }


    private static <T> T castToReturnType(Object result,
                                          Class<T> resultClass)
            throws SLTranslationException {
        if (!resultClass.isInstance(result)) {
            throw new SLTranslationException(
                    "Return value does not match the expected return type:\n"
                    + "Return type was: " + result.getClass() + "\n"
                    + "Expected type was: " + resultClass);
        }
        return resultClass.cast(result);
    }

    private SLExpression skolemExprHelper(Token jmlKeyWord, PrimitiveType type, Services services) {
        final KeYJavaType kjt = services.getJavaInfo().getPrimitiveKeYJavaType(type);
        return skolemExprHelper(jmlKeyWord,kjt,services);
    }

    private SLExpression skolemExprHelper(Token jmlKeyWord, KeYJavaType type, Services services) {
        addUnderspecifiedWarning(jmlKeyWord);
        assert services != null;
        final Namespace fns = services.getNamespaces().functions();
        final Sort sort = type.getSort();
        final String shortName = jmlKeyWord.getText().replace("\\", "");
        int x = -1;
        Name name = null;
        do name = new Name(shortName+"_"+ ++x);
        while (fns.lookup(name)!= null);
        final Function sk = new Function(name,sort);
        fns.add(sk);
        final Term t = TB.func(sk);
        return new SLExpression(t,type);
    }

    /**
     * This is used for features without semantics such as labels or annotations.
     * @author bruns
     * @since 1.7.2178
     */
    void addIgnoreWarning(String feature) {
        String msg = feature + " is not supported and has been silently ignored.";
        addWarning(msg);
    }

    void addIgnoreWarning(String feature, Token t) {
        String msg = feature + " is not supported and has been silently ignored.";
        addWarning(msg,t);
    }

    /**
     * Used for features with semantics (currently) not supported in KeY/DL.
     * @param feature
     */
    private void addUnderspecifiedWarning(String feature) {
        String msg = feature + "is not supported and translated to an underspecified term or formula.";
        addWarning(msg);
    }

    private void addUnderspecifiedWarning(Token t) {
        String msg = t.getText() + "is not supported and translated to an underspecified term or formula.";
        addWarning(msg, t);
    }

    void addDeprecatedWarning(String feature) {
        addWarning("deprecated syntax: "+feature);
    }

    private void addWarning(String msg) {
        Debug.out("JML translator warning: "+msg);
        warnings.add(new PositionedString(msg, fileName));
    }

    private void addWarning(String msg, Token t) {
        Debug.out("JML translator warning: "+msg);
        warnings.add(new PositionedString(msg, t));
    }

    //-------------------------------------------------------------------------
    // private classes
    //-------------------------------------------------------------------------

    private abstract class JMLQuantifierTranslationMethod implements
            JMLTranslationMethod {

            protected Services services;


        /**
         * Add implicit "non-null" and "created" guards for reference types,
         * "in-bounds" guards for integer types. Then, translateToTerm the quantifier.
         * @param quantName
         * @param declVars
         * @param expr
         * @param preTerm
         * @param bodyTerm
         * @param nullable
         * @param services
         * @return
         * @throws SLTranslationException
         */
        @SuppressWarnings("unchecked")
        @Override
        public SLExpression translate(SLTranslationExceptionManager excManager,
                              Object... params)
                throws SLTranslationException {
            checkParameters(params,
                            Term.class, Term.class, KeYJavaType.class,
                            ImmutableList.class, Boolean.class, KeYJavaType.class, Services.class);
            Term preTerm = (Term) params[0];
            Term bodyTerm = (Term) params[1];
            KeYJavaType declsType = (KeYJavaType) params[2];
            ImmutableList<LogicVariable> declVars =
                    (ImmutableList<LogicVariable>) params[3];
            boolean nullable = (Boolean) params[4];
            final KeYJavaType resultType = (KeYJavaType) params[5];
            services = (Services) params[6];
            assert services != null;

            Term nullTerm = TB.NULL(services);
            for (LogicVariable lv : declVars) {
                preTerm = TB.and(preTerm,
                                 TB.reachableValue(services, TB.var(lv),
                                                   declsType));
                if (lv.sort().extendsTrans(services.getJavaInfo().objectSort())
                    && !nullable) {
                    preTerm = TB.and(preTerm, TB.not(TB.equals(TB.var(lv),
                                                               nullTerm)));
                }
            }

            final SLExpression res = isGeneralized()? translateGeneralizedQuantifiers(declsType,declVars,preTerm,bodyTerm, resultType)
                    :translateQuantifiers(declVars, preTerm, bodyTerm);
            return res;
        }


        public SLExpression translateQuantifiers(Iterable<LogicVariable> qvs,
                                         Term t1,
                                         Term t2)
                throws SLTranslationException {
            t2 = TB.convertToFormula(t2, services);
            Term result = combineQuantifiedTerms(t1, t2);
            for (LogicVariable qv : qvs) {
                result = translateQuantifier(qv, result);
            }
            return new SLExpression(result);
        }

        public SLExpression translateGeneralizedQuantifiers(KeYJavaType declsType, Iterable<LogicVariable> qvs, Term t1, Term t2, KeYJavaType resultType)
        throws SLTranslationException {
            Iterator<LogicVariable> it = qvs.iterator();
            LogicVariable qv = it.next();
            assert resultType != null;
            if (it.hasNext()) {
                throw new SLTranslationException("Only one quantified variable is allowed in this context.");
            }
            Term cond = TB.convertToBoolean(TB.and(t1, t2),services);
            return new SLExpression(translateQuantifier(qv, cond),resultType);
        }

        public abstract Term combineQuantifiedTerms(Term t1,
                                                    Term t2)
                throws SLTranslationException;


        public abstract Term translateQuantifier(QuantifiableVariable qv,
                                                 Term t)
                throws SLTranslationException;

        protected abstract boolean isGeneralized ();
    }

    /**
     * Abstract super-class for translation methods which enumerate fields such as <code>\reach</code>.
     * @author bruns
     *
     */
    private abstract class JMLFieldAccessExpressionTranslationMethod implements JMLTranslationMethod {

        /**
         * Creates an "all-objects" term from a store-ref term.
         * @param t store-ref term, needs to be a union of singletons
         * @param services
         * @return allObjects term (see <code>LocSetADT</code>)
         * @throws SLTranslationException in case <code>t</code> is not a store-ref term cosisting of unions of singletons
         */
        protected Term getFields(SLTranslationExceptionManager excManager, Term t, Services services) throws SLTranslationException {
            final LocSetLDT locSetLDT = services.getTypeConverter().getLocSetLDT();
            if(t.op().equals(locSetLDT.getUnion())) {
                final Term sub0 = getFields(excManager, t.sub(0),services);
                final Term sub1 = getFields(excManager, t.sub(1),services);
                return TB.union(services, sub0, sub1);
            } else if(t.op().equals(locSetLDT.getSingleton())) {
            return TB.allObjects(services, t.sub(1));
            } else {
                throw excManager.createException("Inacceptable field expression: " + t);
            }
        }
    }

    private abstract class JMLBoundedNumericalQuantifierTranslationMethod extends JMLQuantifierTranslationMethod {

        private  boolean isBoundedNumerical(Term a, LogicVariable lv){
            return lowerBound(a,lv)!=null && upperBound(a,lv)!=null;
        }

        /**
         * Extracts lower bound from <code>a</code> if it matches the pattern.
         * @param a guard to be disected
         * @param lv variable bound by quantifier
         * @return lower bound term (or null)
         */
        private  Term lowerBound(Term a, LogicVariable lv){
            if(a.arity()>0 && a.sub(0).op()==Junctor.AND){
                a=a.sub(0);
            }
            if(a.arity()==2 && a.op()== Junctor.AND && a.sub(0).arity()==2 && a.sub(0).sub(1).op()==lv
                    && a.sub(0).op().equals(services.getTypeConverter().getIntegerLDT().getLessOrEquals())){
                return a.sub(0).sub(0);
            }
            return null;
        }

        /**
         * Extracts upper bound from <code>a</code> if it matches the pattern.
         * @param a guard to be disected
         * @param lv variable bound by quantifier
         * @return upper bound term (or null)
         */
        private Term upperBound(Term a, LogicVariable lv){
            if(a.arity()>0 && a.sub(0).op()==Junctor.AND){
                a=a.sub(0);
            }
            if(a.arity()==2 && a.op()==Junctor.AND && a.sub(1).arity()==2 && a.sub(1).sub(0).op()==lv
                    && a.sub(1).op().equals(services.getTypeConverter().getIntegerLDT().getLessThan())){
                return a.sub(1).sub(1);
            }
            return null;
        }


        @SuppressWarnings("unchecked")
        @Override
        public SLExpression translate(SLTranslationExceptionManager excManager, Object... params)
                throws SLTranslationException {
            checkParameters(params,
                    Term.class, Term.class, KeYJavaType.class,
                    ImmutableList.class, Boolean.class, KeYJavaType.class, Services.class);
            de.uka.ilkd.key.java.abstraction.Type declsType =
                    ((KeYJavaType) params[2]).getJavaType();
            ImmutableList<QuantifiableVariable> qvs = (ImmutableList)params[3];
            services = (Services) params[6];
            assert services != null;
<<<<<<< HEAD

            if (declsType instanceof PrimitiveType && ((PrimitiveType)declsType).isIntegerType())
                return super.translate(excManager, params);
            else
                return new SLExpression(createSkolemTerm(),resultType);
=======
            KeYJavaType resultType = (KeYJavaType) params[5];
            if (resultType == null) // happens with num_of
                resultType = services.getTypeConverter().getKeYJavaType(PrimitiveType.JAVA_BIGINT);
            
            if (declsType instanceof PrimitiveType && ((PrimitiveType)declsType).isIntegerType())
                return super.translate(excManager, params);
            else
                return new SLExpression(translateUnboundedNumericalQuantifier(qvs, (Term)params[0], (Term)params[1]),resultType); 
>>>>>>> 554055c9
        }

        @Override
        @Deprecated
        public SLExpression translateQuantifiers(Iterable<LogicVariable> qvs, Term t1, Term t2) {
            assert false;
            return null;
        }

        @Override
        public SLExpression translateGeneralizedQuantifiers(KeYJavaType declsType, Iterable<LogicVariable> qvs,
                Term t1,
                Term t2, KeYJavaType resultType)
                        throws SLTranslationException {
            Iterator<LogicVariable> it = qvs.iterator();
            LogicVariable lv = it.next();
            Term t;
            if (it.hasNext() || !isBoundedNumerical(t1, lv)) {
                // not interval range, create unbounded comprehension term
                ImmutableList<QuantifiableVariable> _qvs = ImmutableSLList.<QuantifiableVariable>nil().prepend(lv);
                while (it.hasNext()) _qvs = _qvs.prepend(it.next());
                t = translateUnboundedNumericalQuantifier(_qvs, t1, t2);
            } else {
                t = translateBoundedNumericalQuantifier(lv,
                        lowerBound(t1, lv),
                        upperBound(t1, lv),
                        t2);
            }
            final JavaIntegerSemanticsHelper jish = new JavaIntegerSemanticsHelper(services, excManager);
            // cast to specific JML type (fixes bug #1347)
            return jish.buildCastExpression(resultType, new SLExpression(t, resultType));
        }

        protected abstract Term translateUnboundedNumericalQuantifier(ImmutableList<QuantifiableVariable> qvs, Term range, Term body);

        @Override
        protected boolean isGeneralized () {
            return true;
        }

        /** Creates a term for a bounded numerical quantifier (e.g., sum).*/
        public abstract Term translateBoundedNumericalQuantifier(QuantifiableVariable qv, Term lo, Term hi, Term body);


        /** Should not be called. */
        @Override
        @Deprecated
        public Term combineQuantifiedTerms(Term t1,
                Term t2) {
            assert false;
            return null;
        }


        /** Should not be called. */
        @Override
        @Deprecated
        public Term translateQuantifier(QuantifiableVariable qv,
                Term t) {
            assert false;
            return null;
        }
    }

    /**
     * Translation method for expressions only allowed to appear in a postcondition.
     * @author bruns
     *
     */
    private abstract static class JMLPostExpressionTranslationMethod implements JMLTranslationMethod {

        protected void assertPost (Term heapAtPre) throws SLTranslationException{
            if (heapAtPre == null){
                throw new SLTranslationException("JML construct "+name()+" not allowed in this context.");
            }
        }


        /**
         * Converts a term so that all of its non-rigid operators refer to the pre-state.
         */
        protected Term convertToOld(Services services, Term heapAtPre, Term term) {
            assert heapAtPre != null;
            Map<Term,Term> map = new LinkedHashMap<Term, Term>();
            map.put(TB.getBaseHeap(services), heapAtPre);
            OpReplacer or = new OpReplacer(map);
            return or.replace(term);
        }

        /**
         * Name of this translation method;
         */
        protected abstract String name();

        protected abstract Term translate (Services services, Term heapAtPre, Object[] params) throws SLTranslationException;

        public Term translate (Object ... params) throws SLTranslationException{
            if (!(params[0] instanceof Services && params[1] instanceof Term))
                throw new SLTranslationException(
                        "Parameter 2 does not match the expected type.\n"
                        + "Parameter type was: " + params[1].getClass().getName()
                        + "\nExpected type was:  Term");
            Term heapAtPre = (Term) params[1];
            assertPost(heapAtPre);
            return translate((Services)params[0], heapAtPre, Arrays.copyOfRange(params, 1, params.length-1));
        }
    }


    private abstract class JMLEqualityTranslationMethod implements
            JMLTranslationMethod {

        protected void checkSLExpressions(SLExpression expr1,
                                          SLExpression expr2,
                                          SLTranslationExceptionManager excManager,
                                          String eqSymb)
        throws SLTranslationException {
            if (expr1.isType() != expr2.isType()) {
                throw excManager.createException(
                        "Cannot build equality expression (" + eqSymb
                        + ") between term and type.\n" +
                        		"The expression was: "+expr1+eqSymb+expr2);
            }

        }


        protected SLExpression buildEqualityTerm(SLExpression a,
                                                 SLExpression b,
                                                 SLTranslationExceptionManager excManager,
                                                 Services services)
                throws SLTranslationException {

            if (a.isTerm() && b.isTerm()) {
                return new SLExpression(buildEqualityTerm(a.getTerm(),
                                                          b.getTerm(),
                                                          excManager,
                                                          services));
            }

            if (a.isType() && b.isType()) {
                SLExpression typeofExpr;
                SLExpression typeExpr;
                if (a.getTerm() != null) {
                    typeofExpr = a;
                    typeExpr = b;
                } else {
                    if (b.getTerm() == null) {
                        throw excManager.createException(
                                "Type equality only supported for expressions "
                                + " of shape \"\\typeof(term) == \\type(Typename)\"");
                    }
                    typeofExpr = b;
                    typeExpr = a;
                }

                Sort os = typeExpr.getType().getSort();
                Function ioFunc = os.getExactInstanceofSymbol(services);

                return new SLExpression(TB.equals(
                        TB.func(ioFunc, typeofExpr.getTerm()),
                        TB.TRUE(services)));
            }

            // this should not be reached
            throw excManager.createException("Equality must be between two terms or " +
            		"two formulas, not term and formula.");
        }


        protected Term buildEqualityTerm(Term a,
                                         Term b,
                                         SLTranslationExceptionManager excManager1,
                                         Services services)
                throws SLTranslationException {

            Term result = null;
            try {
                if (a.sort() != Sort.FORMULA && b.sort() != Sort.FORMULA) {
                    result = TB.equals(a, b);
                // Special case so that model methods are handled better
                } else if(a.sort() == services.getTypeConverter().getBooleanLDT().targetSort() && b.sort() == Sort.FORMULA) {
                    result = TB.equals(a, TB.ife(b, TB.TRUE(services), TB.FALSE(services)));
                } else {
                    result = TB.equals(TB.convertToFormula(a, services),
                                       TB.convertToFormula(b, services));
                }
                return result;
            } catch (IllegalArgumentException e) {
                throw excManager1.createException(
                        "Illegal Arguments in equality expression.");
                //"near " + LT(0));
            } catch (TermCreationException e) {
                throw excManager1.createException("Error in equality-expression\n"
                                           + a.toString() + " == "
                                           + b.toString() + ".");
            }
        }
    }

    /**
     * Translation methods for (binary) arithmetic operations.
     * Contains checks whether \bigint or Java integer semantics should be used.
     * @author bruns
     *
     */
    private abstract class JMLArithmeticOperationTranslationMethod implements JMLTranslationMethod {

        protected KeYJavaType bigint;

        protected String BIGINT_NOT_ALLOWED = "Operation "+opName()+" may only be used with primitive Java types, not with \\bigint";

        protected boolean isBigint(SLExpression e) {
            assert bigint != null;
            return e.getType().equals(bigint);
        }

        protected void checkNotBigint(SLExpression e) throws SLTranslationException {
            if (isBigint(e)) {
                throw new SLTranslationException(BIGINT_NOT_ALLOWED);
            }
        }

        private void checkNotType(SLExpression e, SLTranslationExceptionManager man)
                throws SLTranslationException {
            if (e.isType()) {
                throw man.createException("Cannot use operation "+opName()+" on type " +
                        e.getType().getName() + ".");
            }
            assert e.isTerm();
        }

        @Override
        public SLExpression translate (SLTranslationExceptionManager man, Object ... params ) throws SLTranslationException{
            checkParameters(params, Services.class, SLExpression.class, SLExpression.class);
            JavaIntegerSemanticsHelper jish = new JavaIntegerSemanticsHelper((Services)params[0],man);
            bigint = ((Services)params[0]).getJavaInfo().getKeYJavaType(PrimitiveType.JAVA_BIGINT);
            SLExpression e1 = (SLExpression) params[1];
            SLExpression e2 = (SLExpression) params[2];
            checkNotType(e1,man);
            checkNotType(e2,man);
            SLExpression result = null;
            try {
                result = translate(jish,e1,e2);
            } catch (SLTranslationException cause){
                throw man.createException("Cannot create JML arithmetic expression", cause);
            }
            return result;
        }

        protected abstract String opName();
        protected abstract SLExpression translate(JavaIntegerSemanticsHelper intHelper, SLExpression left, SLExpression right) throws SLTranslationException;
    }
}

//if(symbol == null) {
//  // no function -> look for predicates
//  Namespace preds = services.getNamespaces().functions();
//  Named symbol = funcs.lookup(new Name(functName));
//}<|MERGE_RESOLUTION|>--- conflicted
+++ resolved
@@ -2038,22 +2038,14 @@
             ImmutableList<QuantifiableVariable> qvs = (ImmutableList)params[3];
             services = (Services) params[6];
             assert services != null;
-<<<<<<< HEAD
+            KeYJavaType resultType = (KeYJavaType) params[5];
+            if (resultType == null) // happens with num_of
+                resultType = services.getTypeConverter().getKeYJavaType(PrimitiveType.JAVA_BIGINT);
 
             if (declsType instanceof PrimitiveType && ((PrimitiveType)declsType).isIntegerType())
                 return super.translate(excManager, params);
             else
-                return new SLExpression(createSkolemTerm(),resultType);
-=======
-            KeYJavaType resultType = (KeYJavaType) params[5];
-            if (resultType == null) // happens with num_of
-                resultType = services.getTypeConverter().getKeYJavaType(PrimitiveType.JAVA_BIGINT);
-            
-            if (declsType instanceof PrimitiveType && ((PrimitiveType)declsType).isIntegerType())
-                return super.translate(excManager, params);
-            else
-                return new SLExpression(translateUnboundedNumericalQuantifier(qvs, (Term)params[0], (Term)params[1]),resultType); 
->>>>>>> 554055c9
+                return new SLExpression(translateUnboundedNumericalQuantifier(qvs, (Term)params[0], (Term)params[1]),resultType);
         }
 
         @Override
