--- conflicted
+++ resolved
@@ -2077,11 +2077,10 @@
             if (declsType instanceof PrimitiveType && ((PrimitiveType)declsType).isIntegerType())
                 return super.translate(excManager, params);
             else
-<<<<<<< HEAD
-                return new SLExpression(translateUnboundedNumericalQuantifier(qvs, (Term)params[0], (Term)params[1]),resultType);
-=======
-                return new SLExpression(translateUnboundedNumericalQuantifier(_declsType, nullable, qvs, (Term)params[0], (Term)params[1]),resultType); 
->>>>>>> f2f883f2
+                return new SLExpression(
+                        translateUnboundedNumericalQuantifier(_declsType, nullable, qvs,
+                                                              (Term)params[0], (Term)params[1]),
+                        resultType);
         }
 
         @Override
