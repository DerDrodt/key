--- conflicted
+++ resolved
@@ -304,11 +304,7 @@
 
             @Override
             public Pair<IObserverFunction, Term> translate(SLTranslationExceptionManager excManager,
-<<<<<<< HEAD
-                                  Object... params)
-=======
                                                            Object... params)
->>>>>>> 224ad001
                     throws SLTranslationException {
                 checkParameters(params, SLExpression.class, Term.class,
                                 Services.class);
@@ -517,7 +513,7 @@
                             "bounded sum must declare exactly one variable");
                 }
                 LogicVariable qv = declVars.head();
-                Term resultTerm = tb.bsum(qv, a.getTerm(), b.getTerm(), t.getTerm(), services);
+                Term resultTerm = tb.bsum(qv, a.getTerm(), b.getTerm(), t.getTerm());
                 warnings.add(new PositionedString("The keyword \\bsum is deprecated and will be removed in the future.\n" +
                 		"Please use the standard \\sum syntax."));
                 final SLExpression bsumExpr = new SLExpression(resultTerm, promo);
@@ -535,7 +531,7 @@
                     Term lo,
                     Term hi,
                     Term body) {
-                return tb.bsum(qv, lo, hi, body, services);
+                return tb.bsum(qv, lo, hi, body);
             }
 
             @Override
@@ -544,7 +540,7 @@
                     ImmutableList<QuantifiableVariable> qvs, Term range,
                     Term body) {
                 final Term tr = typerestrict(declsType,nullable,qvs,services);
-                return tb.sum(qvs, tb.andSC(tr,range), body, services);
+                return tb.sum(qvs, tb.andSC(tr,range), body);
             }
 
         });
@@ -745,7 +741,7 @@
                     Term body) {
                 final Term cond = tb.ife(tb.convertToFormula(body),
                                          tb.one(), tb.zero());
-                return tb.bsum(qv, lo, hi, cond, services);
+                return tb.bsum(qv, lo, hi, cond);
             }
 
             @Override
@@ -756,7 +752,7 @@
                 final Term tr = typerestrict(declsType,nullable,qvs,services);
                 final Term cond = tb.ife(tb.convertToFormula(body),
                         tb.one(), tb.zero());
-                return tb.sum(qvs, tb.andSC(tr,range), cond, services);
+                return tb.sum(qvs, tb.andSC(tr,range), cond);
             }
 
         });
@@ -890,7 +886,7 @@
                 }
                 final KeYJavaType seqtype =
                         services.getJavaInfo().getPrimitiveKeYJavaType("\\seq");
-                return new SLExpression(TB.seq(services, terms), seqtype);
+                return new SLExpression(tb.seq(terms), seqtype);
             }
         });
 
@@ -1246,7 +1242,7 @@
                     } else if(intHelper.isIntegerTerm(result)) {
                         result = intHelper.buildCastExpression(type, result);
                     } else {result = new SLExpression(
-                            tb.cast(services, type.getSort(), result.getTerm()),
+                            tb.cast(type.getSort(), result.getTerm()),
                             type);
                     }
                 } else {
