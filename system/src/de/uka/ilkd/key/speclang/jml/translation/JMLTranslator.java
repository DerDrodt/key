--- conflicted
+++ resolved
@@ -489,10 +489,6 @@
                 return TB.bsum(qv, lo, hi, body, services);
             }
         });
-<<<<<<< HEAD
-        
-        
-=======
 
         translationMethods.put(JMLKeyWord.PRODUCT,
                 new JMLBoundedNumericalQuantifierTranslationMethod() {
@@ -558,7 +554,6 @@
             }
         });
 
->>>>>>> 8ba3b639
         translationMethods.put(JMLKeyWord.SEQ_DEF, new JMLTranslationMethod() {
 
             @Override
