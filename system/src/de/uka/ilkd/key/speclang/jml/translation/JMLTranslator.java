--- conflicted
+++ resolved
@@ -783,8 +783,7 @@
                 return new SLExpression(TB.indexOf(services,seq,elem),inttype);
             }
         });
-<<<<<<< HEAD
-        
+
         translationMethods.put(JMLKeyWord.SEQ_CONST, new JMLTranslationMethod() {
 
             @Override
@@ -810,8 +809,6 @@
                 return new SLExpression(TB.seq(services, terms), seqtype);
             }
         });
-=======
->>>>>>> dfe8cc89
 
         translationMethods.put(JMLKeyWord.SEQ_GET, new JMLTranslationMethod() {
 
