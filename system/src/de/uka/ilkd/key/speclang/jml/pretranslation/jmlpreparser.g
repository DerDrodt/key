--- conflicted
+++ resolved
@@ -18,12 +18,8 @@
     import java.io.StringReader;
     import java.util.ArrayList;
     import java.util.Iterator;
-<<<<<<< HEAD
     import java.util.List;
     
-=======
-
->>>>>>> ce3ceb8a
     import de.uka.ilkd.key.collection.*;
     import de.uka.ilkd.key.java.Position;
     import de.uka.ilkd.key.speclang.*;
@@ -269,17 +265,14 @@
     |   spr:SPEC_PROTECTED      { result = spr.getText(); }
     |   spu:SPEC_PUBLIC         { result = spu.getText(); }
     |   sta:STATIC              { result = sta.getText(); }
-<<<<<<< HEAD
     |   tst:TWO_STATE           { result = tst.getText(); }
     |   nst:NO_STATE            { result = nst.getText(); }
-=======
     |   sjm:SPEC_JAVA_MATH      { result = sjm.getText(); }
     |   ssm:SPEC_SAVE_MATH      { result = ssm.getText(); }
     |   sbm:SPEC_BIGINT_MATH    { result = sbm.getText(); }
     |   cjm:CODE_JAVA_MATH      { result = cjm.getText(); }
     |   csm:CODE_SAVE_MATH      { result = csm.getText(); }
     |   cbm:CODE_BIGINT_MATH    { result = cbm.getText(); }
->>>>>>> ce3ceb8a
 ;
 
 
@@ -930,7 +923,6 @@
     {
 	sb.append(";");
         PositionedString ps = createPositionedString(sb.toString(), type);
-<<<<<<< HEAD
         PositionedString psDefinition = null;
         if(sbDefinition.length() > 0) {
           String paramsString = params.getText().trim();
@@ -959,10 +951,6 @@
         }
     	TextualJMLMethodDecl md 
     		= new TextualJMLMethodDecl(mods, ps, name.getText(), psDefinition);
-=======
-    	TextualJMLMethodDecl md
-    		= new TextualJMLMethodDecl(mods, ps, name.getText());
->>>>>>> ce3ceb8a
     	result = ImmutableSLList.<TextualJMLConstruct>nil().prepend(md);
     }
 ;
