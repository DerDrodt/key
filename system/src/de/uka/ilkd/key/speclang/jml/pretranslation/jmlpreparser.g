--- conflicted
+++ resolved
@@ -1195,11 +1195,7 @@
 }
 :
     t:EXPRESSION
-<<<<<<< HEAD
-    {
-=======
     {   
->>>>>>> f8921774
     	result = createPositionedString(t.getText(), t);
     }
 ;
