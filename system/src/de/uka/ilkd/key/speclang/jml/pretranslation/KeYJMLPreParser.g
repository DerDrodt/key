--- conflicted
+++ resolved
@@ -167,27 +167,15 @@
 :
     (
         options { greedy = false; }
-<<<<<<< HEAD
-	:
-	mods=modifiers
-	list=classlevel_element[mods]
-	{
-=======
     	:
     	mods=modifiers
-    	list=classlevel_element[mods] 
+    	list=classlevel_element[mods]
     	{
->>>>>>> e4089518
 	    if(list!=null) {
 		result = result.append(list);
 	    }
-<<<<<<< HEAD
 	}
-    )*
-=======
-	}           
     )* EOF
->>>>>>> e4089518
 ;
 
 
@@ -226,16 +214,9 @@
 }
 :
     (
-<<<<<<< HEAD
 	mods=modifiers
 	list=methodlevel_element[mods]  { result = result.append(list); }
-    )*
-    EOF
-=======
-    	mods=modifiers
-    	list=methodlevel_element[mods]  { result = result.append(list); }
     )* EOF
->>>>>>> e4089518
 ;
 
 
