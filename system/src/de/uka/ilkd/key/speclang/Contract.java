// This file is part of KeY - Integrated Deductive Software Design
//
// Copyright (C) 2001-2011 Universitaet Karlsruhe (TH), Germany
//                         Universitaet Koblenz-Landau, Germany
//                         Chalmers University of Technology, Sweden
// Copyright (C) 2011-2013 Karlsruhe Institute of Technology, Germany
//                         Technical University Darmstadt, Germany
//                         Chalmers University of Technology, Sweden
//
// The KeY system is protected by the GNU General
// Public License. See LICENSE.TXT for details.
//


package de.uka.ilkd.key.speclang;

import java.util.List;
import java.util.Map;

import de.uka.ilkd.key.collection.ImmutableList;
import de.uka.ilkd.key.java.Services;
import de.uka.ilkd.key.java.abstraction.KeYJavaType;
import de.uka.ilkd.key.logic.Term;
import de.uka.ilkd.key.logic.op.IObserverFunction;
import de.uka.ilkd.key.logic.op.LocationVariable;
import de.uka.ilkd.key.logic.op.ProgramVariable;
import de.uka.ilkd.key.proof.init.InitConfig;
import de.uka.ilkd.key.proof.init.ProofOblInput;


/**
 * A contractual agreement about an ObserverFunction.
 */
public interface Contract extends SpecificationElement {

    public static final int INVALID_ID = Integer.MIN_VALUE;

<<<<<<< HEAD
=======

>>>>>>> 281ba1ea
    /**
     * Returns the id number of the contract. If a contract has instances for
     * several methods (inheritance!), all instances have the same id.
     * The id is either non-negative or equal to INVALID_ID.
     */
    public int id();

    /**
     * Returns the contracted function symbol.
     */
    public IObserverFunction getTarget();

    /**
     * Tells whether the contract contains a measured_by clause.
     */
    public boolean hasMby();

    /**
     * Returns the precondition of the contract.
     */
    public Term getPre(LocationVariable heap,
                       ProgramVariable selfVar,
	    	       ImmutableList<ProgramVariable> paramVars,
                       Map<LocationVariable,? extends ProgramVariable> atPreVars,
	    	       Services services);

    public Term getPre(List<LocationVariable> heapContext,
                       ProgramVariable selfVar,
	    	       ImmutableList<ProgramVariable> paramVars,
                       Map<LocationVariable,? extends ProgramVariable> atPreVars,
	    	       Services services);

    /**
     * Returns the precondition of the contract.
     */
    public Term getPre(LocationVariable heap,
                       Term heapTerm,
	               Term selfTerm,
	    	       ImmutableList<Term> paramTerms,
                       Map<LocationVariable,Term> atPres,
	    	       Services services);

    public Term getPre(List<LocationVariable> heapContext,
                       Map<LocationVariable,Term> heapTerms,
	               Term selfTerm,
	    	       ImmutableList<Term> paramTerms,
                       Map<LocationVariable,Term> atPres,
<<<<<<< HEAD
	    	       Services services);    
    
    public Term getRequires(LocationVariable heap);

    public Term getAssignable(LocationVariable heap);
    
=======
	    	       Services services);


    public Term getGlobalDefs(LocationVariable heap, Term heapTerm, Term selfTerm,
            ImmutableList<Term> paramTerms, Services services);

>>>>>>> 281ba1ea
    /**
     * Returns the measured_by clause of the contract.
     */
    public Term getMby(ProgramVariable selfVar,
	               ImmutableList<ProgramVariable> paramVars,
	               Services services);

    /**
     * Returns the measured_by clause of the contract.
     */
    public Term getMby(Map<LocationVariable,Term> heapTerms,
	               Term selfTerm,
	               ImmutableList<Term> paramTerms,
	               Map<LocationVariable, Term> atPres,
	               Services services);

    /**
     * Returns the contract in pretty HTML format.
     */
    public String getHTMLText(Services services);

    /**
     * Returns the contract in pretty plain text format.
     */
    public String getPlainText(Services services);

    /**
     * Tells whether, on saving a proof where this contract is available, the
     * contract should be saved too. (this is currently true for contracts
     * specified directly in DL, but not for JML contracts)
     */
    public boolean toBeSaved();

    public boolean transactionApplicableContract();

    /**
     * Returns a parseable String representation of the contract.
     * Precondition: toBeSaved() must be true.
     */
    public String proofToString(Services services);


    /**
     * Returns a proof obligation to the passed contract and initConfig.
     */
    public ProofOblInput createProofObl(InitConfig initConfig,
	    Contract contract);

    /**
     * Returns a contract which is identical this contract except that
     * the id is set to the new id.
     */
    public Contract setID(int newId);


    /**
     * Returns a contract which is identical this contract except that
     * the KeYJavaType and IObserverFunction are set to the new values.
     */
    public Contract setTarget(KeYJavaType newKJT, IObserverFunction newPM);


    /**
     * Returns technical name for the contract type.
     */
    public String getTypeName();
}<|MERGE_RESOLUTION|>--- conflicted
+++ resolved
@@ -35,10 +35,6 @@
 
     public static final int INVALID_ID = Integer.MIN_VALUE;
 
-<<<<<<< HEAD
-=======
-
->>>>>>> 281ba1ea
     /**
      * Returns the id number of the contract. If a contract has instances for
      * several methods (inheritance!), all instances have the same id.
@@ -86,21 +82,14 @@
 	               Term selfTerm,
 	    	       ImmutableList<Term> paramTerms,
                        Map<LocationVariable,Term> atPres,
-<<<<<<< HEAD
 	    	       Services services);    
-    
+
     public Term getRequires(LocationVariable heap);
 
     public Term getAssignable(LocationVariable heap);
-    
-=======
-	    	       Services services);
-
 
     public Term getGlobalDefs(LocationVariable heap, Term heapTerm, Term selfTerm,
-            ImmutableList<Term> paramTerms, Services services);
-
->>>>>>> 281ba1ea
+                              ImmutableList<Term> paramTerms, Services services);
     /**
      * Returns the measured_by clause of the contract.
      */
