// This file is part of KeY - Integrated Deductive Software Design
//
// Copyright (C) 2001-2011 Universitaet Karlsruhe (TH), Germany
//                         Universitaet Koblenz-Landau, Germany
//                         Chalmers University of Technology, Sweden
// Copyright (C) 2011-2013 Karlsruhe Institute of Technology, Germany
//                         Technical University Darmstadt, Germany
//                         Chalmers University of Technology, Sweden
//
// The KeY system is protected by the GNU General
// Public License. See LICENSE.TXT for details.
//


package de.uka.ilkd.key.speclang;

import java.util.List;
import java.util.Map;

import de.uka.ilkd.key.collection.ImmutableList;
import de.uka.ilkd.key.java.Services;
import de.uka.ilkd.key.java.abstraction.KeYJavaType;
import de.uka.ilkd.key.logic.Term;
import de.uka.ilkd.key.logic.op.IObserverFunction;
import de.uka.ilkd.key.logic.op.LocationVariable;
import de.uka.ilkd.key.logic.op.ProgramVariable;
import de.uka.ilkd.key.proof.init.InitConfig;
import de.uka.ilkd.key.proof.init.ProofOblInput;


/**
 * A contractual agreement about an ObserverFunction.
 */
public interface Contract extends SpecificationElement {

    public static final int INVALID_ID = Integer.MIN_VALUE;


    /**
     * Returns the id number of the contract. If a contract has instances for
     * several methods (inheritance!), all instances have the same id.
     * The id is either non-negative or equal to INVALID_ID.
     */
    public int id();

    /**
     * Returns the contracted function symbol.
     */
    public IObserverFunction getTarget();

    /**
     * Tells whether the contract contains a measured_by clause.
     */
    public boolean hasMby();

    /**
     * Returns the precondition of the contract.
     */
    public Term getPre(LocationVariable heap,
                       ProgramVariable selfVar,
	    	       ImmutableList<ProgramVariable> paramVars,
                       Map<LocationVariable,? extends ProgramVariable> atPreVars,
	    	       Services services);

    public Term getPre(List<LocationVariable> heapContext,
                       ProgramVariable selfVar,
	    	       ImmutableList<ProgramVariable> paramVars,
                       Map<LocationVariable,? extends ProgramVariable> atPreVars,
	    	       Services services);

    /**
     * Returns the precondition of the contract.
     */
    public Term getPre(LocationVariable heap,
                       Term heapTerm,
	               Term selfTerm,
	    	       ImmutableList<Term> paramTerms,
                       Map<LocationVariable,Term> atPres,
	    	       Services services);

    public Term getPre(List<LocationVariable> heapContext,
                       Map<LocationVariable,Term> heapTerms,
	               Term selfTerm,
	    	       ImmutableList<Term> paramTerms,
                       Map<LocationVariable,Term> atPres,
	    	       Services services);


    public Term getGlobalDefs(LocationVariable heap, Term heapTerm, Term selfTerm,
            ImmutableList<Term> paramTerms, Services services);

    /**
     * Returns the measured_by clause of the contract.
     */
    public Term getMby(ProgramVariable selfVar,
	               ImmutableList<ProgramVariable> paramVars,
	               Services services);

    /**
     * Returns the measured_by clause of the contract.
     */
    public Term getMby(Map<LocationVariable,Term> heapTerms,
	               Term selfTerm,
	               ImmutableList<Term> paramTerms,
                   Map<LocationVariable, Term> atPres,
	               Services services);

    /**
     * Returns the contract in pretty HTML format.
     */
    public String getHTMLText(Services services);

    /**
     * Returns the contract in pretty plain text format.
     */
    public String getPlainText(Services services);

    /**
     * Tells whether, on saving a proof where this contract is available, the
     * contract should be saved too. (this is currently true for contracts
     * specified directly in DL, but not for JML contracts)
     */
    public boolean toBeSaved();

    public boolean transactionApplicableContract();

    /**
     * Returns a parseable String representation of the contract.
     * Precondition: toBeSaved() must be true.
     */
    public String proofToString(Services services);


    /**
     * Returns a proof obligation to the passed contract and initConfig.
     */
    public ProofOblInput createProofObl(InitConfig initConfig);


    /**
     * Lookup the proof obligation belonging to the contract in the
     * specification repository.
     */
    public ProofOblInput getProofObl(Services services);


    /**
     * Returns a contract which is identical this contract except that
     * the id is set to the new id.
     */
    public Contract setID(int newId);


    /**
     * Returns a contract which is identical to this contract except that
     * the KeYJavaType and IObserverFunction are set to the new values.
     */
    public Contract setTarget(KeYJavaType newKJT, IObserverFunction newPM);


    /**
     * Returns technical name for the contract type.
     */
    public String getTypeName();
<<<<<<< HEAD

=======
    
    /**
     * Checks if a self variable is originally provided.
     * @return {@code true} self variable is originally provided, {@code false} no self variable available.
     */
    public boolean hasSelfVar();
>>>>>>> 41903df2
}<|MERGE_RESOLUTION|>--- conflicted
+++ resolved
@@ -162,14 +162,10 @@
      * Returns technical name for the contract type.
      */
     public String getTypeName();
-<<<<<<< HEAD
-
-=======
     
     /**
      * Checks if a self variable is originally provided.
      * @return {@code true} self variable is originally provided, {@code false} no self variable available.
      */
     public boolean hasSelfVar();
->>>>>>> 41903df2
 }