// This file is part of KeY - Integrated Deductive Software Design 
//
// Copyright (C) 2001-2011 Universitaet Karlsruhe (TH), Germany 
//                         Universitaet Koblenz-Landau, Germany
//                         Chalmers University of Technology, Sweden
// Copyright (C) 2011-2013 Karlsruhe Institute of Technology, Germany 
//                         Technical University Darmstadt, Germany
//                         Chalmers University of Technology, Sweden
//
// The KeY system is protected by the GNU General 
// Public License. See LICENSE.TXT for details.
// 


package de.uka.ilkd.key.speclang;

import java.util.Map;

import de.uka.ilkd.key.collection.ImmutableList;
import de.uka.ilkd.key.java.Services;
import de.uka.ilkd.key.java.reference.ExecutionContext;
import de.uka.ilkd.key.java.statement.LoopStatement;
import de.uka.ilkd.key.java.visitor.Visitor;
import de.uka.ilkd.key.logic.Term;
import de.uka.ilkd.key.logic.op.IProgramMethod;
import de.uka.ilkd.key.logic.op.LocationVariable;
import de.uka.ilkd.key.util.Triple;


/**
 * A loop invariant, consisting of an invariant formula, a set of loop 
 * predicates, a modifies clause, and a variant term.
 */
public interface LoopInvariant extends SpecificationElement {

    /**
     * Returns the loop to which the invariant belongs.
     */
    public LoopStatement getLoop();

    /**
     * Returns the contracted function symbol.
     */
    public IProgramMethod getTarget();

    public ExecutionContext getExecutionContext();

    public Term getGuard();

    /** Returns the invariant formula. */
    public Term getInvariant(LocationVariable heap, Term selfTerm,
                             Map<LocationVariable,Term> atPres, Services services);

    public Term getInvariant(Term selfTerm, Map<LocationVariable,Term> atPres, Services services);

    public Term getInvariant(Services services);

    /**
     * Returns the modifies clause.
     */
    public Term getModifies(LocationVariable heap, Term selfTerm,
                            Map<LocationVariable,Term> atPres, Services services);

    public Term getModifies(Term selfTerm, Map<LocationVariable,Term> atPres, Services services);

    /**
     * Returns the respects clause.
     */
    public ImmutableList<Triple<ImmutableList<Term>,
                                ImmutableList<Term>,
                                ImmutableList<Term>>> getRespects(LocationVariable heap);

    public ImmutableList<Triple<ImmutableList<Term>,
                                ImmutableList<Term>,
                                ImmutableList<Term>>> getRespects(Services services);

    public ImmutableList<Triple<ImmutableList<Term>,
                                ImmutableList<Term>,
                                ImmutableList<Term>>> getRespects(LocationVariable heap,
                                                                  Term selfTerm,
                                                                  Map<LocationVariable,Term> atPres,
                                                                  Services services);

    /**
     * Returns the variant term. 
     */
    public Term getVariant(Term selfTerm, 
            		   Map<LocationVariable,Term> atPres,
            		   Services services);

    /**
     * Returns the term internally used for self. 
     * Use with care - it is likely that this is *not* the right "self" for you.
     */
    public Term getInternalSelfTerm();

    public ImmutableList<Term> getLocalIns();

    public ImmutableList<Term> getLocalOuts();

    public Term getModifies();

    /**
     * Returns operators internally used for the pre-heap.
     */
    public Map<LocationVariable,Term> getInternalAtPres();

    /**
     * Returns the term internally used for the invariant. 
     * Use with care - it is likely that this is *not* the right "self" for you.
     */
    public Map<LocationVariable,Term> getInternalInvariants();

    /**
     * Returns the term internally used for the variant. 
     * Use with care - it is likely that this is *not* the right "self" for you.
     */
    public Term getInternalVariant();

    public Map<LocationVariable,Term> getInternalModifies();

    public Map<LocationVariable,
               ImmutableList<Triple<ImmutableList<Term>,
                                    ImmutableList<Term>,
                                    ImmutableList<Term>>>> getInternalRespects();

    /**
     * Returns a new loop invariant where the loop reference has been
     * replaced with the passed one.
     */
    public LoopInvariant setLoop(LoopStatement loop);

    public LoopInvariant setTarget(IProgramMethod newPM);

    public LoopInvariant setExecutionContext(ExecutionContext execCont);

    public void setGuard(Term guardTerm, Services services);

    /**
     * Returns a new loop invariant where the invariant formula has been
     * replaced with the passed one. Take care: the variables used for
     * the receiver, parameters, and local variables must stay the same!
     */
    public LoopInvariant setInvariant(Map<LocationVariable,Term> invariants, 
            			      Term selfTerm,
            			      Map<LocationVariable,Term> atPres,
            			      Services services); 

    /** 
     * Loop invariants can be visited like source elements:
     * This method calls the corresponding method of a visitor in order to
     * perform some action/transformation on this element.
     */
    public void visit(Visitor v);
    
<<<<<<< HEAD
    public String getUniqueName();
=======
    /**
     * Returns the invariant in pretty plain text format.
     */
    public String getPlainText(Services services);

>>>>>>> 78f7993b
}<|MERGE_RESOLUTION|>--- conflicted
+++ resolved
@@ -153,13 +153,10 @@
      */
     public void visit(Visitor v);
     
-<<<<<<< HEAD
-    public String getUniqueName();
-=======
     /**
      * Returns the invariant in pretty plain text format.
      */
     public String getPlainText(Services services);
-
->>>>>>> 78f7993b
+    
+    public String getUniqueName();
 }