// This file is part of KeY - Integrated Deductive Software Design 
//
// Copyright (C) 2001-2011 Universitaet Karlsruhe (TH), Germany 
//                         Universitaet Koblenz-Landau, Germany
//                         Chalmers University of Technology, Sweden
// Copyright (C) 2011-2013 Karlsruhe Institute of Technology, Germany 
//                         Technical University Darmstadt, Germany
//                         Chalmers University of Technology, Sweden
//
// The KeY system is protected by the GNU General 
// Public License. See LICENSE.TXT for details.
// 


package de.uka.ilkd.key.speclang;

import java.util.HashMap;
import java.util.LinkedHashMap;
import java.util.List;
import java.util.Map;

import de.uka.ilkd.key.collection.ImmutableList;
import de.uka.ilkd.key.java.Services;
import de.uka.ilkd.key.java.abstraction.KeYJavaType;
import de.uka.ilkd.key.java.declaration.modifier.VisibilityModifier;
import de.uka.ilkd.key.logic.Term;
import de.uka.ilkd.key.logic.TermBuilder;
import de.uka.ilkd.key.logic.op.IObserverFunction;
import de.uka.ilkd.key.logic.op.LocationVariable;
import de.uka.ilkd.key.logic.op.ProgramVariable;
import de.uka.ilkd.key.logic.op.SVSubstitute;
import de.uka.ilkd.key.logic.sort.Sort;
import de.uka.ilkd.key.pp.LogicPrinter;
import de.uka.ilkd.key.proof.OpReplacer;
import de.uka.ilkd.key.proof.init.DependencyContractPO;
import de.uka.ilkd.key.proof.init.InitConfig;
import de.uka.ilkd.key.proof.init.ProofOblInput;

/**
 * Standard implementation of the DependencyContract interface.
 */
public final class DependencyContractImpl implements DependencyContract {
    
    private static final TermBuilder TB = TermBuilder.DF;
    
    final String baseName;    
    final String name;
    final KeYJavaType kjt;
    final IObserverFunction target;
    final KeYJavaType specifiedIn;
    final Map<LocationVariable,Term> originalPres;
    final Term originalMby;
    final Map<ProgramVariable,Term> originalDeps;
    final ProgramVariable originalSelfVar;
    final ImmutableList<ProgramVariable> originalParamVars;
    final Map<LocationVariable, ? extends ProgramVariable> originalAtPreVars;
    final int id;    
    

    //-------------------------------------------------------------------------
    //constructors
    //-------------------------------------------------------------------------
    
    DependencyContractImpl(String baseName,
                           String name,
                           KeYJavaType kjt,
                           IObserverFunction target,
                           KeYJavaType specifiedIn,
                           Map<LocationVariable,Term> pres,
                           Term mby,
                           Map<ProgramVariable,Term> deps,
                           ProgramVariable selfVar,
                           ImmutableList<ProgramVariable> paramVars,
                           Map<LocationVariable, ? extends ProgramVariable> atPreVars,
                           int id) {
	assert baseName != null;
	assert kjt != null;
	assert target != null;
	assert pres != null;
	assert deps != null : "cannot create contract "+baseName+" for "+target+" when no specification is given";
        assert (selfVar == null) == target.isStatic();
        assert paramVars != null;
    assert target.getStateCount() > 0;
    // FIXME small hack, -1 is the savedHeap, this is because there is no access to services
    int numHeaps = atPreVars != null ? atPreVars.keySet().size()-1 : deps.keySet().size();
    assert paramVars.size() == target.arity() - numHeaps*target.getStateCount() - (target.isStatic() ? 0 : 1);
         
    this.baseName = baseName;
        this.name = name != null 
                  ? name 
                  : ContractFactory.generateContractName(baseName, kjt, target,
                                       specifiedIn, id);
	this.kjt = kjt;
	this.target = target;
    this.specifiedIn = specifiedIn;
	this.originalPres = pres;
	this.originalMby = mby;	
	this.originalDeps = deps;
	this.originalSelfVar = selfVar;
	this.originalParamVars = paramVars;
	this.originalAtPreVars = atPreVars;
	this.id = id;
    }
    
    
    DependencyContractImpl(String baseName,
                           KeYJavaType kjt,
                           IObserverFunction target,
                           KeYJavaType specifiedIn,
                           Map<LocationVariable,Term> pres,
                           Term mby,
                           Map<ProgramVariable,Term> deps,
                           ProgramVariable selfVar,
                           ImmutableList<ProgramVariable> paramVars,
                           Map<LocationVariable,? extends ProgramVariable> atPreVars) {
	this(baseName, 
             null, 
             kjt, 
             target,
             specifiedIn,
             pres, 
             mby,             
             deps, 
             selfVar, 
             paramVars, 
             atPreVars,
             INVALID_ID);
    }    
    
    
    //-------------------------------------------------------------------------
    //public interface
    //-------------------------------------------------------------------------    
    
    @Override
    public String getName() {
	return name;
    }
    
    
    @Override
    public int id() {
	return id;
    }
    

    @Override
    public KeYJavaType getKJT() {
	return kjt;
    }

    
    @Override
    public IObserverFunction getTarget() {
	return target;
    }
    
    
    @Override
    public boolean hasMby() {
	return originalMby != null;
    }
    
    
    @Override
    public Term getPre(LocationVariable heap,
                       ProgramVariable selfVar, 
	    	       ImmutableList<ProgramVariable> paramVars,
                       Map<LocationVariable, ? extends ProgramVariable> atPreVars,
	    	       Services services) {
        assert (selfVar == null) == (originalSelfVar == null);
        assert paramVars != null;
        assert paramVars.size() == originalParamVars.size();
        assert services != null;
	Map<SVSubstitute, SVSubstitute> map = new LinkedHashMap<SVSubstitute, SVSubstitute>();
	if (originalSelfVar != null) {
	    map.put(originalSelfVar, selfVar);
	}
	for(ProgramVariable originalParamVar : originalParamVars) {
	    map.put(originalParamVar, paramVars.head());
	    paramVars = paramVars.tail();
	}
	if(atPreVars != null && originalAtPreVars != null) {
	   for(LocationVariable h : services.getTypeConverter().getHeapLDT().getAllHeaps()) {
	       ProgramVariable originalAtPreVar = originalAtPreVars.get(h);
	       if(atPreVars.get(h) != null && originalAtPreVar != null) {
	           map.put(TB.var(originalAtPreVar), TB.var(atPreVars.get(h)));
	       }
	   }
	}

	OpReplacer or = new OpReplacer(map);
	return or.replace(originalPres.get(heap));
    }

    public Term getPre(List<LocationVariable> heapContext,
                       ProgramVariable selfVar, 
	    	       ImmutableList<ProgramVariable> paramVars,
                       Map<LocationVariable, ? extends ProgramVariable> atPreVars,
	    	       Services services) {
       Term result = null;
       for(LocationVariable heap : heapContext) {
          final Term p = getPre(heap, selfVar, paramVars, atPreVars, services);
          if(result == null) {
            result = p;
          }else{
            result = TB.and(result, p);
          }
       }
       return result;
    }
    
    
    @Override
    public Term getPre(LocationVariable heap,
                       Term heapTerm,
	               Term selfTerm, 
	    	       ImmutableList<Term> paramTerms,
                       Map<LocationVariable,Term> atPres,
	    	       Services services) {
	assert heapTerm != null;
	assert (selfTerm == null) == (originalSelfVar == null);
	assert paramTerms != null;
	assert paramTerms.size() == originalParamVars.size();
	assert services != null;
<<<<<<< HEAD
	Map<SVSubstitute, SVSubstitute> map = new HashMap<SVSubstitute, SVSubstitute>();
	map.put(TB.var(heap), heapTerm);
=======
	Map<SVSubstitute, SVSubstitute> map = new LinkedHashMap<SVSubstitute, SVSubstitute>();
	map.put(TB.getBaseHeap(services), heapTerm);
>>>>>>> ce3ceb8a
	if (originalSelfVar != null) {
            map.put(TB.var(originalSelfVar), selfTerm);
        }
	for(ProgramVariable originalParamVar : originalParamVars) {
	    map.put(TB.var(originalParamVar), paramTerms.head());
	    paramTerms = paramTerms.tail();
	}	
	if(atPres != null && originalAtPreVars != null) {
	    for(LocationVariable h : services.getTypeConverter().getHeapLDT().getAllHeaps()) {
	         ProgramVariable originalAtPreVar = originalAtPreVars.get(h);
	         if(atPres.get(h) != null && originalAtPreVar != null) {
	              map.put(TB.var(originalAtPreVar), atPres.get(h));
		     }
		}
    }
	OpReplacer or = new OpReplacer(map);
	return or.replace(originalPres.get(heap));
    }
    

    public Term getPre(List<LocationVariable> heapContext,
                       Map<LocationVariable,Term> heapTerms,
	               Term selfTerm, 
	    	       ImmutableList<Term> paramTerms,
                       Map<LocationVariable,Term> atPres,
	    	       Services services) {
       Term result = null;
       for(LocationVariable heap : heapContext) {
          final Term p = getPre(heap, heapTerms.get(heap), selfTerm, paramTerms, atPres, services);
          if(result == null) {
            result = p;
          }else{
            result = TB.and(result, p);
          }
       }
       return result;
    }

    @Override
    public Term getMby(ProgramVariable selfVar,
	               ImmutableList<ProgramVariable> paramVars,
	               Services services) {
	assert hasMby();
        assert (selfVar == null) == (originalSelfVar == null);
        assert paramVars != null;
        assert paramVars.size() == originalParamVars.size();
        assert services != null;
	Map<SVSubstitute, SVSubstitute> map = new LinkedHashMap<SVSubstitute, SVSubstitute>();
	if (originalSelfVar != null) {
	    map.put(originalSelfVar, selfVar);
	}
	for(ProgramVariable originalParamVar : originalParamVars) {
	    map.put(originalParamVar, paramVars.head());
	    paramVars = paramVars.tail();
	}
	OpReplacer or = new OpReplacer(map);
	return or.replace(originalMby);
    }
    

    @Override
    public Term getMby(Map<LocationVariable,Term> heapTerms,
	               Term selfTerm, 
	               ImmutableList<Term> paramTerms, 
	               Map<LocationVariable,Term> atPres,
	               Services services) {
	assert hasMby();
	assert heapTerms != null;
	assert (selfTerm == null) == (originalSelfVar == null);
	assert paramTerms != null;
	assert paramTerms.size() == originalParamVars.size();
	assert services != null;
<<<<<<< HEAD
	Map<SVSubstitute, SVSubstitute> map = new HashMap<SVSubstitute, SVSubstitute>();
	for(LocationVariable heap : heapTerms.keySet()) {
		map.put(TB.var(heap), heapTerms.get(heap));
	}
=======
	Map<SVSubstitute, SVSubstitute> map = new LinkedHashMap<SVSubstitute, SVSubstitute>();
	map.put(TB.getBaseHeap(services), heapTerm);
>>>>>>> ce3ceb8a
	if (originalSelfVar != null) {
	    map.put(TB.var(originalSelfVar), selfTerm);
	}
	for(ProgramVariable originalParamVar : originalParamVars) {
	    map.put(TB.var(originalParamVar), paramTerms.head());
	    paramTerms = paramTerms.tail();
	}	
	if(atPres != null && originalAtPreVars != null) {
	    for(LocationVariable h : services.getTypeConverter().getHeapLDT().getAllHeaps()) {
	         ProgramVariable originalAtPreVar = originalAtPreVars.get(h);
	         if(atPres.get(h) != null && originalAtPreVar != null) {
	             map.put(TB.var(originalAtPreVar), atPres.get(h));
	         }
	    }
    }
	OpReplacer or = new OpReplacer(map);
	return or.replace(originalMby);
    }    
   
    
    @Override
    public String getPlainText(Services services) {
       return getText(false, services);
    }
    
    @Override
    public String getHTMLText(Services services) {
       return getText(true, services);
    }
    
    private String getText(boolean includeHtmlMarkup, Services services) {
    	String pres = "";
    	for(LocationVariable h : originalPres.keySet()) {
             Term originalPre = originalPres.get(h);
             if(originalPre != null) {
                  pres = pres + "<b>pre</b>["+h+"] "+LogicPrinter.escapeHTML(LogicPrinter.quickPrintTerm(originalPre, services),false)+"<br>";
             }
        }
        String deps = "";
        for(ProgramVariable h : originalDeps.keySet()) {
            if(h.name().toString().endsWith("AtPre") && target.getStateCount() == 1) {
                 continue;
            }
            Term originalDep = originalDeps.get(h);
            if(originalDep != null) {
                deps = deps + "<b>dep</b>["+h+"] "+LogicPrinter.escapeHTML(LogicPrinter.quickPrintTerm(originalDep, services),false)+"<br>";
            }
        }
    	final String mby = hasMby() 
        	           ? LogicPrinter.quickPrintTerm(originalMby, services)
        	           : null;
        
        if (includeHtmlMarkup) {
           return "<html>"
                 + pres
                 + deps
                 + (mby != null 
                    ? "<br><b>measured-by</b> " + LogicPrinter.escapeHTML(mby, 
                                         false)
                    : "")                
                 + "</html>";
        }
        else {
           return "pre: "
                 + pres
                 + "\ndep: "
                 + deps
                 + (hasMby() ? "\nmeasured-by: " + mby : "");
        }
    }    
    
    
    @Override
    public boolean toBeSaved() {
	return false; //because dependency contracts currently cannot be
	              //specified directly in DL 
    }
    
    
    @Override
    public String proofToString(Services services) {
	assert false;
	return null;
    }
    

    @Override
    public Term getDep(LocationVariable heap, boolean atPre,
                   ProgramVariable selfVar,
	               ImmutableList<ProgramVariable> paramVars,
	               Map<LocationVariable,? extends ProgramVariable> atPreVars,
	               Services services) {
        assert (selfVar == null) == (originalSelfVar == null);
        assert paramVars != null;
        assert paramVars.size() == originalParamVars.size();
        assert services != null;
	Map<SVSubstitute, SVSubstitute> map = new LinkedHashMap<SVSubstitute, SVSubstitute>();
	if (originalSelfVar != null) {
	    map.put(originalSelfVar, selfVar);
	}
	for(ProgramVariable originalParamVar : originalParamVars) {
	    map.put(originalParamVar, paramVars.head());
	    paramVars = paramVars.tail();
	}
	if(atPreVars != null && originalAtPreVars != null) {
	    for(LocationVariable h : services.getTypeConverter().getHeapLDT().getAllHeaps()) {
	        ProgramVariable originalAtPreVar = originalAtPreVars.get(h);
	        if(atPreVars.get(h) != null && originalAtPreVar != null) {
	            map.put(TB.var(originalAtPreVar), TB.var(atPreVars.get(h)));
	        }
	    }
	}
	OpReplacer or = new OpReplacer(map);
	return or.replace(originalDeps.get(atPre ? originalAtPreVars.get(heap) : heap));
    }
    

    @Override
    public Term getDep(LocationVariable heap, boolean atPre,
    		       Term heapTerm,
	               Term selfTerm, 
	               ImmutableList<Term> paramTerms, 
	               Map<LocationVariable, Term> atPres,
	               Services services) {
	assert heapTerm != null;
	assert (selfTerm == null) == (originalSelfVar == null);
	assert paramTerms != null;
	assert paramTerms.size() == originalParamVars.size();
	assert services != null;
<<<<<<< HEAD
	Map<SVSubstitute, SVSubstitute> map = new HashMap<SVSubstitute, SVSubstitute>();
	map.put(TB.var(heap), heapTerm);
=======
	Map<SVSubstitute, SVSubstitute> map = new LinkedHashMap<SVSubstitute, SVSubstitute>();
	map.put(TB.getBaseHeap(services), heapTerm);
>>>>>>> ce3ceb8a
	if (originalSelfVar != null) {
            map.put(TB.var(originalSelfVar), selfTerm);
        }
	for(ProgramVariable originalParamVar : originalParamVars) {
	    map.put(TB.var(originalParamVar), paramTerms.head());
	    paramTerms = paramTerms.tail();
	}
	if(atPres != null && originalAtPreVars != null) {
	    for(LocationVariable h : services.getTypeConverter().getHeapLDT().getAllHeaps()) {
	        ProgramVariable originalAtPreVar = originalAtPreVars.get(h);
	        if(originalAtPreVar != null && atPres.get(h) != null) {
	            map.put(TB.var(originalAtPreVar), atPres.get(h));
	        }
	    }
	}

	OpReplacer or = new OpReplacer(map);
	return or.replace(originalDeps.get(atPre ? originalAtPreVars.get(heap) : heap));
    }    
    
    
    @Override
    public String toString() {
	return originalDeps.toString();
    }


    @Override
    public String getDisplayName() {
        return ContractFactory.generateDisplayName(baseName, kjt, target,
                                                   specifiedIn, id);
    }


    @Override
    public VisibilityModifier getVisibility() {
	return null;
    }

    @Override
    public boolean transactionApplicableContract() {
        return false;
    }

    @Override
    public ProofOblInput createProofObl(InitConfig initConfig,
	    Contract contract) {
	return new DependencyContractPO(initConfig,
	        (DependencyContract) contract);
    }


    @Override
    public DependencyContract setID(int newId) {
        return new DependencyContractImpl(baseName,
                                          null,
                                          kjt,
                                          target,
                                          specifiedIn,
                                          originalPres,
                                          originalMby,
                                          originalDeps,
                                          originalSelfVar,
                                          originalParamVars,
                                          originalAtPreVars,
                                          newId);
    }


    @Override
    public Contract setTarget(KeYJavaType newKJT,
                              IObserverFunction newPM) {
        return new DependencyContractImpl(baseName,
                                          null,
                                          newKJT,
                                          newPM,
                                          specifiedIn,
                                          originalPres,
                                          originalMby,
                                          originalDeps,
                                          originalSelfVar,
                                          originalParamVars,
                                          originalAtPreVars,
                                          id);
    }
    
    
    @Override
    public String getTypeName() {
        return ContractFactory.generateContractTypeName(baseName, kjt, target,
                                                        specifiedIn);
    }
}<|MERGE_RESOLUTION|>--- conflicted
+++ resolved
@@ -223,13 +223,8 @@
 	assert paramTerms != null;
 	assert paramTerms.size() == originalParamVars.size();
 	assert services != null;
-<<<<<<< HEAD
-	Map<SVSubstitute, SVSubstitute> map = new HashMap<SVSubstitute, SVSubstitute>();
+	Map<SVSubstitute, SVSubstitute> map = new LinkedHashMap<SVSubstitute, SVSubstitute>();
 	map.put(TB.var(heap), heapTerm);
-=======
-	Map<SVSubstitute, SVSubstitute> map = new LinkedHashMap<SVSubstitute, SVSubstitute>();
-	map.put(TB.getBaseHeap(services), heapTerm);
->>>>>>> ce3ceb8a
 	if (originalSelfVar != null) {
             map.put(TB.var(originalSelfVar), selfTerm);
         }
@@ -302,15 +297,10 @@
 	assert paramTerms != null;
 	assert paramTerms.size() == originalParamVars.size();
 	assert services != null;
-<<<<<<< HEAD
-	Map<SVSubstitute, SVSubstitute> map = new HashMap<SVSubstitute, SVSubstitute>();
+	Map<SVSubstitute, SVSubstitute> map = new LinkedHashMap<SVSubstitute, SVSubstitute>();
 	for(LocationVariable heap : heapTerms.keySet()) {
 		map.put(TB.var(heap), heapTerms.get(heap));
 	}
-=======
-	Map<SVSubstitute, SVSubstitute> map = new LinkedHashMap<SVSubstitute, SVSubstitute>();
-	map.put(TB.getBaseHeap(services), heapTerm);
->>>>>>> ce3ceb8a
 	if (originalSelfVar != null) {
 	    map.put(TB.var(originalSelfVar), selfTerm);
 	}
@@ -440,13 +430,8 @@
 	assert paramTerms != null;
 	assert paramTerms.size() == originalParamVars.size();
 	assert services != null;
-<<<<<<< HEAD
-	Map<SVSubstitute, SVSubstitute> map = new HashMap<SVSubstitute, SVSubstitute>();
+	Map<SVSubstitute, SVSubstitute> map = new LinkedHashMap<SVSubstitute, SVSubstitute>();
 	map.put(TB.var(heap), heapTerm);
-=======
-	Map<SVSubstitute, SVSubstitute> map = new LinkedHashMap<SVSubstitute, SVSubstitute>();
-	map.put(TB.getBaseHeap(services), heapTerm);
->>>>>>> ce3ceb8a
 	if (originalSelfVar != null) {
             map.put(TB.var(originalSelfVar), selfTerm);
         }
