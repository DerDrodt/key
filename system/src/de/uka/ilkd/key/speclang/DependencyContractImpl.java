--- conflicted
+++ resolved
@@ -48,31 +48,60 @@
     final KeYJavaType kjt;
     final IObserverFunction target;
     final KeYJavaType specifiedIn;
-<<<<<<< HEAD
-    final Term originalPre;
-    final Term originalMby;
-    final Term originalDep;
-    final ProgramVariable originalSelfVar;
-    final ImmutableList<ProgramVariable> originalParamVars;
-    final int id;
-
-=======
     final Map<LocationVariable,Term> originalPres;
     final Term originalMby;
     final Map<ProgramVariable,Term> originalDeps;
     final ProgramVariable originalSelfVar;
     final ImmutableList<ProgramVariable> originalParamVars;
     final Map<LocationVariable, ? extends ProgramVariable> originalAtPreVars;
-    final int id;    
-    
->>>>>>> d46570ad
+    final int id;
+
 
     //-------------------------------------------------------------------------
     //constructors
     //-------------------------------------------------------------------------
 
     DependencyContractImpl(String baseName,
-                           String name,
+            String name,
+            KeYJavaType kjt,
+            IObserverFunction target,
+            KeYJavaType specifiedIn,
+            Map<LocationVariable,Term> pres,
+            Term mby,
+            Map<ProgramVariable,Term> deps,
+            ProgramVariable selfVar,
+            ImmutableList<ProgramVariable> paramVars,
+            Map<LocationVariable, ? extends ProgramVariable> atPreVars,
+            int id) {
+        assert baseName != null;
+        assert kjt != null;
+        assert target != null;
+        assert pres != null;
+        assert deps != null : "cannot create contract "+baseName+" for "+target+" when no specification is given";
+        assert (selfVar == null) == target.isStatic();
+        assert paramVars != null;
+        assert paramVars.size() == target.arity() - (target.isStatic() ? 1 : 2);
+        assert target.getStateCount() > 0;
+        // FIXME small hack, -1 is the savedHeap, this is because there is no access to services
+        this.baseName = baseName;
+        this.name = name != null
+                ? name
+                        : ContractFactory.generateContractName(baseName, kjt, target,
+                                specifiedIn, id);
+        this.kjt = kjt;
+        this.target = target;
+        this.specifiedIn = specifiedIn;
+        this.originalPres = pres;
+        this.originalMby = mby;
+        this.originalDeps = deps;
+        this.originalSelfVar = selfVar;
+        this.originalParamVars = paramVars;
+        this.originalAtPreVars = atPreVars;
+        this.id = id;
+    }
+
+
+    DependencyContractImpl(String baseName,
                            KeYJavaType kjt,
                            IObserverFunction target,
                            KeYJavaType specifiedIn,
@@ -81,85 +110,18 @@
                            Map<ProgramVariable,Term> deps,
                            ProgramVariable selfVar,
                            ImmutableList<ProgramVariable> paramVars,
-                           Map<LocationVariable, ? extends ProgramVariable> atPreVars,
-                           int id) {
-	assert baseName != null;
-	assert kjt != null;
-	assert target != null;
-	assert pres != null;
-	assert deps != null : "cannot create contract "+baseName+" for "+target+" when no specification is given";
-        assert (selfVar == null) == target.isStatic();
-        assert paramVars != null;
-<<<<<<< HEAD
-        assert paramVars.size() == target.arity() - (target.isStatic() ? 1 : 2);
-        assert pre.sort() == Sort.FORMULA;
-	this.baseName = baseName;
-        this.name = name != null
-                  ? name
-=======
-    assert target.getStateCount() > 0;
-    // FIXME small hack, -1 is the savedHeap, this is because there is no access to services
-         
-    this.baseName = baseName;
-        this.name = name != null 
-                  ? name 
->>>>>>> d46570ad
-                  : ContractFactory.generateContractName(baseName, kjt, target,
-                                       specifiedIn, id);
-	this.kjt = kjt;
-	this.target = target;
-    this.specifiedIn = specifiedIn;
-<<<<<<< HEAD
-	this.originalPre = pre;
-	this.originalMby = mby;
-	this.originalDep = dep;
-=======
-	this.originalPres = pres;
-	this.originalMby = mby;	
-	this.originalDeps = deps;
->>>>>>> d46570ad
-	this.originalSelfVar = selfVar;
-	this.originalParamVars = paramVars;
-	this.originalAtPreVars = atPreVars;
-	this.id = id;
-    }
-
-
-    DependencyContractImpl(String baseName,
-                           KeYJavaType kjt,
-                           IObserverFunction target,
-                           KeYJavaType specifiedIn,
-                           Map<LocationVariable,Term> pres,
-                           Term mby,
-                           Map<ProgramVariable,Term> deps,
-                           ProgramVariable selfVar,
-<<<<<<< HEAD
-                           ImmutableList<ProgramVariable> paramVars) {
+                           Map<LocationVariable,? extends ProgramVariable> atPreVars) {
 	this(baseName,
              null,
              kjt,
              target,
              specifiedIn,
-             pre,
+             pres,
              mby,
-             dep,
+             deps,
              selfVar,
              paramVars,
-=======
-                           ImmutableList<ProgramVariable> paramVars,
-                           Map<LocationVariable,? extends ProgramVariable> atPreVars) {
-	this(baseName, 
-             null, 
-             kjt, 
-             target,
-             specifiedIn,
-             pres, 
-             mby,             
-             deps, 
-             selfVar, 
-             paramVars, 
              atPreVars,
->>>>>>> d46570ad
              INVALID_ID);
     }
 
@@ -267,10 +229,7 @@
 	for(ProgramVariable originalParamVar : originalParamVars) {
 	    map.put(TB.var(originalParamVar), paramTerms.head());
 	    paramTerms = paramTerms.tail();
-<<<<<<< HEAD
-	}
-=======
-	}	
+	}
 	if(atPres != null && originalAtPreVars != null) {
 	    for(LocationVariable h : services.getTypeConverter().getHeapLDT().getAllHeaps()) {
 	         ProgramVariable originalAtPreVar = originalAtPreVars.get(h);
@@ -279,7 +238,6 @@
 		     }
 		}
     }
->>>>>>> d46570ad
 	OpReplacer or = new OpReplacer(map);
 	return or.replace(originalPres.get(heap));
     }
@@ -326,16 +284,10 @@
 
 
     @Override
-<<<<<<< HEAD
-    public Term getMby(Term heapTerm,
+    public Term getMby(Map<LocationVariable,Term> heapTerms,
 	               Term selfTerm,
 	               ImmutableList<Term> paramTerms,
-=======
-    public Term getMby(Map<LocationVariable,Term> heapTerms,
-	               Term selfTerm, 
-	               ImmutableList<Term> paramTerms, 
 	               Map<LocationVariable,Term> atPres,
->>>>>>> d46570ad
 	               Services services) {
 	assert hasMby();
 	assert heapTerms != null;
@@ -353,10 +305,7 @@
 	for(ProgramVariable originalParamVar : originalParamVars) {
 	    map.put(TB.var(originalParamVar), paramTerms.head());
 	    paramTerms = paramTerms.tail();
-<<<<<<< HEAD
-	}
-=======
-	}	
+	}
 	if(atPres != null && originalAtPreVars != null) {
 	    for(LocationVariable h : services.getTypeConverter().getHeapLDT().getAllHeaps()) {
 	         ProgramVariable originalAtPreVar = originalAtPreVars.get(h);
@@ -365,7 +314,6 @@
 	         }
 	    }
     }
->>>>>>> d46570ad
 	OpReplacer or = new OpReplacer(map);
 	return or.replace(originalMby);
     }
@@ -382,22 +330,6 @@
     }
 
     private String getText(boolean includeHtmlMarkup, Services services) {
-<<<<<<< HEAD
-	     final String pre = LogicPrinter.quickPrintTerm(originalPre, services);
-        final String mby = hasMby()
-        	           ? LogicPrinter.quickPrintTerm(originalMby, services)
-        	           : null;
-        final String dep = LogicPrinter.quickPrintTerm(originalDep, services);
-
-        if (includeHtmlMarkup) {
-           return "<html>"
-                 + "<b>pre</b> "
-                 + LogicPrinter.escapeHTML(pre, false)
-                 + "<br><b>dep</b> "
-                 + LogicPrinter.escapeHTML(dep, false)
-                 + (hasMby()
-                    ? "<br><b>measured-by</b> " + LogicPrinter.escapeHTML(mby,
-=======
     	String pres = "";
     	for(LocationVariable h : originalPres.keySet()) {
              Term originalPre = originalPres.get(h);
@@ -415,17 +347,16 @@
                 deps = deps + "<b>dep</b>["+h+"] "+LogicPrinter.escapeHTML(LogicPrinter.quickPrintTerm(originalDep, services),false)+"<br>";
             }
         }
-    	final String mby = hasMby() 
+    	final String mby = hasMby()
         	           ? LogicPrinter.quickPrintTerm(originalMby, services)
         	           : null;
-        
+
         if (includeHtmlMarkup) {
            return "<html>"
                  + pres
                  + deps
-                 + (mby != null 
-                    ? "<br><b>measured-by</b> " + LogicPrinter.escapeHTML(mby, 
->>>>>>> d46570ad
+                 + (mby != null
+                    ? "<br><b>measured-by</b> " + LogicPrinter.escapeHTML(mby,
                                          false)
                     : "")
                  + "</html>";
@@ -486,17 +417,11 @@
 
 
     @Override
-<<<<<<< HEAD
-    public Term getDep(Term heapTerm,
+    public Term getDep(LocationVariable heap, boolean atPre,
+    		       Term heapTerm,
 	               Term selfTerm,
 	               ImmutableList<Term> paramTerms,
-=======
-    public Term getDep(LocationVariable heap, boolean atPre,
-    		       Term heapTerm,
-	               Term selfTerm, 
-	               ImmutableList<Term> paramTerms, 
 	               Map<LocationVariable, Term> atPres,
->>>>>>> d46570ad
 	               Services services) {
 	assert heapTerm != null;
 	assert (selfTerm == null) == (originalSelfVar == null);
@@ -512,19 +437,6 @@
 	    map.put(TB.var(originalParamVar), paramTerms.head());
 	    paramTerms = paramTerms.tail();
 	}
-<<<<<<< HEAD
-	OpReplacer or = new OpReplacer(map);
-	return or.replace(originalDep);
-    }
-
-    @Override
-    public Term getGlobalDefs(LocationVariable heap, Term heapTerm,
-            Term selfTerm, ImmutableList<Term> paramTerms, Services services) {
-        // TODO Auto-generated method stub
-        return null;
-    }
-
-=======
 	if(atPres != null && originalAtPreVars != null) {
 	    for(LocationVariable h : services.getTypeConverter().getHeapLDT().getAllHeaps()) {
 	        ProgramVariable originalAtPreVar = originalAtPreVars.get(h);
@@ -536,10 +448,17 @@
 
 	OpReplacer or = new OpReplacer(map);
 	return or.replace(originalDeps.get(atPre ? originalAtPreVars.get(heap) : heap));
-    }    
-    
-    
->>>>>>> d46570ad
+    }
+
+
+
+    @Override
+    public Term getGlobalDefs(LocationVariable heap, Term heapTerm,
+            Term selfTerm, ImmutableList<Term> paramTerms, Services services) {
+        // TODO Auto-generated method stub
+        return null;
+    }
+
     @Override
     public String toString() {
 	return originalDeps.toString();
