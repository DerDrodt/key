// This file is part of KeY - Integrated Deductive Software Design 
//
// Copyright (C) 2001-2011 Universitaet Karlsruhe (TH), Germany 
//                         Universitaet Koblenz-Landau, Germany
//                         Chalmers University of Technology, Sweden
// Copyright (C) 2011-2013 Karlsruhe Institute of Technology, Germany 
//                         Technical University Darmstadt, Germany
//                         Chalmers University of Technology, Sweden
//
// The KeY system is protected by the GNU General 
// Public License. See LICENSE.TXT for details.
// 


package de.uka.ilkd.key.speclang;


import java.util.List;
import java.util.Map;

import de.uka.ilkd.key.collection.ImmutableList;
import de.uka.ilkd.key.java.Services;
import de.uka.ilkd.key.logic.Term;
import de.uka.ilkd.key.logic.op.LocationVariable;
import de.uka.ilkd.key.logic.op.Modality;
import de.uka.ilkd.key.logic.op.ProgramVariable;


/**
 * A contract about an operation (i.e., a method or a constructor), consisting 
 * of a precondition, a postcondition, a modifies clause, a measured-by clause, 
 * and a modality.
 */
public interface FunctionalOperationContract extends OperationContract {

    /**
     * Returns the modality of the contract.
     */
    public Modality getModality();

    public boolean isReadOnlyContract(Services services);
    /**
     * Returns the postcondition of the contract.
     */
    public Term getPost(LocationVariable heap,
                        ProgramVariable selfVar, 
	    	        ImmutableList<ProgramVariable> paramVars, 
	    	        ProgramVariable resultVar, 
	    	        ProgramVariable excVar,
	    	        Map<LocationVariable,? extends ProgramVariable> atPreVars,
	    	        Services services);

    public Term getPost(List<LocationVariable> heapContext,
                        ProgramVariable selfVar, 
	    	        ImmutableList<ProgramVariable> paramVars, 
	    	        ProgramVariable resultVar, 
	    	        ProgramVariable excVar,
	    	        Map<LocationVariable,? extends ProgramVariable> atPreVars,
	    	        Services services);
    
    /**
     * Returns the postcondition of the contract.
     */
    public Term getPost(LocationVariable heap,
                        Term heapTerm,
	                Term selfTerm, 
	    	        ImmutableList<Term> paramTerms, 
	    	        Term resultTerm, 
	    	        Term excTerm,
	    	        Map<LocationVariable,Term> atPres,
	    	        Services services);

    public Term getPost(List<LocationVariable> heapContext,
                        Map<LocationVariable,Term> heapTerms,
	                Term selfTerm, 
	    	        ImmutableList<Term> paramTerms, 
	    	        Term resultTerm, 
	    	        Term excTerm,
	    	        Map<LocationVariable,Term> atPres,
	    	        Services services);

    /**
      * Returns the model method definition for model method contracts
      */
    public Term getRepresentsAxiom(LocationVariable heap,
        ProgramVariable selfVar,
        ImmutableList<ProgramVariable> paramVars,
        ProgramVariable resultVar,
        Map<LocationVariable,? extends ProgramVariable> atPreVars,
<<<<<<< HEAD
        Services services);    

    public String getBaseName();
    public Term getPre();
    public Term getPost();
    public Term getMod();
    public Term getMby();
    public Term getSelf();
    public ImmutableList<Term> getParams();
    public Term getResult();
    public Term getExc();
=======
        Services services);

    public Term getRepresentsAxiom(LocationVariable heap,
                                   Term heapTerm,
                                   Term selfTerm,
                                   ImmutableList<Term> paramTerms,
                                   Term resultTerm,
                                   Term excTerm,
                                   Map<LocationVariable,Term> atPres,
                                   Services services);

    public boolean hasResultVar();
>>>>>>> 41903df2
}<|MERGE_RESOLUTION|>--- conflicted
+++ resolved
@@ -87,19 +87,6 @@
         ImmutableList<ProgramVariable> paramVars,
         ProgramVariable resultVar,
         Map<LocationVariable,? extends ProgramVariable> atPreVars,
-<<<<<<< HEAD
-        Services services);    
-
-    public String getBaseName();
-    public Term getPre();
-    public Term getPost();
-    public Term getMod();
-    public Term getMby();
-    public Term getSelf();
-    public ImmutableList<Term> getParams();
-    public Term getResult();
-    public Term getExc();
-=======
         Services services);
 
     public Term getRepresentsAxiom(LocationVariable heap,
@@ -111,6 +98,14 @@
                                    Map<LocationVariable,Term> atPres,
                                    Services services);
 
+    public String getBaseName();
+    public Term getPre();
+    public Term getPost();
+    public Term getMod();
+    public Term getMby();
+    public Term getSelf();
+    public ImmutableList<Term> getParams();
+    public Term getResult();
+    public Term getExc();
     public boolean hasResultVar();
->>>>>>> 41903df2
 }