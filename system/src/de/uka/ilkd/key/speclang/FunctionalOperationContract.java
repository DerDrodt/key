--- conflicted
+++ resolved
@@ -101,7 +101,6 @@
                                    Map<LocationVariable,Term> atPres,
                                    Services services);
 
-<<<<<<< HEAD
     public String getBaseName();
     public Term getPre();
     public Term getPost();
@@ -111,9 +110,7 @@
     public ImmutableList<Term> getParams();
     public Term getResult();
     public Term getExc();
-=======
     public KeYJavaType getSpecifiedIn();
 
->>>>>>> 224ad001
     public boolean hasResultVar();
 }