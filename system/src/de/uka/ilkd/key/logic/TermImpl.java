// This file is part of KeY - Integrated Deductive Software Design 
//
// Copyright (C) 2001-2011 Universitaet Karlsruhe (TH), Germany 
//                         Universitaet Koblenz-Landau, Germany
//                         Chalmers University of Technology, Sweden
// Copyright (C) 2011-2013 Karlsruhe Institute of Technology, Germany 
//                         Technical University Darmstadt, Germany
//                         Chalmers University of Technology, Sweden
//
// The KeY system is protected by the GNU General 
// Public License. See LICENSE.TXT for details.
// 


package de.uka.ilkd.key.logic;

import de.uka.ilkd.key.collection.*;
import de.uka.ilkd.key.java.NameAbstractionTable;
import de.uka.ilkd.key.java.PositionInfo;
import de.uka.ilkd.key.logic.label.TermLabel;
import de.uka.ilkd.key.logic.op.*;
import de.uka.ilkd.key.logic.sort.Sort;


/**
 * The currently only class implementing the Term interface. TermFactory should
 * be the only class dealing directly with the TermImpl class.
 */
class TermImpl implements Term {

    private static final ImmutableArray<Term> EMPTY_TERM_LIST 
    	= new ImmutableArray<Term>();
    
    private static final ImmutableArray<QuantifiableVariable> EMPTY_VAR_LIST
    	= new ImmutableArray<QuantifiableVariable>();
	
<<<<<<< HEAD
    private static final ImmutableArray<ITermLabel> EMPTY_LABEL_LIST =
            new ImmutableArray<ITermLabel>();
=======
    private static final ImmutableArray<TermLabel> EMPTY_LABEL_LIST = new ImmutableArray<TermLabel>();
>>>>>>> 9e6cbe2d
    
	private static int serialNumberCounter =0;

    //content
    private final Operator op;
    private final ImmutableArray<Term> subs;
    private final ImmutableArray<QuantifiableVariable> boundVars;
    private final JavaBlock javaBlock;

    private int serialNumber = serialNumberCounter++;
    //caches
    private static enum ThreeValuedTruth { TRUE, FALSE, UNKNOWN }
    private int depth = -1;
    private ThreeValuedTruth rigid = ThreeValuedTruth.UNKNOWN; 
    private ImmutableSet<QuantifiableVariable> freeVars = null;
    private int hashcode = -1;
    
    /**
     * This flag indicates that the {@link Term} itself or one
     * of its children contains a non empty {@link JavaBlock}. 
     * {@link Term}s which provides a {@link JavaBlock} directly or indirectly
     * can't be cached because it is possible that the contained meta information
     * inside the {@link JavaBlock}, e.g. {@link PositionInfo}s, are different.
     */
    private boolean containsJavaBlockRecursive = false;
    
    //-------------------------------------------------------------------------
    //constructors
    //-------------------------------------------------------------------------
    
    public TermImpl(Operator op, 
	    	    ImmutableArray<Term> subs, 
	    	    ImmutableArray<QuantifiableVariable> boundVars, 
	    	    JavaBlock javaBlock) {
	assert op != null;
	assert subs != null;
	this.op = op;
	this.subs = subs.size() == 0 ? EMPTY_TERM_LIST : subs;
	this.boundVars = boundVars == null ? EMPTY_VAR_LIST : boundVars;	
	this.javaBlock = javaBlock == null 
	                 ? JavaBlock.EMPTY_JAVABLOCK 
	                 : javaBlock;
	computeContainsJavaBlockRecursive();
    }
    

        
    //-------------------------------------------------------------------------
    //internal methods
    //------------------------------------------------------------------------- 
    
    /**
     * Computes if a non empty {@link JavaBlock} is available in this {@link Term}
     * or in one of its direct or indirect children. The result is stored in
     * {@link #containsJavaBlockRecursive} available via {@link #isContainsJavaBlockRecursive()}.
     */
    private void computeContainsJavaBlockRecursive() {
        if (javaBlock != null && !javaBlock.isEmpty()) {
           containsJavaBlockRecursive = true;
        }
        else {
	  for (int i = 0; i<subs.size(); i++) {
              if (subs.get(i).isContainsJavaBlockRecursive()) {
                 containsJavaBlockRecursive = true;
		 return;
              }
           }
        }
    }

   private void determineFreeVars() {
	freeVars = DefaultImmutableSet.<QuantifiableVariable>nil();
        
        if(op instanceof QuantifiableVariable) {
            freeVars = freeVars.add((QuantifiableVariable) op);
        } 
        for(int i = 0, ar = arity(); i < ar; i++) {
	    ImmutableSet<QuantifiableVariable> subFreeVars = sub(i).freeVars();
	    for(int j = 0, sz = varsBoundHere(i).size(); j < sz; j++) {
		subFreeVars = subFreeVars.remove(varsBoundHere(i).get(j));
	    }
	    freeVars = freeVars.union(subFreeVars);	   
	}
    }
    
    
    //-------------------------------------------------------------------------
    //public interface
    //-------------------------------------------------------------------------
    
    /**
     * Checks whether the Term is valid on the top level. If this is
     * the case this method returns the Term unmodified. Otherwise a
     * TermCreationException is thrown.  
     */
    public Term checked() {
    	if(op().validTopLevel(this)) {
	    return this;	    
	} else {	   	    
	    throw new TermCreationException(op(), this);
	}
    }    
    
    @Override
    public Operator op() {
        return op;
    }
    
    
    @Override
    public ImmutableArray<Term> subs() {
	return subs;
    }
    
    
    @Override
    public Term sub(int nr) {
	return subs.get(nr);
    }
    
    
    @Override
    public Term subAt(PosInTerm pos) {
        Term sub = this;
        for(final IntIterator it = pos.iterator(); it.hasNext(); ) {	
            sub = sub.sub(it.next());
        }
        return sub;
    }
    
    
    @Override
    public ImmutableArray<QuantifiableVariable> boundVars() {
	return boundVars;
    }
    
        
    @Override
    public ImmutableArray<QuantifiableVariable> varsBoundHere(int n) {
	return op.bindVarsAt(n) ? boundVars : EMPTY_VAR_LIST;
    }
    
    
    @Override
    public JavaBlock javaBlock() {
	return javaBlock;
    }    
    
    
    @Override
    public int arity() {
	return op.arity();
    }
    
    
    @Override
    public Sort sort() {
	return op.sort(subs);
    }
    

    @Override
    public int depth() {
	if(depth == -1) {
            for (int i = 0, n = arity(); i < n; i++) {
                final int subTermDepth = sub(i).depth();
                if(subTermDepth > depth) {
                    depth = subTermDepth;   
                }
            }
            depth++;
	}
        return depth;
    }
    
    
    @Override
    public boolean isRigid() {
	if(rigid == ThreeValuedTruth.UNKNOWN) {
            if(!op.isRigid()) {
        	rigid = ThreeValuedTruth.FALSE;
            } else {
        	rigid = ThreeValuedTruth.TRUE;
        	for(int i = 0, n = arity(); i < n; i++) {
            	    if(!sub(i).isRigid()) {
            		rigid = ThreeValuedTruth.FALSE;
            		break;
            	    }
        	}
            }
        }
            
       return rigid == ThreeValuedTruth.TRUE;
    }
    

    @Override
    public ImmutableSet<QuantifiableVariable> freeVars() {
        if(freeVars == null) {
            determineFreeVars();
        }
        return freeVars;
    }
    
    @Override
    public void execPostOrder(Visitor visitor) {
	visitor.subtreeEntered(this);
	for(int i = 0, ar = arity(); i < ar; i++) {
	    sub(i).execPostOrder(visitor);
	}
	visitor.visit(this);
	visitor.subtreeLeft(this);
    }


    @Override
    public void execPreOrder(Visitor visitor) {
	visitor.subtreeEntered(this);
	visitor.visit(this);
	for (int i = 0, ar = arity(); i < ar; i++) {
	    sub(i).execPreOrder(visitor);
	}
	visitor.subtreeLeft(this);	
    }
    

    @Override
    public boolean equalsModRenaming(Object o) {
        if(o == this) {
            return true;
        }       
        if (!(o instanceof Term)) {
	    return false;
	}
	return unifyHelp ( this, ((Term) o),
           ImmutableSLList.<QuantifiableVariable>nil(), 
           ImmutableSLList.<QuantifiableVariable>nil(),
           null);
    }
    
    // 
    // equals modulo renaming logic
    
    
    /**
     * compare two quantifiable variables if they are equal modulo renaming
     * 
     * @param ownVar
     *            first QuantifiableVariable to be compared
     * @param cmpVar
     *            second QuantifiableVariable to be compared
     * @param ownBoundVars
     *            variables bound above the current position
     * @param cmpBoundVars
     *            variables bound above the current position
     */
    private static boolean compareBoundVariables(QuantifiableVariable ownVar,
	    QuantifiableVariable cmpVar,
	    ImmutableList<QuantifiableVariable> ownBoundVars,
	    ImmutableList<QuantifiableVariable> cmpBoundVars) {

	final int ownNum = indexOf(ownVar, ownBoundVars);
	final int cmpNum = indexOf(cmpVar, cmpBoundVars);

	if (ownNum == -1 && cmpNum == -1)
	    // if both variables are not bound the variables have to be the
	    // same object
	    return ownVar == cmpVar;

	// otherwise the variables have to be bound at the same point (and both
	// be bound)
	return ownNum == cmpNum;
    }

    /**
     * @return the index of the first occurrence of <code>var</code> in
     *         <code>list</code>, or <code>-1</code> if the variable is not an
     *         element of the list
     */
    private static int indexOf(QuantifiableVariable var,
	    ImmutableList<QuantifiableVariable> list) {
	int res = 0;
	while (!list.isEmpty()) {
	    if (list.head() == var)
		return res;
	    ++res;
	    list = list.tail();
	}
	return -1;
    }

    /**
     * Compares two terms modulo bound renaming
     * 
     * @param t0
     *            the first term
     * @param t1
     *            the second term
     * @param ownBoundVars
     *            variables bound above the current position
     * @param cmpBoundVars
     *            variables bound above the current position
     * @return <code>true</code> is returned iff the terms are equal modulo
     *         bound renaming
     */
    private boolean unifyHelp(Term t0, Term t1,
	    ImmutableList<QuantifiableVariable> ownBoundVars,
	    ImmutableList<QuantifiableVariable> cmpBoundVars,
	    NameAbstractionTable nat) {

	if (t0 == t1 && ownBoundVars.equals(cmpBoundVars))
	    return true;

	final Operator op0 = t0.op();

	if (op0 instanceof QuantifiableVariable)
	    return handleQuantifiableVariable(t0, t1, ownBoundVars,
		    cmpBoundVars);

	final Operator op1 = t1.op();

	if (!(op0 instanceof ProgramVariable) && op0 != op1)
	    return false;

	if (t0.sort() != t1.sort() || t0.arity() != t1.arity())
	    return false;

	nat = handleJava(t0, t1, nat);
	if (nat == FAILED)
	    return false;

	return descendRecursively(t0, t1, ownBoundVars, cmpBoundVars, nat);
    }

    private boolean handleQuantifiableVariable(Term t0, Term t1,
	    ImmutableList<QuantifiableVariable> ownBoundVars,
	    ImmutableList<QuantifiableVariable> cmpBoundVars) {
	if (!((t1.op() instanceof QuantifiableVariable) && compareBoundVariables(
	        (QuantifiableVariable) t0.op(), (QuantifiableVariable) t1.op(),
	        ownBoundVars, cmpBoundVars)))
	    return false;
	return true;
    }

    /**
     * used to encode that <tt>handleJava</tt> results in an unsatisfiable
     * constraint (faster than using exceptions)
     */
    private static NameAbstractionTable FAILED = new NameAbstractionTable();

    private static NameAbstractionTable handleJava(Term t0, Term t1,
	    NameAbstractionTable nat) {

	if (!t0.javaBlock().isEmpty() || !t1.javaBlock().isEmpty()) {
	    nat = checkNat(nat);
	    if (!t0.javaBlock().equalsModRenaming(t1.javaBlock(), nat)) {
		return FAILED;
	    }
	}

	if (!(t0.op() instanceof SchemaVariable)
	        && t0.op() instanceof ProgramVariable) {
	    if (!(t1.op() instanceof ProgramVariable)) {
		return FAILED;
	    }
	    nat = checkNat(nat);
	    if (!((ProgramVariable) t0.op()).equalsModRenaming(
		    (ProgramVariable) t1.op(), nat)) {
		return FAILED;
	    }
	}

	return nat;
    }

    private boolean descendRecursively(Term t0, Term t1,
	    ImmutableList<QuantifiableVariable> ownBoundVars,
	    ImmutableList<QuantifiableVariable> cmpBoundVars,
	    NameAbstractionTable nat) {

	for (int i = 0; i < t0.arity(); i++) {
	    ImmutableList<QuantifiableVariable> subOwnBoundVars = ownBoundVars;
	    ImmutableList<QuantifiableVariable> subCmpBoundVars = cmpBoundVars;

	    if (t0.varsBoundHere(i).size() != t1.varsBoundHere(i).size())
		return false;
	    for (int j = 0; j < t0.varsBoundHere(i).size(); j++) {
		final QuantifiableVariable ownVar = t0.varsBoundHere(i).get(j);
		final QuantifiableVariable cmpVar = t1.varsBoundHere(i).get(j);
		if (ownVar.sort() != cmpVar.sort())
		    return false;

		subOwnBoundVars = subOwnBoundVars.prepend(ownVar);
		subCmpBoundVars = subCmpBoundVars.prepend(cmpVar);
	    }

	    boolean newConstraint = unifyHelp(t0.sub(i), t1.sub(i),
		    subOwnBoundVars, subCmpBoundVars, nat);

	    if (!newConstraint)
		return false;
	}

	return true;
    }

    private static NameAbstractionTable checkNat(NameAbstractionTable nat) {
	if (nat == null)
	    return new NameAbstractionTable();
	return nat;
    }
    
    // end of equals modulo renaming logic
    

    /**
     * true iff <code>o</code> is syntactically equal to this term
     */
    @Override
    public boolean equals(Object o) {
	if(o == this) {
	    return true;
	}
	
	if(!(o instanceof Term)
	    || hashCode() != o.hashCode()) {
	    return false;	
	}
	final Term t = (Term) o;
	
	return op().equals(t.op())
	       && t.hasLabels() == hasLabels()
		   && subs().equals(t.subs())
	       && boundVars().equals(t.boundVars())
	       && javaBlock().equals(t.javaBlock());
    }


    @Override
    public int hashCode(){
        if(hashcode == -1) {
            hashcode = 5;
            hashcode = hashcode*17 + op().hashCode();
            hashcode = hashcode*17 + subs().hashCode();
            hashcode = hashcode*17 + boundVars().hashCode();            
            hashcode = hashcode*17 + javaBlock().hashCode();
            
            if(hashcode == -1) {
        	hashcode = 0;
            }
        }
        return hashcode;
    }


    /**
     * returns a linearized textual representation of this term 
     */
    @Override    
    public String toString() {
	StringBuffer sb = new StringBuffer();
	if(!javaBlock.isEmpty()) {
	    if(op() == Modality.DIA) {
		sb.append("\\<").append(javaBlock).append("\\> ");
	    } else if (op() == Modality.BOX) {
		sb.append("\\[").append(javaBlock).append("\\] ");
	    } else {
		sb.append(op()).append("\\[").append(javaBlock).append("\\] ");
	    }
	    sb.append("(").append(sub(0)).append(")");
	    return sb.toString();
	} else {
            sb.append(op().name().toString());
            if(!boundVars.isEmpty()) {
       	    	sb.append("{");
       	    	for(int i = 0, n = boundVars.size(); i < n; i++) {
       	    	    sb.append(boundVars.get(i));
       	    	    if(i < n - 1) {
       	    		sb.append(", ");
       	    	    }     	       	    	    
       	    	}
       	    	sb.append("}");
            }
            if(arity() == 0) {
        	return sb.toString();
            }
            sb.append("(");
            for(int i = 0, ar = arity(); i < ar; i++) {
                sb.append(sub(i));
                if(i < ar - 1) {
                    sb.append(",");
                }
            }
            sb.append(")");
	}
	
        return sb.toString();
    }
   

    @Override
    public int serialNumber() {
        return serialNumber;
    }

    @Override
    public boolean hasLabels() {
        return false;
    }

<<<<<<< HEAD
    @Override
    public boolean containsLabel(ITermLabel label) {
        return false;
    }

    @Override
    public ImmutableArray<ITermLabel> getLabels() {
        return EMPTY_LABEL_LIST;
    }
=======
	@Override
	public boolean containsLabel(TermLabel label) {
		return false;
	}

	@Override
	public ImmutableArray<TermLabel> getLabels() {
		return EMPTY_LABEL_LIST;
	}
>>>>>>> 9e6cbe2d
    
    /**
     * {@inheritDoc}
     */
    @Override
    public boolean isContainsJavaBlockRecursive() {
        return containsJavaBlockRecursive;
    }
}<|MERGE_RESOLUTION|>--- conflicted
+++ resolved
@@ -34,12 +34,8 @@
     private static final ImmutableArray<QuantifiableVariable> EMPTY_VAR_LIST
     	= new ImmutableArray<QuantifiableVariable>();
 	
-<<<<<<< HEAD
-    private static final ImmutableArray<ITermLabel> EMPTY_LABEL_LIST =
-            new ImmutableArray<ITermLabel>();
-=======
-    private static final ImmutableArray<TermLabel> EMPTY_LABEL_LIST = new ImmutableArray<TermLabel>();
->>>>>>> 9e6cbe2d
+    private static final ImmutableArray<TermLabel> EMPTY_LABEL_LIST
+        = new ImmutableArray<TermLabel>();
     
 	private static int serialNumberCounter =0;
 
@@ -550,27 +546,15 @@
         return false;
     }
 
-<<<<<<< HEAD
-    @Override
-    public boolean containsLabel(ITermLabel label) {
+    @Override
+    public boolean containsLabel(TermLabel label) {
         return false;
     }
 
     @Override
-    public ImmutableArray<ITermLabel> getLabels() {
+    public ImmutableArray<TermLabel> getLabels() {
         return EMPTY_LABEL_LIST;
     }
-=======
-	@Override
-	public boolean containsLabel(TermLabel label) {
-		return false;
-	}
-
-	@Override
-	public ImmutableArray<TermLabel> getLabels() {
-		return EMPTY_LABEL_LIST;
-	}
->>>>>>> 9e6cbe2d
     
     /**
      * {@inheritDoc}
