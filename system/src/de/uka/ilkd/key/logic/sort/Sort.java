// This file is part of KeY - Integrated Deductive Software Design
//
// Copyright (C) 2001-2011 Universitaet Karlsruhe (TH), Germany
//                         Universitaet Koblenz-Landau, Germany
//                         Chalmers University of Technology, Sweden
// Copyright (C) 2011-2014 Karlsruhe Institute of Technology, Germany
//                         Technical University Darmstadt, Germany
//                         Chalmers University of Technology, Sweden
//
// The KeY system is protected by the GNU General
// Public License. See LICENSE.TXT for details.
//

package de.uka.ilkd.key.logic.sort;

import de.uka.ilkd.key.java.Services;
import de.uka.ilkd.key.collection.ImmutableSet;
import de.uka.ilkd.key.logic.Name;
import de.uka.ilkd.key.logic.Named;
import de.uka.ilkd.key.logic.TermServices;
import de.uka.ilkd.key.logic.op.SortDependingFunction;


public interface Sort extends Named {
    
    /**
     * Formulas are represented as "terms" of this sort.
     */
    final Sort FORMULA = new SortImpl(new Name("Formula"));
    
    /**
     * Updates are represented as "terms" of this sort.
     */
<<<<<<< HEAD
    final Sort UPDATE = new SortImpl(new Name("Update"));
=======
    final Sort UPDATE = new SortImpl(new Name("Update"));       

    /**
     * Term labels are represented as "terms" of this sort.
     */
    final Sort TERMLABEL = new SortImpl(new Name("TermLabel"));
>>>>>>> 224ad001

    /**
     * Any is a supersort of all sorts.
     */
    final Sort ANY = new SortImpl(new Name("any"));    
    
    public final Name CAST_NAME = new Name("cast");
    final Name INSTANCE_NAME = new Name("instance");
    final Name EXACT_INSTANCE_NAME = new Name("exactInstance");    
    
    
    /**
     * Returns the direct supersorts of this sort. Not supported by NullSort.
     */
    ImmutableSet<Sort> extendsSorts();
    
    /**
     * Returns the direct supersorts of this sort.
     */
    ImmutableSet<Sort> extendsSorts(Services services); 

    /**
     * Tells whether the given sort is a reflexive, transitive subsort of this 
     * sort.
     */
    boolean extendsTrans(Sort s);
    
    /**
     * Tells whether this sort has no exact elements.
     */
    boolean isAbstract();
    
    /**
     * returns the cast symbol of this Sort
     */
    SortDependingFunction getCastSymbol(TermServices services);
    
    /**
     * returns the instanceof symbol of this Sort
     */
    SortDependingFunction getInstanceofSymbol(TermServices services);
    
    /**
     * returns the exactinstanceof symbol of this Sort
     */
    SortDependingFunction getExactInstanceofSymbol(TermServices services);

    String declarationString();
}<|MERGE_RESOLUTION|>--- conflicted
+++ resolved
@@ -31,16 +31,12 @@
     /**
      * Updates are represented as "terms" of this sort.
      */
-<<<<<<< HEAD
     final Sort UPDATE = new SortImpl(new Name("Update"));
-=======
-    final Sort UPDATE = new SortImpl(new Name("Update"));       
 
     /**
      * Term labels are represented as "terms" of this sort.
      */
     final Sort TERMLABEL = new SortImpl(new Name("TermLabel"));
->>>>>>> 224ad001
 
     /**
      * Any is a supersort of all sorts.
