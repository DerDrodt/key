// This file is part of KeY - Integrated Deductive Software Design 
//
// Copyright (C) 2001-2011 Universitaet Karlsruhe (TH), Germany 
//                         Universitaet Koblenz-Landau, Germany
//                         Chalmers University of Technology, Sweden
// Copyright (C) 2011-2013 Karlsruhe Institute of Technology, Germany 
//                         Technical University Darmstadt, Germany
//                         Chalmers University of Technology, Sweden
//
// The KeY system is protected by the GNU General 
// Public License. See LICENSE.TXT for details.
// 



package de.uka.ilkd.key.logic;

import java.util.*;

import de.uka.ilkd.key.collection.ImmutableArray;
import de.uka.ilkd.key.logic.label.TermLabel;
import de.uka.ilkd.key.logic.op.*;
import de.uka.ilkd.key.util.LRUCache;

/** 
 * The TermFactory is the <em>only</em> way to create terms using constructors 
 * of class Term or any of its subclasses. It is the only class that implements 
 * and may exploit knowledge about sub classes of {@link Term}. All other 
 * classes of the system only know about terms what the {@link Term} class 
 * offers them. 
 * 
 * This class is used to encapsulate knowledge about the internal term 
 * structures.
 * See {@link de.uka.ilkd.key.logic.TermBuilder} for more convenient methods to 
 * create terms. 
 */
public final class TermFactory {
    
    /** 
     * The only instance of TermFactory. 
     */
    public static final TermFactory DEFAULT = new TermFactory();    

    private static final Map<Term, Term> cache 
    	= Collections.synchronizedMap(new LRUCache<Term, Term>(20000));

    private static final ImmutableArray<Term> NO_SUBTERMS = new ImmutableArray<Term>();
    

    //-------------------------------------------------------------------------
    //constructors
    //-------------------------------------------------------------------------
    
    private TermFactory() {
    }
    
    
    
    //-------------------------------------------------------------------------
    //public interface
    //-------------------------------------------------------------------------
    
    /**
     * Master method for term creation. Should be the only place where terms 
     * are created in the entire system.
     */
    public Term createTerm(Operator op, 
	    		   ImmutableArray<Term> subs, 
	    		   ImmutableArray<QuantifiableVariable> boundVars,
	    		   JavaBlock javaBlock,
	    		   ImmutableArray<TermLabel> labels) {
	if(op == null) {
	    throw new TermCreationException("null-Operator at TermFactory");
	}
	
	final Term newTerm 
		= (labels == null || labels.isEmpty() ? 
				new TermImpl(op, subs, boundVars, javaBlock) : 
			new LabeledTermImpl(op, subs, boundVars, javaBlock, labels)).checked();
	// Check if caching is possible. It is not possible if a non empty JavaBlock is available
	// in the term or in one of its children because the meta information like PositionInfos
	// may be different.
	if (!newTerm.isContainsJavaBlockRecursive()) {
	   Term term = cache.get(newTerm);
	   if(term == null) {
	       term = newTerm;
	       cache.put(term, term);
	   }
	   return term;
	}
	else {
	   return newTerm;
	}
    } 
    
    
    public Term createTerm(Operator op, 
	    		   ImmutableArray<Term> subs, 
	    		   ImmutableArray<QuantifiableVariable> boundVars,
	    		   JavaBlock javaBlock) {

    	return createTerm(op, subs, boundVars, javaBlock, null);
    }


    public Term createTerm(Operator op,
                           Term[] subs,
                           ImmutableArray<QuantifiableVariable> boundVars,
                           JavaBlock javaBlock,
                           ITermLabel label) {
        return createTerm(op, new ImmutableArray<Term>(subs), boundVars,
                          javaBlock, new ImmutableArray<ITermLabel>(label));
    }


    public Term createTerm(Operator op,
                           Term[] subs,
	    		   ImmutableArray<QuantifiableVariable> boundVars,
	    		   JavaBlock javaBlock) {
	return createTerm(op, new ImmutableArray<Term>(subs), boundVars, javaBlock, null);
    }


    public Term createTerm(Operator op, Term[] subs, ITermLabel label) {
        return createTerm(op, subs, null, null, label);
    }
    
    
    public Term createTerm(Operator op, Term[] subs) {
	return createTerm(op, subs, null, null);
    }
    
    
    public Term createTerm(Operator op, Term sub) {
	return createTerm(op, new ImmutableArray<Term>(sub), null, null);
    }    
    
    
    public Term createTerm(Operator op, Term sub1, Term sub2) {
	return createTerm(op, new Term[]{sub1, sub2}, null, null);
    }    
    
    
    public Term createTerm(Operator op) {
	return createTerm(op, NO_SUBTERMS, null, null);
    }

    
    public Term createTerm(Operator op,
<<<<<<< HEAD
                           Term[] subs,
                           ImmutableArray<QuantifiableVariable> boundVars,
                           JavaBlock javaBlock,
                           ImmutableArray<ITermLabel> labels) {
=======
    		Term[] subs, 
    		ImmutableArray<QuantifiableVariable> boundVars,
    		JavaBlock javaBlock,
    		ImmutableArray<TermLabel> labels) {
>>>>>>> 9e6cbe2d
    	return createTerm(op, new ImmutableArray<Term>(subs), boundVars, javaBlock, labels);
    }


    public Term createTerm(Operator op, Term[] subs, ImmutableArray<TermLabel> labels) {
    	return createTerm(op, subs, null, null, labels);
    }


    public Term createTerm(Operator op, Term sub, ImmutableArray<TermLabel> labels) {
    	return createTerm(op, new ImmutableArray<Term>(sub), null, null, labels);
    }    


    public Term createTerm(Operator op, Term sub1, Term sub2, ImmutableArray<TermLabel> labels) {
    	return createTerm(op, new Term[]{sub1, sub2}, null, null, labels);
    }    


    public Term createTerm(Operator op, ImmutableArray<TermLabel> labels) {
    	return createTerm(op, NO_SUBTERMS, null, null, labels);
    }

}<|MERGE_RESOLUTION|>--- conflicted
+++ resolved
@@ -68,7 +68,7 @@
 	    		   ImmutableArray<Term> subs, 
 	    		   ImmutableArray<QuantifiableVariable> boundVars,
 	    		   JavaBlock javaBlock,
-	    		   ImmutableArray<TermLabel> labels) {
+			   ImmutableArray<TermLabel> labels) {
 	if(op == null) {
 	    throw new TermCreationException("null-Operator at TermFactory");
 	}
@@ -107,9 +107,9 @@
                            Term[] subs,
                            ImmutableArray<QuantifiableVariable> boundVars,
                            JavaBlock javaBlock,
-                           ITermLabel label) {
+                           TermLabel label) {
         return createTerm(op, new ImmutableArray<Term>(subs), boundVars,
-                          javaBlock, new ImmutableArray<ITermLabel>(label));
+                          javaBlock, new ImmutableArray<TermLabel>(label));
     }
 
 
@@ -121,7 +121,7 @@
     }
 
 
-    public Term createTerm(Operator op, Term[] subs, ITermLabel label) {
+    public Term createTerm(Operator op, Term[] subs, TermLabel label) {
         return createTerm(op, subs, null, null, label);
     }
     
@@ -147,17 +147,10 @@
 
     
     public Term createTerm(Operator op,
-<<<<<<< HEAD
                            Term[] subs,
                            ImmutableArray<QuantifiableVariable> boundVars,
                            JavaBlock javaBlock,
-                           ImmutableArray<ITermLabel> labels) {
-=======
-    		Term[] subs, 
-    		ImmutableArray<QuantifiableVariable> boundVars,
-    		JavaBlock javaBlock,
-    		ImmutableArray<TermLabel> labels) {
->>>>>>> 9e6cbe2d
+                           ImmutableArray<TermLabel> labels) {
     	return createTerm(op, new ImmutableArray<Term>(subs), boundVars, javaBlock, labels);
     }
 
