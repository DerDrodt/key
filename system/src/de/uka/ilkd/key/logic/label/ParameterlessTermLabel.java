--- conflicted
+++ resolved
@@ -115,7 +115,6 @@
            new ParameterlessTermLabel(UNDEFINED_VALUE_LABEL_NAME);
 
    /**
-<<<<<<< HEAD
     * Name of {@link #SELF_COMPOSITION_LABEL}.
     */
    public static final Name SELF_COMPOSITION_LABEL_NAME = new Name("selfComposedExecution");
@@ -133,7 +132,8 @@
 
    public static final TermLabel POST_CONDITION_LABEL =
            new ParameterlessTermLabel(POST_CONDITION_LABEL_NAME);
-=======
+
+   /**
     * Name of {@link #RESULT_LABEL}.
     */
    public static final Name RESULT_LABEL_NAME = new Name("RES");
@@ -143,7 +143,6 @@
     */
    public static final TermLabel RESULT_LABEL =
            new ParameterlessTermLabel(RESULT_LABEL_NAME);
->>>>>>> 3e3a62e4
 
     /**
      * The unique name of this label.
