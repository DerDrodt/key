--- conflicted
+++ resolved
@@ -22,36 +22,29 @@
  * label factory in package rule.label
  */
 public class LabelFactory {
-   public static ITermLabel createLabel(String name, List<String> parameters) throws UnknownLabelException {
+   public static ITermLabel createLabel(String name, List<String> parameters)
+           throws UnknownLabelException {
       if (SymbolicExecutionTermLabel.NAME.toString().equals(name)) {
          if (parameters != null && parameters.size() == 1) {
             return new SymbolicExecutionTermLabel(Integer.valueOf(parameters.get(0)));
+         } else {
+            throw new IllegalArgumentException(
+                    "Label " + SymbolicExecutionTermLabel.NAME
+                    + " requires exactly one Integer-Parameter with its ID.");
          }
-         else {
-            throw new IllegalArgumentException("Label " + SymbolicExecutionTermLabel.NAME + " requires exactly one Integer-Parameter with its ID.");
-         }
-      }
-      else if (LoopBodyTermLabel.NAME.toString().equals(name)) {
+      } else if (LoopBodyTermLabel.NAME.toString().equals(name)) {
          return LoopBodyTermLabel.INSTANCE;
-      }
-      else if (LoopInvariantNormalBehaviorTermLabel.NAME.toString().equals(name)) {
+      } else if (LoopInvariantNormalBehaviorTermLabel.NAME.toString().equals(name)) {
          return LoopInvariantNormalBehaviorTermLabel.INSTANCE;
-      }
-<<<<<<< HEAD
-      else if (ShortcutEvaluationTermLabel.NAME.toString().equals(name)) {
+      } else if (SelectSkolemConstantTermLabel.NAME.toString().equals(name)) {
+          return SelectSkolemConstantTermLabel.INSTANCE;
+      } else if (AnonHeapTermLabel.NAME.toString().equals(name)) {
+          return AnonHeapTermLabel.INSTANCE;
+      } else if (ShortcutEvaluationTermLabel.NAME.toString().equals(name)) {
           return ShortcutEvaluationTermLabel.INSTANCE;
-      }
-      else if (ImplicitSpecTermLabel.NAME.toString().equals(name)) {
+      } else if (ImplicitSpecTermLabel.NAME.toString().equals(name)) {
           return ImplicitSpecTermLabel.INSTANCE;
-=======
-      else if (SelectSkolemConstantTermLabel.NAME.toString().equals(name)) {
-          return SelectSkolemConstantTermLabel.INSTANCE;
-      }
-      else if (AnonHeapTermLabel.NAME.toString().equals(name)) {
-          return AnonHeapTermLabel.INSTANCE;
->>>>>>> 4a61d8c9
-      }
-      else {
+      } else {
          throw new UnknownLabelException(name);
       }
    }
