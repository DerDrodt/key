--- conflicted
+++ resolved
@@ -109,11 +109,7 @@
     public static SkolemTermSV createSkolemTermSV(Name name, Sort s) {
 	return new SkolemTermSV(name, s);
     }
-<<<<<<< HEAD
 
-=======
-    
->>>>>>> 224ad001
     /**
      * creates a LabelSchemaVariable
      */
