// This file is part of KeY - Integrated Deductive Software Design
//
// Copyright (C) 2001-2011 Universitaet Karlsruhe (TH), Germany
//                         Universitaet Koblenz-Landau, Germany
//                         Chalmers University of Technology, Sweden
// Copyright (C) 2011-2014 Karlsruhe Institute of Technology, Germany
//                         Technical University Darmstadt, Germany
//                         Chalmers University of Technology, Sweden
//
// The KeY system is protected by the GNU General
// Public License. See LICENSE.TXT for details.
//

package de.uka.ilkd.key.logic.op;

import java.util.LinkedHashMap;
import java.util.Map;

import de.uka.ilkd.key.java.Services;
import de.uka.ilkd.key.ldt.IntegerLDT;
import de.uka.ilkd.key.logic.Name;
import de.uka.ilkd.key.logic.Term;
import de.uka.ilkd.key.logic.sort.Sort;
import de.uka.ilkd.key.logic.sort.SortImpl;
import de.uka.ilkd.key.rule.MatchConditions;
import de.uka.ilkd.key.rule.metaconstruct.AddCast;
import de.uka.ilkd.key.rule.metaconstruct.ArrayBaseInstanceOf;
import de.uka.ilkd.key.rule.metaconstruct.ConstantValue;
import de.uka.ilkd.key.rule.metaconstruct.EnumConstantValue;
import de.uka.ilkd.key.rule.metaconstruct.ExpandQueriesMetaConstruct;
import de.uka.ilkd.key.rule.metaconstruct.IntroAtPreDefsOp;
import de.uka.ilkd.key.rule.metaconstruct.MemberPVToField;
import de.uka.ilkd.key.rule.metaconstruct.arith.DivideLCRMonomials;
import de.uka.ilkd.key.rule.metaconstruct.arith.DivideMonomials;
import de.uka.ilkd.key.rule.metaconstruct.arith.MetaAdd;
import de.uka.ilkd.key.rule.metaconstruct.arith.MetaDiv;
import de.uka.ilkd.key.rule.metaconstruct.arith.MetaEqual;
import de.uka.ilkd.key.rule.metaconstruct.arith.MetaGeq;
import de.uka.ilkd.key.rule.metaconstruct.arith.MetaGreater;
import de.uka.ilkd.key.rule.metaconstruct.arith.MetaJavaIntAnd;
import de.uka.ilkd.key.rule.metaconstruct.arith.MetaJavaIntOr;
import de.uka.ilkd.key.rule.metaconstruct.arith.MetaJavaIntShiftLeft;
import de.uka.ilkd.key.rule.metaconstruct.arith.MetaJavaIntShiftRight;
import de.uka.ilkd.key.rule.metaconstruct.arith.MetaJavaIntUnsignedShiftRight;
import de.uka.ilkd.key.rule.metaconstruct.arith.MetaJavaIntXor;
import de.uka.ilkd.key.rule.metaconstruct.arith.MetaJavaLongAnd;
import de.uka.ilkd.key.rule.metaconstruct.arith.MetaJavaLongOr;
import de.uka.ilkd.key.rule.metaconstruct.arith.MetaJavaLongShiftLeft;
import de.uka.ilkd.key.rule.metaconstruct.arith.MetaJavaLongShiftRight;
import de.uka.ilkd.key.rule.metaconstruct.arith.MetaJavaLongUnsignedShiftRight;
import de.uka.ilkd.key.rule.metaconstruct.arith.MetaJavaLongXor;
import de.uka.ilkd.key.rule.metaconstruct.arith.MetaLeq;
import de.uka.ilkd.key.rule.metaconstruct.arith.MetaLess;
import de.uka.ilkd.key.rule.metaconstruct.arith.MetaMul;
import de.uka.ilkd.key.rule.metaconstruct.arith.MetaSub;
import de.uka.ilkd.key.util.Debug;


/**
<<<<<<< HEAD
 * Abstract class factoring out commonalities of typical term transformer implementations. 
=======
 * Abstract class factoring out commonalities of typical term transformer implementations.
>>>>>>> 224ad001
 * The available singletons of term transformers are kept here.
 */
public abstract class AbstractTermTransformer extends AbstractSortedOperator 
                                           implements TermTransformer {

    private static final Map<String, AbstractTermTransformer> name2metaop 
    	= new LinkedHashMap<String, AbstractTermTransformer>(70);
    
    //must be first
    public static final Sort METASORT = new SortImpl(new Name("Meta"));    
    
    public static final AbstractTermTransformer META_ADD = new MetaAdd();

    public static final AbstractTermTransformer META_SUB = new MetaSub();

    public static final AbstractTermTransformer META_MUL = new MetaMul();

    public static final AbstractTermTransformer META_DIV = new MetaDiv();

    public static final AbstractTermTransformer META_LESS = new MetaLess();

    public static final AbstractTermTransformer META_GREATER = new MetaGreater();

    public static final AbstractTermTransformer META_LEQ = new MetaLeq();

    public static final AbstractTermTransformer META_GEQ = new MetaGeq();

    public static final AbstractTermTransformer META_EQ = new MetaEqual();

    public static final AbstractTermTransformer META_INT_AND = new MetaJavaIntAnd();

    public static final AbstractTermTransformer META_INT_OR = new MetaJavaIntOr();

    public static final AbstractTermTransformer META_INT_XOR = new MetaJavaIntXor();

    public static final AbstractTermTransformer META_INT_SHIFTRIGHT = new MetaJavaIntShiftRight();

    public static final AbstractTermTransformer META_INT_SHIFTLEFT = new MetaJavaIntShiftLeft();

    public static final AbstractTermTransformer META_INT_UNSIGNEDSHIFTRIGHT = new MetaJavaIntUnsignedShiftRight();

    public static final AbstractTermTransformer META_LONG_AND = new MetaJavaLongAnd();

    public static final AbstractTermTransformer META_LONG_OR = new MetaJavaLongOr();

    public static final AbstractTermTransformer META_LONG_XOR = new MetaJavaLongXor();

    public static final AbstractTermTransformer META_LONG_SHIFTRIGHT = new MetaJavaLongShiftRight();

    public static final AbstractTermTransformer META_LONG_SHIFTLEFT = new MetaJavaLongShiftLeft();

    public static final AbstractTermTransformer META_LONG_UNSIGNEDSHIFTRIGHT = new MetaJavaLongUnsignedShiftRight();

    public static final AbstractTermTransformer ARRAY_BASE_INSTANCE_OF = new ArrayBaseInstanceOf();

    public static final AbstractTermTransformer CONSTANT_VALUE = new ConstantValue();
    
    public static final AbstractTermTransformer ENUM_CONSTANT_VALUE = new EnumConstantValue();
    
    public static final AbstractTermTransformer DIVIDE_MONOMIALS = new DivideMonomials ();

    public static final AbstractTermTransformer DIVIDE_LCR_MONOMIALS = new DivideLCRMonomials ();

    public static final AbstractTermTransformer INTRODUCE_ATPRE_DEFINITIONS = new IntroAtPreDefsOp();
    
    public static final AbstractTermTransformer MEMBER_PV_TO_FIELD = new MemberPVToField();

    public static final AbstractTermTransformer ADD_CAST = new AddCast();    

    public static final AbstractTermTransformer EXPAND_QUERIES = new ExpandQueriesMetaConstruct();
        
    
    private static Sort[] createMetaSortArray(int arity) {
	Sort[] result = new Sort[arity];
	for(int i = 0; i < arity; i++) {
	    result[i] = METASORT;
	}
	return result;
    }
    
    
    protected AbstractTermTransformer(Name name, int arity, Sort sort) {
	super(name, createMetaSortArray(arity), sort, false);
	name2metaop.put(name.toString(), this);	
    }
    
    
   protected AbstractTermTransformer(Name name, int arity) {
	this(name, arity, METASORT);
    }


    
    public static TermTransformer name2metaop(String s) {
	return name2metaop.get(s);
    }


    /** @return String representing a logical integer literal 
     *  in decimal representation
     */
    public static String convertToDecimalString(Term term, Services services) {
      	StringBuilder result = new StringBuilder();
	boolean neg = false;
	
	Operator top = term.op();
	IntegerLDT intModel = services.getTypeConverter().getIntegerLDT();	    
	final Operator numbers = intModel.getNumberSymbol();
	final Operator base    = intModel.getNumberTerminator();
	final Operator minus   = intModel.getNegativeNumberSign();
	// check whether term is really a "literal"
	
        //skip any updates that have snuck in (int lits are rigid)
        while (top==UpdateApplication.UPDATE_APPLICATION) {
            term = term.sub(1);
            top = term.op();
        }

	if (top != numbers) {
	    Debug.out("abstractmetaoperator: Cannot convert to number:", term);
	    throw (new NumberFormatException());
	}
	
	term = term.sub(0);
	top = term.op();

        //skip any updates that have snuck in (int lits are rigid)
        while (top==UpdateApplication.UPDATE_APPLICATION) {
            term = term.sub(1);
            top = term.op();
        }

	while (top == minus) {
	    neg=!neg;
	    term = term.sub(0);
	    top = term.op();

            //skip any updates that have snuck in (int lits are rigid)
            while (top==UpdateApplication.UPDATE_APPLICATION) {
                term = term.sub(1);
                top = term.op();
            }
	}

	while (top != base) {
	    result.insert(0, top.name());
	    term = term.sub(0);
	    top = term.op();

            //skip any updates that have snuck in (int lits are rigid)
            while (top==UpdateApplication.UPDATE_APPLICATION) {
                term = term.sub(1);
                top = term.op();
            }
	}
	
	if (neg) {
	    result.insert(0,"-");
	}
	
	return result.toString();
    }

            
    @Override    
    public MatchConditions match(SVSubstitute subst, MatchConditions mc,
            Services services) {
	// by default meta operators do not match anything 	
        return null;
    }    
}<|MERGE_RESOLUTION|>--- conflicted
+++ resolved
@@ -57,11 +57,7 @@
 
 
 /**
-<<<<<<< HEAD
- * Abstract class factoring out commonalities of typical term transformer implementations. 
-=======
  * Abstract class factoring out commonalities of typical term transformer implementations.
->>>>>>> 224ad001
  * The available singletons of term transformers are kept here.
  */
 public abstract class AbstractTermTransformer extends AbstractSortedOperator 
