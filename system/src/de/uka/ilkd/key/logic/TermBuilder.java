--- conflicted
+++ resolved
@@ -33,12 +33,8 @@
 import de.uka.ilkd.key.ldt.HeapLDT;
 import de.uka.ilkd.key.ldt.IntegerLDT;
 import de.uka.ilkd.key.ldt.LocSetLDT;
-<<<<<<< HEAD
-import de.uka.ilkd.key.logic.label.ShortcutEvaluationTermLabel;
-import de.uka.ilkd.key.logic.label.UndefinedValueTermLabel;
-=======
+import de.uka.ilkd.key.logic.label.ParameterlessTermLabel;
 import de.uka.ilkd.key.logic.label.TermLabel;
->>>>>>> 9e6cbe2d
 import de.uka.ilkd.key.logic.op.ElementaryUpdate;
 import de.uka.ilkd.key.logic.op.Equality;
 import de.uka.ilkd.key.logic.op.Function;
@@ -603,7 +599,7 @@
         final Term minForm = and(qvsInInt, origGuard, forall);
 
         final Term undef = label(func(new Function(new Name("undefMin"), intSort)),
-                                 UndefinedValueTermLabel.INSTANCE);
+                                 ParameterlessTermLabel.UNDEFINED_VALUE_LABEL);
         return ifEx(qvs, minForm, t, undef);
     }
 
@@ -651,7 +647,7 @@
         final Term maxForm = and(qvsInInt, origGuard, forall);
 
         final Term undef = label(func(new Function(new Name("undefMax"), intSort)),
-                                 UndefinedValueTermLabel.INSTANCE);
+                                 ParameterlessTermLabel.UNDEFINED_VALUE_LABEL);
         return ifEx(qvs, maxForm, t, undef);
     }
 
@@ -796,8 +792,7 @@
     }
 
 
-<<<<<<< HEAD
-    public Term imp(Term t1, Term t2, ImmutableArray<ITermLabel> labels) {
+    public Term imp(Term t1, Term t2, ImmutableArray<TermLabel> labels) {
         if(t1.op() == Junctor.FALSE || t2.op() == Junctor.TRUE) {
             return tt();
         } else if(t1.op() == Junctor.TRUE) {
@@ -807,18 +802,6 @@
         } else {
             return tf.createTerm(Junctor.IMP, t1, t2, labels);
         }
-=======
-    public Term imp(Term t1, Term t2, ImmutableArray<TermLabel> labels) {
-    if(t1.op() == Junctor.FALSE || t2.op() == Junctor.TRUE) {
-        return tt();
-    } else if(t1.op() == Junctor.TRUE) {
-        return t2;
-    } else if(t2.op() == Junctor.FALSE) {
-        return not(t1);
-    } else {
-        return tf.createTerm(Junctor.IMP, t1, t2, labels);
-    }
->>>>>>> 9e6cbe2d
     }
 
 
@@ -1649,14 +1632,9 @@
     return func(services.getTypeConverter().getHeapLDT().getArr(), idx);
     }
 
-<<<<<<< HEAD
-    public Term relabel(Term term, ImmutableArray<ITermLabel> labels) {
+    public Term relabel(Term term, ImmutableArray<TermLabel> labels) {
         if ((labels == null || labels.isEmpty())
                 && !term.hasLabels()) {
-=======
-    public Term label(Term term, ImmutableArray<TermLabel> labels) {
-        if ((labels == null || labels.isEmpty())) {
->>>>>>> 9e6cbe2d
             return term;
         } else {
             return TermFactory.DEFAULT.createTerm(term.op(), term.subs(), term.boundVars(),
@@ -1664,48 +1642,44 @@
         }
     }
 
-<<<<<<< HEAD
-    public Term relabel(Term term, ITermLabel label) {
+    public Term relabel(Term term, TermLabel label) {
         if (label == null && !term.hasLabels()) {
             return term;
         } else {
-            return label(term, new ImmutableArray<ITermLabel>(label));
-        }
-    }
-
-    public Term label(Term term, ImmutableArray<ITermLabel> labels) {
+            return label(term, new ImmutableArray<TermLabel>(label));
+        }
+    }
+
+    public Term label(Term term, ImmutableArray<TermLabel> labels) {
         if ((labels == null || labels.isEmpty())) {
             return term;
         } else if (!term.hasLabels()) {
             return TermFactory.DEFAULT.createTerm(term.op(), term.subs(), term.boundVars(),
                                                   term.javaBlock(), labels);
         } else {
-            ImmutableList<ITermLabel> newLabelList = ImmutableSLList.<ITermLabel>nil();
-            for (ITermLabel l: labels) {
+            ImmutableList<TermLabel> newLabelList = ImmutableSLList.<TermLabel>nil();
+            for (TermLabel l: labels) {
                 if (!term.getLabels().contains(l)) {
                     newLabelList = newLabelList.append(l);
                 }
             }
-            ITermLabel[] newLabelArr = new ITermLabel[newLabelList.size()];
-            Iterator<ITermLabel> it = newLabelList.iterator();
+            TermLabel[] newLabelArr = new TermLabel[newLabelList.size()];
+            Iterator<TermLabel> it = newLabelList.iterator();
             for (int i = 0; i < newLabelArr.length; i++) {
                 assert it.hasNext();
                 newLabelArr[i] = it.next();
             }
-            ITermLabel[] newLabels = new ITermLabel[labels.size() + newLabelArr.length];
+            TermLabel[] newLabels = new TermLabel[labels.size() + newLabelArr.length];
             labels.arraycopy(0, newLabels, 0, labels.size());
-            new ImmutableArray<ITermLabel>(newLabelArr).arraycopy(0, newLabels, labels.size(),
+            new ImmutableArray<TermLabel>(newLabelArr).arraycopy(0, newLabels, labels.size(),
                                                                   newLabelArr.length);
             return TermFactory.DEFAULT.createTerm(term.op(), term.subs(),
                                                   term.boundVars(), term.javaBlock(),
-                                                  new ImmutableArray<ITermLabel>(newLabels));
-        }
-    }
-
-    public Term label(Term term, ITermLabel label) {
-=======
+                                                  new ImmutableArray<TermLabel>(newLabels));
+        }
+    }
+
     public Term label(Term term, TermLabel label) {
->>>>>>> 9e6cbe2d
         if (label == null) {
             return term;
         } else {
@@ -1716,7 +1690,7 @@
     public Term shortcut(Term term) {
         if (term.op().equals(Junctor.AND)
                         || term.op().equals(Junctor.OR)) {
-            return label(term, ShortcutEvaluationTermLabel.INSTANCE);
+            return label(term, ParameterlessTermLabel.SHORTCUT_EVALUATION_LABEL);
         } else {
             return term;
         }
