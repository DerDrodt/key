--- conflicted
+++ resolved
@@ -15,10 +15,6 @@
 
 
 import java.io.StringReader;
-<<<<<<< HEAD
-import java.util.LinkedHashMap;
-=======
->>>>>>> 99a777fb
 import java.util.Iterator;
 import java.util.LinkedHashMap;
 import java.util.List;
@@ -1060,11 +1056,11 @@
      * @throws NumberFormatException if <code>numberString</code> is not a number
      */
     public Term zTerm(Services services, String numberString) {
-        
+
         if (numberString == null || numberString.isEmpty()) {
             throw new NumberFormatException(numberString + " is not a number.");
         }
-        
+
         Term numberLiteralTerm;
         boolean negate = false;
         int j = 0;
@@ -1079,7 +1075,6 @@
 
         int digit;
         for(int i = j, sz = numberString.length(); i<sz; i++){
-            
             switch(numberString.charAt(i)) {
                 case '0' : digit = 0; break;
                 case '1' : digit = 1; break;
@@ -1094,7 +1089,7 @@
                 default:
                     throw new NumberFormatException(numberString + " is not a number.");
             }
-            
+
             numberLiteralTerm = func(intLDT.getNumberLiteralFor(digit), numberLiteralTerm);
         }
         if (negate) {
