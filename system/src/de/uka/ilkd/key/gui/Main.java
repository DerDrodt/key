--- conflicted
+++ resolved
@@ -394,18 +394,10 @@
                 public void uncaughtException(Thread t, Throwable e) {
                     if (verbosity > Verbosity.SILENT) {
                         System.out.println("Auto mode was terminated by an exception:");
-<<<<<<< HEAD
                         if (Debug.ENABLE_DEBUG) e.printStackTrace();
                         final String msg = e.getMessage();
                         if (msg!=null) System.err.println(msg);
                     }
-=======
-                    }
-//                    if (Debug.ENABLE_DEBUG) {
-                        e.printStackTrace();
-//                    }
-                    System.err.println(e.getMessage());
->>>>>>> f2030235
                     System.exit(-1);
                 }
             });
