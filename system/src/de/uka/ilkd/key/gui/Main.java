--- conflicted
+++ resolved
@@ -39,7 +39,7 @@
  * This has been extracted from MainWindow to keep GUI and control further apart.
  */
 public class Main {
-<<<<<<< HEAD
+
     private static final String HELP = "--help";
     private static final String AUTO = "--auto";
     private static final String LAST = "--last";
@@ -63,7 +63,7 @@
     public static final String JSAVE_RESULTS_TO_FILE = JKEY_PREFIX + "saveProofToFile";
     public static final String JFILE_FOR_AXIOMS = JKEY_PREFIX + "axioms";
     public static final String JFILE_FOR_DEFINITION = JKEY_PREFIX +"signature";
-=======
+
     /**
      * The user interface modes KeY can operate in.
      */
@@ -79,7 +79,7 @@
 	AUTO
     }
 
->>>>>>> 39266067
+
     public static final String INTERNAL_VERSION =
             KeYResourceManager.getManager().getSHA1();
 
@@ -116,6 +116,7 @@
 
     private static String fileNameOnStartUp = null;
     private static CommandLine cl;
+    private static Boolean loadRecentFile=false;
 
 
     
@@ -134,11 +135,7 @@
     public static boolean showExampleChooserIfExamplesDirIsDefined = true;
 
     public static void main(String[] args) {
-<<<<<<< HEAD
-    
-=======
-
->>>>>>> 39266067
+
         System.out.println("\nKeY Version " + VERSION);
         System.out.println(COPYRIGHT + "\nKeY is protected by the " +
                 "GNU General Public License\n");
@@ -146,23 +143,18 @@
         // does no harm on non macs
         System.setProperty("apple.laf.useScreenMenuBar","true");
 
-<<<<<<< HEAD
+
         try {
 			cl = createCommandLine();
 			cl.parse(args);
-			UserInterface userInterface = evaluateOptions(cl);
+			evaluateOptions(cl);
+			UserInterface userInterface = createUserInterface();
 			loadCommandLineFile(userInterface);
 		} catch (CommandLineException e) {
 			e.printStackTrace();
 			System.out.println("Exception during parsing of commandline options");
 		}
         
-=======
-        evaluateOptions(args);
-        UserInterface userInterface = createUserInterface();
-
-        loadCommandLineFile(userInterface);
->>>>>>> 39266067
     }
 
     public static void loadCommandLineFile(UserInterface ui) {
@@ -174,7 +166,7 @@
         }
     }
 
-<<<<<<< HEAD
+
     /**
      * Returns the used title. This information is required in other
      * projects which instantiates the {@link MainWindow} manually.
@@ -193,6 +185,7 @@
     	cl.addTextPart("--Khelp", "display help for technical/debug parameters\n", true);
     	cl.addOption(LAST, null, "start prover with last loaded problem (only possible with GUI)");
     	cl.addOption(EXPERIMENTAL, null, "switch experimental features on");
+    	cl.addText("\n", false);
     	cl.addText("Batchmode options:\n", false);
     	cl.addOption(AUTO, null, "start automatic prove procedure after initialisation without GUI");
     	cl.addOption(AUTO_LOADONLY, null, "load files automatically without proving (for testing)");
@@ -200,6 +193,7 @@
     	cl.addOption(EXAMPLES, "<directory>", "load the directory containing the example files on startup");
     	cl.addOption(PRINT_STATISTICS, "<filename>",  "output nr. of rule applications and time spent on proving");
     	cl.addOption(TIMEOUT, "<timeout>", "timeout for each automatic proof of a problem in ms (default: " + LemmataAutoModeOptions.DEFAULT_TIMEOUT +", i.e., no timeout)");
+    	cl.addText("\n", false);
     	cl.addText("Options for justify rules:\n", false);
     	cl.addOption(JUSTIFY_RULES, "<filename>", "autoprove taclets (options always with prefix --jr) needs the path to the rule file as argument" );
     	cl.addText("\n", true);
@@ -215,16 +209,17 @@
     	cl.addOption(JFILE_FOR_DEFINITION, "<filename>", "read definitions from given file");
     	return cl;
     }
-    public static UserInterface evaluateOptions(CommandLine cl) {
-        UserInterface ui = null;
+    public static void evaluateOptions(CommandLine cl) {
+
         ProofSettings.DEFAULT_SETTINGS.setProfile(new JavaProfile());
-        String uiMode = "INTERACTIVE";
+
         
         if(cl.isSet(AUTO)){
-        	uiMode="AUTO";
+        	uiMode = UiMode.AUTO;
         }
         if(cl.isSet(AUTO_LOADONLY)){
-        	uiMode="AUTO_LOADONLY";
+        	uiMode = UiMode.AUTO;
+        	loadOnly = true;
         }
         
         if(cl.isSet(HELP)){
@@ -245,129 +240,10 @@
         if(cl.isSet(NO_JMLSPECS)){
         	GeneralSettings.disableSpecs = true;
         }
-=======
-    public static void evaluateOptions(String[] opt) {
-        int index = 0;
-        ProofSettings.DEFAULT_SETTINGS.setProfile(new JavaProfile());
-        while (opt.length > index) loop:{
-            if ((new File(opt[index])).exists()) {
-                fileNameOnStartUp=opt[index];
-            } else  { // long option 
-                try {
-                    String option = opt[index].toUpperCase();
-                    CommandLineOption clo = CommandLineOption.valueOf(option);
-                    switch (clo) {
-                    case AUTO_LOADONLY:
-                        loadOnly = true;
-                    case AUTO:
-                        uiMode = UiMode.AUTO;
-                        break;
-                    case DEBUG:
-                        de.uka.ilkd.key.util.Debug.ENABLE_DEBUG = true;
-                        break;
-                    case NO_DEBUG: 
-                        de.uka.ilkd.key.util.Debug.ENABLE_DEBUG = false;
-                        break;
-                    case ASSERTION:
-                        de.uka.ilkd.key.util.Debug.ENABLE_ASSERTION = true;
-                        break;
-                    case NO_ASSERTION:
-                        de.uka.ilkd.key.util.Debug.ENABLE_ASSERTION = false;
-                        break;
-                    case NO_JMLSPECS:
-                        GeneralSettings.disableSpecs = true;
-                        break;
-                    case JUSTIFY_RULES:
-                        LinkedList<String> options = new LinkedList<String>();
-                        for(int i = index+1; i < opt.length; i++){
-                            options.add(opt[i]);
-                        }
-                        evaluateLemmataOptions(options);
-                        // is last option
-                        break loop;
-                    case PRINT_STATISTICS:
-                        if ( !( opt.length > index + 1 ) ) printUsageAndExit (true,null);
-                        statisticsFile = opt[++index];
-                        break;
-                    case TIMEOUT:
-                        long timeout = -1;
-                        try {
-                            timeout = Long.parseLong(opt[index + 1]);
-                        } catch (NumberFormatException nfe) {
-                            System.out.println("Illegal timeout (must be a number >=-1).");
-                            System.exit(-1);
-                        }
-                        if (timeout < -1) {
-                            System.out.println("Illegal timeout (must be a number >=-1).");
-                            System.exit(-1);
-                        }
-                        index++;
-                        ProofSettings.DEFAULT_SETTINGS.getStrategySettings().setTimeout(timeout);
-                        break;
-                    case EXAMPLES:
-                        if ( !( opt.length > index + 1 ) ) printUsageAndExit (true,null);
-                        examplesDir = opt[++index];
-                        break;
-                    case HELP:
-                        printUsageAndExit(false,null);
-                    }
-                } catch (IllegalArgumentException e) {
-                    // no CommandLineOption found
-                    printUsageAndExit(true,opt[index]);
-                }
-            }
->>>>>>> 39266067
-
-        if(cl.isSet(PRINT_STATISTICS)){
-        	statisticsFile = cl.getString(PRINT_STATISTICS, null);
-        	if(statisticsFile.equals(null)){
-        		printUsageAndExit(true,null);
-        	}
-        }
-        if(cl.isSet(TIMEOUT)){
-           System.out.println("Timeout is set");
-           long timeout = -1;
-           try {
-               timeout = cl.getLong(TIMEOUT, -1);
-               System.out.println("Timeout is: "+ timeout);
-           } catch (NumberFormatException nfe) {
-               System.out.println("Illegal timeout (must be a number >=-1).");
-               System.exit(-1);
-           } catch (CommandLineException e) {
-        	   System.out.println("Wrong argument for timeout");
-		   }
-           if (timeout < -1) {
-               System.out.println("Illegal timeout (must be a number >=-1).");
-               System.exit(-1);
-           }
-           ProofSettings.DEFAULT_SETTINGS.getStrategySettings().setTimeout(timeout);
-        }
-        if(cl.isSet(EXAMPLES)){
-        	examplesDir = cl.getString(EXAMPLES, null);
-        	if (examplesDir.equals(null)){
-        		printUsageAndExit(true, null);
-        	}
-        }
-        
-     	List<String> fileArguments = cl.getArguments();
-     	Iterator iter = fileArguments.iterator();
-//     	for (String string : fileArguments) {
-//			System.out.println("Hier:"+string);
-//		}
-     	//-jr-
-        if(cl.isSet(JUSTIFY_RULES))
-        {evaluateLemmataOptions(cl);}
-        
-        //arguments not assigned to a command line option may be files
-
-      	if(!fileArguments.isEmpty()){
-      		if(new File(fileArguments.get(0)).exists()){
-      			System.out.println(fileArguments.get(0));
-      			fileNameOnStartUp=fileArguments.get(0);    	
-      		}
-      	}
-
-        
+
+//    public static void evaluateOptions(String[] opt) {
+//        int index = 0;
+//        ProofSettings.DEFAULT_SETTINGS.setProfile(new JavaProfile());
 //        while (opt.length > index) loop:{
 //            if ((new File(opt[index])).exists()) {
 //                fileNameOnStartUp=opt[index];
@@ -376,9 +252,10 @@
 //                    String option = opt[index].toUpperCase();
 //                    CommandLineOption clo = CommandLineOption.valueOf(option);
 //                    switch (clo) {
+//                    case AUTO_LOADONLY:
+//                        loadOnly = true;
 //                    case AUTO:
-//                    case AUTO_LOADONLY:
-//                        uiMode = option;
+//                        uiMode = UiMode.AUTO;
 //                        break;
 //                    case DEBUG:
 //                        de.uka.ilkd.key.util.Debug.ENABLE_DEBUG = true;
@@ -434,9 +311,56 @@
 //                    printUsageAndExit(true,opt[index]);
 //                }
 //            }
-//
-//            index++;
-//        }
+
+
+        if(cl.isSet(PRINT_STATISTICS)){
+        	statisticsFile = cl.getString(PRINT_STATISTICS, null);
+        	if(statisticsFile.equals(null)){
+        		printUsageAndExit(true,null);
+        	}
+        }
+        if(cl.isSet(TIMEOUT)){
+           System.out.println("Timeout is set");
+           long timeout = -1;
+           try {
+               timeout = cl.getLong(TIMEOUT, -1);
+               System.out.println("Timeout is: "+ timeout+" ms");
+           } catch (NumberFormatException nfe) {
+               System.out.println("Illegal timeout (must be a number >=-1).");
+               System.exit(-1);
+           } catch (CommandLineException e) {
+        	   System.out.println("Wrong argument for timeout");
+		   }
+           if (timeout < -1) {
+               System.out.println("Illegal timeout (must be a number >=-1).");
+               System.exit(-1);
+           }
+           ProofSettings.DEFAULT_SETTINGS.getStrategySettings().setTimeout(timeout);
+        }
+        if(cl.isSet(EXAMPLES)){
+        	examplesDir = cl.getString(EXAMPLES, null);
+        	if (examplesDir.equals(null)){
+        		printUsageAndExit(true, null);
+        	}
+        }
+        
+     	List<String> fileArguments = cl.getArguments();
+     	Iterator iter = fileArguments.iterator();
+
+        if(cl.isSet(JUSTIFY_RULES))
+        {evaluateLemmataOptions(cl);}
+        
+        //arguments not assigned to a command line option may be files
+
+      	if(!fileArguments.isEmpty()){
+      		if(new File(fileArguments.get(0)).exists()){
+      			System.out.println("Loading: "+fileArguments.get(0));
+      			fileNameOnStartUp=fileArguments.get(0);    	
+      		}
+      	}
+
+        
+
         if (Debug.ENABLE_DEBUG) {
             System.out.println("Running in debug mode ...");
         } else {
@@ -447,30 +371,13 @@
         } else {
             System.out.println("Not using assertions ...");
         }
-    }
-
-<<<<<<< HEAD
-        if (uiMode.startsWith("AUTO")) {
-            BatchMode batch = new BatchMode(fileNameOnStartUp,
-                    uiMode.equals("AUTO_LOADONLY"));
-            ui = new ConsoleUserInterface(batch, VERBOSE_UI);
-        } else {
-            GuiUtilities.invokeAndWait(new Runnable() {
-                public void run() {
-                    MainWindow.createInstance(getMainWindowTitle());
-                    MainWindow key = MainWindow.getInstance();
-                    key.setVisible(true);
-                  
-                }
-            });
-            ui = MainWindow.getInstance().getUserInterface();
-            if(cl.isSet(LAST)){
-            	fileNameOnStartUp = MainWindow.getInstance().getRecentFiles().getMostRecent().getAbsolutePath(); 
-            	System.out.println("Loading recent File: "+fileNameOnStartUp);
-            }
-        }
-        return ui;
-=======
+        if(cl.isSet(LAST)){
+        	loadRecentFile=true;
+        }
+        	
+    }
+
+
     /**
      * Initializes the {@link UserInterface} to be used by KeY.
      * 
@@ -494,12 +401,17 @@
 		    key.setVisible(true);
 		}
 	    });
-
+	    if(loadRecentFile){
+	    	fileNameOnStartUp = MainWindow.getInstance().getRecentFiles().getMostRecent().getAbsolutePath(); 
+        	System.out.println("Loading recent File: "+fileNameOnStartUp);
+
+	    }    
 	    ui = MainWindow.getInstance().getUserInterface();
+
 	}
 
 	return ui;
->>>>>>> 39266067
+
     }
 
     private static void evaluateLemmataOptions(CommandLine options){
@@ -539,13 +451,8 @@
         if (exitWithError) 
             ps.println("File not found or unrecognized option" +
                     (offending != null? ": "+offending: ".")+"\n");
-        //ps.println("Possible parameters are (* = default): ");
-//        ps.println("  <filename>      : loads a .key file");
         cl.printUsage(ps);
-//        for (CommandLineOption clo: CommandLineOption.values())
-//            if (clo.message != null) ps.println(clo.message);
-       
-        System.exit(exitWithError? -1: 0);
+          System.exit(exitWithError? -1: 0);
     }
 
     public static String getExamplesDir() {
@@ -576,103 +483,4 @@
         return fileNameOnStartUp;
     }
     
-<<<<<<< HEAD
-//    /** All possible command line options must be entered here. 
-//     * @author bruns
-//     */
-//    private static enum CommandLineOption {
-//    	TEST (null,null),
-//        AUTO ('a',
-//                "  auto            : start prove procedure after initialisation"),
-//        AUTO_LOADONLY (null,null),
-//        DEBUG ('d',
-//                "  debug           : enables debug mode"),
-//        NO_DEBUG ('x',
-//                "  no_debug        : disables debug mode (*)"),
-//        ASSERTION (null,
-//                "  assertion       : enables assertions (*)"),
-//        NO_ASSERTION ('n',
-//                "  no_assertion    : disables assertions"),
-//        NO_JMLSPECS (null,
-//                "  no_jmlspecs     : disables parsing JML specifications"),
-//        JUSTIFY_RULES ('r',
-//                "  justify_rules    : autoprove taclets (add '?help' for instructions)"),
-//        PRINT_STATISTICS ('p',
-//                "  print_statistics <filename>\n" +
-//                "                  : in auto mode, output nr. of rule applications and time spent"),
-//        TIMEOUT ('t',
-//                "  timeout <time in ms>\n"+
-//                "                  : set maximal time for rule " +
-//                "application in ms (-1 disables timeout)"),
-//        EXAMPLES (null,null),
-//        HELP ('h',
-//                "  help            : display this text");
-//        
-//        Character shortName;
-//        String message;
-//        
-//        /**
-//         * @param shortName one-letter option, <code>null</code> if not defined
-//         * @param message help text, <code>null</code> to show no help text
-//         */
-//        CommandLineOption(Character shortName, String message){
-//            this.shortName = shortName;
-//            this.message = message;
-//        }
-//        
-//        @Override
-//        public String toString() {
-//            return super.toString().toLowerCase();
-//        }
-//    }
-=======
-    /** All possible command line options must be entered here. 
-     * @author bruns
-     */
-    private static enum CommandLineOption {
-        AUTO ('a',
-                "  auto            : start prove procedure after initialisation"),
-        AUTO_LOADONLY (null,null),
-        DEBUG ('d',
-                "  debug           : enables debug mode"),
-        NO_DEBUG ('x',
-                "  no_debug        : disables debug mode (*)"),
-        ASSERTION (null,
-                "  assertion       : enables assertions (*)"),
-        NO_ASSERTION ('n',
-                "  no_assertion    : disables assertions"),
-        NO_JMLSPECS (null,
-                "  no_jmlspecs     : disables parsing JML specifications"),
-        JUSTIFY_RULES ('r',
-                "  justifyrules    : autoprove taclets (add '?help' for instructions)"),
-        PRINT_STATISTICS ('p',
-                "  print_statistics <filename>\n" +
-                "                  : in auto mode, output nr. of rule applications and time spent"),
-        TIMEOUT ('t',
-                "  timeout <time in ms>\n"+
-                "                  : set maximal time for rule " +
-                "application in ms (-1 disables timeout)"),
-        EXAMPLES (null,
-                "  examples <dir>  : open examples dialog for the given directory"),
-        HELP ('h',
-                "  help            : display this text");
-        
-        Character shortName;
-        String message;
-        
-        /**
-         * @param shortName one-letter option, <code>null</code> if not defined
-         * @param message help text, <code>null</code> to show no help text
-         */
-        CommandLineOption(Character shortName, String message){
-            this.shortName = shortName;
-            this.message = message;
-        }
-        
-        @Override
-        public String toString() {
-            return super.toString().toLowerCase();
-        }
-    }
->>>>>>> 39266067
 }