package de.uka.ilkd.key.gui;

import java.io.File;
import java.io.IOException;
import java.util.LinkedList;


import de.uka.ilkd.key.gui.configuration.GeneralSettings;
import de.uka.ilkd.key.gui.configuration.PathConfig;
import de.uka.ilkd.key.gui.configuration.ProofSettings;
import de.uka.ilkd.key.gui.lemmatagenerator.LemmataAutoModeOptions;
import de.uka.ilkd.key.gui.lemmatagenerator.LemmataHandler;
import de.uka.ilkd.key.proof.init.JavaProfile;
import de.uka.ilkd.key.proof.init.ProofInputException;
import de.uka.ilkd.key.ui.BatchMode;
import de.uka.ilkd.key.ui.ConsoleUserInterface;
import de.uka.ilkd.key.ui.UserInterface;
import de.uka.ilkd.key.util.Debug;
import de.uka.ilkd.key.util.GuiUtilities;
import de.uka.ilkd.key.util.KeYResourceManager;

/**
 * The main entry point for KeY
 * 
 * This has been extracted from MainWindow to keep GUI and control further apart.
 */
public class Main {

    public static final String INTERNAL_VERSION = 
        KeYResourceManager.getManager().getSHA1();

    public static final String VERSION = 
        KeYResourceManager.getManager().getVersion() + 
        " (internal: "+INTERNAL_VERSION+")";

    public static final String COPYRIGHT="(C) Copyright 2001-2011 "
        +"Universit\u00e4t Karlsruhe, Universit\u00e4t Koblenz-Landau, "
        +"and Chalmers University of Technology";


    private static final boolean VERBOSE_UI = Boolean.getBoolean("key.verbose-ui");

    /** if true then automatically start startAutoMode after the key-file is loaded*/
    static boolean batchMode = false;

    private static String statisticsFile = null;

    private static String examplesDir = null;


    private static String fileNameOnStartUp = null;

    public static void main(String[] args) {
        System.out.println("\nKeY Version " + VERSION);
        System.out.println(COPYRIGHT + "\nKeY is protected by the " +
        "GNU General Public License\n");

        // does no harm on non macs
        System.setProperty("apple.laf.useScreenMenuBar","true");

        evaluateOptions(args);
        if(batchMode) {
            // Delete this when UI is refactored.
            MainWindow.visible = false;
        }

        GuiUtilities.invokeAndWait(new Runnable() {
            public void run() {
                MainWindow.createInstance("KeY " + KeYResourceManager.getManager().getVersion());  
                MainWindow key = MainWindow.getInstance();
                key.setVisible(true);
                key.loadCommandLineFile();
            }
        });
        
<<<<<<< HEAD

        MainWindow key = MainWindow.getInstance();
=======
>>>>>>> 8d84907d
        
    }

    public static void evaluateOptions(String[] opt) {
        int index = 0;
        ProofSettings.DEFAULT_SETTINGS.setProfile(new JavaProfile());
        while (opt.length > index) {	    
            if ((new File(opt[index])).exists()) {
                fileNameOnStartUp=opt[index];
            } else {
                opt[index] = opt[index].toUpperCase();		
                if (opt[index].equals("NO_DEBUG")) {
                    de.uka.ilkd.key.util.Debug.ENABLE_DEBUG = false;
                } else if (opt[index].equals("DEBUG")) {
                    de.uka.ilkd.key.util.Debug.ENABLE_DEBUG = true;
                } else if (opt[index].equals("NO_ASSERTION")) {
                    de.uka.ilkd.key.util.Debug.ENABLE_ASSERTION = false;
                } else if (opt[index].equals("ASSERTION")) {
                    de.uka.ilkd.key.util.Debug.ENABLE_ASSERTION = true;
                } else if (opt[index].equals("NO_JMLSPECS")) {
                    GeneralSettings.disableSpecs = true;
                } else if (opt[index].equals("JUSTIFYRULES")){
                    LinkedList<String> options = new LinkedList<String>();
                    for(int i = index+1; i < opt.length; i++){
                        options.add(opt[i]);
                    }
                    evaluateLemmataOptions(options);
                    // is last option 
                    break; 
                } else if (opt[index].equals("AUTO")) {
                    batchMode = true;
                } else if (opt[index].equals("TIMEOUT")) {
                    long timeout = -1;
                    try {
                        timeout = Long.parseLong(opt[index + 1]);
                    } catch (NumberFormatException nfe) {
                        System.out.println("Illegal timeout (must be a number >=-1).");
                        System.exit(-1);
                    }
                    if (timeout < -1) {
                        System.out.println("Illegal timeout (must be a number >=-1).");
                        System.exit(-1);                        
                    }
                    index++;                   
                    ProofSettings.DEFAULT_SETTINGS.getStrategySettings().setTimeout(timeout);
                } else if (opt[index].equals("PRINT_STATISTICS")) {                     
                    if ( !( opt.length > index + 1 ) ) printUsageAndExit ();
                    statisticsFile = opt[++index];
                } else if(opt[index].equals("EXAMPLES")) {
                    if ( !( opt.length > index + 1 ) ) printUsageAndExit ();
                    examplesDir = opt[++index];
                } else {
                    printUsageAndExit ();
                }		
            }
            index++;
        }	
        if (Debug.ENABLE_DEBUG) {
            System.out.println("Running in debug mode ...");
        } else {
            System.out.println("Running in normal mode ...");
        }
        if (Debug.ENABLE_ASSERTION) {
            System.out.println("Using assertions ...");	   
        } else {
            System.out.println("Not using assertions ...");	   
        }


    }

    private static void evaluateLemmataOptions(LinkedList<String> options){
        LemmataAutoModeOptions opt;
        try {

            opt = new LemmataAutoModeOptions(options, INTERNAL_VERSION, 
                    PathConfig.KEY_CONFIG_DIR);
            
        } catch(Exception e) {
            System.out.println("An error occured while reading the lemma parameters:");
            System.out.println(e.getMessage());
            e.printStackTrace();
            System.exit(1);
            return;
        }
        
        
        try {
            LemmataHandler handler = new LemmataHandler(opt,
                    ProofSettings.DEFAULT_SETTINGS.getProfile());
            handler.start();
        }
        catch(ProofInputException exception){
            System.out.println("Could not create dummy file: " + exception);
        }
        catch(IOException exception){
            System.out.println("Could not create dummy file: " + exception);
        }

    }

    private static void printUsageAndExit() {
        System.out.println("File not found or unrecognized option.\n");
        System.out.println("Possible parameters are (* = default): ");
        System.out.println("  no_debug        : disables debug mode (*)");
        System.out.println("  debug           : enables debug mode");
        System.out.println("  no_assertion    : disables assertions");
        System.out.println("  assertion       : enables assertions (*)");
        System.out.println("  no_jmlspecs     : disables parsing JML specifications");
        System.out.println("  auto	      : start prove procedure after initialisation");
        System.out.println("  print_statistics <filename>" );
        System.out.println("                  : in auto mode, output nr. of rule applications and time spent");
        System.out.println("  timeout <time in ms>");
        System.out.println("                  : set maximal time for rule " +
                            "application in ms (-1 disables timeout)");
        System.out.println("  <filename>      : loads a .key file");
        System.exit(-1);
    }

    public static String getExamplesDir() {
        return examplesDir;
    }


    /**
     * @return the statisticsFile
     */
    public static String getStatisticsFile() {
        return statisticsFile;
    }

    /**
     * @return the fileNameOnStartUp
     */
    public static String getFileNameOnStartUp() {
        return fileNameOnStartUp;
    }


    public static UserInterface makeUserInterface() {
        if(batchMode) {
            BatchMode batch = new BatchMode(fileNameOnStartUp);
            return new ConsoleUserInterface(MainWindow.getInstance(), batch, VERBOSE_UI);
        } else {
            return new WindowUserInterface(MainWindow.getInstance());
        }
    }

}<|MERGE_RESOLUTION|>--- conflicted
+++ resolved
@@ -73,11 +73,8 @@
             }
         });
         
-<<<<<<< HEAD
 
         MainWindow key = MainWindow.getInstance();
-=======
->>>>>>> 8d84907d
         
     }
 
