// This file is part of KeY - Integrated Deductive Software Design
//
// Copyright (C) 2001-2011 Universitaet Karlsruhe (TH), Germany
//                         Universitaet Koblenz-Landau, Germany
//                         Chalmers University of Technology, Sweden
// Copyright (C) 2011-2013 Karlsruhe Institute of Technology, Germany
//                         Technical University Darmstadt, Germany
//                         Chalmers University of Technology, Sweden
//
// The KeY system is protected by the GNU General
// Public License. See LICENSE.TXT for details.
//


package de.uka.ilkd.key.gui;

import java.io.File;
import java.io.PrintStream;
import java.util.List;

import de.uka.ilkd.key.gui.RecentFileMenu.RecentFileEntry;
import de.uka.ilkd.key.gui.configuration.GeneralSettings;
import de.uka.ilkd.key.gui.configuration.PathConfig;
import de.uka.ilkd.key.gui.configuration.ProofSettings;
import de.uka.ilkd.key.gui.lemmatagenerator.LemmataAutoModeOptions;
import de.uka.ilkd.key.gui.lemmatagenerator.LemmataHandler;
import de.uka.ilkd.key.proof.init.AbstractProfile;
import de.uka.ilkd.key.ui.BatchMode;
import de.uka.ilkd.key.ui.ConsoleUserInterface;
import de.uka.ilkd.key.ui.UserInterface;
import de.uka.ilkd.key.util.CommandLine;
import de.uka.ilkd.key.util.CommandLineException;
import de.uka.ilkd.key.util.Debug;
import de.uka.ilkd.key.util.ExperimentalFeature;
import de.uka.ilkd.key.util.KeYResourceManager;
import de.uka.ilkd.key.util.UnicodeHelper;

/**
 * The main entry point for KeY
 *
 * This has been extracted from MainWindow to keep GUI and control further apart.
 */
public final class Main {
/**
 * Command line options
 */
    private static final String HELP = "--help";
    private static final String AUTO = "--auto";
    private static final String LAST = "--last";
    private static final String AUTO_LOADONLY = "--auto-loadonly";
    private static final String EXPERIMENTAL = "--experimental";
    private static final String DEBUG = "--debug";
    private static final String NO_DEBUG = "--no_debug";
    private static final String ASSERTION = "--assertion";
    private static final String NO_ASSERTION = "--no-assertion";
    private static final String NO_JMLSPECS = "--no-jmlspecs";
    public static final String JUSTIFY_RULES ="--justify-rules";
    private static final String PRINT_STATISTICS ="--print-statistics";
    private static final String TIMEOUT ="--timeout";
    private static final String EXAMPLES = "--examples";
    public static final String JKEY_PREFIX = "--jr-";
    public static final String JMAX_RULES = JKEY_PREFIX + "maxRules";
    public static final String JPATH_OF_RULE_FILE = JKEY_PREFIX + "pathOfRuleFile";
    public static final String JPATH_OF_RESULT = JKEY_PREFIX + "pathOfResult";
    public static final String JTIMEOUT = JKEY_PREFIX + "timeout";
    public static final String JPRINT = JKEY_PREFIX + "print";
    public static final String JSAVE_RESULTS_TO_FILE = JKEY_PREFIX + "saveProofToFile";
    public static final String JFILE_FOR_AXIOMS = JKEY_PREFIX + "axioms";
    public static final String JFILE_FOR_DEFINITION = JKEY_PREFIX +"signature";
<<<<<<< HEAD
    
=======
    private static final String VERBOSITY = "--v";

    /** The time of the program start in millis. */
    private static long startTime;

>>>>>>> 455c96cc
    /**
     * The user interface modes KeY can operate in.
     */
    private enum UiMode {
	/**
	 * Interactive operation mode.
	 */
	INTERACTIVE,

	/**
	 * Auto operation mode.
	 */
	AUTO
    }
    private static UiMode uiMode = UiMode.INTERACTIVE;

    public static final String INTERNAL_VERSION =
            KeYResourceManager.getManager().getSHA1();

    public static final String VERSION =
            KeYResourceManager.getManager().getVersion() +
            " (internal: "+INTERNAL_VERSION+")";

    public static final String COPYRIGHT=UnicodeHelper.COPYRIGHT
            +" Copyright 2001"+UnicodeHelper.ENDASH+"2013 "
            +"Karlsruhe Institute of Technology, "
            +"Chalmers University of Technology, and Technische Universit\u00e4t Darmstadt";

    /** Level of verbosity for command line outputs. */
    private static byte verbosity = Verbosity.NORMAL;

    private static String statisticsFile = null;

    private static String examplesDir = null;

    /**
     * Determines whether to actually prove or only load a problem when
     * {@link Main#uiMode} is {@link UiMode#AUTO}.
     *
     * This can be controlled from the command line by specifying the argument
     * <code>AUTO_LOADONLY</code> instead of <code>AUTO</code>.
     */
    private static boolean loadOnly = false;

    private static String fileNameOnStartUp = null;
    /**
     * Object handling the parsing of commandline options
     */
    private static CommandLine cl;
    /**
     * flag whether recent loaded file should be loaded on startup
     */
    private static boolean loadRecentFile=false;

    /** Lists all features currently marked as experimental.
     * Unless invoked with command line option --experimental ,
     * those will be deactivated.
     */
    private static final ExperimentalFeature[] EXPERIMENTAL_FEATURES =
        {de.uka.ilkd.key.proof.delayedcut.DelayedCut.FEATURE};


    /**
     * <p>
     * This flag indicates if the example chooser should be shown
     * if {@link #examplesDir} is defined (not {@code null}). It is set
     * in the Eclipse integration to {@code false}, because it is required
     * to define the path to a different one without showing the chooser.
     * </p>
     * <p>
     * Conclusion: It must be possible to use KeY with a custom examples
     * directory without show in the chooser on startup.
     * </p>
     */
    public static boolean showExampleChooserIfExamplesDirIsDefined = true;

    public static void main(String[] args) {
        startTime = System.currentTimeMillis();

        // this property overrides the default
        if (Boolean.getBoolean("key.verbose-ui")) verbosity = Verbosity.DEBUG;

        // does no harm on non macs
        System.setProperty("apple.laf.useScreenMenuBar","true");


        try {
            cl = createCommandLine();
            cl.parse(args);
            evaluateOptions(cl);
            UserInterface userInterface = createUserInterface();
            loadCommandLineFile(userInterface);
        } catch (CommandLineException e) {
            printHeader(); // exception before verbosity option could be read
            if (Debug.ENABLE_DEBUG) {
                e.printStackTrace();
            }
            printUsageAndExit(true, e.getMessage(), -1);
        }

    }

    public static void loadCommandLineFile(UserInterface ui) {
        if (Main.getFileNameOnStartUp() != null) {
            ui.loadProblem(new File(Main.getFileNameOnStartUp()));

        } else if(Main.getExamplesDir() != null && Main.showExampleChooserIfExamplesDirIsDefined) {
            ui.openExamples();
        }
    }

    /**
     * Register commandline options with command line object
     * @return commandline object
     */
    private static CommandLine createCommandLine(){
        CommandLine cl = new CommandLine();
        cl.setIndentation(3);
        cl.addSection("Using KeY");
        cl.addText("Usage: ./runProver [options] [filename]\n\n", false);
        cl.addSection("Options for the KeY-Prover");
        cl.addOption(HELP, null, "display this text");
        cl.addTextPart("--K-help", "display help for technical/debug parameters\n", true);
        cl.addOption(LAST, null, "start prover with last loaded problem (only possible with GUI)");
        cl.addOption(EXPERIMENTAL, null, "switch experimental features on");
        cl.addSection("Batchmode options:");
        cl.addOption(AUTO, null, "start automatic prove procedure after initialisation without GUI");
        cl.addOption(AUTO_LOADONLY, null, "load files automatically without proving (for testing)");
        cl.addOption(VERBOSITY, "<number>", "verbosity (default: "+Verbosity.NORMAL+")");
        cl.addOption(NO_JMLSPECS, null, "disable parsing JML specifications");
        cl.addOption(EXAMPLES, "<directory>", "load the directory containing the example files on startup");
        cl.addOption(PRINT_STATISTICS, "<filename>",  "output nr. of rule applications and time spent on proving");
        cl.addOption(TIMEOUT, "<timeout>", "timeout for each automatic proof of a problem in ms (default: " + LemmataAutoModeOptions.DEFAULT_TIMEOUT +", i.e., no timeout)");
        cl.addSection("Options for justify rules:");
        cl.addOption(JUSTIFY_RULES, "<filename>", "autoprove taclets (options always with prefix --jr) needs the path to the rule file as argument" );
        cl.addText("\n", true);
        cl.addText("The '" + JUSTIFY_RULES + "' option has a number of additional parameters you can set.", false);
        cl.addText("The following options only apply if '" + JUSTIFY_RULES + "' is used.", false);
        cl.addText("\n", true);
        cl.addOption(JMAX_RULES, "<number>","maximum number of rule application to perform (default: " + LemmataAutoModeOptions.DEFAULT_MAXRULES +")");
        cl.addOption(JPATH_OF_RESULT, "<path>", "store proofs to this folder");
        cl.addOption(JTIMEOUT, "<timeout>", "the timeout for proof of a taclet in ms (default: " + LemmataAutoModeOptions.DEFAULT_TIMEOUT +")");
        cl.addOption(JPRINT, "<terminal/disable>", "send output to terminal or disable output");
        cl.addOption(JSAVE_RESULTS_TO_FILE, "<true/false>", "save or drop proofs (then stored to path given by "+ JPATH_OF_RESULT + ")");
        cl.addOption(JFILE_FOR_AXIOMS, "<filename>", "read axioms from given file");
        cl.addOption(JFILE_FOR_DEFINITION, "<filename>", "read definitions from given file");
        return cl;
    }
    /**
     * Evaluate the parsed commandline options
     * @param commandline object cl
     */
    public static void evaluateOptions(CommandLine cl) {

        if(cl.isSet(VERBOSITY)){ // verbosity
            try {
                verbosity = (byte)cl.getInteger(VERBOSITY, Verbosity.HIGH);
            } catch (CommandLineException e) {
                if(Debug.ENABLE_DEBUG) {
                    e.printStackTrace();
                }
                System.err.println(e.getMessage());
            }
        }

        if (verbosity > Verbosity.SILENT) {
            printHeader();
        }

        if(cl.isSet(AUTO)){
        	uiMode = UiMode.AUTO;
        }
        if(cl.isSet(AUTO_LOADONLY)){
        	uiMode = UiMode.AUTO;
        	loadOnly = true;
        }

        if(cl.isSet(HELP)){
            // 0 as exit value means: no error
            printUsageAndExit(true, null, 0);
        }

        if(cl.isSet(NO_JMLSPECS)){
            GeneralSettings.disableSpecs = true;
        }

        if(cl.isSet(PRINT_STATISTICS)){
            statisticsFile = cl.getString(PRINT_STATISTICS, null);
        }

        if(cl.isSet(TIMEOUT)){
            if (verbosity >= Verbosity.HIGH)
            System.out.println("Timeout is set");
            long timeout = -1;
            try {
                timeout = cl.getLong(TIMEOUT, -1);
                if (verbosity >= Verbosity.HIGH)
                System.out.println("Timeout is: "+ timeout+" ms");
            } catch (CommandLineException e) {
                if(Debug.ENABLE_DEBUG) {
                    e.printStackTrace();
                }
                System.err.println(e.getMessage());
            }

            if (timeout < -1) {
                printUsageAndExit(false, "Illegal timeout (must be a number >= -1)", -5);
            }

            ProofSettings.DEFAULT_SETTINGS.getStrategySettings().setTimeout(timeout);
        }

        if(cl.isSet(EXAMPLES)){
            examplesDir = cl.getString(EXAMPLES, null);
        }

        if (verbosity > Verbosity.SILENT) {
        if (Debug.ENABLE_DEBUG) {
            System.out.println("Running in debug mode ...");
        }

        if (Debug.ENABLE_ASSERTION) {
            System.out.println("Using assertions ...");
        } else {
            System.out.println("Not using assertions ...");
        }
        }

        if(cl.isSet(EXPERIMENTAL)){
            if (verbosity > Verbosity.SILENT)
            System.out.println("Running in experimental mode ...");
        } else {
            deactivateExperimentalFeatures();
        }

        if(cl.isSet(LAST)){
            loadRecentFile=true;
        }

        List<String> fileArguments = cl.getArguments();

        if (cl.isSet(JUSTIFY_RULES)) {
            evaluateLemmataOptions(cl);
        }

        //arguments not assigned to a command line option may be files

        if(!fileArguments.isEmpty()){
            String fileArg = fileArguments.get(0);
            if(new File(fileArg).exists()) {
                fileNameOnStartUp = fileArg;
            } else {
                printUsageAndExit(false, "File not found: " + fileArg, -4);
            }
        }

    }

    /** Deactivate experimental features. */
    private static void deactivateExperimentalFeatures () {
        for (ExperimentalFeature feature: EXPERIMENTAL_FEATURES)
            feature.deactivate();
    }


    /** Print a header text on to the console. */
    private static void printHeader() {
        System.out.println("\nKeY Version " + VERSION);
        System.out.println(COPYRIGHT + "\nKeY is protected by the " +
                "GNU General Public License\n");
    }

    /**
     * Initializes the {@link UserInterface} to be used by KeY.
     *
     * {@link ConsoleUserInterface} will be used if {@link Main#uiMode} is
     * {@link UiMode#AUTO} and {@link WindowUserInterface} otherwise.
     *
     * @return a <code>UserInterface</code> based on the value of
     *         <code>uiMode</code>
     */
    private static UserInterface createUserInterface() {
        UserInterface ui;

        if (uiMode == UiMode.AUTO) {
            // terminate immediately when an uncaught exception occurs (e.g., OutOfMemoryError), see bug #1216
            Thread.setDefaultUncaughtExceptionHandler(new Thread.UncaughtExceptionHandler(){
                @Override
                public void uncaughtException(Thread t, Throwable e) {
                    if (verbosity > Verbosity.SILENT)
                        System.out.println("Auto mode was terminated by an exception:");
                    if (Debug.ENABLE_DEBUG) e.printStackTrace();
                    System.err.println(e.getMessage());
                    System.exit(-1);
                }});
            BatchMode batch = new BatchMode(fileNameOnStartUp, loadOnly);

            ui = new ConsoleUserInterface(batch, verbosity);
        } else {
            updateSplashScreen();
            MainWindow mainWindow = new MainWindow();
            
            if (loadRecentFile) {
                RecentFileEntry mostRecent =
                        mainWindow.getRecentFiles().getMostRecent();

                if (mostRecent != null) {
                    fileNameOnStartUp = mostRecent.getAbsolutePath();
                }
            }

<<<<<<< HEAD
            ui = mainWindow.getUserInterface();
	    if (fileNameOnStartUp != null)
=======
            ui = MainWindow.getInstance().getUserInterface();
	    if (fileNameOnStartUp != null && verbosity > Verbosity.SILENT)
>>>>>>> 455c96cc
	        System.out.println("Loading: "+fileNameOnStartUp);
        }

        return ui;

    }

    private static void updateSplashScreen() {
        try {
            final java.awt.SplashScreen sp = java.awt.SplashScreen.getSplashScreen();
            if (sp == null) return;
            // insert customization code here
            // see http://docs.oracle.com/javase/tutorial/uiswing/misc/splashscreen.html
        } catch (Exception e) {}
    }

    private static void evaluateLemmataOptions(CommandLine options){

        LemmataAutoModeOptions opt;
        try {

            opt = new LemmataAutoModeOptions(options, INTERNAL_VERSION,
                    PathConfig.getKeyConfigDir());
            LemmataHandler handler = new LemmataHandler(opt,
                    AbstractProfile.getDefaultProfile());
            handler.start();

        } catch(Exception e) {
            if(Debug.ENABLE_DEBUG) {
                e.printStackTrace();
            }
            printUsageAndExit(false, e.getMessage(), -2);
        }

    }

    private static void printUsageAndExit(boolean printUsage, String offending, int exitValue) {
        final PrintStream ps = System.err;
        if(offending != null) {
            ps.println(offending);
        }
        if (printUsage) {
            cl.printUsage(ps);
        }
        System.exit(exitValue);
    }

    public static String getExamplesDir() {
        return examplesDir;
    }

    /**
     * Defines the examples directory. This method is used by the
     * Eclipse integration (KeY4Eclipse) to use the examples extract
     * from the plug-in into the workspace.
     * @param newExamplesDir The new examples directory to use.
     */
    public static void setExamplesDir(String newExamplesDir) {
        examplesDir = newExamplesDir;
    }

    /**
     * @return the statisticsFile
     */
    public static String getStatisticsFile() {
        return statisticsFile;
    }

    /**
     * @return the fileNameOnStartUp
     */
    public static String getFileNameOnStartUp() {
        return fileNameOnStartUp;
    }

    /** Returns the time of the program start in millis. */
    public static long getStartTime() {
        return startTime;
    }

    /** Command line output verbosity levels. */
    public static final class Verbosity {
        public static final byte SILENT = 0;
        public static final byte NORMAL = 1;
        public static final byte HIGH = 2;
        public static final byte DEBUG = 4;
    }
}<|MERGE_RESOLUTION|>--- conflicted
+++ resolved
@@ -32,6 +32,7 @@
 import de.uka.ilkd.key.util.CommandLineException;
 import de.uka.ilkd.key.util.Debug;
 import de.uka.ilkd.key.util.ExperimentalFeature;
+import de.uka.ilkd.key.util.GuiUtilities;
 import de.uka.ilkd.key.util.KeYResourceManager;
 import de.uka.ilkd.key.util.UnicodeHelper;
 
@@ -67,15 +68,11 @@
     public static final String JSAVE_RESULTS_TO_FILE = JKEY_PREFIX + "saveProofToFile";
     public static final String JFILE_FOR_AXIOMS = JKEY_PREFIX + "axioms";
     public static final String JFILE_FOR_DEFINITION = JKEY_PREFIX +"signature";
-<<<<<<< HEAD
-    
-=======
     private static final String VERBOSITY = "--v";
 
     /** The time of the program start in millis. */
     private static long startTime;
 
->>>>>>> 455c96cc
     /**
      * The user interface modes KeY can operate in.
      */
@@ -90,7 +87,7 @@
 	 */
 	AUTO
     }
-    private static UiMode uiMode = UiMode.INTERACTIVE;
+
 
     public static final String INTERNAL_VERSION =
             KeYResourceManager.getManager().getSHA1();
@@ -110,6 +107,14 @@
     private static String statisticsFile = null;
 
     private static String examplesDir = null;
+
+    /**
+     * Determines which {@link UserInterface} is to be used.
+     *
+     * By specifying <code>AUTO</code> as command line argument this will be set
+     * to {@link UiMode#AUTO}, but {@link UiMode#INTERACTIVE} is the default.
+     */
+    private static UiMode uiMode = UiMode.INTERACTIVE;
 
     /**
      * Determines whether to actually prove or only load a problem when
@@ -387,13 +392,8 @@
                 }
             }
 
-<<<<<<< HEAD
             ui = mainWindow.getUserInterface();
-	    if (fileNameOnStartUp != null)
-=======
-            ui = MainWindow.getInstance().getUserInterface();
 	    if (fileNameOnStartUp != null && verbosity > Verbosity.SILENT)
->>>>>>> 455c96cc
 	        System.out.println("Loading: "+fileNameOnStartUp);
         }
 
