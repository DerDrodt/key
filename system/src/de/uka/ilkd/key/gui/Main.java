// This file is part of KeY - Integrated Deductive Software Design
//
// Copyright (C) 2001-2011 Universitaet Karlsruhe (TH), Germany
//                         Universitaet Koblenz-Landau, Germany
//                         Chalmers University of Technology, Sweden
// Copyright (C) 2011-2014 Karlsruhe Institute of Technology, Germany
//                         Technical University Darmstadt, Germany
//                         Chalmers University of Technology, Sweden
//
// The KeY system is protected by the GNU General
// Public License. See LICENSE.TXT for details.
//

package de.uka.ilkd.key.gui;

import java.io.File;
import java.io.PrintStream;
import java.util.List;
import java.util.ServiceLoader;

import de.uka.ilkd.key.gui.RecentFileMenu.RecentFileEntry;
import de.uka.ilkd.key.gui.configuration.GeneralSettings;
import de.uka.ilkd.key.gui.configuration.PathConfig;
import de.uka.ilkd.key.gui.configuration.ProofSettings;
import de.uka.ilkd.key.gui.lemmatagenerator.LemmataAutoModeOptions;
import de.uka.ilkd.key.gui.lemmatagenerator.LemmataHandler;
<<<<<<< HEAD
import de.uka.ilkd.key.gui.macros.DummyProofMacro;
import de.uka.ilkd.key.gui.macros.ProofMacro;
=======
import de.uka.ilkd.key.macros.ProofMacro;
import de.uka.ilkd.key.macros.SkipMacro;
>>>>>>> 3c1f796f
import de.uka.ilkd.key.proof.init.AbstractProfile;
import de.uka.ilkd.key.proof.io.AutoSaver;
import de.uka.ilkd.key.ui.BatchMode;
import de.uka.ilkd.key.ui.ConsoleUserInterface;
import de.uka.ilkd.key.ui.UserInterface;
import de.uka.ilkd.key.util.CommandLine;
import de.uka.ilkd.key.util.CommandLineException;
import de.uka.ilkd.key.util.Debug;
import de.uka.ilkd.key.util.ExperimentalFeature;
import de.uka.ilkd.key.util.KeYResourceManager;
import de.uka.ilkd.key.util.UnicodeHelper;

/**
 * The main entry point for KeY
 *
 * This has been extracted from MainWindow to keep GUI and control further apart.
 */
public final class Main {
/**
 * Command line options
 */
    private static final String HELP = "--help";
    private static final String SHOW_PROPERTIES = "--show-properties";
    private static final String AUTO = "--auto";
    private static final String LAST = "--last";
    private static final String AUTO_LOADONLY = "--auto-loadonly";
    private static final String AUTOSAVE = "--autosave";
    private static final String EXPERIMENTAL = "--experimental";
    private static final String DEBUG = "--debug";
    private static final String MACRO = "--macro";
    private static final String NO_DEBUG = "--no_debug";
    private static final String ASSERTION = "--assertion";
    private static final String NO_ASSERTION = "--no-assertion";
    private static final String NO_JMLSPECS = "--no-jmlspecs";
    public static final String JUSTIFY_RULES ="--justify-rules";
    private static final String MACRO = "--macro";
    private static final String PRINT_STATISTICS ="--print-statistics";
    private static final String SAVE_ALL_CONTRACTS = "--save-all";
    private static final String TIMEOUT ="--timeout";
    private static final String EXAMPLES = "--examples";
    public static final String JKEY_PREFIX = "--jr-";
    public static final String JMAX_RULES = JKEY_PREFIX + "maxRules";
//    deprecated
//    public static final String JPATH_OF_RULE_FILE = JKEY_PREFIX + "pathOfRuleFile";
    public static final String JPATH_OF_RESULT = JKEY_PREFIX + "pathOfResult";
    public static final String JTIMEOUT = JKEY_PREFIX + "timeout";
    public static final String JPRINT = JKEY_PREFIX + "print";
    public static final String JSAVE_RESULTS_TO_FILE = JKEY_PREFIX + "saveProofToFile";
    public static final String JFILE_FOR_AXIOMS = JKEY_PREFIX + "axioms";
    public static final String JFILE_FOR_DEFINITION = JKEY_PREFIX +"signature";
    private static final String VERBOSITY = "--verbose";

    /** The time of the program start in millis. */
    private static long startTime;

    /**
     * The user interface modes KeY can operate in.
     */
    private enum UiMode {
	/**
	 * Interactive operation mode.
	 */
	INTERACTIVE,

	/**
	 * Auto operation mode.
	 */
	AUTO
    }


    public static final String INTERNAL_VERSION =
            KeYResourceManager.getManager().getSHA1();

    public static final String VERSION =
            KeYResourceManager.getManager().getVersion() +
            " (internal: "+INTERNAL_VERSION+")";

    public static final String COPYRIGHT=UnicodeHelper.COPYRIGHT
            +" Copyright 2001"+UnicodeHelper.ENDASH+"2014 "
            +"Karlsruhe Institute of Technology, "
            +"Chalmers University of Technology, and Technische Universit\u00e4t Darmstadt";
    

    /** Level of verbosity for command line outputs. */
    private static byte verbosity = Verbosity.NORMAL;

    private static String statisticsFile = null;

    private static String examplesDir = null;

    /**
     * Determines which {@link UserInterface} is to be used.
     *
     * By specifying <code>AUTO</code> as command line argument this will be set
     * to {@link UiMode#AUTO}, but {@link UiMode#INTERACTIVE} is the default.
     */
    private static UiMode uiMode = UiMode.INTERACTIVE;

    /**
     * Determines whether to actually prove or only load a problem when
     * {@link Main#uiMode} is {@link UiMode#AUTO}.
     *
     * This can be controlled from the command line by specifying the argument
     * <code>AUTO_LOADONLY</code> instead of <code>AUTO</code>.
     */
    private static boolean loadOnly = false;

    private static String fileNameOnStartUp = null;
    
    /**
     * Object handling the parsing of commandline options
     */
    private static CommandLine cl;
    /**
     * flag whether recent loaded file should be loaded on startup
     */
    private static boolean loadRecentFile=false;

    /** Lists all features currently marked as experimental.
     * Unless invoked with command line option --experimental ,
     * those will be deactivated.
     */
    private static final ExperimentalFeature[] EXPERIMENTAL_FEATURES =
        {de.uka.ilkd.key.proof.delayedcut.DelayedCut.FEATURE};

<<<<<<< HEAD
    private static ProofMacro autoMacro = new DummyProofMacro();

    private static boolean saveAllContracts = false;
=======
    private static ProofMacro autoMacro = new SkipMacro();
>>>>>>> 3c1f796f

    /**
     * <p>
     * This flag indicates if the example chooser should be shown
     * if {@link #examplesDir} is defined (not {@code null}). It is set
     * in the Eclipse integration to {@code false}, because it is required
     * to define the path to a different one without showing the chooser.
     * </p>
     * <p>
     * Conclusion: It must be possible to use KeY with a custom examples
     * directory without show in the chooser on startup.
     * </p>
     */
    public static boolean showExampleChooserIfExamplesDirIsDefined = true;

    public static void main(String[] args) {
        startTime = System.currentTimeMillis();

        // this property overrides the default
        if (Boolean.getBoolean("key.verbose-ui")) verbosity = Verbosity.DEBUG;

        // does no harm on non macs
        System.setProperty("apple.laf.useScreenMenuBar","true");


        try {
            cl = createCommandLine();
            cl.parse(args);
            evaluateOptions(cl);
            UserInterface userInterface = createUserInterface();
            loadCommandLineFile(userInterface);
        } catch (ExceptionInInitializerError e) {
            System.err.println("D'oh! It seems that KeY was not built properly!");
            System.exit(777);
        } catch (CommandLineException e) {
            printHeader(); // exception before verbosity option could be read
            if (Debug.ENABLE_DEBUG) {
                e.printStackTrace();
            }
            printUsageAndExit(true, e.getMessage(), -1);
        }

    }

    public static void loadCommandLineFile(UserInterface ui) {
        if (Main.getFileNameOnStartUp() != null) {
            final File fnos = new File(Main.getFileNameOnStartUp());
            ui.setMacro(autoMacro);
<<<<<<< HEAD
            ui.setSaveOnly(saveAllContracts);
=======
>>>>>>> 3c1f796f
            ui.loadProblem(fnos);
        } else if(Main.getExamplesDir() != null && Main.showExampleChooserIfExamplesDirIsDefined) {
            ui.openExamples();
        }
    }
    

    /**
     * Register commandline options with command line object
     * @return commandline object
     */
    private static CommandLine createCommandLine(){
        CommandLine cl = new CommandLine();
        cl.setIndentation(3);
        cl.addSection("Using KeY");
        cl.addText("Usage: ./runProver [options] [filename]\n\n", false);
        cl.addSection("Options for the KeY-Prover");
        cl.addOption(HELP, null, "display this text");
        cl.addTextPart("--K-help", "display help for technical/debug parameters\n", true);
        cl.addOption(SHOW_PROPERTIES, null, "list all Java properties and exit");
        cl.addOption(LAST, null, "start prover with last loaded problem (only possible with GUI)");
        cl.addOption(AUTOSAVE, "<number>", "save intermediate proof states each n proof steps to a temporary location (default: 0 = off)");
        cl.addOption(EXPERIMENTAL, null, "switch experimental features on");
        cl.addSection("Batchmode options:");
        cl.addOption(DEBUG, null, "start KeY in debug mode");
        cl.addOption(AUTO, null, "start automatic prove procedure after initialisation without GUI");
        cl.addOption(AUTO_LOADONLY, null, "load files automatically without proving (for testing)");
        cl.addOption(VERBOSITY, "<number>", "verbosity (default: "+Verbosity.NORMAL+")");
        cl.addOption(NO_JMLSPECS, null, "disable parsing JML specifications");
        cl.addOption(EXAMPLES, "<directory>", "load the directory containing the example files on startup");
        cl.addOption(MACRO, "<proofMacro>", "apply automatic proof macro");
        cl.addOption(PRINT_STATISTICS, "<filename>",  "output nr. of rule applications and time spent on proving");
        cl.addOption(SAVE_ALL_CONTRACTS, null, "save all selected contracts for automatic execution");
        cl.addOption(TIMEOUT, "<timeout>", "timeout for each automatic proof of a problem in ms (default: " + LemmataAutoModeOptions.DEFAULT_TIMEOUT +", i.e., no timeout)");
        cl.addSection("Options for justify rules:");
        cl.addOption(JUSTIFY_RULES, "<filename>", "autoprove taclets (options always with prefix --jr) needs the path to the rule file as argument" );
        cl.addText("\n", true);
        cl.addText("The '" + JUSTIFY_RULES + "' option has a number of additional parameters you can set.", false);
        cl.addText("The following options only apply if '" + JUSTIFY_RULES + "' is used.", false);
        cl.addText("\n", true);
        cl.addOption(JMAX_RULES, "<number>","maximum number of rule application to perform (default: " + LemmataAutoModeOptions.DEFAULT_MAXRULES +")");
        cl.addOption(JPATH_OF_RESULT, "<path>", "store proofs to this folder");
        cl.addOption(JTIMEOUT, "<timeout>", "the timeout for proof of a taclet in ms (default: " + LemmataAutoModeOptions.DEFAULT_TIMEOUT +")");
        cl.addOption(JPRINT, "<terminal/disable>", "send output to terminal or disable output");
        cl.addOption(JSAVE_RESULTS_TO_FILE, "<true/false>", "save or drop proofs (then stored to path given by "+ JPATH_OF_RESULT + ")");
        cl.addOption(JFILE_FOR_AXIOMS, "<filename>", "read axioms from given file");
        cl.addOption(JFILE_FOR_DEFINITION, "<filename>", "read definitions from given file");
        cl.addOption(MACRO, "<proofMacro>", "apply automatic proof macro");
        return cl;
    }
    /**
     * Evaluate the parsed commandline options
     * @param commandline object cl
     */
    public static void evaluateOptions(CommandLine cl) {

        if(cl.isSet(VERBOSITY)){ // verbosity
            try {
                verbosity = (byte)cl.getInteger(VERBOSITY, Verbosity.HIGH);
            } catch (CommandLineException e) {
                if(Debug.ENABLE_DEBUG) {
                    e.printStackTrace();
                }
                System.err.println(e.getMessage());
            }
        }

        if (verbosity > Verbosity.SILENT) {
            printHeader();
        }
        
        if (cl.isSet(SHOW_PROPERTIES)) {
            try {
                java.util.Properties props = System.getProperties();
                for (Object o: props.keySet()) {
                    System.out.println(""+o+"=\""+props.get(o)+"\"");
                }
            } finally {
                System.exit(0);
            }
        }

        if(cl.isSet(AUTO)){
        	uiMode = UiMode.AUTO;
        }
        if(cl.isSet(AUTO_LOADONLY)){
        	uiMode = UiMode.AUTO;
        	loadOnly = true;
        }

        if(cl.isSet(AUTOSAVE)){
            try {
                int eachSteps = cl.getInteger(AUTOSAVE, 0);
                if (eachSteps < 0) {
                    printUsageAndExit(false, "Illegal autosave period (must be a number >= 0)", -5);
                }
                AutoSaver.setDefaultValues(eachSteps, uiMode == UiMode.INTERACTIVE);
            } catch (CommandLineException e) {
                if(Debug.ENABLE_DEBUG) {
                    e.printStackTrace();
                }
                System.err.println(e.getMessage());
            }
        }

        if(cl.isSet(HELP)){
            // 0 as exit value means: no error
            printUsageAndExit(true, null, 0);
        }

        if(cl.isSet(NO_JMLSPECS)){
            GeneralSettings.disableSpecs = true;
        }

        if(cl.isSet(PRINT_STATISTICS)){
            statisticsFile = cl.getString(PRINT_STATISTICS, null);
        }

        if(cl.isSet(TIMEOUT)){
            if (verbosity >= Verbosity.HIGH)
            System.out.println("Timeout is set");
            long timeout = -1;
            try {
                timeout = cl.getLong(TIMEOUT, -1);
                if (verbosity >= Verbosity.HIGH)
                System.out.println("Timeout is: "+ timeout+" ms");
            } catch (CommandLineException e) {
                if(Debug.ENABLE_DEBUG) {
                    e.printStackTrace();
                }
                System.err.println(e.getMessage());
            }

            if (timeout < -1) {
                printUsageAndExit(false, "Illegal timeout (must be a number >= -1)", -5);
            }

            ProofSettings.DEFAULT_SETTINGS.getStrategySettings().setTimeout(timeout);
        }

        if(cl.isSet(EXAMPLES)){
            examplesDir = cl.getString(EXAMPLES, null);
        }

        if (verbosity > Verbosity.SILENT) {
        if (Debug.ENABLE_DEBUG) {
            System.out.println("Running in debug mode ...");
        }

        if (Debug.ENABLE_ASSERTION) {
            System.out.println("Using assertions ...");
        } else {
            System.out.println("Not using assertions ...");
        }
        }

        if(cl.isSet(EXPERIMENTAL)){
            if (verbosity > Verbosity.SILENT)
            System.out.println("Running in experimental mode ...");
        } else {
            deactivateExperimentalFeatures();
        }

        if(cl.isSet(LAST)){
            loadRecentFile=true;
        }

        List<String> fileArguments = cl.getArguments();

        if (cl.isSet(JUSTIFY_RULES)) {
            evaluateLemmataOptions(cl);
        }

        if (cl.isSet(DEBUG)) {
            Debug.ENABLE_DEBUG = true;
        }

        if (cl.isSet(MACRO)) {
            String macro = cl.getString(MACRO, "");
            for (ProofMacro m: ServiceLoader.load(ProofMacro.class)) {
                if (macro.equals(m.getClass().getSimpleName())) {
                    // memorize macro for later
                    try {
                        autoMacro = m.getClass().newInstance();
                    } catch (InstantiationException e) {
                        System.err.println("Automatic proof macro can not be instantiated!");
                        e.printStackTrace();
                    } catch (IllegalAccessException e) {
                        System.err.println("Automatic proof macro can not be accessed!");
                        e.printStackTrace();
                    }
                    break;
                }
            }
<<<<<<< HEAD
            if (macro.equals("") || autoMacro instanceof DummyProofMacro) {
=======
            if (macro.equals("") || autoMacro instanceof SkipMacro) {
>>>>>>> 3c1f796f
                System.err.println("No automatic proof macro specified.");
            }
        }

<<<<<<< HEAD
        if (cl.isSet(SAVE_ALL_CONTRACTS)) {
            saveAllContracts = true;
        }

=======
>>>>>>> 3c1f796f
        //arguments not assigned to a command line option may be files

        if(!fileArguments.isEmpty()){
            String fileArg = fileArguments.get(0);
            if(new File(fileArg).exists()) {
                fileNameOnStartUp = fileArg;
            } else {
                printUsageAndExit(false, "File not found: " + fileArg, -4);
            }
        }

    }

    /** Deactivate experimental features. */
    private static void deactivateExperimentalFeatures () {
        for (ExperimentalFeature feature: EXPERIMENTAL_FEATURES)
            feature.deactivate();
    }


    /** Print a header text on to the console. */
    private static void printHeader() {
        System.out.println("\nKeY Version " + VERSION);
        System.out.println(COPYRIGHT + "\nKeY is protected by the " +
                "GNU General Public License\n");
    }

    /**
     * Initializes the {@link UserInterface} to be used by KeY.
     *
     * {@link ConsoleUserInterface} will be used if {@link Main#uiMode} is
     * {@link UiMode#AUTO} and {@link WindowUserInterface} otherwise.
     *
     * @return a <code>UserInterface</code> based on the value of
     *         <code>uiMode</code>
     */
    private static UserInterface createUserInterface() {
        UserInterface ui;

        if (uiMode == UiMode.AUTO) {
            // terminate immediately when an uncaught exception occurs (e.g., OutOfMemoryError), see bug #1216
            Thread.setDefaultUncaughtExceptionHandler(new Thread.UncaughtExceptionHandler() {
                @Override
                public void uncaughtException(Thread t, Throwable e) {
                    if (verbosity > Verbosity.SILENT) {
                        System.out.println("Auto mode was terminated by an exception:"
                                            + e.getClass().toString().substring(5));
                        if (verbosity >= Verbosity.DEBUG) e.printStackTrace();
                        final String msg = e.getMessage();
                        if (msg!=null) System.out.println(msg);
                    }
                    System.exit(-1);
                }
            });
            if (fileNameOnStartUp == null)
                printUsageAndExit(true, "Error: No file to load from.", -4);
            BatchMode batch = new BatchMode(fileNameOnStartUp, loadOnly);

            ui = new ConsoleUserInterface(batch, verbosity);
        } else {
            updateSplashScreen();
            MainWindow mainWindow = MainWindow.getInstance();

            if (loadRecentFile) {
                RecentFileEntry mostRecent =
                        mainWindow.getRecentFiles().getMostRecent();

                if (mostRecent != null) {
                    fileNameOnStartUp = mostRecent.getAbsolutePath();
                }
            }

            ui = mainWindow.getUserInterface();
	    if (fileNameOnStartUp != null && verbosity > Verbosity.SILENT)
	        System.out.println("Loading: "+fileNameOnStartUp);
        }

        return ui;

    }

    private static void updateSplashScreen() {
        try {
            final java.awt.SplashScreen sp = java.awt.SplashScreen.getSplashScreen();
            if (sp == null) return;
            // insert customization code here
            // see http://docs.oracle.com/javase/tutorial/uiswing/misc/splashscreen.html
        } catch (Exception e) {}
    }

    private static void evaluateLemmataOptions(CommandLine options){

        LemmataAutoModeOptions opt;
        try {

            opt = new LemmataAutoModeOptions(options, INTERNAL_VERSION,
                    PathConfig.getKeyConfigDir());
            LemmataHandler handler = new LemmataHandler(opt,
                    AbstractProfile.getDefaultProfile());
            handler.start();

        } catch(Exception e) {
            if(Debug.ENABLE_DEBUG) {
                e.printStackTrace();
            }
            printUsageAndExit(false, e.getMessage(), -2);
        }

    }

    private static void printUsageAndExit(boolean printUsage, String offending, int exitValue) {
        PrintStream ps = exitValue==0 ? System.out : System.err;
        if(offending != null) {
            ps.println(offending);
        }
        if (printUsage) {
            cl.printUsage(ps);
        }
        System.exit(exitValue);
    }

    public static String getExamplesDir() {
        return examplesDir;
    }

    /**
     * Defines the examples directory. This method is used by the
     * Eclipse integration (KeY4Eclipse) to use the examples extract
     * from the plug-in into the workspace.
     * @param newExamplesDir The new examples directory to use.
     */
    public static void setExamplesDir(String newExamplesDir) {
        examplesDir = newExamplesDir;
    }

    /**
     * @return the statisticsFile
     */
    public static String getStatisticsFile() {
        return statisticsFile;
    }

    /**
     * @return the fileNameOnStartUp
     */
    public static String getFileNameOnStartUp() {
        return fileNameOnStartUp;
    }

    /** Returns the time of the program start in millis. */
    public static long getStartTime() {
        return startTime;
    }

    /** Command line output verbosity levels. */
    public static final class Verbosity {
        public static final byte SILENT = 0;
        public static final byte NORMAL = 1;
        public static final byte HIGH = 2;
        public static final byte DEBUG = 4;
    }
}<|MERGE_RESOLUTION|>--- conflicted
+++ resolved
@@ -24,13 +24,8 @@
 import de.uka.ilkd.key.gui.configuration.ProofSettings;
 import de.uka.ilkd.key.gui.lemmatagenerator.LemmataAutoModeOptions;
 import de.uka.ilkd.key.gui.lemmatagenerator.LemmataHandler;
-<<<<<<< HEAD
-import de.uka.ilkd.key.gui.macros.DummyProofMacro;
-import de.uka.ilkd.key.gui.macros.ProofMacro;
-=======
 import de.uka.ilkd.key.macros.ProofMacro;
 import de.uka.ilkd.key.macros.SkipMacro;
->>>>>>> 3c1f796f
 import de.uka.ilkd.key.proof.init.AbstractProfile;
 import de.uka.ilkd.key.proof.io.AutoSaver;
 import de.uka.ilkd.key.ui.BatchMode;
@@ -66,7 +61,6 @@
     private static final String NO_ASSERTION = "--no-assertion";
     private static final String NO_JMLSPECS = "--no-jmlspecs";
     public static final String JUSTIFY_RULES ="--justify-rules";
-    private static final String MACRO = "--macro";
     private static final String PRINT_STATISTICS ="--print-statistics";
     private static final String SAVE_ALL_CONTRACTS = "--save-all";
     private static final String TIMEOUT ="--timeout";
@@ -157,13 +151,9 @@
     private static final ExperimentalFeature[] EXPERIMENTAL_FEATURES =
         {de.uka.ilkd.key.proof.delayedcut.DelayedCut.FEATURE};
 
-<<<<<<< HEAD
-    private static ProofMacro autoMacro = new DummyProofMacro();
-
     private static boolean saveAllContracts = false;
-=======
+
     private static ProofMacro autoMacro = new SkipMacro();
->>>>>>> 3c1f796f
 
     /**
      * <p>
@@ -212,10 +202,7 @@
         if (Main.getFileNameOnStartUp() != null) {
             final File fnos = new File(Main.getFileNameOnStartUp());
             ui.setMacro(autoMacro);
-<<<<<<< HEAD
             ui.setSaveOnly(saveAllContracts);
-=======
->>>>>>> 3c1f796f
             ui.loadProblem(fnos);
         } else if(Main.getExamplesDir() != null && Main.showExampleChooserIfExamplesDirIsDefined) {
             ui.openExamples();
@@ -263,7 +250,6 @@
         cl.addOption(JSAVE_RESULTS_TO_FILE, "<true/false>", "save or drop proofs (then stored to path given by "+ JPATH_OF_RESULT + ")");
         cl.addOption(JFILE_FOR_AXIOMS, "<filename>", "read axioms from given file");
         cl.addOption(JFILE_FOR_DEFINITION, "<filename>", "read definitions from given file");
-        cl.addOption(MACRO, "<proofMacro>", "apply automatic proof macro");
         return cl;
     }
     /**
@@ -410,22 +396,15 @@
                     break;
                 }
             }
-<<<<<<< HEAD
-            if (macro.equals("") || autoMacro instanceof DummyProofMacro) {
-=======
             if (macro.equals("") || autoMacro instanceof SkipMacro) {
->>>>>>> 3c1f796f
                 System.err.println("No automatic proof macro specified.");
             }
         }
 
-<<<<<<< HEAD
         if (cl.isSet(SAVE_ALL_CONTRACTS)) {
             saveAllContracts = true;
         }
 
-=======
->>>>>>> 3c1f796f
         //arguments not assigned to a command line option may be files
 
         if(!fileArguments.isEmpty()){
