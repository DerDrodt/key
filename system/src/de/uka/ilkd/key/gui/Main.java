--- conflicted
+++ resolved
@@ -254,14 +254,7 @@
         }
 
         if(cl.isSet(PRINT_STATISTICS)){
-<<<<<<< HEAD
             statisticsFile = cl.getString(PRINT_STATISTICS, null);
-=======
-        	statisticsFile = cl.getString(PRINT_STATISTICS, null);
-        	if(statisticsFile == null){
-        		printUsageAndExit(true,null);
-        	}
->>>>>>> 1b4b5348
         }
 
         if(cl.isSet(TIMEOUT)){
@@ -285,14 +278,7 @@
         }
 
         if(cl.isSet(EXAMPLES)){
-<<<<<<< HEAD
             examplesDir = cl.getString(EXAMPLES, null);
-=======
-        	examplesDir = cl.getString(EXAMPLES, null);
-        	if (examplesDir == null) {
-        		printUsageAndExit(true, null);
-        	}
->>>>>>> 1b4b5348
         }
 
         if (Debug.ENABLE_DEBUG) {
@@ -312,10 +298,6 @@
         } else {
             deactivateExperimentalFeatures();
         }
-<<<<<<< HEAD
-=======
-     	List<String> fileArguments = cl.getArguments();
->>>>>>> 1b4b5348
 
         if(cl.isSet(LAST)){
             loadRecentFile=true;
