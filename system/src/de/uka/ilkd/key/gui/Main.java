package de.uka.ilkd.key.gui;

import java.io.File;
import java.io.IOException;
import java.util.LinkedList;

import de.uka.ilkd.key.gui.configuration.GeneralSettings;
import de.uka.ilkd.key.gui.configuration.PathConfig;
import de.uka.ilkd.key.gui.configuration.ProofSettings;
import de.uka.ilkd.key.gui.lemmatagenerator.LemmataAutoModeOptions;
import de.uka.ilkd.key.gui.lemmatagenerator.LemmataHandler;
import de.uka.ilkd.key.proof.init.JavaProfile;
import de.uka.ilkd.key.proof.init.ProofInputException;
import de.uka.ilkd.key.ui.BatchMode;
import de.uka.ilkd.key.ui.ConsoleUserInterface;
import de.uka.ilkd.key.ui.UserInterface;
import de.uka.ilkd.key.util.Debug;
import de.uka.ilkd.key.util.GuiUtilities;
import de.uka.ilkd.key.util.KeYResourceManager;

/**
 * The main entry point for KeY
 * 
 * This has been extracted from MainWindow to keep GUI and control further apart.
 */
public class Main {

    public static final String INTERNAL_VERSION = 
        KeYResourceManager.getManager().getSHA1();

    public static final String VERSION = 
        KeYResourceManager.getManager().getVersion() + 
        " (internal: "+INTERNAL_VERSION+")";

    public static final String COPYRIGHT="(C) Copyright 2001-2011 "
        +"Universit\u00e4t Karlsruhe, Universit\u00e4t Koblenz-Landau, "
        +"and Chalmers University of Technology";


    private static final boolean VERBOSE_UI = Boolean.getBoolean("key.verbose-ui");
        
    private static String statisticsFile = null;

    private static String examplesDir = null;


    private static String fileNameOnStartUp = null;
    /**
     * <p>
     * This flag indicates if the example chooser should be shown
     * if {@link #examplesDir} is defined (not {@code null}). It is set
     * in the Eclipse integration to {@code false}, because it is required
     * to define the path to a different one without showing the chooser.
     * </p>
     * <p>
     * Conclusion: It must be possible to use KeY with a custom examples
     * directory without showin the chooser on startup.
     * </p>
     */
    public static boolean showExampleChooserIfExamplesDirIsDefined = true;
    
    public static void main(String[] args) {
        System.out.println("\nKeY Version " + VERSION);
        System.out.println(COPYRIGHT + "\nKeY is protected by the " +
        "GNU General Public License\n");

        // does no harm on non macs
        System.setProperty("apple.laf.useScreenMenuBar","true");

        UserInterface userInterface = evaluateOptions(args);

        loadCommandLineFile(userInterface);        
    }
    
    public static void loadCommandLineFile(UserInterface ui) {
        if (Main.getFileNameOnStartUp() != null) {
            ui.loadProblem(new File(Main.getFileNameOnStartUp()));
        } else if(Main.getExamplesDir() != null && Main.showExampleChooserIfExamplesDirIsDefined) {
            ui.openExamples();
        }
    }
    
    /**
     * Returns the used title. This information is required in other
     * projects which instantiates the {@link MainWindow} manually.
     * @return The title of {@link MainWindow} to use.
     */
    public static String getMainWindowTitle() {
       return "KeY " + KeYResourceManager.getManager().getVersion();
    }

    public static UserInterface evaluateOptions(String[] opt) {
        UserInterface ui = null;
    	int index = 0;
        ProofSettings.DEFAULT_SETTINGS.setProfile(new JavaProfile());
        String uiMode = "INTERACTIVE";
        while (opt.length > index) {
            if ((new File(opt[index])).exists()) {
                fileNameOnStartUp=opt[index];
            } else {
                opt[index] = opt[index].toUpperCase();
				if (opt[index].equals("NO_DEBUG")) {
                    de.uka.ilkd.key.util.Debug.ENABLE_DEBUG = false;
                } else if (opt[index].equals("DEBUG")) {
                    de.uka.ilkd.key.util.Debug.ENABLE_DEBUG = true;
                } else if (opt[index].equals("NO_ASSERTION")) {
                    de.uka.ilkd.key.util.Debug.ENABLE_ASSERTION = false;
                } else if (opt[index].equals("ASSERTION")) {
                    de.uka.ilkd.key.util.Debug.ENABLE_ASSERTION = true;
                } else if (opt[index].equals("NO_JMLSPECS")) {
                    GeneralSettings.disableSpecs = true;
                } else if (opt[index].equals("JUSTIFYRULES")){
                    LinkedList<String> options = new LinkedList<String>();
                    for(int i = index+1; i < opt.length; i++){
                        options.add(opt[i]);
                    }
                    evaluateLemmataOptions(options);
                    // is last option 
                    break; 
                } else if (opt[index].startsWith("AUTO")) {
                        uiMode = opt[index];
				} else if (opt[index].equals("TIMEOUT")) {
                    long timeout = -1;
                    try {
                        timeout = Long.parseLong(opt[index + 1]);
                    } catch (NumberFormatException nfe) {
                        System.out.println("Illegal timeout (must be a number >=-1).");
                        System.exit(-1);
                    }
                    if (timeout < -1) {
                        System.out.println("Illegal timeout (must be a number >=-1).");
                        System.exit(-1);                        
                    }
                    index++;                   
                    ProofSettings.DEFAULT_SETTINGS.getStrategySettings().setTimeout(timeout);
                } else if (opt[index].equals("PRINT_STATISTICS")) {                     
                    if ( !( opt.length > index + 1 ) ) printUsageAndExit ();
                    statisticsFile = opt[++index];
                } else if(opt[index].equals("EXAMPLES")) {
                    if ( !( opt.length > index + 1 ) ) printUsageAndExit ();
                    examplesDir = opt[++index];
                } else {
                    printUsageAndExit ();
                }		
            }

            index++;
        }	
        if (Debug.ENABLE_DEBUG) {
            System.out.println("Running in debug mode ...");
        } else {
            System.out.println("Running in normal mode ...");
        }
        if (Debug.ENABLE_ASSERTION) {
            System.out.println("Using assertions ...");	   
        } else {
        	System.out.println("Not using assertions ...");	   
        }
        
        if (uiMode.startsWith("AUTO")) {
        	BatchMode batch = new BatchMode(fileNameOnStartUp, 
        		uiMode.equals("AUTO_LOADONLY"));            
        	ui = new ConsoleUserInterface(batch, VERBOSE_UI);
        } else {
        	GuiUtilities.invokeAndWait(new Runnable() {
        		public void run() {
        			MainWindow.createInstance(getMainWindowTitle());  
        			MainWindow key = MainWindow.getInstance();
        			key.setVisible(true);
        		}
        	});    
        	ui = MainWindow.getInstance().getUserInterface();
        }
        return ui;
    }    

    private static void evaluateLemmataOptions(LinkedList<String> options){
        LemmataAutoModeOptions opt;
        try {

            opt = new LemmataAutoModeOptions(options, INTERNAL_VERSION, 
                    PathConfig.getKeyConfigDir());
            
        } catch(Exception e) {
            System.out.println("An error occured while reading the lemma parameters:");
            System.out.println(e.getMessage());
            e.printStackTrace();
            System.exit(1);
            return;
        }
        
        
        try {
            LemmataHandler handler = new LemmataHandler(opt,
                    ProofSettings.DEFAULT_SETTINGS.getProfile());
            handler.start();
        }
        catch(ProofInputException exception){
            System.out.println("Could not create dummy file: " + exception);
        }
        catch(IOException exception){
            System.out.println("Could not create dummy file: " + exception);
        }

    }

    private static void printUsageAndExit() {
        System.out.println("File not found or unrecognized option.\n");
        System.out.println("Possible parameters are (* = default): ");
        System.out.println("  no_debug        : disables debug mode (*)");
        System.out.println("  debug           : enables debug mode");
        System.out.println("  no_assertion    : disables assertions");
        System.out.println("  assertion       : enables assertions (*)");
        System.out.println("  no_jmlspecs     : disables parsing JML specifications");
        System.out.println("  auto	      : start prove procedure after initialisation");
        System.out.println("  print_statistics <filename>" );
        System.out.println("                  : in auto mode, output nr. of rule applications and time spent");
        System.out.println("  timeout <time in ms>");
        System.out.println("                  : set maximal time for rule " +
                            "application in ms (-1 disables timeout)");
        System.out.println("  <filename>      : loads a .key file");
        System.exit(-1);
    }

    public static String getExamplesDir() {
        return examplesDir;
    }


    /**
     * @return the statisticsFile
     */
    public static String getStatisticsFile() {
        return statisticsFile;
    }

    /**
     * @return the fileNameOnStartUp
     */
    public static String getFileNameOnStartUp() {
        return fileNameOnStartUp;
    }

<<<<<<< HEAD

    public static UserInterface makeUserInterface() {
        if(batchMode) {
            BatchMode batch = new BatchMode(fileNameOnStartUp, batchLoadOnly);
            return new ConsoleUserInterface(MainWindow.getInstance(), batch, VERBOSE_UI);
        } else {
            return new WindowUserInterface(MainWindow.getInstance());
        }
    }
=======
>>>>>>> 4544195f
}<|MERGE_RESOLUTION|>--- conflicted
+++ resolved
@@ -240,17 +240,4 @@
     public static String getFileNameOnStartUp() {
         return fileNameOnStartUp;
     }
-
-<<<<<<< HEAD
-
-    public static UserInterface makeUserInterface() {
-        if(batchMode) {
-            BatchMode batch = new BatchMode(fileNameOnStartUp, batchLoadOnly);
-            return new ConsoleUserInterface(MainWindow.getInstance(), batch, VERBOSE_UI);
-        } else {
-            return new WindowUserInterface(MainWindow.getInstance());
-        }
-    }
-=======
->>>>>>> 4544195f
 }