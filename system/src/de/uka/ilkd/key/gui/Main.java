// This file is part of KeY - Integrated Deductive Software Design
// Copyright (C) 2001-2011 Universitaet Karlsruhe, Germany
//                         Universitaet Koblenz-Landau, Germany
//                         Chalmers University of Technology, Sweden
//
// The KeY system is protected by the GNU General Public License. 
// See LICENSE.TXT for details.
//
//

package de.uka.ilkd.key.gui;

import java.io.File;
import java.io.IOException;
import java.io.PrintStream;
import java.util.List;

import de.uka.ilkd.key.gui.RecentFileMenu.RecentFileEntry;
import de.uka.ilkd.key.gui.configuration.GeneralSettings;
import de.uka.ilkd.key.gui.configuration.PathConfig;
import de.uka.ilkd.key.gui.configuration.ProofSettings;
import de.uka.ilkd.key.gui.lemmatagenerator.LemmataAutoModeOptions;
import de.uka.ilkd.key.gui.lemmatagenerator.LemmataHandler;
import de.uka.ilkd.key.proof.init.JavaProfile;
import de.uka.ilkd.key.proof.init.ProofInputException;
import de.uka.ilkd.key.ui.BatchMode;
import de.uka.ilkd.key.ui.ConsoleUserInterface;
import de.uka.ilkd.key.ui.UserInterface;
import de.uka.ilkd.key.util.CommandLine;
import de.uka.ilkd.key.util.CommandLineException;
import de.uka.ilkd.key.util.Debug;
import de.uka.ilkd.key.util.ExperimentalFeature;
import de.uka.ilkd.key.util.GuiUtilities;
import de.uka.ilkd.key.util.KeYResourceManager;

/**
 * The main entry point for KeY
 *
 * This has been extracted from MainWindow to keep GUI and control further apart.
 */
public class Main {
/**
 * Command line options
 */
    private static final String HELP = "--help";
    private static final String AUTO = "--auto";
    private static final String LAST = "--last";
    private static final String AUTO_LOADONLY = "--auto-loadonly";
    private static final String EXPERIMENTAL = "--experimental";
    private static final String DEBUG = "--debug";
    private static final String NO_DEBUG = "--no_debug";
    private static final String ASSERTION = "--assertion";
    private static final String NO_ASSERTION = "--no-assertion";
    private static final String NO_JMLSPECS = "--no-jmlspecs";
    public static final String JUSTIFY_RULES ="--justify-rules";
    private static final String PRINT_STATISTICS ="--print-statistics";
    private static final String TIMEOUT ="--timeout";
    private static final String EXAMPLES = "--examples"; 
    public static final String JKEY_PREFIX = "--jr-";
    public static final String JMAX_RULES = JKEY_PREFIX + "maxRules";
    public static final String JPATH_OF_RULE_FILE = JKEY_PREFIX + "pathOfRuleFile";
    public static final String JPATH_OF_RESULT = JKEY_PREFIX + "pathOfResult";
    public static final String JTIMEOUT = JKEY_PREFIX + "timeout";
    public static final String JPRINT = JKEY_PREFIX + "print";
    public static final String JSAVE_RESULTS_TO_FILE = JKEY_PREFIX + "saveProofToFile";
    public static final String JFILE_FOR_AXIOMS = JKEY_PREFIX + "axioms";
    public static final String JFILE_FOR_DEFINITION = JKEY_PREFIX +"signature";

    /**
     * The user interface modes KeY can operate in.
     */
    private enum UiMode {
	/**
	 * Interactive operation mode.
	 */
	INTERACTIVE,

	/**
	 * Auto operation mode.
	 */
	AUTO
    }


    public static final String INTERNAL_VERSION =
            KeYResourceManager.getManager().getSHA1();

    public static final String VERSION =
            KeYResourceManager.getManager().getVersion() +
            " (internal: "+INTERNAL_VERSION+")";

    public static final String COPYRIGHT="(C) Copyright 2001-2011 "
            +"Universit\u00e4t Karlsruhe, Universit\u00e4t Koblenz-Landau, "
            +"and Chalmers University of Technology";

    private static final boolean VERBOSE_UI = Boolean.getBoolean("key.verbose-ui");

    private static String statisticsFile = null;

    private static String examplesDir = null;

    /**
     * Determines which {@link UserInterface} is to be used.
     * 
     * By specifying <code>AUTO</code> as command line argument this will be set
     * to {@link UiMode#AUTO}, but {@link UiMode#INTERACTIVE} is the default.
     */
    private static UiMode uiMode = UiMode.INTERACTIVE;

    /**
     * Determines whether to actually prove or only load a problem when
     * {@link Main#uiMode} is {@link UiMode#AUTO}.
     * 
     * This can be controlled from the command line by specifying the argument
     * <code>AUTO_LOADONLY</code> instead of <code>AUTO</code>.
     */
    private static boolean loadOnly = false;

    private static String fileNameOnStartUp = null;
    /**
     * Object handling the parsing of commandline options
     */
    private static CommandLine cl;
    /**
     * flag whether recent loaded file should be loaded on startup
     */
    private static boolean loadRecentFile=false;
    
    /** Lists all features currently marked as experimental.
     * Unless invoked with command line option --experimental ,
     * those will be deactivated.
     */
    private static final ExperimentalFeature[] EXPERIMENTAL_FEATURES = 
        {de.uka.ilkd.key.proof.delayedcut.DelayedCut.FEATURE};

    
    /**
     * <p>
     * This flag indicates if the example chooser should be shown
     * if {@link #examplesDir} is defined (not {@code null}). It is set
     * in the Eclipse integration to {@code false}, because it is required
     * to define the path to a different one without showing the chooser.
     * </p>
     * <p>
     * Conclusion: It must be possible to use KeY with a custom examples
     * directory without show in the chooser on startup.
     * </p>
     */
    public static boolean showExampleChooserIfExamplesDirIsDefined = true;

    public static void main(String[] args) {

        System.out.println("\nKeY Version " + VERSION);
        System.out.println(COPYRIGHT + "\nKeY is protected by the " +
                "GNU General Public License\n");

        // does no harm on non macs
        System.setProperty("apple.laf.useScreenMenuBar","true");


        try {
            cl = createCommandLine();
            cl.parse(args);
            evaluateOptions(cl);
            UserInterface userInterface = createUserInterface();
            loadCommandLineFile(userInterface);
        } catch (CommandLineException e) {
            if (Debug.ENABLE_DEBUG) {
                e.printStackTrace();
            }
            printUsageAndExit(true, e.getMessage(), -1);
        }

    }

    public static void loadCommandLineFile(UserInterface ui) {
        if (Main.getFileNameOnStartUp() != null) {
            ui.loadProblem(new File(Main.getFileNameOnStartUp()));

        } else if(Main.getExamplesDir() != null && Main.showExampleChooserIfExamplesDirIsDefined) {
            ui.openExamples();
        }
    }


    /**
     * Returns the used title. This information is required in other
     * projects which instantiates the {@link MainWindow} manually.
     * @return The title of {@link MainWindow} to use.
     */
    public static String getMainWindowTitle() {
        return "KeY " + KeYResourceManager.getManager().getVersion();
    }

    /**
     * Register commandline options with command line object
     * @return commandline object 
     */
    private static CommandLine createCommandLine(){
        CommandLine cl = new CommandLine();
        cl.setIndentation(3);
        cl.addSection("Using KeY");
        cl.addText("Usage: ./runProver [options] [filename]\n\n", false);
        cl.addSection("Options for the KeY-Prover");
        cl.addOption(HELP, null, "display this text");
        cl.addTextPart("--Khelp", "display help for technical/debug parameters\n", true);
        cl.addOption(LAST, null, "start prover with last loaded problem (only possible with GUI)");
        cl.addOption(EXPERIMENTAL, null, "switch experimental features on");
        cl.addSection("Batchmode options:");
        cl.addOption(AUTO, null, "start automatic prove procedure after initialisation without GUI");
        cl.addOption(AUTO_LOADONLY, null, "load files automatically without proving (for testing)");
        cl.addOption(NO_JMLSPECS, null, "disable parsing JML specifications");
        cl.addOption(EXAMPLES, "<directory>", "load the directory containing the example files on startup");
        cl.addOption(PRINT_STATISTICS, "<filename>",  "output nr. of rule applications and time spent on proving");
        cl.addOption(TIMEOUT, "<timeout>", "timeout for each automatic proof of a problem in ms (default: " + LemmataAutoModeOptions.DEFAULT_TIMEOUT +", i.e., no timeout)");
        cl.addSection("Options for justify rules:");
        cl.addOption(JUSTIFY_RULES, "<filename>", "autoprove taclets (options always with prefix --jr) needs the path to the rule file as argument" );
        cl.addText("\n", true);
        cl.addText("The '" + JUSTIFY_RULES + "' option has a number of additional parameters you can set.", false);
        cl.addText("The following options only apply if '" + JUSTIFY_RULES + "' is used.", false);
        cl.addText("\n", true);
        cl.addOption(JMAX_RULES, "<number>","maximum number of rule application to perform (default: " + LemmataAutoModeOptions.DEFAULT_MAXRULES +")");
        cl.addOption(JPATH_OF_RESULT, "<path>", "store proofs to this folder");
        cl.addOption(JTIMEOUT, "<timeout>", "the timeout for proof of a taclet in ms (default: " + LemmataAutoModeOptions.DEFAULT_TIMEOUT +")");
        cl.addOption(JPRINT, "<terminal/disable>", "send output to terminal or disable output");
        cl.addOption(JSAVE_RESULTS_TO_FILE, "<true/false>", "save or drop proofs (then stored to path given by "+ JPATH_OF_RESULT + ")");
        cl.addOption(JFILE_FOR_AXIOMS, "<filename>", "read axioms from given file");
        cl.addOption(JFILE_FOR_DEFINITION, "<filename>", "read definitions from given file");
        return cl;
    }
    /**
     * Evaluate the parsed commandline options
     * @param commandline object cl
     */
    public static void evaluateOptions(CommandLine cl) {

        ProofSettings.DEFAULT_SETTINGS.setProfile(new JavaProfile());


        if(cl.isSet(AUTO)){
        	uiMode = UiMode.AUTO;
        }
        if(cl.isSet(AUTO_LOADONLY)){
        	uiMode = UiMode.AUTO;
        	loadOnly = true;
        }

        if(cl.isSet(HELP)){
            // 0 as exit value means: no error
            printUsageAndExit(true, null, 0);	
        }
<<<<<<< HEAD
//        if(cl.isSet(DEBUG)){
//        	 de.uka.ilkd.key.util.Debug.ENABLE_DEBUG = true;
//        }
//        if(cl.isSet(NO_DEBUG)){
//        	de.uka.ilkd.key.util.Debug.ENABLE_DEBUG = false;
//        }
//        if(cl.isSet(ASSERTION)){
//        	de.uka.ilkd.key.util.Debug.ENABLE_ASSERTION = true;
//        }
//        if(cl.isSet(NO_ASSERTION)){
//        	de.uka.ilkd.key.util.Debug.ENABLE_ASSERTION = false;
//        }
=======
>>>>>>> e2a7febe

        if(cl.isSet(NO_JMLSPECS)){
            GeneralSettings.disableSpecs = true;
        }

<<<<<<< HEAD
        statisticsFile = cl.getString(PRINT_STATISTICS, statisticsFile);

        if(cl.isSet(TIMEOUT)){
           System.out.println("Timeout is set");
           long timeout = -1;
           try {
               timeout = cl.getLong(TIMEOUT, -1);
               if(timeout < -1) {
                   throw new NumberFormatException();
               }

               System.out.println("Timeout set to: " + 
                 (timeout > 0 ? (timeout + " ms") : "no timeout"));
           } catch (NumberFormatException nfe) {
               System.out.println("Illegal timeout (must be a number >=-1).");
               System.exit(-1);
           } catch (CommandLineException e) {
               System.out.println("Wrong argument for timeout");
           }
           
           ProofSettings.DEFAULT_SETTINGS.getStrategySettings().setTimeout(timeout);
        }
        
        examplesDir = cl.getString(EXAMPLES, examplesDir);
        
=======
        if(cl.isSet(PRINT_STATISTICS)){
            statisticsFile = cl.getString(PRINT_STATISTICS, null);
        }

        if(cl.isSet(TIMEOUT)){
            System.out.println("Timeout is set");
            long timeout = -1;
            try {
                timeout = cl.getLong(TIMEOUT, -1);
                System.out.println("Timeout is: "+ timeout+" ms");
            } catch (CommandLineException e) {
                if(Debug.ENABLE_DEBUG) {
                    e.printStackTrace();
                }
                System.out.println(e.getMessage());
            }

            if (timeout < -1) {
                printUsageAndExit(false, "Illegal timeout (must be a number >= -1)", -5);
            }

            ProofSettings.DEFAULT_SETTINGS.getStrategySettings().setTimeout(timeout);
        }

        if(cl.isSet(EXAMPLES)){
            examplesDir = cl.getString(EXAMPLES, null);
        }

>>>>>>> e2a7febe
        if (Debug.ENABLE_DEBUG) {
            System.out.println("Running in debug mode ...");
        } else {
            System.out.println("Running in normal mode ...");
        }
<<<<<<< HEAD
        
=======

>>>>>>> e2a7febe
        if (Debug.ENABLE_ASSERTION) {
            System.out.println("Using assertions ...");
        } else {
            System.out.println("Not using assertions ...");
        }

<<<<<<< HEAD
        if(cl.isSet(LAST)){
        	loadRecentFile=true;
        }

=======
>>>>>>> e2a7febe
        if(cl.isSet(EXPERIMENTAL)){
            System.out.println("Running in experimental mode ...");
        } else {
            deactivateExperimentalFeatures();
        }

<<<<<<< HEAD
=======
        if(cl.isSet(LAST)){
            loadRecentFile=true;
        }

        List<String> fileArguments = cl.getArguments();

>>>>>>> e2a7febe
        if (cl.isSet(JUSTIFY_RULES)) {
            evaluateLemmataOptions(cl);
        }

        //arguments not assigned to a command line option may be files

        if(!fileArguments.isEmpty()){
            String fileArg = fileArguments.get(0);
            if(new File(fileArg).exists()) {
<<<<<<< HEAD
                //System.out.println("Loading: "+fileArguments.get(0));
                fileNameOnStartUp = fileArg;
            } else {
                printUsageAndExit(true, fileArg);
=======
                fileNameOnStartUp = fileArg;
            } else {
                printUsageAndExit(false, "File not found: " + fileArg, -4);
>>>>>>> e2a7febe
            }
        }

    }
    
    /** Deactivate experimental features. */
    private static void deactivateExperimentalFeatures () {
        for (ExperimentalFeature feature: EXPERIMENTAL_FEATURES)
            feature.deactivate();
    }


    /**
     * Initializes the {@link UserInterface} to be used by KeY.
     * 
     * {@link ConsoleUserInterface} will be used if {@link Main#uiMode} is
     * {@link UiMode#AUTO} and {@link WindowUserInterface} otherwise.
     * 
     * @return a <code>UserInterface</code> based on the value of
     *         <code>uiMode</code>
     */
    private static UserInterface createUserInterface() {
	UserInterface ui;

        if (uiMode == UiMode.AUTO) {
            BatchMode batch = new BatchMode(fileNameOnStartUp, loadOnly);

            ui = new ConsoleUserInterface(batch, VERBOSE_UI);
        } else {
            GuiUtilities.invokeAndWait(new Runnable() {
                public void run() {
                    MainWindow key = MainWindow.getInstance();
                    key.setVisible(true);
                }
            });

            if (loadRecentFile) {
                RecentFileEntry mostRecent = 
                        MainWindow.getInstance().getRecentFiles().getMostRecent();

                if (mostRecent != null) {
                    fileNameOnStartUp = mostRecent.getAbsolutePath();
                }
            }

            ui = MainWindow.getInstance().getUserInterface();
	    if (fileNameOnStartUp != null)
	        System.out.println("Loading: "+fileNameOnStartUp);
        }

        return ui;

    }

    private static void evaluateLemmataOptions(CommandLine options){

        LemmataAutoModeOptions opt;
        try {

            opt = new LemmataAutoModeOptions(options, INTERNAL_VERSION,
                    PathConfig.getKeyConfigDir());
            LemmataHandler handler = new LemmataHandler(opt,
                    ProofSettings.DEFAULT_SETTINGS.getProfile());
            handler.start();

        } catch(Exception e) {
            if(Debug.ENABLE_DEBUG) {
                e.printStackTrace();
            }
            printUsageAndExit(false, e.getMessage(), -2);
        }

    }

    private static void printUsageAndExit(boolean printUsage, String offending, int exitValue) {
        final PrintStream ps = System.err;
        if(offending != null) {
            ps.println(offending);
        }
        if (printUsage) {
            cl.printUsage(ps);
        }
        System.exit(exitValue);
    }

    public static String getExamplesDir() {
        return examplesDir;
    }

    /**
     * Defines the examples directory. This method is used by the
     * Eclipse integration (KeY4Eclipse) to use the examples extract
     * from the plug-in into the workspace.
     * @param newExamplesDir The new examples directory to use.
     */
    public static void setExamplesDir(String newExamplesDir) {
        examplesDir = newExamplesDir;
    }

    /**
     * @return the statisticsFile
     */
    public static String getStatisticsFile() {
        return statisticsFile;
    }

    /**
     * @return the fileNameOnStartUp
     */
    public static String getFileNameOnStartUp() {
        return fileNameOnStartUp;
    }
}<|MERGE_RESOLUTION|>--- conflicted
+++ resolved
@@ -249,53 +249,11 @@
             // 0 as exit value means: no error
             printUsageAndExit(true, null, 0);	
         }
-<<<<<<< HEAD
-//        if(cl.isSet(DEBUG)){
-//        	 de.uka.ilkd.key.util.Debug.ENABLE_DEBUG = true;
-//        }
-//        if(cl.isSet(NO_DEBUG)){
-//        	de.uka.ilkd.key.util.Debug.ENABLE_DEBUG = false;
-//        }
-//        if(cl.isSet(ASSERTION)){
-//        	de.uka.ilkd.key.util.Debug.ENABLE_ASSERTION = true;
-//        }
-//        if(cl.isSet(NO_ASSERTION)){
-//        	de.uka.ilkd.key.util.Debug.ENABLE_ASSERTION = false;
-//        }
-=======
->>>>>>> e2a7febe
 
         if(cl.isSet(NO_JMLSPECS)){
             GeneralSettings.disableSpecs = true;
         }
 
-<<<<<<< HEAD
-        statisticsFile = cl.getString(PRINT_STATISTICS, statisticsFile);
-
-        if(cl.isSet(TIMEOUT)){
-           System.out.println("Timeout is set");
-           long timeout = -1;
-           try {
-               timeout = cl.getLong(TIMEOUT, -1);
-               if(timeout < -1) {
-                   throw new NumberFormatException();
-               }
-
-               System.out.println("Timeout set to: " + 
-                 (timeout > 0 ? (timeout + " ms") : "no timeout"));
-           } catch (NumberFormatException nfe) {
-               System.out.println("Illegal timeout (must be a number >=-1).");
-               System.exit(-1);
-           } catch (CommandLineException e) {
-               System.out.println("Wrong argument for timeout");
-           }
-           
-           ProofSettings.DEFAULT_SETTINGS.getStrategySettings().setTimeout(timeout);
-        }
-        
-        examplesDir = cl.getString(EXAMPLES, examplesDir);
-        
-=======
         if(cl.isSet(PRINT_STATISTICS)){
             statisticsFile = cl.getString(PRINT_STATISTICS, null);
         }
@@ -324,45 +282,30 @@
             examplesDir = cl.getString(EXAMPLES, null);
         }
 
->>>>>>> e2a7febe
         if (Debug.ENABLE_DEBUG) {
             System.out.println("Running in debug mode ...");
         } else {
             System.out.println("Running in normal mode ...");
         }
-<<<<<<< HEAD
-        
-=======
-
->>>>>>> e2a7febe
+
         if (Debug.ENABLE_ASSERTION) {
             System.out.println("Using assertions ...");
         } else {
             System.out.println("Not using assertions ...");
         }
 
-<<<<<<< HEAD
-        if(cl.isSet(LAST)){
-        	loadRecentFile=true;
-        }
-
-=======
->>>>>>> e2a7febe
         if(cl.isSet(EXPERIMENTAL)){
             System.out.println("Running in experimental mode ...");
         } else {
             deactivateExperimentalFeatures();
         }
 
-<<<<<<< HEAD
-=======
         if(cl.isSet(LAST)){
             loadRecentFile=true;
         }
 
         List<String> fileArguments = cl.getArguments();
 
->>>>>>> e2a7febe
         if (cl.isSet(JUSTIFY_RULES)) {
             evaluateLemmataOptions(cl);
         }
@@ -372,16 +315,9 @@
         if(!fileArguments.isEmpty()){
             String fileArg = fileArguments.get(0);
             if(new File(fileArg).exists()) {
-<<<<<<< HEAD
-                //System.out.println("Loading: "+fileArguments.get(0));
-                fileNameOnStartUp = fileArg;
-            } else {
-                printUsageAndExit(true, fileArg);
-=======
                 fileNameOnStartUp = fileArg;
             } else {
                 printUsageAndExit(false, "File not found: " + fileArg, -4);
->>>>>>> e2a7febe
             }
         }
 
