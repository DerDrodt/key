--- conflicted
+++ resolved
@@ -833,17 +833,8 @@
                 }
 
                 if (requirementsAreMet) {
-<<<<<<< HEAD
                     newInvariant = loopInv.configurate(invariantTerm, modifiesTerm,
                                                        infFlowSpecs, variantTerm);
-=======
-                    newInvariant =
-                            new LoopInvariantImpl(loopInv.getLoop(), loopInv.getTarget(),
-                                                  loopInv.getKJT(), invariantTerm,
-                                                  modifiesTerm, variantTerm,
-                                                  loopInv.getInternalSelfTerm(),
-                                                  loopInv.getInternalAtPres());
->>>>>>> 224ad001
                     return true;
                 } else
                     return false;
