package de.uka.ilkd.key.gui;

import java.awt.*;
import java.awt.event.ActionEvent;
import java.awt.event.ActionListener;
import java.io.StringReader;
import java.io.StringWriter;
import java.util.ArrayList;
import java.util.List;
import java.util.HashMap;
import java.util.LinkedHashMap;
import java.util.Map;

import javax.swing.*;
import javax.swing.event.ChangeEvent;
import javax.swing.event.ChangeListener;
import javax.swing.event.DocumentEvent;
import javax.swing.event.DocumentListener;
import javax.swing.text.Document;

import de.uka.ilkd.key.java.PrettyPrinter;
import de.uka.ilkd.key.java.Services;
import de.uka.ilkd.key.java.statement.LoopStatement;
import de.uka.ilkd.key.logic.Term;
import de.uka.ilkd.key.logic.op.LocationVariable;
import de.uka.ilkd.key.logic.sort.Sort;
import de.uka.ilkd.key.parser.DefaultTermParser;
import de.uka.ilkd.key.proof.io.ProofSaver;
import de.uka.ilkd.key.rule.RuleAbortException;
import de.uka.ilkd.key.speclang.LoopInvariant;
import de.uka.ilkd.key.speclang.LoopInvariantImpl;

/**
 * @author Dreiner
 * 
 *         This class creates a Dialog to input a loop Invariant, Variant and
 *         Modifies.
 */
public class InvariantConfigurator {

    private static final int INV_IDX = 0;
    private static final int MOD_IDX = 1;
    private static final int VAR_IDX = 2;
    private static final String DEFAULT = "Default";
    private static final String TRANSACTION = "Transaction";

    private static InvariantConfigurator configurator = null;
    private List<Map<String,String>[]> invariants = null;
    private HashMap<LoopStatement, List<Map<String,String>[]>> mapLoopsToInvariants = null;
    private int index = 0;
    private LoopInvariant newInvariant = null;
    private boolean userPressedCancel = false;

    /**
     * Singleton
     */
    private InvariantConfigurator() {
        invariants = new ArrayList<Map<String,String>[]>();
        mapLoopsToInvariants = new HashMap<LoopStatement, List<Map<String,String>[]>>();
    }

    /**
     * Returns the single Instance of this class
     */
    public static InvariantConfigurator getInstance() {
        if (configurator == null) {
            configurator = new InvariantConfigurator();
        }
        return configurator;
    }

    /**
     * Creates a Dialog. User can enter Invariant, Variant and Modifies clause.
     * The Input is parsed and a new LoopInvariant is returned. In Case of a
     * parser Exception an error-message is shown.
     * 
     * @param loopInv
     * @param services
     * @param isTransaction 
     * @return LoopInvariant
     */
    public LoopInvariant getLoopInvariant (final LoopInvariant loopInv,
            final Services services, final boolean requiresVariant,
            final boolean isTransaction) throws RuleAbortException {
        // Check if there is a LoopInvariant
        if (loopInv == null) {
            return null;
        }

        index = 0;

        class InvariantDialog extends JDialog {

            private static final long serialVersionUID = 1L;

            private StringWriter sw = new StringWriter();
            private DefaultTermParser parser = new DefaultTermParser();
            
            
            //Creates a new Printer, pretty Syntax cannot be parsed up to now!
           /* private final LogicPrinter printer = new LogicPrinter(
                    new ProgramPrinter(sw), null, Main.getInstance().mediator()
                            .getServices());*/
            private JTabbedPane inputPane;
            private JPanel errorPanel;

            private Term invariantTerm = null;
            private Term transactionInvariantTerm = null;
            private Term variantTerm = null;
            private Map<String,Term> modifiesTerm = new LinkedHashMap<String,Term>();

            private final String INVARIANTTITLE = "Invariant%s: ";
            private final String VARIANTTITLE = "Variant%s: ";
            private final String MODIFIESTITLE = "Modifies%s: ";


            /**
             * Creates the Dialog
             */
            public InvariantDialog() throws RuleAbortException {
                super(MainWindow.getInstance(), true);

                // set Title and Layout
                setTitle("Invariant Configurator");
                
                getContentPane().setLayout(new BorderLayout());

                // set up the storage for invariants candidates
                initInvariants();

                // set up the input fields and the Loop Code
                // Representation
                errorPanel = initErrorPanel();

                inputPane = new JTabbedPane();
                initInputPane();
                
                

                                
                JTextArea loopRep = initLoopPresentation();
                JPanel leftPanel = new JPanel();
                leftPanel.setLayout(new BorderLayout());
                leftPanel.add(new JSplitPane(JSplitPane.VERTICAL_SPLIT,
                        new JScrollPane(loopRep), new JScrollPane(errorPanel)));

                final int charXWidth = loopRep.getFontMetrics(loopRep.getFont()).charWidth('X');
                final int fontHeight = loopRep.getFontMetrics(loopRep.getFont()).getHeight();
                leftPanel.setMinimumSize(new Dimension(charXWidth * 25, fontHeight * 10));
                leftPanel.setPreferredSize(new Dimension(charXWidth * 40, fontHeight * 15));
                
                JSplitPane split = new JSplitPane(JSplitPane.HORIZONTAL_SPLIT,
                        true, leftPanel, inputPane);

                getContentPane().add(split, BorderLayout.CENTER);

                split.setDividerLocation(0.7);
                
                // Add the buttons
                JPanel buttonPanel = new JPanel();
                initButtonPanel(buttonPanel);
                getContentPane().add(buttonPanel, BorderLayout.SOUTH);

                
                setDefaultCloseOperation(WindowConstants.DO_NOTHING_ON_CLOSE);
                
                parse();
                this.pack();
                this.setVisible(true);
            }

            /**
             * Sets up the Button Panel on the Bottom of the Invariant Dialog
             * 
             * @param buttonPanel
             */
            private void initButtonPanel(JPanel buttonPanel) throws RuleAbortException {
                buttonPanel.setLayout(new FlowLayout(FlowLayout.RIGHT));
                JButton applyButton = new JButton("apply");
                JButton cancelButton = new JButton("cancel");
                JButton storeButton = new JButton("store");

                applyButton.addActionListener(new ActionListener() {

                    public void actionPerformed(ActionEvent e) {
                        applyActionPerformed(e);
                    }
                });
                cancelButton.addActionListener(new ActionListener() {

                    public void actionPerformed(ActionEvent e) {
                        cancelActionPerformed(e);
                    }
                });
                storeButton.addActionListener(new ActionListener() {

                    public void actionPerformed(ActionEvent e) {
                        storeActionPerformed(e);
                    }
                });

                buttonPanel.add(applyButton);
                buttonPanel.add(storeButton);
                buttonPanel.add(cancelButton);
            }

            /**
             * sets up the right Panel. Input is parsed directly to give the
             * user feedback and display Error Messages.
             */
            private void initInputPane() {
                for (int i = 0; i < invariants.size(); i++) {
                    inputPane.addTab("Inv " + i, createInvariantTab(i));
                    inputPane.validate();

                }
                inputPane.addChangeListener(new ChangeListener() {

                    @Override
                    public void stateChanged(ChangeEvent e) {
                        index = ((JTabbedPane) e.getSource())
                                .getSelectedIndex();
                        parse();

                    }
                });
            }

            /**
             * sets up datastructures for the Invariants
             */
            private void initInvariants() {

                @SuppressWarnings({"unchecked"})
                Map<String,String>[] loopInvTexts = new Map[VAR_IDX+1];
                
<<<<<<< HEAD
                final Map<String,Term> atPres = loopInv.getInternalAtPres();

                loopInvTexts[INV_IDX] = new LinkedHashMap<String,String>();
=======
                final Map<LocationVariable,Term> atPres = loopInv.getInternalAtPres();
                if(!isTransaction) {
                  atPres.put(services.getTypeConverter().getHeapLDT().getSavedHeap(), null);
                } 
>>>>>>> 59e8ae49
                final Term invariant = loopInv.getInvariant(loopInv.getInternalSelfTerm(), atPres, services, false);
                if (invariant == null) {
                    loopInvTexts[INV_IDX].put(DEFAULT, "true");
                } else {
                    loopInvTexts[INV_IDX].put(DEFAULT, printTerm(invariant, true));
                }

<<<<<<< HEAD
                final Term transInvariant = loopInv.getInvariant(loopInv.getInternalSelfTerm(), atPres, services, true);
                if (transInvariant == null) {
                    loopInvTexts[INV_IDX].put(TRANSACTION, "true");
=======
                // FIXME TODO !!! This should also deal with savedHeap and other heaps, if any
                final Term modifies = loopInv.getModifies(services.getTypeConverter().getHeapLDT().getHeap(), 
                        loopInv.getInternalSelfTerm(), atPres, services);
                
                if (modifies == null) {
                    loopInvStr[1] = "allLocs";
>>>>>>> 59e8ae49
                } else {
                    loopInvTexts[INV_IDX].put(TRANSACTION, printTerm(transInvariant, true));
                }

                loopInvTexts[MOD_IDX] = new LinkedHashMap<String,String>();
                for(String heapName : TermBuilder.VALID_HEAP_NAMES) {
                  final Term modifies = loopInv.getModifies(heapName, loopInv.getInternalSelfTerm(), atPres, services);
                
                  if (modifies == null) {
                    // FIXME check again and think what is the default for savedHeap
                    loopInvTexts[MOD_IDX].put(heapName, "allLocs");
                  } else {
                      // pretty syntax cannot be parsed yet for modifies
                    loopInvTexts[MOD_IDX].put(heapName, printTerm(modifies, false));
                  }
                }

                loopInvTexts[VAR_IDX] = new LinkedHashMap<String,String>();
                final Term variant = loopInv.getVariant(loopInv.getInternalSelfTerm(), atPres, services);
                if (variant == null) {
                    loopInvTexts[VAR_IDX].put(DEFAULT,"");
                } else {                    
                    loopInvTexts[VAR_IDX].put(DEFAULT,printTerm(variant, true));
                }

                if (!mapLoopsToInvariants.containsKey(loopInv.getLoop())) {
                    // add the given Invariant
                    invariants = new ArrayList<Map<String,String>[]>();
                    invariants.add(loopInvTexts);
                    mapLoopsToInvariants.put(loopInv.getLoop(), invariants);
                    index = invariants.size() - 1;
                } else {
                    invariants = mapLoopsToInvariants.get(loopInv.getLoop());
                    // Check if the given invariant is in
                    // the list
                    if (!invariants.contains(loopInvTexts)) {
                        invariants.add(loopInvTexts);
                        index = invariants.size() - 1;
                    } else {
                        // set the index to the
                        // currently used invariant
                        index = invariants.indexOf(loopInvTexts);
                    }
                }
            }

            /**
             * just a Wrapper for the pretty Printer
             * 
             * @param t
             * @return the String Representation of the Term
             */
            private String printTerm(Term t, boolean pretty) {                
                return ProofSaver.printTerm(t, services, pretty).toString();

            }

            private JScrollPane createInvariantTab(int i) {
                JPanel panel = new JPanel();
                panel.setLayout(new BoxLayout(panel, BoxLayout.PAGE_AXIS));

		JTabbedPane invPane = new JTabbedPane(JTabbedPane.BOTTOM);
                Map<String,String> invs = invariants.get(i)[INV_IDX];
                for(String k : invs.keySet()) {
                   String title = String.format(INVARIANTTITLE, k.equals(DEFAULT) ? "" : " "+k);
                   JTextArea textArea = createInputTextArea(title, invs.get(k), i);
                   setInvariantListener(textArea, k, i);
                   invPane.add(k, textArea);
                }

		JTabbedPane modPane = new JTabbedPane(JTabbedPane.BOTTOM);
                Map<String,String> mods = invariants.get(i)[MOD_IDX];
                for(String k : mods.keySet()) {
                   String title = String.format(MODIFIESTITLE, k.equals(TermBuilder.BASE_HEAP_NAME) ? "" : "["+k+"]");
                   JTextArea textArea = createInputTextArea(title, mods.get(k), i);
                   setModifiesListener(textArea, k, i);
                   modPane.add(k, textArea);
                }

                JTextArea vararea = createInputTextArea(String.format(VARIANTTITLE,""),
                        invariants.get(i)[VAR_IDX].get(DEFAULT), i);
                setVariantListener(vararea, DEFAULT, i);

                panel.add(invPane);
                panel.add(modPane);
                panel.add(vararea);

                JScrollPane rightPane = new JScrollPane(panel);;
                
                final int charXWidth = vararea.getFontMetrics(vararea.getFont()).charWidth('X');
                final int fontHeight = vararea.getFontMetrics(vararea.getFont()).getHeight();
                
                rightPane.setMinimumSize(new Dimension(charXWidth * 72, fontHeight * 15));
                rightPane.setPreferredSize(new Dimension(charXWidth * 80, fontHeight * 20));

                
                return rightPane;

            }

            public JTextArea createInputTextArea(String Title, String Text,
                    int i) {
                JTextArea inputTextArea = new JTextArea(Text);
                inputTextArea
                        .setBorder(BorderFactory
                                .createTitledBorder(BorderFactory
                                        .createLineBorder(Color.DARK_GRAY),
                                        Title));
                inputTextArea.setEditable(true);
                return inputTextArea;
            }

            private void setInvariantListener(JTextArea ta, final String key, int i) {
                index = i;
                ta.getDocument().addDocumentListener(new DocumentListener() {

                    public void removeUpdate(DocumentEvent e) {
                        invUdatePerformed(e, key);
                    }

                    public void insertUpdate(DocumentEvent e) {
                        invUdatePerformed(e, key);
                    }

                    public void changedUpdate(DocumentEvent e) {
                        invUdatePerformed(e, key);
                    }
                });
            }

            private void setVariantListener(JTextArea ta, final String key, int i) {
                index = i;
                ta.getDocument().addDocumentListener(new DocumentListener() {

                    public void removeUpdate(DocumentEvent e) {
                        varUdatePerformed(e, key);
                    }

                    public void insertUpdate(DocumentEvent e) {
                        varUdatePerformed(e, key);
                    }

                    public void changedUpdate(DocumentEvent e) {
                        varUdatePerformed(e, key);
                    }
                });
            }

            private void setModifiesListener(JTextArea ta, final String key, int i) {
                index = i;
                ta.getDocument().addDocumentListener(new DocumentListener() {

                    public void removeUpdate(DocumentEvent e) {
                        modUdatePerformed(e, key);
                    }

                    public void insertUpdate(DocumentEvent e) {
                        modUdatePerformed(e, key);
                    }

                    public void changedUpdate(DocumentEvent e) {
                        modUdatePerformed(e, key);
                    }
                });
            }

            private JTextArea initLoopPresentation() {
                JTextArea loopRep = new JTextArea();
                String source = "";
                try {
                    loopInv.getLoop().prettyPrint(new PrettyPrinter(sw));
                    source = sw.toString();
                    // printer
                    // .printJavaBlock(JavaBlock
                    // .createJavaBlock(new StatementBlock(
                    // (Statement) loopInv
                    // .getLoop())));
                    // source = sw.toString();
                } catch (Exception e) {
                    source = loopInv.getLoop().toSource();
                }
                loopRep.setText(source);

                // (loopInv
                // .getLoop().toSource());
                loopRep.setEditable(false);
                loopRep.setBackground(new Color(220, 220, 220));
                loopRep.setMinimumSize(loopRep
                        .getPreferredScrollableViewportSize());
                loopRep.setLayout(new BorderLayout());
                loopRep.setBorder(BorderFactory.createTitledBorder("Loop"));
                return loopRep;
            }

            private JPanel createErrorPanel(Map<String,String> invMsgs, Map<String,Color> invColors,
                    Map<String,String> modMsgs, Map<String,Color> modColors, Map<String,String> varMsgs, Map<String,Color> varColors) {
                JPanel panel = new JPanel();
                panel.setLayout(new BoxLayout(panel, BoxLayout.PAGE_AXIS));
                JTabbedPane invPane = new JTabbedPane(JTabbedPane.BOTTOM);
                for(String k : new String[]{ DEFAULT, TRANSACTION } ) {
                   String title = String.format("%sInvariant - Status: ", k.equals(DEFAULT) ? "" : k+" ");
                   JTextArea textArea = createErrorTextField(title, invMsgs.get(k),
                        invColors.get(k));
                   invPane.add(k, textArea);
                }

                JTabbedPane modPane = new JTabbedPane(JTabbedPane.BOTTOM);
                for(String k : TermBuilder.VALID_HEAP_NAMES ) {
                   String title = String.format("Modifies%s - Status: ", k.equals(TermBuilder.BASE_HEAP_NAME) ? "" : "["+k+"]");
                   JTextArea textArea = createErrorTextField(title, modMsgs.get(k),
                        modColors.get(k));
                   modPane.add(k, textArea);
                }

                panel.add(invPane);
                panel.add(modPane);
                JTextArea varErrorArea = createErrorTextField("Variant - Status", varMsgs.get(DEFAULT),
                        varColors.get(DEFAULT));
                panel.add(varErrorArea);

                final int charXWidth = varErrorArea.getFontMetrics(varErrorArea.getFont()).charWidth('X');
                final int fontHeight = varErrorArea.getFontMetrics(varErrorArea.getFont()).getHeight();
                
                varErrorArea.setMinimumSize(new Dimension(charXWidth * 80, fontHeight * 5));
                varErrorArea.setPreferredSize(new Dimension(charXWidth * 80, fontHeight * 10));
                varErrorArea.setMaximumSize(new Dimension(charXWidth * 80, fontHeight * 15));

                return panel;

            }

            private JPanel initErrorPanel() {
                Map<String,String> invMsgs = new LinkedHashMap<String,String>();
                Map<String,Color> invColors = new LinkedHashMap<String,Color>();
                Map<String,String> modMsgs = new LinkedHashMap<String,String>();
                Map<String,Color> modColors = new LinkedHashMap<String,Color>();
                Map<String,String> varMsgs = new LinkedHashMap<String,String>();
                Map<String,Color> varColors = new LinkedHashMap<String,Color>();
                for(String k : new String[]{ DEFAULT, TRANSACTION } ) {
                   invMsgs.put(k, "OK");
                   invColors.put(k, Color.GREEN);
                }
                for(String k : TermBuilder.VALID_HEAP_NAMES ) {
                   modMsgs.put(k, "OK");
                   modColors.put(k, Color.GREEN);
                }
                varMsgs.put(DEFAULT, "OK");
                varColors.put(DEFAULT, Color.GREEN);
                return createErrorPanel(invMsgs, invColors, modMsgs, modColors,
                        varMsgs, varColors);
            }

            private JTextArea createErrorTextField(String Title,
                    String errorMessage, Color color) {
                JTextArea errorTextfield = new JTextArea();
                errorTextfield
                        .setPreferredSize(errorTextfield.getMinimumSize());
                errorTextfield.setBorder(BorderFactory
                        .createTitledBorder(Title));
                errorTextfield.setText(errorMessage);
                errorTextfield.setForeground(color);
                errorTextfield.setEditable(false);
                errorTextfield.setMinimumSize(errorTextfield
                        .getPreferredScrollableViewportSize());
                return errorTextfield;
            }

            public void cancelActionPerformed(ActionEvent e) {
                userPressedCancel = true;
                newInvariant = null;
                this.dispose();
            }

            /**
             * copies the current invariant to another tab
             * 
             * @param aE
             */
            public void storeActionPerformed(ActionEvent aE) {
                index = inputPane.getSelectedIndex();
                Map<String,String>[] invs = invariants.get(index).clone();
                invariants.add(invs);
                index = invariants.size() - 1;
                inputPane.addTab("Inv " + (invariants.size() - 1),
                        createInvariantTab(index));
                this.validate();

            }

            /**
             * parse the current invariant and write it to newInvariant. If
             * parsing fails, an error message is displayed.
             * 
             * @param ae
             */
            public void applyActionPerformed(ActionEvent ae) {
                index = inputPane.getSelectedIndex();
                parse();
                if (this.buildInvariant()) {
                    this.dispose();
                }

            }

            /**
             * Updates the String that hold the invariant Term.
             * 
             * @param d
             */
            private void invUdatePerformed(DocumentEvent d, String key) {
                Document doc = d.getDocument();
                index = inputPane.getSelectedIndex();

                Map<String,String>[] inv = invariants.get(index);
                try {
                    inv[INV_IDX].put(key, doc.getText(0, doc.getLength()));
                } catch (Exception e) {
                } finally {
                    parse();
                }
            }

            public void modUdatePerformed(DocumentEvent d, String key) {
                Document doc = d.getDocument();
                index = inputPane.getSelectedIndex();

                Map<String,String>[] inv = invariants.get(index);
                try {
                    inv[MOD_IDX].put(key, doc.getText(0, doc.getLength()));
                } catch (Exception e) {
                } finally {
                    parse();
                }
            }

            public void varUdatePerformed(DocumentEvent d, String key) {
                assert key.equals(DEFAULT);
                Document doc = d.getDocument();
                index = inputPane.getSelectedIndex();

                Map<String,String>[] inv = invariants.get(index);
                try {
                    inv[VAR_IDX].put(key, doc.getText(0, doc.getLength()));
                } catch (Exception e) {
                } finally {
                    parse();
                }
            }

            /**
             * tries to build a new Invariant from the currently given Terms
             */
            private boolean buildInvariant() {
                boolean requirementsAreMet = true;
                if (requiresVariant && variantTerm == null) {
                    Map<String,String> varErrors = new LinkedHashMap<String,String>();
                    Map<String,Color> varColors = new LinkedHashMap<String,Color>();
                    varErrors.put(DEFAULT, "Variant is required!");
                    varColors.put(DEFAULT, Color.RED);
                    updateErrorPanel(null, null, null, null,
                            varErrors, varColors);
                    requirementsAreMet = false;
                }

                if (invariantTerm == null) {
                    requirementsAreMet = false;
                    Map<String,String> invErrors = new LinkedHashMap<String,String>();
                    Map<String,Color> invColors = new LinkedHashMap<String,Color>();
                    invErrors.put(DEFAULT, "Invariant is required!");
                    invColors.put(DEFAULT, Color.RED);
                    updateErrorPanel(invErrors, invColors, null,
                            null, null, null);
                }

                if (requirementsAreMet) {
<<<<<<< HEAD
=======
                    Map<LocationVariable,Term> mods = new LinkedHashMap<LocationVariable,Term>();
                    mods.put(services.getTypeConverter().getHeapLDT().getHeap(), modifiesTerm);
>>>>>>> 59e8ae49
                    newInvariant = new LoopInvariantImpl(loopInv.getLoop(),
                            invariantTerm, transactionInvariantTerm, modifiesTerm, variantTerm, loopInv
                                    .getInternalSelfTerm(), loopInv
                                    .getInternalAtPres());
                    return true;
                } else
                    return false;
            }

            /**
             * No Comment
             */
            private void parse() {
                Map<String,String> invErrors = new LinkedHashMap<String,String>();
                Map<String,Color>  invCols = new LinkedHashMap<String,Color>();
                try {
                    invariantTerm = parseInvariant(false);
                    invErrors.put(DEFAULT, "OK");
                    invCols.put(DEFAULT,Color.GREEN);
                } catch (Exception e) {
                    invErrors.put(DEFAULT, e.getMessage());
                    invCols.put(DEFAULT, Color.RED);
                }

                try {
                    transactionInvariantTerm = parseInvariant(true);
                    invErrors.put(TRANSACTION, "OK");
                    invCols.put(TRANSACTION, Color.GREEN);
                } catch (Exception e) {
                    invErrors.put(TRANSACTION, e.getMessage());
                    invCols.put(TRANSACTION, Color.RED);
                }

                Map<String,String> modErrors = new LinkedHashMap<String,String>();
                Map<String,Color>  modCols = new LinkedHashMap<String,Color>();
                for(String heapName : TermBuilder.VALID_HEAP_NAMES) {
                  try {
                    modifiesTerm.put(heapName, parseModifies(heapName));
                    modErrors.put(heapName, "OK");
                    modCols.put(heapName, Color.GREEN);
                  } catch (Exception e) {
                    modErrors.put(heapName, e.getMessage());
                    modCols.put(heapName, Color.RED);
                  }
                }
                Map<String,String> varErrors = new LinkedHashMap<String,String>();
                Map<String,Color>  varCols = new LinkedHashMap<String,Color>();

                try {
                    int i = inputPane.getSelectedIndex();
                    if (invariants.get(i)[VAR_IDX].get(DEFAULT).equals("")) {
                        variantTerm = null;
                        if (requiresVariant) {
                            throw new Exception("Variant required!");
                        }
                    } else {
                        variantTerm = parseVariant();
                        varErrors.put(DEFAULT, "OK");
                        varCols.put(DEFAULT, Color.GREEN);

                    }
                } catch (Exception e) {
                    varErrors.put(DEFAULT, e.getMessage());
                    varCols.put(DEFAULT, Color.RED);
                }

                updateErrorPanel(invErrors, invCols, modErrors, modCols, varErrors,
                        varCols);

            }

            private void updateErrorPanel(Map<String,String> invErrors, Map<String,Color> invCols,
                    Map<String,String> modErrors, Map<String,Color> modCols, Map<String,String> varErrors, Map<String,Color> varCols) {
                boolean reeinit = true;
              
                if (invErrors != null) {
                  for(String k : invErrors.keySet()) {
                    String invError = invErrors.get(k);
                    Color invCol = invCols.get(k);
                    JTabbedPane p = (JTabbedPane) errorPanel.getComponent(0);
                    JTextArea jta = (JTextArea)p.getComponent(p.indexOfTab(k));
                    jta.setForeground(invCol);
                    jta.setText(invError);
                    // Set also the tab color
                  }
                  reeinit = false;
                }
                if(modErrors != null) {
                  for(String k : modErrors.keySet()) {
                    String modError = modErrors.get(k);
                    Color modCol = modCols.get(k);
                    JTabbedPane p = (JTabbedPane) errorPanel.getComponent(1);
                    JTextArea jta = (JTextArea)p.getComponent(p.indexOfTab(k));
                    jta.setForeground(modCol);
                    jta.setText(modError);
                    // Set also the tab color
                  }
                  reeinit = false;
                }
                if (varErrors != null) {
                    String varError = varErrors.get(DEFAULT);
                    Color varCol = varCols.get(DEFAULT);
                    JTextArea jta = (JTextArea) errorPanel.getComponent(2);
                    jta.setForeground(varCol);
                    jta.setText(varError);
                    reeinit = false;
                }
                if (!reeinit) {
                    Container con = errorPanel.getParent();
                    con.remove(errorPanel);
                    Dimension d = errorPanel.getPreferredSize();
                    errorPanel = createErrorPanel(invErrors, invCols, modErrors,
                            modCols, varErrors, varCols);
                    errorPanel.setPreferredSize(d);
                    con.add(errorPanel, BorderLayout.SOUTH);
                }
            }

            /**
             * evil REDUNDANCY!!!
             * 
             * @return invariant term
             * @throws Exception
             */
            protected Term parseInvariant(boolean transaction) throws Exception {
                Term result = null;
                index = inputPane.getSelectedIndex();
                // might throw parserException
                String k = transaction ? TRANSACTION : DEFAULT;
                
                result =  parser.parse(new StringReader(invariants.get(index)[INV_IDX].get(k)), Sort.ANY, services, services.getNamespaces(),
                MainWindow.getInstance().getMediator().getNotationInfo().getAbbrevMap());

                return result;
            }

            protected Term parseModifies(String heapName) throws Exception {
                Term result = null;
                index = inputPane.getSelectedIndex();
                // might throw parserException or some obscure
                // antlr
                result = parser.parse(
                        new StringReader(invariants.get(index)[MOD_IDX].get(heapName)), Sort.ANY,
                        services, services.getNamespaces(), MainWindow.getInstance().getMediator().getNotationInfo().getAbbrevMap());
                return result;
            }

            protected Term parseVariant() throws Exception {
                Term result = null;
                index = inputPane.getSelectedIndex();
                // might throw parserException or some obscure
                // antlr
                result = parser.parse(
                        new StringReader(invariants.get(index)[VAR_IDX].get(DEFAULT)), Sort.ANY,
                        services, services.getNamespaces(), MainWindow.getInstance().getMediator().getNotationInfo().getAbbrevMap());
                return result;
            }

        }

        // Create the Dialog
        userPressedCancel = false;
        InvariantDialog dia = new InvariantDialog();
        dia.dispose();
        if(this.userPressedCancel) {
            throw new RuleAbortException("User did not provide Invariant. @InvariantConfigurator:683");
        }

        return newInvariant;
    }
}<|MERGE_RESOLUTION|>--- conflicted
+++ resolved
@@ -21,6 +21,8 @@
 import de.uka.ilkd.key.java.PrettyPrinter;
 import de.uka.ilkd.key.java.Services;
 import de.uka.ilkd.key.java.statement.LoopStatement;
+import de.uka.ilkd.key.ldt.HeapLDT;
+import de.uka.ilkd.key.logic.Name;
 import de.uka.ilkd.key.logic.Term;
 import de.uka.ilkd.key.logic.op.LocationVariable;
 import de.uka.ilkd.key.logic.sort.Sort;
@@ -107,7 +109,7 @@
             private Term invariantTerm = null;
             private Term transactionInvariantTerm = null;
             private Term variantTerm = null;
-            private Map<String,Term> modifiesTerm = new LinkedHashMap<String,Term>();
+            private Map<LocationVariable,Term> modifiesTerm = new LinkedHashMap<LocationVariable,Term>();
 
             private final String INVARIANTTITLE = "Invariant%s: ";
             private final String VARIANTTITLE = "Variant%s: ";
@@ -234,16 +236,8 @@
                 @SuppressWarnings({"unchecked"})
                 Map<String,String>[] loopInvTexts = new Map[VAR_IDX+1];
                 
-<<<<<<< HEAD
-                final Map<String,Term> atPres = loopInv.getInternalAtPres();
-
                 loopInvTexts[INV_IDX] = new LinkedHashMap<String,String>();
-=======
                 final Map<LocationVariable,Term> atPres = loopInv.getInternalAtPres();
-                if(!isTransaction) {
-                  atPres.put(services.getTypeConverter().getHeapLDT().getSavedHeap(), null);
-                } 
->>>>>>> 59e8ae49
                 final Term invariant = loopInv.getInvariant(loopInv.getInternalSelfTerm(), atPres, services, false);
                 if (invariant == null) {
                     loopInvTexts[INV_IDX].put(DEFAULT, "true");
@@ -251,32 +245,26 @@
                     loopInvTexts[INV_IDX].put(DEFAULT, printTerm(invariant, true));
                 }
 
-<<<<<<< HEAD
                 final Term transInvariant = loopInv.getInvariant(loopInv.getInternalSelfTerm(), atPres, services, true);
                 if (transInvariant == null) {
                     loopInvTexts[INV_IDX].put(TRANSACTION, "true");
-=======
-                // FIXME TODO !!! This should also deal with savedHeap and other heaps, if any
-                final Term modifies = loopInv.getModifies(services.getTypeConverter().getHeapLDT().getHeap(), 
-                        loopInv.getInternalSelfTerm(), atPres, services);
-                
-                if (modifies == null) {
-                    loopInvStr[1] = "allLocs";
->>>>>>> 59e8ae49
                 } else {
                     loopInvTexts[INV_IDX].put(TRANSACTION, printTerm(transInvariant, true));
                 }
 
                 loopInvTexts[MOD_IDX] = new LinkedHashMap<String,String>();
-                for(String heapName : TermBuilder.VALID_HEAP_NAMES) {
-                  final Term modifies = loopInv.getModifies(heapName, loopInv.getInternalSelfTerm(), atPres, services);
+
+//services.getTypeConverter().getHeapLDT().getHeap()
+
+                for(LocationVariable heap : services.getTypeConverter().getHeapLDT().getAllHeaps()) {
+                  final Term modifies = loopInv.getModifies(heap, loopInv.getInternalSelfTerm(), atPres, services);
                 
                   if (modifies == null) {
                     // FIXME check again and think what is the default for savedHeap
-                    loopInvTexts[MOD_IDX].put(heapName, "allLocs");
+                    loopInvTexts[MOD_IDX].put(heap.toString(), "allLocs");
                   } else {
                       // pretty syntax cannot be parsed yet for modifies
-                    loopInvTexts[MOD_IDX].put(heapName, printTerm(modifies, false));
+                    loopInvTexts[MOD_IDX].put(heap.toString(), printTerm(modifies, false));
                   }
                 }
 
@@ -336,7 +324,7 @@
 		JTabbedPane modPane = new JTabbedPane(JTabbedPane.BOTTOM);
                 Map<String,String> mods = invariants.get(i)[MOD_IDX];
                 for(String k : mods.keySet()) {
-                   String title = String.format(MODIFIESTITLE, k.equals(TermBuilder.BASE_HEAP_NAME) ? "" : "["+k+"]");
+                   String title = String.format(MODIFIESTITLE, k.equals(HeapLDT.BASE_HEAP_NAME.toString()) ? "" : "["+k+"]");
                    JTextArea textArea = createInputTextArea(title, mods.get(k), i);
                    setModifiesListener(textArea, k, i);
                    modPane.add(k, textArea);
@@ -470,8 +458,9 @@
                 }
 
                 JTabbedPane modPane = new JTabbedPane(JTabbedPane.BOTTOM);
-                for(String k : TermBuilder.VALID_HEAP_NAMES ) {
-                   String title = String.format("Modifies%s - Status: ", k.equals(TermBuilder.BASE_HEAP_NAME) ? "" : "["+k+"]");
+                for(Name h : HeapLDT.VALID_HEAP_NAMES ) {
+                   String k = h.toString();
+                   String title = String.format("Modifies%s - Status: ", k.equals(HeapLDT.BASE_HEAP_NAME.toString()) ? "" : "["+k+"]");
                    JTextArea textArea = createErrorTextField(title, modMsgs.get(k),
                         modColors.get(k));
                    modPane.add(k, textArea);
@@ -505,7 +494,8 @@
                    invMsgs.put(k, "OK");
                    invColors.put(k, Color.GREEN);
                 }
-                for(String k : TermBuilder.VALID_HEAP_NAMES ) {
+                for(Name h : HeapLDT.VALID_HEAP_NAMES ) {
+                   String k = h.toString();
                    modMsgs.put(k, "OK");
                    modColors.put(k, Color.GREEN);
                 }
@@ -638,11 +628,6 @@
                 }
 
                 if (requirementsAreMet) {
-<<<<<<< HEAD
-=======
-                    Map<LocationVariable,Term> mods = new LinkedHashMap<LocationVariable,Term>();
-                    mods.put(services.getTypeConverter().getHeapLDT().getHeap(), modifiesTerm);
->>>>>>> 59e8ae49
                     newInvariant = new LoopInvariantImpl(loopInv.getLoop(),
                             invariantTerm, transactionInvariantTerm, modifiesTerm, variantTerm, loopInv
                                     .getInternalSelfTerm(), loopInv
@@ -678,14 +663,14 @@
 
                 Map<String,String> modErrors = new LinkedHashMap<String,String>();
                 Map<String,Color>  modCols = new LinkedHashMap<String,Color>();
-                for(String heapName : TermBuilder.VALID_HEAP_NAMES) {
+                for(LocationVariable heap : services.getTypeConverter().getHeapLDT().getAllHeaps()) {
                   try {
-                    modifiesTerm.put(heapName, parseModifies(heapName));
-                    modErrors.put(heapName, "OK");
-                    modCols.put(heapName, Color.GREEN);
+                    modifiesTerm.put(heap, parseModifies(heap));
+                    modErrors.put(heap.toString(), "OK");
+                    modCols.put(heap.toString(), Color.GREEN);
                   } catch (Exception e) {
-                    modErrors.put(heapName, e.getMessage());
-                    modCols.put(heapName, Color.RED);
+                    modErrors.put(heap.toString(), e.getMessage());
+                    modCols.put(heap.toString(), Color.RED);
                   }
                 }
                 Map<String,String> varErrors = new LinkedHashMap<String,String>();
@@ -779,13 +764,13 @@
                 return result;
             }
 
-            protected Term parseModifies(String heapName) throws Exception {
+            protected Term parseModifies(LocationVariable heap) throws Exception {
                 Term result = null;
                 index = inputPane.getSelectedIndex();
                 // might throw parserException or some obscure
                 // antlr
                 result = parser.parse(
-                        new StringReader(invariants.get(index)[MOD_IDX].get(heapName)), Sort.ANY,
+                        new StringReader(invariants.get(index)[MOD_IDX].get(heap.toString())), Sort.ANY,
                         services, services.getNamespaces(), MainWindow.getInstance().getMediator().getNotationInfo().getAbbrevMap());
                 return result;
             }
