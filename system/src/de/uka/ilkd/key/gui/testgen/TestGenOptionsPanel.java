package de.uka.ilkd.key.gui.testgen;

import java.awt.event.ActionEvent;
import java.awt.event.ActionListener;

import javax.swing.JCheckBox;
import javax.swing.JTextField;
import javax.swing.SwingUtilities;

import de.uka.ilkd.key.gui.configuration.ProofIndependentSettings;
import de.uka.ilkd.key.gui.smt.FileChooserPanel;
import de.uka.ilkd.key.gui.smt.TablePanel;

@SuppressWarnings("serial")
class TestGenOptionsPanel extends TablePanel{
	
	private TestGenerationSettings settings;
	
	private FileChooserPanel saveToFilePanel;
	private FileChooserPanel openJMLPanel;
	private JTextField maxProcesses;
	private JTextField maxUnwinds;
	private JCheckBox useJUnit;
	private JCheckBox invariantForAll;
	private JCheckBox removeDuplicates;
	private JCheckBox checkboxRFL;

	private int minWidthOfTitle;
	
	private static final String infoSaveTo = "Choose the folder where the testcase files will be written.";
	private static final String infoMaxProcesses = "Maximal number of SMT processes that are allowed to run concurrently.";
	private static final String infoUseJunit = "Generate JUnit test suites (Test oracles not yet implemented).";
	private static final String infoInvariantForAll = "Require the invariant of all created objects to be true.";
	private static final String infoMaxUnwinds = "Maximal number of loop unwinds or method calls on a branch.";
	private static final String infoRemoveDuplicates = "Generate a single testcase for two ore more identical nodes.";
<<<<<<< HEAD
	private static final String infoRFLSelection = "Enables initialization of protected, private, and ghost fields with test data" +
			                                       "as well as creation of objects from classes which have no default constructor." +
			                                       "This functionality is enabled by RFL.java which is generated along the test suite.";
=======
	private static final String infoOpenJMLPath = "Set location of openjml.jar";
>>>>>>> 261144ea
	
	public TestGenOptionsPanel(TestGenerationSettings settings){
		super();
		this.minWidthOfTitle = SwingUtilities.computeStringWidth(this.getFontMetrics(getFont()),"Concurrent ProcessesBLANK");
		this.settings = settings;
		createTable();
	}
	
	public TestGenOptionsPanel(){		
		this(ProofIndependentSettings.DEFAULT_INSTANCE.getTestGenerationSettings());
	}
	
	@Override
    protected void createComponents() {
	   getSaveToFilePanel();
	   getOpenJMLPanel();
	   getMaxProcesses();
	   getMaxUnwinds();
	   getInvariantForall();
	   getRemoveDuplicatesPanel();
	   getRFLSelectionPanel();
	   getJUnitPanel();	   
	    
    }
	
	public JTextField getMaxProcesses() {
		if(maxProcesses == null){
			maxProcesses = addTextField("Concurrent Processes:",minWidthOfTitle,Long.toString(settings.getNumberOfProcesses()),infoMaxProcesses,
					new ActionListener(){

				@Override
				public void actionPerformed(
						ActionEvent e) {
					int value;
					try {
						value = Integer.parseInt(maxProcesses.getText());
					} catch (NumberFormatException ex) {
						value = settings.getNumberOfProcesses();
					}
					settings.setConcurrentProcesses(value);
					settings.fireSettingsChanged();
				}                                
			});
		}
		return maxProcesses;
	}
	
	public JTextField getMaxUnwinds() {
		if(maxUnwinds == null){
			maxUnwinds = addTextField("Maximal Unwinds:",minWidthOfTitle,Long.toString(settings.getMaximalUnwinds()),infoMaxUnwinds,
					new ActionListener(){

				@Override
				public void actionPerformed(
						ActionEvent e) {
					int value;
					try {
						value = Integer.parseInt(maxUnwinds.getText());
					} catch (NumberFormatException ex) {
						value = settings.getMaximalUnwinds();
					}
					settings.setMaxUnwinds(value);
					settings.fireSettingsChanged();
				}                                
			});
		}
		return maxProcesses;
	}
	
	public FileChooserPanel getSaveToFilePanel() {
		if(saveToFilePanel == null){
			saveToFilePanel = addFileChooserPanel("Store test cases to folder:",
					settings.getOutputFolderPath(), infoSaveTo, 
                        false,true,new ActionListener() {

				@Override
				public void actionPerformed(ActionEvent e) {
					settings.setOutputPath(saveToFilePanel.getPath());
					settings.fireSettingsChanged();

				}
			});
		}
		return saveToFilePanel;
	}
	public FileChooserPanel getOpenJMLPanel() {
		if(openJMLPanel == null){
			openJMLPanel = addFileChooserPanel("Location of openjml:",
					settings.getOpenjmlPath(), infoOpenJMLPath, 
                        false,true,new ActionListener() {

				@Override
				public void actionPerformed(ActionEvent e) {
					settings.setOpenjmlPath(openJMLPanel.getPath());
					settings.fireSettingsChanged();

				}
			});
		}
		return saveToFilePanel;
	}
	public JCheckBox getJUnitPanel(){
		if(useJUnit == null){
			
			useJUnit = addCheckBox("Generate JUnit", infoUseJunit, settings.useJunit(), new ActionListener() {
				@Override
				public void actionPerformed(ActionEvent e) {
					settings.setUseJunit(useJUnit.isSelected());
					settings.fireSettingsChanged();
				}
			});			
		}		
		return useJUnit;		
	}
	
	public JCheckBox getRemoveDuplicatesPanel(){
		if(removeDuplicates == null){
			removeDuplicates = addCheckBox("Remove duplicates", infoRemoveDuplicates, settings.removeDuplicates(), new ActionListener() {
				@Override
				public void actionPerformed(ActionEvent e) {
					settings.setRemoveDuplicates(removeDuplicates.isSelected());
					settings.fireSettingsChanged();
				}
			});
		}
		return removeDuplicates;
	}

	public JCheckBox getRFLSelectionPanel(){
		if(checkboxRFL == null){
			checkboxRFL = addCheckBox("Use reflection framework", infoRFLSelection, settings.removeDuplicates(), new ActionListener() {
				@Override
				public void actionPerformed(ActionEvent e) {
					settings.setRemoveDuplicates(checkboxRFL.isSelected());
				}
			});
		}
		return checkboxRFL;
	}

	public JCheckBox getInvariantForall(){
		
		if(invariantForAll == null){
			
			invariantForAll = addCheckBox("Require invariant for all objects", infoInvariantForAll, settings.invaraiantForAll(), new ActionListener() {
				@Override
				public void actionPerformed(ActionEvent e) {
					settings.setInvariantForAll(invariantForAll.isSelected());
					settings.fireSettingsChanged();
				}
			});
			
			
		}
		
		return invariantForAll;
		
		
	}
	
	
	
}<|MERGE_RESOLUTION|>--- conflicted
+++ resolved
@@ -33,13 +33,10 @@
 	private static final String infoInvariantForAll = "Require the invariant of all created objects to be true.";
 	private static final String infoMaxUnwinds = "Maximal number of loop unwinds or method calls on a branch.";
 	private static final String infoRemoveDuplicates = "Generate a single testcase for two ore more identical nodes.";
-<<<<<<< HEAD
 	private static final String infoRFLSelection = "Enables initialization of protected, private, and ghost fields with test data" +
 			                                       "as well as creation of objects from classes which have no default constructor." +
 			                                       "This functionality is enabled by RFL.java which is generated along the test suite.";
-=======
 	private static final String infoOpenJMLPath = "Set location of openjml.jar";
->>>>>>> 261144ea
 	
 	public TestGenOptionsPanel(TestGenerationSettings settings){
 		super();
