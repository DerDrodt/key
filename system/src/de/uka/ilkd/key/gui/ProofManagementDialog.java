--- conflicted
+++ resolved
@@ -102,6 +102,7 @@
         targetIcons = new LinkedHashMap<Pair<KeYJavaType, IObserverFunction>, Icon>();
         classTree = new ClassTree(true, true, services, targetIcons);
         classTree.addTreeSelectionListener(new TreeSelectionListener() {
+            @Override
             public void valueChanged(TreeSelectionEvent e) {
                 updateContractPanel();
             }
@@ -111,6 +112,7 @@
         proofList = new JList();
         proofList.setCellRenderer(new DefaultListCellRenderer() {
             @Override
+        @Override
             public Component getListCellRendererComponent(JList list,
                     Object value, int index,
                     boolean isSelected, boolean cellHasFocus) {
@@ -133,6 +135,7 @@
             }
         });
         proofList.addListSelectionListener(new ListSelectionListener() {
+            @Override
             public void valueChanged(ListSelectionEvent e) {
                 updateContractPanel();
             }
@@ -149,131 +152,6 @@
         classScrollPane.setMinimumSize(classScrollPaneDim);
         listPanelByMethod.add(classScrollPane);
 
-<<<<<<< HEAD
-    private ProofManagementDialog(KeYMediator mediator, InitConfig initConfig, String title) {
-	super(MainWindow.getInstance(), title, true);
-	this.initConfig = initConfig;
-	this.services   = initConfig.getServices();
-	this.specRepos  = initConfig.getServices().getSpecificationRepository();
-	
-	this.mediator = mediator;
-	
-	//create class tree
-	targetIcons = new LinkedHashMap<Pair<KeYJavaType,IObserverFunction>,Icon>();
-	classTree = new ClassTree(true, true, services, targetIcons);
-	classTree.addTreeSelectionListener(new TreeSelectionListener() {
-            @Override
-	    public void valueChanged(TreeSelectionEvent e) {
-		updateContractPanel();
-	    }
-	});
-	
-	//create proof list
-	proofList = new JList();
-	proofList.setCellRenderer(new DefaultListCellRenderer() {
-	    /**
-         * 
-         */
-        private static final long serialVersionUID = -7810888250050777877L;
-
-        @Override
-        public Component getListCellRendererComponent(JList list, 
-	     					   	  Object value, 
-		     					  int index, 
-		     					  boolean isSelected, 
-		     					  boolean cellHasFocus) {
-		Component result = super.getListCellRendererComponent(list, 
-			 					      value,
-			 					      index, 
-			 					      isSelected, 
-			 					      cellHasFocus);
-
-		if(result instanceof JLabel) {
-		     
-		    ProofStatus ps 
-		     	= ((ProofWrapper)value).proof.mgt().getStatus();
-		    JLabel label = (JLabel) result;
-		    if(ps.getProofClosed()) {
-			label.setIcon(keyClosedIcon);
-		    } else if(ps.getProofClosedButLemmasLeft()) {
-			label.setIcon(keyAlmostClosedIcon);
-		    } else {
-			assert ps.getProofOpen();
-			label.setIcon(keyIcon);
-		    }
-		}
-		return result;
-	    }
-	});
-	proofList.addListSelectionListener(new ListSelectionListener() {
-            @Override
-	    public void valueChanged(ListSelectionEvent e) {
-		updateContractPanel();
-	    }
-	});
-
-	//create method list panel, scroll pane
-	JPanel listPanelByMethod = new JPanel();
-	listPanelByMethod.setLayout(new BoxLayout(listPanelByMethod, 
-						  BoxLayout.X_AXIS));
-	JScrollPane classScrollPane = new JScrollPane(classTree);
-	classScrollPane.setBorder(new TitledBorder("Contract Targets"));
-	Dimension classScrollPaneDim = new Dimension(250, 400);
-	classScrollPane.setPreferredSize(classScrollPaneDim);
-	classScrollPane.setMinimumSize(classScrollPaneDim);
-	listPanelByMethod.add(classScrollPane);
-	
-	//create proof list panel, scroll pane	
-	JPanel listPanelByProof = new JPanel();
-	listPanelByProof.setLayout(new BoxLayout(listPanelByProof, 
-						 BoxLayout.X_AXIS));	
-	JScrollPane proofScrollPane = new JScrollPane(proofList);
-	proofScrollPane.setBorder(new TitledBorder("Proofs"));
-	proofScrollPane.setPreferredSize(classScrollPaneDim);
-	proofScrollPane.setMinimumSize(classScrollPaneDim);
-	listPanelByProof.add(proofScrollPane);	
-	
-	//create contract panel by method
-	contractPanelByMethod = new ContractSelectionPanel(services, false);
-	contractPanelByMethod.addMouseListener(new MouseAdapter() {
-            @Override
-	    public void mouseClicked(MouseEvent e){
-		if(e.getClickCount() == 2){
-		    startButton.doClick();
-		}
-	    }
-	});
-	contractPanelByMethod.addListSelectionListener(
-				new ListSelectionListener() {
-            @Override
-	    public void valueChanged(ListSelectionEvent e) {
-		updateStartButton();
-	    }
-	});
-	listPanelByMethod.add(contractPanelByMethod);
-	
-	//create contract panel by proof
-	contractPanelByProof = new ContractSelectionPanel(services, false);
-	contractPanelByProof.addMouseListener(new MouseAdapter() {
-            @Override
-	    public void mouseClicked(MouseEvent e){
-		updateStartButton();
-		if(e.getClickCount() == 2){
-		    startButton.doClick();
-		}
-	    }
-	});
-	contractPanelByProof.addListSelectionListener(new ListSelectionListener() {
-            @Override
-	    public void valueChanged(ListSelectionEvent e) {
-		updateStartButton();
-	    }
-	});
-	listPanelByProof.add(contractPanelByProof);	
-	
-	//create tabbed pane
-	tabbedPane = new JTabbedPane();	
-=======
         //create proof list panel, scroll pane	
         JPanel listPanelByProof = new JPanel();
         listPanelByProof.setLayout(new BoxLayout(listPanelByProof,
@@ -296,6 +174,7 @@
         });
         contractPanelByMethod.addListSelectionListener(
                 new ListSelectionListener() {
+            @Override
             public void valueChanged(ListSelectionEvent e) {
                 updateStartButton();
             }
@@ -314,6 +193,7 @@
             }
         });
         contractPanelByProof.addListSelectionListener(new ListSelectionListener() {
+            @Override
             public void valueChanged(ListSelectionEvent e) {
                 updateStartButton();
             }
@@ -322,7 +202,6 @@
 
         //create tabbed pane
         tabbedPane = new JTabbedPane();
->>>>>>> 273be591
         tabbedPane.addTab("By Target", listPanelByMethod);
         tabbedPane.addTab("By Proof", listPanelByProof);
         tabbedPane.addChangeListener(new ChangeListener() {
@@ -337,46 +216,6 @@
         });
         getContentPane().add(tabbedPane);
 
-<<<<<<< HEAD
-	//create button panel
-	JPanel buttonPanel = new JPanel();
-	buttonPanel.setLayout(new FlowLayout(FlowLayout.RIGHT, 5, 5));
-	Dimension buttonDim = new Dimension(140, 27);
-        buttonPanel.setMaximumSize(new Dimension(Integer.MAX_VALUE, 
-                                                 (int)buttonDim.getHeight() 
-                                                     + 10));
-	getContentPane().add(buttonPanel);
-
-	//create "start proof" button
-	startButton = new JButton("Start Proof");
-	startButton.setPreferredSize(buttonDim);
-	startButton.setMinimumSize(buttonDim);
-	startButton.setEnabled(false);
-	startButton.addActionListener(new ActionListener() {
-            @Override
-	    public void actionPerformed(ActionEvent e) { 
-                Contract contract = getSelectedContract();
-                if(contract != null) {
-                    setVisible(false);                    
-                    findOrStartProof(contract);
-                }
-	    }
-	});
-	buttonPanel.add(startButton);
-	getRootPane().setDefaultButton(startButton);
-
-	//create "cancel" button
-	cancelButton = new JButton("Cancel");
-	cancelButton.setPreferredSize(buttonDim);
-	cancelButton.setMinimumSize(buttonDim);
-	cancelButton.addActionListener(new ActionListener() {
-            @Override
-	    public void actionPerformed(ActionEvent e) {
-		setVisible(false);
-	    }
-	});
-	buttonPanel.add(cancelButton);
-=======
         //create button panel
         JPanel buttonPanel = new JPanel();
         buttonPanel.setLayout(new FlowLayout(FlowLayout.RIGHT, 5, 5));
@@ -392,11 +231,12 @@
         startButton.setMinimumSize(buttonDim);
         startButton.setEnabled(false);
         startButton.addActionListener(new ActionListener() {
+            @Override
             public void actionPerformed(ActionEvent e) {
-                ProofOblInput po = createPOForSelectedContract();
-                if (po != null) {
+                Contract contract = getSelectedContract();
+                if(contract != null) {
                     setVisible(false);
-                    findOrStartProof(po);
+                    findOrStartProof(contract);
                 }
             }
         });
@@ -408,12 +248,12 @@
         cancelButton.setPreferredSize(buttonDim);
         cancelButton.setMinimumSize(buttonDim);
         cancelButton.addActionListener(new ActionListener() {
+            @Override
             public void actionPerformed(ActionEvent e) {
                 setVisible(false);
             }
         });
         buttonPanel.add(cancelButton);
->>>>>>> 273be591
         ActionListener escapeListener = new ActionListener() {
             @Override
             public void actionPerformed(ActionEvent event) {
@@ -465,68 +305,10 @@
         Set<KeYJavaType> kjts = servicesLocal.getJavaInfo().getAllKeYJavaTypes();
         final KeYJavaType[] kjtsarr = kjts.toArray(new KeYJavaType[kjts.size()]);
         Arrays.sort(kjtsarr, new Comparator<KeYJavaType>() {
+                    @Override
             public int compare(KeYJavaType o1, KeYJavaType o2) {
                 return o1.getFullName().compareTo(o2.getFullName());
             }
-<<<<<<< HEAD
-            
-            instance = new ProofManagementDialog(mediator, initConfig, 
-            			     		 "Proof Management");
-            //determine own defaults if not given
-            if(selectedKJT == null || selectedTarget == null) {
-        	Services services = initConfig.getServices();
-        	Set<KeYJavaType> kjts 
-        		= services.getJavaInfo().getAllKeYJavaTypes();
-        	final KeYJavaType[] kjtsarr 
-        		= kjts.toArray(new KeYJavaType[kjts.size()]);
-        	Arrays.sort(kjtsarr, new Comparator<KeYJavaType>() {
-                    @Override
-        	    public int compare(KeYJavaType o1, KeYJavaType o2) {
-        		return o1.getFullName().compareTo(o2.getFullName());
-        	    }
-        	});
-        	outer: for(KeYJavaType kjt : kjtsarr) {
-        	    if(kjt.getJavaType() instanceof TypeDeclaration
-        	       && ((TypeDeclaration)kjt.getJavaType())
-        	                               .isLibraryClass()) {
-        		continue;
-        	    }
-        	    final ImmutableSet<IObserverFunction> targets
-        	    	= services.getSpecificationRepository()
-        	    	          .getContractTargets(kjt);
-        	    final IObserverFunction[] targetsArr
-        	    	= targets.toArray(new IObserverFunction[targets.size()]);
-        	    Arrays.sort(targetsArr, new Comparator<IObserverFunction>() {
-        		public int compare(IObserverFunction o1, 
-        			           IObserverFunction o2) {
-                	    if(o1 instanceof IProgramMethod 
-                     	       && !(o2 instanceof IProgramMethod)) {
-                     		return -1;
-                     	    } else if(!(o1 instanceof IProgramMethod) 
-                     		      && o2 instanceof IProgramMethod) {
-                     		return 1;
-                     	    } else {
-                     		String s1 = o1.name() instanceof ProgramElementName 
-                     		            ? ((ProgramElementName)o1.name()).getProgramName()
-                     		            : o1.name().toString();
-                     		String s2 = o2.name() instanceof ProgramElementName 
-                     		            ? ((ProgramElementName)o2.name()).getProgramName()
-                     		            : o2.name().toString();
-                     		return s1.compareTo(s2);
-                     	    }
-        		}
-        	    });
-        	    for(IObserverFunction target : targetsArr) {
-        		if(!services.getSpecificationRepository()
-        			    .getContracts(kjt, target)
-        			    .isEmpty()) {
-        		    selectedKJT = kjt;
-        		    selectedTarget = target;
-        		    break outer;
-        		}
-        	    }
-        	}
-=======
         });
         outer:
         for (KeYJavaType kjtTmp : kjtsarr) {
@@ -566,7 +348,6 @@
                     selectedTarget = targetTmp;
                     break outer;
                 }
->>>>>>> 273be591
             }
         }
 
@@ -666,34 +447,16 @@
             }
         }
     }
-<<<<<<< HEAD
-    
-    
+
     private Contract getSelectedContract() {
         return getActiveContractPanel().getContract();
     }
-    
-    
+
     private Proof findPreferablyClosedProof(Contract contract) {
         ImmutableSet<Proof> proofs = specRepos.getProofs(contract);
-        
-        //no proofs?
-        if(proofs.isEmpty()) {
-=======
-
-    private ProofOblInput createPOForSelectedContract() {
-        final Contract contract = getActiveContractPanel().getContract();
-        return contract == null
-                ? null
-                : contract.createProofObl(initConfig, contract);
-    }
-
-    private Proof findPreferablyClosedProof(ProofOblInput po) {
-        ImmutableSet<Proof> proofs = specRepos.getProofs(po);
 
         //no proofs?
         if (proofs.isEmpty()) {
->>>>>>> 273be591
             return null;
         }
 
@@ -706,34 +469,18 @@
 
         //just take any proof
         return proofs.iterator().next();
-<<<<<<< HEAD
-    }    
-    
-    
+    }
+
     private void findOrStartProof(Contract contract) {
         Proof proof = findPreferablyClosedProof(contract);
-        if(proof == null) {
-        	UserInterface ui = mediator.getUI();
-            ProblemInitializer pi = 
-            		new ProblemInitializer(ui, services, true, ui);
-            try {
-                pi.startProver(initConfig, contract.createProofObl(initConfig), 0);
-            } catch(ProofInputException exc) {
-            	ExceptionDialog.showDialog(MainWindow.getInstance(), exc);
-=======
-    }
-
-    private void findOrStartProof(ProofOblInput po) {
-        Proof proof = findPreferablyClosedProof(po);
         if (proof == null) {
             UserInterface ui = mediator.getUI();
             ProblemInitializer pi =
                     new ProblemInitializer(ui, services, true, ui);
             try {
-                pi.startProver(initConfig, po, 0);
+                pi.startProver(initConfig, contract.createProofObl(initConfig), 0);
             } catch (ProofInputException exc) {
                 ExceptionDialog.showDialog(MainWindow.getInstance(), exc);
->>>>>>> 273be591
             }
         } else {
             mediator.setProof(proof);
@@ -742,66 +489,32 @@
     }
 
     private void updateStartButton() {
-<<<<<<< HEAD
         final Contract contract = getSelectedContract();
         if (contract == null) {
-	    startButton.setText("No Contract");
-            startButton.setIcon(null);
-	    startButton.setEnabled(false);
-	} else {
-            final Proof proof = findPreferablyClosedProof(contract);
-            if (proof == null) {
-		startButton.setText("Start Proof");
-		startButton.setIcon(null);
-                startButton.setEnabled(true);
-	    } else {
-		final ProofStatus status = proof.mgt().getStatus();
-		    startButton.setText("Go to Proof");		    
-                if (status.getProofOpen()) {
-		    startButton.setIcon(keyIcon);
-                } else if (status.getProofClosedButLemmasLeft()) {
-		    startButton.setIcon(keyAlmostClosedIcon);
-		} else {
-		    assert status.getProofClosed();
-		    startButton.setIcon(keyClosedIcon);
-		}
-	    startButton.setEnabled(true);
-	}
-    }
-        validate();
-    }
-        
-    
-    private boolean isInstanceMethodOfAbstractClass(KeYJavaType p_class, IObserverFunction obs) {
-        return p_class.getSort().isAbstract() && !obs.isStatic();
-=======
-        final ProofOblInput po = createPOForSelectedContract();
-        if (po == null) {
             startButton.setText("No Contract");
             startButton.setIcon(null);
             startButton.setEnabled(false);
         } else {
-            final Proof proof = findPreferablyClosedProof(po);
+            final Proof proof = findPreferablyClosedProof(contract);
             if (proof == null) {
                 startButton.setText("Start Proof");
                 startButton.setIcon(null);
+                startButton.setEnabled(true);
             } else {
                 final ProofStatus status = proof.mgt().getStatus();
+                    startButton.setText("Go to Proof");
                 if (status.getProofOpen()) {
-                    startButton.setText("Go to Proof");
                     startButton.setIcon(keyIcon);
                 } else if (status.getProofClosedButLemmasLeft()) {
-                    startButton.setText("Go to Proof");
                     startButton.setIcon(keyAlmostClosedIcon);
                 } else {
                     assert status.getProofClosed();
-                    startButton.setText("Go to Proof");
                     startButton.setIcon(keyClosedIcon);
                 }
-            }
             startButton.setEnabled(true);
         }
->>>>>>> 273be591
+    }
+        validate();
     }
 
     private void updateContractPanel() {
@@ -830,77 +543,6 @@
     }
 
     private void updateGlobalStatus() {
-<<<<<<< HEAD
-	//target icons
-	Set<KeYJavaType> kjts = services.getJavaInfo().getAllKeYJavaTypes();
-	for(KeYJavaType kjt : kjts) {
-	    ImmutableSet<IObserverFunction> targets 
-	    	= specRepos.getContractTargets(kjt);
-	    for(IObserverFunction target : targets) {
-	        if (!isInstanceMethodOfAbstractClass(kjt, target)) {                
-	            ImmutableSet<Contract> contracts 
-	            = specRepos.getContracts(kjt, target);
-	            boolean startedProving = false;
-	            boolean allClosed = true;		
-	            boolean lemmasLeft = false;
-	            for(Contract contract : contracts) {
-		    Proof proof = findPreferablyClosedProof(contract);
-
-	                if(proof == null) {
-	                    allClosed = false;
-	                } else {
-	                    startedProving = true;
-	                    ProofStatus status = proof.mgt().getStatus();
-	                    if(status.getProofOpen()) {
-	                        allClosed = false;
-	                    } else if(status.getProofClosedButLemmasLeft()) {
-	                        lemmasLeft = true;
-	                    }		    
-	                }
-	            }
-	            targetIcons.put(new Pair<KeYJavaType,IObserverFunction>(kjt, target), 
-	                    startedProving
-	                    ? (allClosed
-	                            ? (lemmasLeft 
-	                                    ? keyAlmostClosedIcon 
-	                                            : keyClosedIcon)
-	                                            : keyIcon)
-	                                            : null);
-	        }
-	    }
-	}
-	classTree.updateUI();
-
-	//proof list
-	DefaultListModel model = new DefaultListModel();
-	for(Proof p : specRepos.getAllProofs()) {
-	    model.add(0, new ProofWrapper(p));
-	}
-	boolean changed;
-	if(model.size() != proofList.getModel().getSize()) {
-	    changed = true;
-	} else {
-	    changed = false;
-	    for(int i = 0, n = model.size(); i < n; i++) {
-		if(!model.get(i).equals(proofList.getModel().getElementAt(i))) {
-		    changed = true;
-		    break;
-		}
-	    }
-	}
-	if(changed) {
-	    proofList.setModel(model);
-	    proofList.updateUI();
-	}
-	
-	//others
-	updateContractPanel();	
-	updateStartButton();
-    }        
- 
-    
-    
-=======
         //target icons
         Set<KeYJavaType> kjts = services.getJavaInfo().getAllKeYJavaTypes();
         for (KeYJavaType kjt : kjts) {
@@ -911,8 +553,8 @@
                 boolean allClosed = true;
                 boolean lemmasLeft = false;
                 for (Contract contract : contracts) {
-                    final ProofOblInput po = contract.createProofObl(initConfig, contract);
-                    Proof proof = findPreferablyClosedProof(po);
+		    Proof proof = findPreferablyClosedProof(contract);
+
                     if (proof == null) {
                         allClosed = false;
                     } else {
@@ -964,7 +606,6 @@
         updateStartButton();
     }
 
->>>>>>> 273be591
     //-------------------------------------------------------------------------
     //public interface
     //-------------------------------------------------------------------------
