// This file is part of KeY - Integrated Deductive Software Design 
//
// Copyright (C) 2001-2011 Universitaet Karlsruhe (TH), Germany 
//                         Universitaet Koblenz-Landau, Germany
//                         Chalmers University of Technology, Sweden
// Copyright (C) 2011-2013 Karlsruhe Institute of Technology, Germany 
//                         Technical University Darmstadt, Germany
//                         Chalmers University of Technology, Sweden
//
// The KeY system is protected by the GNU General 
// Public License. See LICENSE.TXT for details.
// 


package de.uka.ilkd.key.gui;

import java.awt.Component;
import java.awt.Dimension;
import java.awt.FlowLayout;
import java.awt.Point;
import java.awt.event.ActionEvent;
import java.awt.event.ActionListener;
import java.awt.event.KeyEvent;
import java.awt.event.MouseAdapter;
import java.awt.event.MouseEvent;
import java.util.Arrays;
import java.util.Comparator;
import java.util.HashMap;
import java.util.LinkedHashMap;
import java.util.Map;
import java.util.Set;

import javax.swing.BoxLayout;
import javax.swing.DefaultListCellRenderer;
import javax.swing.DefaultListModel;
import javax.swing.Icon;
import javax.swing.ImageIcon;
import javax.swing.JButton;
import javax.swing.JComponent;
import javax.swing.JDialog;
import javax.swing.JLabel;
import javax.swing.JList;
import javax.swing.JPanel;
import javax.swing.JScrollPane;
import javax.swing.JTabbedPane;
import javax.swing.KeyStroke;
import javax.swing.border.TitledBorder;
import javax.swing.event.ChangeEvent;
import javax.swing.event.ChangeListener;
import javax.swing.event.ListSelectionEvent;
import javax.swing.event.ListSelectionListener;
import javax.swing.event.TreeSelectionEvent;
import javax.swing.event.TreeSelectionListener;

import de.uka.ilkd.key.collection.DefaultImmutableSet;
import de.uka.ilkd.key.collection.ImmutableSet;
import de.uka.ilkd.key.java.Services;
import de.uka.ilkd.key.java.abstraction.ClassType;
import de.uka.ilkd.key.java.abstraction.KeYJavaType;
import de.uka.ilkd.key.java.declaration.TypeDeclaration;
import de.uka.ilkd.key.logic.ProgramElementName;
import de.uka.ilkd.key.logic.op.IObserverFunction;
import de.uka.ilkd.key.logic.op.IProgramMethod;
import de.uka.ilkd.key.proof.Proof;
import de.uka.ilkd.key.proof.init.InitConfig;
import de.uka.ilkd.key.proof.init.ProblemInitializer;
import de.uka.ilkd.key.proof.init.ProofInputException;
import de.uka.ilkd.key.proof.init.ProofOblInput;
import de.uka.ilkd.key.proof.mgt.ProofStatus;
import de.uka.ilkd.key.proof.mgt.SpecificationRepository;
import de.uka.ilkd.key.speclang.Contract;
import de.uka.ilkd.key.ui.UserInterface;
import de.uka.ilkd.key.util.Pair;


public final class ProofManagementDialog extends JDialog {

    /**
     * 
     */
    private static final long serialVersionUID = 3543411893273433386L;
    private static final ImageIcon keyIcon 
        = IconFactory.keyHole(20, 20);
    private static final ImageIcon keyAlmostClosedIcon 
        = IconFactory.keyHoleAlmostClosed(20, 20);
    private static final ImageIcon keyClosedIcon
        = IconFactory.keyHoleClosed(20, 20);
    
    private static ProofManagementDialog instance;
    private static boolean startedProof;

    private InitConfig initConfig;
    private Services services;
    private SpecificationRepository specRepos;

    private JTabbedPane tabbedPane;
    private Map<Pair<KeYJavaType,IObserverFunction>,Icon> targetIcons;
    private ClassTree classTree;
    private JList proofList;
    private ContractSelectionPanel contractPanelByMethod;
    private ContractSelectionPanel contractPanelByProof;
    private JButton startButton;
    private JButton cancelButton;
	private KeYMediator mediator;
        

    //-------------------------------------------------------------------------
    //constructors
    //-------------------------------------------------------------------------

    private ProofManagementDialog(KeYMediator mediator, InitConfig initConfig, String title) {
	super(MainWindow.getInstance(), title, true);
	this.initConfig = initConfig;
	this.services   = initConfig.getServices();
	this.specRepos  = initConfig.getServices().getSpecificationRepository();
	
	this.mediator = mediator;
	
	//create class tree
	targetIcons = new LinkedHashMap<Pair<KeYJavaType,IObserverFunction>,Icon>();
	classTree = new ClassTree(true, true, services, targetIcons);
	classTree.addTreeSelectionListener(new TreeSelectionListener() {
	    public void valueChanged(TreeSelectionEvent e) {
		updateContractPanel();
	    }
	});
	
	//create proof list
	proofList = new JList();
	proofList.setCellRenderer(new DefaultListCellRenderer() {
	    /**
         * 
         */
        private static final long serialVersionUID = -7810888250050777877L;

        public Component getListCellRendererComponent(JList list, 
	     					   	  Object value, 
		     					  int index, 
		     					  boolean isSelected, 
		     					  boolean cellHasFocus) {
		Component result = super.getListCellRendererComponent(list, 
			 					      value,
			 					      index, 
			 					      isSelected, 
			 					      cellHasFocus);

		if(result instanceof JLabel) {
		     
		    ProofStatus ps 
		     	= ((ProofWrapper)value).proof.mgt().getStatus();
		    JLabel label = (JLabel) result;
		    if(ps.getProofClosed()) {
			label.setIcon(keyClosedIcon);
		    } else if(ps.getProofClosedButLemmasLeft()) {
			label.setIcon(keyAlmostClosedIcon);
		    } else {
			assert ps.getProofOpen();
			label.setIcon(keyIcon);
		    }
		}
		return result;
	    }
	});
	proofList.addListSelectionListener(new ListSelectionListener() {
	    public void valueChanged(ListSelectionEvent e) {
		updateContractPanel();
	    }
	});

	//create method list panel, scroll pane
	JPanel listPanelByMethod = new JPanel();
	listPanelByMethod.setLayout(new BoxLayout(listPanelByMethod, 
						  BoxLayout.X_AXIS));
	JScrollPane classScrollPane = new JScrollPane(classTree);
	classScrollPane.setBorder(new TitledBorder("Contract Targets"));
	Dimension classScrollPaneDim = new Dimension(250, 400);
	classScrollPane.setPreferredSize(classScrollPaneDim);
	classScrollPane.setMinimumSize(classScrollPaneDim);
	listPanelByMethod.add(classScrollPane);

	//create proof list panel, scroll pane	
	JPanel listPanelByProof = new JPanel();
	listPanelByProof.setLayout(new BoxLayout(listPanelByProof, 
						 BoxLayout.X_AXIS));	
	JScrollPane proofScrollPane = new JScrollPane(proofList);
	proofScrollPane.setBorder(new TitledBorder("Proofs"));
	proofScrollPane.setPreferredSize(classScrollPaneDim);
	proofScrollPane.setMinimumSize(classScrollPaneDim);
	listPanelByProof.add(proofScrollPane);
	
	//create contract panel by method
	contractPanelByMethod = new ContractSelectionPanel(services, false);
	contractPanelByMethod.addMouseListener(new MouseAdapter() {
	    public void mouseClicked(MouseEvent e){
		if(e.getClickCount() == 2){
		    startButton.doClick();
		}
	    }
	});
	contractPanelByMethod.addListSelectionListener(
				new ListSelectionListener() {
	    public void valueChanged(ListSelectionEvent e) {
		updateStartButton();
	    }
	});
	listPanelByMethod.add(contractPanelByMethod);

	//create contract panel by proof
	contractPanelByProof = new ContractSelectionPanel(services, false);
	contractPanelByProof.addMouseListener(new MouseAdapter() {
	    public void mouseClicked(MouseEvent e){
		updateStartButton();
		if(e.getClickCount() == 2){
		    startButton.doClick();
		}
	    }
	});
	contractPanelByProof.addListSelectionListener(new ListSelectionListener() {
	    public void valueChanged(ListSelectionEvent e) {
		updateStartButton();
	    }
	});
	listPanelByProof.add(contractPanelByProof);	

	//create tabbed pane
	tabbedPane = new JTabbedPane();	
        tabbedPane.addTab("By Target", listPanelByMethod);
        tabbedPane.addTab("By Proof", listPanelByProof);
        tabbedPane.addChangeListener(new ChangeListener() {
            public void stateChanged(ChangeEvent e) {
        	updateStartButton();
        	if(proofList.getSelectedIndex() == -1 
                    && proofList.getModel().getSize() > 0) {
        	    proofList.setSelectedIndex(0);
        	}
            }
        });
        getContentPane().add(tabbedPane);

	//create button panel
	JPanel buttonPanel = new JPanel();
	buttonPanel.setLayout(new FlowLayout(FlowLayout.RIGHT, 5, 5));
	Dimension buttonDim = new Dimension(140, 27);
        buttonPanel.setMaximumSize(new Dimension(Integer.MAX_VALUE, 
                                                 (int)buttonDim.getHeight() 
                                                     + 10));
	getContentPane().add(buttonPanel);

	//create "start proof" button
	startButton = new JButton("Start Proof");
	startButton.setPreferredSize(buttonDim);
	startButton.setMinimumSize(buttonDim);
	startButton.setEnabled(false);
	startButton.addActionListener(new ActionListener() {
	    public void actionPerformed(ActionEvent e) { 
                ProofOblInput po = createPOForSelectedContract();
                if(po != null) {
                    setVisible(false);                    
                    findOrStartProof(po);
                }
	    }
	});
	buttonPanel.add(startButton);
	getRootPane().setDefaultButton(startButton);

	//create "cancel" button
	cancelButton = new JButton("Cancel");
	cancelButton.setPreferredSize(buttonDim);
	cancelButton.setMinimumSize(buttonDim);
	cancelButton.addActionListener(new ActionListener() {
	    public void actionPerformed(ActionEvent e) {
		setVisible(false);
	    }
	});
	buttonPanel.add(cancelButton);
        ActionListener escapeListener = new ActionListener() {
            public void actionPerformed(ActionEvent event) {
                if(event.getActionCommand().equals("ESC")) {
                    cancelButton.doClick();
                }
            }
        };
        cancelButton.registerKeyboardAction(
                            escapeListener,
                            "ESC",
                            KeyStroke.getKeyStroke(KeyEvent.VK_ESCAPE, 0),
                            JComponent.WHEN_IN_FOCUSED_WINDOW);
 
	//show
        getContentPane().setLayout(new BoxLayout(getContentPane(), 
                                                 BoxLayout.Y_AXIS));	
	pack();
	final Point mainLoc = MainWindow.getInstance().getLocation();
	setLocation(mainLoc.x + 20, mainLoc.y + 20);
    }
    
    
    
    //-------------------------------------------------------------------------
    //internal methods
    //-------------------------------------------------------------------------
    
    private static void showInstance(
    					 KeYMediator mediator,
    					 InitConfig initConfig,
	    			     KeYJavaType selectedKJT,
	    			     IObserverFunction selectedTarget,
	    			     Proof selectedProof) {
	if(instance == null
           || instance.initConfig != initConfig
           || !instance.initConfig.equals(initConfig)) {
            
            if(instance != null) {
                instance.dispose();
                
                //============================================
                // cumbersome but necessary code providing a workaround for a memory leak 
                // in Java, see: http://bugs.sun.com/bugdatabase/view_bug.do?bug_id=6497929
                instance.initConfig = null;
                instance.services = null;
                instance.specRepos = null;
                instance.tabbedPane = null;
                instance.proofList = null;
                instance.targetIcons = null;
                instance.classTree = null;
                instance.contractPanelByMethod = null;
                instance.contractPanelByProof = null;
                instance.startButton = null;
                instance.cancelButton = null;
                //============================================
            }
            
            instance = new ProofManagementDialog(mediator, initConfig, 
            			     		 "Proof Management");
            //determine own defaults if not given
            if(selectedKJT == null || selectedTarget == null) {
        	Services services = initConfig.getServices();
        	Set<KeYJavaType> kjts 
        		= services.getJavaInfo().getAllKeYJavaTypes();
        	final KeYJavaType[] kjtsarr 
        		= kjts.toArray(new KeYJavaType[kjts.size()]);
        	Arrays.sort(kjtsarr, new Comparator<KeYJavaType>() {
        	    public int compare(KeYJavaType o1, KeYJavaType o2) {
        		return o1.getFullName().compareTo(o2.getFullName());
        	    }
        	});
        	outer: for(KeYJavaType kjt : kjtsarr) {
        	    if(kjt.getJavaType() instanceof TypeDeclaration
        	       && ((TypeDeclaration)kjt.getJavaType())
        	                               .isLibraryClass()) {
        		continue;
        	    }
        	    final ImmutableSet<IObserverFunction> targets
        	    	= services.getSpecificationRepository()
        	    	          .getContractTargets(kjt);
        	    final IObserverFunction[] targetsArr
        	    	= targets.toArray(new IObserverFunction[targets.size()]);
        	    Arrays.sort(targetsArr, new Comparator<IObserverFunction>() {
        		public int compare(IObserverFunction o1, 
        			           IObserverFunction o2) {
                	    if(o1 instanceof IProgramMethod 
                     	       && !(o2 instanceof IProgramMethod)) {
                     		return -1;
                     	    } else if(!(o1 instanceof IProgramMethod) 
                     		      && o2 instanceof IProgramMethod) {
                     		return 1;
                     	    } else {
                     		String s1 = o1.name() instanceof ProgramElementName 
                     		            ? ((ProgramElementName)o1.name()).getProgramName()
                     		            : o1.name().toString();
                     		String s2 = o2.name() instanceof ProgramElementName 
                     		            ? ((ProgramElementName)o2.name()).getProgramName()
                     		            : o2.name().toString();
                     		return s1.compareTo(s2);
                     	    }
        		}
        	    });
        	    for(IObserverFunction target : targetsArr) {
        		if(!services.getSpecificationRepository()
        			    .getContracts(kjt, target)
        			    .isEmpty()) {
        		    selectedKJT = kjt;
        		    selectedTarget = target;
        		    break outer;
        		}
        	    }
        	}
            }
        }
	
	startedProof = false;
	instance.updateGlobalStatus();
	if(selectedProof != null) {
	    instance.select(selectedProof);
	}
	if(selectedTarget != null) {
	    instance.select(selectedKJT, selectedTarget);
	}
        instance.setVisible(true);
    }    
    
    
    private ContractSelectionPanel getActiveContractPanel() {
        int index = tabbedPane.getSelectedIndex();
        if (index == 0)
            return contractPanelByMethod;
        else
            return contractPanelByProof;
    }

    
    private void select(KeYJavaType kjt, IObserverFunction target) {
	tabbedPane.setSelectedIndex(0);
	classTree.select(kjt, target);
    }
    
    
    private void select(Proof p) {
	for(int i = 0, n = proofList.getModel().getSize(); i < n; i++) {
	    if(((ProofWrapper) proofList.getModel()
		                        .getElementAt(i))
		                          .proof.equals(p)) {
		tabbedPane.setSelectedIndex(1);		
		proofList.setSelectedIndex(i);
		break;
	    }
	}
    }
    
    
    private ProofOblInput createPOForSelectedContract() {
	final Contract contract = getActiveContractPanel().getContract();	
	return contract == null
	       ? null
	       : contract.createProofObl(initConfig, contract);
    }
    
    
    private Proof findPreferablyClosedProof(ProofOblInput po) {
        ImmutableSet<Proof> proofs = specRepos.getProofs(po);
        
        //no proofs?
        if(proofs.size() == 0) {
            return null;
        }
        
        //try to find closed proof
        for(Proof proof : proofs) {
            if(proof.mgt().getStatus().getProofClosed()) {
                return proof;
            }
        }
        
        //just take any proof
        return proofs.iterator().next();
    }    
    
    
    private void findOrStartProof(ProofOblInput po) {
        Proof proof = findPreferablyClosedProof(po);
        if(proof == null) {
        	UserInterface ui = mediator.getUI();
            ProblemInitializer pi = 
            		new ProblemInitializer(ui, services, true, ui);
            try {
                pi.startProver(initConfig, po, 0);
            } catch(ProofInputException exc) {
        	ExceptionDialog.showDialog(MainWindow.getInstance(), exc);
            }
        } else {
            mediator.setProof(proof);
        }
        startedProof = true;
    }
    
    
    private void updateStartButton() {
	final ProofOblInput po = createPOForSelectedContract();
	if(po == null) {
	    startButton.setText("No Contract");
            startButton.setIcon(null);
	    startButton.setEnabled(false);
	} else {
	    final Proof proof = findPreferablyClosedProof(po);
	    if(proof == null) {
		startButton.setText("Start Proof");
		startButton.setIcon(null);
	    } else {
		final ProofStatus status = proof.mgt().getStatus();
		if(status.getProofOpen()) {
		    startButton.setText("Go to Proof");		    
		    startButton.setIcon(keyIcon);
		} else if(status.getProofClosedButLemmasLeft()) {
		    startButton.setText("Go to Proof");
		    startButton.setIcon(keyAlmostClosedIcon);
		} else {
		    assert status.getProofClosed();
		    startButton.setText("Go to Proof");
		    startButton.setIcon(keyClosedIcon);
		}
	    }
	    startButton.setEnabled(true);
	}
    }
        
    
    private boolean isInstanceMethodOfAbstractClass(KeYJavaType p_class, IObserverFunction obs) {
        return p_class.getSort().isAbstract() && !obs.isStatic();
    }
    
    private void updateContractPanel() {
        ContractSelectionPanel pan = getActiveContractPanel();
	if (pan == contractPanelByMethod) {
	    final ClassTree.Entry entry = classTree.getSelectedEntry();
<<<<<<< HEAD
	    if(entry != null && entry.target != null) {
		ImmutableSet<Contract> contracts
			= specRepos.getContracts(entry.kjt, entry.target);
		contracts = contracts.union(specRepos.getWdContracts(entry.kjt, entry.target));
=======
	    if(entry != null && entry.target != null && 
	            !isInstanceMethodOfAbstractClass(entry.kjt, entry.target)) {
		final ImmutableSet<Contract> contracts 
			= specRepos.getContracts(entry.kjt, entry.target);
				
>>>>>>> 64ffb296
		getActiveContractPanel().setContracts(contracts, "Contracts");
	    } else {
		getActiveContractPanel().setContracts(
			DefaultImmutableSet.<Contract>nil(), "Contracts");
	    }
	} else if (pan == contractPanelByProof) {
	    if(proofList.getSelectedValue() != null) {
		final Proof p 
			= ((ProofWrapper)proofList.getSelectedValue()).proof;
		final ImmutableSet<Contract> usedContracts 
			= p.mgt().getUsedContracts();
		getActiveContractPanel().setContracts(usedContracts, 
			"Contracts used in proof \"" 
			+ p.name() + "\"");
	    } else {
		getActiveContractPanel().setContracts(
			DefaultImmutableSet.<Contract>nil(), "Contracts");
	    }
	}
        updateStartButton();	
    }
    
    
    private void updateGlobalStatus() {
	//target icons
	Set<KeYJavaType> kjts = services.getJavaInfo().getAllKeYJavaTypes();
	for(KeYJavaType kjt : kjts) {
	    ImmutableSet<IObserverFunction> targets 
	    	= specRepos.getContractTargets(kjt);
	    for(IObserverFunction target : targets) {
	        if (!isInstanceMethodOfAbstractClass(kjt, target)) {                
	            ImmutableSet<Contract> contracts 
	            = specRepos.getContracts(kjt, target);
	            boolean startedProving = false;
	            boolean allClosed = true;		
	            boolean lemmasLeft = false;
	            for(Contract contract : contracts) {


	                final ProofOblInput po
	                = contract.createProofObl(initConfig, contract);
	                Proof proof = findPreferablyClosedProof(po);
	                if(proof == null) {
	                    allClosed = false;
	                } else {
	                    startedProving = true;
	                    ProofStatus status = proof.mgt().getStatus();
	                    if(status.getProofOpen()) {
	                        allClosed = false;
	                    } else if(status.getProofClosedButLemmasLeft()) {
	                        lemmasLeft = true;
	                    }		    
	                }
	            }
	            targetIcons.put(new Pair<KeYJavaType,IObserverFunction>(kjt, target), 
	                    startedProving
	                    ? (allClosed
	                            ? (lemmasLeft 
	                                    ? keyAlmostClosedIcon 
	                                            : keyClosedIcon)
	                                            : keyIcon)
	                                            : null);
	        }
	    }
	}
	classTree.updateUI();

	//proof list
	DefaultListModel model = new DefaultListModel();
	for(Proof p : specRepos.getAllProofs()) {
	    model.add(0, new ProofWrapper(p));
	}
	boolean changed;
	if(model.size() != proofList.getModel().getSize()) {
	    changed = true;
	} else {
	    changed = false;
	    for(int i = 0, n = model.size(); i < n; i++) {
		if(!model.get(i).equals(proofList.getModel().getElementAt(i))) {
		    changed = true;
		    break;
		}
	    }
	}
	if(changed) {
	    proofList.setModel(model);
	    proofList.updateUI();
	}
	
	//others
	updateContractPanel();	
	updateStartButton();
    }        
 
    
    
    //-------------------------------------------------------------------------
    //public interface
    //-------------------------------------------------------------------------
    
    /**
     * Shows the dialog and selects the passed method.
     */
    public static void showInstance(KeYMediator mediator, InitConfig initConfig,
	    		            KeYJavaType selectedKJT,
	    			    IObserverFunction selectedTarget) {
	showInstance(mediator, initConfig, selectedKJT, selectedTarget, null);
    }

    
    /**
     * Shows the dialog and selects the passed proof.
     */
    public static void showInstance(KeYMediator mediator, InitConfig initConfig, 
	    			    Proof selectedProof) {
	showInstance(mediator, initConfig, null, null, selectedProof);
    }
    
    
    /**
     * Shows the dialog.
     */
    public static void showInstance(KeYMediator mediator, InitConfig initConfig) {
	showInstance(mediator, initConfig, null, null, null);
    }    
    
    
    /**
     * Tells whether the last call to a showInstance() method lead to 
     * starting a proof.
     */
    public static boolean startedProof() {
	return startedProof;
    }
    
    
    
    //-------------------------------------------------------------------------
    //inner classes
    //-------------------------------------------------------------------------
    
    private static final class ProofWrapper {
	public final Proof proof;
	
	public ProofWrapper(Proof proof) {
	    this.proof = proof;
	}
	
	@Override
	public String toString() {
	    return proof.name().toString();
	}
	
	@Override
	public boolean equals(Object o) {
	    return o instanceof ProofWrapper
	           && proof.equals(((ProofWrapper)o).proof);
	}
	
	@Override
	public int hashCode() {
	    return proof.hashCode();
	}
    }
}<|MERGE_RESOLUTION|>--- conflicted
+++ resolved
@@ -512,18 +512,11 @@
         ContractSelectionPanel pan = getActiveContractPanel();
 	if (pan == contractPanelByMethod) {
 	    final ClassTree.Entry entry = classTree.getSelectedEntry();
-<<<<<<< HEAD
-	    if(entry != null && entry.target != null) {
-		ImmutableSet<Contract> contracts
-			= specRepos.getContracts(entry.kjt, entry.target);
-		contracts = contracts.union(specRepos.getWdContracts(entry.kjt, entry.target));
-=======
 	    if(entry != null && entry.target != null && 
 	            !isInstanceMethodOfAbstractClass(entry.kjt, entry.target)) {
 		final ImmutableSet<Contract> contracts 
-			= specRepos.getContracts(entry.kjt, entry.target);
-				
->>>>>>> 64ffb296
+			= specRepos.getContracts(entry.kjt, entry.target)
+			.union(specRepos.getWdContracts(entry.kjt, entry.target));
 		getActiveContractPanel().setContracts(contracts, "Contracts");
 	    } else {
 		getActiveContractPanel().setContracts(
