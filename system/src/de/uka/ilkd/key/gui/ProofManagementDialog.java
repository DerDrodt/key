--- conflicted
+++ resolved
@@ -69,23 +69,11 @@
 import de.uka.ilkd.key.util.Pair;
 
 public final class ProofManagementDialog extends JDialog {
-<<<<<<< HEAD
 
     /**
      * 
      */
     private static final long serialVersionUID = 3543411893273433386L;
-    private static final ImageIcon keyIcon 
-        = IconFactory.keyHole(20, 20);
-    private static final ImageIcon keyAlmostClosedIcon 
-        = IconFactory.keyHoleAlmostClosed(20, 20);
-    private static final ImageIcon keyClosedIcon
-        = IconFactory.keyHoleClosed(20, 20);
-    
-    private static ProofManagementDialog instance;
-    private static boolean startedProof;
-=======
->>>>>>> 8f480b4b
 
     private static final ImageIcon keyIcon = IconFactory.keyHole(20, 20);
     private static final ImageIcon keyAlmostClosedIcon = IconFactory.keyHoleAlmostClosed(20, 20);
@@ -195,124 +183,6 @@
         });
         listPanelByMethod.add(contractPanelByMethod);
 
-<<<<<<< HEAD
-    private ProofManagementDialog(KeYMediator mediator, InitConfig initConfig, String title) {
-	super(MainWindow.getInstance(), title, true);
-	this.initConfig = initConfig;
-	this.services   = initConfig.getServices();
-	this.specRepos  = initConfig.getServices().getSpecificationRepository();
-	
-	this.mediator = mediator;
-	
-	//create class tree
-	targetIcons = new LinkedHashMap<Pair<KeYJavaType,IObserverFunction>,Icon>();
-	classTree = new ClassTree(true, true, services, targetIcons);
-	classTree.addTreeSelectionListener(new TreeSelectionListener() {
-	    public void valueChanged(TreeSelectionEvent e) {
-		updateContractPanel();
-	    }
-	});
-	
-	//create proof list
-	proofList = new JList();
-	proofList.setCellRenderer(new DefaultListCellRenderer() {
-	    /**
-         * 
-         */
-        private static final long serialVersionUID = -7810888250050777877L;
-
-        public Component getListCellRendererComponent(JList list, 
-	     					   	  Object value, 
-		     					  int index, 
-		     					  boolean isSelected, 
-		     					  boolean cellHasFocus) {
-		Component result = super.getListCellRendererComponent(list, 
-			 					      value,
-			 					      index, 
-			 					      isSelected, 
-			 					      cellHasFocus);
-
-		if(result instanceof JLabel) {
-		     
-		    ProofStatus ps 
-		     	= ((ProofWrapper)value).proof.mgt().getStatus();
-		    JLabel label = (JLabel) result;
-		    if(ps.getProofClosed()) {
-			label.setIcon(keyClosedIcon);
-		    } else if(ps.getProofClosedButLemmasLeft()) {
-			label.setIcon(keyAlmostClosedIcon);
-		    } else {
-			assert ps.getProofOpen();
-			label.setIcon(keyIcon);
-		    }
-		}
-		return result;
-	    }
-	});
-	proofList.addListSelectionListener(new ListSelectionListener() {
-	    public void valueChanged(ListSelectionEvent e) {
-		updateContractPanel();
-	    }
-	});
-
-	//create method list panel, scroll pane
-	JPanel listPanelByMethod = new JPanel();
-	listPanelByMethod.setLayout(new BoxLayout(listPanelByMethod, 
-						  BoxLayout.X_AXIS));
-	JScrollPane classScrollPane = new JScrollPane(classTree);
-	classScrollPane.setBorder(new TitledBorder("Contract Targets"));
-	Dimension classScrollPaneDim = new Dimension(250, 400);
-	classScrollPane.setPreferredSize(classScrollPaneDim);
-	classScrollPane.setMinimumSize(classScrollPaneDim);
-	listPanelByMethod.add(classScrollPane);
-
-	//create proof list panel, scroll pane	
-	JPanel listPanelByProof = new JPanel();
-	listPanelByProof.setLayout(new BoxLayout(listPanelByProof, 
-						 BoxLayout.X_AXIS));	
-	JScrollPane proofScrollPane = new JScrollPane(proofList);
-	proofScrollPane.setBorder(new TitledBorder("Proofs"));
-	proofScrollPane.setPreferredSize(classScrollPaneDim);
-	proofScrollPane.setMinimumSize(classScrollPaneDim);
-	listPanelByProof.add(proofScrollPane);
-	
-	//create contract panel by method
-	contractPanelByMethod = new ContractSelectionPanel(services, false);
-	contractPanelByMethod.addMouseListener(new MouseAdapter() {
-	    public void mouseClicked(MouseEvent e){
-		if(e.getClickCount() == 2){
-		    startButton.doClick();
-		}
-	    }
-	});
-	contractPanelByMethod.addListSelectionListener(
-				new ListSelectionListener() {
-	    public void valueChanged(ListSelectionEvent e) {
-		updateStartButton();
-	    }
-	});
-	listPanelByMethod.add(contractPanelByMethod);
-
-	//create contract panel by proof
-	contractPanelByProof = new ContractSelectionPanel(services, false);
-	contractPanelByProof.addMouseListener(new MouseAdapter() {
-	    public void mouseClicked(MouseEvent e){
-		updateStartButton();
-		if(e.getClickCount() == 2){
-		    startButton.doClick();
-		}
-	    }
-	});
-	contractPanelByProof.addListSelectionListener(new ListSelectionListener() {
-	    public void valueChanged(ListSelectionEvent e) {
-		updateStartButton();
-	    }
-	});
-	listPanelByProof.add(contractPanelByProof);	
-
-	//create tabbed pane
-	tabbedPane = new JTabbedPane();	
-=======
         //create contract panel by proof
         contractPanelByProof = new ContractSelectionPanel(services, false);
         contractPanelByProof.addMouseListener(new MouseAdapter() {
@@ -333,7 +203,6 @@
 
         //create tabbed pane
         tabbedPane = new JTabbedPane();
->>>>>>> 8f480b4b
         tabbedPane.addTab("By Target", listPanelByMethod);
         tabbedPane.addTab("By Proof", listPanelByProof);
         tabbedPane.addChangeListener(new ChangeListener() {
@@ -532,17 +401,9 @@
     }
 
     private ContractSelectionPanel getActiveContractPanel() {
-<<<<<<< HEAD
-        int index = tabbedPane.getSelectedIndex();
-        if (index == 0)
-            return contractPanelByMethod;
-        else
-            return contractPanelByProof;
-=======
         return tabbedPane.getSelectedIndex() == 0
                 ? contractPanelByMethod
                 : contractPanelByProof;
->>>>>>> 8f480b4b
     }
 
     private void select(KeYJavaType kjt, IObserverFunction target) {
@@ -634,19 +495,16 @@
     }
 
     private void updateContractPanel() {
-<<<<<<< HEAD
         ContractSelectionPanel pan = getActiveContractPanel();
 	if (pan == contractPanelByMethod) {
 	    final ClassTree.Entry entry = classTree.getSelectedEntry();
-	    if(entry != null && entry.target != null && 
-	            !isInstanceMethodOfAbstractClass(entry.kjt, entry.target)) {
+	    if(entry != null && entry.target != null) {
 		final ImmutableSet<Contract> contracts 
 			= specRepos.getContracts(entry.kjt, entry.target)
 			.union(specRepos.getWdContracts(entry.kjt, entry.target));
-		getActiveContractPanel().setContracts(contracts, "Contracts");
+		pan.setContracts(contracts, "Contracts");
 	    } else {
-		getActiveContractPanel().setContracts(
-			DefaultImmutableSet.<Contract>nil(), "Contracts");
+		pan.setContracts(DefaultImmutableSet.<Contract>nil(), "Contracts");
 	    }
 	} else if (pan == contractPanelByProof) {
 	    if(proofList.getSelectedValue() != null) {
@@ -654,39 +512,13 @@
 			= ((ProofWrapper)proofList.getSelectedValue()).proof;
 		final ImmutableSet<Contract> usedContracts 
 			= p.mgt().getUsedContracts();
-		getActiveContractPanel().setContracts(usedContracts, 
-			"Contracts used in proof \"" 
-			+ p.name() + "\"");
+		pan.setContracts(usedContracts,
+		                 "Contracts used in proof \"" + p.name() + "\"");
 	    } else {
-		getActiveContractPanel().setContracts(
-			DefaultImmutableSet.<Contract>nil(), "Contracts");
+		pan.setContracts(DefaultImmutableSet.<Contract>nil(), "Contracts");
 	    }
 	}
-        updateStartButton();	
-=======
-        if (getActiveContractPanel() == contractPanelByMethod) {
-            final ClassTree.Entry entry = classTree.getSelectedEntry();
-            if (entry != null && entry.target != null) {
-                final ImmutableSet<Contract> contracts = specRepos.getContracts(entry.kjt, entry.target);
-                getActiveContractPanel().setContracts(contracts, "Contracts");
-            } else {
-                getActiveContractPanel().setContracts(
-                        DefaultImmutableSet.<Contract>nil(), "Contracts");
-            }
-        } else {
-            if (proofList.getSelectedValue() != null) {
-                final Proof p = ((ProofWrapper) proofList.getSelectedValue()).proof;
-                final ImmutableSet<Contract> usedContracts = p.mgt().getUsedContracts();
-                getActiveContractPanel().setContracts(usedContracts,
-                        "Contracts used in proof \""
-                        + p.name() + "\"");
-            } else {
-                getActiveContractPanel().setContracts(
-                        DefaultImmutableSet.<Contract>nil(), "Contracts");
-            }
-        }
         updateStartButton();
->>>>>>> 8f480b4b
     }
 
     private void updateGlobalStatus() {
