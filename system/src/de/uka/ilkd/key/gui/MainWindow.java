// This file is part of KeY - Integrated Deductive Software Design
//
// Copyright (C) 2001-2011 Universitaet Karlsruhe (TH), Germany
//                         Universitaet Koblenz-Landau, Germany
//                         Chalmers University of Technology, Sweden
// Copyright (C) 2011-2013 Karlsruhe Institute of Technology, Germany
//                         Technical University Darmstadt, Germany
//                         Chalmers University of Technology, Sweden
//
// The KeY system is protected by the GNU General
// Public License. See LICENSE.TXT for details.
//


package de.uka.ilkd.key.gui;

import java.awt.BorderLayout;
import java.awt.Color;
import java.awt.Component;
import java.awt.Container;
import java.awt.Cursor;
import java.awt.EventQueue;
import java.awt.FlowLayout;
import java.awt.Frame;
import java.awt.GraphicsEnvironment;
import java.awt.GridBagLayout;
import java.awt.Point;
import java.awt.Toolkit;
import java.awt.event.ActionEvent;
import java.awt.event.ActionListener;
import java.awt.event.KeyEvent;
import java.awt.event.MouseEvent;
import java.io.File;
import java.io.IOException;
import java.util.Collection;
import java.util.LinkedHashSet;
import java.util.List;
import java.util.Set;
import java.util.prefs.BackingStoreException;
import java.util.prefs.Preferences;

import javax.swing.AbstractAction;
import javax.swing.Action;
import javax.swing.Box;
import javax.swing.ButtonGroup;
import javax.swing.JButton;
import javax.swing.JCheckBoxMenuItem;
import javax.swing.JComponent;
import javax.swing.JFrame;
import javax.swing.JMenu;
import javax.swing.JMenuBar;
import javax.swing.JMenuItem;
import javax.swing.JOptionPane;
import javax.swing.JPanel;
import javax.swing.JRadioButtonMenuItem;
import javax.swing.JScrollPane;
import javax.swing.JSplitPane;
import javax.swing.JTabbedPane;
import javax.swing.JToggleButton;
import javax.swing.JToolBar;
import javax.swing.KeyStroke;
import javax.swing.SwingUtilities;
import javax.swing.ToolTipManager;
import javax.swing.UIManager;
import javax.swing.WindowConstants;
import javax.swing.event.ChangeEvent;
import javax.swing.event.ChangeListener;
import javax.swing.event.MouseInputAdapter;

import de.uka.ilkd.key.gui.actions.AbandonTaskAction;
import de.uka.ilkd.key.gui.actions.AboutAction;
import de.uka.ilkd.key.gui.actions.AutoModeAction;
import de.uka.ilkd.key.gui.actions.AutoSave;
import de.uka.ilkd.key.gui.actions.DefaultProofFolder;
import de.uka.ilkd.key.gui.actions.EditMostRecentFileAction;
import de.uka.ilkd.key.gui.actions.ExitMainAction;
import de.uka.ilkd.key.gui.actions.FontSizeAction;
import de.uka.ilkd.key.gui.actions.GoalBackAction;
import de.uka.ilkd.key.gui.actions.LemmaGenerationAction;
import de.uka.ilkd.key.gui.actions.LemmaGenerationBatchModeAction;
import de.uka.ilkd.key.gui.actions.LicenseAction;
import de.uka.ilkd.key.gui.actions.MainWindowAction;
import de.uka.ilkd.key.gui.actions.MinimizeInteraction;
import de.uka.ilkd.key.gui.actions.OneStepSimplificationToggleAction;
import de.uka.ilkd.key.gui.actions.OpenExampleAction;
import de.uka.ilkd.key.gui.actions.OpenFileAction;
import de.uka.ilkd.key.gui.actions.OpenMostRecentFileAction;
import de.uka.ilkd.key.gui.actions.PrettyPrintToggleAction;
import de.uka.ilkd.key.gui.actions.ProofManagementAction;
import de.uka.ilkd.key.gui.actions.PruneProofAction;
import de.uka.ilkd.key.gui.actions.QuickLoadAction;
import de.uka.ilkd.key.gui.actions.QuickSaveAction;
import de.uka.ilkd.key.gui.actions.RightMouseClickToggleAction;
import de.uka.ilkd.key.gui.actions.ToggleConfirmExitAction;
import de.uka.ilkd.key.gui.actions.SMTOptionsAction;
import de.uka.ilkd.key.gui.actions.SaveFileAction;
import de.uka.ilkd.key.gui.actions.SearchInProofTreeAction;
import de.uka.ilkd.key.gui.actions.SearchInSequentAction;
import de.uka.ilkd.key.gui.actions.ShowActiveSettingsAction;
import de.uka.ilkd.key.gui.actions.ShowActiveTactletOptionsAction;
import de.uka.ilkd.key.gui.actions.ShowKnownTypesAction;
import de.uka.ilkd.key.gui.actions.ShowProofStatistics;
import de.uka.ilkd.key.gui.actions.ShowUsedContractsAction;
import de.uka.ilkd.key.gui.actions.TacletOptionsAction;
import de.uka.ilkd.key.gui.actions.ToolTipOptionsAction;
import de.uka.ilkd.key.gui.actions.UndoLastStepAction;
import de.uka.ilkd.key.gui.actions.UnicodeToggleAction;
import de.uka.ilkd.key.gui.configuration.Config;
import de.uka.ilkd.key.gui.configuration.GeneralSettings;
import de.uka.ilkd.key.gui.configuration.PathConfig;
import de.uka.ilkd.key.gui.configuration.ProofIndependentSettings;
import de.uka.ilkd.key.gui.configuration.SettingsListener;
import de.uka.ilkd.key.gui.configuration.StrategySettings;
import de.uka.ilkd.key.gui.nodeviews.EmptySequent;
import de.uka.ilkd.key.gui.nodeviews.InnerNodeView;
import de.uka.ilkd.key.gui.nodeviews.CurrentGoalView;
import de.uka.ilkd.key.gui.nodeviews.MainFrame;
import de.uka.ilkd.key.gui.notification.NotificationManager;
import de.uka.ilkd.key.gui.notification.events.ExitKeYEvent;
import de.uka.ilkd.key.gui.notification.events.GeneralFailureEvent;
import de.uka.ilkd.key.gui.notification.events.NotificationEvent;
import de.uka.ilkd.key.gui.proofdiff.ProofDiffFrame;
import de.uka.ilkd.key.gui.prooftree.ProofTreeView;
import de.uka.ilkd.key.gui.smt.ComplexButton;
import de.uka.ilkd.key.gui.smt.SMTSettings;
import de.uka.ilkd.key.gui.smt.SolverListener;
import de.uka.ilkd.key.proof.Goal;
import de.uka.ilkd.key.proof.Proof;
import de.uka.ilkd.key.proof.ProofEvent;
import de.uka.ilkd.key.proof.io.ProofSaver;
import de.uka.ilkd.key.smt.SMTProblem;
import de.uka.ilkd.key.smt.SolverLauncher;
import de.uka.ilkd.key.smt.SolverTypeCollection;
import de.uka.ilkd.key.ui.UserInterface;
import de.uka.ilkd.key.util.Debug;
import de.uka.ilkd.key.util.GuiUtilities;
import de.uka.ilkd.key.util.KeYResourceManager;
import de.uka.ilkd.key.util.PreferenceSaver;
import de.uka.ilkd.key.gui.nodeviews.SequentSearchBar;
import de.uka.ilkd.key.gui.nodeviews.SequentView;

@SuppressWarnings("serial")
public final class MainWindow extends JFrame  {

    private static MainWindow instance = null;

    private ProofManagementDialog proofManagementDialog = null;
    public ProofManagementDialog getProofManagementDialog() {
        return proofManagementDialog;
    }
    public void setProofManagementDialog(ProofManagementDialog proofManagementDialog) {
        this.proofManagementDialog = proofManagementDialog;
    }

    // Search bar for Sequent Views.
    public SequentSearchBar sequentSearchBar;

    /**
     * The maximum number of recent files displayed.
     */
    private static final int MAX_RECENT_FILES = 8;

    /** size of the tool bar icons */
    public static final int TOOLBAR_ICON_SIZE = 16;

    /** the tab bar at the left */
    private JTabbedPane tabbedPane;

    /** the first toolbar */
    private JToolBar controlToolBar;

    /** the second toolbar */
    private JToolBar fileOpToolBar;

    /** the current goal view */
    public MainFrame goalView;

    /** the current proof tree*/
    private ProofTreeView proofTreeView;

    /** the list of current open goals*/
    private JScrollPane openGoalsView;

    /** the view of a sequent */
    public CurrentGoalView leafNodeView;

    /** the rule view */
    private RuleView ruleView = null;

    /** the strategy selection view */
    private StrategySelectionView strategySelectionView = null;

    /** contains a list of all proofs */
    private JScrollPane proofListView;

    private TaskTree proofList;

    /** list of open goals of the current proof */
    private GoalList goalList;

    /** the mediator is stored here */
    private KeYMediator mediator;

    /** the user interface which direct all notifications to this window */
    private UserInterface userInterface;

    /** the status line */
    private MainStatusLine statusLine;

    /** listener to global proof events */
    private MainProofListener proofListener;

    /** listener to gui events */
    private MainGUIListener guiListener;
    private RecentFileMenu recentFiles;

    public boolean frozen = false;

    private static final String PARA =
       "<p style=\"font-family: lucida;font-size: 12pt;font-weight: bold\">";

    /** action for starting and stopping automatic mode */
    private MainWindowAction autoModeAction;

    /** action for opening a KeY file */
    private MainWindowAction openFileAction;

    /** action for opening an example */
    private OpenExampleAction openExampleAction;

    /** action for opening the most recent KeY file */
    private OpenMostRecentFileAction openMostRecentFileAction;

    /** action for editing the most recent KeY file */
    private EditMostRecentFileAction editMostRecentFileAction;

    /** action for saving a proof (attempt) */
    private SaveFileAction saveFileAction;

    private QuickSaveAction quickSaveAction;
    private QuickLoadAction quickLoadAction;

    /** action for opening the proof management dialog */
    private ProofManagementAction proofManagementAction;

    /** action for loading taclets onto a ongoing proof */
    private LemmaGenerationAction loadUserDefinedTacletsAction;
    private LemmaGenerationAction loadUserDefinedTacletsForProvingAction;
    private LemmaGenerationAction loadKeYTaclets;
    private LemmaGenerationBatchModeAction lemmaGenerationBatchModeAction;

    private OneStepSimplificationToggleAction oneStepSimplAction =
        new OneStepSimplificationToggleAction(this);

    public static final String AUTO_MODE_TEXT = "Start/stop automated proof search";

    /** Determines if the KeY prover is started in visible mode*/
    public static boolean visible = true;

    /** for locking of threads waiting for the prover to exit */
    public final Object monitor = new Object();

    private NotificationManager notificationManager;
    private PreferenceSaver prefSaver =
        new PreferenceSaver(Preferences.userNodeForPackage(MainWindow.class));

    private ComplexButton smtComponent;

    /** The menu for the SMT solver options */
    public final JMenu smtOptions = new JMenu("SMT Solvers...");

    private ExitMainAction exitMainAction;
    private ShowActiveSettingsAction showActiveSettingsAction;
    private UnicodeToggleAction unicodeToggleAction;

    /*
     * This class should only be instantiated once!
     */
    private MainWindow() {

        setTitle(KeYResourceManager.getManager().getUserInterfaceTitle());
        setLaF();
        setIconImage(IconFactory.keyLogo());
        setDefaultCloseOperation(WindowConstants.DO_NOTHING_ON_CLOSE);
        proofListener = new MainProofListener(this);
        guiListener = new MainGUIListener();
        userInterface = new WindowUserInterface(this);
        setMediator(new KeYMediator(userInterface, true));
        initNotification();
        layoutMain();
        SwingUtilities.updateComponentTreeUI(this);
        ToolTipManager.sharedInstance().setDismissDelay(30000);
        addWindowListener(exitMainAction.windowListener);
        setVisible(true);
    }


    public static MainWindow getInstance() {
        if (GraphicsEnvironment.isHeadless()) {
            System.err.println("Error: KeY started in graphical mode, but no graphical environment present.");
            System.err.println("Please use the --auto option to start KeY in batch mode.");
            System.err.println("Use the --help option for more command line options.");
            System.exit(-1);
        }
        if (instance == null) {
            instance = new MainWindow();
        }
        return instance;
    }
    
    /**
     * <p>
     * Checks if an instance of the main window is already created or not.
     * </p>
     * <p>
     * <b>This method is required, because the Eclipse integration of KeY has
     * to do some cleanup only if a {@link MainWindow} instance exists.</b>
     * </p>
     * @return {@code true} {@link MainWindow} exists and is available via {@link #getInstance()}, {@code false} {@link MainWindow} is not instantiated and will be instantiated via {@link #getInstance()}.
     */
    public static boolean hasInstance() {
       return instance != null;
    }

    /**
     * Tries to set the system look and feel if this option is activated.
     */
    private void setLaF() {
        try{
        	 if (ProofIndependentSettings.DEFAULT_INSTANCE.getViewSettings().useSystemLaF()) {
                UIManager.setLookAndFeel(UIManager.getSystemLookAndFeelClassName());

                // Workarounds for GTK+
                // TODO: check whether they apply to other LaFs
                UIManager.put("Slider.paintValue", Boolean.FALSE);
                UIManager.put("Menu.background", Color.GRAY); // menu background is still white....

                SwingUtilities.updateComponentTreeUI(this);
            }
        } catch (Exception e){
            e.printStackTrace();
        }
    }


    private void initNotification() {
    	notificationManager = new NotificationManager(mediator, this);
    }

    /**
     * sets the mediator to correspond with other gui elements
     *
     * @param m
     *            the KeYMediator
     */
    private void setMediator(KeYMediator m) {
        assert mediator == null;
	// This was an incomplete replacement method. It would call first
	// "unregisterMediatorListeners();"
        mediator = m;

        registerMediatorListeners();
    }

    /** register several listeners */
    private void registerMediatorListeners() {
        mediator.addKeYSelectionListener(proofListener);
        mediator.addAutoModeListener(proofListener);
        mediator.addGUIListener(guiListener);
    }

    /**
     * return the mediator
     *
     * @return the mediator
     */
    public KeYMediator getMediator() {
        return mediator;
    }

    @Override
    public void setVisible(boolean v){
        super.setVisible(v && visible);
    }

    /** initialised, creates GUI and lays out the main frame */
    private void layoutMain() {
        // set overall layout manager
        getContentPane().setLayout(new BorderLayout());

        // default size
        setSize(1000, 750);

        // FIXME FIXME
        recentFiles = new RecentFileMenu(new ActionListener() {
            public void actionPerformed(ActionEvent e) {
                mediator.getUI().loadProblem(new File(
                        recentFiles.getAbsolutePath((JMenuItem) e.getSource())));
            }
        }, MAX_RECENT_FILES, null);
        recentFiles.load(PathConfig.getRecentFileStorage());


        // FIXME do this NOT in layout of GUI
        // minimize interaction
        final boolean stupidMode = ProofIndependentSettings.DEFAULT_INSTANCE
                                        .getGeneralSettings().tacletFilter();
//            ProofSettings.DEFAULT_SETTINGS.getGeneralSettings().tacletFilter();
        mediator.setMinimizeInteraction(stupidMode);

        // set up actions
        autoModeAction            = new AutoModeAction(this);
        openFileAction            = new OpenFileAction(this);
        openExampleAction         = new OpenExampleAction(this);
        openMostRecentFileAction  = new OpenMostRecentFileAction(this);
        editMostRecentFileAction  = new EditMostRecentFileAction(this);
        saveFileAction            = new SaveFileAction(this);
        quickSaveAction           = new QuickSaveAction(this);
        quickLoadAction           = new QuickLoadAction(this);
        proofManagementAction     = new ProofManagementAction(this);
        exitMainAction            = new ExitMainAction(this);
        showActiveSettingsAction  = new ShowActiveSettingsAction(this);
        loadUserDefinedTacletsAction = new LemmaGenerationAction.ProveAndAddTaclets(this);
        loadUserDefinedTacletsForProvingAction =
                new LemmaGenerationAction.ProveUserDefinedTaclets(this);
        loadKeYTaclets            = new LemmaGenerationAction.ProveKeYTaclets(this);
        lemmaGenerationBatchModeAction    = new LemmaGenerationBatchModeAction(this);
        unicodeToggleAction = new UnicodeToggleAction(this);

	// create empty views
	createViews();

	// create the contents of the views
	createProofElements();

	// create menubar
	JMenuBar bar = createMenuBar();
	setJMenuBar(bar);

	// create tool bars
	controlToolBar = createProofControlToolBar();
        fileOpToolBar = createFileOpsToolBar();

        JPanel toolBarPanel = new JPanel();
        toolBarPanel.setLayout(new FlowLayout(FlowLayout.LEADING));
        toolBarPanel.add(controlToolBar);
        toolBarPanel.add(fileOpToolBar);

        // FIXME double entry?
        getContentPane().add(GuiUtilities.getClipBoardArea(), BorderLayout.PAGE_START);
        getContentPane().add(toolBarPanel, BorderLayout.PAGE_START);

        // create tabbed pane
        tabbedPane = createTabbedPane();

        proofListView.setPreferredSize(new java.awt.Dimension(350, 100));
        GuiUtilities.paintEmptyViewComponent(proofListView, "Proofs");

        JSplitPane leftPane = new JSplitPane(JSplitPane.VERTICAL_SPLIT, proofListView, tabbedPane);
        leftPane.setName("leftPane");
        leftPane.setOneTouchExpandable(true);

        this.sequentSearchBar = new SequentSearchBar(leafNodeView);
        JPanel rightPane = new JPanel();
        rightPane.setLayout(new BorderLayout());
	rightPane.add(goalView, BorderLayout.CENTER);
	rightPane.add(sequentSearchBar,
                BorderLayout.SOUTH);

        JSplitPane splitPane = new JSplitPane(JSplitPane.HORIZONTAL_SPLIT, leftPane, rightPane);
        splitPane.setResizeWeight(0); // the right pane is more important
        splitPane.setOneTouchExpandable(true);
        splitPane.setName("splitPane");
        getContentPane().add(splitPane, BorderLayout.CENTER);

        statusLine = new MainStatusLine("<html>" + PARA + Main.COPYRIGHT + PARA
                + "KeY is free software and comes with ABSOLUTELY NO WARRANTY."
                + " See About | License.", getFont());
        getContentPane().add(statusLine, BorderLayout.SOUTH);

        // load preferred sizes from system preferences
        setName("mainWindow");
        prefSaver.load(this);
    }

    private JTabbedPane createTabbedPane() {
	JTabbedPane pane = new JTabbedPane();
	pane.addTab("Proof", null, proofTreeView,
	        "The current state of the proof as tree");
	pane.addTab("Goals", null, openGoalsView,
	        "The currently open goals");
	pane.addTab("Proof Search Strategy", null, strategySelectionView,
	        "Select strategy for automated proof search");
	pane.addTab("Rules", null, ruleView,
	        "All available rules");

        pane.setSelectedIndex(0);
        pane.setPreferredSize(new java.awt.Dimension(250, 440));

        // change some key mappings which collide with font settings.
	pane.getInputMap(JComponent.WHEN_ANCESTOR_OF_FOCUSED_COMPONENT)
	        .getParent().remove(
	                KeyStroke.getKeyStroke(KeyEvent.VK_UP, Toolkit
	                        .getDefaultToolkit().getMenuShortcutKeyMask()));
	pane.getInputMap(JComponent.WHEN_FOCUSED).getParent().remove(
	        KeyStroke.getKeyStroke(KeyEvent.VK_DOWN, Toolkit
	                .getDefaultToolkit().getMenuShortcutKeyMask()));
	pane.setName("leftTabbed");

	return pane;
    }

    private JToolBar createFileOpsToolBar() {
	JToolBar fileOperations = new JToolBar("File Operations");
        fileOperations.add(openFileAction);
        fileOperations.add(openMostRecentFileAction);
        fileOperations.add(editMostRecentFileAction);
        fileOperations.add(saveFileAction);
        fileOperations.addSeparator();
        fileOperations.add(proofManagementAction);

        return fileOperations;
    }

    private JToolBar createProofControlToolBar() {
	JToolBar toolBar = new JToolBar("Proof Control");
	toolBar.setFloatable(true);
        toolBar.setRollover(true);

	toolBar.add(createWiderAutoModeButton());
        toolBar.addSeparator();
        toolBar.addSeparator();
        toolBar.addSeparator();
        ComplexButton comp = createSMTComponent();
        toolBar.add(comp.getActionComponent());
        toolBar.add(comp.getSelectionComponent());
        toolBar.addSeparator();
        toolBar.add(new GoalBackAction(this, false));
        toolBar.add(new PruneProofAction(this, false));
        JToggleButton oneStep = new JToggleButton(oneStepSimplAction);
        oneStep.setHideActionText(true);
        toolBar.addSeparator();
        toolBar.add(oneStep);
        return toolBar;
    }

    private void createViews() {
	goalView = new MainFrame(this);

	openGoalsView = new JScrollPane();
	GuiUtilities.paintEmptyViewComponent(openGoalsView, "Open Goals");

        proofListView = new JScrollPane();

	strategySelectionView = new StrategySelectionView(this);
	if ( mediator != null ) {
	    strategySelectionView.setMediator(mediator);
	}

	ruleView = new RuleView ();
	if ( mediator != null ) {
	    ruleView.setMediator(mediator);
	}

        Config.DEFAULT.setDefaultFonts();
        leafNodeView = new CurrentGoalView(mediator, this);
    }

    private ComplexButton createSMTComponent() {
	smtComponent= new ComplexButton(TOOLBAR_ICON_SIZE);
	smtComponent.setEmptyItem("No solver available",
	        "<html>No SMT solver is applicable for KeY.<br>"+
	        "<br>If a solver is installed on your system," +
		"<br>please configure the KeY-System accordingly:\n" +
		"<br>Options|SMT Solvers</html>");

	smtComponent.setPrefix("Run ");

	smtComponent.addListener(new ChangeListener() {

	    public void stateChanged(ChangeEvent e) {
		ComplexButton but = (ComplexButton) e.getSource();
		if(but.getSelectedItem() instanceof SMTInvokeAction){
		    SMTInvokeAction action = (SMTInvokeAction) but.getSelectedItem();
		    ProofIndependentSettings.DEFAULT_INSTANCE.getSMTSettings()
		                    .setActiveSolverUnion(action.solverUnion);
		}

	    }
	});

	updateSMTSelectMenu();
	mediator.addKeYSelectionListener(new DPEnableControl());
	return smtComponent;
    }

    private JComponent createWiderAutoModeButton() {
        JButton b = new JButton(autoModeAction);
        b.putClientProperty("hideActionText", Boolean.TRUE);
        //the following rigmarole is to make the button slightly wider
        JPanel p = new JPanel();
        p.setLayout(new GridBagLayout());
        p.add(b);
        return p;
    }

    /**
     * @return the status line object
     */
    public MainStatusLine getStatusLine () {
	return statusLine;
    }

    private void setStandardStatusLineImmediately() {
        statusLine.reset();
    }

    /**
     * Make the status line display a standard message, make progress bar and abort button invisible
     */
    public void setStandardStatusLine() {
        GuiUtilities.invokeOnEventQueue(new Runnable() {
	    public void run() {
		setStandardStatusLineImmediately();
	    }
	});
    }

    private void setStatusLineImmediately(String str, int max) {
        statusLine.reset();
        statusLine.setStatusText(str);
        if(max > 0) {
            getStatusLine().setProgressBarMaximum(max);
            statusLine.setProgressPanelVisible(true);
        } else {
            statusLine.setProgressPanelVisible(false);
        }
        statusLine.validate();
        statusLine.paintImmediately(0, 0, statusLine.getWidth(), statusLine.getHeight());
    }

    /**
     * Display the given message in the status line, make progress bar and abort button visible, set
     * the progress bar range to the given value, set the current progress to zero
     */
    public void setStatusLine(final String str, final int max) {
        GuiUtilities.invokeOnEventQueue(new Runnable() {
	    public void run() {
		setStatusLineImmediately(str, max);
	    }
	});
    }

    /**
     * Display the given message in the status line, make progress bar and abort button invisible
     */
    public void setStatusLine(String s) {
	setStatusLine(s, 0);
    }

    public void selectTab(int tab) {
    	this.tabbedPane.setSelectedIndex(0);
    }

    /**
     * Freeze the main window by blocking all input events, except those for the status line (i.e.
     * the abort button within the status line)
     */
    public void freezeExceptAutoModeButton() {
        if (!frozen) {
            frozen = true;

            Component glassPane = new BlockingGlassPane(getContentPane());
            setGlassPane(glassPane);
            glassPane.setVisible(true);
        }
    }

    public void unfreezeExceptAutoModeButton() {
        if (frozen) {
            getGlassPane().setVisible(false);
            frozen = false;
        }
    }


    public void makePrettyView() {
        if (getMediator().ensureProofLoaded()) {
            getMediator().getNotationInfo().refresh(mediator.getServices());
            getMediator().getSelectedProof().fireProofGoalsChanged();
        }
    }

    /**
     * Return a list of aspects compiled into the system, one by line. The idea is that the aspects
     * will advise this method to add themselves to the list.
     */
    public String compiledAspects() {
        return "";
    }


    /**
     * create the goal list, proof tree, proof list. Add to their respective
     * containers.
     */
    private void createProofElements() {

	proofList = new TaskTree(mediator);

        proofTreeView = new ProofTreeView(mediator);
	proofTreeView.setSize(proofTreeView.getPreferredSize());
	proofTreeView.setVisible(true);

	goalList = new GoalList(mediator);
        // FIXME IS that needed?
        goalList.setSize(goalList.getPreferredSize());
        openGoalsView.setViewportView(goalList);
    }

    private void addToProofList(de.uka.ilkd.key.proof.ProofAggregate plist) {
        proofList.addProof(plist);
        // GUI
        proofList.setSize(proofList.getPreferredSize());
        proofListView.setViewportView(proofList);
    }

    /** creates menubar entries and adds them to menu bar */
    private JMenuBar createMenuBar() {
        JMenuBar menuBar = new JMenuBar();
        menuBar.add(createFileMenu());
        menuBar.add(createViewMenu());
        menuBar.add(createProofMenu());
        menuBar.add(createOptionsMenu());
        menuBar.add(Box.createHorizontalGlue());
        menuBar.add(createHelpMenu());
        if (Debug.ENABLE_DEBUG)
            menuBar.add(createDebugMenu());
        return menuBar;
    }

    private JMenu createFileMenu() {
        JMenu fileMenu = new JMenu("File");
        fileMenu.setMnemonic(KeyEvent.VK_F);

        fileMenu.add(openExampleAction);
        fileMenu.add(openFileAction);
        fileMenu.add(openMostRecentFileAction);
        fileMenu.add(editMostRecentFileAction);
        fileMenu.add(saveFileAction);
        fileMenu.add(quickSaveAction);
        fileMenu.add(quickLoadAction);
        fileMenu.addSeparator();
        fileMenu.add(proofManagementAction);


        fileMenu.add(loadUserDefinedTacletsAction);
        JMenu submenu = new JMenu("Prove...");
        fileMenu.add(submenu);

        submenu.add(loadUserDefinedTacletsForProvingAction);
        submenu.add(loadKeYTaclets);
        submenu.add(lemmaGenerationBatchModeAction);
        fileMenu.addSeparator();
        fileMenu.add(recentFiles.getMenu());
        fileMenu.addSeparator();
        fileMenu.add(exitMainAction);
        return fileMenu;
    }

    private JMenu createViewMenu() {
        JMenu view = new JMenu("View");
        view.setMnemonic(KeyEvent.VK_V);

        JMenuItem laf = new JCheckBoxMenuItem("Use system look and feel (experimental)");
        laf.setToolTipText("If checked KeY tries to appear in the look and feel of your "+
                           "window manager, if not in the default Java LaF (aka Metal).");
//        final de.uka.ilkd.key.gui.configuration.ViewSettings vs = ProofSettings.DEFAULT_SETTINGS.getViewSettings();
        final de.uka.ilkd.key.gui.configuration.ViewSettings vs =
                ProofIndependentSettings.DEFAULT_INSTANCE.getViewSettings();
        laf.setSelected(vs.useSystemLaF());
        laf.addActionListener(new ActionListener() {
            public void actionPerformed(ActionEvent e) {
                vs.setUseSystemLaF(((JCheckBoxMenuItem)e.getSource()).
                isSelected());
                // TODO: inform that this requires a restart
                System.out.println("Info: Look and feel changed for next start of KeY.");
            }});
//        view.add(laf); // uncomment this line to include the option in the menu


        view.add(new JCheckBoxMenuItem(new PrettyPrintToggleAction(this)));
        view.add(new JCheckBoxMenuItem(unicodeToggleAction));

        view.addSeparator();
        {
            JMenu fontSize = new JMenu("Font Size");
            fontSize.add(new FontSizeAction(this, FontSizeAction.Mode.SMALLER));
            fontSize.add(new FontSizeAction(this, FontSizeAction.Mode.LARGER));
            view.add(fontSize);
        }
        view.add(new ToolTipOptionsAction(this));

        view.add(new ProofDiffFrame.Action(this));
        return view;
    }

    private JMenu createProofMenu() {
        JMenu proof = new JMenu("Proof");
        proof.setMnemonic(KeyEvent.VK_P);

        proof.add(autoModeAction);
        final JMenuItem macros = new de.uka.ilkd.key.gui.macros.ProofMacroMenu(mediator, null);
        proof.add(macros);
        proof.add(new UndoLastStepAction(this, true));
        proof.add(new AbandonTaskAction(this));
        proof.addSeparator();
        proof.add(new SearchInProofTreeAction(this));
        proof.add(new SearchInSequentAction(this));
        proof.addSeparator();
	proof.add(new ShowUsedContractsAction(this));
        proof.add(new ShowActiveTactletOptionsAction(this));
	proof.add(showActiveSettingsAction);
        proof.add(new ShowProofStatistics(this));
        proof.add(new ShowKnownTypesAction(this));

        return proof;
    }

    private JMenu createOptionsMenu() {
	JMenu options = new JMenu("Options");
	options.setMnemonic(KeyEvent.VK_O);

	options.add(new TacletOptionsAction(this));
	options.add(new SMTOptionsAction(this));
//	options.add(setupSpeclangMenu()); // legacy since only JML supported
	options.addSeparator();
<<<<<<< HEAD
	options.add(new JCheckBoxMenuItem(new AutoSave(this)));
	options.add(new JCheckBoxMenuItem(new DefaultProofFolder(this)));
=======
        options.add(new JCheckBoxMenuItem(new ToggleConfirmExitAction(this)));
>>>>>>> 33c9f504
        options.add(new JCheckBoxMenuItem(new MinimizeInteraction(this)));
        options.add(new JCheckBoxMenuItem(new RightMouseClickToggleAction(this)));
        options.add(new JCheckBoxMenuItem(oneStepSimplAction));

        return options;

    }


    private JMenu createDebugMenu() {
        JMenu debug = new JMenu("Debug");
        debug.setMnemonic(KeyEvent.VK_D);
        // please note: this is doubled in proof menu
        debug.add(showActiveSettingsAction);
        return debug;
    }

    private JMenu createHelpMenu() {
        JMenu help = new JMenu("About");
        help.setMnemonic(KeyEvent.VK_A);

        help.add(new AboutAction(this));
        help.add(new LicenseAction(this));
        return help;
    }

    /**
     * update the selection menu for Decisionprocedures.
     * Remove those, that are not installed anymore, add those, that got installed.
     */
    public void updateSMTSelectMenu() {

	Collection<SolverTypeCollection> solverUnions = ProofIndependentSettings.DEFAULT_INSTANCE.
	                                  getSMTSettings().getUsableSolverUnions();

	if(solverUnions == null || solverUnions.isEmpty()){
	    updateDPSelectionMenu();
	}else{
	    updateDPSelectionMenu(solverUnions);
	}

    }

    private void updateDPSelectionMenu(){
	       smtComponent.setItems(null);
	   }

	   private SMTInvokeAction findAction(SMTInvokeAction [] actions, SolverTypeCollection union) {
	       for(SMTInvokeAction action : actions){
		   if(action.solverUnion.equals(union)){
		       return action;
		   }
	       }
	       return null;
	   }

	   private void updateDPSelectionMenu(Collection<SolverTypeCollection> unions){
		SMTInvokeAction actions[] = new SMTInvokeAction[unions.size()];

		int i=0;
		for(SolverTypeCollection union : unions){

		    actions[i] = new SMTInvokeAction(union);
		    i++;
		}

		smtComponent.setItems(actions);

		SolverTypeCollection active = ProofIndependentSettings
		        .DEFAULT_INSTANCE.getSMTSettings().computeActiveSolverUnion();

		SMTInvokeAction activeAction = findAction(actions, active);

		boolean found = activeAction != null;
		if(!found){
		    Object item = smtComponent.getTopItem();
		    if(item instanceof SMTInvokeAction){
			active = ((SMTInvokeAction)item).solverUnion;
			ProofIndependentSettings.DEFAULT_INSTANCE.getSMTSettings()
			                            .setActiveSolverUnion(active);
		    }else{
			activeAction = null;
		    }

		}
		smtComponent.setSelectedItem(activeAction);
	   }

    JCheckBoxMenuItem saveSMTFile;

    private JMenuItem setupSpeclangMenu() {
        JMenu result = new JMenu("Specification Parser");
        ButtonGroup group = new ButtonGroup();
        GeneralSettings gs
        =ProofIndependentSettings.DEFAULT_INSTANCE.getGeneralSettings();
//            = ProofSettings.DEFAULT_SETTINGS.getGeneralSettings();

        JRadioButtonMenuItem jmlButton
            = new JRadioButtonMenuItem("Source File Comments Are JML", gs.useJML());
        result.add(jmlButton);
        group.add(jmlButton);
        jmlButton.setIcon(IconFactory.jmlLogo(15));
        jmlButton.addActionListener(new ActionListener() {
            public void actionPerformed(ActionEvent e) {
                GeneralSettings gs
                =ProofIndependentSettings.DEFAULT_INSTANCE.getGeneralSettings();
//                    = ProofSettings.DEFAULT_SETTINGS.getGeneralSettings();
                gs.setUseJML(true);
                gs.setUseOCL(false);
            }
        });

        JRadioButtonMenuItem noneButton
            = new JRadioButtonMenuItem("Source File Comments Are Ignored",
                                       !gs.useJML() && !gs.useOCL());
        result.add(noneButton);
        group.add(noneButton);
        noneButton.addActionListener(new ActionListener() {
            public void actionPerformed(ActionEvent e) {
        	GeneralSettings gs
        	=ProofIndependentSettings.DEFAULT_INSTANCE.getGeneralSettings();
    //    	= ProofSettings.DEFAULT_SETTINGS.getGeneralSettings();
        	gs.setUseJML(false);
        	gs.setUseOCL(false);
            }
    });


        return result;
    }

    public ProofTreeView getProofView() {
        return proofTreeView;
    }

    /** saves a proof */
    public void saveProof(File proofFile) {
        String filename = proofFile.getAbsolutePath();
        ProofSaver saver =
                new ProofSaver(getMediator().getSelectedProof(), filename, Main.INTERNAL_VERSION);
        String errorMsg ;

        try {
            errorMsg = saver.save();
        } catch(IOException e){
            errorMsg = e.toString();
        }

        if (errorMsg != null) {
            notify(new GeneralFailureEvent
                    ("Saving Proof failed.\n Error: " + errorMsg));
        }
    }

    /**
     * brings window in front and request focus
     */
    private void popup() {
        setState(Frame.NORMAL);
        setVisible(true);
        requestFocus();
    }

    public void addProblem(final de.uka.ilkd.key.proof.ProofAggregate plist) {
        Runnable guiUpdater = new Runnable() {
            public void run() {
                disableCurrentGoalView = true;
                addToProofList(plist);
                setUpNewProof(plist.getFirstProof());
                disableCurrentGoalView = false;
                updateSequentView();
                popup();
            }
        };

        GuiUtilities.invokeAndWait(guiUpdater);
    }

    private Proof setUpNewProof(Proof proof) {
        getMediator().setProof(proof);
        return proof;
    }

    /** invoked if a frame that wants modal access is opened */
    class MainGUIListener implements GUIListener {

        private void enableMenuBar(JMenuBar m, boolean b) {
            for (int i = 0; i < m.getMenuCount(); i++) {
                JMenu menu = m.getMenu(i);
		if (menu != null) {
		    // otherwise it is a spacer
                    menu.setEnabled(b);
                }
            }
        }

        private Set<Component> doNotReenable;

	private void setToolBarDisabled() {
	    assert EventQueue.isDispatchThread() : "toolbar disabled from wrong thread";
	    //assert doNotReenable == null : "toolbar disabled w/o prior enable";
	    doNotReenable = new LinkedHashSet<Component>();
	    Component[] cs = controlToolBar.getComponents();
	    for (int i = 0; i < cs.length; i++) {
		if (!cs[i].isEnabled()) {
		    doNotReenable.add(cs[i]);
		}
		cs[i].setEnabled(false);
	    }
	    cs = fileOpToolBar.getComponents();
	    for (int i = 0; i < cs.length; i++) {
		if (!cs[i].isEnabled()) {
		    doNotReenable.add(cs[i]);
		}
		cs[i].setEnabled(false);
	    }
	}

        private void setToolBarEnabled() {
            assert EventQueue.isDispatchThread() : "toolbar enabled from wrong thread";
            //assert doNotReenable != null : "toolbar enabled w/o prior disable";
            if (doNotReenable == null) return; // XXX ignore this problem for the moment XXX

            Component[] cs = controlToolBar.getComponents();
            for (int i = 0; i < cs.length; i++) {
                if (!doNotReenable.contains(cs[i])) {
                    cs[i].setEnabled(true);
                }
            }
            cs = fileOpToolBar.getComponents();
            for (int i = 0; i < cs.length; i++) {
        	if (!doNotReenable.contains(cs[i])) {
                    cs[i].setEnabled(true);
                }
            }

            doNotReenable = null;
        }

        public void modalDialogOpened(GUIEvent e) {

            if (e.getSource() instanceof ApplyTacletDialog) {
                // disable all elements except the sequent window (drag'n'drop !) ...
                enableMenuBar(MainWindow.this.getJMenuBar(), false);
                MainWindow.this.goalView.setEnabled(false);
                MainWindow.this.proofTreeView.setEnabled(false);
                MainWindow.this.openGoalsView.setEnabled(false);
                MainWindow.this.strategySelectionView.setEnabled(false);
                MainWindow.this.ruleView.setEnabled(false);
                setToolBarDisabled();
            } else {
                // disable the whole main window ...
                MainWindow.this.setEnabled(false);
            }
        }

        /** invoked if a frame that wants modal access is closed */
        public void modalDialogClosed(GUIEvent e) {
            if (e.getSource() instanceof ApplyTacletDialog) {
                // enable all previously diabled elements ...
                enableMenuBar(MainWindow.this.getJMenuBar(), true);
                MainWindow.this.goalView.setEnabled(true);
                MainWindow.this.proofTreeView.setEnabled(true);
                MainWindow.this.openGoalsView.setEnabled(true);
                MainWindow.this.strategySelectionView.setEnabled(true);
                MainWindow.this.ruleView.setEnabled(true);
                setToolBarEnabled();
            } else {
                // enable the whole main window ...
                MainWindow.this.setEnabled(true);
            }
        }

        public void shutDown(GUIEvent e) {
            MainWindow.this.notify(new ExitKeYEvent());
            MainWindow.this.setVisible(false);
        }

    }

    /**
     * set to true if the view of the current goal should not be updated
     */
    private boolean disableCurrentGoalView = false;

    /*
     * Updates the sequent displayed in the main frame.
     */
    private synchronized void updateSequentView() {

        if (disableCurrentGoalView) {
            return;
        }

        if (getMediator() == null
                || getMediator().getSelectedProof() == null) {
            //There is no proof. Either not loaded yet or it is abandoned
            leafNodeView.setPrinterNoProof();
            return;
        }

        Goal goal = getMediator().getSelectedGoal();
        final SequentView sequentViewLocal;
        if (goal != null && !goal.node().isClosed()) {
            leafNodeView.setPrinter(goal);
            leafNodeView.printSequent();
            sequentViewLocal = leafNodeView;
        } else {
            InnerNodeView innerNodeView =
                    new InnerNodeView(getMediator().getSelectedNode(),
                    getMediator(), this);
            sequentViewLocal = innerNodeView;
        }

        if (SwingUtilities.isEventDispatchThread()) {
            goalView.setSequentView(sequentViewLocal);
        } else {
            Runnable sequentUpdater = new Runnable() {
                public void run() {
                    goalView.setSequentView(sequentViewLocal);
                }
            };
            SwingUtilities.invokeLater(sequentUpdater);
        }

        sequentSearchBar.setSequentView(sequentViewLocal);

    }

    class MainProofListener implements AutoModeListener, KeYSelectionListener,
    	SettingsListener {

        MainProofListener(MainWindow mainWindow){
            this.mainWindow = mainWindow;
        }

        Proof proof = null;
        private final MainWindow mainWindow;

        /** focused node has changed */
        public synchronized void selectedNodeChanged(KeYSelectionEvent e) {
            if (getMediator().autoMode()) return;
            updateSequentView();
        }

        /**
         * the selected proof has changed (e.g. a new proof has been loaded)
         */
        public synchronized void selectedProofChanged(KeYSelectionEvent e) {
            Debug.out("Main: initialize with new proof");

            if ( proof != null ) {
                proof.getSettings().getStrategySettings().removeSettingsListener ( this );
            }
            proof = e.getSource().getSelectedProof();
            if ( proof != null ) {
                proof.getSettings().getStrategySettings().addSettingsListener( this );
            }

            disableCurrentGoalView = false;
            goalView.setSequentView(new EmptySequent(mainWindow));

            updateSequentView();

            makePrettyView();
        }

        /**
         * invoked if automatic execution has started
         */
        public synchronized void autoModeStarted(ProofEvent e) {
            Debug.log4jWarn("Automode started", MainWindow.class.getName());
            disableCurrentGoalView = true;
            getMediator().removeKeYSelectionListener(proofListener);
            freezeExceptAutoModeButton();
        }

        /**
         * invoked if automatic execution has stopped
         */
        public synchronized void autoModeStopped(ProofEvent e) {
            if (Debug.ENABLE_DEBUG) {
		Debug.log4jWarn("Automode stopped", MainWindow.class.getName());
		Debug.log4jDebug("From " + Debug.stackTrace(),
				 MainWindow.class.getName());
	    }
            unfreezeExceptAutoModeButton();
            disableCurrentGoalView = false;
            updateSequentView();
            getMediator().addKeYSelectionListener(proofListener);
        }

        /** invoked when the strategy of a proof has been changed */
        public synchronized void settingsChanged ( GUIEvent e ) {
            if ( proof.getSettings().getStrategySettings() == (StrategySettings) e.getSource() ) {
                // updateAutoModeConfigButton();
            }
        }
    }

//    /** displays some status information */
// MU: I moved this to DefaultTaskFinishedInfo.toString()
//    void displayResults ( long time, int appliedRules, int closedGoals, int openGoals ) {
//        String message;
//        String timeString = "" + (time/1000)+"."+((time%1000)/100);
//
//        // display message in the status bar
//
//        if ( appliedRules != 0 ) {
//            message = "Strategy: Applied " + appliedRules + " rule";
//            if ( appliedRules != 1 ) message += "s";
//            message += " (" + timeString + " sec), ";
//            message += " closed " + closedGoals + " goal";
//            if ( closedGoals != 1 ) message += "s";
//            message += ", " + openGoals;
//            message += " remaining";
//            setStatusLine ( message );
//        }
//    }

    void displayResults(String message){
            setStatusLine(message);
    }

    /** Glass pane that only delivers events for the status line (i.e. the abort button)
     *
     * This has been partly taken from the GlassPaneDemo of the Java Tutorial
     */
    private static class BlockingGlassPane extends JComponent {
        /**
         *
         */
        private static final long serialVersionUID = 1218022319090988424L;
        GlassPaneListener listener;

        public BlockingGlassPane(Container contentPane) {
            setCursor(new Cursor(Cursor.WAIT_CURSOR));

            listener = new GlassPaneListener(this, contentPane);
            addMouseListener(listener);
            addMouseMotionListener(listener);
        }
    }

    /**
     * Mouse listener for the glass pane that only delivers events for the status line (i.e. the
     * abort button)
     *
     * This has been partly taken from the GlassPaneDemo of the Java Tutorial
     */
    private static class GlassPaneListener extends MouseInputAdapter {
        Component currentComponent = null;
        Component glassPane;
        Container contentPane;

        public GlassPaneListener ( Component glassPane,
                Container contentPane ) {
            this.glassPane     = glassPane;
            this.contentPane   = contentPane;
        }

        @Override
        public void mouseMoved(MouseEvent e) {
            redispatchMouseEvent(e);
        }

        /*
         * We must forward at least the mouse drags that started with mouse presses over the check box.
         * Otherwise, when the user presses the check box then drags off, the check box isn't disarmed --
         * it keeps its dark gray background or whatever its L&F uses to indicate that the button is
         * currently being pressed.
         */
        @Override
        public void mouseDragged(MouseEvent e) {
            redispatchMouseEvent(e);
        }

        @Override
        public void mouseClicked(MouseEvent e) {
            redispatchMouseEvent(e);
        }

        @Override
        public void mouseEntered(MouseEvent e) {
            redispatchMouseEvent(e);
        }

        @Override
        public void mouseExited(MouseEvent e) {
            redispatchMouseEvent(e);
        }

        @Override
        public void mousePressed(MouseEvent e) {
            redispatchMouseEvent(e);
        }

        @Override
        public void mouseReleased(MouseEvent e) {
            redispatchMouseEvent(e);
            currentComponent = null;
        }

        private void redispatchMouseEvent(MouseEvent e) {
            if ( currentComponent != null ) {
                dispatchForCurrentComponent ( e );
            } else {
                int       eventID        = e.getID();
                Point     glassPanePoint = e.getPoint();

                Point     containerPoint =
                    SwingUtilities.convertPoint(glassPane,
                            glassPanePoint,
                            contentPane);
                Component component      =
                    SwingUtilities.getDeepestComponentAt(contentPane,
                            containerPoint.x,
                            containerPoint.y);

                if ( eventID == MouseEvent.MOUSE_PRESSED &&
                        isLiveComponent ( component ) ) {
                    currentComponent = component;
                    dispatchForCurrentComponent ( e );
                }
            }
        }

        // FIXME This is not really good.
        private boolean isLiveComponent ( Component c ) {
            // this is not the most elegant way to identify the right
            // components, but it scales well ;-)
            while ( c != null ) {
                if ( (c instanceof JComponent) &&
                        AUTO_MODE_TEXT.equals(((JComponent)c).getToolTipText()) )
                    return true;
                c = c.getParent ();
            }
            return false;
        }

        private void dispatchForCurrentComponent ( MouseEvent e ) {
            Point glassPanePoint = e.getPoint();
            Point componentPoint =
                SwingUtilities.convertPoint( glassPane,
                        glassPanePoint,
                        currentComponent );
            currentComponent.dispatchEvent(new MouseEvent(currentComponent,
                    e.getID(),
                    e.getWhen(),
                    e.getModifiers(),
                    componentPoint.x,
                    componentPoint.y,
                    e.getClickCount(),
                    e.isPopupTrigger()));
        }
    }


    private final class DPEnableControl implements KeYSelectionListener{

	private void enable(boolean b){
	    smtComponent.setEnabled(b);
	}

        public void selectedProofChanged(KeYSelectionEvent e) {

	    if(e.getSource().getSelectedProof() != null){
              	  enable(!e.getSource().getSelectedProof().closed());
	       }else{
		   enable(false);
	       }

        }

        public void selectedNodeChanged(KeYSelectionEvent e) {
            selectedProofChanged(e);

        }

    }


    /**
     * This action is responsible for the invocation of an SMT solver
     * For example the toolbar button is paramtrized with an instance of this action
     */
    private final class SMTInvokeAction extends AbstractAction {
	/**
         *
         */
        private static final long serialVersionUID = -8176122007799747342L;
    SolverTypeCollection solverUnion;

	public SMTInvokeAction(SolverTypeCollection solverUnion) {
	    this.solverUnion = solverUnion;
	    if (solverUnion != SolverTypeCollection.EMPTY_COLLECTION) {
		putValue(SHORT_DESCRIPTION, "Invokes " + solverUnion.toString());
	    }
	}

        @Override
	public boolean isEnabled() {
	    boolean b = super.isEnabled() && solverUnion != SolverTypeCollection.EMPTY_COLLECTION &&
	      mediator != null && mediator.getSelectedProof() != null &&
	      !mediator.getSelectedProof().closed();
	    return b;
	}

	public void actionPerformed(ActionEvent e) {
	    if (!mediator.ensureProofLoaded() || solverUnion ==SolverTypeCollection.EMPTY_COLLECTION){
            MainWindow.this.popupWarning("No proof loaded or no solvers selected.", "Oops...");
	    	return;
	    }
	    final Proof proof = mediator.getSelectedProof();

	    Thread thread = new Thread(new Runnable() {
	        @Override
	        public void run() {


	            SMTSettings settings = new SMTSettings(proof.getSettings().getSMTSettings(),
	                            ProofIndependentSettings.DEFAULT_INSTANCE.getSMTSettings(),proof);
	            SolverLauncher launcher = new SolverLauncher(settings);
	            launcher.addListener(new SolverListener(settings));
	            launcher.launch(solverUnion.getTypes(),
			            SMTProblem.createSMTProblems(proof),
			            proof.getServices());

	        }
	    },"SMTRunner");
	    thread.start();

	}

        @Override
	public String toString(){
	    return solverUnion.toString();
	}

	@Override
	public boolean equals(Object obj) {
	    if(!(obj instanceof SMTInvokeAction)){
		return false;
	    }

	    return this.solverUnion.equals(((SMTInvokeAction)obj).solverUnion);
	}

    @Override
    public int hashCode() {
        return solverUnion.hashCode() * 7;
    }

    }

    /**
     * informs the NotificationManager about an event
     *
     * @param event
     *            the NotificationEvent
     */
    public void notify(NotificationEvent event) {
        if (notificationManager != null) {
            notificationManager.notify(event);
        }
    }

    public void popupInformationMessage(Object message, String title) {
        JOptionPane.showMessageDialog
        (this, message,
         title, JOptionPane.INFORMATION_MESSAGE);
    }

    public void popupWarning(Object message, String title) {
        JOptionPane.showMessageDialog(this, message, title,
                JOptionPane.WARNING_MESSAGE);
    }

    /**
     * Brings up a dialog displaying a message.
     * @param modal whether or not the message should be displayed in a modal dialog.
     */
    public void popupInformationMessage(Object message, String title, boolean modal) {
        if (modal) {
        popupInformationMessage(message, title);
    } else {
        if (!(message instanceof Component))
        throw new InternalError("only messages of type " + Component.class + " supported, yet");
        // JFrame dlg = new JDialog(mainFrame(),title, modal);
        JFrame dlg = new JFrame(title);
        dlg.setDefaultCloseOperation(WindowConstants.DISPOSE_ON_CLOSE);
        dlg.getContentPane().add((Component)message);
        dlg.pack();
        GuiUtilities.setCenter(dlg, this);
        dlg.setVisible(true);
    }
    }


    public static void setVisibleMode(boolean visible) {
	MainWindow.visible = visible;
    }

    public TaskTree getProofList() {
	return proofList;
    }

    public RecentFileMenu getRecentFiles() {
	return recentFiles;
    }

    public UserInterface getUserInterface() {
        return userInterface;
    }

    /**
     * @return the autoModeAction
     */
    public Action getAutoModeAction() {
        return autoModeAction;
    }

    public Action getOpenMostRecentFileAction() {
        return openMostRecentFileAction;
    }

    public Action getUnicodeToggleAction() {
    	return unicodeToggleAction;
    }

    public void savePreferences() {
        try {
            prefSaver.save(this);
        } catch (BackingStoreException e) {
            // it is not tragic if the preferences cannot be stored.
            e.printStackTrace();
        }
    }

    /**
     * <p>
     * Returns the {@link ExitMainAction} that is used to exit the {@link MainWindow}.
     * </p>
     * <p>
     * This functionality is required because for instance other projects
     * like the Eclipse integration has to close the main window.
     * </p>
     * @return The used {@link ExitMainAction}.
     */
    public ExitMainAction getExitMainAction() {
        return exitMainAction;
    }

    /**
     * <p>
     * Returns the {@link NotificationManager}.
     * </p>
     * <p>
     * This functionality is required because in other project is it
     * required to execute the automatic mode without opening the result dialog
     * which can be disabled in the {@link NotificationManager}.
     * </p>
     * @return
     */
    public NotificationManager getNotificationManager() {
        return notificationManager;
    }

    protected void addRecentFile(String absolutePath) {
        recentFiles.addRecentFile(absolutePath);
    }

    public void openExamples() {
        openExampleAction.actionPerformed(null);
    }

    public void loadProblem(File file) {
        getUserInterface().loadProblem(file);
    }

   public void loadProblem(File file, List<File> classPath, File bootClassPath) {
      getUserInterface().loadProblem(file, classPath, bootClassPath);
   }
}<|MERGE_RESOLUTION|>--- conflicted
+++ resolved
@@ -835,12 +835,9 @@
 	options.add(new SMTOptionsAction(this));
 //	options.add(setupSpeclangMenu()); // legacy since only JML supported
 	options.addSeparator();
-<<<<<<< HEAD
+        options.add(new JCheckBoxMenuItem(new ToggleConfirmExitAction(this)));
 	options.add(new JCheckBoxMenuItem(new AutoSave(this)));
 	options.add(new JCheckBoxMenuItem(new DefaultProofFolder(this)));
-=======
-        options.add(new JCheckBoxMenuItem(new ToggleConfirmExitAction(this)));
->>>>>>> 33c9f504
         options.add(new JCheckBoxMenuItem(new MinimizeInteraction(this)));
         options.add(new JCheckBoxMenuItem(new RightMouseClickToggleAction(this)));
         options.add(new JCheckBoxMenuItem(oneStepSimplAction));
