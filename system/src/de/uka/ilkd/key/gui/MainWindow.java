// This file is part of KeY - Integrated Deductive Software Design
//
// Copyright (C) 2001-2011 Universitaet Karlsruhe (TH), Germany
//                         Universitaet Koblenz-Landau, Germany
//                         Chalmers University of Technology, Sweden
// Copyright (C) 2011-2013 Karlsruhe Institute of Technology, Germany
//                         Technical University Darmstadt, Germany
//                         Chalmers University of Technology, Sweden
//
// The KeY system is protected by the GNU General
// Public License. See LICENSE.TXT for details.
//


package de.uka.ilkd.key.gui;

import java.awt.BorderLayout;
import java.awt.Color;
import java.awt.Component;
import java.awt.Container;
import java.awt.Cursor;
import java.awt.EventQueue;
import java.awt.FlowLayout;
import java.awt.Frame;
import java.awt.GraphicsEnvironment;
import java.awt.GridBagLayout;
import java.awt.Point;
import java.awt.Toolkit;
import java.awt.event.ActionEvent;
import java.awt.event.ActionListener;
import java.awt.event.KeyEvent;
import java.awt.event.MouseEvent;
import java.io.File;
import java.io.IOException;
import java.util.Collection;
import java.util.LinkedHashSet;
import java.util.List;
import java.util.Set;
import java.util.prefs.BackingStoreException;
import java.util.prefs.Preferences;

import javax.swing.AbstractAction;
import javax.swing.Action;
import javax.swing.Box;
import javax.swing.ButtonGroup;
import javax.swing.JButton;
import javax.swing.JCheckBoxMenuItem;
import javax.swing.JComponent;
import javax.swing.JFrame;
import javax.swing.JMenu;
import javax.swing.JMenuBar;
import javax.swing.JMenuItem;
import javax.swing.JOptionPane;
import javax.swing.JPanel;
import javax.swing.JRadioButtonMenuItem;
import javax.swing.JScrollPane;
import javax.swing.JSplitPane;
import javax.swing.JTabbedPane;
import javax.swing.JToggleButton;
import javax.swing.JToolBar;
import javax.swing.KeyStroke;
import javax.swing.SwingUtilities;
import javax.swing.ToolTipManager;
import javax.swing.UIManager;
import javax.swing.WindowConstants;
import javax.swing.event.ChangeEvent;
import javax.swing.event.ChangeListener;
import javax.swing.event.MouseInputAdapter;

import de.uka.ilkd.key.gui.actions.AbandonTaskAction;
import de.uka.ilkd.key.gui.actions.AboutAction;
import de.uka.ilkd.key.gui.actions.AutoModeAction;
import de.uka.ilkd.key.gui.actions.AutoSave;
import de.uka.ilkd.key.gui.actions.DefaultProofFolder;
import de.uka.ilkd.key.gui.actions.EditMostRecentFileAction;
import de.uka.ilkd.key.gui.actions.ExitMainAction;
import de.uka.ilkd.key.gui.actions.FontSizeAction;
import de.uka.ilkd.key.gui.actions.GoalBackAction;
import de.uka.ilkd.key.gui.actions.LemmaGenerationAction;
import de.uka.ilkd.key.gui.actions.LemmaGenerationBatchModeAction;
import de.uka.ilkd.key.gui.actions.LicenseAction;
import de.uka.ilkd.key.gui.actions.MainWindowAction;
import de.uka.ilkd.key.gui.actions.MinimizeInteraction;
import de.uka.ilkd.key.gui.actions.OneStepSimplificationToggleAction;
import de.uka.ilkd.key.gui.actions.OpenExampleAction;
import de.uka.ilkd.key.gui.actions.OpenFileAction;
import de.uka.ilkd.key.gui.actions.OpenMostRecentFileAction;
import de.uka.ilkd.key.gui.actions.PrettyPrintToggleAction;
import de.uka.ilkd.key.gui.actions.ProofManagementAction;
import de.uka.ilkd.key.gui.actions.PruneProofAction;
import de.uka.ilkd.key.gui.actions.QuickLoadAction;
import de.uka.ilkd.key.gui.actions.QuickSaveAction;
import de.uka.ilkd.key.gui.actions.RightMouseClickToggleAction;
import de.uka.ilkd.key.gui.actions.SMTOptionsAction;
import de.uka.ilkd.key.gui.actions.SaveFileAction;
import de.uka.ilkd.key.gui.actions.SearchInProofTreeAction;
import de.uka.ilkd.key.gui.actions.SearchInSequentAction;
import de.uka.ilkd.key.gui.actions.ShowActiveSettingsAction;
import de.uka.ilkd.key.gui.actions.ShowActiveTactletOptionsAction;
import de.uka.ilkd.key.gui.actions.ShowKnownTypesAction;
import de.uka.ilkd.key.gui.actions.ShowProofStatistics;
import de.uka.ilkd.key.gui.actions.ShowUsedContractsAction;
import de.uka.ilkd.key.gui.actions.TacletOptionsAction;
import de.uka.ilkd.key.gui.actions.ToolTipOptionsAction;
import de.uka.ilkd.key.gui.actions.UndoLastStepAction;
import de.uka.ilkd.key.gui.actions.UnicodeToggleAction;
import de.uka.ilkd.key.gui.configuration.Config;
import de.uka.ilkd.key.gui.configuration.GeneralSettings;
import de.uka.ilkd.key.gui.configuration.PathConfig;
import de.uka.ilkd.key.gui.configuration.ProofIndependentSettings;
import de.uka.ilkd.key.gui.configuration.SettingsListener;
import de.uka.ilkd.key.gui.configuration.StrategySettings;
import de.uka.ilkd.key.gui.nodeviews.EmptySequent;
import de.uka.ilkd.key.gui.nodeviews.InnerNodeView;
import de.uka.ilkd.key.gui.nodeviews.CurrentGoalView;
import de.uka.ilkd.key.gui.nodeviews.MainFrame;
import de.uka.ilkd.key.gui.notification.NotificationManager;
import de.uka.ilkd.key.gui.notification.events.ExitKeYEvent;
import de.uka.ilkd.key.gui.notification.events.GeneralFailureEvent;
import de.uka.ilkd.key.gui.notification.events.NotificationEvent;
import de.uka.ilkd.key.gui.proofdiff.ProofDiffFrame;
import de.uka.ilkd.key.gui.prooftree.ProofTreeView;
import de.uka.ilkd.key.gui.smt.ComplexButton;
import de.uka.ilkd.key.gui.smt.SMTSettings;
import de.uka.ilkd.key.gui.smt.SolverListener;
import de.uka.ilkd.key.proof.Goal;
import de.uka.ilkd.key.proof.Proof;
import de.uka.ilkd.key.proof.ProofEvent;
import de.uka.ilkd.key.proof.io.ProofSaver;
import de.uka.ilkd.key.smt.SMTProblem;
import de.uka.ilkd.key.smt.SolverLauncher;
import de.uka.ilkd.key.smt.SolverTypeCollection;
import de.uka.ilkd.key.ui.UserInterface;
import de.uka.ilkd.key.util.Debug;
import de.uka.ilkd.key.util.GuiUtilities;
import de.uka.ilkd.key.util.KeYResourceManager;
import de.uka.ilkd.key.util.PreferenceSaver;
import de.uka.ilkd.key.gui.nodeviews.SequentSearchBar;
import de.uka.ilkd.key.gui.nodeviews.SequentView;

public final class MainWindow extends JFrame  {

<<<<<<< HEAD
    /**
     *
     */
    private static final long serialVersionUID = 8858832805409618171L;
=======
    private static MainWindow instance = null;

    private ProofManagementDialog proofManagementDialog = null;
    public ProofManagementDialog getProofManagementDialog() {
        return proofManagementDialog;
    }
    public void setProofManagementDialog(ProofManagementDialog proofManagementDialog) {
        this.proofManagementDialog = proofManagementDialog;
    }
>>>>>>> 273be591

    // Search bar for Sequent Views.
    public SequentSearchBar sequentSearchBar;

    /**
     * The maximum number of recent files displayed.
     */
    private static final int MAX_RECENT_FILES = 8;

    /** size of the tool bar icons */
    public static final int TOOLBAR_ICON_SIZE = 16;

    /** the tab bar at the left */
    private JTabbedPane tabbedPane;

    /** the first toolbar */
    private JToolBar controlToolBar;

    /** the second toolbar */
    private JToolBar fileOpToolBar;

    /** the current goal view */
    public MainFrame goalView;

    /** the current proof tree*/
    private ProofTreeView proofTreeView;

    /** the list of current open goals*/
    private JScrollPane openGoalsView;

    /** the view of a sequent */
    public CurrentGoalView leafNodeView;

    /** the rule view */
    private RuleView ruleView = null;

    /** the strategy selection view */
    private StrategySelectionView strategySelectionView = null;

    /** contains a list of all proofs */
    private JScrollPane proofListView;

    private TaskTree proofList;

    /** list of open goals of the current proof */
    private GoalList goalList;

    /** the mediator is stored here */
    private KeYMediator mediator;

    /** the user interface which direct all notifications to this window */
    private UserInterface userInterface;

    /** the status line */
    private MainStatusLine statusLine;

    /** listener to global proof events */
    private MainProofListener proofListener;

    /** listener to gui events */
    private MainGUIListener guiListener;
    private RecentFileMenu recentFiles;

    public boolean frozen = false;

    private static final String PARA =
       "<p style=\"font-family: lucida;font-size: 12pt;font-weight: bold\">";

    /** action for starting and stopping automatic mode */
    private MainWindowAction autoModeAction;

    /** action for opening a KeY file */
    private MainWindowAction openFileAction;

    /** action for opening an example */
    private OpenExampleAction openExampleAction;

    /** action for opening the most recent KeY file */
    private OpenMostRecentFileAction openMostRecentFileAction;

    /** action for editing the most recent KeY file */
    private EditMostRecentFileAction editMostRecentFileAction;

    /** action for saving a proof (attempt) */
    private SaveFileAction saveFileAction;

    private QuickSaveAction quickSaveAction;
    private QuickLoadAction quickLoadAction;

    /** action for opening the proof management dialog */
    private ProofManagementAction proofManagementAction;

    /** action for loading taclets onto a ongoing proof */
    private LemmaGenerationAction loadUserDefinedTacletsAction;
    private LemmaGenerationAction loadUserDefinedTacletsForProvingAction;
    private LemmaGenerationAction loadKeYTaclets;
    private LemmaGenerationBatchModeAction lemmaGenerationBatchModeAction;

    private OneStepSimplificationToggleAction oneStepSimplAction =
        new OneStepSimplificationToggleAction(this);

    public static final String AUTO_MODE_TEXT = "Start/stop automated proof search";

    /** Determines if the KeY prover is started in visible mode*/
    public static boolean visible = true;

    /** for locking of threads waiting for the prover to exit */
    public final Object monitor = new Object();

    private NotificationManager notificationManager;
    private PreferenceSaver prefSaver =
        new PreferenceSaver(Preferences.userNodeForPackage(MainWindow.class));

    private ComplexButton smtComponent;

    /** The menu for the SMT solver options */
    public final JMenu smtOptions = new JMenu("SMT Solvers...");

    private ExitMainAction exitMainAction;
    private ShowActiveSettingsAction showActiveSettingsAction;
    private UnicodeToggleAction unicodeToggleAction;

    /*
     * This class should only be instantiated once!
     */
    private MainWindow() {

        setTitle(KeYResourceManager.getManager().getUserInterfaceTitle());
        setLaF();
        setIconImage(IconFactory.keyLogo());
        setDefaultCloseOperation(WindowConstants.DO_NOTHING_ON_CLOSE);
        proofListener = new MainProofListener(this);
        guiListener = new MainGUIListener();
        userInterface = new WindowUserInterface(this);
        setMediator(new KeYMediator(userInterface));
        initNotification();
        layoutMain();
        SwingUtilities.updateComponentTreeUI(this);
        ToolTipManager.sharedInstance().setDismissDelay(30000);
        addWindowListener(exitMainAction.windowListener);
        setVisible(true);
    }


    public static MainWindow getInstance() {
        if (GraphicsEnvironment.isHeadless()) {
            System.err.println("Error: KeY started in graphical mode, but no graphical environment present.");
            System.err.println("Please use the --auto option to start KeY in batch mode.");
            System.err.println("Use the --help option for more command line options.");
            System.exit(-1);
        }
        if (instance == null) {
            instance = new MainWindow();
        }
        return instance;
    }
    
    /**
     * <p>
     * Checks if an instance of the main window is already created or not.
     * </p>
     * <p>
     * <b>This method is required, because the Eclipse integration of KeY has
     * to do some cleanup only if a {@link MainWindow} instance exists.</b>
     * </p>
     * @return {@code true} {@link MainWindow} exists and is available via {@link #getInstance()}, {@code false} {@link MainWindow} is not instantiated and will be instantiated via {@link #getInstance()}.
     */
    public static boolean hasInstance() {
       return instance != null;
    }

    /**
     * Tries to set the system look and feel if this option is activated.
     */
    private void setLaF() {
        try{
        	 if (ProofIndependentSettings.DEFAULT_INSTANCE.getViewSettings().useSystemLaF()) {
                UIManager.setLookAndFeel(UIManager.getSystemLookAndFeelClassName());

                // Workarounds for GTK+
                // TODO: check whether they apply to other LaFs
                UIManager.put("Slider.paintValue", Boolean.FALSE);
                UIManager.put("Menu.background", Color.GRAY); // menu background is still white....

                SwingUtilities.updateComponentTreeUI(this);
            }
        } catch (Exception e){
            e.printStackTrace();
        }
    }


    private void initNotification() {
    	notificationManager = new NotificationManager(mediator, this);
    }

    /**
     * sets the mediator to correspond with other gui elements
     *
     * @param m
     *            the KeYMediator
     */
    private void setMediator(KeYMediator m) {
        assert mediator == null;
	// This was an incomplete replacement method. It would call first
	// "unregisterMediatorListeners();"
        mediator = m;

        registerMediatorListeners();
    }

    /** register several listeners */
    private void registerMediatorListeners() {
        mediator.addKeYSelectionListener(proofListener);
        mediator.addAutoModeListener(proofListener);
        mediator.addGUIListener(guiListener);
    }

    /**
     * return the mediator
     *
     * @return the mediator
     */
    public KeYMediator getMediator() {
        return mediator;
    }

    @Override
    public void setVisible(boolean v){
        super.setVisible(v && visible);
    }

    /** initialised, creates GUI and lays out the main frame */
    private void layoutMain() {
        // set overall layout manager
        getContentPane().setLayout(new BorderLayout());

        // default size
        setSize(1000, 750);

        // FIXME FIXME
        recentFiles = new RecentFileMenu(new ActionListener() {
            public void actionPerformed(ActionEvent e) {
                mediator.getUI().loadProblem(new File(
                        recentFiles.getAbsolutePath((JMenuItem) e.getSource())));
            }
        }, MAX_RECENT_FILES, null);
        recentFiles.load(PathConfig.getRecentFileStorage());


        // FIXME do this NOT in layout of GUI
        // minimize interaction
        final boolean stupidMode = ProofIndependentSettings.DEFAULT_INSTANCE
                                        .getGeneralSettings().tacletFilter();
//            ProofSettings.DEFAULT_SETTINGS.getGeneralSettings().tacletFilter();
        mediator.setStupidMode(stupidMode);

        // set up actions
        autoModeAction            = new AutoModeAction(this);
        openFileAction            = new OpenFileAction(this);
        openExampleAction         = new OpenExampleAction(this);
        openMostRecentFileAction  = new OpenMostRecentFileAction(this);
        editMostRecentFileAction  = new EditMostRecentFileAction(this);
        saveFileAction            = new SaveFileAction(this);
        quickSaveAction           = new QuickSaveAction(this);
        quickLoadAction           = new QuickLoadAction(this);
        proofManagementAction     = new ProofManagementAction(this);
        exitMainAction            = new ExitMainAction(this);
        showActiveSettingsAction  = new ShowActiveSettingsAction(this);
        loadUserDefinedTacletsAction = new LemmaGenerationAction.ProveAndAddTaclets(this);
        loadUserDefinedTacletsForProvingAction =
                new LemmaGenerationAction.ProveUserDefinedTaclets(this);
        loadKeYTaclets            = new LemmaGenerationAction.ProveKeYTaclets(this);
        lemmaGenerationBatchModeAction    = new LemmaGenerationBatchModeAction(this);
        unicodeToggleAction = new UnicodeToggleAction(this);

	// create empty views
	createViews();

	// create the contents of the views
	createProofElements();

	// create menubar
	JMenuBar bar = createMenuBar();
	setJMenuBar(bar);

	// create tool bars
	controlToolBar = createProofControlToolBar();
        fileOpToolBar = createFileOpsToolBar();

        JPanel toolBarPanel = new JPanel();
        toolBarPanel.setLayout(new FlowLayout(FlowLayout.LEADING));
        toolBarPanel.add(controlToolBar);
        toolBarPanel.add(fileOpToolBar);

        // FIXME double entry?
        getContentPane().add(GuiUtilities.getClipBoardArea(), BorderLayout.PAGE_START);
        getContentPane().add(toolBarPanel, BorderLayout.PAGE_START);

        // create tabbed pane
        tabbedPane = createTabbedPane();

        proofListView.setPreferredSize(new java.awt.Dimension(350, 100));
        GuiUtilities.paintEmptyViewComponent(proofListView, "Proofs");

        JSplitPane leftPane = new JSplitPane(JSplitPane.VERTICAL_SPLIT, proofListView, tabbedPane);
        leftPane.setName("leftPane");
        leftPane.setOneTouchExpandable(true);

        this.sequentSearchBar = new SequentSearchBar(leafNodeView);
        JPanel rightPane = new JPanel();
        rightPane.setLayout(new BorderLayout());
	rightPane.add(goalView, BorderLayout.CENTER);
	rightPane.add(sequentSearchBar,
                BorderLayout.SOUTH);

        JSplitPane splitPane = new JSplitPane(JSplitPane.HORIZONTAL_SPLIT, leftPane, rightPane);
        splitPane.setResizeWeight(0); // the right pane is more important
        splitPane.setOneTouchExpandable(true);
        splitPane.setName("splitPane");
        getContentPane().add(splitPane, BorderLayout.CENTER);

        statusLine = new MainStatusLine("<html>" + PARA + Main.COPYRIGHT + PARA
                + "KeY is free software and comes with ABSOLUTELY NO WARRANTY."
                + " See About | License.", getFont());
        getContentPane().add(statusLine, BorderLayout.SOUTH);

        // load preferred sizes from system preferences
        setName("mainWindow");
        prefSaver.load(this);
    }

    private JTabbedPane createTabbedPane() {
	JTabbedPane pane = new JTabbedPane();
	pane.addTab("Proof", null, proofTreeView,
	        "The current state of the proof as tree");
	pane.addTab("Goals", null, openGoalsView,
	        "The currently open goals");
	pane.addTab("Proof Search Strategy", null, strategySelectionView,
	        "Select strategy for automated proof search");
	pane.addTab("Rules", null, ruleView,
	        "All available rules");

        pane.setSelectedIndex(0);
        pane.setPreferredSize(new java.awt.Dimension(250, 440));

        // change some key mappings which collide with font settings.
	pane.getInputMap(JComponent.WHEN_ANCESTOR_OF_FOCUSED_COMPONENT)
	        .getParent().remove(
	                KeyStroke.getKeyStroke(KeyEvent.VK_UP, Toolkit
	                        .getDefaultToolkit().getMenuShortcutKeyMask()));
	pane.getInputMap(JComponent.WHEN_FOCUSED).getParent().remove(
	        KeyStroke.getKeyStroke(KeyEvent.VK_DOWN, Toolkit
	                .getDefaultToolkit().getMenuShortcutKeyMask()));
	pane.setName("leftTabbed");

	return pane;
    }

    private JToolBar createFileOpsToolBar() {
	JToolBar fileOperations = new JToolBar("File Operations");
        fileOperations.add(openFileAction);
        fileOperations.add(openMostRecentFileAction);
        fileOperations.add(editMostRecentFileAction);
        fileOperations.add(saveFileAction);
        fileOperations.addSeparator();
        fileOperations.add(proofManagementAction);

        return fileOperations;
    }

    private JToolBar createProofControlToolBar() {
	JToolBar toolBar = new JToolBar("Proof Control");
	toolBar.setFloatable(true);
        toolBar.setRollover(true);

	toolBar.add(createWiderAutoModeButton());
        toolBar.addSeparator();
        toolBar.addSeparator();
        toolBar.addSeparator();
        ComplexButton comp = createSMTComponent();
        toolBar.add(comp.getActionComponent());
        toolBar.add(comp.getSelectionComponent());
        toolBar.addSeparator();
        toolBar.add(new GoalBackAction(this, false));
        toolBar.add(new PruneProofAction(this, false));
        JToggleButton oneStep = new JToggleButton(oneStepSimplAction);
        oneStep.setHideActionText(true);
        toolBar.addSeparator();
        toolBar.add(oneStep);
        return toolBar;
    }

    private void createViews() {
	goalView = new MainFrame(this);

	openGoalsView = new JScrollPane();
	GuiUtilities.paintEmptyViewComponent(openGoalsView, "Open Goals");

        proofListView = new JScrollPane();

	strategySelectionView = new StrategySelectionView(this);
	if ( mediator != null ) {
	    strategySelectionView.setMediator(mediator);
	}

	ruleView = new RuleView ();
	if ( mediator != null ) {
	    ruleView.setMediator(mediator);
	}

        Config.DEFAULT.setDefaultFonts();
        leafNodeView = new CurrentGoalView(mediator, this);
    }

    private ComplexButton createSMTComponent() {
	smtComponent= new ComplexButton(TOOLBAR_ICON_SIZE);
	smtComponent.setEmptyItem("No solver available",
	        "<html>No SMT solver is applicable for KeY.<br>"+
	        "<br>If a solver is installed on your system," +
		"<br>please configure the KeY-System accordingly:\n" +
		"<br>Options|SMT Solvers</html>");

	smtComponent.setPrefix("Run ");

	smtComponent.addListener(new ChangeListener() {

	    public void stateChanged(ChangeEvent e) {
		ComplexButton but = (ComplexButton) e.getSource();
		if(but.getSelectedItem() instanceof SMTInvokeAction){
		    SMTInvokeAction action = (SMTInvokeAction) but.getSelectedItem();
		    ProofIndependentSettings.DEFAULT_INSTANCE.getSMTSettings()
		                    .setActiveSolverUnion(action.solverUnion);
		}

	    }
	});

	updateSMTSelectMenu();
	mediator.addKeYSelectionListener(new DPEnableControl());
	return smtComponent;
    }

    private JComponent createWiderAutoModeButton() {
        JButton b = new JButton(autoModeAction);
        b.putClientProperty("hideActionText", Boolean.TRUE);
        //the following rigmarole is to make the button slightly wider
        JPanel p = new JPanel();
        p.setLayout(new GridBagLayout());
        p.add(b);
        return p;
    }

    /**
     * @return the status line object
     */
    public MainStatusLine getStatusLine () {
	return statusLine;
    }

    private void setStandardStatusLineImmediately() {
        statusLine.reset();
    }

    /**
     * Make the status line display a standard message, make progress bar and abort button invisible
     */
    public void setStandardStatusLine() {
        GuiUtilities.invokeOnEventQueue(new Runnable() {
	    public void run() {
		setStandardStatusLineImmediately();
	    }
	});
    }

    private void setStatusLineImmediately(String str, int max) {
        statusLine.reset();
        statusLine.setStatusText(str);
        if(max > 0) {
            getStatusLine().setProgressBarMaximum(max);
            statusLine.setProgressPanelVisible(true);
        } else {
            statusLine.setProgressPanelVisible(false);
        }
        statusLine.validate();
        statusLine.paintImmediately(0, 0, statusLine.getWidth(), statusLine.getHeight());
    }

    /**
     * Display the given message in the status line, make progress bar and abort button visible, set
     * the progress bar range to the given value, set the current progress to zero
     */
    public void setStatusLine(final String str, final int max) {
        GuiUtilities.invokeOnEventQueue(new Runnable() {
	    public void run() {
		setStatusLineImmediately(str, max);
	    }
	});
    }

    /**
     * Display the given message in the status line, make progress bar and abort button invisible
     */
    public void setStatusLine(String s) {
	setStatusLine(s, 0);
    }

    public void selectTab(int tab) {
    	this.tabbedPane.setSelectedIndex(0);
    }

    /**
     * Freeze the main window by blocking all input events, except those for the status line (i.e.
     * the abort button within the status line)
     */
    public void freezeExceptAutoModeButton() {
        if (!frozen) {
            frozen = true;

            Component glassPane = new BlockingGlassPane(getContentPane());
            setGlassPane(glassPane);
            glassPane.setVisible(true);
        }
    }

    public void unfreezeExceptAutoModeButton() {
        if (frozen) {
            getGlassPane().setVisible(false);
            frozen = false;
        }
    }


    public void makePrettyView() {
        if (getMediator().ensureProofLoaded()) {
            getMediator().getNotationInfo().refresh(mediator.getServices());
            getMediator().getSelectedProof().fireProofGoalsChanged();
        }
    }

    /**
     * Return a list of aspects compiled into the system, one by line. The idea is that the aspects
     * will advise this method to add themselves to the list.
     */
    public String compiledAspects() {
        return "";
    }


    /**
     * create the goal list, proof tree, proof list. Add to their respective
     * containers.
     */
    private void createProofElements() {

	proofList = new TaskTree(mediator);

        proofTreeView = new ProofTreeView(mediator);
	proofTreeView.setSize(proofTreeView.getPreferredSize());
	proofTreeView.setVisible(true);

	goalList = new GoalList(mediator);
        // FIXME IS that needed?
        goalList.setSize(goalList.getPreferredSize());
        openGoalsView.setViewportView(goalList);
    }

    private void addToProofList(de.uka.ilkd.key.proof.ProofAggregate plist) {
        proofList.addProof(plist);
        // GUI
        proofList.setSize(proofList.getPreferredSize());
        proofListView.setViewportView(proofList);
    }

    /** creates menubar entries and adds them to menu bar */
    private JMenuBar createMenuBar() {
        JMenuBar menuBar = new JMenuBar();
        menuBar.add(createFileMenu());
        menuBar.add(createViewMenu());
        menuBar.add(createProofMenu());
        menuBar.add(createOptionsMenu());
        menuBar.add(Box.createHorizontalGlue());
        menuBar.add(createHelpMenu());
        if (Debug.ENABLE_DEBUG)
            menuBar.add(createDebugMenu());
        return menuBar;
    }

    private JMenu createFileMenu() {
        JMenu fileMenu = new JMenu("File");
        fileMenu.setMnemonic(KeyEvent.VK_F);

        fileMenu.add(openExampleAction);
        fileMenu.add(openFileAction);
        fileMenu.add(openMostRecentFileAction);
        fileMenu.add(editMostRecentFileAction);
        fileMenu.add(saveFileAction);
        fileMenu.add(quickSaveAction);
        fileMenu.add(quickLoadAction);
        fileMenu.addSeparator();
        fileMenu.add(proofManagementAction);


        fileMenu.add(loadUserDefinedTacletsAction);
        JMenu submenu = new JMenu("Prove...");
        fileMenu.add(submenu);

        submenu.add(loadUserDefinedTacletsForProvingAction);
        submenu.add(loadKeYTaclets);
        submenu.add(lemmaGenerationBatchModeAction);
        fileMenu.addSeparator();
        fileMenu.add(recentFiles.getMenu());
        fileMenu.addSeparator();
        fileMenu.add(exitMainAction);
        return fileMenu;
    }

    private JMenu createViewMenu() {
        JMenu view = new JMenu("View");
        view.setMnemonic(KeyEvent.VK_V);

        JMenuItem laf = new JCheckBoxMenuItem("Use system look and feel (experimental)");
        laf.setToolTipText("If checked KeY tries to appear in the look and feel of your "+
                           "window manager, if not in the default Java LaF (aka Metal).");
//        final de.uka.ilkd.key.gui.configuration.ViewSettings vs = ProofSettings.DEFAULT_SETTINGS.getViewSettings();
        final de.uka.ilkd.key.gui.configuration.ViewSettings vs =
                ProofIndependentSettings.DEFAULT_INSTANCE.getViewSettings();
        laf.setSelected(vs.useSystemLaF());
        laf.addActionListener(new ActionListener() {
            public void actionPerformed(ActionEvent e) {
                vs.setUseSystemLaF(((JCheckBoxMenuItem)e.getSource()).
                isSelected());
                // TODO: inform that this requires a restart
                System.out.println("Info: Look and feel changed for next start of KeY.");
            }});
//        view.add(laf); // uncomment this line to include the option in the menu


        view.add(new JCheckBoxMenuItem(new PrettyPrintToggleAction(this)));
        view.add(new JCheckBoxMenuItem(unicodeToggleAction));

        view.addSeparator();
        {
            JMenu fontSize = new JMenu("Font Size");
            fontSize.add(new FontSizeAction(this, FontSizeAction.Mode.SMALLER));
            fontSize.add(new FontSizeAction(this, FontSizeAction.Mode.LARGER));
            view.add(fontSize);
        }
        view.add(new ToolTipOptionsAction(this));

        view.add(new ProofDiffFrame.Action(this));
        return view;
    }

    private JMenu createProofMenu() {
        JMenu proof = new JMenu("Proof");
        proof.setMnemonic(KeyEvent.VK_P);

        proof.add(autoModeAction);
        proof.add(new UndoLastStepAction(this, true));
        proof.add(new AbandonTaskAction(this));
        proof.addSeparator();
        proof.add(new SearchInProofTreeAction(this));
        proof.add(new SearchInSequentAction(this));
        proof.addSeparator();
	proof.add(new ShowUsedContractsAction(this));
        proof.add(new ShowActiveTactletOptionsAction(this));
	proof.add(showActiveSettingsAction);
        proof.add(new ShowProofStatistics(this));
        proof.add(new ShowKnownTypesAction(this));

        return proof;
    }

    private JMenu createOptionsMenu() {
	JMenu options = new JMenu("Options");
	options.setMnemonic(KeyEvent.VK_O);

	options.add(new TacletOptionsAction(this));
	options.add(new SMTOptionsAction(this));
//	options.add(setupSpeclangMenu()); // legacy since only JML supported
	options.addSeparator();
	options.add(new JCheckBoxMenuItem(new AutoSave(this)));
	options.add(new JCheckBoxMenuItem(new DefaultProofFolder(this)));
        options.add(new JCheckBoxMenuItem(new MinimizeInteraction(this)));
        options.add(new JCheckBoxMenuItem(new RightMouseClickToggleAction(this)));
        options.add(new JCheckBoxMenuItem(oneStepSimplAction));

        return options;

    }


    private JMenu createDebugMenu() {
        JMenu debug = new JMenu("Debug");
        debug.setMnemonic(KeyEvent.VK_D);
        // please note: this is doubled in proof menu
        debug.add(showActiveSettingsAction);
        return debug;
    }

    private JMenu createHelpMenu() {
        JMenu help = new JMenu("About");
        help.setMnemonic(KeyEvent.VK_A);

        help.add(new AboutAction(this));
        help.add(new LicenseAction(this));
        return help;
    }

    /**
     * update the selection menu for Decisionprocedures.
     * Remove those, that are not installed anymore, add those, that got installed.
     */
    public void updateSMTSelectMenu() {

	Collection<SolverTypeCollection> solverUnions = ProofIndependentSettings.DEFAULT_INSTANCE.
	                                  getSMTSettings().getUsableSolverUnions();

	if(solverUnions == null || solverUnions.isEmpty()){
	    updateDPSelectionMenu();
	}else{
	    updateDPSelectionMenu(solverUnions);
	}

    }

    private void updateDPSelectionMenu(){
	       smtComponent.setItems(null);
	   }

	   private SMTInvokeAction findAction(SMTInvokeAction [] actions, SolverTypeCollection union) {
	       for(SMTInvokeAction action : actions){
		   if(action.solverUnion.equals(union)){
		       return action;
		   }
	       }
	       return null;
	   }

	   private void updateDPSelectionMenu(Collection<SolverTypeCollection> unions){
		SMTInvokeAction actions[] = new SMTInvokeAction[unions.size()];

		int i=0;
		for(SolverTypeCollection union : unions){

		    actions[i] = new SMTInvokeAction(union);
		    i++;
		}

		smtComponent.setItems(actions);

		SolverTypeCollection active = ProofIndependentSettings
		        .DEFAULT_INSTANCE.getSMTSettings().computeActiveSolverUnion();

		SMTInvokeAction activeAction = findAction(actions, active);

		boolean found = activeAction != null;
		if(!found){
		    Object item = smtComponent.getTopItem();
		    if(item instanceof SMTInvokeAction){
			active = ((SMTInvokeAction)item).solverUnion;
			ProofIndependentSettings.DEFAULT_INSTANCE.getSMTSettings()
			                            .setActiveSolverUnion(active);
		    }else{
			activeAction = null;
		    }

		}
		smtComponent.setSelectedItem(activeAction);
	   }

    JCheckBoxMenuItem saveSMTFile;

    private JMenuItem setupSpeclangMenu() {
        JMenu result = new JMenu("Specification Parser");
        ButtonGroup group = new ButtonGroup();
        GeneralSettings gs
        =ProofIndependentSettings.DEFAULT_INSTANCE.getGeneralSettings();
//            = ProofSettings.DEFAULT_SETTINGS.getGeneralSettings();

        JRadioButtonMenuItem jmlButton
            = new JRadioButtonMenuItem("Source File Comments Are JML", gs.useJML());
        result.add(jmlButton);
        group.add(jmlButton);
        jmlButton.setIcon(IconFactory.jmlLogo(15));
        jmlButton.addActionListener(new ActionListener() {
            public void actionPerformed(ActionEvent e) {
                GeneralSettings gs
                =ProofIndependentSettings.DEFAULT_INSTANCE.getGeneralSettings();
//                    = ProofSettings.DEFAULT_SETTINGS.getGeneralSettings();
                gs.setUseJML(true);
                gs.setUseOCL(false);
            }
        });

        JRadioButtonMenuItem noneButton
            = new JRadioButtonMenuItem("Source File Comments Are Ignored",
                                       !gs.useJML() && !gs.useOCL());
        result.add(noneButton);
        group.add(noneButton);
        noneButton.addActionListener(new ActionListener() {
            public void actionPerformed(ActionEvent e) {
        	GeneralSettings gs
        	=ProofIndependentSettings.DEFAULT_INSTANCE.getGeneralSettings();
    //    	= ProofSettings.DEFAULT_SETTINGS.getGeneralSettings();
        	gs.setUseJML(false);
        	gs.setUseOCL(false);
            }
    });


        return result;
    }

    public ProofTreeView getProofView() {
        return proofTreeView;
    }

    /** saves a proof */
    public void saveProof(File proofFile) {
        String filename = proofFile.getAbsolutePath();
        ProofSaver saver =
                new ProofSaver(getMediator().getSelectedProof(), filename, Main.INTERNAL_VERSION);
        String errorMsg ;

        try {
            errorMsg = saver.save();
        } catch(IOException e){
            errorMsg = e.toString();
        }

        if (errorMsg != null) {
            notify(new GeneralFailureEvent
                    ("Saving Proof failed.\n Error: " + errorMsg));
        }
    }

    /**
     * brings window in front and request focus
     */
    private void popup() {
        setState(Frame.NORMAL);
        setVisible(true);
        requestFocus();
    }

    public void addProblem(final de.uka.ilkd.key.proof.ProofAggregate plist) {
        Runnable guiUpdater = new Runnable() {
            public void run() {
                disableCurrentGoalView = true;
                addToProofList(plist);
                setUpNewProof(plist.getFirstProof());
                disableCurrentGoalView = false;
                updateSequentView();
                popup();
            }
        };

        GuiUtilities.invokeAndWait(guiUpdater);
    }

    private Proof setUpNewProof(Proof proof) {
        getMediator().setProof(proof);
        return proof;
    }

    /** invoked if a frame that wants modal access is opened */
    class MainGUIListener implements GUIListener {

        private void enableMenuBar(JMenuBar m, boolean b) {
            for (int i = 0; i < m.getMenuCount(); i++) {
                JMenu menu = m.getMenu(i);
		if (menu != null) {
		    // otherwise it is a spacer
                    menu.setEnabled(b);
                }
            }
        }

        private Set<Component> doNotReenable;

	private void setToolBarDisabled() {
	    assert EventQueue.isDispatchThread() : "toolbar disabled from wrong thread";
	    //assert doNotReenable == null : "toolbar disabled w/o prior enable";
	    doNotReenable = new LinkedHashSet<Component>();
	    Component[] cs = controlToolBar.getComponents();
	    for (int i = 0; i < cs.length; i++) {
		if (!cs[i].isEnabled()) {
		    doNotReenable.add(cs[i]);
		}
		cs[i].setEnabled(false);
	    }
	    cs = fileOpToolBar.getComponents();
	    for (int i = 0; i < cs.length; i++) {
		if (!cs[i].isEnabled()) {
		    doNotReenable.add(cs[i]);
		}
		cs[i].setEnabled(false);
	    }
	}

        private void setToolBarEnabled() {
            assert EventQueue.isDispatchThread() : "toolbar enabled from wrong thread";
            //assert doNotReenable != null : "toolbar enabled w/o prior disable";
            if (doNotReenable == null) return; // XXX ignore this problem for the moment XXX

            Component[] cs = controlToolBar.getComponents();
            for (int i = 0; i < cs.length; i++) {
                if (!doNotReenable.contains(cs[i])) {
                    cs[i].setEnabled(true);
                }
            }
            cs = fileOpToolBar.getComponents();
            for (int i = 0; i < cs.length; i++) {
        	if (!doNotReenable.contains(cs[i])) {
                    cs[i].setEnabled(true);
                }
            }

            doNotReenable = null;
        }

        public void modalDialogOpened(GUIEvent e) {

            if (e.getSource() instanceof ApplyTacletDialog) {
                // disable all elements except the sequent window (drag'n'drop !) ...
                enableMenuBar(MainWindow.this.getJMenuBar(), false);
                MainWindow.this.goalView.setEnabled(false);
                MainWindow.this.proofTreeView.setEnabled(false);
                MainWindow.this.openGoalsView.setEnabled(false);
                MainWindow.this.strategySelectionView.setEnabled(false);
                MainWindow.this.ruleView.setEnabled(false);
                setToolBarDisabled();
            } else {
                // disable the whole main window ...
                MainWindow.this.setEnabled(false);
            }
        }

        /** invoked if a frame that wants modal access is closed */
        public void modalDialogClosed(GUIEvent e) {
            if (e.getSource() instanceof ApplyTacletDialog) {
                // enable all previously diabled elements ...
                enableMenuBar(MainWindow.this.getJMenuBar(), true);
                MainWindow.this.goalView.setEnabled(true);
                MainWindow.this.proofTreeView.setEnabled(true);
                MainWindow.this.openGoalsView.setEnabled(true);
                MainWindow.this.strategySelectionView.setEnabled(true);
                MainWindow.this.ruleView.setEnabled(true);
                setToolBarEnabled();
            } else {
                // enable the whole main window ...
                MainWindow.this.setEnabled(true);
            }
        }

        public void shutDown(GUIEvent e) {
            MainWindow.this.notify(new ExitKeYEvent());
            MainWindow.this.setVisible(false);
        }

    }

    /**
     * set to true if the view of the current goal should not be updated
     */
    private boolean disableCurrentGoalView = false;

    /*
     * Updates the sequent displayed in the main frame.
     */
    private synchronized void updateSequentView() {

        if (disableCurrentGoalView) {
            return;
        }

        if (getMediator() == null
                || getMediator().getSelectedProof() == null) {
            //There is no proof. Either not loaded yet or it is abandoned
            leafNodeView.setPrinterNoProof();
            return;
        }

        Goal goal = getMediator().getSelectedGoal();
        final SequentView sequentViewLocal;
        if (goal != null && !goal.node().isClosed()) {
            leafNodeView.setPrinter(goal);
            leafNodeView.printSequent();
            sequentViewLocal = leafNodeView;
        } else {
            InnerNodeView innerNodeView =
                    new InnerNodeView(getMediator().getSelectedNode(),
                    getMediator(), this);
            sequentViewLocal = innerNodeView;
        }

        if (SwingUtilities.isEventDispatchThread()) {
            goalView.setSequentView(sequentViewLocal);
        } else {
            Runnable sequentUpdater = new Runnable() {
                public void run() {
                    goalView.setSequentView(sequentViewLocal);
                }
            };
            SwingUtilities.invokeLater(sequentUpdater);
        }

        sequentSearchBar.setSequentView(sequentViewLocal);

    }

    class MainProofListener implements AutoModeListener, KeYSelectionListener,
    	SettingsListener {

        MainProofListener(MainWindow mainWindow){
            this.mainWindow = mainWindow;
        }

        Proof proof = null;
        private final MainWindow mainWindow;

        /** focused node has changed */
        public synchronized void selectedNodeChanged(KeYSelectionEvent e) {
            if (getMediator().autoMode()) return;
            updateSequentView();
        }

        /**
         * the selected proof has changed (e.g. a new proof has been loaded)
         */
        public synchronized void selectedProofChanged(KeYSelectionEvent e) {
            Debug.out("Main: initialize with new proof");

            if ( proof != null ) {
                proof.getSettings().getStrategySettings().removeSettingsListener ( this );
            }
            proof = e.getSource().getSelectedProof();
            if ( proof != null ) {
                proof.getSettings().getStrategySettings().addSettingsListener( this );
            }

            disableCurrentGoalView = false;
            goalView.setSequentView(new EmptySequent(mainWindow));

            updateSequentView();

            makePrettyView();
        }

        /**
         * invoked if automatic execution has started
         */
        public synchronized void autoModeStarted(ProofEvent e) {
            Debug.log4jWarn("Automode started", MainWindow.class.getName());
            disableCurrentGoalView = true;
            getMediator().removeKeYSelectionListener(proofListener);
            freezeExceptAutoModeButton();
        }

        /**
         * invoked if automatic execution has stopped
         */
        public synchronized void autoModeStopped(ProofEvent e) {
            if (Debug.ENABLE_DEBUG) {
		Debug.log4jWarn("Automode stopped", MainWindow.class.getName());
		Debug.log4jDebug("From " + Debug.stackTrace(),
				 MainWindow.class.getName());
	    }
            unfreezeExceptAutoModeButton();
            disableCurrentGoalView = false;
            updateSequentView();
            getMediator().addKeYSelectionListener(proofListener);
        }

        /** invoked when the strategy of a proof has been changed */
        public synchronized void settingsChanged ( GUIEvent e ) {
            if ( proof.getSettings().getStrategySettings() == (StrategySettings) e.getSource() ) {
                // updateAutoModeConfigButton();
            }
        }
    }

//    /** displays some status information */
// MU: I moved this to DefaultTaskFinishedInfo.toString()
//    void displayResults ( long time, int appliedRules, int closedGoals, int openGoals ) {
//        String message;
//        String timeString = "" + (time/1000)+"."+((time%1000)/100);
//
//        // display message in the status bar
//
//        if ( appliedRules != 0 ) {
//            message = "Strategy: Applied " + appliedRules + " rule";
//            if ( appliedRules != 1 ) message += "s";
//            message += " (" + timeString + " sec), ";
//            message += " closed " + closedGoals + " goal";
//            if ( closedGoals != 1 ) message += "s";
//            message += ", " + openGoals;
//            message += " remaining";
//            setStatusLine ( message );
//        }
//    }

    void displayResults(String message){
            setStatusLine(message);
    }

    /** Glass pane that only delivers events for the status line (i.e. the abort button)
     *
     * This has been partly taken from the GlassPaneDemo of the Java Tutorial
     */
    private static class BlockingGlassPane extends JComponent {
        /**
         *
         */
        private static final long serialVersionUID = 1218022319090988424L;
        GlassPaneListener listener;

        public BlockingGlassPane(Container contentPane) {
            setCursor(new Cursor(Cursor.WAIT_CURSOR));

            listener = new GlassPaneListener(this, contentPane);
            addMouseListener(listener);
            addMouseMotionListener(listener);
        }
    }

    /**
     * Mouse listener for the glass pane that only delivers events for the status line (i.e. the
     * abort button)
     *
     * This has been partly taken from the GlassPaneDemo of the Java Tutorial
     */
    private static class GlassPaneListener extends MouseInputAdapter {
        Component currentComponent = null;
        Component glassPane;
        Container contentPane;

        public GlassPaneListener ( Component glassPane,
                Container contentPane ) {
            this.glassPane     = glassPane;
            this.contentPane   = contentPane;
        }

        @Override
        public void mouseMoved(MouseEvent e) {
            redispatchMouseEvent(e);
        }

        /*
         * We must forward at least the mouse drags that started with mouse presses over the check box.
         * Otherwise, when the user presses the check box then drags off, the check box isn't disarmed --
         * it keeps its dark gray background or whatever its L&F uses to indicate that the button is
         * currently being pressed.
         */
        @Override
        public void mouseDragged(MouseEvent e) {
            redispatchMouseEvent(e);
        }

        @Override
        public void mouseClicked(MouseEvent e) {
            redispatchMouseEvent(e);
        }

        @Override
        public void mouseEntered(MouseEvent e) {
            redispatchMouseEvent(e);
        }

        @Override
        public void mouseExited(MouseEvent e) {
            redispatchMouseEvent(e);
        }

        @Override
        public void mousePressed(MouseEvent e) {
            redispatchMouseEvent(e);
        }

        @Override
        public void mouseReleased(MouseEvent e) {
            redispatchMouseEvent(e);
            currentComponent = null;
        }

        private void redispatchMouseEvent(MouseEvent e) {
            if ( currentComponent != null ) {
                dispatchForCurrentComponent ( e );
            } else {
                int       eventID        = e.getID();
                Point     glassPanePoint = e.getPoint();

                Point     containerPoint =
                    SwingUtilities.convertPoint(glassPane,
                            glassPanePoint,
                            contentPane);
                Component component      =
                    SwingUtilities.getDeepestComponentAt(contentPane,
                            containerPoint.x,
                            containerPoint.y);

                if ( eventID == MouseEvent.MOUSE_PRESSED &&
                        isLiveComponent ( component ) ) {
                    currentComponent = component;
                    dispatchForCurrentComponent ( e );
                }
            }
        }

        // FIXME This is not really good.
        private boolean isLiveComponent ( Component c ) {
            // this is not the most elegant way to identify the right
            // components, but it scales well ;-)
            while ( c != null ) {
                if ( (c instanceof JComponent) &&
                        AUTO_MODE_TEXT.equals(((JComponent)c).getToolTipText()) )
                    return true;
                c = c.getParent ();
            }
            return false;
        }

        private void dispatchForCurrentComponent ( MouseEvent e ) {
            Point glassPanePoint = e.getPoint();
            Point componentPoint =
                SwingUtilities.convertPoint( glassPane,
                        glassPanePoint,
                        currentComponent );
            currentComponent.dispatchEvent(new MouseEvent(currentComponent,
                    e.getID(),
                    e.getWhen(),
                    e.getModifiers(),
                    componentPoint.x,
                    componentPoint.y,
                    e.getClickCount(),
                    e.isPopupTrigger()));
        }
    }


    private final class DPEnableControl implements KeYSelectionListener{

	private void enable(boolean b){
	    smtComponent.setEnabled(b);
	}

        public void selectedProofChanged(KeYSelectionEvent e) {

	    if(e.getSource().getSelectedProof() != null){
              	  enable(!e.getSource().getSelectedProof().closed());
	       }else{
		   enable(false);
	       }

        }

        public void selectedNodeChanged(KeYSelectionEvent e) {
            selectedProofChanged(e);

        }

    }


    /**
     * This action is responsible for the invocation of an SMT solver
     * For example the toolbar button is paramtrized with an instance of this action
     */
    private final class SMTInvokeAction extends AbstractAction {
	/**
         *
         */
        private static final long serialVersionUID = -8176122007799747342L;
    SolverTypeCollection solverUnion;

	public SMTInvokeAction(SolverTypeCollection solverUnion) {
	    this.solverUnion = solverUnion;
	    if (solverUnion != SolverTypeCollection.EMPTY_COLLECTION) {
		putValue(SHORT_DESCRIPTION, "Invokes " + solverUnion.toString());
	    }
	}

        @Override
	public boolean isEnabled() {
	    boolean b = super.isEnabled() && solverUnion != SolverTypeCollection.EMPTY_COLLECTION &&
	      mediator != null && mediator.getSelectedProof() != null &&
	      !mediator.getSelectedProof().closed();
	    return b;
	}

	public void actionPerformed(ActionEvent e) {
	    if (!mediator.ensureProofLoaded() || solverUnion ==SolverTypeCollection.EMPTY_COLLECTION){
            MainWindow.this.popupWarning("No proof loaded or no solvers selected.", "Oops...");
	    	return;
	    }
	    final Proof proof = mediator.getSelectedProof();

	    Thread thread = new Thread(new Runnable() {
	        @Override
	        public void run() {


	            SMTSettings settings = new SMTSettings(proof.getSettings().getSMTSettings(),
	                            ProofIndependentSettings.DEFAULT_INSTANCE.getSMTSettings(),proof);
	            SolverLauncher launcher = new SolverLauncher(settings);
	            launcher.addListener(new SolverListener(settings));
	            launcher.launch(solverUnion.getTypes(),
			            SMTProblem.createSMTProblems(proof),
			            proof.getServices());

	        }
	    },"SMTRunner");
	    thread.start();

	}

        @Override
	public String toString(){
	    return solverUnion.toString();
	}

	@Override
	public boolean equals(Object obj) {
	    if(!(obj instanceof SMTInvokeAction)){
		return false;
	    }

	    return this.solverUnion.equals(((SMTInvokeAction)obj).solverUnion);
	}

    @Override
    public int hashCode() {
        return solverUnion.hashCode() * 7;
    }

    }

    /**
     * informs the NotificationManager about an event
     *
     * @param event
     *            the NotificationEvent
     */
    public void notify(NotificationEvent event) {
        if (notificationManager != null) {
            notificationManager.notify(event);
        }
    }

<<<<<<< HEAD
    /**
     * returns an instance of Main and creates one if necessary
     * <strong>Do not use</strong> this method to access the mediator as long as
     * you do not attempt create a GUI element. In particular be aware that the
     * pattern <tt>getInstance().mediator().getProof()</tt> breaks GUI and prover
     * separation and will not work if an alternative GUI is used (e.g. soon for
     * the visual debugger).
     *
     * Further the above pattern is very fragile as the mediator may have changed
     * the selected proof. Usually if you want to have access to a proof e.g. in
     * the strategy hand the proof object over at the creation time of the component.
     *
     * @return the instance of Main
     * @throws IllegalStateException
     */
    public static MainWindow getInstance() throws IllegalStateException {
        if (GraphicsEnvironment.isHeadless()) {
            System.err.println("Error: KeY started in graphical mode, " +
                               "but no graphical environment present.");
            System.err.println("Please use the --auto option to start KeY in batch mode.");
            System.err.println("Use the --help option for more command line options.");
            System.exit(-1);
        }
        if (instance == null) {
            instance = new MainWindow();
            instance.initialize();
        }

        return instance;
    }

    /**
     * <p>
     * Checks if an instance of the main window is already created or not.
     * </p>
     * <p>
     * This method is required, because the Eclipse integration of KeY has
     * to do some cleanup only if a main window exists.
     * </p>
     * @return {@code true} {@link MainWindow} exists and is available via {@link #getInstance()}, {@code false} {@link MainWindow} is not instantiated and will be instantiated via {@link #getInstance()}.
     */
    public static boolean hasInstance() {
       return instance != null;
    }


=======
>>>>>>> 273be591
    public void popupInformationMessage(Object message, String title) {
        JOptionPane.showMessageDialog
        (this, message,
         title, JOptionPane.INFORMATION_MESSAGE);
    }

    public void popupWarning(Object message, String title) {
        JOptionPane.showMessageDialog(this, message, title,
                JOptionPane.WARNING_MESSAGE);
    }

    /**
     * Brings up a dialog displaying a message.
     * @param modal whether or not the message should be displayed in a modal dialog.
     */
    public void popupInformationMessage(Object message, String title, boolean modal) {
        if (modal) {
        popupInformationMessage(message, title);
    } else {
        if (!(message instanceof Component))
        throw new InternalError("only messages of type " + Component.class + " supported, yet");
        // JFrame dlg = new JDialog(mainFrame(),title, modal);
        JFrame dlg = new JFrame(title);
        dlg.setDefaultCloseOperation(WindowConstants.DISPOSE_ON_CLOSE);
        dlg.getContentPane().add((Component)message);
        dlg.pack();
        GuiUtilities.setCenter(dlg, this);
        dlg.setVisible(true);
    }
    }


    public static void setVisibleMode(boolean visible) {
	MainWindow.visible = visible;
    }

    public TaskTree getProofList() {
	return proofList;
    }

    public RecentFileMenu getRecentFiles() {
	return recentFiles;
    }

    public UserInterface getUserInterface() {
        return userInterface;
    }

    /**
     * @return the autoModeAction
     */
    public Action getAutoModeAction() {
        return autoModeAction;
    }

    public Action getOpenMostRecentFileAction() {
        return openMostRecentFileAction;
    }

    public Action getUnicodeToggleAction() {
    	return unicodeToggleAction;
    }

    public void savePreferences() {
        try {
            prefSaver.save(this);
        } catch (BackingStoreException e) {
            // it is not tragic if the preferences cannot be stored.
            e.printStackTrace();
        }
    }

    /**
     * <p>
     * Returns the {@link ExitMainAction} that is used to exit the {@link MainWindow}.
     * </p>
     * <p>
     * This functionality is required because for instance other projects
     * like the Eclipse integration has to close the main window.
     * </p>
     * @return The used {@link ExitMainAction}.
     */
    public ExitMainAction getExitMainAction() {
        return exitMainAction;
    }

    /**
     * <p>
     * Returns the {@link NotificationManager}.
     * </p>
     * <p>
     * This functionality is required because in other project is it
     * required to execute the automatic mode without opening the result dialog
     * which can be disabled in the {@link NotificationManager}.
     * </p>
     * @return
     */
    public NotificationManager getNotificationManager() {
        return notificationManager;
    }

    protected void addRecentFile(String absolutePath) {
        recentFiles.addRecentFile(absolutePath);
    }

    public void openExamples() {
        openExampleAction.actionPerformed(null);
    }

    public void loadProblem(File file) {
        getUserInterface().loadProblem(file);
    }

   public void loadProblem(File file, List<File> classPath, File bootClassPath) {
      getUserInterface().loadProblem(file, classPath, bootClassPath);
   }
}<|MERGE_RESOLUTION|>--- conflicted
+++ resolved
@@ -138,14 +138,9 @@
 import de.uka.ilkd.key.gui.nodeviews.SequentSearchBar;
 import de.uka.ilkd.key.gui.nodeviews.SequentView;
 
+@SuppressWarnings("serial")
 public final class MainWindow extends JFrame  {
 
-<<<<<<< HEAD
-    /**
-     *
-     */
-    private static final long serialVersionUID = 8858832805409618171L;
-=======
     private static MainWindow instance = null;
 
     private ProofManagementDialog proofManagementDialog = null;
@@ -155,7 +150,6 @@
     public void setProofManagementDialog(ProofManagementDialog proofManagementDialog) {
         this.proofManagementDialog = proofManagementDialog;
     }
->>>>>>> 273be591
 
     // Search bar for Sequent Views.
     public SequentSearchBar sequentSearchBar;
@@ -1507,55 +1501,6 @@
         }
     }
 
-<<<<<<< HEAD
-    /**
-     * returns an instance of Main and creates one if necessary
-     * <strong>Do not use</strong> this method to access the mediator as long as
-     * you do not attempt create a GUI element. In particular be aware that the
-     * pattern <tt>getInstance().mediator().getProof()</tt> breaks GUI and prover
-     * separation and will not work if an alternative GUI is used (e.g. soon for
-     * the visual debugger).
-     *
-     * Further the above pattern is very fragile as the mediator may have changed
-     * the selected proof. Usually if you want to have access to a proof e.g. in
-     * the strategy hand the proof object over at the creation time of the component.
-     *
-     * @return the instance of Main
-     * @throws IllegalStateException
-     */
-    public static MainWindow getInstance() throws IllegalStateException {
-        if (GraphicsEnvironment.isHeadless()) {
-            System.err.println("Error: KeY started in graphical mode, " +
-                               "but no graphical environment present.");
-            System.err.println("Please use the --auto option to start KeY in batch mode.");
-            System.err.println("Use the --help option for more command line options.");
-            System.exit(-1);
-        }
-        if (instance == null) {
-            instance = new MainWindow();
-            instance.initialize();
-        }
-
-        return instance;
-    }
-
-    /**
-     * <p>
-     * Checks if an instance of the main window is already created or not.
-     * </p>
-     * <p>
-     * This method is required, because the Eclipse integration of KeY has
-     * to do some cleanup only if a main window exists.
-     * </p>
-     * @return {@code true} {@link MainWindow} exists and is available via {@link #getInstance()}, {@code false} {@link MainWindow} is not instantiated and will be instantiated via {@link #getInstance()}.
-     */
-    public static boolean hasInstance() {
-       return instance != null;
-    }
-
-
-=======
->>>>>>> 273be591
     public void popupInformationMessage(Object message, String title) {
         JOptionPane.showMessageDialog
         (this, message,
