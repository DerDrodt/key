--- conflicted
+++ resolved
@@ -67,48 +67,7 @@
 import javax.swing.event.ChangeListener;
 import javax.swing.event.MouseInputAdapter;
 
-<<<<<<< HEAD
-import de.uka.ilkd.key.gui.actions.AbandonTaskAction;
-import de.uka.ilkd.key.gui.actions.AboutAction;
-import de.uka.ilkd.key.gui.actions.AutoModeAction;
-import de.uka.ilkd.key.gui.actions.AutoSave;
-import de.uka.ilkd.key.gui.actions.DefaultProofFolder;
-import de.uka.ilkd.key.gui.actions.EditMostRecentFileAction;
-import de.uka.ilkd.key.gui.actions.ExitMainAction;
-import de.uka.ilkd.key.gui.actions.FontSizeAction;
-import de.uka.ilkd.key.gui.actions.GoalBackAction;
-import de.uka.ilkd.key.gui.actions.LemmaGenerationAction;
-import de.uka.ilkd.key.gui.actions.LemmaGenerationBatchModeAction;
-import de.uka.ilkd.key.gui.actions.LicenseAction;
-import de.uka.ilkd.key.gui.actions.MainWindowAction;
-import de.uka.ilkd.key.gui.actions.MinimizeInteraction;
-import de.uka.ilkd.key.gui.actions.OneStepSimplificationToggleAction;
-import de.uka.ilkd.key.gui.actions.OpenExampleAction;
-import de.uka.ilkd.key.gui.actions.OpenFileAction;
-import de.uka.ilkd.key.gui.actions.OpenMostRecentFileAction;
-import de.uka.ilkd.key.gui.actions.PrettyPrintToggleAction;
-import de.uka.ilkd.key.gui.actions.ProofManagementAction;
-import de.uka.ilkd.key.gui.actions.PruneProofAction;
-import de.uka.ilkd.key.gui.actions.QuickLoadAction;
-import de.uka.ilkd.key.gui.actions.QuickSaveAction;
-import de.uka.ilkd.key.gui.actions.RightMouseClickToggleAction;
-import de.uka.ilkd.key.gui.actions.ToggleConfirmExitAction;
-import de.uka.ilkd.key.gui.actions.SMTOptionsAction;
-import de.uka.ilkd.key.gui.actions.SaveFileAction;
-import de.uka.ilkd.key.gui.actions.SearchInProofTreeAction;
-import de.uka.ilkd.key.gui.actions.SearchInSequentAction;
-import de.uka.ilkd.key.gui.actions.ShowActiveSettingsAction;
-import de.uka.ilkd.key.gui.actions.ShowActiveTactletOptionsAction;
-import de.uka.ilkd.key.gui.actions.ShowKnownTypesAction;
-import de.uka.ilkd.key.gui.actions.ShowProofStatistics;
-import de.uka.ilkd.key.gui.actions.ShowUsedContractsAction;
-import de.uka.ilkd.key.gui.actions.TacletOptionsAction;
-import de.uka.ilkd.key.gui.actions.ToolTipOptionsAction;
-import de.uka.ilkd.key.gui.actions.UndoLastStepAction;
-import de.uka.ilkd.key.gui.actions.UnicodeToggleAction;
-=======
 import de.uka.ilkd.key.gui.actions.*;
->>>>>>> 224ad001
 import de.uka.ilkd.key.gui.configuration.Config;
 import de.uka.ilkd.key.gui.configuration.GeneralSettings;
 import de.uka.ilkd.key.gui.configuration.PathConfig;
@@ -386,11 +345,7 @@
     }
 
     /**
-<<<<<<< HEAD
-     * sets the mediator to correspond with other gui elements
-=======
      * Returns the MainWindow KeyMediator.
->>>>>>> 224ad001
      *
      * @param userInterface The UserInterface.
      */
@@ -440,14 +395,9 @@
 
         // FIXME do this NOT in layout of GUI
         // minimize interaction
-<<<<<<< HEAD
-        final boolean stupidMode = ProofIndependentSettings.DEFAULT_INSTANCE
-                                        .getGeneralSettings().tacletFilter();
-//            ProofSettings.DEFAULT_SETTINGS.getGeneralSettings().tacletFilter();
-=======
         final boolean stupidMode =
-        		  ProofIndependentSettings.DEFAULT_INSTANCE.getGeneralSettings().tacletFilter();
->>>>>>> 224ad001
+        		  ProofIndependentSettings.DEFAULT_INSTANCE
+        		  .getGeneralSettings().tacletFilter();
         mediator.setMinimizeInteraction(stupidMode);
 
         // set up actions
@@ -796,16 +746,10 @@
         view.setMnemonic(KeyEvent.VK_V);
 
         JMenuItem laf = new JCheckBoxMenuItem("Use system look and feel (experimental)");
-<<<<<<< HEAD
         laf.setToolTipText("If checked KeY tries to appear in the look and feel of your "+
                            "window manager, if not in the default Java LaF (aka Metal).");
-//        final de.uka.ilkd.key.gui.configuration.ViewSettings vs = ProofSettings.DEFAULT_SETTINGS.getViewSettings();
         final de.uka.ilkd.key.gui.configuration.ViewSettings vs =
                 ProofIndependentSettings.DEFAULT_INSTANCE.getViewSettings();
-=======
-        laf.setToolTipText("If checked KeY tries to appear in the look and feel of your window manager, if not in the default Java LaF (aka Metal).");
-        final de.uka.ilkd.key.gui.configuration.ViewSettings vs = ProofIndependentSettings.DEFAULT_INSTANCE.getViewSettings();
->>>>>>> 224ad001
         laf.setSelected(vs.useSystemLaF());
         laf.addActionListener(new ActionListener() {
             @Override
@@ -871,13 +815,9 @@
 //	options.add(setupSpeclangMenu()); // legacy since only JML supported
 	options.addSeparator();
         options.add(new JCheckBoxMenuItem(new ToggleConfirmExitAction(this)));
-<<<<<<< HEAD
 	options.add(new JCheckBoxMenuItem(new AutoSave(this)));
 	options.add(new JCheckBoxMenuItem(new DefaultProofFolder(this)));
-        options.add(new JCheckBoxMenuItem(new MinimizeInteraction(this)));
-=======
         options.add(new MinimizeInteraction(this));
->>>>>>> 224ad001
         options.add(new JCheckBoxMenuItem(new RightMouseClickToggleAction(this)));
         options.add(new JCheckBoxMenuItem(oneStepSimplAction));
 
@@ -982,12 +922,7 @@
         });
 
         JRadioButtonMenuItem noneButton
-<<<<<<< HEAD
-            = new JRadioButtonMenuItem("Source File Comments Are Ignored",
-                                       !gs.useJML() && !gs.useOCL());
-=======
         	= new JRadioButtonMenuItem("Source File Comments Are Ignored", !gs.useJML());
->>>>>>> 224ad001
         result.add(noneButton);
         group.add(noneButton);
         noneButton.addActionListener(new ActionListener() {
@@ -1444,14 +1379,6 @@
 	}
 
         @Override
-<<<<<<< HEAD
-	public boolean isEnabled() {
-	    boolean b = super.isEnabled() && solverUnion != SolverTypeCollection.EMPTY_COLLECTION &&
-	      mediator != null && mediator.getSelectedProof() != null &&
-	      !mediator.getSelectedProof().closed();
-	    return b;
-	}
-=======
         public boolean isEnabled() {
             boolean b = super.isEnabled() && solverUnion != SolverTypeCollection.EMPTY_COLLECTION
                     && mediator != null
@@ -1459,7 +1386,6 @@
                     && !mediator.getSelectedProof().closed();
             return b;
         }
->>>>>>> 224ad001
 
         @Override
 	public void actionPerformed(ActionEvent e) {
