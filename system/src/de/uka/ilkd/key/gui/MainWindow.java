--- conflicted
+++ resolved
@@ -90,7 +90,6 @@
 import de.uka.ilkd.key.gui.actions.SaveFileAction;
 import de.uka.ilkd.key.gui.actions.SearchInProofTreeAction;
 import de.uka.ilkd.key.gui.actions.SearchInSequentAction;
-import de.uka.ilkd.key.gui.actions.DefaultProofFolder;
 import de.uka.ilkd.key.gui.actions.ShowActiveSettingsAction;
 import de.uka.ilkd.key.gui.actions.ShowActiveTactletOptionsAction;
 import de.uka.ilkd.key.gui.actions.ShowKnownTypesAction;
@@ -802,7 +801,6 @@
 	options.add(new SMTOptionsAction(this));
 //	options.add(setupSpeclangMenu()); // legacy since only JML supported
 	options.addSeparator();
-	options.add(new JCheckBoxMenuItem(new DefaultProofFolder(this)));
         options.add(new JCheckBoxMenuItem(new MinimizeInteraction(this)));
         options.add(new JCheckBoxMenuItem(new RightMouseClickToggleAction(this)));
         options.add(new JCheckBoxMenuItem(oneStepSimplAction));
@@ -935,64 +933,6 @@
         return proofTreeView;
     }
     
-<<<<<<< HEAD
-    public SequentView getSequentView(){
-    	return sequentView;
-    }
-    
-    
-    /**
-     * Sets the content of the current goal view. Do not use this method from outside, take method
-     * {@link #updateGoalView(String, JComponent)} instead (thread safe)
-     */
-    private void paintGoalView(String borderTitle, JComponent goalViewPane) {
-        JViewport vp = goalView.getViewport();
-        if(vp!=null){
-            vp.removeAll();
-        }
-        goalView.setViewportView(goalViewPane);
-        goalView.setBorder(new TitledBorder(borderTitle));
-        goalView.setBackground(goalViewPane.getBackground());
-        goalView.validate();
-        validate();
-    }
-    
-    /**
-     * updates the view of the sequent being displayed in the main frame
-     */
-    private synchronized void updateGoalView(final String borderTitle, final JComponent goalViewPane) {
-        if (SwingUtilities.isEventDispatchThread()) {
-            paintGoalView(borderTitle, goalViewPane);
-        } else {
-            Runnable sequentUpdater = new Runnable() {
-                public void run() {
-                    paintGoalView(borderTitle, goalViewPane);
-                }
-            };
-            SwingUtilities.invokeLater(sequentUpdater);
-        }
-    }
-    
-    
-    /**
-     * prints the content of the sequent view
-     */
-    private void printSequentView(Sequent sequent) {
-        SequentPrintFilter filter = new IdentitySequentPrintFilter ( sequent );
-        final LogicPrinter printer = new LogicPrinter
-        (new ProgramPrinter(null), 
-                getMediator().getNotationInfo(),
-                mediator.getServices());
-                
-        sequentView.setPrinter(printer, filter, null);
-        sequentView.printSequent();
-        
-        updateGoalView("Current Goal", sequentView);
-    }
-
-
-=======
->>>>>>> 74c78472
     /** saves a proof */
     public void saveProof(File proofFile) {
         String filename = proofFile.getAbsolutePath();    
@@ -1010,7 +950,7 @@
                     ("Saving Proof failed.\n Error: " + errorMsg));
         }
     }
-
+    
     /**
      * brings window in front and request focus
      */
@@ -1019,7 +959,7 @@
         setVisible(true);
         requestFocus();
     }
-
+    
     public void addProblem(final de.uka.ilkd.key.proof.ProofAggregate plist) {
         Runnable guiUpdater = new Runnable() {
             public void run() {
@@ -1034,37 +974,15 @@
 
         GuiUtilities.invokeAndWait(guiUpdater);
     }
-
+    
     private Proof setUpNewProof(Proof proof) {
         getMediator().setProof(proof);
         return proof;
     }
-<<<<<<< HEAD
-
-
-    /**
-     * The progress monitor that displays a progress bar in a corner of the main window.
-     */
-//    class MainProgressMonitor implements ProgressMonitor {
-//	public void setProgress(final int progress) {
-//	    KeYMediator.invokeOnEventQueue(new Runnable() {
-//		public void run() {
-//		    statusLine.setProgress(progress);
-//		}
-//	    });
-//	}
-//        
-//        public void setMaximum(int maximum) {
-//            statusLine.setProgressBarMaximum(maximum);
-//        }
-//    }
-
-=======
-    
->>>>>>> 74c78472
+    
     /** invoked if a frame that wants modal access is opened */
     class MainGUIListener implements GUIListener {
-
+        
         private void enableMenuBar(JMenuBar m, boolean b) {
             for (int i = 0; i < m.getMenuCount(); i++) {
                 JMenu menu = m.getMenu(i);
@@ -1074,9 +992,9 @@
                 }
             }
         }
-
+        
         private Set<Component> doNotReenable;
-
+        
 	private void setToolBarDisabled() {
 	    assert EventQueue.isDispatchThread() : "toolbar disabled from wrong thread";
 	    //assert doNotReenable == null : "toolbar disabled w/o prior enable";
@@ -1097,7 +1015,7 @@
 		cs[i].setEnabled(false);
 	    }
 	}
-
+        
         private void setToolBarEnabled() {
             assert EventQueue.isDispatchThread() : "toolbar enabled from wrong thread";
             //assert doNotReenable != null : "toolbar enabled w/o prior disable";
@@ -1118,7 +1036,7 @@
             
             doNotReenable = null;
         }
-
+        
         public void modalDialogOpened(GUIEvent e) {
             
             if (e.getSource() instanceof ApplyTacletDialog) {
@@ -1135,7 +1053,7 @@
                 MainWindow.this.setEnabled(false);
             }
         }
-
+        
         /** invoked if a frame that wants modal access is closed */
         public void modalDialogClosed(GUIEvent e) {
             if (e.getSource() instanceof ApplyTacletDialog) {
@@ -1152,27 +1070,23 @@
                 MainWindow.this.setEnabled(true);
             }
         }
-
+        
         public void shutDown(GUIEvent e) {
             MainWindow.this.notify(new ExitKeYEvent());
             MainWindow.this.setVisible(false);
         }
-
-    }
-
+        
+    }
+    
     /**
      * set to true if the view of the current goal should not be updated
      */
     private boolean disableCurrentGoalView = false;
 
-<<<<<<< HEAD
-
-=======
     /*
      * Updates the sequent displayed in the main frame.
      */
     private synchronized void updateSequentView() {
->>>>>>> 74c78472
 
         if (disableCurrentGoalView) {
             return;
@@ -1218,28 +1132,18 @@
         }
 
     }
-<<<<<<< HEAD
-
-    class MainProofListener implements
-                AutoModeListener, KeYSelectionListener, SettingsListener {
-
-        Proof proof = null;
-
-
-=======
  
     class MainProofListener implements AutoModeListener, KeYSelectionListener,
     	SettingsListener {	
         
         Proof proof = null;
         
->>>>>>> 74c78472
         /** focused node has changed */
         public synchronized void selectedNodeChanged(KeYSelectionEvent e) {
             if (getMediator().autoMode()) return;
             updateSequentView();	    
         }
-
+        
         /**
          * the selected proof has changed (e.g. a new proof has been loaded)
          */ 
@@ -1261,7 +1165,7 @@
            
             makePrettyView();
         }
-
+        
         /**
          * invoked if automatic execution has started
          */
@@ -1271,7 +1175,7 @@
             getMediator().removeKeYSelectionListener(proofListener);
             freezeExceptAutoModeButton();
         }
-
+        
         /**
          * invoked if automatic execution has stopped
          */
@@ -1286,7 +1190,7 @@
             updateSequentView();
             getMediator().addKeYSelectionListener(proofListener);
         }
-
+        
         /** invoked when the strategy of a proof has been changed */
         public synchronized void settingsChanged ( GUIEvent e ) {
             if ( proof.getSettings().getStrategySettings() == (StrategySettings) e.getSource() ) {
@@ -1294,82 +1198,6 @@
             }         
         }        
     }        
-<<<<<<< HEAD
-
-    /** displays some status information */
-    void displayResults ( long time, int appliedRules, int closedGoals, int openGoals ) {
-        String message;       
-        String timeString = "" + (time/1000)+"."+((time%1000)/100);        
-                
-        // display message in the status bar
-        
-        if ( appliedRules != 0 ) {
-            message = "Strategy: Applied " + appliedRules + " rule";
-            if ( appliedRules != 1 ) message += "s";
-            message += " (" + timeString + " sec), ";
-            message += " closed " + closedGoals + " goal";
-            if ( closedGoals != 1 ) message += "s";             
-            message += ", " + openGoals;
-            message += " remaining"; 
-            setStatusLine ( message );
-        }                              
-    }
-
-    void displayResults(String message){
-            setStatusLine(message);
-    }
-
-//    /**
-//     * called when the batch mode has been finished 
-//     * @param result the Object encapsulating informtation about the result, e.g.
-//     * String "Error" if an error has occurred. 
-//     * @param proof the Proof to which <tt>appliedRules</tt> rules have been 
-//     * applied requiring <tt>time</tt> ms
-//     * @param time the long giving the needed time in ms 
-//     * @param appliedRules the int giving the number of applied rules
-//     */
-//    private void finishedBatchMode (Object result, 
-//            Proof proof, long time, int appliedRules) {
-//
-//        if ( Main.getStatisticsFile() != null )
-//            printStatistics ( Main.getStatisticsFile(), result, time, appliedRules );
-//
-//        if ("Error".equals ( result ) ) {
-//            // Error in batchMode. Terminate with status -1.
-//            System.exit ( -1 );
-//        }
-//
-//        // Save the proof before exit.
-//
-//        String baseName = Main.getFileNameOnStartUp();
-//        int idx = baseName.indexOf(".key");        
-//        if (idx == -1) {
-//            idx = baseName.indexOf(".proof");
-//        }        
-//        baseName = baseName.substring(0, idx==-1 ? baseName.length() : idx);
-//
-//        File f; 
-//        int counter = 0;
-//        do {           
-//
-//            f = new File(baseName + ".auto."+ counter +".proof");
-//            counter++;
-//        } while (f.exists());
-//
-//        MainWindow.getInstance ().saveProof ( f.getAbsolutePath() );
-//        if (proof.openGoals ().size () == 0) {
-//            // Says that all Proofs have succeeded
-//            if (proof.getBasicTask().getStatus().getProofClosedButLemmasLeft()) {
-//                // Says that the proof is closed by depends on (unproved) lemmas                
-//                System.exit ( 0 ); //XXX, was: 2 
-//            }
-//            System.exit ( 0 ); 
-//        } else {
-//            // Says that there is at least one open Proof
-//            System.exit ( 1 );
-//        }
-//    }
-=======
     
 //    /** displays some status information */
 // MU: I moved this to DefaultTaskFinishedInfo.toString()
@@ -1394,7 +1222,6 @@
     void displayResults(String message){
             setStatusLine(message);
     }
->>>>>>> 74c78472
 
     /** Glass pane that only delivers events for the status line (i.e. the abort button)
      * 
