--- conflicted
+++ resolved
@@ -1000,10 +1000,6 @@
 	private void setToolBarDisabled() {
 	    assert EventQueue.isDispatchThread() : "toolbar disabled from wrong thread";
 	    //assert doNotReenable == null : "toolbar disabled w/o prior enable";
-<<<<<<< HEAD
-
-=======
->>>>>>> ecce7da1
 	    doNotReenable = new LinkedHashSet<Component>();
 	    Component[] cs = controlToolBar.getComponents();
 	    for (int i = 0; i < cs.length; i++) {
