// This file is part of KeY - Integrated Deductive Software Design
//
// Copyright (C) 2001-2011 Universitaet Karlsruhe (TH), Germany
//                         Universitaet Koblenz-Landau, Germany
//                         Chalmers University of Technology, Sweden
// Copyright (C) 2011-2014 Karlsruhe Institute of Technology, Germany
//                         Technical University Darmstadt, Germany
//                         Chalmers University of Technology, Sweden
//
// The KeY system is protected by the GNU General
// Public License. See LICENSE.TXT for details.
//

package de.uka.ilkd.key.gui.nodeviews;

import de.uka.ilkd.key.gui.MainWindow;
import de.uka.ilkd.key.gui.actions.CopyToClipboardAction;
import de.uka.ilkd.key.gui.prooftree.ProofTreeView;
import java.awt.Component;
import java.awt.Point;
import java.awt.Toolkit;
import java.awt.event.KeyEvent;
import javax.swing.JComponent;
import javax.swing.JScrollPane;
import javax.swing.KeyStroke;
import javax.swing.border.EmptyBorder;

/**
 * Central part of MainWindow. Its main purpose is to serve as container for
 * SequentView instances.
 *
 * @author Kai Wallisch
 */
public final class MainFrame extends JScrollPane {

<<<<<<< HEAD
    /**
     *
     */
    private static final long serialVersionUID = -3194176155688759920L;

    public void setSequentView(SequentView sequentView) {
        Point oldViewpointPosition = getViewport().getViewPosition();
        setViewportView(new MainFrameBody(sequentView));
        getViewport().setViewPosition(oldViewpointPosition);
=======
    private static final long serialVersionUID = 513236416130998762L;

    private final MainWindow mainWindow;
>>>>>>> 224ad001

    private Component content;

    public Component setContent(Component component) {
        Component oldContent = content;
        content = component;
        if (component instanceof SequentView) {
            SequentView sequentView = (SequentView) component;
            Point oldSequentViewPosition = getViewport().getViewPosition();
            setViewportView(new SequentViewPanel(sequentView));
            getViewport().setViewPosition(oldSequentViewPosition);

            // Additional option to show taclet info in case of: sequentView instanceof InnerNodeView
            ProofTreeView ptv = mainWindow.getProofView();
            if (ptv != null) {
                ptv.tacletInfoToggle.setSequentView(sequentView);
            }
        } else {
            setViewportView(component);
        }
        return oldContent;
    }

    public MainFrame(final MainWindow mainWindow, EmptySequent emptySequent) {
        this.mainWindow = mainWindow;
        setBorder(new EmptyBorder(0, 0, 0, 0));
        getVerticalScrollBar().setUnitIncrement(30);
        getHorizontalScrollBar().setUnitIncrement(30);

        // FIXME put this somewhere descent
        getInputMap(JComponent.WHEN_IN_FOCUSED_WINDOW).put(
                KeyStroke.getKeyStroke(KeyEvent.VK_C, Toolkit.getDefaultToolkit().getMenuShortcutKeyMask()),
                "copy");
<<<<<<< HEAD
        getActionMap().put("copy", new AbstractAction() {
            /**
             *
             */
            private static final long serialVersionUID = 5479208116653327369L;

            public void actionPerformed(ActionEvent e) {
                // FIXME: Can this ever be reached ?!?! (MU 2013)
                PosInSequent pos = mainWindow.leafNodeView.getMousePosInSequent();
                if(pos != null) {
                    GuiUtilities.copyHighlightToClipboard(mainWindow.leafNodeView, pos);
                }
            }
        });
=======
        getActionMap().put("copy", new CopyToClipboardAction(mainWindow));
>>>>>>> 224ad001

        setContent(emptySequent);
    }

<<<<<<< HEAD
    private static class MainFrameBody extends JPanel {

        /**
         *
         */
        private static final long serialVersionUID = -3092090456993533533L;

        public MainFrameBody(SequentView sequentView) {

            setLayout(new GridBagLayout());
            setBackground(sequentView.getBackground());

            GridBagConstraints gbc = new GridBagConstraints();

            gbc.fill = GridBagConstraints.HORIZONTAL;
            gbc.gridx = 1;
            gbc.gridy = 0;
            gbc.weightx = 1.0;
            gbc.weighty = 0.0;
            add(javax.swing.Box.createGlue(), gbc);

            gbc.insets = new Insets(0, 0, 0, 0);
            gbc.fill = GridBagConstraints.HORIZONTAL;
            gbc.gridx = 0;
            gbc.gridy = 1;
            gbc.weightx = 1.0;
            gbc.weighty = 0.0;
            gbc.gridwidth = 2;
            add(sequentView, gbc);

            if (sequentView instanceof InnerNodeView) {
                gbc.gridy = 2;
                add(((InnerNodeView) sequentView).tacletInfo, gbc);
            }

            gbc.fill = GridBagConstraints.BOTH;
            gbc.gridx = 0;
            gbc.gridy = 3;
            gbc.weighty = 1.0;
            add(javax.swing.Box.createGlue(), gbc);

            setBorder(new TitledBorder(sequentView.getTitle()));

        }
    }
=======
>>>>>>> 224ad001
}<|MERGE_RESOLUTION|>--- conflicted
+++ resolved
@@ -33,21 +33,9 @@
  */
 public final class MainFrame extends JScrollPane {
 
-<<<<<<< HEAD
-    /**
-     *
-     */
-    private static final long serialVersionUID = -3194176155688759920L;
-
-    public void setSequentView(SequentView sequentView) {
-        Point oldViewpointPosition = getViewport().getViewPosition();
-        setViewportView(new MainFrameBody(sequentView));
-        getViewport().setViewPosition(oldViewpointPosition);
-=======
     private static final long serialVersionUID = 513236416130998762L;
 
     private final MainWindow mainWindow;
->>>>>>> 224ad001
 
     private Component content;
 
@@ -81,74 +69,7 @@
         getInputMap(JComponent.WHEN_IN_FOCUSED_WINDOW).put(
                 KeyStroke.getKeyStroke(KeyEvent.VK_C, Toolkit.getDefaultToolkit().getMenuShortcutKeyMask()),
                 "copy");
-<<<<<<< HEAD
-        getActionMap().put("copy", new AbstractAction() {
-            /**
-             *
-             */
-            private static final long serialVersionUID = 5479208116653327369L;
-
-            public void actionPerformed(ActionEvent e) {
-                // FIXME: Can this ever be reached ?!?! (MU 2013)
-                PosInSequent pos = mainWindow.leafNodeView.getMousePosInSequent();
-                if(pos != null) {
-                    GuiUtilities.copyHighlightToClipboard(mainWindow.leafNodeView, pos);
-                }
-            }
-        });
-=======
         getActionMap().put("copy", new CopyToClipboardAction(mainWindow));
->>>>>>> 224ad001
-
         setContent(emptySequent);
     }
-
-<<<<<<< HEAD
-    private static class MainFrameBody extends JPanel {
-
-        /**
-         *
-         */
-        private static final long serialVersionUID = -3092090456993533533L;
-
-        public MainFrameBody(SequentView sequentView) {
-
-            setLayout(new GridBagLayout());
-            setBackground(sequentView.getBackground());
-
-            GridBagConstraints gbc = new GridBagConstraints();
-
-            gbc.fill = GridBagConstraints.HORIZONTAL;
-            gbc.gridx = 1;
-            gbc.gridy = 0;
-            gbc.weightx = 1.0;
-            gbc.weighty = 0.0;
-            add(javax.swing.Box.createGlue(), gbc);
-
-            gbc.insets = new Insets(0, 0, 0, 0);
-            gbc.fill = GridBagConstraints.HORIZONTAL;
-            gbc.gridx = 0;
-            gbc.gridy = 1;
-            gbc.weightx = 1.0;
-            gbc.weighty = 0.0;
-            gbc.gridwidth = 2;
-            add(sequentView, gbc);
-
-            if (sequentView instanceof InnerNodeView) {
-                gbc.gridy = 2;
-                add(((InnerNodeView) sequentView).tacletInfo, gbc);
-            }
-
-            gbc.fill = GridBagConstraints.BOTH;
-            gbc.gridx = 0;
-            gbc.gridy = 3;
-            gbc.weighty = 1.0;
-            add(javax.swing.Box.createGlue(), gbc);
-
-            setBorder(new TitledBorder(sequentView.getTitle()));
-
-        }
-    }
-=======
->>>>>>> 224ad001
 }