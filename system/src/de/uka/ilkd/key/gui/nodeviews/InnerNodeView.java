// This file is part of KeY - Integrated Deductive Software Design 
//
// Copyright (C) 2001-2011 Universitaet Karlsruhe (TH), Germany 
//                         Universitaet Koblenz-Landau, Germany
//                         Chalmers University of Technology, Sweden
// Copyright (C) 2011-2013 Karlsruhe Institute of Technology, Germany 
//                         Technical University Darmstadt, Germany
//                         Chalmers University of Technology, Sweden
//
// The KeY system is protected by the GNU General 
// Public License. See LICENSE.TXT for details.
// 
package de.uka.ilkd.key.gui.nodeviews;

import java.awt.Color;
import java.util.Iterator;

import javax.swing.text.BadLocationException;
import javax.swing.text.Highlighter.HighlightPainter;

import de.uka.ilkd.key.collection.ImmutableList;
import de.uka.ilkd.key.collection.ImmutableSet;
import de.uka.ilkd.key.gui.KeYMediator;
import de.uka.ilkd.key.gui.MainWindow;
import de.uka.ilkd.key.logic.PosInOccurrence;
import de.uka.ilkd.key.logic.PosInTerm;
import de.uka.ilkd.key.logic.op.FormulaSV;
import de.uka.ilkd.key.logic.op.ModalOperatorSV;
import de.uka.ilkd.key.logic.op.Operator;
import de.uka.ilkd.key.logic.op.ProgramSV;
import de.uka.ilkd.key.logic.op.SchemaVariable;
import de.uka.ilkd.key.logic.op.SkolemTermSV;
import de.uka.ilkd.key.logic.op.TermSV;
import de.uka.ilkd.key.logic.op.UpdateSV;
import de.uka.ilkd.key.logic.op.VariableSV;
import de.uka.ilkd.key.pp.IdentitySequentPrintFilter;
import de.uka.ilkd.key.pp.InitialPositionTable;
import de.uka.ilkd.key.pp.LogicPrinter;
import de.uka.ilkd.key.pp.ProgramPrinter;
import de.uka.ilkd.key.pp.Range;
import de.uka.ilkd.key.pp.SequentPrintFilter;
import de.uka.ilkd.key.proof.Node;
import de.uka.ilkd.key.rule.IBuiltInRuleApp;
import de.uka.ilkd.key.rule.IfFormulaInstSeq;
import de.uka.ilkd.key.rule.IfFormulaInstantiation;
import de.uka.ilkd.key.rule.NewDependingOn;
import de.uka.ilkd.key.rule.NewVarcond;
import de.uka.ilkd.key.rule.RuleApp;
import de.uka.ilkd.key.rule.Taclet;
import de.uka.ilkd.key.rule.TacletApp;
import de.uka.ilkd.key.rule.inst.GenericSortInstantiations;
import java.awt.Insets;
import javax.swing.JTextArea;
import javax.swing.border.CompoundBorder;
import javax.swing.border.EmptyBorder;
import javax.swing.border.MatteBorder;
import javax.swing.text.DefaultHighlighter;

public class InnerNodeView extends SequentView {
    
    private InitialPositionTable posTable;
    public final JTextArea tacletInfo;
    Node node;
    
<<<<<<< HEAD
    public InnerNodeView(Node node, KeYMediator mediator, MainWindow mainWindow) {
        super(mainWindow);
=======
    public InnerNodeView(Node node, KeYMediator mediator) {
        
        this.node = node;
>>>>>>> 3c8322e6
        filter = new IdentitySequentPrintFilter(node.sequent());
        printer = new LogicPrinter(new ProgramPrinter(),
                mediator.getNotationInfo(),
                mediator.getServices());
        setSelectionColor(new Color(10,180,50));
        
        tacletInfo = new JTextArea(getTacletDescription(mediator, node, filter));
        tacletInfo.setBackground(getBackground());
        tacletInfo.setBorder(new CompoundBorder(
                new MatteBorder(3,0,0,0,Color.black),
                new EmptyBorder(new Insets(4,0,0,0))));
        
        updateUI();
        printSequent();
    }

    private static void writeSVModifiers(StringBuffer out, SchemaVariable sv) {
        boolean started = false;
        if (sv.isRigid() && !(sv instanceof VariableSV)) {
            if (!started) {
                out.append("[");
            }
            out.append("rigid");
            started = true;
        }
        if (sv instanceof ProgramSV && ((ProgramSV) sv).isListSV()) {
            if (!started) {
                out.append("[");
            } else {
                out.append(", ");
            }
            out.append("list");
            started = true;
        }

        if (started) {
            out.append("]");
        }
    }

    private static void writeTacletSchemaVariable(StringBuffer out,
            SchemaVariable schemaVar) {
        if (schemaVar instanceof ModalOperatorSV) {
            final ModalOperatorSV modalOpSV = (ModalOperatorSV) schemaVar;
            String sep = "";
            for (final Operator op : modalOpSV.getModalities()) {
                out.append(sep);
                out.append(op.name());
                sep = ", ";
            }
            out.append(" } " + modalOpSV.name());
        } else if (schemaVar instanceof TermSV) {
            out.append("\\term");
        } else if (schemaVar instanceof FormulaSV) {
            out.append("\\formula");
        } else if (schemaVar instanceof UpdateSV) {
            out.append("\\update");
        } else if (schemaVar instanceof ProgramSV) {
            out.append("\\program");
        } else if (schemaVar instanceof VariableSV) {
            out.append("\\variables");
        } else if (schemaVar instanceof SkolemTermSV) {
            out.append("\\skolemTerm");
        } else {
            out.append("?");
        }
        writeSVModifiers(out, schemaVar);
        if (!(schemaVar instanceof FormulaSV || schemaVar instanceof UpdateSV)) {
            out.append(" " + schemaVar.sort().declarationString());
        }
        out.append(" " + schemaVar.name());
    }

    public static void writeTacletSchemaVariablesHelper(StringBuffer out,
            final Taclet t) {
        ImmutableSet<SchemaVariable> schemaVars = t.getIfFindVariables();
        ImmutableList<NewVarcond> lnew = t.varsNew();
        while (!lnew.isEmpty()) {
            schemaVars = schemaVars.add(lnew.head().getSchemaVariable());
            lnew = lnew.tail();
        }
        Iterator<NewDependingOn> newDepIt = t.varsNewDependingOn();
        while (newDepIt.hasNext()) {
            schemaVars = schemaVars.add(newDepIt.next().first());
        }

        if (schemaVars.size() > 0) {
            out.append("\\schemaVariables {\n");
            for (SchemaVariable schemaVar1 : schemaVars) {
                final SchemaVariable schemaVar = schemaVar1;
                // write indentation
                out.append("  ");
                // write declaration
                writeTacletSchemaVariable(out, schemaVar);
                // write newline
                out.append(";\n");
            }
            out.append("}\n");
        }
    }

    /**
     * <p>
     * Computes the text to show in this {@link JTextArea} which consists of the
     * sequent including the applied rule.
     * </p>
     * <p>
     * This information is also relevant for other tools like the Symbolic
     * Execution Debugger.
     * </p>
     *
     * @param mediator The {@link KeYMediator} to use.
     * @param node The {@link Node} to use.
     * @param filter The {@link SequentPrintFilter} to use.
     * @param printer The {@link LogicPrinter} to use.
     * @return The text to show.
     */
    public static String getTacletDescription(KeYMediator mediator,
            Node node,
            SequentPrintFilter filter) {

        RuleApp app = node.getAppliedRuleApp();
        String s = "";

        if (app != null) {
            s += "The following rule was applied on this node: \n\n";
            if (app.rule() instanceof Taclet) {
                LogicPrinter tacPrinter = new LogicPrinter(new ProgramPrinter(null),
                        mediator.getNotationInfo(),
                        mediator.getServices(),
                        true);
                tacPrinter.printTaclet((Taclet) (app.rule()));
                s += tacPrinter;
            } else {
                s = s + app.rule();
            }

            if (app instanceof TacletApp) {
                TacletApp tapp = (TacletApp) app;
                if (tapp.instantiations().getGenericSortInstantiations()
                        != GenericSortInstantiations.EMPTY_INSTANTIATIONS) {
                    s = s + "\n\nWith sorts:\n";
                    s = s
                            + tapp.instantiations().getGenericSortInstantiations();
                }

                StringBuffer sb = new StringBuffer("\n\n");
                writeTacletSchemaVariablesHelper(sb, tapp.taclet());
                s = s + sb;
            }

//                  s = s + "\n\nApplication justified by: ";
//                  s = s + mediator.getSelectedProof().env().getJustifInfo()
//                                      .getJustification(app, mediator.getServices())+"\n";            
        } else {
            // Is this case possible?
            s += "No rule was applied on this node.";
        }
        return s;
    }
    
    static final HighlightPainter RULEAPP_HIGHLIGHTER =
            new DefaultHighlighter.DefaultHighlightPainter(new Color(0.5f, 1.0f, 0.5f, 0.4f));
    static final HighlightPainter IF_FORMULA_HIGHLIGHTER =
            new DefaultHighlighter.DefaultHighlightPainter(new Color(0.8f, 1.0f, 0.8f, 0.5f));

    private void highlightRuleAppPosition(RuleApp app) {
        try {
            // Set the find highlight first and then the if highlights
            // This seems to make cause the find one to be painted 
            // over the if one.

            final Range r;
            if (app.posInOccurrence() == null) {
                // rule does not have a find-part
                r = null;
            } else {
                r = highlightPos(app.posInOccurrence(), RULEAPP_HIGHLIGHTER);
            }

            if (app instanceof TacletApp) {
                highlightIfFormulas((TacletApp) app);
            } else if (app instanceof IBuiltInRuleApp) {
                highlightIfInsts((IBuiltInRuleApp) app);
            }

        } catch (BadLocationException badLocation) {
            System.err.println("NonGoalInfoView tried to "
                    + "highlight an area "
                    + "that does not exist.");
            System.err.println("Exception:" + badLocation);
        }
    }

    /**
     * @param tapp The taclet app for which the if formulae should be
     * highlighted.
     * @throws BadLocationException
     */
    private void highlightIfFormulas(TacletApp tapp)
            throws BadLocationException {
        final ImmutableList<IfFormulaInstantiation> ifs = tapp.ifFormulaInstantiations();
        if (ifs == null) {
            return;
        }
        for (final IfFormulaInstantiation inst2 : ifs) {
            if (!(inst2 instanceof IfFormulaInstSeq)) {
                continue;
            }
            final IfFormulaInstSeq inst = (IfFormulaInstSeq) inst2;
            final PosInOccurrence pos =
                    new PosInOccurrence(inst.getConstrainedFormula(),
                    PosInTerm.TOP_LEVEL,
                    inst.inAntec());
            final Range r = highlightPos(pos, IF_FORMULA_HIGHLIGHTER);
        }
    }

    private void highlightIfInsts(IBuiltInRuleApp bapp)
            throws BadLocationException {
        final ImmutableList<PosInOccurrence> ifs = bapp.ifInsts();
        for (PosInOccurrence pio : ifs) {
            final Range r = highlightPos(pio, IF_FORMULA_HIGHLIGHTER);
        }
    }

    /**
     * @param pos the PosInOccurrence that should be highlighted.
     * @param light the painter for the highlight.
     * @return the range of characters that was highlighted.
     * @throws BadLocationException
     */
    private Range highlightPos(PosInOccurrence pos,
            HighlightPainter light)
            throws BadLocationException {
        ImmutableList<Integer> path = posTable.pathForPosition(pos, filter);
        Range r = posTable.rangeForPath(path);
        getHighlighter().addHighlight(r.start(), r.end(), light);
        return r;
    }

    public String getTitle() {
        return "Inner Node";
    }
    
    public synchronized void printSequent() {
        
        setLineWidth(computeLineWidth());
        printer.update(filter, getLineWidth());
        setText(printer.toString());
        posTable = printer.getInitialPositionTable();
        
        RuleApp app = node.getAppliedRuleApp();
        if (app != null) {
            highlightRuleAppPosition(app);
        }
    }
    
}<|MERGE_RESOLUTION|>--- conflicted
+++ resolved
@@ -62,14 +62,9 @@
     public final JTextArea tacletInfo;
     Node node;
     
-<<<<<<< HEAD
     public InnerNodeView(Node node, KeYMediator mediator, MainWindow mainWindow) {
         super(mainWindow);
-=======
-    public InnerNodeView(Node node, KeYMediator mediator) {
-        
         this.node = node;
->>>>>>> 3c8322e6
         filter = new IdentitySequentPrintFilter(node.sequent());
         printer = new LogicPrinter(new ProgramPrinter(),
                 mediator.getNotationInfo(),
