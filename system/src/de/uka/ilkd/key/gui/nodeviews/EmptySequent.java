--- conflicted
+++ resolved
@@ -17,30 +17,20 @@
  */
 package de.uka.ilkd.key.gui.nodeviews;
 
-<<<<<<< HEAD
-=======
 import de.uka.ilkd.key.gui.MainWindow;
-import java.awt.Color;
-import java.awt.Font;
-
->>>>>>> 273be591
 /**
  *
  * @author Kai Wallisch
  */
 public class EmptySequent extends SequentView {
 
-<<<<<<< HEAD
     /**
      *
      */
     private static final long serialVersionUID = 7572244482555772604L;
 
-    public EmptySequent() {
-=======
     public EmptySequent(MainWindow mainWindow) {
         super(mainWindow);
->>>>>>> 273be591
     }
 
     public String getTitle() {
