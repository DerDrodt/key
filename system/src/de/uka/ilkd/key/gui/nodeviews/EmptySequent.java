// This file is part of KeY - Integrated Deductive Software Design
//
// Copyright (C) 2001-2011 Universitaet Karlsruhe (TH), Germany
//                         Universitaet Koblenz-Landau, Germany
//                         Chalmers University of Technology, Sweden
// Copyright (C) 2011-2014 Karlsruhe Institute of Technology, Germany
//                         Technical University Darmstadt, Germany
//                         Chalmers University of Technology, Sweden
//
// The KeY system is protected by the GNU General
// Public License. See LICENSE.TXT for details.
//

package de.uka.ilkd.key.gui.nodeviews;

import de.uka.ilkd.key.gui.MainWindow;
<<<<<<< HEAD
=======

>>>>>>> 224ad001
/**
 * Use this class in case no proof is loaded.
 *
 * @author Kai Wallisch
 */
public class EmptySequent extends SequentView {

<<<<<<< HEAD
    /**
     *
     */
=======
>>>>>>> 224ad001
    private static final long serialVersionUID = 7572244482555772604L;

    public EmptySequent(MainWindow mainWindow) {
        super(mainWindow);
        setBackground(INACTIVE_BACKGROUND_COLOR);
    }

    @Override
    public String getTitle() {
        return "No proof loaded";
    }

    @Override
    public void printSequent() {
    }

}<|MERGE_RESOLUTION|>--- conflicted
+++ resolved
@@ -14,10 +14,7 @@
 package de.uka.ilkd.key.gui.nodeviews;
 
 import de.uka.ilkd.key.gui.MainWindow;
-<<<<<<< HEAD
-=======
 
->>>>>>> 224ad001
 /**
  * Use this class in case no proof is loaded.
  *
@@ -25,12 +22,6 @@
  */
 public class EmptySequent extends SequentView {
 
-<<<<<<< HEAD
-    /**
-     *
-     */
-=======
->>>>>>> 224ad001
     private static final long serialVersionUID = 7572244482555772604L;
 
     public EmptySequent(MainWindow mainWindow) {
