--- conflicted
+++ resolved
@@ -126,12 +126,6 @@
 	this.sequentView = sequentView;
 	this.mediator = sequentView.getMediator();
  	this.pos = pos;
-<<<<<<< HEAD
- 	findList = removeObsolete(findList);
-	rewriteList = removeObsolete(rewriteList);
-	noFindList = removeObsolete(noFindList);
-=======
->>>>>>> b8a8f5c2
 	// delete RewriteTaclet from findList because they will be in
 	// the rewrite list and concatenate both lists
 	createTacletMenu(removeRewrites(findList).prepend(rewriteList),
