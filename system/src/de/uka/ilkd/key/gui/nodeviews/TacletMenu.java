// This file is part of KeY - Integrated Deductive Software Design
// Copyright (C) 2001-2011 Universitaet Karlsruhe, Germany
//                         Universitaet Koblenz-Landau, Germany
//                         Chalmers University of Technology, Sweden
//
// The KeY system is protected by the GNU General Public License. 
// See LICENSE.TXT for details.
//
//

package de.uka.ilkd.key.gui.nodeviews;

import java.awt.Component;
import java.awt.event.ActionEvent;
import java.awt.event.ActionListener;
import java.util.*;

import javax.swing.*;

import de.uka.ilkd.key.collection.ImmutableList;
import de.uka.ilkd.key.collection.ImmutableSLList;
import de.uka.ilkd.key.gui.KeYMediator;
import de.uka.ilkd.key.gui.MainWindow;
import de.uka.ilkd.key.gui.configuration.ProofIndependentSettings;
import de.uka.ilkd.key.gui.join.JoinMenuItem;
import de.uka.ilkd.key.gui.smt.SMTMenuItem;
import de.uka.ilkd.key.gui.smt.SMTSettings;
import de.uka.ilkd.key.gui.smt.SolverListener;
import de.uka.ilkd.key.java.ProgramElement;
import de.uka.ilkd.key.logic.*;
import de.uka.ilkd.key.logic.op.FormulaSV;
import de.uka.ilkd.key.logic.op.ProgramVariable;
import de.uka.ilkd.key.logic.op.SchemaVariable;
import de.uka.ilkd.key.pp.AbbrevException;
import de.uka.ilkd.key.pp.AbbrevMap;
import de.uka.ilkd.key.pp.PosInSequent;
import de.uka.ilkd.key.proof.Goal;
import de.uka.ilkd.key.proof.join.JoinIsApplicable;
import de.uka.ilkd.key.proof.join.ProspectivePartner;
import de.uka.ilkd.key.rule.*;
import de.uka.ilkd.key.rule.tacletbuilder.RewriteTacletGoalTemplate;
import de.uka.ilkd.key.rule.tacletbuilder.TacletGoalTemplate;
import de.uka.ilkd.key.smt.SMTProblem;
import de.uka.ilkd.key.smt.SolverLauncher;
import de.uka.ilkd.key.smt.SolverTypeCollection;
import de.uka.ilkd.key.util.GuiUtilities;


/**
 *  This class creates a menu with Taclets as entries. The invoker has
 * to be of type SequentView because of the method call selectedTaclet
 * that hands over the selected Taclet. The class is used to get all
 * Taclet that are applicable at a selected position in a sequent.
 */ 
class TacletMenu extends JMenu {

    /**
     * 
     */
    private static final long serialVersionUID = -4659105575090816693L;
    private PosInSequent pos;
    private SequentView sequentView;
    private KeYMediator mediator;


    private TacletAppComparator comp = new TacletAppComparator();
        
    /** 
     * creates empty menu 
     */
    TacletMenu() {}


    /** creates a new menu that displays all applicable rules at the given
     * position
     * @param sequentView the SequentView that is the parent of this menu
     * @param findList IList<Taclet> with all applicable FindTaclets
     * @param rewriteList IList<Taclet> with all applicable RewriteTaclets
     * @param noFindList IList<Taclet> with all applicable noFindTaclets
     * @param builtInList IList<BuiltInRule> with all applicable BuiltInRules
     * @param pos the PosInSequent
     */ 
    TacletMenu(SequentView sequentView,
	       ImmutableList<TacletApp> findList, ImmutableList<TacletApp> rewriteList,
	       ImmutableList<TacletApp> noFindList, ImmutableList<BuiltInRule> builtInList,
	       PosInSequent pos) {
        super();        
	this.sequentView = sequentView;
	this.mediator = sequentView.mediator();
 	this.pos = pos;
	// delete RewriteTaclet from findList because they will be in
	// the rewrite list and concatenate both lists
	createTacletMenu(removeRewrites(findList).prepend(rewriteList),
			 noFindList, builtInList, new MenuControl());
    }
    
    /** removes RewriteTaclet from list
     * @param list the IList<Taclet> from where the RewriteTaclet are
     * removed
     * @return list without RewriteTaclets
     */
    private ImmutableList<TacletApp> removeRewrites(ImmutableList<TacletApp> list) {
	ImmutableList<TacletApp> result = ImmutableSLList.<TacletApp>nil();
	Iterator<TacletApp> it = list.iterator();

	while(it.hasNext()) {
	    TacletApp tacletApp = it.next();
	    Taclet taclet=tacletApp.taclet();
	    result = (taclet instanceof RewriteTaclet ? result :
		      result.prepend(tacletApp));
	}
	return result;
    }


    /** creates the menu by adding all submenus and items */
    private void createTacletMenu(ImmutableList<TacletApp> find,
				  ImmutableList<TacletApp> noFind,
				  ImmutableList<BuiltInRule> builtInList,
				  MenuControl control) {	 
	addActionListener(control);
	boolean rulesAvailable=(addSection("Find", sort(find), control));
	if (pos != null && pos.isSequent()) {
	    rulesAvailable=addSection("NoFind", noFind, control)
		| rulesAvailable;
	}
	if (!rulesAvailable) {
	    createSection("No rules applicable.");
	}

	createBuiltInRuleMenu(builtInList, control);

	if(pos.isSequent()){
	    createSMTMenu(control);
	}
	createFocussedAutoModeMenu ( control );
	ceateJoinMenu(control);
    
	//        addPopFrameItem(control);

	addClipboardItem(control);

	if (pos != null) {
	    PosInOccurrence occ = pos.getPosInOccurrence();	    
	    if (occ != null && occ.posInTerm() != null) {
		Term t = occ.subTerm ();
		createAbbrevSection(t, control);

		if(t.op() instanceof ProgramVariable) {
		    ProgramVariable var = (ProgramVariable)t.op();
		    if(var.getProgramElementName().getCreationInfo() != null) {
		    	createNameCreationInfoSection(control);
		    }
		}
	    }
	}
    }

    private void createBuiltInRuleMenu(ImmutableList<BuiltInRule> builtInList,
				       MenuControl            control) {

	if (!builtInList.isEmpty()) {
	    addSeparator();	
	    Iterator<BuiltInRule> it = builtInList.iterator();
	    while (it.hasNext()) {
		addBuiltInRuleItem(it.next(), control);
	    }
	}
    }
    
        private void createSMTMenu(MenuControl control) {
                Collection<SolverTypeCollection> solverUnions = ProofIndependentSettings.DEFAULT_INSTANCE
                                .getSMTSettings().getSolverUnions();
                if (!solverUnions.isEmpty()) {
                        addSeparator();
                }
                for (SolverTypeCollection union : solverUnions) {
                        if (union.isUsable()) {
                                JMenuItem item = new SMTMenuItem(union);
                                item.addActionListener(control);
                                add(item);
                        }
                }

        }
        
        private void ceateJoinMenu(MenuControl control){
            
               List<ProspectivePartner> partner = 
                       JoinIsApplicable.INSTANCE.isApplicable(mediator.getSelectedGoal(),pos.getPosInOccurrence());
               if(!partner.isEmpty()){
                   JMenuItem item = new JoinMenuItem(partner,mediator.getProof(),mediator);
                   add(item);
               }
        }   
				      
    /**
     * adds an item for built in rules (e.g. Run Simplify or Update Simplifier)
     */
    private void addBuiltInRuleItem(BuiltInRule builtInRule,
				    MenuControl control) {
        JMenuItem item;
        if (builtInRule == WhileInvariantRule.INSTANCE) {
            // we add to items in this case: one for auto one for interactive
<<<<<<< HEAD
            item = new DefaultBuiltInRuleMenuItem(builtInRule.displayName() + " (Auto)", builtInRule, true);
            item.addActionListener(control);
            add(item);
        } 
        item = new DefaultBuiltInRuleMenuItem(builtInRule);        
        item.addActionListener(control);
        add(item);
=======
            item = new MenuItemForTwoModeRules(builtInRule.displayName(), 
                    "Apply Rule", "Applies a known and complete loop specification immediately.",
                    "Enter Loop Specification", "Allows to modify an existing or to enter a new loop specification.", builtInRule);
            item.addActionListener(control);
            add(item);
        }  else if (builtInRule == UseOperationContractRule.INSTANCE) {
            item = new MenuItemForTwoModeRules(builtInRule.displayName(), 
                    "Apply Contract", "All available contracts of the method are combined and applied.",
                    "Choose and Apply Contract", "Asks to select the contract to be applied.", builtInRule);
            item.addActionListener(control);
            add(item);        
        } else {
            item = new DefaultBuiltInRuleMenuItem(builtInRule);        
            item.addActionListener(control);
            add(item);
        }
>>>>>>> d75cba32
    }

    
    private void createFocussedAutoModeMenu (MenuControl control) {
        addSeparator();
        JMenuItem item = new FocussedRuleApplicationMenuItem ();
        item.addActionListener(control);
        add(item);        
    }
    

    private ImmutableList<TacletApp> sort(ImmutableList<TacletApp> finds) {
	ImmutableList<TacletApp> result = ImmutableSLList.<TacletApp>nil();
	
	List<TacletApp> list = new ArrayList<TacletApp>(finds.size());

	for (final TacletApp app : finds) {
	    list.add(app);
	}

	Collections.sort(list, comp);

	for (final TacletApp app : list) {
	    result = result.prepend(app);
	}

	return result;
    }


    private void createAbbrevSection(Term t, MenuControl control){
	AbbrevMap scm = mediator.getNotationInfo().getAbbrevMap();
	JMenuItem sc = null;
	if(scm.containsTerm(t)){
	    sc = new JMenuItem("Change abbreviation");
	    sc.addActionListener(control);
	    add(sc);
	    if(scm.isEnabled(t)){
		sc = new JMenuItem("Disable abbreviation");
	    }else{
		sc = new JMenuItem("Enable abbreviation");
	    }
	}else{
	    sc = new JMenuItem("Create abbreviation");
	}
	sc.addActionListener(control);
	add(sc);
    }


    private void createNameCreationInfoSection(MenuControl control) {
	JMenuItem item = new JMenuItem("View name creation info...");
	item.addActionListener(control);
	add(item);
    }



    /** creates a non selectable label with the specified name and adds it to
     * the component followed by the entries of this section 
     * @param title a String the title of the section
     * @param taclet IList<Taclet> that contains the Taclets belonging to this section
     * @return true if section has been added (empty sections are not added)
     */ 
    private boolean addSection(String title, ImmutableList<TacletApp> taclet, 
			       MenuControl control) {
	if (taclet.size() > 0) {
	    //uncomment if you want submenus with subtitles
	    //	    insert(createSubMenu(taclet, title, control), 1);
	    //	    createSection(title);
	    add(createMenuItems(taclet, control));
	    return true;
	}
	return false;
    }

    /** inserts separator followed from the section's title 
     * @param title a String that contains the title of the section
     */
    private void createSection(String title) {
	//addSeparator();
	add(new JLabel(title));
    }
    

    private void addPopFrameItem(MenuControl control) {
	JMenuItem item = new JMenuItem("Pop method frame");
	item.addActionListener(control);
	add(item);
    }

    
    private void addClipboardItem(MenuControl control) {
	addSeparator();
	JMenuItem item = new JMenuItem("to clipboard");
	item.addActionListener(control);
	add(item);
    }
    


    /** adds array of TacletMenuItem to itself*/
    private void add(TacletMenuItem[] items) {
	for (int i = 0; i < items.length; i++) {
	    add((Component) items[i]);
	}
    }

    /** creates new TacletMenuItems for each taclet in the list and set
     * the given MenuControl as their ActionListener
     * @param taclets IList<Taclet> with the Taclets the items represent
     * @param control the ActionListener
     * @return the new MenuItems
     */
    private TacletMenuItem[] createMenuItems(ImmutableList<TacletApp> taclets, 
					     MenuControl  control) {
	List<TacletMenuItem> items = new LinkedList<TacletMenuItem>();
	
        final InsertHiddenTacletMenuItem insHiddenItem = 
            new InsertHiddenTacletMenuItem(MainWindow.getInstance(), 
                    mediator.getNotationInfo(), mediator.getServices());
        
        final InsertionTacletBrowserMenuItem insSystemInvItem = 
            new InsertSystemInvariantTacletMenuItem(MainWindow.getInstance(), 
                    mediator.getNotationInfo(), mediator.getServices());
       
        
        for (final TacletApp app : taclets) {
            
            final Taclet taclet = app.taclet();
            if(!mediator.getFilterForInteractiveProving().filter(taclet)){
            	continue;
            }
            
            if (insHiddenItem.isResponsible(taclet)) {
                insHiddenItem.add(app);
            } else if (insSystemInvItem.isResponsible(taclet)) { 
                insSystemInvItem.add(app);
            } else {
                final TacletMenuItem item = 
                    new DefaultTacletMenuItem(this, app, 
                        mediator.getNotationInfo()); 
                item.addActionListener(control);
                items.add(item);                
            }        
	}
        
        if (insHiddenItem.getAppSize() > 0) {
            items.add(0, insHiddenItem);
            insHiddenItem.addActionListener(control);
        }
        
        if (insSystemInvItem.getAppSize() > 0) {
            items.add(0, insSystemInvItem);
            insSystemInvItem.addActionListener(control);
        }
        
	return items.toArray(new TacletMenuItem[items.size()]);
    }
        
    /** makes submenus invisible */
    void invisible() {
	for (int i = 0; i < getMenuComponentCount(); i++) {
	    if (getMenuComponent(i) instanceof JMenu) 
		((JMenu)getMenuComponent(i)).getPopupMenu().setVisible(false);
	}
    }
    
    /** ActionListener */
    class MenuControl implements ActionListener{

	private boolean validabbreviation(String s){
	    if(s==null || s.length()==0) return false;
	    for(int i=0; i<s.length(); i++){
		if(!((s.charAt(i)<='9' && s.charAt(i)>='0')||
		     (s.charAt(i)<='z' && s.charAt(i)>='a')||
		     (s.charAt(i)<='Z' && s.charAt(i)>='A')||
		     s.charAt(i)=='_')) return false;
	    }
	    return true;
	}

	public void actionPerformed(ActionEvent e) {
	    if (e.getSource() instanceof TacletMenuItem) {
		((SequentView)(getPopupMenu().getInvoker()))
		    .selectedTaclet(((TacletMenuItem) e.getSource()).connectedTo(), 
				    pos);
            }else if(e.getSource() instanceof SMTMenuItem){
        	final SMTMenuItem item = (SMTMenuItem) e.getSource();
        	final SolverTypeCollection solverUnion = item.getSolverUnion();
	    	final Goal goal = mediator.getSelectedGoal();
	    	assert goal != null;
        	
        	Thread thread = new Thread(new Runnable() {	        
	        @Override
	        public void run() {
	            
	            SMTSettings settings = new SMTSettings(goal.proof().getSettings().getSMTSettings(),
	                            ProofIndependentSettings.DEFAULT_INSTANCE.getSMTSettings(),goal.proof());
	            SolverLauncher launcher = new SolverLauncher(settings);
	            launcher.addListener(new SolverListener(settings));
	            Collection<SMTProblem> list = new LinkedList<SMTProblem>();
	            list.add(new SMTProblem(goal));
	           	launcher.launch(solverUnion.getTypes(),
			            list,
			            goal.proof().getServices());
	         
	      
        	}});
        	thread.start();            
            }           
            else if (e.getSource() instanceof BuiltInRuleMenuItem) {

                final BuiltInRuleMenuItem birmi = (BuiltInRuleMenuItem) e
                        .getSource();
                mediator.selectedBuiltInRule(
                        birmi.connectedTo(), pos.getPosInOccurrence(), 
                        birmi.forcedApplication());
        	
	    } else if (e.getSource() instanceof FocussedRuleApplicationMenuItem) {
	        mediator.getInteractiveProver ()
	            .startFocussedAutoMode ( pos.getPosInOccurrence (),
	                                     mediator.getSelectedGoal () );
	    } else {
		if (((JMenuItem)e.getSource()).getText()
		    .startsWith("to clipboard")){
                    GuiUtilities.copyHighlightToClipboard(sequentView);
		} else if(((JMenuItem)e.getSource()).getText().
			  startsWith("Pop method frame")){
		    //                        mediator.popMethodFrame();
		} else if(((JMenuItem)e.getSource()).getText().
			  startsWith("Disable abbreviation")){
		    PosInOccurrence occ = pos.getPosInOccurrence();	    
		    if (occ != null && occ.posInTerm() != null) {
			mediator.getNotationInfo().getAbbrevMap().setEnabled(occ.subTerm(),false);
			sequentView.printSequent();
		    }
		}else if(((JMenuItem)e.getSource()).getText().
			 startsWith("Enable abbreviation")){
		    PosInOccurrence occ = pos.getPosInOccurrence();	    
		    if (occ != null && occ.posInTerm() != null) {
			mediator.getNotationInfo().
			    getAbbrevMap().setEnabled(occ.subTerm(),true);
			sequentView.printSequent();
		    }
		}else if(((JMenuItem)e.getSource()).getText().
			 startsWith("Create abbreviation")){
		    PosInOccurrence occ = pos.getPosInOccurrence();
		    if (occ != null && occ.posInTerm() != null) {
			String abbreviation = (String)JOptionPane.showInputDialog
			    (new JFrame(),
			     "Enter abbreviation for term: \n"+occ.subTerm().toString(), 
			     "New Abbreviation",
			     JOptionPane.QUESTION_MESSAGE,
			     null,
			     null,
			     "");
				    
			try{
			    if(abbreviation!=null){
				if(!validabbreviation(abbreviation)){
				    JOptionPane.showMessageDialog(new JFrame(),
								  "Only letters, numbers and '_' are allowed for Abbreviations", 
								  "Sorry",
								  JOptionPane.INFORMATION_MESSAGE);
				}else{
				    mediator.getNotationInfo().
					getAbbrevMap().put(occ.subTerm(),abbreviation,true);
				    sequentView.printSequent();
				}
			    }
			}catch(AbbrevException sce){
			    JOptionPane.showMessageDialog(new JFrame(), sce.getMessage(), "Sorry",
							  JOptionPane.INFORMATION_MESSAGE);
			}
		    }

		}else if(((JMenuItem)e.getSource()).getText().
			 startsWith("Change abbreviation")){
		    PosInOccurrence occ = pos.getPosInOccurrence();
		    if (occ != null && occ.posInTerm() != null) {
			String abbreviation = (String)JOptionPane.showInputDialog
			    (new JFrame(),
			     "Enter abbreviation for term: \n"+occ.subTerm().toString(),
			     "Change Abbreviation",
			     JOptionPane.QUESTION_MESSAGE,
			     null,
			     null,
			     mediator.getNotationInfo().
			     getAbbrevMap().getAbbrev(occ.subTerm()).substring(1));
			try{
			    if(abbreviation!=null){
				if(!validabbreviation(abbreviation)){
				    JOptionPane.showMessageDialog(new JFrame(),
								  "Only letters, numbers and '_' are allowed for Abbreviations",
								  "Sorry",
								  JOptionPane.INFORMATION_MESSAGE);
				}else{
				    mediator.getNotationInfo().
					getAbbrevMap().changeAbbrev(occ.subTerm(),abbreviation);
				    sequentView.printSequent();
				}
			    }
			}catch(AbbrevException sce){
			    JOptionPane.showMessageDialog(new JFrame(), sce.getMessage(), "Sorry",
							  JOptionPane.INFORMATION_MESSAGE);
			}
		    }
		} else if(((JMenuItem)e.getSource()).getText().
			 startsWith("View name creation info")) {
		    Term t = pos.getPosInOccurrence().subTerm();
		    ProgramVariable var = (ProgramVariable)t.op();
		    ProgramElementName name = var.getProgramElementName();
		    NameCreationInfo info = name.getCreationInfo();
		    String message;
		    if(info != null) {
			message = info.infoAsString();
		    } else {
		        message = "No information available.";
		    }
		    JOptionPane.showMessageDialog(null,
		    				  message,
						  "Name creation info",
		  				  JOptionPane.INFORMATION_MESSAGE);
		}
	    }
	}
    }



    static class FocussedRuleApplicationMenuItem extends JMenuItem {
        /**
         * 
         */
        private static final long serialVersionUID = -6486650015103963268L;

        public FocussedRuleApplicationMenuItem () {
            super("Apply rules automatically here");
            setToolTipText("<html>Initiates and restricts automatic rule applications on the " +
                        "highlighted formula, term or sequent.<br> "+
                        "'Shift + left mouse click' on the highlighted " +
                        "entity does the same.</html>");
        }
               
    }
    
    
    static class TacletAppComparator implements Comparator<TacletApp> {

	private int countFormulaSV(TacletSchemaVariableCollector c) {
	    int formulaSV = 0;
	    Iterator<SchemaVariable> it = c.varIterator();
	    while (it.hasNext()) {
		SchemaVariable sv = it.next();
		if (sv instanceof FormulaSV) {
		    formulaSV++;
		}
	    }
	
	    return formulaSV;
	}
	
	/** this is a rough estimation about the goal complexity. The
	 * complexity depends on the depth of the term to be replaced.
	 * If no such term exists we add a constant (may be refined in
	 * future)
	 */
	private int measureGoalComplexity(ImmutableList<TacletGoalTemplate> l) {
	    int result = 0;
	    Iterator<TacletGoalTemplate> it = l.iterator();
	    while (it.hasNext()) {
		TacletGoalTemplate gt = it.next();
		if (gt instanceof RewriteTacletGoalTemplate) {
		    if (((RewriteTacletGoalTemplate)gt).replaceWith() != null) {
			result += ((RewriteTacletGoalTemplate)gt).replaceWith().depth();
		    }
		} 
		if (!gt.sequent().isEmpty()) {
		    result += 10;
		}
	    }
	    return result;
	}
	
	
	/**
	 * rough approximation of the program complexity
	 */
	public int programComplexity(JavaBlock b) {
	    if (b.isEmpty()) {
		return 0;
	    }
	    return new de.uka.ilkd.key.java.visitor.JavaASTWalker(b.program()) { 
		    private int counter = 0;
			    
		    protected void doAction(ProgramElement pe) {                      
                        counter++;
		    }		
                    
		    public int getCounter() {
			counter = 0;
			start();
			return counter;
		    }
		}.getCounter();
	}
	
	public int compare(TacletApp o1, TacletApp o2) {
	    final Taclet taclet1 = o1.taclet();
	    final Taclet taclet2 = o2.taclet();
		
            int formulaSV1 = 0;
            int formulaSV2 = 0;

            int cmpVar1 = taclet1.getRuleSets().size();
            int cmpVar2 = taclet2.getRuleSets().size();

	    if (taclet1 instanceof FindTaclet && taclet2 instanceof FindTaclet) {
	        final Term find1 = ((FindTaclet) taclet1).find();
	        int findComplexity1 = find1.depth();
	        final Term find2 = ((FindTaclet) taclet2).find();
	        int findComplexity2 = find2.depth();
	        findComplexity1 += programComplexity(find1.javaBlock());
	        findComplexity2 += programComplexity(find2.javaBlock());

	        if ( findComplexity1 < findComplexity2 ) {
	            return -1;
	        } else if (findComplexity1 > findComplexity2) {
	            return 1;
	        }		    		    		    
	        // depth are equal. Number of schemavariables decides
	        TacletSchemaVariableCollector coll1 = new TacletSchemaVariableCollector();
	        find1.execPostOrder(coll1);
	        formulaSV1 = countFormulaSV(coll1);

	        TacletSchemaVariableCollector coll2  = new TacletSchemaVariableCollector();
	        find2.execPostOrder(coll2);
	        formulaSV2 = countFormulaSV(coll2);
	        cmpVar1 += -coll1.size();
	        cmpVar2 += -coll2.size();

	    } else if (taclet1 instanceof FindTaclet != taclet2 instanceof FindTaclet) {
	        if (taclet1 instanceof FindTaclet) {
	            return -1;
	        } else {
	            return 1;
	        }
	    }

	    if (cmpVar1 == cmpVar2) {
		cmpVar1 = cmpVar1-formulaSV1;
		cmpVar2 = cmpVar2-formulaSV2;
	    }
		    
	    if ( cmpVar1 < cmpVar2 ) {
		return -1;
	    } else if (cmpVar1 > cmpVar2) {
		return 1;
	    }
	
	    if (taclet1.ifSequent().isEmpty() && 
		!taclet2.ifSequent().isEmpty()) {
		return 1;
	    } else if (!taclet1.ifSequent().isEmpty() && 
		       taclet2.ifSequent().isEmpty()) {
		return -1;
	    }
		    
	    int goals1 = -taclet1.goalTemplates().size();
	    int goals2 = -taclet2.goalTemplates().size();
	
	    if (goals1 == goals2) {
		goals1 = -measureGoalComplexity(taclet1.goalTemplates());
		goals2 = -measureGoalComplexity(taclet2.goalTemplates());		
	    } 
	
	    if (goals1 < goals2) {
		return -1;
	    } else if (goals1 > goals2) {
		return 1;
	    }
	
	    return 0;
	}
    }
}<|MERGE_RESOLUTION|>--- conflicted
+++ resolved
@@ -202,15 +202,6 @@
         JMenuItem item;
         if (builtInRule == WhileInvariantRule.INSTANCE) {
             // we add to items in this case: one for auto one for interactive
-<<<<<<< HEAD
-            item = new DefaultBuiltInRuleMenuItem(builtInRule.displayName() + " (Auto)", builtInRule, true);
-            item.addActionListener(control);
-            add(item);
-        } 
-        item = new DefaultBuiltInRuleMenuItem(builtInRule);        
-        item.addActionListener(control);
-        add(item);
-=======
             item = new MenuItemForTwoModeRules(builtInRule.displayName(), 
                     "Apply Rule", "Applies a known and complete loop specification immediately.",
                     "Enter Loop Specification", "Allows to modify an existing or to enter a new loop specification.", builtInRule);
@@ -227,7 +218,6 @@
             item.addActionListener(control);
             add(item);
         }
->>>>>>> d75cba32
     }
 
     
