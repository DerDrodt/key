--- conflicted
+++ resolved
@@ -50,10 +50,9 @@
  */
 public abstract class SequentView extends JTextArea
         implements KeyListener, MouseMotionListener, MouseListener {
-    
-<<<<<<< HEAD
+
     private final MainWindow mainWindow;
-=======
+    
     /* 
      * The current line width. Static declaration for this prevents constructors from
      * using lineWidth 0.
@@ -70,7 +69,6 @@
         return lineWidth;
     }
     
->>>>>>> 3c8322e6
     private ConfigChangeListener configChangeListener;
     SequentPrintFilter filter;
     LogicPrinter printer;
@@ -97,6 +95,7 @@
 
     SequentView(MainWindow mainWindow) {
         this.mainWindow = mainWindow;
+
         configChangeListener = new ConfigChangeAdapter(this);
         Config.DEFAULT.addConfigChangeListener(configChangeListener);
         setEditable(false);
