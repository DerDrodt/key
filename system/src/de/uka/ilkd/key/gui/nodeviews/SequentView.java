--- conflicted
+++ resolved
@@ -51,12 +51,6 @@
 public abstract class SequentView extends JTextArea
         implements KeyListener, MouseMotionListener, MouseListener {
 
-<<<<<<< HEAD
-    /**
-     *
-     */
-    private static final long serialVersionUID = -104289652629272333L;    
-=======
     private final MainWindow mainWindow;
     
     /* 
@@ -75,7 +69,6 @@
         return lineWidth;
     }
     
->>>>>>> 273be591
     private ConfigChangeListener configChangeListener;
     SequentPrintFilter filter;
     LogicPrinter printer;
