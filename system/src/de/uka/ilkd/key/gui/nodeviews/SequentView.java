--- conflicted
+++ resolved
@@ -239,32 +239,21 @@
         }
     }
 
-<<<<<<< HEAD
-    /** Return used LogicPrinter.
-=======
     /**
      * Return used LogicPrinter.
      *
->>>>>>> 224ad001
      * @return The LogicPrinter that is used.
      */
     public LogicPrinter getLogicPrinter() {
         return printer;
     }
 
-<<<<<<< HEAD
-    /** Set the LogicPrinter to be used.
+    /**
+     * Set the LogicPrinter to be used.
+     *
      * @param p The LogicPrinter to be used
      */
-    protected void setLogicPrinter(LogicPrinter p) {
-=======
-    /**
-     * Set the LogicPrinter to be used.
-     *
-     * @param p The LogicPrinter to be used
-     */
     protected void setLogicPrinter(SequentViewLogicPrinter p) {
->>>>>>> 224ad001
         printer = p;
     }
 
@@ -282,47 +271,8 @@
         return s;
     }
 
-    public String getHighlightedText() {
-<<<<<<< HEAD
-       return getHighlightedText(getPosInSequent(getMousePosition()));
-    }
-
-    private void showTermInfo(Point p) {
-
-        if (showTermInfo) {
-
-            PosInSequent mousePos = getPosInSequent(p);
-            String info = null;
-
-            if ((mousePos != null)
-                    && !("".equals(getHighlightedText(mousePos)))) {
-
-                Term t;
-                final PosInOccurrence posInOcc = mousePos.getPosInOccurrence();
-                if (posInOcc != null) {
-                    t = posInOcc.subTerm();
-                    String tOpClassString = t.op().getClass().toString();
-                    String operator = tOpClassString.substring(
-                            tOpClassString.lastIndexOf('.') + 1);
-                    // What is the purpose of displaying the java hashcode here?
-                    info = operator + ", Sort: " + t.sort() + ", Hash:" + t.hashCode();
-
-                    Sequent seq = mainWindow.getMediator().getSelectedNode().sequent();
-                    info += ProofSaver.posInOccurrence2Proof(seq, posInOcc);
-                }
-            }
-
-            if (info == null) {
-                mainWindow.setStandardStatusLine();
-            } else {
-                mainWindow.setStatusLine(info);
-            }
-
-        }
-
-=======
+    public String getHighlightedText() {       
         return getHighlightedText(getPosInSequent(getMousePosition()));
->>>>>>> 224ad001
     }
 
     /**
