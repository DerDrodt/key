--- conflicted
+++ resolved
@@ -198,10 +198,7 @@
 	        errorocc = false;
 	        try {
 		    setText(printer.toString());
-<<<<<<< HEAD
-                    MainWindow.getInstance().sequentSearchBar.search();
-=======
->>>>>>> 3c8322e6
+			MainWindow.getInstance().sequentSearchBar.search();
 	        } catch (Error e) {
 		    System.err.println("Error occurred while printing Sequent!");
 		    errorocc = true;
