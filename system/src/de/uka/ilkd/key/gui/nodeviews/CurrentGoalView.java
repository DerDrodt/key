// This file is part of KeY - Integrated Deductive Software Design
//
// Copyright (C) 2001-2011 Universitaet Karlsruhe (TH), Germany
//                         Universitaet Koblenz-Landau, Germany
//                         Chalmers University of Technology, Sweden
// Copyright (C) 2011-2014 Karlsruhe Institute of Technology, Germany
//                         Technical University Darmstadt, Germany
//                         Chalmers University of Technology, Sweden
//
// The KeY system is protected by the GNU General
// Public License. See LICENSE.TXT for details.
//

package de.uka.ilkd.key.gui.nodeviews;

import java.awt.*;
import java.awt.dnd.Autoscroll;
import java.awt.dnd.DnDConstants;
import java.awt.dnd.DragSource;
import java.awt.dnd.DropTarget;

import javax.swing.SwingUtilities;

import de.uka.ilkd.key.gui.*;
import de.uka.ilkd.key.pp.IdentitySequentPrintFilter;
import de.uka.ilkd.key.pp.PosInSequent;
import de.uka.ilkd.key.pp.ProgramPrinter;
import de.uka.ilkd.key.pp.Range;
import de.uka.ilkd.key.pp.SequentPrintFilter;
import de.uka.ilkd.key.pp.SequentViewLogicPrinter;
import de.uka.ilkd.key.proof.Goal;
import de.uka.ilkd.key.rule.TacletApp;
import java.util.LinkedList;

/**
 * This sequent view displays the sequent of an open goal and allows selection
 * of formulas as well as the application of rules. It offers services for
 * highlighting formulas, selecting applicable rules (in particular taclets) and
 * drag'n drop instantiation of taclets.
 */
public class CurrentGoalView extends SequentView implements Autoscroll {

    /**
     *
     */
    private static final long serialVersionUID = -6738520203927938643L;

    public static final Color DEFAULT_HIGHLIGHT_COLOR = new Color(70, 100, 170, 76);

    public static final Color ADDITIONAL_HIGHLIGHT_COLOR = new Color(0, 0, 0, 38);

    private static final Color UPDATE_HIGHLIGHT_COLOR = new Color(0, 150, 130, 38);

    public static final Color DND_HIGHLIGHT_COLOR = new Color(0, 150, 130, 104);

    // the mediator
    private final KeYMediator mediator;

    // the mouse/mouseMotion listener
    private final CurrentGoalViewListener listener;

    // enables this component to be a Drag Source
    private DragSource dragSource = null;

    private static final Insets autoScrollSensitiveRegion = new Insets(20, 20, 20, 20);
    private final LinkedList<Object> updateHighlights;

    /**
     * creates a viewer for a sequent
     *
     * @param mainWindow the MainWindow allowing access to the current system
     * status
     */
    public CurrentGoalView(MainWindow mainWindow) {
        super(mainWindow);
        this.mediator = mainWindow.getMediator();
        setBackground(Color.white);
        // disables selection
        setSelectionColor(getBackground());
        listener = new CurrentGoalViewListener(this, getMediator());

        GUIListener guiListener = new GUIListener() {
            /**
             * invoked if a frame that wants modal access is opened
             */
            @Override
            public void modalDialogOpened(GUIEvent e) {

                // enable textual DnD in case that the opened model dialog
                // is the ApplyTacletDialog
                final boolean enableDnD = e.getSource() instanceof ApplyTacletDialog;
                listener.setModalDragNDropEnabled(enableDnD);
                refreshHighlightning = enableDnD;

                // disable drag and drop instantiation of taclets
                getDropTarget().setActive(false);
            }

            /**
             * invoked if a frame that wants modal access is closed
             */
            @Override
            public void modalDialogClosed(GUIEvent e) {
                if (e.getSource() instanceof ApplyTacletDialog) {
                    // disable drag'n'drop ...
                    listener.setModalDragNDropEnabled(false);
                }

                refreshHighlightning = true;

                // enable drag and drop instantiation of taclets
                getDropTarget().setActive(true);
            }

            /**
             * invoked if the user wants to abort the proving session
             */
            @Override
            public void shutDown(GUIEvent e) {
            }
        };

        addMouseListener(listener);

        // and here comes the drag'n'drop stuff that allows the user to copy
        // the currently highlighted subterm/formula by mere drag'n'dop actions
        dragSource = new DragSource();
        dragSource.createDefaultDragGestureRecognizer(this, DnDConstants.ACTION_COPY, listener);

        // And now the Drag'n'drop stuff ...
        final DragNDropInstantiator dragNDropInstantiator = new DragNDropInstantiator(this);
        final DropTarget aDropTarget = new DropTarget(this, dragNDropInstantiator);

        this.setAutoscrolls(true);
        this.setDropTarget(aDropTarget);

        // add listener to KeY GUI events
        getMediator().addGUIListener(guiListener);

        updateHighlights = new LinkedList<Object>();

    }

    /**
     * updates all updateHighlights. Firstly removes all displayed ones and then
     * gets a new list of updates to highlight
     */
<<<<<<< HEAD
    public void updateUpdateHighlights() {
        if (getLogicPrinter() == null) return;
        
=======
    void updateUpdateHighlights() {
        if (getLogicPrinter() == null) {
            return;
        }

>>>>>>> 224ad001
        for (Object updateHighlight : updateHighlights) {
            removeHighlight(updateHighlight);
        }

        updateHighlights.clear();
        Range[] ranges = getLogicPrinter().getPositionTable().getUpdateRanges();

        if (ranges != null) {
            for (Range range : ranges) {
                Object tag = getColorHighlight(UPDATE_HIGHLIGHT_COLOR);
                updateHighlights.add(tag);
                paintHighlight(range, tag);
            }
        }
    }

    protected DragSource getDragSource() {
        return dragSource;
    }

    /**
     * sets the text being printed
     */
    @Override
    public synchronized void printSequent() {
        if (SwingUtilities.isEventDispatchThread()) {
            printSequentImmediately();
        } else {
            Runnable sequentUpdater = new Runnable() {
                @Override
                public void run() {
                    printSequentImmediately();
                }
            };
            SwingUtilities.invokeLater(sequentUpdater);
        }
    }

    /**
     * sets the text being printed
     */
    synchronized void printSequentImmediately() {
        removeMouseListener(listener);

        setLineWidth(computeLineWidth());
<<<<<<< HEAD
        
        if (getLogicPrinter() != null) {
            getLogicPrinter().update(filter, getLineWidth());
	    boolean errorocc;
	    do {
	        errorocc = false;
	        try {
		    setText(getLogicPrinter().toString());
			MainWindow.getInstance().sequentSearchBar.search();
	        } catch (Error e) {
		    System.err.println("Error occurred while printing Sequent!");
		    errorocc = true;
	        }
	    } while (errorocc);
=======

        if (getLogicPrinter() != null) {
            getLogicPrinter().update(filter, getLineWidth());
            boolean errorocc;
            do {
                errorocc = false;
                try {
                    setText(getLogicPrinter().toString());
                    MainWindow.getInstance().sequentViewSearchBar.search();
                } catch (Error e) {
                    System.err.println("Error occurred while printing Sequent!");
                    errorocc = true;
                }
            } while (errorocc);
>>>>>>> 224ad001
        }

        updateUpdateHighlights();
        restorePosition();
        addMouseListener(listener);
        repaint();
    }

    // last highlighted caret position
    private int lastHighlightedCaretPos;

    @Override
    public void highlight(Point p) {
        super.highlight(p);
        lastHighlightedCaretPos = correctedViewToModel(p);
    }

    /**
     * makes the last caret position visible (if possible)
     */
<<<<<<< HEAD
    public void setPrinterNoProof() {
    	setLogicPrinter(new LogicPrinter(new ProgramPrinter(null), null, null));
=======
    void restorePosition() {
        int lastHighlightedCaretPosTmp = lastHighlightedCaretPos;
        if (!(lastHighlightedCaretPosTmp < 0 || getDocument() == null
                || lastHighlightedCaretPosTmp > getDocument().getLength())) {
            setCaretPosition(lastHighlightedCaretPosTmp);
        }
>>>>>>> 224ad001
    }

    /**
     * sets the LogicPrinter to use
     */
    public void setPrinter(Goal goal) {
        filter = new IdentitySequentPrintFilter(goal.sequent());
<<<<<<< HEAD
        setLogicPrinter(new LogicPrinter(new ProgramPrinter(null),
                        getMediator().getNotationInfo(),
                        mediator.getServices()));
    }

    protected SequentPrintFilter getSequentPrintFilter() {
    	return filter;
    }

    /** sets the mediator
     * @param mediator the KeYMediator used to communicate with other
     * components 
     */
    private void setMediator(KeYMediator mediator) {
        Debug.assertTrue(mediator != null, "Mediator must be set");
        this.mediator = mediator;
=======
        setLogicPrinter(new SequentViewLogicPrinter(new ProgramPrinter(null),
                getMediator().getNotationInfo(),
                mediator.getServices(),
                getVisibleTermLabels()));
    }

    protected SequentPrintFilter getSequentPrintFilter() {
        return filter;
>>>>>>> 224ad001
    }

    /**
     * returns the mediator of this view
     *
     * @return the KeYMediator
     */
    public final KeYMediator getMediator() {
        return mediator;
    }

    /**
     * selected rule to apply
     *
     * @param taclet the selected Taclet
     * @param pos the PosInSequent describes the position where to apply the
     * rule
     */
    void selectedTaclet(TacletApp taclet, PosInSequent pos) {
        getMediator().selectedTaclet(taclet, pos);
    }

    /**
     * Enables drag'n'drop of highlighted subterms in the sequent window.
     *
     * @param allowDragNDrop enables drag'n'drop iff set to true.
     */
    public synchronized void setModalDragNDropEnabled(boolean allowDragNDrop) {
        listener.setModalDragNDropEnabled(allowDragNDrop);
    }

    /**
     * Checks whether drag'n'drop of highlighted subterms in the sequent window
     * currently is enabled..
     *
     * @return true iff drag'n'drop is enabled.
     */
    public synchronized boolean modalDragNDropEnabled() {
        return listener.modalDragNDropEnabled();
    }

<<<<<<< HEAD
=======
    @Override
    public String getHighlightedText() {
        return getHighlightedText(getPosInSequent(getMousePosition()));
    }

>>>>>>> 224ad001
    public PosInSequent getMousePosInSequent() {
        return getPosInSequent(getMousePosition());
    }

    /**
     * used for autoscrolling when performing drag and drop actions. Computes
     * the rectangle to be made visible.
     */
    @Override
    public void autoscroll(Point loc) {
        final Insets insets = getAutoscrollInsets();
        final Rectangle outer = getVisibleRect();
        final Rectangle inner = new Rectangle(outer.x + insets.left,
                outer.y + insets.top,
                outer.width - (insets.left + insets.right),
                outer.height - (insets.top + insets.bottom));

        if (!inner.contains(loc)) {
            Rectangle scrollRect = new Rectangle(loc.x - insets.left,
                    loc.y - insets.top, insets.left + insets.right,
                    insets.top + insets.bottom);
            scrollRectToVisible(scrollRect);
        }
    }

    /**
     * used to define the area in which autoscrolling will be initialized
     */
    @Override
    public Insets getAutoscrollInsets() {
        return autoScrollSensitiveRegion;
    }

    @Override
    public String getTitle() {
        return "Current Goal";
    }

}<|MERGE_RESOLUTION|>--- conflicted
+++ resolved
@@ -30,6 +30,7 @@
 import de.uka.ilkd.key.pp.SequentViewLogicPrinter;
 import de.uka.ilkd.key.proof.Goal;
 import de.uka.ilkd.key.rule.TacletApp;
+
 import java.util.LinkedList;
 
 /**
@@ -145,17 +146,11 @@
      * updates all updateHighlights. Firstly removes all displayed ones and then
      * gets a new list of updates to highlight
      */
-<<<<<<< HEAD
-    public void updateUpdateHighlights() {
-        if (getLogicPrinter() == null) return;
-        
-=======
     void updateUpdateHighlights() {
         if (getLogicPrinter() == null) {
             return;
         }
 
->>>>>>> 224ad001
         for (Object updateHighlight : updateHighlights) {
             removeHighlight(updateHighlight);
         }
@@ -201,22 +196,6 @@
         removeMouseListener(listener);
 
         setLineWidth(computeLineWidth());
-<<<<<<< HEAD
-        
-        if (getLogicPrinter() != null) {
-            getLogicPrinter().update(filter, getLineWidth());
-	    boolean errorocc;
-	    do {
-	        errorocc = false;
-	        try {
-		    setText(getLogicPrinter().toString());
-			MainWindow.getInstance().sequentSearchBar.search();
-	        } catch (Error e) {
-		    System.err.println("Error occurred while printing Sequent!");
-		    errorocc = true;
-	        }
-	    } while (errorocc);
-=======
 
         if (getLogicPrinter() != null) {
             getLogicPrinter().update(filter, getLineWidth());
@@ -231,7 +210,6 @@
                     errorocc = true;
                 }
             } while (errorocc);
->>>>>>> 224ad001
         }
 
         updateUpdateHighlights();
@@ -249,20 +227,12 @@
         lastHighlightedCaretPos = correctedViewToModel(p);
     }
 
-    /**
-     * makes the last caret position visible (if possible)
-     */
-<<<<<<< HEAD
-    public void setPrinterNoProof() {
-    	setLogicPrinter(new LogicPrinter(new ProgramPrinter(null), null, null));
-=======
     void restorePosition() {
         int lastHighlightedCaretPosTmp = lastHighlightedCaretPos;
         if (!(lastHighlightedCaretPosTmp < 0 || getDocument() == null
                 || lastHighlightedCaretPosTmp > getDocument().getLength())) {
             setCaretPosition(lastHighlightedCaretPosTmp);
         }
->>>>>>> 224ad001
     }
 
     /**
@@ -270,33 +240,14 @@
      */
     public void setPrinter(Goal goal) {
         filter = new IdentitySequentPrintFilter(goal.sequent());
-<<<<<<< HEAD
-        setLogicPrinter(new LogicPrinter(new ProgramPrinter(null),
-                        getMediator().getNotationInfo(),
-                        mediator.getServices()));
-    }
-
-    protected SequentPrintFilter getSequentPrintFilter() {
-    	return filter;
-    }
-
-    /** sets the mediator
-     * @param mediator the KeYMediator used to communicate with other
-     * components 
-     */
-    private void setMediator(KeYMediator mediator) {
-        Debug.assertTrue(mediator != null, "Mediator must be set");
-        this.mediator = mediator;
-=======
         setLogicPrinter(new SequentViewLogicPrinter(new ProgramPrinter(null),
-                getMediator().getNotationInfo(),
-                mediator.getServices(),
-                getVisibleTermLabels()));
+                                                    getMediator().getNotationInfo(),
+                                                    mediator.getServices(),
+                                                    getVisibleTermLabels()));
     }
 
     protected SequentPrintFilter getSequentPrintFilter() {
         return filter;
->>>>>>> 224ad001
     }
 
     /**
@@ -338,14 +289,11 @@
         return listener.modalDragNDropEnabled();
     }
 
-<<<<<<< HEAD
-=======
     @Override
     public String getHighlightedText() {
         return getHighlightedText(getPosInSequent(getMousePosition()));
     }
 
->>>>>>> 224ad001
     public PosInSequent getMousePosInSequent() {
         return getPosInSequent(getMousePosition());
     }
