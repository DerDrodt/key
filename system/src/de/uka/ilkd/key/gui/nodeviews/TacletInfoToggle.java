--- conflicted
+++ resolved
@@ -27,11 +27,7 @@
  */
 public class TacletInfoToggle extends JCheckBox {
 
-<<<<<<< HEAD
-    private static final long serialVersionUID = -4218002380579593614L;
-=======
     private static final long serialVersionUID = 8129996113987285946L;
->>>>>>> 50be5c53
     InnerNodeView innerNodeView = null;
 
     public TacletInfoToggle() {
