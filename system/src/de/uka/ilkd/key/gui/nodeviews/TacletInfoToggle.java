// This file is part of KeY - Integrated Deductive Software Design 
//
// Copyright (C) 2001-2011 Universitaet Karlsruhe (TH), Germany 
//                         Universitaet Koblenz-Landau, Germany
//                         Chalmers University of Technology, Sweden
// Copyright (C) 2011-2013 Karlsruhe Institute of Technology, Germany 
//                         Technical University Darmstadt, Germany
//                         Chalmers University of Technology, Sweden
//
// The KeY system is protected by the GNU General 
// Public License. See LICENSE.TXT for details.
//

/*
 * To change this template, choose Tools | Templates
 * and open the template in the editor.
 */
package de.uka.ilkd.key.gui.nodeviews;

import javax.swing.JCheckBox;
import javax.swing.event.ChangeEvent;
import javax.swing.event.ChangeListener;

/**
 *
 * @author Kai Wallisch <kai.wallisch@ira.uka.de>
 */
public class TacletInfoToggle extends JCheckBox {

<<<<<<< HEAD
    /**
     *
     */
    private static final long serialVersionUID = -4218002380579593614L;
    InnerNodeView leafNodeView = null;
=======
    InnerNodeView innerNodeView = null;
>>>>>>> 273be591

    public TacletInfoToggle() {
        setText("Show taclet info (Inner Nodes only)");
        addChangeListener(new ChangeListener() {
            public void stateChanged(ChangeEvent e) {
                innerNodeView.tacletInfo.setVisible(isSelected());
            }
        });
        setVisible(false);
    }

    public void setSequentView(SequentView sequentView) {
        if (sequentView instanceof InnerNodeView) {
            innerNodeView = (InnerNodeView) sequentView;
            setVisible(true);
            innerNodeView.tacletInfo.setVisible(isSelected());
        } else {
            innerNodeView = null;
            setVisible(false);
        }
    }
}<|MERGE_RESOLUTION|>--- conflicted
+++ resolved
@@ -27,15 +27,7 @@
  */
 public class TacletInfoToggle extends JCheckBox {
 
-<<<<<<< HEAD
-    /**
-     *
-     */
-    private static final long serialVersionUID = -4218002380579593614L;
-    InnerNodeView leafNodeView = null;
-=======
     InnerNodeView innerNodeView = null;
->>>>>>> 273be591
 
     public TacletInfoToggle() {
         setText("Show taclet info (Inner Nodes only)");
