--- conflicted
+++ resolved
@@ -27,12 +27,8 @@
  */
 public class TacletInfoToggle extends JCheckBox {
 
-<<<<<<< HEAD
     private static final long serialVersionUID = -4218002380579593614L;
-    InnerNodeView leafNodeView = null;
-=======
     InnerNodeView innerNodeView = null;
->>>>>>> 8f480b4b
 
     public TacletInfoToggle() {
         setText("Show taclet info (Inner Nodes only)");
