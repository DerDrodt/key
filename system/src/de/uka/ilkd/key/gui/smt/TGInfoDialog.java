--- conflicted
+++ resolved
@@ -107,17 +107,13 @@
 		writeln("Finished solving SMT problems: "+problemSolvers.size());
 		TestCaseGenerator tg = new TestCaseGenerator();
 		tg.setLogger(this);
-<<<<<<< HEAD
 		problemSolvers = filterSolverResultsAndShowSolverStatistics(problemSolvers);
 		if(problemSolvers.size()>0){
 			tg.generateJUnitTestSuite(problemSolvers);
 		}else{
 			writeln("No test data was generated.");
 		}
-=======
-		tg.generateJUnitTestSuite(problemSolvers);
 		exitButton.setEnabled(true);
->>>>>>> c81991e0
 		
 	}
 	
