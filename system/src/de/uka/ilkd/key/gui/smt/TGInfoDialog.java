package de.uka.ilkd.key.gui.smt;

import java.awt.BorderLayout;
import java.awt.FlowLayout;
import java.awt.event.ActionEvent;
import java.util.Collection;
import java.util.Vector;

import javax.swing.AbstractAction;
import javax.swing.JButton;
import javax.swing.JDialog;
import javax.swing.JPanel;
import javax.swing.JScrollPane;
import javax.swing.JTextArea;
import javax.swing.text.DefaultCaret;

import de.uka.ilkd.key.gui.MainWindow;
import de.uka.ilkd.key.smt.SMTProblem;
import de.uka.ilkd.key.smt.SMTSolver;
import de.uka.ilkd.key.smt.SMTSolverResult;
import de.uka.ilkd.key.smt.SolverLauncher;
import de.uka.ilkd.key.smt.SolverLauncherListener;
import de.uka.ilkd.key.smt.SolverType;
import de.uka.ilkd.key.smt.model.Model;
import de.uka.ilkd.key.testgen.TestCaseGenerator;

@SuppressWarnings("serial")
public class TGInfoDialog extends JDialog implements SolverLauncherListener{
	
	private JTextArea textArea;
	
	private JButton stopButton;
	
	private JButton exitButton;
	
	private JButton startButton;
	
	
	
	
	
	

	@SuppressWarnings("serial")
	public TGInfoDialog() {
		super();
		
		 textArea = new JTextArea();
		 this.setLayout(new BorderLayout());
		 JScrollPane scrollpane = new JScrollPane(textArea);
		 scrollpane.setHorizontalScrollBarPolicy(JScrollPane.HORIZONTAL_SCROLLBAR_AS_NEEDED);
		 scrollpane.setVerticalScrollBarPolicy(JScrollPane.VERTICAL_SCROLLBAR_ALWAYS);
		 DefaultCaret caret = (DefaultCaret) textArea.getCaret();
         caret.setUpdatePolicy(DefaultCaret.ALWAYS_UPDATE);
         
         
         stopButton = new JButton(new AbstractAction("Stop") {			
			@Override
			public void actionPerformed(ActionEvent e) {
				MainWindow.getInstance().getMediator().stopAutoMode();	
				exitButton.setEnabled(true);
			}
		});
         
         exitButton = new JButton(new AbstractAction("Exit") {			
			@Override
			public void actionPerformed(ActionEvent e) {
				TGInfoDialog.this.dispose();				
			}
		});
         
         exitButton.setEnabled(false);
         
         JPanel flowPanel = new JPanel(new FlowLayout());
         flowPanel.add(stopButton);
         flowPanel.add(exitButton);
         
         
         
		 this.getContentPane().add(scrollpane, BorderLayout.CENTER);
		 this.getContentPane().add(flowPanel, BorderLayout.SOUTH);
		 this.setModal(false);
		 //this.pack();
		 this.setTitle("Test Suite Generation");
		 this.setSize(400, 200);		 
		 this.setDefaultCloseOperation(DISPOSE_ON_CLOSE);
		 this.setVisible(true);
		
	}
	
	public void write(String t){
		textArea.append(t);
	}

	public void writeln(String line){
		textArea.append(line+"\n");
	}

	@Override
	public void launcherStopped(SolverLauncher launcher,
			Collection<SMTSolver> problemSolvers) {
		
		writeln("Finished solving SMT problems: "+problemSolvers.size());
		TestCaseGenerator tg = new TestCaseGenerator();
		tg.setLogger(this);
<<<<<<< HEAD
		tg.setJUnit(TGOptionsDialog.isJunit());
		tg.generateJUnitTestSuite(problemSolvers);
=======
		problemSolvers = filterSolverResultsAndShowSolverStatistics(problemSolvers);
		if(problemSolvers.size()>0){
			tg.generateJUnitTestSuite(problemSolvers);
		}else{
			writeln("No test data was generated.");
		}
>>>>>>> e0e011bc
		exitButton.setEnabled(true);
		
	}
	
	public Collection<SMTSolver> filterSolverResultsAndShowSolverStatistics(Collection<SMTSolver> problemSolvers){
		int unknown=0;
		int infeasiblePaths=0;
		int solvedPaths=0;
		int problem=0;
		Vector<SMTSolver> output = new Vector<SMTSolver>();
		int i = 0;
		for(SMTSolver solver : problemSolvers){
			try{
				SMTSolverResult.ThreeValuedTruth res=solver.getFinalResult().isValid();
				if(res==SMTSolverResult.ThreeValuedTruth.UNKNOWN){
					unknown++;
				}else if(res==SMTSolverResult.ThreeValuedTruth.FALSIFIABLE){
					solvedPaths++;
					if(solver.getQuery()!=null){
						Model m = solver.getQuery().getModel();
						if(TestCaseGenerator.modelIsOK(m)){
							output.add(solver);
						}else{
							problem++;
						}
					}else{
						problem++;
					}
				}else if(res==SMTSolverResult.ThreeValuedTruth.VALID){
					infeasiblePaths++;
				}
			}catch(Exception ex){
				writeln(ex.getMessage());
			}
		}
		writeln("--- SMT Solver Results ---\n"+
				" solved pathconditions:"+solvedPaths+"\n"+
				" invalid pre-/pathconditions:"+infeasiblePaths+"\n"+
				" unknown:"+unknown	);
		if(problem>0){
			writeln(" problems             :"+problem);
		}
		if(unknown>0){
			writeln(" Adjust the SMT solver settings (e.g. timeout) in Options->SMT Solvers and restart key.\n Make sure you use Z3 version 4.3.1.");
		}
		writeln("----------------------");
		
		return output;
	}

	@Override
	public void launcherStarted(Collection<SMTProblem> problems,
			Collection<SolverType> solverTypes, SolverLauncher launcher) {
		writeln("Test data generation: solving SMT problems... \n please wait...");
		
		
	}
	
	
	
	

}<|MERGE_RESOLUTION|>--- conflicted
+++ resolved
@@ -103,17 +103,17 @@
 		writeln("Finished solving SMT problems: "+problemSolvers.size());
 		TestCaseGenerator tg = new TestCaseGenerator();
 		tg.setLogger(this);
-<<<<<<< HEAD
+
 		tg.setJUnit(TGOptionsDialog.isJunit());
 		tg.generateJUnitTestSuite(problemSolvers);
-=======
+
 		problemSolvers = filterSolverResultsAndShowSolverStatistics(problemSolvers);
 		if(problemSolvers.size()>0){
 			tg.generateJUnitTestSuite(problemSolvers);
 		}else{
 			writeln("No test data was generated.");
 		}
->>>>>>> e0e011bc
+
 		exitButton.setEnabled(true);
 		
 	}
