--- conflicted
+++ resolved
@@ -86,7 +86,6 @@
 		                         ? JFileChooser.FILES_ONLY 
 		                         : JFileChooser.FILES_AND_DIRECTORIES);        
     }
-<<<<<<< HEAD
 
     public Pair<Boolean, Pair<File, Boolean>> showSaveDialog(Component parent,
                                                              String defaultName,
@@ -111,10 +110,7 @@
             dir.mkdir();
         }
         file = new File(defaultName.endsWith(".key") ? poDir : proofDir, resetFile.getName());
-        fileChooser.setSelectedFile(file);
-        fileChooser.updateUI(); // Might prevent empty filename suggestion?
-	int result = autoSave ? JFileChooser.APPROVE_OPTION : fileChooser.showSaveDialog(parent);
-	boolean res = (result == JFileChooser.APPROVE_OPTION);
+        final boolean res = showSaveDialog(parent, file, autoSave);
 
 	return new Pair<Boolean, Pair<File, Boolean>> (res,
 	                                               new Pair<File, Boolean> (dir, newDir));
@@ -125,20 +121,20 @@
         fileChooser.setSelectedFile(resetFile);
         fileChooser.updateUI();
         resetFile = null;
-=======
-    
+    }
+
     public File getCurrentDirectory() {
        return fileChooser.getCurrentDirectory();
->>>>>>> 6437446a
     }
 
-   public boolean showSaveDialog(Component parent, File selectedFile) {
+   public boolean showSaveDialog(Component parent, File selectedFile, boolean autoSave) {
       if (selectedFile != null) {
          fileChooser.setSelectedFile(selectedFile);
+         fileChooser.updateUI(); // Might prevent empty filename suggestion?
       }
 
       setSaveDialog(true);
-      int result = fileChooser.showSaveDialog(parent);
+      int result = autoSave ? JFileChooser.APPROVE_OPTION : fileChooser.showSaveDialog(parent);
       return (result == JFileChooser.APPROVE_OPTION);
    }
 
