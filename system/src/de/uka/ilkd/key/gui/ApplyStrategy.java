// This file is part of KeY - Integrated Deductive Software Design
//
// Copyright (C) 2001-2011 Universitaet Karlsruhe (TH), Germany
//                         Universitaet Koblenz-Landau, Germany
//                         Chalmers University of Technology, Sweden
// Copyright (C) 2011-2014 Karlsruhe Institute of Technology, Germany
//                         Technical University Darmstadt, Germany
//                         Chalmers University of Technology, Sweden
//
// The KeY system is protected by the GNU General
// Public License. See LICENSE.TXT for details.
//

/*

Uses code by Hans Muller and Kathy Walrath from
http://java.sun.com/products/jfc/tsc/articles/threads/threads2.html

 */

package de.uka.ilkd.key.gui;

import java.util.Iterator;

import de.uka.ilkd.key.collection.ImmutableList;
import de.uka.ilkd.key.collection.ImmutableSLList;
import de.uka.ilkd.key.gui.configuration.ProofSettings;
import de.uka.ilkd.key.gui.configuration.StrategySettings;
import de.uka.ilkd.key.proof.Goal;
import de.uka.ilkd.key.proof.IGoalChooser;
import de.uka.ilkd.key.proof.Node;
import de.uka.ilkd.key.proof.Proof;
import de.uka.ilkd.key.proof.ProofEvent;
import de.uka.ilkd.key.proof.ProofTreeAdapter;
import de.uka.ilkd.key.proof.ProofTreeEvent;
import de.uka.ilkd.key.proof.ProofTreeListener;
import de.uka.ilkd.key.proof.proofevent.NodeReplacement;
import de.uka.ilkd.key.proof.proofevent.RuleAppInfo;
import de.uka.ilkd.key.rule.RuleApp;
import de.uka.ilkd.key.strategy.StrategyProperties;
import de.uka.ilkd.key.ui.UserInterface;
import de.uka.ilkd.key.util.Debug;

/**
 * Applies rules in an automated fashion.
 * The caller should ensure that the strategy runs in its one thread
 */
public class ApplyStrategy {
    /**
     * <p>
     * Implementation of this interface are used in {@link ApplyStrategy} to
     * determine if the strategy should stop or continue.
     * </p>
     * <p>
     * The first check is done before a rule is applied on a {@link Goal} via
     * {@link #isGoalAllowed(ApplyStrategy, int, long, Proof, IGoalChooser, long, int, Goal)}.
     * If this method returns {@code false} the strategy stops and the reason
     * shown to the user is computed via {@link #getGoalNotAllowedMessage(ApplyStrategy, int, long, Proof, IGoalChooser, long, int, Goal)}.
     * </p>
     * <p>
     * The second check is after a rule was applied via
     * {@link #shouldStop(ApplyStrategy, int, long, Proof, IGoalChooser, long, int, SingleRuleApplicationInfo)}.
     * If this method returns {@code true} the strategy stops and the reason
     * shown to the user is computed via {@link #getStopMessage(ApplyStrategy, int, long, Proof, IGoalChooser, long, int, SingleRuleApplicationInfo)}.
     * </p>
     * <p>
     * <b>Attention: </b> It is possible that an {@link IStopCondition} has to check
     * one {@link Goal} with the same node multiple times. It is required that the
     * called check method always returns the same result for the same {@link Node} of a {@link Goal}.
     * </p>
     * @author Martin Hentschel
     */
    public static interface IStopCondition {
        /**
         * Returns the maximal amount of work needed to complete the task,
         * used to display a progress bar. Pass {@code 0} to indicate unknown size.
         * @param maxApplications The defined maximal number of rules to apply. Can be different to {@link StrategySettings#getMaxSteps()} in side proofs.
         * @param timeout The defined timeout in ms or {@code -1} if disabled. Can be different to {@link StrategySettings#getTimeout()} in side proofs.
         * @param proof The current {@link Proof}.
         * @param goalChooser The current {@link IGoalChooser}.
         * @return The maximal amount of work or {@code 0} if it is unknown.
         */
        public int getMaximalWork(int maxApplications,
                                  long timeout,
                                  Proof proof,
                                  IGoalChooser goalChooser);

        /**
         * Checks if it is allowed to apply the next rule on the selected {@link Goal}
         * chosen by the {@link IGoalChooser} before it is applied.
         * If it is not allowed the apply strategy will stop.
         * @param maxApplications The defined maximal number of rules to apply. Can be different to {@link StrategySettings#getMaxSteps()} in side proofs.
         * @param timeout The defined timeout in ms or {@code -1} if disabled. Can be different to {@link StrategySettings#getTimeout()} in side proofs.
         * @param proof The current {@link Proof}.
         * @param goalChooser The current {@link IGoalChooser}.
         * @param startTime The timestamp when the apply strategy has started, computed via {@link System#currentTimeMillis()}
         * @param countApplied The number of already applied rules.
         * @param goal The current {@link Goal} on which the next rule will be applied.
         * @return {@code true} rule application is allowed, {@code false} rule application is not allowed so stop apply strategy
         */
        public boolean isGoalAllowed(int maxApplications,
                                     long timeout,
                                     Proof proof,
                                     IGoalChooser goalChooser,
                                     long startTime,
                                     int countApplied,
                                     Goal goal);

        /**
         * Returns the reason why the previous check via
         * {@link #isGoalAllowed(ApplyStrategy, int, long, Proof, IGoalChooser, long, int, Goal)}
         * has stopped the apply strategy.
         * @param maxApplications The defined maximal number of rules to apply. Can be different to {@link StrategySettings#getMaxSteps()} in side proofs.
         * @param timeout The defined timeout in ms or {@code -1} if disabled. Can be different to {@link StrategySettings#getTimeout()} in side proofs.
         * @param proof The current {@link Proof}.
         * @param goalChooser The current {@link IGoalChooser}.
         * @param startTime The timestamp when the apply strategy has started, computed via {@link System#currentTimeMillis()}
         * @param countApplied The number of already applied rules.
         * @param goal The current {@link Goal} on which the next rule will be applied.
         * @return
         */
        public String getGoalNotAllowedMessage(int maxApplications,
                                               long timeout,
                                               Proof proof,
                                               IGoalChooser goalChooser,
                                               long startTime,
                                               int countApplied,
                                               Goal goal);

        /**
         * Checks after each applied rule if more rules should be applied or if the strategy should stop.
         * @param maxApplications The defined maximal number of rules to apply. Can be different to {@link StrategySettings#getMaxSteps()} in side proofs.
         * @param timeout The defined timeout in ms or {@code -1} if disabled. Can be different to {@link StrategySettings#getTimeout()} in side proofs.
         * @param proof The current {@link Proof}.
         * @param goalChooser The current {@link IGoalChooser}.
         * @param startTime The timestamp when the apply strategy has started, computed via {@link System#currentTimeMillis()}
         * @param countApplied The number of already applied rules.
         * @param singleRuleApplicationInfo An optional {@link SingleRuleApplicationInfo}.
         * @return {@code true} stop strategy, {@code false} continue strategy and apply next rule.
         */
        public boolean shouldStop(int maxApplications,
                                  long timeout,
                                  Proof proof,
                                  IGoalChooser goalChooser,
                                  long startTime,
                                  int countApplied,
                                  SingleRuleApplicationInfo singleRuleApplicationInfo);

        /**
         * Returns a human readable message which explains why the previous
         * {@link #shouldStop(ApplyStrategy, Proof, IGoalChooser, long, int, SingleRuleApplicationInfo)}
         * has stopped the strategy.
         * @param maxApplications The defined maximal number of rules to apply. Can be different to {@link StrategySettings#getMaxSteps()} in side proofs.
         * @param timeout The defined timeout in ms or {@code -1} if disabled. Can be different to {@link StrategySettings#getTimeout()} in side proofs.
         * @param proof The current {@link Proof}.
         * @param goalChooser The current {@link IGoalChooser}.
         * @param startTime The timestamp when the apply strategy has started, computed via {@link System#currentTimeMillis()}
         * @param countApplied The number of already applied rules.
         * @param singleRuleApplicationInfo An optional {@link SingleRuleApplicationInfo}.
         * @return The human readable message which explains the stop reason.
         */
        public String getStopMessage(int maxApplications,
                                     long timeout,
                                     Proof proof,
                                     IGoalChooser goalChooser,
                                     long startTime,
                                     int countApplied,
                                     SingleRuleApplicationInfo singleRuleApplicationInfo);
    }

    /**
     * <p>
     * Implementation of {@link IStopCondition} which stops the strategy
     * after a reached limit of rules or after a timeout in ms.
     * </p>
     * <p>
     * This is the default {@link IStopCondition} used during verification.
     * </p>
     * @author Martin Hentschel
     */
    public static final class AppliedRuleStopCondition implements IStopCondition {
        /**
         * {@inheritDoc}
         */
        @Override
        public int getMaximalWork(int maxApplications,
                                  long timeout,
                                  Proof proof,
                                  IGoalChooser goalChooser) {
            return maxApplications;
        }

        /**
         * {@inheritDoc}
         */
        @Override
        public boolean isGoalAllowed(int maxApplications,
                                     long timeout,
                                     Proof proof,
                                     IGoalChooser goalChooser,
                                     long startTime,
                                     int countApplied,
                                     Goal goal) {
            return true; // Default behavior is to accept all rules.
        }

        /**
         * {@inheritDoc}
         */
        @Override
        public String getGoalNotAllowedMessage(int maxApplications,
                                               long timeout,
                                               Proof proof,
                                               IGoalChooser goalChooser,
                                               long startTime,
                                               int countApplied,
                                               Goal goal) {
            return null;
        }

        /**
         * {@inheritDoc}
         */
        @Override
        public boolean shouldStop(int maxApplications,
                                  long timeout,
                                  Proof proof,
                                  IGoalChooser goalChooser,
                                  long startTime,
                                  int countApplied,
                                  SingleRuleApplicationInfo singleRuleApplicationInfo) {
            return countApplied >= maxApplications ||
                   timeout >= 0 && System.currentTimeMillis() - startTime >= timeout;
        }

        /**
         * {@inheritDoc}
         */
        @Override
        public String getStopMessage(int maxApplications,
                                     long timeout,
                                     Proof proof,
                                     IGoalChooser goalChooser,
                                     long startTime,
                                     int countApplied,
                                     SingleRuleApplicationInfo singleRuleApplicationInfo) {
            return "Maximal number of rule applications reached or timed out.";
        }
    }

    /**
     * Instances of this class are used to store if a rule could be applied automatically and if not
     * to store the reason why no rule applications could be performed. Because of performance reason the
     * success case returns the singleton {@link SingleRuleApplicationInfo#SUCCESS}
     */
    public static class SingleRuleApplicationInfo {

        private boolean success;
        private final String message;
        private final Goal goal;
        private RuleApp appliedRuleApp;

        SingleRuleApplicationInfo(Goal mayCloseableGoal, RuleApp appliedRuleApp) {
            this.message = "Rule applied successful";
            this.goal = mayCloseableGoal;
            this.appliedRuleApp = appliedRuleApp;
            this.success = true;
        }

        SingleRuleApplicationInfo(String message, Goal nonCloseableGoal, RuleApp appliedRuleApp) {
            this.message = message;
            this.goal = nonCloseableGoal;
            this.appliedRuleApp = appliedRuleApp;
            this.success = false;
        }

        public boolean isSuccess() {
            return success;
        }

        public Goal getGoal() {
            return goal;
        }

        public String message() {
            return message;
        }

        public RuleApp getAppliedRuleApp() {
            return appliedRuleApp;
        }
    }

    /** The final result of the strategy application is stored in this container
     * and returned to the instance that started the strategies.
     *
     * It contains statistic information about the number of applied rules, time needed or
     * number of closed goals. In case the rule application stopped at a non closeable goal,
     * this goal is also stored to allow the caller to e.g. present it to the user for interaction.
     *
     * In case of an unexpected, the thrown exception can be also retrieved from this container.
     */
    public static class ApplyStrategyInfo {
        private final String message;
        private final Goal nonCloseableGoal;

        private final Throwable error;

        private final long time;
        private final int appliedRuleAppsCount;
        private final int nrClosedGoals;
        private final Proof proof;

        public ApplyStrategyInfo(String message, Proof proof, Throwable error, Goal nonCloseableGoal,
                long time, int appliedRuleAppsCount, int nrClosedGoals) {
            this.message = message;
            this.proof = proof;
            this.error   = error;
            this.nonCloseableGoal = nonCloseableGoal;
            this.time    = time;
            this.appliedRuleAppsCount = appliedRuleAppsCount;
            this.nrClosedGoals = nrClosedGoals;
        }

        public String reason() {
            return message;
        }

        public Goal nonCloseableGoal() {
            return nonCloseableGoal;
        }

        public boolean isError() {
            return error != null;
        }

        public Throwable getException() {
            return error;
        }

        public long getTime() {
            return time;
        }

        public int getClosedGoals() {
            return nrClosedGoals;
        }

        public int getAppliedRuleApps() {
            return appliedRuleAppsCount;
        }

        public Proof getProof() {
            return proof;
        }

        public String toString() {
            StringBuilder sb = new StringBuilder();
            sb.append("Apply Strategy Info:");
            sb.append("\n Message: ").append(message);
            sb.append("\n Error:").append(isError());
            if (isError()) {
                sb.append("\n ").append(error.getMessage());
            }
            sb.append("\n Applied Rules: ").append(appliedRuleAppsCount);
            sb.append("\n Time: ").append(time);
            sb.append("\n Closed Goals: ").append(nrClosedGoals);
            return sb.toString();
        }

    }

    public static final String PROCESSING_STRATEGY = "Processing Strategy";

    /** the proof that is worked with */
    private Proof proof;
    /** the maximum of allowed rule applications */
    private int maxApplications;

    /** The default {@link IGoalChooser} to choose goals to which rules are applied if the {@link StrategySettings} of the proof provides no customized one.*/
    private IGoalChooser defaultGoalChooser;

    /** number of rules automatically applied */
    private int countApplied = 0;
    private long time;

    /** interrupted by the user? */
    private boolean autoModeActive = false;

    /** We use an immutable list to store listeners to allow for
     * addition/removal within listener code */
    private ImmutableList<ProverTaskListener> proverTaskObservers = ImmutableSLList.nil();

    /** time in ms after which rule application shall be aborted, -1 disables timeout */
    private long timeout = -1;

    private boolean stopAtFirstNonCloseableGoal;

    protected int closedGoals;

    private boolean cancelled;

    IStopCondition stopCondition;

    IGoalChooser goalChooser;

    private boolean finishAfterStrategy;


    // Please create this object beforehand and re-use it.
    // Otherwise the addition/removal of the InteractiveProofListener
    // can cause a ConcurrentModificationException during ongoing operation
    public ApplyStrategy(IGoalChooser defaultGoalChooser, boolean finishAfterStrategy) {
        this.defaultGoalChooser = defaultGoalChooser;
        this.finishAfterStrategy = finishAfterStrategy;
    }

    /** applies rules that are chosen by the active strategy
     * @return true iff a rule has been applied, false otherwise
     */
    private synchronized SingleRuleApplicationInfo
                            applyAutomaticRule (final IGoalChooser goalChooser,
                                                final IStopCondition stopCondition,
                                                boolean stopAtFirstNonClosableGoal) {
        // Look for the strategy ...
        RuleApp               app = null;
        Goal                  g;
        while ( ( g = goalChooser.getNextGoal () ) != null ) {
            if (!stopCondition.isGoalAllowed(maxApplications, timeout, proof,
                                             goalChooser, time, countApplied, g)) {
               return new SingleRuleApplicationInfo(
                       stopCondition.getGoalNotAllowedMessage(maxApplications, timeout, proof,
                                                              goalChooser, time, countApplied, g),
                       g, null);
            }
            app = g.getRuleAppManager().next();
            //Hack: built in rules may become applicable without BuiltInRuleAppIndex noticing---->
            if(app == null) {
                g.ruleAppIndex().scanBuiltInRules(g);
                app = g.getRuleAppManager().next();
            }
            //<-------

            if (app == null) {
                if (stopAtFirstNonClosableGoal) {
                    return new SingleRuleApplicationInfo("Could not close goal.", g, app);
                }
                goalChooser.removeGoal(g);
            } else {
                break;
            }
        }
         if (app == null) {
            return new SingleRuleApplicationInfo("No more rules automatically applicable to any goal.",
                                                 g, app);
        } else {
            assert g != null;
            g.apply(app);
            return new SingleRuleApplicationInfo(g, app);
        }
    }


    /**
     * applies rules until this is no longer
     * possible or the thread is interrupted.
     */
    private synchronized ApplyStrategyInfo doWork(final IGoalChooser goalChooser,
                                                  final IStopCondition stopCondition) {
        time = System.currentTimeMillis();
        SingleRuleApplicationInfo srInfo = null;
        try{
            Debug.out("Strategy started.");
            boolean shouldStop = stopCondition.shouldStop(maxApplications, timeout, proof,
                                                          goalChooser, time, countApplied, srInfo);

            while (!shouldStop) {
                srInfo = applyAutomaticRule(goalChooser, stopCondition, stopAtFirstNonCloseableGoal);
                if (!srInfo.isSuccess()) {
                    return new ApplyStrategyInfo(srInfo.message(), proof, null, srInfo.getGoal(),
                                                 System.currentTimeMillis()-time, countApplied,
                                                 closedGoals);
                }
                countApplied++;
                fireTaskProgress ();
                if (Thread.interrupted()) {
                    throw new InterruptedException();
                }
                shouldStop = stopCondition.shouldStop(maxApplications, timeout, proof, goalChooser,
                                                      time, countApplied, srInfo);
            }
            if (shouldStop) {
                return new ApplyStrategyInfo(
                        stopCondition.getStopMessage(maxApplications, timeout, proof, goalChooser,
                                                     time, countApplied, srInfo),
                        proof, null, (Goal) null, System.currentTimeMillis()-time,
                        countApplied, closedGoals);
            }
        } catch (InterruptedException e) {
            cancelled = true;
            return new ApplyStrategyInfo("Interrupted.", proof, null, goalChooser.getNextGoal(),
                                         System.currentTimeMillis()-time, countApplied, closedGoals);
        } catch (Throwable t) { // treated later in finished()
            t.printStackTrace();
            return new ApplyStrategyInfo("Error.", proof, t, null, System.currentTimeMillis()-time,
                                         countApplied, closedGoals);
        } finally{
            time = System.currentTimeMillis()-time;
            Debug.out("Strategy stopped.");
            Debug.out("Applied ", countApplied);
            Debug.out("Time elapsed: ", time);
        }
        assert srInfo != null;
        return new ApplyStrategyInfo(srInfo.message(), proof, null, srInfo.getGoal(), time,
                                     countApplied, closedGoals);
    }

    private synchronized void fireTaskStarted (int maxSteps) {
        for (ProverTaskListener ptl : proverTaskObservers) {
            ptl.taskStarted(PROCESSING_STRATEGY, maxSteps);
        }
    }

    private synchronized void fireTaskProgress () {
        for (ProverTaskListener ptl : proverTaskObservers) {
            ptl.taskProgress(countApplied);
        }
    }

    private synchronized void fireTaskFinished (TaskFinishedInfo info) {
        if (finishAfterStrategy) {
            for (ProverTaskListener ptl : proverTaskObservers) {
                ptl.taskFinished(info);
            }
        } else {
            for (ProverTaskListener ptl : proverTaskObservers) {
                if (ptl instanceof UserInterface && !((UserInterface)ptl).macroChosen()) {
<<<<<<< HEAD
                    ((UserInterface)ptl).finish(proof);
=======
                    ((UserInterface)ptl).finish(info.getProof());
>>>>>>> 3c1f796f
                }
            }
        }
    }


    private void init(Proof newProof, ImmutableList<Goal> goals, int maxSteps, long timeout) {
        this.proof      = newProof;
        maxApplications = maxSteps;
        this.timeout    = timeout;
        countApplied    = 0;
        closedGoals     = 0;
        cancelled       = false;
        stopCondition = proof.getSettings().getStrategySettings().getApplyStrategyStopCondition();
        assert stopCondition != null;
        goalChooser = getGoalChooserForProof(proof);
        assert goalChooser != null;
        goalChooser.init ( newProof, goals );
        setAutoModeActive(true);
        fireTaskStarted (stopCondition.getMaximalWork(maxSteps, timeout, newProof, goalChooser));
    }


    public synchronized ApplyStrategyInfo start(Proof proof, ImmutableList<Goal> goals) {

        ProofSettings settings = proof.getSettings();
        StrategySettings stratSet = settings.getStrategySettings();
        int maxSteps = stratSet.getMaxSteps();
        long timeout = stratSet.getTimeout();

        boolean stopAtFirstNonCloseableGoal =
                proof.getSettings().getStrategySettings()
                .getActiveStrategyProperties().getProperty(
                        StrategyProperties.STOPMODE_OPTIONS_KEY)
                        .equals(StrategyProperties.STOPMODE_NONCLOSE);
        return start(proof, goals, maxSteps, timeout, stopAtFirstNonCloseableGoal);
    }

    /**
     * This entry point to the proof may provide inconsistent data. The
     * properties within the proof may differ to the explicit data. This is
     * discouraged.
     *
     * @return
     *
     * @deprecated Use {@link #start(Proof, ImmutableList)}. Adjust the settings
     *             beforehand if needed
     */
    @Deprecated
<<<<<<< HEAD
    public ApplyStrategyInfo start(Proof proof,
                                   ImmutableList<Goal> goals,
                                   int maxSteps,
                                   long timeout,
                                   boolean stopAtFirstNonCloseableGoal) {
=======
    public synchronized ApplyStrategyInfo start(Proof proof,
                                   				ImmutableList<Goal> goals,
                                   				int maxSteps,
                                   				long timeout,
                                   				boolean stopAtFirstNonCloseableGoal) {
>>>>>>> 3c1f796f
        assert proof != null;

        this.stopAtFirstNonCloseableGoal = stopAtFirstNonCloseableGoal;

        ProofTreeListener treeListener =
                prepareStrategy(proof, goals, maxSteps, timeout);
        ApplyStrategyInfo result = executeStrategy(treeListener);
        finishStrategy(result);
        return result;
    }


    private ProofTreeListener prepareStrategy(Proof proof, ImmutableList<Goal> goals, int maxSteps,
            long timeout) {
        ProofTreeListener treeListener = new ProofTreeAdapter() {
            @Override
            public void proofGoalsAdded(ProofTreeEvent e) {
                ImmutableList<Goal> newGoals = e.getGoals();
                // Check for a closed goal ...
                if (newGoals.size() == 0){
                    // No new goals have been generated ...
                    closedGoals++;
                }
            }
        };
        proof.addProofTreeListener(treeListener);
        init(proof, goals, maxSteps, timeout);

        return treeListener;
    }

    private ApplyStrategyInfo executeStrategy(ProofTreeListener treeListener) {
        assert proof != null;

        ProofListener pl = new ProofListener();
        proof.addRuleAppListener( pl );
        ApplyStrategyInfo result = null;
        try {
            result = doWork(goalChooser, stopCondition);
        } finally {
            proof.removeProofTreeListener(treeListener);
            proof.removeRuleAppListener(pl);
            setAutoModeActive(false);
        }
        return result;
    }

    private void finishStrategy(ApplyStrategyInfo result) {
        assert result != null; // CS
        proof.addAutoModeTime(result.getTime());
        fireTaskFinished (new DefaultTaskFinishedInfo(this, result, proof, result.getTime(),
                                                      result.getAppliedRuleApps(),
                                                      result.getClosedGoals()));
    }

    // Used to combine multiple iteratively called proofs and integrate their results in final result
    private ApplyStrategyInfo joinStrategyInfos(ApplyStrategyInfo result,
                                                ApplyStrategyInfo subResult) {
        if(result == null)
            return subResult;
        String msg = subResult.reason();
        Proof prf = subResult.getProof();
        Throwable err = subResult.getException();
        if(result.isError())
            err = result.getException();
        Goal go = subResult.nonCloseableGoal();
        long tme = result.getTime() + subResult.getTime();
        int appl = result.getAppliedRuleApps() + subResult.getAppliedRuleApps();
        int clsd = result.getClosedGoals() + subResult.getClosedGoals();
        result = new ApplyStrategyInfo(msg,prf,err,go,tme,appl,clsd);
        return result;
    }

    /**
     * Returns the {@link IGoalChooser} to use for the given {@link Proof}.
     * This is the custom one defined in the proof's {@link StrategySettings}
     * or the default one of this {@link ApplyStrategy#defaultGoalChooser} otherwise.
     * @param proof The {@link Proof} for which an {@link IGoalChooser} is required.
     * @return The {@link IGoalChooser} to use.
     */
    private IGoalChooser getGoalChooserForProof(Proof proof) {
       IGoalChooser chooser = null;
       if (proof != null) {
          chooser = proof.getSettings().getStrategySettings().getCustomApplyStrategyGoalChooser();
       }
       return chooser != null ? chooser : defaultGoalChooser;
    }
    public synchronized void addProverTaskObserver(ProverTaskListener observer) {
        proverTaskObservers = proverTaskObservers.prepend(observer);
    }

    public synchronized void removeProverTaskObserver(ProverTaskListener observer) {
        proverTaskObservers = proverTaskObservers.removeAll(observer);
    }


    private class ProofListener implements RuleAppListener {

        /** invoked when a rule has been applied */
        public void ruleApplied(ProofEvent e) {
            if (!isAutoModeActive()) return;
            RuleAppInfo rai = e.getRuleAppInfo ();
            if ( rai == null )
                return;

            synchronized ( ApplyStrategy.this ) {
                ImmutableList<Goal>                newGoals = ImmutableSLList.<Goal>nil();
                Iterator<NodeReplacement> it       = rai.getReplacementNodes ();
                Node                      node;
                Goal                      goal;

                while ( it.hasNext () ) {
                    node = it.next ().getNode ();
                    goal = proof.getGoal ( node );
                    if ( goal != null )
                        newGoals = newGoals.prepend ( goal );
                }

                final IGoalChooser goalChooser = getGoalChooserForProof(proof);
                goalChooser.updateGoalList ( rai.getOriginalNode (), newGoals );
            }
        }
    }

    private boolean isAutoModeActive() {
        return autoModeActive;
    }

    private void setAutoModeActive(boolean autoModeActive) {
        this.autoModeActive = autoModeActive;
    }

    /**Used by, e.g., {@code InteractiveProver.clear()} in order to prevent memory leaking.
     * When a proof obligation is abandoned all references to the proof must be reset.
     * @author gladisch */
    public void clear(){
        final IGoalChooser goalChooser = getGoalChooserForProof(proof);
        proof = null;
        if(goalChooser!=null){
            goalChooser.init(null, ImmutableSLList.<Goal>nil());
        }
    }

    /**
     * Returns true iff the last run has been stopped due to a received
     * {@link InterruptedException}. This exception would have been swallowed by
     * the system. However, the cancelled flag is set in this case which allows
     * detection of such a condition.
     *
     * @return whether the last run has been interrupted
     */
    public boolean hasBeenInterrupted() {
        return cancelled;
    }
}<|MERGE_RESOLUTION|>--- conflicted
+++ resolved
@@ -535,11 +535,7 @@
         } else {
             for (ProverTaskListener ptl : proverTaskObservers) {
                 if (ptl instanceof UserInterface && !((UserInterface)ptl).macroChosen()) {
-<<<<<<< HEAD
-                    ((UserInterface)ptl).finish(proof);
-=======
                     ((UserInterface)ptl).finish(info.getProof());
->>>>>>> 3c1f796f
                 }
             }
         }
@@ -589,19 +585,11 @@
      *             beforehand if needed
      */
     @Deprecated
-<<<<<<< HEAD
     public ApplyStrategyInfo start(Proof proof,
                                    ImmutableList<Goal> goals,
                                    int maxSteps,
                                    long timeout,
                                    boolean stopAtFirstNonCloseableGoal) {
-=======
-    public synchronized ApplyStrategyInfo start(Proof proof,
-                                   				ImmutableList<Goal> goals,
-                                   				int maxSteps,
-                                   				long timeout,
-                                   				boolean stopAtFirstNonCloseableGoal) {
->>>>>>> 3c1f796f
         assert proof != null;
 
         this.stopAtFirstNonCloseableGoal = stopAtFirstNonCloseableGoal;
