// This file is part of KeY - Integrated Deductive Software Design
//
// Copyright (C) 2001-2011 Universitaet Karlsruhe (TH), Germany
//                         Universitaet Koblenz-Landau, Germany
//                         Chalmers University of Technology, Sweden
// Copyright (C) 2011-2013 Karlsruhe Institute of Technology, Germany
//                         Technical University Darmstadt, Germany
//                         Chalmers University of Technology, Sweden
//
// The KeY system is protected by the GNU General
// Public License. See LICENSE.TXT for details.
//





/*

Uses code by Hans Muller and Kathy Walrath from
http://java.sun.com/products/jfc/tsc/articles/threads/threads2.html

 */


package de.uka.ilkd.key.gui;

import java.util.Iterator;

import de.uka.ilkd.key.collection.ImmutableList;
import de.uka.ilkd.key.collection.ImmutableSLList;
import de.uka.ilkd.key.gui.configuration.ProofSettings;
import de.uka.ilkd.key.gui.configuration.StrategySettings;
import de.uka.ilkd.key.gui.macros.TryCloseMacro;
import de.uka.ilkd.key.proof.Goal;
import de.uka.ilkd.key.proof.IGoalChooser;
import de.uka.ilkd.key.proof.Node;
import de.uka.ilkd.key.proof.Proof;
import de.uka.ilkd.key.proof.ProofEvent;
import de.uka.ilkd.key.proof.ProofTreeAdapter;
import de.uka.ilkd.key.proof.ProofTreeEvent;
import de.uka.ilkd.key.proof.ProofTreeListener;
import de.uka.ilkd.key.proof.proofevent.NodeReplacement;
import de.uka.ilkd.key.proof.proofevent.RuleAppInfo;
import de.uka.ilkd.key.rule.RuleApp;
import de.uka.ilkd.key.strategy.StrategyProperties;
import de.uka.ilkd.key.util.Debug;

/**
 * Applies rules in an automated fashion.
 * The caller should ensure that the strategy runs in its one thread
 */
public class ApplyStrategy {
    /**
     * <p>
     * Implementation of this interface are used in {@link ApplyStrategy} to
     * determine if the strategy should stop or continue.
     * </p>
     * <p>
     * The first check is done before a rule is applied on a {@link Goal} via
     * {@link #isGoalAllowed(ApplyStrategy, int, long, Proof, IGoalChooser, long, int, Goal)}.
     * If this method returns {@code false} the strategy stops and the reason
     * shown to the user is computed via {@link #getGoalNotAllowedMessage(ApplyStrategy, int, long, Proof, IGoalChooser, long, int, Goal)}.
     * </p>
     * <p>
     * The second check is after a rule was applied via
     * {@link #shouldStop(ApplyStrategy, int, long, Proof, IGoalChooser, long, int, SingleRuleApplicationInfo)}.
     * If this method returns {@code true} the strategy stops and the reason
     * shown to the user is computed via {@link #getStopMessage(ApplyStrategy, int, long, Proof, IGoalChooser, long, int, SingleRuleApplicationInfo)}.
     * </p>
     * <p>
     * <b>Attention: </b> It is possible that an {@link IStopCondition} has to check
     * one {@link Goal} with the same node multiple times. It is required that the
     * called check method always returns the same result for the same {@link Node} of a {@link Goal}.
     * </p>
     * @author Martin Hentschel
     */
    public static interface IStopCondition {
        /**
         * Returns the maximal amount of work needed to complete the task,
         * used to display a progress bar. Pass {@code 0} to indicate unknown size.
         * @param maxApplications The defined maximal number of rules to apply. Can be different to {@link StrategySettings#getMaxSteps()} in side proofs.
         * @param timeout The defined timeout in ms or {@code -1} if disabled. Can be different to {@link StrategySettings#getTimeout()} in side proofs.
         * @param proof The current {@link Proof}.
         * @param goalChooser The current {@link IGoalChooser}.
         * @return The maximal amount of work or {@code 0} if it is unknown.
         */
        public int getMaximalWork(int maxApplications,
                                  long timeout,
                                  Proof proof,
                                  IGoalChooser goalChooser);

        /**
         * Checks if it is allowed to apply the next rule on the selected {@link Goal}
         * chosen by the {@link IGoalChooser} before it is applied.
         * If it is not allowed the apply strategy will stop.
         * @param maxApplications The defined maximal number of rules to apply. Can be different to {@link StrategySettings#getMaxSteps()} in side proofs.
         * @param timeout The defined timeout in ms or {@code -1} if disabled. Can be different to {@link StrategySettings#getTimeout()} in side proofs.
         * @param proof The current {@link Proof}.
         * @param goalChooser The current {@link IGoalChooser}.
         * @param startTime The timestamp when the apply strategy has started, computed via {@link System#currentTimeMillis()}
         * @param countApplied The number of already applied rules.
         * @param goal The current {@link Goal} on which the next rule will be applied.
         * @return {@code true} rule application is allowed, {@code false} rule application is not allowed so stop apply strategy
         */
        public boolean isGoalAllowed(int maxApplications,
                                     long timeout,
                                     Proof proof,
                                     IGoalChooser goalChooser,
                                     long startTime,
                                     int countApplied,
                                     Goal goal);

        /**
         * Returns the reason why the previous check via
         * {@link #isGoalAllowed(ApplyStrategy, int, long, Proof, IGoalChooser, long, int, Goal)}
         * has stopped the apply strategy.
         * @param maxApplications The defined maximal number of rules to apply. Can be different to {@link StrategySettings#getMaxSteps()} in side proofs.
         * @param timeout The defined timeout in ms or {@code -1} if disabled. Can be different to {@link StrategySettings#getTimeout()} in side proofs.
         * @param proof The current {@link Proof}.
         * @param goalChooser The current {@link IGoalChooser}.
         * @param startTime The timestamp when the apply strategy has started, computed via {@link System#currentTimeMillis()}
         * @param countApplied The number of already applied rules.
         * @param goal The current {@link Goal} on which the next rule will be applied.
         * @return
         */
        public String getGoalNotAllowedMessage(int maxApplications,
                                               long timeout,
                                               Proof proof,
                                               IGoalChooser goalChooser,
                                               long startTime,
                                               int countApplied,
                                               Goal goal);

        /**
         * Checks after each applied rule if more rules should be applied or if the strategy should stop.
         * @param maxApplications The defined maximal number of rules to apply. Can be different to {@link StrategySettings#getMaxSteps()} in side proofs.
         * @param timeout The defined timeout in ms or {@code -1} if disabled. Can be different to {@link StrategySettings#getTimeout()} in side proofs.
         * @param proof The current {@link Proof}.
         * @param goalChooser The current {@link IGoalChooser}.
         * @param startTime The timestamp when the apply strategy has started, computed via {@link System#currentTimeMillis()}
         * @param countApplied The number of already applied rules.
         * @param singleRuleApplicationInfo An optional {@link SingleRuleApplicationInfo}.
         * @return {@code true} stop strategy, {@code false} continue strategy and apply next rule.
         */
        public boolean shouldStop(int maxApplications,
                                  long timeout,
                                  Proof proof,
                                  IGoalChooser goalChooser,
                                  long startTime,
                                  int countApplied,
                                  SingleRuleApplicationInfo singleRuleApplicationInfo);

        /**
         * Returns a human readable message which explains why the previous
         * {@link #shouldStop(ApplyStrategy, Proof, IGoalChooser, long, int, SingleRuleApplicationInfo)}
         * has stopped the strategy.
         * @param maxApplications The defined maximal number of rules to apply. Can be different to {@link StrategySettings#getMaxSteps()} in side proofs.
         * @param timeout The defined timeout in ms or {@code -1} if disabled. Can be different to {@link StrategySettings#getTimeout()} in side proofs.
         * @param proof The current {@link Proof}.
         * @param goalChooser The current {@link IGoalChooser}.
         * @param startTime The timestamp when the apply strategy has started, computed via {@link System#currentTimeMillis()}
         * @param countApplied The number of already applied rules.
         * @param singleRuleApplicationInfo An optional {@link SingleRuleApplicationInfo}.
         * @return The human readable message which explains the stop reason.
         */
        public String getStopMessage(int maxApplications,
                                     long timeout,
                                     Proof proof,
                                     IGoalChooser goalChooser,
                                     long startTime,
                                     int countApplied,
                                     SingleRuleApplicationInfo singleRuleApplicationInfo);
    }

    /**
     * <p>
     * Implementation of {@link IStopCondition} which stops the strategy
     * after a reached limit of rules or after a timeout in ms.
     * </p>
     * <p>
     * This is the default {@link IStopCondition} used during verification.
     * </p>
     * @author Martin Hentschel
     */
    public static final class AppliedRuleStopCondition implements IStopCondition {
        /**
         * {@inheritDoc}
         */
        @Override
        public int getMaximalWork(int maxApplications,
                                  long timeout,
                                  Proof proof,
                                  IGoalChooser goalChooser) {
            return maxApplications;
        }

        /**
         * {@inheritDoc}
         */
        @Override
        public boolean isGoalAllowed(int maxApplications,
                                     long timeout,
                                     Proof proof,
                                     IGoalChooser goalChooser,
                                     long startTime,
                                     int countApplied,
                                     Goal goal) {
            return true; // Default behavior is to accept all rules.
        }

        /**
         * {@inheritDoc}
         */
        @Override
        public String getGoalNotAllowedMessage(int maxApplications,
                                               long timeout,
                                               Proof proof,
                                               IGoalChooser goalChooser,
                                               long startTime,
                                               int countApplied,
                                               Goal goal) {
            return null;
        }

        /**
         * {@inheritDoc}
         */
        @Override
        public boolean shouldStop(int maxApplications,
                                  long timeout,
                                  Proof proof,
                                  IGoalChooser goalChooser,
                                  long startTime,
                                  int countApplied,
                                  SingleRuleApplicationInfo singleRuleApplicationInfo) {
            return countApplied >= maxApplications ||
                   timeout >= 0 && System.currentTimeMillis() - startTime >= timeout;
        }

        /**
         * {@inheritDoc}
         */
        @Override
        public String getStopMessage(int maxApplications,
                                     long timeout,
                                     Proof proof,
                                     IGoalChooser goalChooser,
                                     long startTime,
                                     int countApplied,
                                     SingleRuleApplicationInfo singleRuleApplicationInfo) {
            return "Maximal number of rule applications reached or timed out.";
        }
    }

    /**
     * Instances of this class are used to store if a rule could be applied automatically and if not
     * to store the reason why no rule applications could be performed. Because of performance reason the
     * success case returns the singleton {@link SingleRuleApplicationInfo#SUCCESS}
     */
    public static class SingleRuleApplicationInfo {

        private boolean success;
        private final String message;
        private final Goal goal;
        private RuleApp appliedRuleApp;

        SingleRuleApplicationInfo(Goal mayCloseableGoal, RuleApp appliedRuleApp) {
            this.message = "Rule applied successful";
            this.goal = mayCloseableGoal;
            this.appliedRuleApp = appliedRuleApp;
            this.success = true;
        }

        SingleRuleApplicationInfo(String message, Goal nonCloseableGoal, RuleApp appliedRuleApp) {
            this.message = message;
            this.goal = nonCloseableGoal;
            this.appliedRuleApp = appliedRuleApp;
            this.success = false;
        }

        public boolean isSuccess() {
            return success;
        }

        public Goal getGoal() {
            return goal;
        }

        public String message() {
            return message;
        }

        public RuleApp getAppliedRuleApp() {
            return appliedRuleApp;
        }
    }

    /** The final result of the strategy application is stored in this container
     * and returned to the instance that started the strategies.
     *
     * It contains statistic information about the number of applied rules, time needed or
     * number of closed goals. In case the rule application stopped at a non closeable goal,
     * this goal is also stored to allow the caller to e.g. present it to the user for interaction.
     *
     * In case of an unexpected, the thrown exception can be also retrieved from this container.
     */
    public static class ApplyStrategyInfo {
        private final String message;
        private final Goal nonCloseableGoal;

        private final Throwable error;

        private final long time;
        private final int appliedRuleAppsCount;
        private final int nrClosedGoals;
        private final Proof proof;

        public ApplyStrategyInfo(String message, Proof proof, Throwable error, Goal nonCloseableGoal,
                long time, int appliedRuleAppsCount, int nrClosedGoals) {
            this.message = message;
            this.proof = proof;
            this.error   = error;
            this.nonCloseableGoal = nonCloseableGoal;
            this.time    = time;
            this.appliedRuleAppsCount = appliedRuleAppsCount;
            this.nrClosedGoals = nrClosedGoals;
        }

        public String reason() {
            return message;
        }

        public Goal nonCloseableGoal() {
            return nonCloseableGoal;
        }

        public boolean isError() {
            return error != null;
        }

        public Throwable getException() {
            return error;
        }

        public long getTime() {
            return time;
        }

        public int getClosedGoals() {
            return nrClosedGoals;
        }

        public int getAppliedRuleApps() {
            return appliedRuleAppsCount;
        }

        public Proof getProof() {
            return proof;
        }

        public String toString() {
            StringBuilder sb = new StringBuilder();
            sb.append("Apply Strategy Info:");
            sb.append("\n Message: " + message);
            sb.append("\n Error:" + isError());
            if (isError()) {
                sb.append("\n "+error.getMessage());
            }
            sb.append("\n Applied Rules: "+appliedRuleAppsCount);
            sb.append("\n Time: "+time);
            sb.append("\n Closed Goals: "+nrClosedGoals);
            return sb.toString();
        }

    }

    public static final String PROCESSING_STRATEGY = "Processing Strategy";

    /** the proof that is worked with */
    private Proof proof;
    /** the maximum of allowed rule applications */
    private int maxApplications;

    /** The default {@link IGoalChooser} to choose goals to which rules are applied if the {@link StrategySettings} of the proof provides no customized one.*/
    private IGoalChooser defaultGoalChooser;

    /** number of rules automatically applied */
    private int countApplied = 0;
    private long time;

    /** interrupted by the user? */
    private boolean autoModeActive = false;

    /** We use an immutable list to store listeners to allow for
     * addition/removal within listener code */
    private ImmutableList<ProverTaskListener> proverTaskObservers = ImmutableSLList.nil();

    /** time in ms after which rule application shall be aborted, -1 disables timeout */
    private long timeout = -1;

    private boolean stopAtFirstNonCloseableGoal;

    protected int closedGoals;

    private boolean cancelled;

    IStopCondition stopCondition;

    IGoalChooser goalChooser;


    // Please create this object beforehand and re-use it.
    // Otherwise the addition/removal of the InteractiveProofListener
    // can cause a ConcurrentModificationException during ongoing operation
    public ApplyStrategy(IGoalChooser defaultGoalChooser) {
        this.defaultGoalChooser = defaultGoalChooser;
    }

    /** applies rules that are chosen by the active strategy
     * @return true iff a rule has been applied, false otherwise
     */
    private synchronized SingleRuleApplicationInfo
                applyAutomaticRule (final IGoalChooser goalChooser,
                                    final IStopCondition stopCondition,
                                    boolean stopAtFirstNonClosableGoal) {
        // Look for the strategy ...
        RuleApp               app = null;
        Goal                  g;
        while ( ( g = goalChooser.getNextGoal () ) != null ) {
            if (!stopCondition.isGoalAllowed(maxApplications, timeout, proof,
                                             goalChooser, time, countApplied, g)) {
               return new SingleRuleApplicationInfo(
                       stopCondition.getGoalNotAllowedMessage(maxApplications, timeout, proof,
                                                              goalChooser, time, countApplied, g),
                       g, null);
            }
            app = g.getRuleAppManager().next();
            //Hack: built in rules may become applicable without BuiltInRuleAppIndex noticing---->
            if(app == null) {
                g.ruleAppIndex().scanBuiltInRules(g);
                app = g.getRuleAppManager().next();
            }
            //<-------

            if (app == null) {
                if (stopAtFirstNonClosableGoal) {
                    return new SingleRuleApplicationInfo("Could not close goal.", g, app);
                }
                goalChooser.removeGoal(g);
            } else {
                break;
            }
        }
         if (app == null) {
<<<<<<< HEAD
            return new SingleRuleApplicationInfo("No more rules automatically applicable to any goal.",
                                                 g, app);
=======
            return new SingleRuleApplicationInfo("No more rules automatically applicable to any goal.", g, app);
>>>>>>> 273be591
        } else {
            assert g != null;
            g.apply(app);
            return new SingleRuleApplicationInfo(g, app);
        }
    }


    /**
     * applies rules until this is no longer
     * possible or the thread is interrupted.
     */
    private synchronized ApplyStrategyInfo doWork(final IGoalChooser goalChooser,
                                                  final IStopCondition stopCondition) {
        time = System.currentTimeMillis();
        SingleRuleApplicationInfo srInfo = null;
        try{
            Debug.out("Strategy started.");
            boolean shouldStop = stopCondition.shouldStop(maxApplications, timeout, proof,
                                                          goalChooser, time, countApplied, srInfo);

<<<<<<< HEAD
            while (!shouldStop) {     
                srInfo = applyAutomaticRule(goalChooser, stopCondition, stopAtFirstNonCloseableGoal); 
                if (!srInfo.isSuccess()) {                    
                    return new ApplyStrategyInfo(srInfo.message(), proof, null, srInfo.getGoal(),
                                                 System.currentTimeMillis()-time, countApplied,
                                                 closedGoals);
=======
            while (!shouldStop) {
                srInfo = applyAutomaticRule(goalChooser, stopCondition, stopAtFirstNonCloseableGoal);
                if (!srInfo.isSuccess()) {
                    return new ApplyStrategyInfo(srInfo.message(), proof, null,
                            srInfo.getGoal(), System.currentTimeMillis()-time, countApplied, closedGoals);
>>>>>>> 273be591
                }
                countApplied++;
                fireTaskProgress ();
                if (Thread.interrupted()) {
                    throw new InterruptedException();
<<<<<<< HEAD
                }                
                shouldStop = stopCondition.shouldStop(maxApplications, timeout, proof, goalChooser,
                                                      time, countApplied, srInfo);
            }
            if (shouldStop) {
                return new ApplyStrategyInfo(
                        stopCondition.getStopMessage(maxApplications, timeout, proof, goalChooser,
                                                     time, countApplied, srInfo),
                        proof, null, (Goal) null, System.currentTimeMillis()-time,
                        countApplied, closedGoals);
            }
        } catch (InterruptedException e) {
            cancelled = true;
            return new ApplyStrategyInfo("Interrupted.", proof, null, goalChooser.getNextGoal(),
                                         System.currentTimeMillis()-time, countApplied, closedGoals);
=======
                }
                shouldStop = stopCondition.shouldStop(maxApplications, timeout, proof, goalChooser, time, countApplied, srInfo);
            }
            if (shouldStop) {
                return new ApplyStrategyInfo(stopCondition.getStopMessage(maxApplications, timeout, proof, goalChooser, time, countApplied, srInfo), proof, null,
                        (Goal) null, System.currentTimeMillis()-time, countApplied, closedGoals);
            }
        } catch (InterruptedException e) {
            cancelled = true;
            return new ApplyStrategyInfo("Interrupted.", proof, null,
                    goalChooser.getNextGoal(), System.currentTimeMillis()-time, countApplied, closedGoals);
>>>>>>> 273be591
        } catch (Throwable t) { // treated later in finished()
            t.printStackTrace();
            return new ApplyStrategyInfo("Error.", proof, t, null,
                                         System.currentTimeMillis()-time, countApplied, closedGoals);
        } finally{
            time = System.currentTimeMillis()-time;
            Debug.out("Strategy stopped.");
            Debug.out("Applied ", countApplied);
            Debug.out("Time elapsed: ", time);
        }
        assert srInfo != null;
        return new ApplyStrategyInfo(srInfo.message(), proof, null, srInfo.getGoal(),
                                     time, countApplied, closedGoals);
    }

    private synchronized void fireTaskStarted (int maxSteps) {
        for (ProverTaskListener ptl : proverTaskObservers) {
            ptl.taskStarted(PROCESSING_STRATEGY, maxSteps);
        }
    }

    private synchronized void fireTaskProgress () {
        for (ProverTaskListener ptl : proverTaskObservers) {
            ptl.taskProgress(countApplied);
        }
    }

    private synchronized void fireTaskFinished (TaskFinishedInfo info) {
        for (ProverTaskListener ptl : proverTaskObservers) {
            ptl.taskFinished(info);
        }
    }


    private void init(Proof newProof, ImmutableList<Goal> goals, int maxSteps, long timeout) {
        this.proof      = newProof;
        maxApplications = maxSteps;
        this.timeout    = timeout;
        countApplied    = 0;
        closedGoals     = 0;
        cancelled       = false;
        stopCondition = proof.getSettings().getStrategySettings().getApplyStrategyStopCondition();
        assert stopCondition != null;
        goalChooser = getGoalChooserForProof(proof);
        assert goalChooser != null;
        goalChooser.init ( newProof, goals );
        setAutoModeActive(true);
        fireTaskStarted (stopCondition.getMaximalWork(maxSteps, timeout, newProof, goalChooser));
    }


    public ApplyStrategyInfo start(Proof proof, ImmutableList<Goal> goals) {

        ProofSettings settings = proof.getSettings();
        StrategySettings stratSet = settings.getStrategySettings();
        int maxSteps = stratSet.getMaxSteps();
        long timeout = stratSet.getTimeout();

        boolean stopAtFirstNonCloseableGoal =
                proof.getSettings().getStrategySettings()
                .getActiveStrategyProperties().getProperty(
                        StrategyProperties.STOPMODE_OPTIONS_KEY)
                        .equals(StrategyProperties.STOPMODE_NONCLOSE);

        boolean retreatMode = proof.getSettings().getStrategySettings()
                .getActiveStrategyProperties().getProperty(
                        StrategyProperties.RETREAT_MODE_OPTIONS_KEY)
                        .equals(StrategyProperties.RETREAT_MODE_RETREAT);

        if(retreatMode) {
            return startRetreat(proof, goals, maxSteps, timeout, stopAtFirstNonCloseableGoal);
        } else {
            return start(proof, goals, maxSteps, timeout, stopAtFirstNonCloseableGoal);
        }
    }

    /**
     * This entry point to the proof may provide inconsistent data. The
     * properties within the proof may differ to the explicit data. This is
     * disencouraged.
     *
     * @return
     *
     * @deprecated Use {@link #start(Proof, ImmutableList)}. Adjust the settings
     *             beforehand if needed
     */
    @Deprecated
    public ApplyStrategyInfo start(Proof proof, ImmutableList<Goal> goals, int maxSteps,
            long timeout, boolean stopAtFirstNonCloseableGoal) {
        assert proof != null;

        this.stopAtFirstNonCloseableGoal = stopAtFirstNonCloseableGoal;

        ProofTreeListener treeListener =
                prepareStrategy(proof, goals, maxSteps, timeout);
        ApplyStrategyInfo result = executeStrategy(treeListener);
        finishStrategy(result);
        return result;
    }

    /**
     * RETREAT MODE WILL BE REMOVED SOON. Its functionality can be found
     * in {@link TryCloseMacro} now.
     */
    @Deprecated
    public ApplyStrategyInfo startRetreat(Proof proof,
                                          ImmutableList<Goal> goals,
                                          int maxSteps,
                                          long timeout,
                                          boolean stopAtFirstNonCloseableGoal) {
        assert proof != null;
        assert !goals.isEmpty();

        ApplyStrategyInfo result = null;
        for (Goal g : goals) {
            ImmutableList<Goal> gList = ImmutableSLList.<Goal>nil().prepend(g);
            Node n = g.node();

            this.stopAtFirstNonCloseableGoal = stopAtFirstNonCloseableGoal;

            ProofTreeListener treeListener =
                    prepareStrategy(proof, gList, maxSteps, timeout);
            ApplyStrategyInfo subResult = executeStrategy(treeListener);
            /* This is the iterative case, where proofs are done separately on multiple branches,
             * sequentially though. So each gets accumulated with the one done before. After the
             * accumulation, the method finishStrategy should be called.
             */
            result = joinStrategyInfos(result, subResult);

            Proof automaticProof = result.getProof();
            if (!n.isClosed()) {
                automaticProof.pruneProof(n);
            }
            if (result.isError() || cancelled) {
                break;
            }
        }
        finishStrategy(result);
        return result;
    }

    private ProofTreeListener prepareStrategy(Proof proof, ImmutableList<Goal> goals, int maxSteps,
            long timeout) {
        ProofTreeListener treeListener = new ProofTreeAdapter() {
            @Override
            public void proofGoalsAdded(ProofTreeEvent e) {
                ImmutableList<Goal> newGoals = e.getGoals();
                // Check for a closed goal ...
                if (newGoals.size() == 0){
                    // No new goals have been generated ...
                    closedGoals++;
                }
            }
        };
        proof.addProofTreeListener(treeListener);
        init(proof, goals, maxSteps, timeout);

        return treeListener;
    }

    private ApplyStrategyInfo executeStrategy(ProofTreeListener treeListener) {
        assert proof != null;

        ProofListener pl = new ProofListener();
        Goal.addRuleAppListener( pl );
        ApplyStrategyInfo result = null;
        try {
            result = doWork(goalChooser, stopCondition);
        } finally {
            proof.removeProofTreeListener(treeListener);
            Goal.removeRuleAppListener(pl);
            setAutoModeActive(false);
        }
        return result;
    }

    private void finishStrategy(ApplyStrategyInfo result) {
//        if (result != null) {
        assert result != null; // CS
        proof.addAutoModeTime(result.getTime());

        fireTaskFinished (new DefaultTaskFinishedInfo(this, result,
                proof, result.getTime(),
                result.getAppliedRuleApps(), result.getClosedGoals()));
//        }
    }

    // Used to combine multiple iteratively called proofs and integrate their results in final result
    private ApplyStrategyInfo joinStrategyInfos(ApplyStrategyInfo result, ApplyStrategyInfo subResult) {
        if(result == null)
            return subResult;
        String msg = subResult.reason();
        Proof prf = subResult.getProof();
        Throwable err = subResult.getException();
        if(result.isError())
            err = result.getException();
        Goal go = subResult.nonCloseableGoal();
        long tme = result.getTime() + subResult.getTime();
        int appl = result.getAppliedRuleApps() + subResult.getAppliedRuleApps();
        int clsd = result.getClosedGoals() + subResult.getClosedGoals();
        result = new ApplyStrategyInfo(msg,prf,err,go,tme,appl,clsd);
        return result;
    }

    /**
     * Returns the {@link IGoalChooser} to use for the given {@link Proof}.
     * This is the custom one defined in the proof's {@link StrategySettings}
     * or the default one of this {@link ApplyStrategy#defaultGoalChooser} otherwise.
     * @param proof The {@link Proof} for which an {@link IGoalChooser} is required.
     * @return The {@link IGoalChooser} to use.
     */
    private IGoalChooser getGoalChooserForProof(Proof proof) {
       IGoalChooser chooser = null;
       if (proof != null) {
          chooser = proof.getSettings().getStrategySettings().getCustomApplyStrategyGoalChooser();
       }
       return chooser != null ? chooser : defaultGoalChooser;
    }
    public synchronized void addProverTaskObserver(ProverTaskListener observer) {
        proverTaskObservers = proverTaskObservers.prepend(observer);
    }

    public synchronized void removeProverTaskObserver(ProverTaskListener observer) {
        proverTaskObservers = proverTaskObservers.removeAll(observer);
    }


    private class ProofListener implements RuleAppListener {

        /** invoked when a rule has been applied */
        public void ruleApplied(ProofEvent e) {
            if (!isAutoModeActive() || e.getSource() != proof) return;
            RuleAppInfo rai = e.getRuleAppInfo ();
            if ( rai == null )
                return;

            synchronized ( ApplyStrategy.this ) {
                ImmutableList<Goal>                newGoals = ImmutableSLList.<Goal>nil();
                Iterator<NodeReplacement> it       = rai.getReplacementNodes ();
                Node                      node;
                Goal                      goal;

                while ( it.hasNext () ) {
                    node = it.next ().getNode ();
                    goal = proof.getGoal ( node );
                    if ( goal != null )
                        newGoals = newGoals.prepend ( goal );
                }

                final IGoalChooser goalChooser = getGoalChooserForProof(proof);
                goalChooser.updateGoalList ( rai.getOriginalNode (), newGoals );
            }
        }
    }

    private boolean isAutoModeActive() {
        return autoModeActive;
    }

    private void setAutoModeActive(boolean autoModeActive) {
        this.autoModeActive = autoModeActive;
    }

    /**Used by, e.g., {@code InteractiveProver.clear()} in order to prevent memory leaking.
     * When a proof obligation is abandoned all references to the proof must be reset.
     * @author gladisch */
    public void clear(){
        final IGoalChooser goalChooser = getGoalChooserForProof(proof);
        proof = null;
        if(goalChooser!=null){
            goalChooser.init(null, ImmutableSLList.<Goal>nil());
        }
    }

    /**
     * Returns true iff the last run has been stopped due to a received
     * {@link InterruptedException}. This exception would have been swallowed by
     * the system. However, the cancelled flag is set in this case which allows
     * detection of such a condition.
     *
     * @return whether the last run has been interrupted
     */
    public boolean hasBeenInterrupted() {
        return cancelled;
    }
}<|MERGE_RESOLUTION|>--- conflicted
+++ resolved
@@ -453,12 +453,7 @@
             }
         }
          if (app == null) {
-<<<<<<< HEAD
-            return new SingleRuleApplicationInfo("No more rules automatically applicable to any goal.",
-                                                 g, app);
-=======
             return new SingleRuleApplicationInfo("No more rules automatically applicable to any goal.", g, app);
->>>>>>> 273be591
         } else {
             assert g != null;
             g.apply(app);
@@ -480,44 +475,20 @@
             boolean shouldStop = stopCondition.shouldStop(maxApplications, timeout, proof,
                                                           goalChooser, time, countApplied, srInfo);
 
-<<<<<<< HEAD
-            while (!shouldStop) {     
-                srInfo = applyAutomaticRule(goalChooser, stopCondition, stopAtFirstNonCloseableGoal); 
-                if (!srInfo.isSuccess()) {                    
+            while (!shouldStop) {
+                srInfo = applyAutomaticRule(goalChooser, stopCondition, stopAtFirstNonCloseableGoal);
+                if (!srInfo.isSuccess()) {
                     return new ApplyStrategyInfo(srInfo.message(), proof, null, srInfo.getGoal(),
                                                  System.currentTimeMillis()-time, countApplied,
                                                  closedGoals);
-=======
-            while (!shouldStop) {
-                srInfo = applyAutomaticRule(goalChooser, stopCondition, stopAtFirstNonCloseableGoal);
-                if (!srInfo.isSuccess()) {
-                    return new ApplyStrategyInfo(srInfo.message(), proof, null,
-                            srInfo.getGoal(), System.currentTimeMillis()-time, countApplied, closedGoals);
->>>>>>> 273be591
                 }
                 countApplied++;
                 fireTaskProgress ();
                 if (Thread.interrupted()) {
                     throw new InterruptedException();
-<<<<<<< HEAD
-                }                
+                }
                 shouldStop = stopCondition.shouldStop(maxApplications, timeout, proof, goalChooser,
                                                       time, countApplied, srInfo);
-            }
-            if (shouldStop) {
-                return new ApplyStrategyInfo(
-                        stopCondition.getStopMessage(maxApplications, timeout, proof, goalChooser,
-                                                     time, countApplied, srInfo),
-                        proof, null, (Goal) null, System.currentTimeMillis()-time,
-                        countApplied, closedGoals);
-            }
-        } catch (InterruptedException e) {
-            cancelled = true;
-            return new ApplyStrategyInfo("Interrupted.", proof, null, goalChooser.getNextGoal(),
-                                         System.currentTimeMillis()-time, countApplied, closedGoals);
-=======
-                }
-                shouldStop = stopCondition.shouldStop(maxApplications, timeout, proof, goalChooser, time, countApplied, srInfo);
             }
             if (shouldStop) {
                 return new ApplyStrategyInfo(stopCondition.getStopMessage(maxApplications, timeout, proof, goalChooser, time, countApplied, srInfo), proof, null,
@@ -527,7 +498,6 @@
             cancelled = true;
             return new ApplyStrategyInfo("Interrupted.", proof, null,
                     goalChooser.getNextGoal(), System.currentTimeMillis()-time, countApplied, closedGoals);
->>>>>>> 273be591
         } catch (Throwable t) { // treated later in finished()
             t.printStackTrace();
             return new ApplyStrategyInfo("Error.", proof, t, null,
