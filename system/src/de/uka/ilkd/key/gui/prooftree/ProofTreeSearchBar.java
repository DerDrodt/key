--- conflicted
+++ resolved
@@ -25,12 +25,6 @@
 class ProofTreeSearchBar
         extends SearchBar implements TreeModelListener {
 
-<<<<<<< HEAD
-    /**
-     *
-     */
-=======
->>>>>>> 224ad001
     private static final long serialVersionUID = 683318838568020629L;
     private final ProofTreeView proofTreeView;
     private int startRow = 0;
