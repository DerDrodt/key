--- conflicted
+++ resolved
@@ -70,13 +70,8 @@
 	    mainWindow.notify(
 		    new GeneralFailureEvent("Please load a proof first"));
 	} else {
-<<<<<<< HEAD
 	    ProofManagementDialog
-                    .showInstance(getMediator().getProof().env().getInitConfig());
-=======
-	    ProofManagementDialog.showInstance(getMediator(), getMediator().getSelectedProof().env()
-		    .getInitConfig());
->>>>>>> 455c96cc
+                    .showInstance(getMediator().getSelectedProof().env().getInitConfig());
 	}
     }
 }