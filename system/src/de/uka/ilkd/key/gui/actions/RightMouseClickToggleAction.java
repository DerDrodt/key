--- conflicted
+++ resolved
@@ -11,17 +11,10 @@
 
     public RightMouseClickToggleAction(MainWindow mainWindow) {
         super(mainWindow);
-<<<<<<< HEAD
-        setName("Strategy macro menu on right click");
-        setTooltip("If ticked, a right mouse click on the sequent opens the strategy " +
-                "macro context menu instead of the taclet menu.");
-        setSelected(ProofSettings.DEFAULT_SETTINGS.getGeneralSettings().isRightClickMacro());
-=======
         setName("Right click for macros");
         setTooltip("If ticked, a right click on the sequent opens the strategy macro context menu");
         setSelected(ProofIndependentSettings.DEFAULT_INSTANCE.getGeneralSettings().isRightClickMacro());
 //        setSelected(ProofSettings.DEFAULT_SETTINGS.getGeneralSettings().isRightClickMacro());
->>>>>>> e2a7febe
     }
 
     @Override
