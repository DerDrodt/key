--- conflicted
+++ resolved
@@ -47,7 +47,6 @@
 @SuppressWarnings("serial")
 public class CounterExampleAction extends MainWindowAction {
 
-<<<<<<< HEAD
     private static final String NAME = "CE";
     private static final String TOOLTIP = "Search for a counterexample for the selected goal";
 
@@ -62,29 +61,6 @@
      * Registers the action at some listeners to update its status in a correct
      * fashion. This method has to be invoked after the Main class has been
      * initialised with the KeYMediator.
-=======
-	private static final String NAME = "Generate Counterexample";
-	private static final String TOOLTIP = "Search for a counterexample for the selected goal";
-	
-	
-	public CounterExampleAction(MainWindow mainWindow) {
-		super(mainWindow);
-		setName(NAME);
-		setTooltip(TOOLTIP);
-		
-		Icon icon = IconFactory.counterExample(MainWindow.TOOLBAR_ICON_SIZE);
-        putValue(SMALL_ICON, icon);
-		
-		
-		init();
-		
-	}
-	
-	/** 
-     * Registers the action at some listeners to update its status
-     * in a correct fashion. This method has to be invoked after the
-     * Main class has been initialised with the KeYMediator.
->>>>>>> d5b380e1
      */
     public void init() {
         final KeYSelectionListener selListener = new KeYSelectionListener() {
@@ -97,13 +73,8 @@
                     setEnabled(false);
                 } else {
                     final Node selNode = getMediator().getSelectedNode();
-<<<<<<< HEAD
                     //Can be applied only to root nodes
                     setEnabled(selNode.childrenCount() == 0);
-=======
-                    //Can be applied only to leaf nodes
-                    setEnabled(selNode.childrenCount()==0);
->>>>>>> d5b380e1
                 }
             }
 
@@ -157,7 +128,6 @@
     }
 
     @Override
-<<<<<<< HEAD
     public void actionPerformed(ActionEvent e) {
         createProof(getMediator());
         getMediator().stopInterface(true);
@@ -185,71 +155,6 @@
             getMediator().startInterface(true);
 
             //invoke z3 for counterexamples
-=======
-	public void actionPerformed(ActionEvent e) {
-			
-		CEWorker worker = new CEWorker();
-		worker.start();
-	}
-	
-	private class CEWorker extends SwingWorker3 implements InterruptListener{
-
-		@Override
-		public void interruptionPerformed() {
-			interrupt();
-			
-		}
-		
-		/* 
-	     * initiate the GUI stuff and relay to superclass
-	     */
-	    @Override 
-	    public void start() {
-	        getMediator().stopInterface(true);
-	        getMediator().setInteractive(false);
-	        getMediator().addInterruptedListener(this);
-	        super.start();
-	    }
-
-	    /* 
-	     * finalise the GUI stuff
-	     */
-	    @Override 
-	    public void finished() {
-	    	getMediator().setInteractive(true);
-	    	getMediator().startInterface(true);
-	    	getMediator().removeInterruptedListener(this);
-	    }
-
-		@Override
-		public Object construct() {
-			
-			if(!SolverType.Z3_CE_SOLVER.isInstalled(false)){
-            	
-				JOptionPane.showMessageDialog(mainWindow,
-					    "Z3 is not installed.",
-					    "Error",
-					    JOptionPane.ERROR_MESSAGE);
-				
-            	return null;
-            }
-			createProof(getMediator());					
-			KeYMediator mediator = getMediator();
-			Proof proof = mediator.getSelectedProof();
-			SemanticsBlastingMacro macro = new SemanticsBlastingMacro();
-			
-			try {
-				macro.applyTo(mediator, null, null);
-			} catch (InterruptedException e) {
-				Debug.out("Semantics blasting interrupted");
-			}
-			
-			getMediator().setInteractive(true);
-	    	getMediator().startInterface(true);
-			
-			
-			//invoke z3 for counterexamples
->>>>>>> d5b380e1
             SMTSettings settings = new SMTSettings(proof.getSettings().getSMTSettings(),
                     ProofIndependentSettings.DEFAULT_INSTANCE.getSMTSettings(), proof);
             SolverLauncher launcher = new SolverLauncher(settings);
