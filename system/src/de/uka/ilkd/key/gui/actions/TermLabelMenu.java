// This file is part of KeY - Integrated Deductive Software Design
//
// Copyright (C) 2001-2011 Universitaet Karlsruhe (TH), Germany
//                         Universitaet Koblenz-Landau, Germany
//                         Chalmers University of Technology, Sweden
// Copyright (C) 2011-2014 Karlsruhe Institute of Technology, Germany
//                         Technical University Darmstadt, Germany
//                         Chalmers University of Technology, Sweden
//
// The KeY system is protected by the GNU General
// Public License. See LICENSE.TXT for details.
//

package de.uka.ilkd.key.gui.actions;

import de.uka.ilkd.key.gui.KeYSelectionEvent;
import de.uka.ilkd.key.gui.KeYSelectionListener;
import de.uka.ilkd.key.gui.MainWindow;
import de.uka.ilkd.key.logic.Name;
import de.uka.ilkd.key.pp.VisibleTermLabels;
import java.awt.Font;
import java.util.ArrayList;
import java.util.List;
import java.util.Map;
import java.util.Map.Entry;
import java.util.Set;
import java.util.TreeMap;
import javax.swing.JCheckBoxMenuItem;
import javax.swing.JMenu;

/**
 * This menu can be used to toggle TermLabel visibility for the SequentView.
 *
 * @author Kai Wallisch <kai.wallisch@ira.uka.de>
 */
public class TermLabelMenu extends JMenu {

    /**
     *
     */
    private static final long serialVersionUID = 1L;
    private final Map<Name, TermLabelCheckBox> checkBoxMap;
    private final MainWindow mainWindow;
    private final VisibleTermLabels visibleTermLabels;
    private final DisplayLabelsCheckBox displayLabelsCheckBox;

    public TermLabelMenu(final MainWindow mainWindow) {

        setText("Hide Term Labels");
        setToolTipText("Configure term label visibility.");
        checkBoxMap = new TreeMap<Name, TermLabelCheckBox>();
        this.mainWindow = mainWindow;

        displayLabelsCheckBox = new DisplayLabelsCheckBox(mainWindow);

        visibleTermLabels = new VisibleTermLabels() {
            @Override
            public boolean contains(Name name) {
                return displayLabelsCheckBox.isSelected() && checkBoxMap.get(name).isSelected();
            }
        };

        rebuildMenu();

        mainWindow.getMediator().addKeYSelectionListener(new KeYSelectionListener() {

            /*
             * Change font style for TermLabelCheckBox instances when the selected node changes.
             */
            @Override
            public void selectedNodeChanged(KeYSelectionEvent e) {
                Set<Name> labelNames
                        = mainWindow.getMediator().getSelectedNode().sequent().getOccuringTermLabels();
                for (Entry<Name, TermLabelCheckBox> entry : checkBoxMap.entrySet()) {
                    TermLabelCheckBox checkBox = entry.getValue();
                    /*
                     * Font style indicates whether a label occurs in the currently displayed sequent.
                     */
                    if (labelNames.contains(entry.getKey())) {
                        checkBox.setBoldFont();
                    } else {
                        checkBox.setItalicFont();
                    }
                }
            }

            /*
             * This function only has effect if the Profile gets changed.
             */
            @Override
            public void selectedProofChanged(KeYSelectionEvent e) {
                rebuildMenu();
            }
        });
    }

    private void rebuildMenu() {
        removeAll();
        add(displayLabelsCheckBox);
        addSeparator();

        /*
         * Get sorted list of term label names.
         */
        List<Name> labelNames = mainWindow.getSortedTermLabelNames();

        /* 
         * Create list of {@link TermLabelCheckBox} instances.
         */
        ArrayList<TermLabelCheckBox> checkBoxList = new ArrayList<TermLabelCheckBox>();
        for (Name labelName : labelNames) {
            TermLabelCheckBox checkBox = checkBoxMap.get(labelName);
            if (checkBox == null) {
                checkBox = new TermLabelCheckBox(labelName);
                checkBoxMap.put(labelName, checkBox);
            }
            checkBoxList.add(checkBox);
        }

        /*
         * Add the checkboxes to the menu.
         */
        for (TermLabelCheckBox c : checkBoxList) {
            add(c);
        }
    }

    public VisibleTermLabels getVisibleTermLabels() {
        return visibleTermLabels;
    }

    private class DisplayLabelsCheckBox extends KeYMenuCheckBox {
<<<<<<< HEAD
=======

        /**
         *
         */
        private static final long serialVersionUID = 8766949321781919880L;
>>>>>>> ce8aac2b

        public DisplayLabelsCheckBox(MainWindow mainWindow) {
            super(mainWindow, "Display term labels in formulas", true);
            setTooltip("Use this checkbox to toggle visibility for all term labels.");
            setName("DisplayLabelsCheckBox");
        }

        @Override
        public void handleClickEvent() {
            for (JCheckBoxMenuItem checkBox : checkBoxMap.values()) {
                checkBox.setEnabled(isSelected());
            }
            mainWindow.makePrettyView();
        }

        @Override
        public final void setSelected(boolean b) {
            super.setSelected(b);
            handleClickEvent();
        }
    }

    private class TermLabelCheckBox extends KeYMenuCheckBox {

<<<<<<< HEAD
        // The name of the label, which belongs to this checkbox.
        private final Name labelName;

=======
        /**
         *
         */
        private static final long serialVersionUID = 4582177241207958225L;

        // The name of the label, which belongs to this checkbox.
        private final Name labelName;

>>>>>>> ce8aac2b
        // This String is used as ToolTipText in case the CheckBox is enabled.
        private String enabledToolTipText;

        TermLabelCheckBox(Name labelName) {
            super(mainWindow, labelName.toString(), true);
            this.labelName = labelName;
            setName(labelName.toString());
            setSelected(true);
            setEnabled(displayLabelsCheckBox.isSelected());
            mainWindow.loadPreferences(this);
            setItalicFont();
        }

        @Override
        public void handleClickEvent() {
            mainWindow.makePrettyView();
        }

        @Override
        public final void setEnabled(boolean b) {
            super.setEnabled(b);
            updateToolTipText();

        }

        private void setItalicFont() {
            setFont(getFont().deriveFont(Font.ITALIC));
            setEnabledToolTipText("Term label " + labelName + " does not occur in the current sequent.");
        }

        private void setBoldFont() {
            setFont(getFont().deriveFont(Font.BOLD));
            setEnabledToolTipText("Click to toggle visibility for term label " + labelName + ".");
        }

        /*
         * Define the text which is used in case this CheckBox is enabled.
         */
        private void setEnabledToolTipText(String s) {
            enabledToolTipText = s;
            updateToolTipText();
        }

        /*
         * Call this method in case ToolTipText needs to be updated.
         */
        private void updateToolTipText() {
            if (isEnabled()) {
                setToolTipText(enabledToolTipText);
            } else {
                setToolTipText("You turned off visibility for all term labels. "
                        + "This checkbox is disabled.");
            }
        }

    }
}<|MERGE_RESOLUTION|>--- conflicted
+++ resolved
@@ -130,14 +130,11 @@
     }
 
     private class DisplayLabelsCheckBox extends KeYMenuCheckBox {
-<<<<<<< HEAD
-=======
 
         /**
          *
          */
         private static final long serialVersionUID = 8766949321781919880L;
->>>>>>> ce8aac2b
 
         public DisplayLabelsCheckBox(MainWindow mainWindow) {
             super(mainWindow, "Display term labels in formulas", true);
@@ -162,20 +159,14 @@
 
     private class TermLabelCheckBox extends KeYMenuCheckBox {
 
-<<<<<<< HEAD
+        /**
+         *
+         */
+        private static final long serialVersionUID = 4582177241207958225L;
+
         // The name of the label, which belongs to this checkbox.
         private final Name labelName;
 
-=======
-        /**
-         *
-         */
-        private static final long serialVersionUID = 4582177241207958225L;
-
-        // The name of the label, which belongs to this checkbox.
-        private final Name labelName;
-
->>>>>>> ce8aac2b
         // This String is used as ToolTipText in case the CheckBox is enabled.
         private String enabledToolTipText;
 
