// This file is part of KeY - Integrated Deductive Software Design
//
// Copyright (C) 2001-2011 Universitaet Karlsruhe (TH), Germany
//                         Universitaet Koblenz-Landau, Germany
//                         Chalmers University of Technology, Sweden
// Copyright (C) 2011-2013 Karlsruhe Institute of Technology, Germany
//                         Technical University Darmstadt, Germany
//                         Chalmers University of Technology, Sweden
//
// The KeY system is protected by the GNU General
// Public License. See LICENSE.TXT for details.
//


package de.uka.ilkd.key.gui;

import java.awt.Component;
import java.awt.Dimension;
import java.awt.FlowLayout;
import java.awt.Font;
import java.awt.event.MouseListener;
import java.util.Arrays;
import java.util.Comparator;

import javax.swing.*;
import javax.swing.border.TitledBorder;
import javax.swing.event.ListSelectionEvent;
import javax.swing.event.ListSelectionListener;

import de.uka.ilkd.key.collection.DefaultImmutableSet;
import de.uka.ilkd.key.collection.ImmutableSet;
import de.uka.ilkd.key.java.Services;
import de.uka.ilkd.key.speclang.Contract;
import de.uka.ilkd.key.speclang.FunctionalOperationContract;


/**
 * A panel for selecting contracts.
 */
class ContractSelectionPanel extends JPanel {

    /**
     *
     */
    private static final long serialVersionUID = 1681223715264203991L;
    private final Services services;
    private final JList<Contract> contractList;
    private final TitledBorder border;


    //-------------------------------------------------------------------------
    //constructors
    //-------------------------------------------------------------------------

    /**
     * Creates a contract selection panel containing the specified contracts.
     */
    public ContractSelectionPanel(Services services,
	                          boolean multipleSelection) {
        setLayout(new BoxLayout(this, BoxLayout.Y_AXIS));
        this.services = services;

        //create scroll pane
        JScrollPane scrollPane = new JScrollPane();
        border = new TitledBorder("Contracts");
        scrollPane.setBorder(border);
        Dimension scrollPaneDim = new Dimension(700, 500);
        scrollPane.setPreferredSize(scrollPaneDim);
        scrollPane.setMinimumSize(scrollPaneDim);
        add(scrollPane);

        //create contract list
        contractList = new JList<Contract>();
        contractList.setSelectionMode(
                multipleSelection
                ? ListSelectionModel.MULTIPLE_INTERVAL_SELECTION
                : ListSelectionModel.SINGLE_SELECTION);
        contractList.addListSelectionListener(new ListSelectionListener() {
            public void valueChanged(ListSelectionEvent e) {
		if(contractList.isSelectionEmpty()) {
		    contractList.setSelectedIndex(e.getFirstIndex());
		}
	    }
        });
        final Services serv = services;
        contractList.setCellRenderer(new DefaultListCellRenderer() {
            /**
             *
             */
            private static final long serialVersionUID = 9066658130231994408L;
            private final Font PLAINFONT = getFont().deriveFont(Font.PLAIN);
<<<<<<< HEAD
            
            public Component getListCellRendererComponent(
                                                    JList<?> list,
=======

	    public Component getListCellRendererComponent(
                                		    JList list,
>>>>>>> a433a557
                                		    Object value,
                                		    int index,
                                		    boolean isSelected,
                                		    boolean cellHasFocus) {
	        assert value != null;
		Contract contract = (Contract) value;
		Component supComp
		    	= super.getListCellRendererComponent(list,
		    					     value,
		    					     index,
		    					     isSelected,
		    					     cellHasFocus);

		//create label and enclosing panel
		JLabel label = new JLabel();
		label.setText(contract.getHTMLText(serv));
		label.setFont(PLAINFONT);
		FlowLayout lay = new FlowLayout();
		lay.setAlignment(FlowLayout.LEFT);
		JPanel result = new JPanel(lay);
		result.add(label);
		label.setVerticalAlignment(SwingConstants.TOP);

		//set background color
		result.setBackground(supComp.getBackground());

		//set border
		TitledBorder border = new TitledBorder(
				BorderFactory.createEtchedBorder(),
                                contract.getDisplayName());

                Font borderFont = border.getTitleFont();
                if (borderFont == null) { // MS Windows issues
                    borderFont = result.getFont();
                    if (borderFont == null) {
                        borderFont = PLAINFONT;
                    }
                }
		border.setTitleFont(borderFont.deriveFont(Font.BOLD));
		result.setBorder(border);

		return result;
	    }
        });
        scrollPane.setViewportView(contractList);
    }


    //-------------------------------------------------------------------------
    //internal methods
    //-------------------------------------------------------------------------



    //-------------------------------------------------------------------------
    //public interface
    //-------------------------------------------------------------------------

    public synchronized void addMouseListener(MouseListener ml) {
        contractList.addMouseListener(ml);
    }


    public void addListSelectionListener(ListSelectionListener lsl) {
	contractList.addListSelectionListener(lsl);
    }


    public void setContracts(Contract[] contracts, String title) {
        if (contracts == null || contracts.length == 0) return;

        //sort contracts by id (for the user's convenience)
        Arrays.sort(contracts, new Comparator<Contract> () {
            public int compare(Contract c1, Contract c2) {
                final int res = c1.id() - c2.id();
                final int altRes = c1.getName().hashCode() - c2.getName().hashCode();
                return (res != 0) ? res : altRes;
            }
        });

        contractList.setListData(contracts);
        contractList.setSelectedIndex(0);
        if(title != null) {
            border.setTitle(title);
        }
        updateUI();
    }


    public void setContracts(ImmutableSet<Contract> contracts, String title) {
	setContracts(contracts.toArray(new Contract[contracts.size()]), title);
    }


    public Contract getContract() {
        final Object[] selection = contractList.getSelectedValues();
        if(selection.length == 0) {
            return null;
        } else if(selection.length == 1) {
            return (Contract) selection[0];
        } else {
            ImmutableSet<FunctionalOperationContract> contracts
            	= DefaultImmutableSet.<FunctionalOperationContract>nil();
            for(Object contract : selection) {
        	contracts = contracts.add((FunctionalOperationContract) contract);
            }
            return services.getSpecificationRepository()
                           .combineOperationContracts(contracts);
        }
    }
}<|MERGE_RESOLUTION|>--- conflicted
+++ resolved
@@ -89,27 +89,20 @@
              */
             private static final long serialVersionUID = 9066658130231994408L;
             private final Font PLAINFONT = getFont().deriveFont(Font.PLAIN);
-<<<<<<< HEAD
-            
-            public Component getListCellRendererComponent(
-                                                    JList<?> list,
-=======
-
-	    public Component getListCellRendererComponent(
-                                		    JList list,
->>>>>>> a433a557
-                                		    Object value,
-                                		    int index,
-                                		    boolean isSelected,
-                                		    boolean cellHasFocus) {
+
+	    public Component getListCellRendererComponent(JList<?> list,
+	                                                  Object value,
+	                                                  int index,
+	                                                  boolean isSelected,
+	                                                  boolean cellHasFocus) {
 	        assert value != null;
 		Contract contract = (Contract) value;
 		Component supComp
-		    	= super.getListCellRendererComponent(list,
-		    					     value,
-		    					     index,
-		    					     isSelected,
-		    					     cellHasFocus);
+		        = super.getListCellRendererComponent(list,
+		                                             value,
+		                                             index,
+		                                             isSelected,
+		                                             cellHasFocus);
 
 		//create label and enclosing panel
 		JLabel label = new JLabel();
