--- conflicted
+++ resolved
@@ -109,14 +109,13 @@
      */
     @Override 
     public void applyTo(KeYMediator mediator, PosInOccurrence posInOcc,
-            ProverTaskListener listener) throws InterruptedException {
+                        ProverTaskListener listener) throws InterruptedException {
         final Node initNode = mediator.getSelectedNode();
         for (ExtendedProofMacro macro : getProofMacros()) {
             // reverse to original node
             mediator.getSelectionModel().setSelectedNode(initNode);
             macro.applyTo(mediator, posInOcc, listener);
         }
-<<<<<<< HEAD
     }
 
     /**
@@ -141,8 +140,6 @@
             mediator.getSelectionModel().setSelectedNode(initNode);
             macro.applyTo(mediator, goal, posInOcc, listener);
         }
-=======
->>>>>>> 3e3a62e4
     }
 
     /**
