// This file is part of KeY - Integrated Deductive Software Design 
//
// Copyright (C) 2001-2011 Universitaet Karlsruhe (TH), Germany 
//                         Universitaet Koblenz-Landau, Germany
//                         Chalmers University of Technology, Sweden
// Copyright (C) 2011-2013 Karlsruhe Institute of Technology, Germany 
//                         Technical University Darmstadt, Germany
//                         Chalmers University of Technology, Sweden
//
// The KeY system is protected by the GNU General 
// Public License. See LICENSE.TXT for details.
// 

package de.uka.ilkd.key.gui.macros;

import de.uka.ilkd.key.collection.ImmutableList;
import de.uka.ilkd.key.gui.ApplyStrategy;
import de.uka.ilkd.key.gui.InteractiveProver;
import de.uka.ilkd.key.gui.KeYMediator;
import de.uka.ilkd.key.gui.ProverTaskListener;
import de.uka.ilkd.key.gui.TaskFinishedInfo;
import de.uka.ilkd.key.logic.PosInOccurrence;
import de.uka.ilkd.key.proof.Goal;
import de.uka.ilkd.key.proof.Proof;
import de.uka.ilkd.key.strategy.AutomatedRuleApplicationManager;
import de.uka.ilkd.key.strategy.FocussedRuleApplicationManager;
import de.uka.ilkd.key.strategy.Strategy;

/**
 * The abstract class StrategyProofMacro can be used to define proof macros
 * which use their own strategy.
 *
 * In order to implement a {@link StrategyProofMacro}, override
 * {@link #createStrategy(KeYMediator, PosInOccurrence)}.
 *
 * This class is aware of Position in occurrences and can also be applied to
 * inner nodes. Both {@link AutomatedRuleApplicationManager} and
 * {@link Strategy} are changed for the course of the macro but are restored
 * afterwards using a {@link ProverTaskListener}.
 *
 * @see ProverTaskListener
 * @see Strategy
 */
public abstract class StrategyProofMacro implements ProofMacro {

    protected abstract Strategy createStrategy(KeYMediator mediator, PosInOccurrence posInOcc);

<<<<<<< HEAD
    protected ProverTaskListener createTaskListener(InteractiveProver interactiveProver,
            Strategy oldStrategy) {
        return new StopListener(interactiveProver, oldStrategy);
    }

    /**
     * When a prove run is finished, we need to reset the goals' rule
     * application managers using this listener.
     */
    private class StopListener implements ProverTaskListener {

        private final InteractiveProver interactiveProver;
        private final Strategy oldStrategy;
        private int numOfAppliedRules;

        public StopListener(InteractiveProver interactiveProver, Strategy oldStrategy) {
            this.interactiveProver = interactiveProver;
            this.oldStrategy = oldStrategy;
            numOfAppliedRules = 0;
        }

        @Override
        public void taskStarted(String message, int size) {
        }

        @Override
        public void taskProgress(int position) {
            numOfAppliedRules++;
        }

        @Override
        public void taskFinished(TaskFinishedInfo info) {
            Proof proof = interactiveProver.getProof();
            for (final Goal goal : proof.openGoals()) {
                AutomatedRuleApplicationManager manager = goal.getRuleAppManager();
                // touch the manager only if necessary
                if(manager.getDelegate() != null) {
                    while(manager.getDelegate() != null) {
                        manager = manager.getDelegate();
                    }
                    manager.clearCache();
                    goal.setRuleAppManager(manager);
                }
            }

            proof.setActiveStrategy(oldStrategy);
            interactiveProver.removeProverTaskListener(this);
            doPostProcessing(proof, numOfAppliedRules);
        }
    }

    protected void doPostProcessing(Proof proof, int numOfAppliedRules) {}

=======
>>>>>>> 74c78472
    /**
     * {@inheritDoc}
     *
     * This macro can always be applied (does not change anything perhaps)
     *
     * TODO make this only applicable if it has an impact.
     *
     */
    @Override
    public boolean canApplyTo(KeYMediator mediator, PosInOccurrence posInOcc) {
        return true;
    }

    /*
     * Set a new rule app manager similar to the focussed mode.
     * Set a new strategy which only allows for the named admitted rules.
     * Then run automation mode and in the end reset the managers.
     * and the strategy.
     * 
     * If the automation is interrupted, report the interruption as an exception.
     */
    @Override 
    public void applyTo(KeYMediator mediator, PosInOccurrence posInOcc,
            ProverTaskListener listener) throws InterruptedException {

        final ApplyStrategy applyStrategy = 
                new ApplyStrategy(mediator.getProfile().getSelectedGoalChooserBuilder().create());

        if(listener != null) {
            applyStrategy.addProverTaskObserver(listener);
        }

        // add a focus manager if there is a focus
        if(posInOcc != null) {
            Goal goal = mediator.getSelectedGoal();
            AutomatedRuleApplicationManager realManager = goal.getRuleAppManager();
            realManager.clearCache();
            FocussedRuleApplicationManager manager =
                    new FocussedRuleApplicationManager(realManager, goal, posInOcc);
            goal.setRuleAppManager(manager);
        }

        // set a new strategy.
        Proof proof = mediator.getProof();
        Strategy oldStrategy = proof.getActiveStrategy();
        proof.setActiveStrategy(createStrategy(mediator, posInOcc));

        // find the relevant goals
        // and start
        ImmutableList<Goal> goals = proof.getSubtreeEnabledGoals(mediator.getSelectedNode());
        
        try {
            applyStrategy.start(proof, goals);
        } finally {
            // this resets the proof strategy and the managers after the automation
            // has run
            for (final Goal goal : proof.openGoals()) {
                AutomatedRuleApplicationManager manager = goal.getRuleAppManager();
                // touch the manager only if necessary
                if(manager.getDelegate() != null) {
                    while(manager.getDelegate() != null) {
                        manager = manager.getDelegate();
                    }
                    manager.clearCache();
                    goal.setRuleAppManager(manager);
                }
            }

            proof.setActiveStrategy(oldStrategy);
        }
        
        if(applyStrategy.hasBeenInterrupted()) {
            throw new InterruptedException();
        }

    }

}<|MERGE_RESOLUTION|>--- conflicted
+++ resolved
@@ -20,6 +20,7 @@
 import de.uka.ilkd.key.gui.ProverTaskListener;
 import de.uka.ilkd.key.gui.TaskFinishedInfo;
 import de.uka.ilkd.key.logic.PosInOccurrence;
+import de.uka.ilkd.key.logic.PosInTerm;
 import de.uka.ilkd.key.proof.Goal;
 import de.uka.ilkd.key.proof.Proof;
 import de.uka.ilkd.key.strategy.AutomatedRuleApplicationManager;
@@ -45,62 +46,6 @@
 
     protected abstract Strategy createStrategy(KeYMediator mediator, PosInOccurrence posInOcc);
 
-<<<<<<< HEAD
-    protected ProverTaskListener createTaskListener(InteractiveProver interactiveProver,
-            Strategy oldStrategy) {
-        return new StopListener(interactiveProver, oldStrategy);
-    }
-
-    /**
-     * When a prove run is finished, we need to reset the goals' rule
-     * application managers using this listener.
-     */
-    private class StopListener implements ProverTaskListener {
-
-        private final InteractiveProver interactiveProver;
-        private final Strategy oldStrategy;
-        private int numOfAppliedRules;
-
-        public StopListener(InteractiveProver interactiveProver, Strategy oldStrategy) {
-            this.interactiveProver = interactiveProver;
-            this.oldStrategy = oldStrategy;
-            numOfAppliedRules = 0;
-        }
-
-        @Override
-        public void taskStarted(String message, int size) {
-        }
-
-        @Override
-        public void taskProgress(int position) {
-            numOfAppliedRules++;
-        }
-
-        @Override
-        public void taskFinished(TaskFinishedInfo info) {
-            Proof proof = interactiveProver.getProof();
-            for (final Goal goal : proof.openGoals()) {
-                AutomatedRuleApplicationManager manager = goal.getRuleAppManager();
-                // touch the manager only if necessary
-                if(manager.getDelegate() != null) {
-                    while(manager.getDelegate() != null) {
-                        manager = manager.getDelegate();
-                    }
-                    manager.clearCache();
-                    goal.setRuleAppManager(manager);
-                }
-            }
-
-            proof.setActiveStrategy(oldStrategy);
-            interactiveProver.removeProverTaskListener(this);
-            doPostProcessing(proof, numOfAppliedRules);
-        }
-    }
-
-    protected void doPostProcessing(Proof proof, int numOfAppliedRules) {}
-
-=======
->>>>>>> 74c78472
     /**
      * {@inheritDoc}
      *
