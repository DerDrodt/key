package de.uka.ilkd.key.gui.macros;

import de.uka.ilkd.key.collection.ImmutableList;
import de.uka.ilkd.key.gui.KeYMediator;
import de.uka.ilkd.key.logic.Name;
import de.uka.ilkd.key.logic.PosInOccurrence;
import de.uka.ilkd.key.proof.Goal;
import de.uka.ilkd.key.proof.Node;
import de.uka.ilkd.key.proof.Proof;
import de.uka.ilkd.key.rule.RuleApp;
import de.uka.ilkd.key.strategy.*;
import de.uka.ilkd.key.strategy.feature.BinarySumFeature;
import de.uka.ilkd.key.strategy.feature.InfFlowContractAppFeature;
import de.uka.ilkd.key.strategy.feature.InfFlowImpFeature;
import java.util.Arrays;
import java.util.Collections;
import java.util.HashSet;
import java.util.Set;


/**
 * The macro UseInformationFlowContractMacro applies all applicable information
 * flow contracts.
 * <p/>
 * The rules that are applied can be set in {@link #ADMITTED_RULENAMES}.
 * <p/>
 * @author christoph
 */
public class UseInformationFlowContractMacro extends StrategyProofMacro {

    @Override
    public String getName() {
        return "Use information flow contracts";
    }


    @Override
    public String getDescription() {
        return "Applies all applicable information flow contract rules.";
    }
    
    private static final String INF_FLOW_RULENAME_PREFIX =
            "Use_information_flow_contract_for_";

    private static final String IMP_LEFT_RULENAME = "impLeft";

    private static final String DOUBLE_IMP_LEFT_RULENAME = "doubleImpLeft";

    private static final String[] ADMITTED_RULENAMES = {
    };

    private static final Set<String> ADMITTED_RULENAME_SET =
            asSet(ADMITTED_RULENAMES);


    /**
     * Gets the set of admitted rule names.
     * <p/>
     * @return a constant non-
     * <code>null</code> set
     */
    protected Set<String> getAdmittedRuleNames() {
        return ADMITTED_RULENAME_SET;
    }
    /*
     * convert a string array to a set of strings
     */


    protected static Set<String> asSet(String[] strings) {
        return Collections.unmodifiableSet(new HashSet<String>(Arrays.asList(strings)));
    }


    @Override
    protected UseInformationFlowContractMacro.PropExpansionStrategy createStrategy(
            KeYMediator mediator,
            PosInOccurrence posInOcc) {
        return new UseInformationFlowContractMacro.PropExpansionStrategy(getAdmittedRuleNames());
    }


    /**
     * Checks whether the application of the passed rule is ok in the given
     * context.
     * <p/>
     * @param ruleApp rule to be applied
     * @param pio     context
     * @param goal    context
     * @return true if rule may be applied
     */
    protected boolean ruleApplicationInContextAllowed(RuleApp ruleApp,
                                                      PosInOccurrence pio,
                                                      Goal goal) {
        return true;
    }


    @Override
    protected void doPostProcessing(Proof proof, int numOfAppliedRules) {
        // get last active goal
        ImmutableList<Goal> openGoals = proof.openGoals();
        Goal lastActiveGoal = openGoals.head();
        for (Goal goal : openGoals) {
            if (goal.node().serialNr() > lastActiveGoal.node().serialNr()) {
                lastActiveGoal = goal;
            }
        }

        // set intuitive branch labels
        Node node = lastActiveGoal.node();
        Node parent = node.parent();
        int i = 0;
        while (i < numOfAppliedRules && parent != null) {
            if (parent.parent() != null &&
                getAppRuleName(parent).equals(IMP_LEFT_RULENAME) &&
                getAppRuleName(parent.parent()).startsWith(INF_FLOW_RULENAME_PREFIX)) {
                String appName = getAppRuleName(parent.parent());
<<<<<<< HEAD
                node.getNodeInfo().setBranchLabel("post " + appName);
                parent.child(0).getNodeInfo().setBranchLabel("pre " + appName);
=======
                appName = appName.substring(INF_FLOW_RULENAME_PREFIX.length());
                node.getNodeInfo().setBranchLabel("post " + appName + " (information flow)");
                parent.child(0).getNodeInfo().setBranchLabel("pre " + appName + " (information flow)");
>>>>>>> 90031ff0
                node = parent.parent();
                parent = node.parent();
                i += 2;
            } else if (parent.parent() != null &&
<<<<<<< HEAD
                       parent.parent().parent() != null &&
                       getAppRuleName(parent).equals(IMP_LEFT_RULENAME) &&
                       getAppRuleName(parent.parent()).equals(IMP_LEFT_RULENAME) &&
                       getAppRuleName(parent.parent().parent()).startsWith(INF_FLOW_RULENAME_PREFIX)) {
                String appName = getAppRuleName(parent.parent().parent());
                node.getNodeInfo().setBranchLabel("post " + appName);
                parent.child(0).getNodeInfo().setBranchLabel("pre " + appName);
                parent.getNodeInfo().setBranchLabel("inf flow part of " + appName);
                parent.parent().child(0).getNodeInfo().setBranchLabel("pre_A & pre_B " + appName);
                node = parent.parent().parent();
                parent = node.parent();
                i += 3;
=======
                       getAppRuleName(parent).equals(DOUBLE_IMP_LEFT_RULENAME) &&
                       getAppRuleName(parent.parent()).startsWith(INF_FLOW_RULENAME_PREFIX)) {
                String appName = getAppRuleName(parent.parent());
                appName = appName.substring(INF_FLOW_RULENAME_PREFIX.length());
                node.getNodeInfo().setBranchLabel("post " + appName + " (information flow)");
                parent.child(1).getNodeInfo().setBranchLabel("pre " + appName + " (information flow)");
                parent.child(0).getNodeInfo().setBranchLabel("pre_A & pre_B " + appName + " (information flow)");
                node = parent.parent();
                parent = node.parent();
                i += 2;
>>>>>>> 90031ff0
            } else {
                node = parent;
                parent = node.parent();
                i++;
            }
        }
    }


    private String getAppRuleName(Node parent) {
        RuleApp parentRuleApp = parent.getAppliedRuleApp();
        String parentRuleName = parentRuleApp.rule().name().toString();
        return parentRuleName;
    }


    /**
     * This strategy accepts all rule apps for which the rule name starts with a
     * string in the admitted set and rejects everything else.
     */
    protected class PropExpansionStrategy implements Strategy {

        private final Name NAME =
                new Name(UseInformationFlowContractMacro.PropExpansionStrategy.class.getSimpleName());

        private final Set<String> admittedRuleNames;


        public PropExpansionStrategy(Set<String> admittedRuleNames) {
            this.admittedRuleNames = admittedRuleNames;
        }


        @Override
        public Name name() {
            return NAME;
        }


        @Override
        public RuleAppCost computeCost(RuleApp ruleApp,
                                       PosInOccurrence pio,
                                       Goal goal) {
            // first try to apply
            //  - impLeft on previous information flow contract application
            //    formula, else
            //  - try to apply information flow contract, else
            //  - try to apply other allowed rules (andLeft)
            String name = ruleApp.rule().name().toString();
            if (name.startsWith(INF_FLOW_RULENAME_PREFIX) &&
                ruleApplicationInContextAllowed(ruleApp, pio, goal)) {
                return InfFlowContractAppFeature.INSTANCE.compute(
                        ruleApp, pio, goal);
            } else if (name.equals(DOUBLE_IMP_LEFT_RULENAME)) {
                RuleAppCost impLeftCost =
                        InfFlowImpFeature.INSTANCE.compute(ruleApp, pio, goal);
                return impLeftCost.add(LongRuleAppCost.create(-10));

            } else if (name.equals(IMP_LEFT_RULENAME)) {
                return InfFlowImpFeature.INSTANCE.compute(ruleApp, pio, goal);
            } else if (admittedRuleNames.contains(name) &&
                       ruleApplicationInContextAllowed(ruleApp, pio, goal)) {
                return LongRuleAppCost.ZERO_COST;
            } else {
                return TopRuleAppCost.INSTANCE;
            }
        }


        @Override
        public boolean isApprovedApp(RuleApp app,
                                     PosInOccurrence pio,
                                     Goal goal) {
            // abort if
            //  - the parent.parent rule application is an information
            //    flow contract rule application,
            //  - the parent rule application is an impLeft rule applicatoin
            //    and
            //  - we are in the branch where we have to show the left hand side
            //    of the implication
            if (goal.node().parent() != null &&
                goal.node().parent().parent() != null) {
                Node parent = goal.node().parent();
                return !(getAppRuleName(parent).equals(IMP_LEFT_RULENAME) &&
                         getAppRuleName(parent.parent()).startsWith(INF_FLOW_RULENAME_PREFIX) &&
                         parent.child(0) == goal.node() ||
                         getAppRuleName(parent).equals(DOUBLE_IMP_LEFT_RULENAME) &&
                         getAppRuleName(parent.parent()).startsWith(INF_FLOW_RULENAME_PREFIX) &&
                         parent.child(2) != goal.node());
            }
            return true;
        }


        @Override
        public void instantiateApp(RuleApp app,
                                   PosInOccurrence pio,
                                   Goal goal,
                                   RuleAppCostCollector collector) {
        }
    }

}<|MERGE_RESOLUTION|>--- conflicted
+++ resolved
@@ -116,32 +116,13 @@
                 getAppRuleName(parent).equals(IMP_LEFT_RULENAME) &&
                 getAppRuleName(parent.parent()).startsWith(INF_FLOW_RULENAME_PREFIX)) {
                 String appName = getAppRuleName(parent.parent());
-<<<<<<< HEAD
-                node.getNodeInfo().setBranchLabel("post " + appName);
-                parent.child(0).getNodeInfo().setBranchLabel("pre " + appName);
-=======
                 appName = appName.substring(INF_FLOW_RULENAME_PREFIX.length());
                 node.getNodeInfo().setBranchLabel("post " + appName + " (information flow)");
                 parent.child(0).getNodeInfo().setBranchLabel("pre " + appName + " (information flow)");
->>>>>>> 90031ff0
                 node = parent.parent();
                 parent = node.parent();
                 i += 2;
             } else if (parent.parent() != null &&
-<<<<<<< HEAD
-                       parent.parent().parent() != null &&
-                       getAppRuleName(parent).equals(IMP_LEFT_RULENAME) &&
-                       getAppRuleName(parent.parent()).equals(IMP_LEFT_RULENAME) &&
-                       getAppRuleName(parent.parent().parent()).startsWith(INF_FLOW_RULENAME_PREFIX)) {
-                String appName = getAppRuleName(parent.parent().parent());
-                node.getNodeInfo().setBranchLabel("post " + appName);
-                parent.child(0).getNodeInfo().setBranchLabel("pre " + appName);
-                parent.getNodeInfo().setBranchLabel("inf flow part of " + appName);
-                parent.parent().child(0).getNodeInfo().setBranchLabel("pre_A & pre_B " + appName);
-                node = parent.parent().parent();
-                parent = node.parent();
-                i += 3;
-=======
                        getAppRuleName(parent).equals(DOUBLE_IMP_LEFT_RULENAME) &&
                        getAppRuleName(parent.parent()).startsWith(INF_FLOW_RULENAME_PREFIX)) {
                 String appName = getAppRuleName(parent.parent());
@@ -152,7 +133,6 @@
                 node = parent.parent();
                 parent = node.parent();
                 i += 2;
->>>>>>> 90031ff0
             } else {
                 node = parent;
                 parent = node.parent();
