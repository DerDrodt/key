// This file is part of KeY - Integrated Deductive Software Design
//
// Copyright (C) 2001-2011 Universitaet Karlsruhe (TH), Germany
//                         Universitaet Koblenz-Landau, Germany
//                         Chalmers University of Technology, Sweden
// Copyright (C) 2011-2014 Karlsruhe Institute of Technology, Germany
//                         Technical University Darmstadt, Germany
//                         Chalmers University of Technology, Sweden
//
// The KeY system is protected by the GNU General
// Public License. See LICENSE.TXT for details.
<<<<<<< HEAD
// 
=======
//

>>>>>>> d5b380e1
package de.uka.ilkd.key.gui.macros;

import de.uka.ilkd.key.gui.*;
import de.uka.ilkd.key.logic.PosInOccurrence;
import de.uka.ilkd.key.util.Debug;
import javax.swing.SwingWorker;

/**
 * The Class ProofMacroWorker is a swing worker for the application of proof
 * macros.
 *
 * It decouples proof macros from the GUI event thread. It registers with the
 * mediator to receive Stop-Button events
 */
public class ProofMacroWorker extends SwingWorker<Void, Void> implements InterruptListener {

    /**
     * The macro which is to be executed
     */
    private final ProofMacro macro;

    /**
     * The mediator of the environment
     */
    private final KeYMediator mediator;

    /**
     * This position may be null if no subterm selected
     */
    private final PosInOccurrence posInOcc;

    /**
     * Instantiates a new proof macro worker.
     *
     * @param macro the macro, not null
     * @param mediator the mediator, not null
     * @param posInOcc the position, possibly null
     */
    public ProofMacroWorker(ProofMacro macro, KeYMediator mediator, PosInOccurrence posInOcc) {
        assert macro != null;
        assert mediator != null;
        this.macro = macro;
        this.mediator = mediator;
        this.posInOcc = posInOcc;
    }

    @Override
    protected Void doInBackground() throws Exception {
        try {
            macro.applyTo(mediator, posInOcc, mediator.getUI());
        } catch (final InterruptedException exception) {
            Debug.out("Proof macro has been interrupted:");
            Debug.out(exception);
        } catch (final Exception exception) {
            // This should actually never happen.
            ExceptionDialog.showDialog(MainWindow.getInstance(), exception);
        }
        return null;
    }

    @Override
    public void interruptionPerformed() {
        cancel(true);
    }

    @Override
    protected void done() {
        mediator.setInteractive(true);
        mediator.startInterface(true);
        mediator.removeInterruptedListener(this);
    }
}<|MERGE_RESOLUTION|>--- conflicted
+++ resolved
@@ -9,12 +9,7 @@
 //
 // The KeY system is protected by the GNU General
 // Public License. See LICENSE.TXT for details.
-<<<<<<< HEAD
 // 
-=======
-//
-
->>>>>>> d5b380e1
 package de.uka.ilkd.key.gui.macros;
 
 import de.uka.ilkd.key.gui.*;
