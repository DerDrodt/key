--- conflicted
+++ resolved
@@ -248,10 +248,7 @@
     @Override
     public void notifyAutomodeStopped() {
         mainWindow.setCursor(new java.awt.Cursor(java.awt.Cursor.DEFAULT_CURSOR));
-<<<<<<< HEAD
-=======
         super.notifyAutomodeStopped();
->>>>>>> f43eb262
     }
 
     @Override
