package de.uka.ilkd.key.gui;

import java.io.File;
import java.util.LinkedList;
import java.util.List;

import javax.swing.JOptionPane;

import de.uka.ilkd.key.gui.ApplyStrategy.ApplyStrategyInfo;
import de.uka.ilkd.key.gui.notification.events.NotificationEvent;
import de.uka.ilkd.key.java.Services;
import de.uka.ilkd.key.proof.*;
import de.uka.ilkd.key.proof.init.ProblemInitializer;
import de.uka.ilkd.key.proof.init.ProofOblInput;
import de.uka.ilkd.key.rule.IBuiltInRuleApp;
import de.uka.ilkd.key.strategy.StrategyProperties;
import de.uka.ilkd.key.ui.AbstractUserInterface;
import de.uka.ilkd.key.util.KeYExceptionHandler;

/**
 * This class is the starting point for the extraction of a unified
 * Userinterface for a GUI refactoring.
 * 
 * It gathers all present interfaces and redirects action to the mainWindow.
 * 
 * It is subject to change a lot at the moment.
 * 
 * @author mattias ulbrich
 */

public class WindowUserInterface extends AbstractUserInterface {

	private MainWindow mainWindow;


    private LinkedList<InteractiveRuleApplicationCompletion> completions =
            new LinkedList<InteractiveRuleApplicationCompletion>();
	
	public WindowUserInterface(MainWindow mainWindow) {
		this.mainWindow = mainWindow;
<<<<<<< HEAD
	    completions.add(new FunctionalOperationContractCompletion());
=======
	        completions.add(new FunctionalOperationContractCompletion());
>>>>>>> d75cba32
		completions.add(new DependencyContractCompletion());
		completions.add(new LoopInvariantRuleCompletion());
	}

	public void loadProblem(File file, List<File> classPath,
	        File bootClassPath) {
		mainWindow.addRecentFile(file.getAbsolutePath());
		super.loadProblem(
		        file, classPath, bootClassPath, mainWindow.getMediator());
	}

	@Override
	public void loadProblem(File file) {
		loadProblem(file, null, null);
	}

	@Override
	public void progressStarted(Object sender) {
		mainWindow.getMediator().stopInterface(
		        true);
	}

	@Override
	public void progressStopped(Object sender) {
		mainWindow.getMediator().startInterface(
		        true);
	}

	@Override
	public void proofCreated(ProblemInitializer sender,
	        ProofAggregate proofAggregate) {
		mainWindow.addProblem(proofAggregate);
		mainWindow.setStandardStatusLine();
	}

	@Override
	public void reportException(Object sender, ProofOblInput input, Exception e) {
		reportStatus(
		        sender, input.name() + " failed");
	}

	@Override
	public void reportStatus(Object sender, String status, int progress) {
		mainWindow.setStatusLine(
		        status, progress);
	}

	@Override
	public void reportStatus(Object sender, String status) {
		mainWindow.setStatusLine(status);
	}

	@Override
	public void resetStatus(Object sender) {
		mainWindow.setStandardStatusLine();
	}

	@Override
	public void taskFinished(TaskFinishedInfo info) {
		if (info.getSource() instanceof ApplyStrategy) {
			resetStatus(this);
			ApplyStrategy.ApplyStrategyInfo result = (ApplyStrategyInfo) info
			        .getResult();

			Proof proof = info.getProof();
			if (!proof.closed()) {
				Goal g = result.nonCloseableGoal();
				if (g == null) {
					g = proof.openGoals().head();
				}
				mainWindow.getMediator().goalChosen(
				        g);
				if (inStopAtFirstUncloseableGoalMode(info.getProof())) {
					// iff Stop on non-closeable Goal is selected a little
					// popup is generated and proof is stopped
					AutoDismissDialog dialog = new AutoDismissDialog(
					        "Couldn't close Goal Nr. " + g.node().serialNr()
					                + " automatically");
					dialog.show();
				}
			}
			mainWindow.displayResults(
			        info.getTime(), info.getAppliedRules(),
			        info.getClosedGoals(), info.getProof().openGoals().size());
		} else if (info.getSource() instanceof ProblemLoader) {
			if (!"".equals(info.getResult())) {
				final KeYExceptionHandler exceptionHandler = ((ProblemLoader) info
				        .getSource()).getExceptionHandler();
				ExceptionDialog.showDialog(
				        mainWindow, exceptionHandler.getExceptions());
				exceptionHandler.clear();
			} else {
				resetStatus(this);
				KeYMediator mediator = mainWindow.getMediator();
				mediator.getNotationInfo().refresh(
				        mediator.getServices());
			}
		} else {
			resetStatus(this);
			if (info.toString() != "") {
				mainWindow.displayResults(info.toString());
			}
		}
	}

	protected boolean inStopAtFirstUncloseableGoalMode(Proof proof) {
		return proof.getSettings().getStrategySettings()
		        .getActiveStrategyProperties().getProperty(
		                StrategyProperties.STOPMODE_OPTIONS_KEY).equals(
		                StrategyProperties.STOPMODE_NONCLOSE);
	}

	@Override
	public void taskProgress(int position) {
		mainWindow.getStatusLine().setProgress(
		        position);

	}

	@Override
	public void taskStarted(String message, int size) {
		mainWindow.setStatusLine(
		        message, size);
	}

	@Override
	public void setMaximum(int maximum) {
		mainWindow.getStatusLine().setProgressBarMaximum(
		        maximum);
	}

	@Override
	public void setProgress(int progress) {
		mainWindow.getStatusLine().setProgress(
		        progress);
	}

	@Override
	public void notifyAutoModeBeingStarted() {
		mainWindow.setCursor(new java.awt.Cursor(java.awt.Cursor.WAIT_CURSOR));
	}

	@Override
	public void notifyAutomodeStopped() {
		mainWindow
		        .setCursor(new java.awt.Cursor(java.awt.Cursor.DEFAULT_CURSOR));
	}

	@Override
	public void notify(NotificationEvent event) {
		mainWindow.notify(event);
	}

	@Override
	public void completeAndApplyTacletMatch(ApplyTacletDialogModel[] models,
	        Goal goal) {
		new TacletMatchCompletionDialog(mainWindow, models, goal,
		        mainWindow.getMediator());
	}

	@Override
	public boolean confirmTaskRemoval(String string) {
		int answer = JOptionPane.showConfirmDialog(
		        MainWindow.getInstance(), string, "Abandon Proof",
		        JOptionPane.YES_NO_OPTION);
		return answer == JOptionPane.YES_OPTION;
	}

	@Override
	public void openExamples() {
		mainWindow.openExamples();
	}

	@Override
	public IBuiltInRuleApp completeBuiltInRuleApp(IBuiltInRuleApp app, Goal goal, boolean forced) {
	    if (mainWindow.getMediator().autoMode()) {
	        return super.completeBuiltInRuleApp(app, goal, forced);
	    }

	    IBuiltInRuleApp result = app;
	    for (InteractiveRuleApplicationCompletion compl : completions ) {
	        if (compl.canComplete(app)) {
	            result = compl.complete(app, goal, forced);
	            break;
	        }
	    }
	    return (result != null && result.complete()) ? result : null;
	}

	@Override
	public ProblemInitializer createProblemInitializer() {
	    ProblemInitializer pi = new ProblemInitializer(this, 
	            mainWindow.getMediator().getProfile(), 
	            new Services(mainWindow.getMediator().getExceptionHandler()), 
	            true, 
	            this);
	    return pi;
	}
}<|MERGE_RESOLUTION|>--- conflicted
+++ resolved
@@ -38,11 +38,7 @@
 	
 	public WindowUserInterface(MainWindow mainWindow) {
 		this.mainWindow = mainWindow;
-<<<<<<< HEAD
-	    completions.add(new FunctionalOperationContractCompletion());
-=======
 	        completions.add(new FunctionalOperationContractCompletion());
->>>>>>> d75cba32
 		completions.add(new DependencyContractCompletion());
 		completions.add(new LoopInvariantRuleCompletion());
 	}
