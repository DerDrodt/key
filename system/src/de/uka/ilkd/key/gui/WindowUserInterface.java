--- conflicted
+++ resolved
@@ -302,13 +302,8 @@
            }
            proof.dispose();
            mainWindow.getProofView().removeProofs(rootTaskProofs);
-<<<<<<< HEAD
-           
+
            // The original code of this method. Necessary?
-=======
-
-           // The original code of this method. Neccessary?
->>>>>>> 273be591
            mainWindow.getProofList().removeProof(proof);
 
            // Run the garbage collector.
