// This file is part of KeY - Integrated Deductive Software Design
//
// Copyright (C) 2001-2011 Universitaet Karlsruhe (TH), Germany
//                         Universitaet Koblenz-Landau, Germany
//                         Chalmers University of Technology, Sweden
// Copyright (C) 2011-2014 Karlsruhe Institute of Technology, Germany
//                         Technical University Darmstadt, Germany
//                         Chalmers University of Technology, Sweden
//
// The KeY system is protected by the GNU General
// Public License. See LICENSE.TXT for details.
//

package de.uka.ilkd.key.proof;

import java.util.Iterator;
import java.util.LinkedHashMap;
import java.util.Map;

import de.uka.ilkd.key.collection.DefaultImmutableSet;
import de.uka.ilkd.key.collection.ImmutableArray;
import de.uka.ilkd.key.collection.ImmutableList;
import de.uka.ilkd.key.collection.ImmutableSLList;
import de.uka.ilkd.key.collection.ImmutableSet;
import de.uka.ilkd.key.logic.Term;
import de.uka.ilkd.key.logic.TermFactory;
import de.uka.ilkd.key.logic.op.Operator;
import de.uka.ilkd.key.logic.op.QuantifiableVariable;
import de.uka.ilkd.key.logic.op.SVSubstitute;
import de.uka.ilkd.key.util.InfFlowSpec;


/**
 * Replaces operators in a term by other operators with the same signature, 
 * or subterms of the term by other terms with the same sort. Does not 
 * replace in java blocks.
 */
public class OpReplacer {
<<<<<<< HEAD
    private static final TermFactory TF = TermFactory.DEFAULT;

=======
    private TermFactory tf;
    
>>>>>>> 224ad001
    private final Map<? extends SVSubstitute, ? extends SVSubstitute> map;


    /**
     * @param map mapping from the operators/terms to be replaced to the ones to 
     * replace them with
     * @param tf TODO
     * @param services TODO
     */
    public OpReplacer(Map<? extends SVSubstitute, ? extends SVSubstitute> map, TermFactory tf) {
	assert map != null;
        this.map = map;
        this.tf = tf;
    }
    
    
    public static Term replace(Term toReplace, Term with, Term in, TermFactory tf) {
	Map<Term,Term> map = new LinkedHashMap<Term,Term>();
	map.put(toReplace, with);
	OpReplacer or = new OpReplacer(map, tf);
	return or.replace(in);
    }
    
    
    public static ImmutableList<Term> replace(Term toReplace, 
	                                      Term with, 
	                                      ImmutableList<Term> in, 
	                                      TermFactory tf) {
	Map<Term,Term> map = new LinkedHashMap<Term,Term>();
	map.put(toReplace, with);
	OpReplacer or = new OpReplacer(map, tf);
	return or.replace(in);
    }    
    
    
    
    public static Term replace(Operator toReplace, Operator with, Term in, TermFactory tf) {
	Map<Operator,Operator> map = new LinkedHashMap<Operator,Operator>();
	map.put(toReplace, with);
	OpReplacer or = new OpReplacer(map, tf);
	return or.replace(in);
    }    
    
    
    /**
     * Replaces in an operator.
     */
    public Operator replace(Operator op) {
        Operator newOp = (Operator) map.get(op);
        if(newOp != null) {
            return newOp;
        } else {
            return op;
        }
    }
    
    
    /**
     * Replaces in a term.
     */
    public Term replace(Term term) {
        if(term == null) {
            return null;
        }
        final Term newTerm = (Term) map.get(term); 
        if(newTerm != null) {
            return newTerm;
        }

        final Operator newOp = replace(term.op());
        
        final int arity = term.arity();
        final Term newSubTerms[] = new Term[arity];    
        boolean changedSubTerm = false;
        for(int i = 0; i < arity; i++) {
            Term subTerm = term.sub(i);
            newSubTerms[i] = replace(subTerm);
    
            if(newSubTerms[i] != subTerm) {
                changedSubTerm = true;
            }
        }        
        final ImmutableArray<QuantifiableVariable> newBoundVars 
        	= replace(term.boundVars());
        
        final Term result;
        if(newOp != term.op()  
           || changedSubTerm
           || newBoundVars != term.boundVars()) {
            result = tf.createTerm(newOp,
                                   newSubTerms,
                                   newBoundVars,
                                   term.javaBlock(),
                                   term.getLabels());
        } else {
            result = term;
        }
    
        return result;
    }      
    
    /**
     * Replaces in a list of terms.
     */
    public ImmutableList<Term> replace(ImmutableList<Term> terms) {
        ImmutableList<Term> result = ImmutableSLList.<Term>nil();
        for(final Term term : terms) {
            result = result.append(replace(term));
        }
        return result;
    }    
    
    /**
     * Replaces in a list of triples of lists of terms.
     */
    public ImmutableList<InfFlowSpec> replaceInfFlowSpec(ImmutableList<InfFlowSpec> terms) {
        ImmutableList<InfFlowSpec>
                result = ImmutableSLList.<InfFlowSpec>nil();
        if (terms == null) {
            return result;
        }
        
        for(final InfFlowSpec infFlowSpec : terms) {
            final ImmutableList<Term> preExpressions = replace(infFlowSpec.preExpressions);
            final ImmutableList<Term> postExpressions = replace(infFlowSpec.postExpressions);
            final ImmutableList<Term> newObjects = replace(infFlowSpec.newObjects);
            result = result.append(new InfFlowSpec(preExpressions, postExpressions, newObjects));
        }
        return result;
    }
    
    
    /**
     * Replaces in a set of terms.
     */
    public ImmutableSet<Term> replace(ImmutableSet<Term> terms) {
        ImmutableSet<Term> result = DefaultImmutableSet.<Term>nil();
        for (final Term term : terms) {
            result = result.add(replace(term));
        }
        return result;
    }

    
    /**
     * Replaces in a map from Operator to Term.
     */
    public Map<Operator, Term> replace(/*in*/ Map<Operator, Term> myMap) {
        
        Map<Operator,Term> result = new LinkedHashMap<Operator, Term>();
        
        final Iterator<Map.Entry<Operator, Term>> it = myMap.entrySet().iterator();
        while(it.hasNext()) {
            final Map.Entry<Operator, Term> entry = it.next();
            result.put(replace(entry.getKey()), replace(entry.getValue()));
        }        
        return result;
    }
    
   
    /**
     * Replaces in an ImmutableArray<QuantifiableVariable>.
     */
    public ImmutableArray<QuantifiableVariable> replace(
	    			ImmutableArray<QuantifiableVariable> vars) {
	QuantifiableVariable[] result = new QuantifiableVariable[vars.size()];
	boolean changed = false;
	for(int i = 0, n = vars.size(); i < n; i++) {
	    QuantifiableVariable qv = vars.get(i);
	    QuantifiableVariable newQv = (QuantifiableVariable)replace(qv);
	    result[i++] = newQv;
	    if(newQv != qv) {
		changed = true;
	    }
	}
	return changed ? new ImmutableArray<QuantifiableVariable>(result) : vars;
    }
}<|MERGE_RESOLUTION|>--- conflicted
+++ resolved
@@ -36,13 +36,7 @@
  * replace in java blocks.
  */
 public class OpReplacer {
-<<<<<<< HEAD
-    private static final TermFactory TF = TermFactory.DEFAULT;
-
-=======
     private TermFactory tf;
-    
->>>>>>> 224ad001
     private final Map<? extends SVSubstitute, ? extends SVSubstitute> map;
 
 
