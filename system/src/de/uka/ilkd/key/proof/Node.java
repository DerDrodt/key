// This file is part of KeY - Integrated Deductive Software Design 
//
// Copyright (C) 2001-2011 Universitaet Karlsruhe (TH), Germany 
//                         Universitaet Koblenz-Landau, Germany
//                         Chalmers University of Technology, Sweden
// Copyright (C) 2011-2013 Karlsruhe Institute of Technology, Germany 
//                         Technical University Darmstadt, Germany
//                         Chalmers University of Technology, Sweden
//
// The KeY system is protected by the GNU General 
// Public License. See LICENSE.TXT for details.
// 


package de.uka.ilkd.key.proof;

import java.util.*;

import de.uka.ilkd.key.collection.DefaultImmutableSet;
import de.uka.ilkd.key.collection.ImmutableList;
import de.uka.ilkd.key.collection.ImmutableSet;
import de.uka.ilkd.key.logic.RenamingTable;
import de.uka.ilkd.key.logic.Sequent;
import de.uka.ilkd.key.logic.op.ProgramVariable;
import de.uka.ilkd.key.rule.NoPosTacletApp;
import de.uka.ilkd.key.rule.RuleApp;

public class Node implements Iterable<Node> {
    /** the proof the node belongs to */
    private Proof               proof;

    private Sequent              seq                 = Sequent.EMPTY_SEQUENT;

    private List<Node>           children            = new LinkedList<Node>();

    private Node                 parent              = null;

    private RuleApp              appliedRuleApp;

    private NameRecorder         nameRecorder;

    private ImmutableSet<ProgramVariable> globalProgVars      = DefaultImmutableSet.<ProgramVariable>nil();

    private boolean              closed              = false;

    /** contains non-logical content, used for user feedback */
    private NodeInfo             nodeInfo;

    int                          serialNr;

    private int                  siblingNr = -1;

    private ImmutableList<RenamingTable>  renamings;
    
    /**
     * If the rule base has been extended e.g. by loading a new taclet as
     * lemma or by applying a taclet with an addrule section on this node,
     * then these taclets are stored in this set
     */
    private ImmutableSet<NoPosTacletApp>  localIntroducedRules = DefaultImmutableSet.<NoPosTacletApp>nil();
    
    /**
     * Holds the undo methods for the information added by rules to the
     * {@link Goal#strategyInfos}.
     */
    private List<StrategyInfoUndoMethod>  undoInfoForStrategyInfo =
            new ArrayList<StrategyInfoUndoMethod>();
    
    /** creates an empty node that is root and leaf.
     */

    public Node(Proof proof) {
	this.proof = proof;
        serialNr = proof.getServices().getCounter("nodes").getCountPlusPlus(this);        
        nodeInfo = new NodeInfo(this);
    }

    /** creates a node with the given contents
     */
    public Node(Proof proof, Sequent seq) {
	this ( proof );
	this.seq=seq;
        serialNr = proof.getServices().getCounter("nodes").getCountPlusPlus(this);
    }


    /** creates a node with the given contents, the given collection
     * of children (all elements must be of class Node) and the given
     * parent node.
     */
    public Node(Proof proof, Sequent seq, List<Node> children,
		Node parent) {
	this.proof = proof;
	this.seq=seq;	
	this.parent=parent;
	if (children!=null) {this.children=children;}
        serialNr = proof.getServices().getCounter("nodes").getCountPlusPlus(this);
        nodeInfo = new NodeInfo(this);
    }

    /** sets the sequent at this node
     */
    public void setSequent(Sequent seq) {
	this.seq=seq;
   } 

    /** returns the sequent of this node */
    public Sequent sequent() {
	return seq;
    }
    
    /**
     * the node information object encapsulates non-logical information
     * of the node, e.g.  
     * 
     * @return the NodeInfo containing non-logical information
     */
    public NodeInfo getNodeInfo() {
        return nodeInfo;
    }

    /** returns the proof the Node belongs to */
    public Proof proof() {
	return proof;
    }    

    public void setAppliedRuleApp(RuleApp ruleApp) {
        this.nodeInfo.updateNoteInfo();
        this.appliedRuleApp = ruleApp;        
    }

    public NameRecorder getNameRecorder() {
        return nameRecorder;
    }

    public void setNameRecorder(NameRecorder rec) {
        nameRecorder = rec;
    }

    public void setRenamings(ImmutableList<RenamingTable> list){
        renamings = list;
    }

    public ImmutableList<RenamingTable> getRenamingTable(){
	return renamings;
    }

    public RuleApp getAppliedRuleApp() {
        return appliedRuleApp;
    }
    
    /** Returns the set of NoPosTacletApps at this node */
    public ImmutableSet<NoPosTacletApp> getLocalIntroducedRules() {
	return localIntroducedRules;
    }

    public ImmutableSet<ProgramVariable> getGlobalProgVars() {
	return globalProgVars;
    }

    public void setGlobalProgVars(ImmutableSet<ProgramVariable> progVars) {
	globalProgVars=progVars;
    }

     /**
      * adds a new NoPosTacletApp to the set of available NoPosTacletApps 
      * at this node
      */
     public void addNoPosTacletApp(NoPosTacletApp s) {
 	localIntroducedRules = localIntroducedRules.add(s);
     }

    /** returns the parent node of this node.
     */
    public Node parent() {
	return parent;
    }

    /** returns true, iff this node is a leaf, i.e. has no children.
     */
    public boolean leaf() {
	return children.size()==0;
    }

    /** searches for a given node in the subtree starting with this node */
    public boolean find(Node node) {
	// we assume that the proof tree node is part of has proper
	// links

	while ( node != this ) {
	    if ( node.root () )
		return false;
	    node = node.parent ();
	}

	return true;
    }

    /**
     * Search for the node being the root of the smallest subtree
     * containing <code>this</code> and <code>p_node</code>; we assume
     * that the two nodes are part of the same proof tree
     */
    public Node commonAncestor ( Node p_node ) {
	if ( root () )
	    return this;
	if ( p_node.root () )
	    return p_node;

	HashSet<Node> paths = new HashSet<Node> ();
	Node    n     = this;

	while ( true ) {
	    if ( !paths.add ( n ) )
		return n;
	    if ( n.root () )
		break;
	    n = n.parent ();

	    if ( !paths.add ( p_node ) )
		return p_node;
	    if ( p_node.root () ) {
		p_node = n;
		break;
	    }
	    p_node = p_node.parent ();
	}

	while ( !paths.contains ( p_node ) )
	    p_node = p_node.parent ();

	return p_node;
    }

    /**  returns true, iff this node is root, i.e. has no parents.
     */
    public boolean root() {
	return parent==null;
    }  
        
    /**
     *  makes the given node a child of this node.
     */
    public void add(Node child) {
        child.siblingNr = children.size();
	children.add(child);
	child.parent = this;
	proof().fireProofExpanded(this);
    }

    /** removes child/parent relationship between this node and its
     * parent; if this node is root nothing happens.
     */
    void remove() {
	if (parent != null) {
	    parent.remove(this);
	} 
    }

    /** removes child/parent relationship between the given node and
     * this node; if the given node is not child of this node,
     * nothing happens and then and only then false is returned.
     * @return false iff the given node was not child of this node and
     * nothing has been done.
     */
    boolean remove(Node child) {
	if (children.remove(child)) {
	    child.parent = null;            
            final ListIterator<Node> it = children.listIterator(child.siblingNr);
            while (it.hasNext()) {
                it.next().siblingNr--;                
            }
            child.siblingNr = -1;
	    return true;
	} else {
	    return false;
	}
    } 


    /**
     * computes the leaves of the current subtree and returns them
     */
    private List<Node> leaves() {
	final List<Node> leaves = new LinkedList<Node>();       
	final LinkedList<Node> nodesToCheck = new LinkedList<Node>();
	nodesToCheck.add(this);
	while (!nodesToCheck.isEmpty()) {
	    final Node n = nodesToCheck.removeFirst();
	    if (n.leaf()) {
		leaves.add(n);
	    } else {
		nodesToCheck.addAll(0, n.children);
	    }
	}
    	return leaves;
    }


    /** 
     * returns an iterator for the leaves of the subtree below this
     * node. The computation is called at every call!
     */
    public NodeIterator leavesIterator() {
	return new NodeIterator(leaves().iterator());
    }

    /** returns an iterator for the direct children of this node.
     */
    public NodeIterator childrenIterator() {
	return new NodeIterator(children.iterator());
    }

    /** returns number of children */
    public int childrenCount() {
	return children.size();
    }

    /** returns i-th child */
    public Node child(int i) {
	return children.get(i);
    }

    /**
     * @return the number of the node <code>p_node</code>, if it is a
     * child of this node (starting with <code>0</code>),
     * <code>-1</code> otherwise
     */
    public int getChildNr ( Node p_node ) {
	int            res = 0;
	final Iterator<Node> it  = childrenIterator ();
	
	while ( it.hasNext () ) {
	    if ( it.next () == p_node )
		return res;
	    ++res;
	}

	return -1;
    }


    /** helps toString method 
     * @param prefix needed to keep track if a line has to be printed
     * @param tree the tree representation we want to add this subtree
     " @param preEnumeration the enumeration of the parent without the
     * last number
     * @param postNr the last number of the parents enumeration 
     * @param maxNr the number of nodes at this level
     * @param ownNr the place of this node at this level
     */
 
    private StringBuffer toString(String prefix, 
				  StringBuffer tree, 
				  String preEnumeration,
				  int postNr,
				  int maxNr,
				  int ownNr
				  ) {       
	Iterator<Node> childrenIt = childrenIterator(); 	
	// Some constants
	String frontIndent=(maxNr>1 ? " " : "");
	String backFill="   "; // same length as connectNode without
			       // frontIndent 
	String connectNode=(maxNr>1 ? frontIndent+"+--" : "");	
	String verticalLine=(maxNr>1 ? frontIndent+"|"+backFill : " |");
	

	// get enumeration
	String newEnumeration=preEnumeration;
	int newPostNr=0;
	if (maxNr>1) {
	    newEnumeration+=postNr+"."+ownNr+".";	    
	    newPostNr=1;
	} else {
	    newPostNr=postNr+ownNr;
	}
		
	// node is printed
	
	if (postNr!=0) { // not starting node (usually not root)
	    // prefix is appended twice in order to get an
	    // empty line between two nodes
	    tree.append(prefix); 
	    tree.append(verticalLine);
	    tree.append("\n");
       	    tree.append(prefix);	    
	    // indent node
	    tree.append(connectNode);
	} 
       
	tree.append("("+newEnumeration+newPostNr+") "+sequent().toString()+"\n");	

	// create new prefix
	if (ownNr<maxNr) { 
	    // connect node with next node of same level
	    prefix+=verticalLine;
	} else if (ownNr==maxNr && maxNr>1) {
	    // last node of level no further connection
	    prefix+=frontIndent+" "+backFill;
	} else if (ownNr!=maxNr && maxNr<=1) {
	    prefix="";
	}

	// print subtrees
	int childId=0;
	while (childrenIt.hasNext()) {		    
	    childId++;
	    childrenIt.next().toString(prefix, tree, newEnumeration, 
				       newPostNr,
				       children.size(), childId);
	}

	return tree;
    }


    public String toString() {
	StringBuffer tree=new StringBuffer();
	return "\n"+toString("",tree,"",0,0,1); 
    }
    
    
    public String name() { // XXX this is called way too often -- cache stuff!

	RuleApp rap = getAppliedRuleApp();
        if (rap == null) {
	    Goal goal = proof().getGoal(this);
	    if ( goal == null || this.isClosed() )
                return "Closed goal";
            else if(goal.isAutomatic())
                return "OPEN GOAL";
            else
                return "INTERACTIVE GOAL";
        }
        if (rap.rule() == null) return "rule application without rule";

        if (nodeInfo.getFirstStatementString() != null) {
            return nodeInfo.getFirstStatementString();
        }
        
        String text = rap.rule().displayName();       
        if (text == null) { 
            text = "rule without name";
        }
        return text;
    }   
    

    /**
     * checks if the parent has this node as child and continues recursively
     * with the children of this node.
     * @return true iff the parent of this node has this node as child and
     * this condition holds also for the own children.
     */
    public boolean sanityCheckDoubleLinks() {
	if (!root()) {
	    if (!parent().children.contains(this)) {
		return false;
	    }
	    if (parent.proof() != proof()) {
		return false;
	    }
	}
	if (!leaf()) {
	    final Iterator<Node> it = childrenIterator();
	    while (it.hasNext()) {
		if (!it.next().sanityCheckDoubleLinks())
		    return false;
	    }
	}
	return true;
    }

 
    /** marks a node as closed */
    Node close() {
	closed = true;
        Node tmp = parent;
        Node result = this;
        while (tmp != null && tmp.isCloseable()) {
            tmp.closed = true;
            result = tmp;
            tmp = tmp.parent();
        }
        return result;
    }

    /** checks if an inner node is closeable */
    private boolean isCloseable() {
	assert childrenCount() > 0;
	for (int i = 0; i<childrenCount(); i++) {
	    if ( !child (i).isClosed() ) {
		return false;
	    }
	}
	return true;
    }

    public boolean isClosed() {
	return closed;
    }

    /**
     * retrieves number of nodes
     */
    public int countNodes() {
	int nodes = 1 + children.size();
	final LinkedList<Node> nodesToAdd = new LinkedList<Node>(children);
	while (!nodesToAdd.isEmpty()) {
	    final Node n = nodesToAdd.removeFirst();
	    nodesToAdd.addAll(n.children);
	    nodes += n.children.size();
	}
	return nodes;
    }

    /**
     * retrieves number of branches
     */
    public int countBranches() {
	return leaves().size();
    }
    
    public int serialNr() {
        return serialNr;
    }
    
    /**
     * returns the sibling number of this node or <tt>-1</tt> if
     * it is the root node
     * @return the sibling number of this node or <tt>-1</tt> if
     * it is the root node
     */
    public int siblingNr() {
        return siblingNr;
    }

<<<<<<< HEAD
    public List<StrategyInfoUndoMethod> getStrategyInfoUndoMethods() {
        return undoInfoForStrategyInfo;
    }

    public void addStrategyInfoUndoMethod(StrategyInfoUndoMethod undoMethod) {
        undoInfoForStrategyInfo.add(undoMethod);
    }
=======

    /** Iterator over children.
     * Use <code>leavesIterator()</code> if you need to iterate over leaves instead.
     */
    @Override
    public Iterator<Node> iterator() {
        return childrenIterator();
    }    
>>>>>>> 4c614579

    // inner iterator class 
    public static class NodeIterator implements Iterator<Node> {
	private Iterator<Node> it;
	
	NodeIterator(Iterator<Node> it) {
	    this.it=it;
	}

	public boolean hasNext() {
	    return it.hasNext();
	}

	public Node next() {
	    return it.next();
	}

	public void remove() {
	    throw new UnsupportedOperationException("Changing the proof tree " +
	    		"structure this way is not allowed.");
	}
    }

    private int getIntroducedRulesCount() {
        int c = 0;

        if (parent != null) {
            c = parent.getIntroducedRulesCount();
        }

        return c + localIntroducedRules.size();
    }

    public int getUniqueTacletNr() {
        return getIntroducedRulesCount();
    }
 }<|MERGE_RESOLUTION|>--- conflicted
+++ resolved
@@ -536,7 +536,6 @@
         return siblingNr;
     }
 
-<<<<<<< HEAD
     public List<StrategyInfoUndoMethod> getStrategyInfoUndoMethods() {
         return undoInfoForStrategyInfo;
     }
@@ -544,7 +543,6 @@
     public void addStrategyInfoUndoMethod(StrategyInfoUndoMethod undoMethod) {
         undoInfoForStrategyInfo.add(undoMethod);
     }
-=======
 
     /** Iterator over children.
      * Use <code>leavesIterator()</code> if you need to iterate over leaves instead.
@@ -552,8 +550,7 @@
     @Override
     public Iterator<Node> iterator() {
         return childrenIterator();
-    }    
->>>>>>> 4c614579
+    }
 
     // inner iterator class 
     public static class NodeIterator implements Iterator<Node> {
