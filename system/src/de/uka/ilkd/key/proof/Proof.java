--- conflicted
+++ resolved
@@ -50,7 +50,6 @@
 import de.uka.ilkd.key.rule.ContractRuleApp;
 import de.uka.ilkd.key.rule.LoopInvariantBuiltInRuleApp;
 import de.uka.ilkd.key.rule.NoPosTacletApp;
-import de.uka.ilkd.key.rule.ShortcutEvaluationTermLabelInstantiator;
 import de.uka.ilkd.key.rule.OneStepSimplifier.Protocol;
 import de.uka.ilkd.key.rule.RuleApp;
 import de.uka.ilkd.key.rule.TacletApp;
@@ -150,23 +149,7 @@
                         updateStrategyOnGoals();
                     }
                 };
-<<<<<<< HEAD
-
-        // Make sure that required label works are present
-        ImmutableList<ITermLabelWorker> labelInstantiators =
-                settings.getLabelSettings().getLabelInstantiators();
-        if (!labelInstantiators.contains(SelectSkolemConstantTermLabelInstantiator.INSTANCE)) {
-           labelInstantiators =
-                   labelInstantiators.append(SelectSkolemConstantTermLabelInstantiator.INSTANCE);
-        }
-        if (!labelInstantiators.contains(ShortcutEvaluationTermLabelInstantiator.INSTANCE)) {
-            labelInstantiators =
-                    labelInstantiators.append(ShortcutEvaluationTermLabelInstantiator.INSTANCE);
-        }
-        settings.getLabelSettings().setLabelInstantiators(labelInstantiators);
-
-=======
->>>>>>> 4b81a20f
+
         setSettings(settings);
         pis = ProofIndependentSettings.DEFAULT_INSTANCE;
     }
