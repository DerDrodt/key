--- conflicted
+++ resolved
@@ -149,7 +149,7 @@
      * Contains all registered {@link ProofDisposedListener}.
      */
     private final List<ProofDisposedListener> proofDisposedListener = new LinkedList<ProofDisposedListener>();
-    
+
     /** 
      * constructs a new empty proof with name 
      */
@@ -159,10 +159,10 @@
         this.initConfig = initConfig;
 
         if (initConfig.getSettings() == null) {
-        	// if no settings have been assigned yet, take default settings
+            // if no settings have been assigned yet, take default settings
             initConfig.setSettings( new ProofSettings(ProofSettings.DEFAULT_SETTINGS) );
         }
-        
+
         this.initConfig.getServices().setProof(this);
 
         settingsListener =
@@ -174,7 +174,7 @@
         };
 
         localMgt = new ProofCorrectnessMgt(this);
-        
+
         initConfig.getSettings().getStrategySettings().addSettingsListener(settingsListener);
 
         pis = ProofIndependentSettings.DEFAULT_INSTANCE;
@@ -625,7 +625,6 @@
         return root.isClosed() && openGoals.isEmpty();
     }
 
-<<<<<<< HEAD
     /**
      * save proof in file. If autoSave is on, this will potentially overwrite already
      * existing proof files with the same name. Otherwise the save dialog pops up.
@@ -642,8 +641,6 @@
 		}
 	}
 
-=======
->>>>>>> f3d161b9
     /**
      * This class is responsible for pruning a proof tree at a certain cutting point.
      * It has been introduced to encapsulate the methods that are needed for pruning.
