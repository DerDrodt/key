// This file is part of KeY - Integrated Deductive Software Design
//
// Copyright (C) 2001-2011 Universitaet Karlsruhe (TH), Germany
//                         Universitaet Koblenz-Landau, Germany
//                         Chalmers University of Technology, Sweden
// Copyright (C) 2011-2014 Karlsruhe Institute of Technology, Germany
//                         Technical University Darmstadt, Germany
//                         Chalmers University of Technology, Sweden
//
// The KeY system is protected by the GNU General
// Public License. See LICENSE.TXT for details.
//

package de.uka.ilkd.key.proof;

import java.util.ArrayDeque;
import java.util.ArrayList;
import java.util.Collection;
import java.util.Collections;
import java.util.Comparator;
import java.util.Iterator;
import java.util.LinkedList;
import java.util.List;
import java.util.Set;
import java.util.TreeSet;
import java.util.Vector;

import de.uka.ilkd.key.collection.ImmutableList;
import de.uka.ilkd.key.collection.ImmutableSLList;
import de.uka.ilkd.key.gui.GUIEvent;
import de.uka.ilkd.key.gui.Main;
import de.uka.ilkd.key.gui.RuleAppListener;
import de.uka.ilkd.key.gui.configuration.ProofIndependentSettings;
import de.uka.ilkd.key.gui.configuration.ProofSettings;
import de.uka.ilkd.key.gui.configuration.SettingsListener;
import de.uka.ilkd.key.java.JavaInfo;
import de.uka.ilkd.key.java.Services;
import de.uka.ilkd.key.logic.Name;
import de.uka.ilkd.key.logic.Named;
import de.uka.ilkd.key.logic.NamespaceSet;
import de.uka.ilkd.key.logic.Semisequent;
import de.uka.ilkd.key.logic.Sequent;
import de.uka.ilkd.key.logic.SequentFormula;
import de.uka.ilkd.key.logic.Term;
import de.uka.ilkd.key.pp.AbbrevMap;
import de.uka.ilkd.key.proof.init.InfFlowProofSymbols;
import de.uka.ilkd.key.proof.event.ProofDisposedEvent;
import de.uka.ilkd.key.proof.event.ProofDisposedListener;
import de.uka.ilkd.key.proof.init.InitConfig;
import de.uka.ilkd.key.proof.init.Profile;
import de.uka.ilkd.key.proof.mgt.ProofCorrectnessMgt;
import de.uka.ilkd.key.proof.mgt.ProofEnvironment;
import de.uka.ilkd.key.rule.ContractRuleApp;
import de.uka.ilkd.key.rule.LoopInvariantBuiltInRuleApp;
import de.uka.ilkd.key.rule.NoPosTacletApp;
import de.uka.ilkd.key.rule.OneStepSimplifier.Protocol;
import de.uka.ilkd.key.rule.Taclet;
import de.uka.ilkd.key.rule.tacletbuilder.TacletGoalTemplate;
import de.uka.ilkd.key.rule.RuleApp;
import de.uka.ilkd.key.rule.TacletApp;
import de.uka.ilkd.key.rule.UseDependencyContractApp;
import de.uka.ilkd.key.strategy.Strategy;
import de.uka.ilkd.key.strategy.StrategyProperties;
import de.uka.ilkd.key.ui.UserInterface;
import de.uka.ilkd.key.util.EnhancedStringBuffer;
import de.uka.ilkd.key.util.Pair;


/**
 * A proof is represented as a tree whose nodes are created by
 * applying rules on the current (open) goals and dividing them up
 * into several new subgoals. To distinguish between open goals (the
 * ones we are working on) and closed goals or inner nodes we restrict
 * the use of the word goal to open goals which are a subset of the
 * proof tree's leaves.  This proof class represents a proof and
 * encapsulates its tree structure.  The {@link Goal} class represents
 * a goal with all needed extra information, and methods to apply
 * rules.  Furthermore it offers services that deliver the open goals,
 * namespaces and several other informations about the current state
 * of the proof.
 */
public class Proof implements Named {

    /** name of the proof */
    private Name name;

    /** the root of the proof */
    private Node root;

    /**
     * list with prooftree listeners of this proof
     * attention: firing events makes use of array list's random access
     * nature
     */
    private List<ProofTreeListener> listenerList = new LinkedList<ProofTreeListener>();

    /** list with the open goals of the proof */
    private ImmutableList<Goal> openGoals = ImmutableSLList.<Goal>nil();

    /** declarations &c, read from a problem file or otherwise */
    private String problemHeader = "";

    /** the proof environment (optional) */
    private ProofEnvironment env;

    /** maps the Abbreviations valid for this proof to their corresponding terms.*/
    private AbbrevMap abbreviations = new AbbrevMap();

    /** the logic configuration for this proof, i.e., logic signature, rules etc.*/
    private InitConfig initConfig;    

    /** the environment of the proof with specs and java model*/
    private ProofCorrectnessMgt localMgt;

    private ProofSettings settings;
    private ProofIndependentSettings pis;
    /**
     * when different users load and save a proof this vector fills up with
     * Strings containing the user names.
     * */
    public Vector<String> userLog;

    /**
     * when load and save a proof with different versions of key this vector
     * fills up with Strings containing the GIT versions.
     */
    public Vector<String> keyVersionLog;

    private long autoModeTime = 0;

    private Strategy activeStrategy;

    private SettingsListener settingsListener;

    /**
     * Set to true if the proof has been abandoned and the dispose method has
     * been called on this object.
     */
    private boolean disposed = false;

    /** list of rule app listeners */
    private List<RuleAppListener> ruleAppListenerList = Collections.synchronizedList(new ArrayList<RuleAppListener>(10));
    /**
     * For saving and loading Information-Flow proofs, we need to remember the
     * according taclets, program variables, functions and such.
     */
    private InfFlowProofSymbols infFlowSymbols = new InfFlowProofSymbols();

    /**
     * Contains all registered {@link ProofDisposedListener}.
     */
    private final List<ProofDisposedListener> proofDisposedListener = new LinkedList<ProofDisposedListener>();
    
    /** 
     * constructs a new empty proof with name 
     */
    private Proof(Name name, InitConfig initConfig, ProofSettings settings) {
        this.name = name;
        assert initConfig != null : "Tried to create proof without valid services.";
        this.initConfig = initConfig;

        this.initConfig.getServices().setProof(this);

        settingsListener =
                        new SettingsListener () {
            @Override
            public void settingsChanged ( GUIEvent config ) {
                updateStrategyOnGoals();
            }
        };

        localMgt = new ProofCorrectnessMgt(this);

        setSettings(settings);
        pis = ProofIndependentSettings.DEFAULT_INSTANCE;
    }

    /**
     * initialises the strategies
     */
    private void initStrategy() {
        StrategyProperties activeStrategyProperties =
                        settings.getStrategySettings().getActiveStrategyProperties();

        final Profile profile = getServices().getProfile();

        if (profile.supportsStrategyFactory(settings.getStrategySettings().getStrategy())) {
            setActiveStrategy
            (profile.getStrategyFactory(settings.getStrategySettings().
                            getStrategy()).create(this, activeStrategyProperties));
        } else {
            setActiveStrategy(
                            profile.getDefaultStrategyFactory().create(this,
                                            activeStrategyProperties));
        }
    }


    /** constructs a new empty proof */
    public Proof(InitConfig initConfig) {
        this ( "", initConfig );
    }


    /** constructs a new empty proof with name */
    public Proof(String name, InitConfig initConfig) {
        this ( new Name ( name ),
                        initConfig,
                        new ProofSettings ( ProofSettings.DEFAULT_SETTINGS ) );
    }

    private Proof(String name, Sequent problem, TacletIndex rules,
                    BuiltInRuleIndex builtInRules, InitConfig initConfig,
                    ProofSettings settings) {

        this ( new Name ( name ), initConfig, settings );

        localMgt = new ProofCorrectnessMgt(this);

        Node rootNode = new Node(this, problem);
        setRoot(rootNode);

        Goal firstGoal = new Goal(rootNode,
                        new RuleAppIndex(new TacletAppIndex(rules, getServices()),
                                        new BuiltInRuleAppIndex(builtInRules), getServices()));
        openGoals = openGoals.prepend(firstGoal);

        if (closed())
            fireProofClosed();
    }

    public Proof(String name, Term problem, String header, TacletIndex rules,
                    BuiltInRuleIndex builtInRules, InitConfig initConfig, ProofSettings settings) {
        this ( name, Sequent.createSuccSequent
                        (Semisequent.EMPTY_SEMISEQUENT.insert(0,
                                        new SequentFormula(problem)).semisequent()),
                                        rules, builtInRules, initConfig, settings );
        problemHeader = header;
    }


    public Proof(String name, Sequent sequent, String header, TacletIndex rules,
                    BuiltInRuleIndex builtInRules, InitConfig initConfig, ProofSettings settings) {
        this ( name, sequent, rules, builtInRules, initConfig, settings );
        problemHeader = header;
    }


    public Proof (String name,
                    Term problem,
                    String header,
                    TacletIndex rules,
                    BuiltInRuleIndex builtInRules,
                    InitConfig initConfig) {
        this ( name,
                        problem,
                        header,
                        rules,
                        builtInRules,
                        initConfig,
                        new ProofSettings ( ProofSettings.DEFAULT_SETTINGS ) );
    }


    /**
     * Cut off all reference such that it does not lead to a big memory leak
     * if someone still holds a reference to this proof object.
     */
    public void dispose() {
        if (isDisposed()) {
            return;
        }

        // Do required cleanup
        if (getServices() != null) {
            getServices().getSpecificationRepository().removeProof(this);
        }
        if (localMgt != null) {
            localMgt.removeProofListener(); // This is strongly required because the listener is contained in a static List
        }
        // remove setting listener from settings
        setSettings(null);
        // set every reference (except the name) to null
        root = null;        
        env = null;
        openGoals = null;
        problemHeader = null;
        abbreviations = null;
        initConfig = null;
        localMgt = null;
        settings = null;
        userLog = null;
        keyVersionLog = null;
        activeStrategy = null;
        settingsListener = null;
        disposed = true;
        ruleAppListenerList = null;
        listenerList = null;
        fireProofDisposed(new ProofDisposedEvent(this));
    }


    /**
     * Returns true if the proof has been abandoned and the dispose method has
     * been called on this object. Should be asserted before proof object is
     * accessed.
     */
    public boolean isDisposed() {
        return disposed;
    }


    /**
     * returns the name of the proof. Describes in short what has to be proved.
     * @return the name of the proof
     */
    @Override
    public Name name() {
        return name;
    }


    public String header() {
        return problemHeader;
    }


    public ProofCorrectnessMgt mgt() {
        return localMgt;
    }

    /**
     * returns a collection of the namespaces valid for this proof
     */
    public NamespaceSet getNamespaces() {
        return getServices().getNamespaces();
    }

    /** returns the JavaInfo with the java type information */
    public JavaInfo getJavaInfo() {
        return getServices().getJavaInfo();
    }

    /** returns the Services with the java service classes */
    public Services getServices() {
        return initConfig.getServices();
    }

    public long getAutoModeTime() {
        return autoModeTime;
    }

    public void addAutoModeTime(long time) {
        autoModeTime += time;
    }



    /** sets the variable, function, sort, heuristics namespaces */
    public void setNamespaces(NamespaceSet ns) {
        getServices().setNamespaces(ns);
        if (openGoals().size() > 1)
            throw new IllegalStateException("Proof: ProgVars set too late");
        openGoals().head().setProgramVariables(ns.programVariables());
    }

    public ProofEnvironment getEnv() {
        return env;
    }

    public void setEnv(ProofEnvironment env) {
        this.env = env;
    }


    public AbbrevMap abbreviations(){
        return abbreviations;
    }


    public Strategy getActiveStrategy() {
        if (activeStrategy == null) {
            initStrategy();
        }
        return activeStrategy;
    }


    public void setActiveStrategy(Strategy activeStrategy) {
        this.activeStrategy = activeStrategy;
        getSettings().getStrategySettings().
        setStrategy(activeStrategy.name());
        updateStrategyOnGoals();
    }


    private void updateStrategyOnGoals() {
        Strategy ourStrategy = getActiveStrategy();

        final Iterator<Goal> it = openGoals ().iterator ();
        while ( it.hasNext () )
            it.next ().setGoalStrategy(ourStrategy);
    }


    public void clearAndDetachRuleAppIndexes () {
        // Taclet indices of the particular goals have to
        // be rebuilt
        final Iterator<Goal> it = openGoals ().iterator ();
        while ( it.hasNext () )
            it.next ().clearAndDetachRuleAppIndex ();
    }


    /**
     * returns the root node of the proof
     */
    public Node root() {
        return root;
    }


    /** sets the root of the proof */
    public void setRoot(Node root) {
        if (this.root != null) {
            throw new IllegalStateException
            ("Tried to reset the root of the proof.");
        } else {
            this.root = root;
            fireProofStructureChanged();

            if (closed())
                fireProofClosed();
        }
    }


    public final void setSettings(ProofSettings newSettings) {
        if (settings != null ){
            // deregister settings listener
            settings.getStrategySettings().removeSettingsListener(settingsListener);
        }
        settings = newSettings;
        if (settings != null ){
            // register settings listener
            settings.getStrategySettings().addSettingsListener (settingsListener);
        }
    }


    public ProofSettings getSettings() {
        return settings;
    }
    public ProofIndependentSettings getProofIndependentSettings(){
        return pis;
    }

    public InfFlowProofSymbols removeInfFlowProofSymbols() {
        InfFlowProofSymbols symbols = infFlowSymbols;
        infFlowSymbols = new InfFlowProofSymbols();
        return symbols;
    }

    public InfFlowProofSymbols getIFSymbols() {
        assert infFlowSymbols != null;
        return infFlowSymbols;
    }

    public void addIFSymbol(Object s) {
        assert s != null;
        if (s instanceof Term) {
            infFlowSymbols.add((Term)s);
        } else if (s instanceof Named) {
            infFlowSymbols.add((Named)s);
        } else {
            throw new UnsupportedOperationException("Not a valid proof symbol for IF proofs.");
        }
    }

    public void addLabeledIFSymbol(Object s) {
        assert s != null;
        if (s instanceof Term) {
            infFlowSymbols.addLabeled((Term)s);
        } else if (s instanceof Named) {
            infFlowSymbols.addLabeled((Named)s);
        } else {
            throw new UnsupportedOperationException("Not a valid proof symbol for IF proofs.");
        }
    }

    public void addTotalTerm(Term p) {
        assert p != null;
        infFlowSymbols.addTotalTerm(p);
    }

    public void addLabeledTotalTerm(Term p) {
        assert p != null;
        infFlowSymbols.addLabeledTotalTerm(p);
    }

    public void addGoalTemplates(Taclet t) {
        assert t != null;
        ImmutableList<TacletGoalTemplate> temps = t.goalTemplates();
        assert temps != null;
        for (TacletGoalTemplate tgt: temps) {
            for (SequentFormula sf: tgt.sequent().antecedent().toList()) {
                addLabeledTotalTerm(sf.formula());
            }
            for (SequentFormula sf: tgt.sequent().succedent().toList()) {
                addLabeledTotalTerm(sf.formula());
            }
        }
    }

    public void unionIFSymbols(InfFlowProofSymbols symbols) {
        assert symbols != null;
        infFlowSymbols = infFlowSymbols.union(symbols);
    }

    public void unionLabeledIFSymbols(InfFlowProofSymbols symbols) {
        assert symbols != null;
        infFlowSymbols = infFlowSymbols.unionLabeled(symbols);
    }

    public String printIFSymbols() {
        return infFlowSymbols.printProofSymbols();
    }

    /**
     * returns the list of open goals
     * @return list with the open goals
     */
    public ImmutableList<Goal> openGoals() {
        return openGoals;
    }


    /**
     * return the list of open and enabled goals
     * @return list of open and enabled goals, never null
     * @author mulbrich
     */
    public ImmutableList<Goal> openEnabledGoals() {
        return filterEnabledGoals(openGoals);
    }


    /**
     * filter those goals from a list which are enabled
     *
     * @param goals non-null list of goals
     * @return sublist such that every goal in the list is enabled
     * @see Goal#isAutomatic()
     * @author mulbrich
     */
    private ImmutableList<Goal> filterEnabledGoals(ImmutableList<Goal> goals) {
        ImmutableList<Goal> enabledGoals = ImmutableSLList.<Goal>nil();
        for(Goal g : goals) {
            if(g.isAutomatic()) {
                enabledGoals = enabledGoals.prepend(g);
            }
        }
        return enabledGoals;
    }


    /**
     * removes the given goal and adds the new goals in list
     * @param oldGoal the old goal that has to be removed from list
     * @param newGoals the IList<Goal> with the new goals that were
     * result of a rule application on goal
     */
    public void replace(Goal oldGoal, ImmutableList<Goal> newGoals) {
        openGoals = openGoals.removeAll(oldGoal);

        if ( closed () )
            fireProofClosed();
        else {
            fireProofGoalRemoved(oldGoal);
            add(newGoals);
        }
    }


    /**
     * Add the given constraint to the closure constraint of the given
     * goal, i.e. the given goal is closed if p_c is satisfied.
     */
    public void closeGoal ( Goal p_goal ) {

        Node closedSubtree = p_goal.node().close();

        boolean        b    = false;
        Iterator<Node> it   = closedSubtree.leavesIterator ();
        Goal           goal;

        while ( it.hasNext () ) {
            goal = getGoal ( it.next () );
            if ( goal != null ) {
                b = true;
                remove ( goal );
            }
        }

        if ( b )
            // For the moment it is necessary to fire the message ALWAYS
            // in order to detect branch closing.
            fireProofGoalsAdded ( ImmutableSLList.<Goal>nil() );
    }

    /** removes the given goal from the list of open goals. Take care
     * removing the last goal will fire the proofClosed event
     * @param goal the Goal to be removed
     */
    private void remove(Goal goal) {
        ImmutableList<Goal> newOpenGoals = openGoals.removeAll(goal);
        if (newOpenGoals != openGoals) {
            openGoals = newOpenGoals;
            if (closed()) {
                fireProofClosed();
            } else {
                fireProofGoalRemoved(goal);
            }
        }
    }

    /** for testing only */
    @Deprecated
    void remove2(Goal goal){
        remove(goal);
    }


    /** adds a new goal to the list of goals
     * @param goal the Goal to be added
     */
    public void add(Goal goal) {
        ImmutableList<Goal> newOpenGoals = openGoals.prepend(goal);
        if (openGoals != newOpenGoals) {
            openGoals = newOpenGoals;
            fireProofGoalsAdded(goal);
        }
    }


    /** adds a list with new goals to the list of open goals
     * @param goals the IList<Goal> to be prepended
     */
    public void add(ImmutableList<Goal> goals) {
        ImmutableList<Goal> newOpenGoals = openGoals.prepend(goals);
        if (openGoals != newOpenGoals) {
            openGoals = newOpenGoals;
        }

        // For the moment it is necessary to fire the message ALWAYS
        // in order to detect branch closing.
        fireProofGoalsAdded(goals);

    }


    /**
     * returns true if the root node is marked as closed and all goals have been removed
     */
    public boolean closed () {
        return root.isClosed() && openGoals.isEmpty();
    }

    /**
     * save proof in file. If autoSave is on, this will potentially overwrite already
     * existing proof files with the same name. Otherwise the save dialog pops up.
     * Change: Now for loaded proofs both are turned off by default, i.e. only manual
     * saving is possible, and the save dialog never pops up automatically (except
     * for hitting the "Save ..." or "Save current proof" button).
     */
	public void saveProof(final UserInterface ui) {
		// Save proof only if auto save is on and not a loaded proof
		if (ProofIndependentSettings.DEFAULT_INSTANCE.getGeneralSettings().autoSave()
				&& !name().toString().endsWith(".proof")) {
			assert ui.getMediator().getSelectedProof().name().equals(name());
			ui.saveProof(this, ".proof");
		}
	}

    /**
     * This class is responsible for pruning a proof tree at a certain cutting point.
     * It has been introduced to encapsulate the methods that are needed for pruning.
     * Since the class has influence on the internal state of the proof it should not be
     * moved to a new file, in order to restrict the access to it.
     */
    private class ProofPruner{
        private Node firstLeaf = null;

        public ImmutableList<Node> prune(final Node cuttingPoint){

            // there is only one leaf containing a open goal that is interesting for pruning the sub-tree of <code>node</code>,
            // namely the first leave that is found by a breadth first search.
            // The other leaves containing open goals are only important for removing the open goals from the open goal list.
            // To that end those leaves are stored in residualLeaves. For increasing the performance a tree structure has been
            // chosen, because it offers the operation <code>contains</code> in O(log n).
            final Set<Node> residualLeaves = new TreeSet<Node>(new Comparator<Node>() {
                @Override
                public int compare(Node o1, Node o2) {
                    return o1.serialNr()-o2.serialNr();
                }
            });


            // First, make a breadth first search, in order to find the leaf with the shortest distance to the cutting point
            // and to remove the rule applications from the proof management system.
            // Furthermore store the residual leaves.
            breadthFirstSearch(cuttingPoint, new ProofVisitor() {
                @Override
                public void visit(Proof proof, Node visitedNode) {
                    if(visitedNode.leaf() && !visitedNode.isClosed()){
                        if(firstLeaf == null){
                            firstLeaf = visitedNode;
                        }else{
                            residualLeaves.add(visitedNode);
                        }

                    }

                    if (initConfig != null && visitedNode.parent() != null) {
                        Proof.this.mgt().ruleUnApplied(visitedNode.parent().getAppliedRuleApp());
                        for (final NoPosTacletApp app :  visitedNode.parent().getLocalIntroducedRules()){
                            initConfig.getJustifInfo().removeJustificationFor(app.taclet());
                        }

                    }

                }
            });

            final Goal firstGoal = getGoal(firstLeaf);
            assert firstGoal != null;

            // Go from the first leaf that has been found to the cutting point. For each node on the path remove
            // the local rules from firstGoal that have been added by the considered node.
            traverseFromChildToParent(firstLeaf,cuttingPoint,new ProofVisitor() {

                @Override
                public void visit(Proof proof, Node visitedNode) {
                    for (final NoPosTacletApp app :  visitedNode.getLocalIntroducedRules()){
                        firstGoal.ruleAppIndex().removeNoPosTacletApp(app);
                        initConfig.getJustifInfo().removeJustificationFor(app.taclet());
                    }

<<<<<<< HEAD
                            firstGoal.pruneToParent();

                            final List<StrategyInfoUndoMethod> undoMethods =
                                    visitedNode.getStrategyInfoUndoMethods();
                            for (StrategyInfoUndoMethod undoMethod : undoMethods) {
                                firstGoal.undoStrategyInfoAdd(undoMethod);
                            }
                        }
                  });
=======
                    firstGoal.pruneToParent();
                }
            });
>>>>>>> 7ae943c5

            // do some cleaning and refreshing: Clearing indices, caches....
            refreshGoal(firstGoal,cuttingPoint);

            // cut the subtree, it is not needed anymore.
            ImmutableList<Node> subtrees =cut(cuttingPoint);


            //remove the goals of the residual leaves.
            removeOpenGoals(residualLeaves);
            return subtrees;

        }

        private void refreshGoal(Goal goal, Node node){
            goal.setGlobalProgVars(node.getGlobalProgVars());
            goal.getRuleAppManager().clearCache();
            goal.ruleAppIndex().clearIndexes();
            goal.node().setAppliedRuleApp(null);
            node.clearNameCache();
        }

        private void removeOpenGoals(Collection<Node> toBeRemoved){
            ImmutableList<Goal> newGoalList = ImmutableSLList.nil();
            for(Goal openGoal : openGoals){
                if(!toBeRemoved.contains(openGoal.node())){
                    newGoalList = newGoalList.append(openGoal);
                }
            }
            openGoals = newGoalList;
        }


        private ImmutableList<Node> cut(Node node){
            ImmutableList<Node> children = ImmutableSLList.nil();
            Iterator<Node> it = node.childrenIterator();

            while(it.hasNext()) {
                children = children.append(it.next());

            }
            for(Node child : children){
                node.remove(child);
            }
            return children;
        }

    }

    public void pruneProof(Goal goal){
        if(goal.node().parent()!= null){
            pruneProof(goal.node().parent());
        }
    }

    /**
     * Prunes the subtree beneath the node <code>cuttingPoint</code>, i.e. the node
     * <code>cuttingPoint</code> remains as the last node on the branch. As a result a
     * open goal is associated with this node.
     * @param cuttingPoint
     * @return Returns the sub trees that has been pruned.
     */

    public ImmutableList<Node> pruneProof(Node cuttingPoint){
        return pruneProof(cuttingPoint,true);
    }

    public ImmutableList<Node> pruneProof(Node cuttingPoint,boolean fireChanges){
        assert cuttingPoint.proof() == this;
        if(getGoal(cuttingPoint)!= null || cuttingPoint.isClosed()){
            return null;
        }

        ProofPruner pruner = new ProofPruner();
        if(fireChanges){
            fireProofIsBeingPruned(cuttingPoint);
        }
        ImmutableList<Node> result = pruner.prune(cuttingPoint);
        if(fireChanges){
            fireProofGoalsChanged();
            fireProofPruned(cuttingPoint);
        }
        return result;
    }

    /**
     * Makes a downwards directed breadth first search on the proof tree, starting with node
     *  <code>startNode</code>. The visited notes are reported to the object <code>visitor</code>.
     *  The first reported node is <code>startNode</code>.
     */
    public void breadthFirstSearch(Node startNode, ProofVisitor visitor){
        ArrayDeque<Node> queue = new ArrayDeque<Node>();
        queue.add(startNode);
        while(!queue.isEmpty()){
            Node currentNode = queue.poll();
            Iterator<Node> it = currentNode.childrenIterator();
            while(it.hasNext()){
                queue.add(it.next());
            }
            visitor.visit(this, currentNode);
        }
    }

    public void traverseFromChildToParent(Node child, Node parent, ProofVisitor visitor){
        do{
            visitor.visit(this, child);
            child = child.parent();
        }while(child != parent);
    }






    /** fires the event that the proof has been expanded at the given node */
    public void fireProofExpanded(Node node) {
        ProofTreeEvent e = new ProofTreeEvent(this, node);
        for (ProofTreeListener listener : listenerList) {
            listener.proofExpanded(e);
        }
    }


    /** fires the event that the proof has been pruned at the given node */
    protected void fireProofIsBeingPruned(Node below) {
        ProofTreeEvent e = new ProofTreeEvent(this, below);
        for (ProofTreeListener listener : listenerList) {
            listener.proofIsBeingPruned(e);
        }
    }


    /** fires the event that the proof has been pruned at the given node */
    protected void fireProofPruned(Node below) {
        ProofTreeEvent e = new ProofTreeEvent(this, below);
        for (ProofTreeListener listener : listenerList) {
            listener.proofPruned(e);
        }
    }


    /** fires the event that the proof has been restructured */
    public void fireProofStructureChanged() {
        ProofTreeEvent e = new ProofTreeEvent(this);
        for (ProofTreeListener listener : listenerList) {
            listener.proofStructureChanged(e);
        }
    }


    /** fires the event that a goal has been removed from the list of goals */
    protected void fireProofGoalRemoved(Goal goal) {
        ProofTreeEvent e = new ProofTreeEvent(this, goal);
        for (ProofTreeListener listener : listenerList) {
            listener.proofGoalRemoved(e);
        }
    }


    /** fires the event that new goals have been added to the list of
     * goals
     */
    protected void fireProofGoalsAdded(ImmutableList<Goal> goals) {
        ProofTreeEvent e = new ProofTreeEvent(this, goals);
        for (ProofTreeListener listener : listenerList) {
            listener.proofGoalsAdded(e);
        }
    }


    /** fires the event that new goals have been added to the list of
     * goals
     */
    protected void fireProofGoalsAdded(Goal goal) {
        fireProofGoalsAdded(ImmutableSLList.<Goal>nil().prepend(goal));
    }


    /** fires the event that the proof has been restructured */
    public void fireProofGoalsChanged() {
        ProofTreeEvent e = new ProofTreeEvent(this, openGoals());
        for (ProofTreeListener listener : listenerList) {
            listener.proofGoalsChanged(e);
        }
    }


    /** fires the event that the proof has closed.
     * This event fired instead of the proofGoalRemoved event when
     * the last goal in list is removed.
     */
    protected void fireProofClosed() {
        ProofTreeEvent e = new ProofTreeEvent(this);
        for (ProofTreeListener listener : listenerList) {
            listener.proofClosed(e);
        }
    }


    /**
     * adds a listener to the proof
     * @param listener the ProofTreeListener to be added
     */
    public synchronized void addProofTreeListener
<<<<<<< HEAD
	(ProofTreeListener listener) {
	synchronized(listenerList) {
=======
    (ProofTreeListener listener) {
        synchronized(listenerList) {
>>>>>>> 7ae943c5
            listenerList.add(listener);
        }
    }


    /**
     * removes a listener from the proof
     * @param listener the ProofTreeListener to be removed
     */
    public synchronized void removeProofTreeListener
<<<<<<< HEAD
	(ProofTreeListener listener) {
        if (listenerList != null) {
          synchronized(listenerList) {
=======
    (ProofTreeListener listener) {
        if (listenerList != null) {
            synchronized(listenerList) {
>>>>>>> 7ae943c5
                listenerList.remove(listener);
            }
        }
    }


    public synchronized boolean containsProofTreeListener(ProofTreeListener listener) {
        synchronized(listenerList) {
            return listenerList.contains(listener);
        }
    }


    /** returns true if the given node is part of a Goal
     * @return  true if the given node is part of a Goal
     */
    public boolean isGoal(Node node) {
        return getGoal(node) != null;
    }


    /** returns the goal that belongs to the given node or null if the
     * node is an inner one
     * @return the goal that belongs to the given node or null if the
     * node is an inner one
     */
    public Goal getGoal(Node node) {
        for (final Goal result : openGoals) {
            if (result.node() == node) {
                return result;
            }
        }
        return null;
    }


    /** returns the list of goals of the subtree starting with node
     *
     * @param node the Node where to start from
     * @return the list of goals of the subtree starting with node
     */
    public ImmutableList<Goal> getSubtreeGoals(Node node) {
        ImmutableList<Goal> result = ImmutableSLList.<Goal>nil();
        for (final Goal goal : openGoals) {
            final Iterator<Node> leavesIt = node.leavesIterator();
            while (leavesIt.hasNext()) {
                if (leavesIt.next() == goal.node()) {
                    result = result.prepend(goal);
                }
            }
        }
        return result;
    }

    /**
     * get the list of goals of the subtree starting with node which are enabled.
     * @param node the Node where to start from
     * @return the list of enabled goals of the subtree starting with node
     */
    public ImmutableList<Goal> getSubtreeEnabledGoals(Node node) {
        return filterEnabledGoals(getSubtreeGoals(node));
    }


    /** returns true iff the given node is found in the proof tree
     *	@param node the Node to search for
     *	@return true iff the given node is found in the proof tree
     */
    public boolean find(Node node) {
        if (root == null) {
            return false;
        }
        return root.find(node);
    }


    /**
     * retrieves number of nodes
     */
    public int countNodes() {
        return root.countNodes();
    }


    /**
     * Currently the rule app index can either operate in interactive mode (and
     * contain applications of all existing taclets) or in automatic mode (and
     * only contain a restricted set of taclets that can possibly be applied
     * automated). This distinction could be replaced with a more general way to
     * control the contents of the rule app index
     */
    public void setRuleAppIndexToAutoMode () {
        for (final Goal g : openGoals) {
            g.ruleAppIndex ().autoModeStarted ();
        }
    }


    public void setRuleAppIndexToInteractiveMode () {
        for (final Goal g : openGoals) {
            g.ruleAppIndex ().autoModeStopped ();
        }
    }


    /**
     * retrieves number of branches
     */
    public int countBranches() {
        return root.countBranches();
    }


    /** Retrieves a bunch of statistics to the proof tree.
     * This implementation traverses the proof tree only once.
     * Statistics are not cached; don't call this method too often.
     */
    public Statistics statistics() {
        return new Statistics(this);
    }

    /** toString */
    public String toString() {
        StringBuffer result = new StringBuffer();
        result.append("Proof -- ");
        if (!"".equals(name.toString())) {
            result.append(name.toString());
        } else {
            result.append("unnamed");
        }
        result.append("\nProoftree:\n");
        result.append(root.toString());
        return result.toString();
    }

    /**
     * Instances of this class encapsulate statistical information about proofs,
     * such as the number of nodes, or the number of interactions.
     * @author bruns
     *
     */
    public final static class Statistics {
        public final int nodes;
        public final int branches;
        public final int interactiveSteps;
        public final int quantifierInstantiations;
        public final int ossApps;
        public final int totalRuleApps;
        public final int smtSolverApps;
        public final int dependencyContractApps;
        public final int operationContractApps;
        public final int loopInvApps;
        public final long autoModeTime;
        public final long time;
        public final float timePerStep;

        private List<Pair<String, String>> summaryList =
                        new ArrayList<Pair<String, String>>(14);


        private Statistics(Proof proof) {
            final Iterator<Node> it = proof.root().subtreeIterator();

            int tmpNodes = 0; // proof nodes
            int tmpBranches = 1; // proof branches
            int tmpInteractive = 0; // interactive steps
            int tmpQuant = 0; // quantifier instantiations
            int tmpOss = 0; // OSS applications
            int tmpOssCaptured = 0; // rules apps in OSS protocol
            int tmpSmt = 0; // SMT rule apps
            int tmpDep = 0; // dependency contract apps
            int tmpContr = 0; // functional contract apps
            int tmpInv = 0; // loop invariants

            while (it.hasNext()) {
                tmpNodes++;
                final Node node = it.next();
                final int c = node.childrenCount();
                if (c > 1) {
                    tmpBranches += c - 1;
                }

                if (node.getNodeInfo().getInteractiveRuleApplication()) {
                    tmpInteractive++;
                }

                final RuleApp ruleApp = node.getAppliedRuleApp();
                if (ruleApp != null) {

                    if (ruleApp instanceof de.uka.ilkd.key.rule.OneStepSimplifierRuleApp) {
                        tmpOss++;
                        final Protocol protocol =
                                        ((de.uka.ilkd.key.rule.OneStepSimplifierRuleApp) ruleApp).getProtocol();
                        if (protocol != null) {
                            tmpOssCaptured += protocol.size() - 1;
                        }
                    } else if (ruleApp instanceof de.uka.ilkd.key.smt.RuleAppSMT) {
                        tmpSmt++;
                    } else if (ruleApp instanceof UseDependencyContractApp) {
                        tmpDep++;
                    } else if (ruleApp instanceof ContractRuleApp) {
                        tmpContr++;
                    } else if (ruleApp instanceof LoopInvariantBuiltInRuleApp) {
                        tmpInv++;
                    } else if (ruleApp instanceof TacletApp) {
                        final de.uka.ilkd.key.rule.Taclet t = ((TacletApp)ruleApp).taclet();
                        final String tName = t.name().toString();
                        if (tName.startsWith("allLeft") || tName.startsWith("exRight") || tName.startsWith("inst")) {
                            tmpQuant++;
                        }
                    }
                }
            }

            this.nodes = tmpNodes;
            this.branches = tmpBranches;
            this.interactiveSteps = tmpInteractive;
            this.quantifierInstantiations = tmpQuant;
            this.ossApps = tmpOss;
            this.totalRuleApps = tmpNodes + tmpOssCaptured;
            this.smtSolverApps = tmpSmt;
            this.dependencyContractApps = tmpDep;
            this.operationContractApps = tmpContr;
            this.loopInvApps = tmpInv;
            this.autoModeTime = proof.getAutoModeTime();
            this.time = System.currentTimeMillis() - Main.getStartTime();
            timePerStep = autoModeTime/(float)nodes;

            generateSummary(proof);
        }

        private void generateSummary(Proof proof) {
            final String nodeString =
                            EnhancedStringBuffer.format(nodes).toString();
            summaryList.add(new Pair<String, String>("Nodes", nodeString));
            summaryList.add(new Pair<String, String>("Branches",
                            EnhancedStringBuffer.format(branches).toString()));
            summaryList.add(new Pair<String, String>("Interactive steps", "" +
                            interactiveSteps));
            final long time = proof.getAutoModeTime();
            summaryList.add(new Pair<String, String>("Automode time",
                            EnhancedStringBuffer.formatTime(time).toString()));
            if (time >= 10000) {
                summaryList.add(new Pair<String, String>("Automode time", "" +
                                time +
                                "ms"));
            }
            if (nodes > 0) {
                String avgTime = "" + timePerStep;
                // round to 3 digits after point
                int i = avgTime.indexOf('.')+4;
                if (i > avgTime.length()) i = avgTime.length();
                avgTime = avgTime.substring(0,i);
                summaryList.add(new Pair<String, String>("Avg. time per step", "" +
                                avgTime +
                                "ms"));
            }

            summaryList.add(new Pair<String, String>("Rule applications", ""));
            summaryList.add(new Pair<String, String>("Quantifier instantiations", ""+quantifierInstantiations));
            summaryList.add(new Pair<String, String>("One-step Simplifier apps", "" +
                            ossApps));
            summaryList.add(new Pair<String, String>("SMT solver apps", "" +
                            smtSolverApps));
            summaryList.add(new Pair<String, String>("Dependency Contract apps", "" +
                            dependencyContractApps));
            summaryList.add(new Pair<String, String>("Operation Contract apps", "" +
                            operationContractApps));
            summaryList.add(new Pair<String, String>("Loop invariant apps", "" +
                            loopInvApps));
            summaryList.add(new Pair<String, String>("Total rule apps",
                            EnhancedStringBuffer.format(totalRuleApps).toString()));
        }


        public List<Pair<String, String>> getSummary() {
            return summaryList;
        }

        @Override
        public String toString() {
            StringBuffer sb = new StringBuffer("Proof Statistics:\n");
            for (Pair<String,String> p: summaryList) {
                final String c = p.first;
                final String s = p.second;
                sb = sb.append(c);
                if (!"".equals(s)) {
                    sb = sb.append(": ").append(s);
                }
                sb = sb.append('\n');
            }
            sb.deleteCharAt(sb.length()-1);
            return sb.toString();
        }
    }

<<<<<<< HEAD
   /** fires the event that a rule has been applied */
   protected void fireRuleApplied(ProofEvent p_e) {
      synchronized (ruleAppListenerList) {
         for (RuleAppListener ral : ruleAppListenerList) {
            ral.ruleApplied(p_e);
         }
      }
   }

   public void addRuleAppListener(RuleAppListener p) {
      synchronized (ruleAppListenerList) {
         ruleAppListenerList.add(p);
      }
   }

   public void removeRuleAppListener(RuleAppListener p) {
      synchronized (ruleAppListenerList) {
         ruleAppListenerList.remove(p);
      }
   }

   /**
    * Registers the given {@link ProofDisposedListener}.
    * @param l The {@link ProofDisposedListener} to register.
    */
   public void addProofDisposedListener(ProofDisposedListener l) {
      if (l != null) {
         proofDisposedListener.add(l);
      }
   }
   
   /**
    * Unregisters the given {@link ProofDisposedListener}.
    * @param l The {@link ProofDisposedListener} to unregister.
    */
   public void removeProofDisposedListener(ProofDisposedListener l) {
      if (l != null) {
         proofDisposedListener.remove(l);
      }
   }
   
   /**
    * Returns all registered {@link ProofDisposedListener}.
    * @return All registered {@link ProofDisposedListener}.
    */
   public ProofDisposedListener[] getProofDisposedListeners() {
      return proofDisposedListener.toArray(new ProofDisposedListener[proofDisposedListener.size()]);
   }
   
   /**
    * Fires the event {@link ProofDisposedListener#proofDisposed(ProofDisposedEvent)} to all listener.
    * @param e The event to fire.
    */
   protected void fireProofDisposed(ProofDisposedEvent e) {
      ProofDisposedListener[] listener = getProofDisposedListeners();
      for (ProofDisposedListener l : listener) {
         l.proofDisposed(e);
      }
   }

   public InitConfig getInitConfig() {
      return initConfig;
   }
=======

    /** fires the event that a rule has been applied */
    protected void fireRuleApplied(ProofEvent p_e) {
        synchronized (ruleAppListenerList) {
            for (RuleAppListener ral : ruleAppListenerList) {
                ral.ruleApplied(p_e);
            }
        }
    }

    public void addRuleAppListener(RuleAppListener p) {
        synchronized (ruleAppListenerList) {
            ruleAppListenerList.add(p);
        }
    }

    public void removeRuleAppListener(RuleAppListener p) {
        synchronized (ruleAppListenerList) {
            ruleAppListenerList.remove(p);
        }
    }

    /**
     * Registers the given {@link ProofDisposedListener}.
     * @param l The {@link ProofDisposedListener} to register.
     */
    public void addProofDisposedListener(ProofDisposedListener l) {
        if (l != null) {
            proofDisposedListener.add(l);
        }
    }

    /**
     * Unregisters the given {@link ProofDisposedListener}.
     * @param l The {@link ProofDisposedListener} to unregister.
     */
    public void removeProofDisposedListener(ProofDisposedListener l) {
        if (l != null) {
            proofDisposedListener.remove(l);
        }
    }

    /**
     * Returns all registered {@link ProofDisposedListener}.
     * @return All registered {@link ProofDisposedListener}.
     */
    public ProofDisposedListener[] getProofDisposedListeners() {
        return proofDisposedListener.toArray(new ProofDisposedListener[proofDisposedListener.size()]);
    }

    /**
     * Fires the event {@link ProofDisposedListener#proofDisposed(ProofDisposedEvent)} to all listener.
     * @param e The event to fire.
     */
    protected void fireProofDisposed(ProofDisposedEvent e) {
        ProofDisposedListener[] listener = getProofDisposedListeners();
        for (ProofDisposedListener l : listener) {
            l.proofDisposed(e);
        }
    }

    public InitConfig getInitConfig() {
        return initConfig;
    }
>>>>>>> 7ae943c5

}<|MERGE_RESOLUTION|>--- conflicted
+++ resolved
@@ -746,21 +746,16 @@
                         initConfig.getJustifInfo().removeJustificationFor(app.taclet());
                     }
 
-<<<<<<< HEAD
-                            firstGoal.pruneToParent();
-
-                            final List<StrategyInfoUndoMethod> undoMethods =
-                                    visitedNode.getStrategyInfoUndoMethods();
-                            for (StrategyInfoUndoMethod undoMethod : undoMethods) {
-                                firstGoal.undoStrategyInfoAdd(undoMethod);
-                            }
-                        }
-                  });
-=======
                     firstGoal.pruneToParent();
+
+                    final List<StrategyInfoUndoMethod> undoMethods =
+                            visitedNode.getStrategyInfoUndoMethods();
+                    for (StrategyInfoUndoMethod undoMethod : undoMethods) {
+                        firstGoal.undoStrategyInfoAdd(undoMethod);
+                    }
                 }
             });
->>>>>>> 7ae943c5
+
 
             // do some cleaning and refreshing: Clearing indices, caches....
             refreshGoal(firstGoal,cuttingPoint);
@@ -966,13 +961,8 @@
      * @param listener the ProofTreeListener to be added
      */
     public synchronized void addProofTreeListener
-<<<<<<< HEAD
-	(ProofTreeListener listener) {
-	synchronized(listenerList) {
-=======
     (ProofTreeListener listener) {
         synchronized(listenerList) {
->>>>>>> 7ae943c5
             listenerList.add(listener);
         }
     }
@@ -983,15 +973,9 @@
      * @param listener the ProofTreeListener to be removed
      */
     public synchronized void removeProofTreeListener
-<<<<<<< HEAD
-	(ProofTreeListener listener) {
-        if (listenerList != null) {
-          synchronized(listenerList) {
-=======
     (ProofTreeListener listener) {
         if (listenerList != null) {
             synchronized(listenerList) {
->>>>>>> 7ae943c5
                 listenerList.remove(listener);
             }
         }
@@ -1288,71 +1272,6 @@
         }
     }
 
-<<<<<<< HEAD
-   /** fires the event that a rule has been applied */
-   protected void fireRuleApplied(ProofEvent p_e) {
-      synchronized (ruleAppListenerList) {
-         for (RuleAppListener ral : ruleAppListenerList) {
-            ral.ruleApplied(p_e);
-         }
-      }
-   }
-
-   public void addRuleAppListener(RuleAppListener p) {
-      synchronized (ruleAppListenerList) {
-         ruleAppListenerList.add(p);
-      }
-   }
-
-   public void removeRuleAppListener(RuleAppListener p) {
-      synchronized (ruleAppListenerList) {
-         ruleAppListenerList.remove(p);
-      }
-   }
-
-   /**
-    * Registers the given {@link ProofDisposedListener}.
-    * @param l The {@link ProofDisposedListener} to register.
-    */
-   public void addProofDisposedListener(ProofDisposedListener l) {
-      if (l != null) {
-         proofDisposedListener.add(l);
-      }
-   }
-   
-   /**
-    * Unregisters the given {@link ProofDisposedListener}.
-    * @param l The {@link ProofDisposedListener} to unregister.
-    */
-   public void removeProofDisposedListener(ProofDisposedListener l) {
-      if (l != null) {
-         proofDisposedListener.remove(l);
-      }
-   }
-   
-   /**
-    * Returns all registered {@link ProofDisposedListener}.
-    * @return All registered {@link ProofDisposedListener}.
-    */
-   public ProofDisposedListener[] getProofDisposedListeners() {
-      return proofDisposedListener.toArray(new ProofDisposedListener[proofDisposedListener.size()]);
-   }
-   
-   /**
-    * Fires the event {@link ProofDisposedListener#proofDisposed(ProofDisposedEvent)} to all listener.
-    * @param e The event to fire.
-    */
-   protected void fireProofDisposed(ProofDisposedEvent e) {
-      ProofDisposedListener[] listener = getProofDisposedListeners();
-      for (ProofDisposedListener l : listener) {
-         l.proofDisposed(e);
-      }
-   }
-
-   public InitConfig getInitConfig() {
-      return initConfig;
-   }
-=======
 
     /** fires the event that a rule has been applied */
     protected void fireRuleApplied(ProofEvent p_e) {
@@ -1417,6 +1336,4 @@
     public InitConfig getInitConfig() {
         return initConfig;
     }
->>>>>>> 7ae943c5
-
 }