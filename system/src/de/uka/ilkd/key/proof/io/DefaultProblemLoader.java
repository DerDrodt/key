--- conflicted
+++ resolved
@@ -159,17 +159,10 @@
             }
          }
       }
-<<<<<<< HEAD
-      catch (IOException e) {
-         throw new ProblemLoaderException(this, e);
-      }
-      catch (ProofInputException e) {
-=======
       catch (ProblemLoaderException e) {
           throw(e);
       }
       catch (Exception e) { // TODO give more specific exception message
->>>>>>> 094141ae
          throw new ProblemLoaderException(this, e);
       }
    }
