// This file is part of KeY - Integrated Deductive Software Design
//
// Copyright (C) 2001-2011 Universitaet Karlsruhe (TH), Germany
//                         Universitaet Koblenz-Landau, Germany
//                         Chalmers University of Technology, Sweden
// Copyright (C) 2011-2014 Karlsruhe Institute of Technology, Germany
//                         Technical University Darmstadt, Germany
//                         Chalmers University of Technology, Sweden
//
// The KeY system is protected by the GNU General
// Public License. See LICENSE.TXT for details.
//

package de.uka.ilkd.key.proof.io;

import java.io.BufferedWriter;
import java.io.ByteArrayInputStream;
import java.io.File;
import java.io.FileNotFoundException;
import java.io.FileWriter;
import java.io.IOException;
import java.io.PrintWriter;
import java.lang.reflect.Method;
import java.util.List;
import java.util.Properties;

import de.uka.ilkd.key.collection.DefaultImmutableSet;
import de.uka.ilkd.key.collection.ImmutableSet;
import de.uka.ilkd.key.gui.KeYMediator;
import de.uka.ilkd.key.gui.configuration.ProofIndependentSettings;
import de.uka.ilkd.key.java.JavaInfo;
import de.uka.ilkd.key.java.Services;
import de.uka.ilkd.key.java.abstraction.KeYJavaType;
import de.uka.ilkd.key.logic.op.IObserverFunction;
import de.uka.ilkd.key.proof.Proof;
import de.uka.ilkd.key.proof.init.ContractPO;
import de.uka.ilkd.key.proof.init.FunctionalOperationContractPO;
import de.uka.ilkd.key.proof.init.IPersistablePO;
import de.uka.ilkd.key.proof.init.IPersistablePO.LoadedPOContainer;
import de.uka.ilkd.key.proof.init.AbstractProfile;
import de.uka.ilkd.key.proof.init.InfFlowPO;
import de.uka.ilkd.key.proof.init.InitConfig;
import de.uka.ilkd.key.proof.init.KeYUserProblemFile;
import de.uka.ilkd.key.proof.init.ProblemInitializer;
import de.uka.ilkd.key.proof.init.Profile;
import de.uka.ilkd.key.proof.init.ProofInputException;
import de.uka.ilkd.key.proof.init.ProofOblInput;
<<<<<<< HEAD
import de.uka.ilkd.key.proof.mgt.GlobalProofMgt;
import de.uka.ilkd.key.proof.mgt.SpecificationRepository;
=======
>>>>>>> 224ad001
import de.uka.ilkd.key.speclang.Contract;
import de.uka.ilkd.key.speclang.SLEnvInput;
import de.uka.ilkd.key.ui.UserInterface;

/**
 * <p>
 * This class provides the functionality to load something it KeY.
 * The loading process is done in the current {@link Thread} and
 * no user interaction is required.
 * </p>
 * <p>
 * The basic usage of this class is to instantiate a new {@link DefaultProblemLoader}
 * instance with should load the file configured by the constructor's arguments.
 * The next step is to call {@link #load()} which does the loading process and
 * tries to instantiate a proof and to apply rules again if possible. The result
 * of the loading process is available via the getter methods.
 * </p>
 * @author Martin Hentschel
 */
public class DefaultProblemLoader {
   /**
    * The file or folder to load.
    */
   private File file;

   /**
    * The optional class path entries to use.
    */
   private List<File> classPath;

   /**
    * An optional boot class path.
    */
   private File bootClassPath;

   /**
    * The {@link KeYMediator} to use.
    */
   private KeYMediator mediator;

   /**
    * The {@link Profile} to use for new {@link Proof}s.
    */
   private Profile profileOfNewProofs;

   /**
    * The instantiated {@link EnvInput} which describes the file to load.
    */
   private EnvInput envInput;

   /**
    * The instantiated {@link ProblemInitializer} used during the loading process.
    */
   private ProblemInitializer problemInitializer;

   /**
    * The instantiated {@link InitConfig} which provides access to the loaded source elements and specifications.
    */
   private InitConfig initConfig;

   /**
    * The instantiate proof or {@code null} if no proof was instantiated during loading process.
    */
   private Proof proof;

   private static String INDEX_FILE = "automaticInfFlow.txt";

   private static String IF_INDEX_FILE = "automaticMacroInfFlow.txt";

   /**
    * Constructor.
    * @param file The file or folder to load.
    * @param classPath The optional class path entries to use.
    * @param bootClassPath An optional boot class path.
    * @param profileOfNewProofs The {@link Profile} to use for new {@link Proof}s.
    * @param mediator The {@link KeYMediator} to use.
    */
   public DefaultProblemLoader(File file, List<File> classPath, File bootClassPath,
                               Profile profileOfNewProofs, KeYMediator mediator) {
      assert mediator != null;
      this.file = file;
      this.classPath = classPath;
      this.bootClassPath = bootClassPath;
      this.mediator = mediator;
      this.profileOfNewProofs = profileOfNewProofs;
      if (this.profileOfNewProofs == null) {
         this.profileOfNewProofs = AbstractProfile.getDefaultProfile();
      }
   }

   /**
    * Executes the loading process and tries to instantiate a proof
    * and to re-apply rules on it if possible.
    * @throws ProofInputException Occurred Exception.
    * @throws IOException Occurred Exception.
    */
<<<<<<< HEAD
   public ProblemLoaderException load(boolean registerProof)
           throws ProblemLoaderException {
      try {
          // Read environment
          boolean oneStepSimplifier =
                  ProofIndependentSettings.DEFAULT_INSTANCE.getGeneralSettings().oneStepSimplification();
          ProofIndependentSettings.DEFAULT_INSTANCE.getGeneralSettings().setOneStepSimplification(true);
          envInput = createEnvInput();
          problemInitializer = createProblemInitializer(registerProof);
          initConfig = createInitConfig();
          // Read proof obligation settings
          LoadedPOContainer poContainer = createProofObligationContainer();
          try {
            if (poContainer == null) {
               return selectProofObligation();
            }
            // Create proof and apply rules again if possible
            proof = createProof(poContainer);
            if (proof != null) {
               replayProof(proof);
            }

            // this message is propagated to the top level in console mode
            return null; // Everything fine
          }
          finally {
              ProofIndependentSettings.DEFAULT_INSTANCE.getGeneralSettings()
                                  .setOneStepSimplification(oneStepSimplifier);
              getMediator().resetNrGoalsClosedByHeuristics();
              if (poContainer != null && poContainer.getProofOblInput() instanceof KeYUserProblemFile) {
                  ((KeYUserProblemFile)poContainer.getProofOblInput()).close();
              }
          }
=======
   public ProblemLoaderException load() throws ProblemLoaderException {
       try {
           // Read environment
           boolean oneStepSimplifier =
                   ProofIndependentSettings.DEFAULT_INSTANCE
                           .getGeneralSettings().oneStepSimplification();
           ProofIndependentSettings.DEFAULT_INSTANCE
                           .getGeneralSettings().setOneStepSimplification(true);
           envInput = createEnvInput();
           problemInitializer = createProblemInitializer();
           initConfig = createInitConfig();
           // Read proof obligation settings
           LoadedPOContainer poContainer = createProofObligationContainer();
           try {
               if (poContainer == null) {
                   return selectProofObligation();
               }
               // Create proof and apply rules again if possible
               proof = createProof(poContainer);
               if (proof != null) {
                   replayProof(proof);
               }
               // this message is propagated to the top level in console mode
               return null; // Everything fine
         }
         finally {
             ProofIndependentSettings.DEFAULT_INSTANCE
                         .getGeneralSettings().setOneStepSimplification(oneStepSimplifier);
            getMediator().resetNrGoalsClosedByHeuristics();
            if (poContainer != null && poContainer.getProofOblInput() instanceof KeYUserProblemFile) {
               ((KeYUserProblemFile)poContainer.getProofOblInput()).close();
            }
         }
>>>>>>> 224ad001
      }
      catch (ProblemLoaderException e) {
          throw(e);
      }
      catch (Exception e) { // TODO give more specific exception message
          throw new ProblemLoaderException(this, e);
      }
   }

   private File chooseFile(ContractPO po) {
       final String fName;
       if (po instanceof InfFlowPO) {
           fName = IF_INDEX_FILE;
       } else {
           fName = INDEX_FILE;
       }
       return new File("examples/index/", fName);
   }

   private void writeToFile(String path, File file) {
       String examplesPath = "examples/";
       boolean inExampleDir = 0 <= path.indexOf(examplesPath);
       String prefix =
               file.getName().endsWith(IF_INDEX_FILE) && path.contains("insecure") ?
                       "notprovable: " : "provable: ";
       path = "./" +
               (inExampleDir ?
                       path.substring(path.indexOf(examplesPath) + examplesPath.length()) : path);
       try {
           PrintWriter w = new PrintWriter(new BufferedWriter(new FileWriter(file, true)));
           w.println(prefix + path);
           w.close();
       } catch (IOException e) {
           e.printStackTrace();
       }
   }

   private ImmutableSet<String> getFileNames(File file) {
       ImmutableSet<String> result = DefaultImmutableSet.<String>nil();
       boolean foundValidJavaFiles = false;
       if (file.isDirectory()) {
           for (File f: file.listFiles()) {
               if (!f.isDirectory() && f.getName().endsWith(".java")) {
                   foundValidJavaFiles = true;
                   result = result.add(f.getName().substring(0, f.getName().indexOf(".")));
               }
           }
       } else if (file.getName().endsWith(".java")) {
           foundValidJavaFiles = true;
           result = result.add(getFile().getName()
                   .substring(0, getFile().getName().indexOf(".")));
       }
       if (!foundValidJavaFiles) {
           throw new IllegalArgumentException(
                   "Specified file is no valid directory or java-file!");
       }
       return result;
   }

   public void saveAll(boolean registerProof) throws ProblemLoaderException {
       ProofIndependentSettings.DEFAULT_INSTANCE.getGeneralSettings().setOneStepSimplification(true);
       try {
           envInput = createEnvInput();
           problemInitializer = createProblemInitializer(registerProof);
           initConfig = createInitConfig();
           final SpecificationRepository specRepos =
                   initConfig.getServices().getSpecificationRepository();
           final UserInterface ui = getMediator().getUI();
           final JavaInfo javaInfo = initConfig.getServices().getJavaInfo();
           ImmutableSet<String> fileNames = getFileNames(getFile());
           for (KeYJavaType kjt: javaInfo.getAllKeYJavaTypes()) {
               if (!fileNames.contains(kjt.getName())) {
                   // skip
               } else {
                   for (IObserverFunction target: specRepos.getContractTargets(kjt)) {
                       for (Contract c: specRepos.getContracts(kjt, target)) {
                           final ContractPO po = c.createProofObl(initConfig);
                           po.readProblem();
                           for (Proof p: po.getPO().getProofs()) {
                               p.removeInfFlowProofSymbols();
                               p.setProofEnv(initConfig.getProofEnv());
                               ui.getMediator().getSelectionModel().setProof(p);
                               specRepos.registerProof(po, p);
                               final File poFile = ui.saveProof(p, ".key");
                               final String path = poFile.getPath();
                               writeToFile(path, chooseFile(po));
                           }
                       }
                   }
               }
           }
       } catch (Exception e) {
           throw new ProblemLoaderException(this, e);
       }
   }

   /**
    * Instantiates the {@link EnvInput} which represents the file to load.
    * @return The created {@link EnvInput}.
    * @throws IOException Occurred Exception.
    */
   protected EnvInput createEnvInput() throws IOException {

      final String filename = file.getName();

      if (filename.endsWith(".java")) {
         // java file, probably enriched by specifications
         if (file.getParentFile() == null) {
            return new SLEnvInput(".", classPath, bootClassPath, profileOfNewProofs);
         }
         else {
            return new SLEnvInput(file.getParentFile().getAbsolutePath(),
                  classPath, bootClassPath, profileOfNewProofs);
         }
      }
      else if (filename.endsWith(".key") || filename.endsWith(".proof")) {
         // KeY problem specification or saved proof
         return new KeYUserProblemFile(filename, file, mediator.getUI(), profileOfNewProofs);

      }
      else if (file.isDirectory()) {
         // directory containing java sources, probably enriched
         // by specifications
         return new SLEnvInput(file.getPath(), classPath, bootClassPath, profileOfNewProofs);
      }
      else {
         if (filename.lastIndexOf('.') != -1) {
            throw new IllegalArgumentException("Unsupported file extension \'"
                  + filename.substring(filename.lastIndexOf('.'))
                  + "\' of read-in file " + filename
                  + ". Allowed extensions are: .key, .proof, .java or "
                  + "complete directories.");
         }
         else {
            throw new FileNotFoundException("File or directory\n\t " + filename
                  + "\n not found.");
         }
      }
   }

   /**
    * Instantiates the {@link ProblemInitializer} to use.
    * @param registerProof Register loaded {@link Proof}
    * @return The {@link ProblemInitializer} to use.
    */
   protected ProblemInitializer createProblemInitializer() {
      UserInterface ui = mediator.getUI();
      return new ProblemInitializer(ui,
                                    new Services(envInput.getProfile(), mediator.getExceptionHandler()),
                                    ui);
   }

   /**
    * Creates the {@link InitConfig}.
    * @return The created {@link InitConfig}.
    * @throws ProofInputException Occurred Exception.
    */
   protected InitConfig createInitConfig() throws ProofInputException {
      return problemInitializer.prepare(envInput);
   }

   /**
    * Creates a {@link LoadedPOContainer} if available which contains
    * the {@link ProofOblInput} for which a {@link Proof} should be instantiated.
    * @return The {@link LoadedPOContainer} or {@code null} if not available.
    * @throws IOException Occurred Exception.
    */
   protected LoadedPOContainer createProofObligationContainer() throws IOException {
      final String chooseContract;
      final String proofObligation;
      if (envInput instanceof KeYFile) {
          KeYFile keyFile = (KeYFile)envInput;
          chooseContract = keyFile.chooseContract();
          proofObligation = keyFile.getProofObligation();
      }
      else {
          chooseContract = null;
          proofObligation = null;
      }
      // Instantiate proof obligation
      if (envInput instanceof ProofOblInput && chooseContract == null && proofObligation == null) {
          return new LoadedPOContainer((ProofOblInput)envInput);
      }
      else if (chooseContract != null && chooseContract.length() > 0) {
          int proofNum = 0;
          String baseContractName = null;
          int ind = -1;
          for (String tag : FunctionalOperationContractPO.TRANSACTION_TAGS.values()) {
              ind = chooseContract.indexOf("." + tag);
              if (ind > 0) {
                  break;
              }
              proofNum++;
          }
          if (ind == -1) {
              baseContractName = chooseContract;
              proofNum = 0;
          }
          else {
              baseContractName = chooseContract.substring(0, ind);
          }
          final Contract contract = initConfig.getServices().getSpecificationRepository().getContractByName(baseContractName);
          if (contract == null) {
              throw new RuntimeException("Contract not found: " + baseContractName);
          }
          else {
              return new LoadedPOContainer(contract.createProofObl(initConfig), proofNum);
          }
      }
      else if (proofObligation != null && proofObligation.length() > 0) {
          // Load proof obligation settings
          Properties properties = new Properties();
          properties.load(new ByteArrayInputStream(proofObligation.getBytes()));
          properties.put(IPersistablePO.PROPERTY_FILENAME, file.getAbsolutePath());
          String poClass = properties.getProperty(IPersistablePO.PROPERTY_CLASS);
          if (poClass == null || poClass.isEmpty()) {
              throw new IOException("Proof obligation class property \"" + IPersistablePO.PROPERTY_CLASS + "\" is not defiend or empty.");
          }
          try {
              // Try to instantiate proof obligation by calling static method: public static LoadedPOContainer loadFrom(InitConfig initConfig, Properties properties) throws IOException
              Class<?> poClassInstance = Class.forName(poClass);
              Method loadMethod = poClassInstance.getMethod("loadFrom", InitConfig.class, Properties.class);
              return (LoadedPOContainer)loadMethod.invoke(null, initConfig, properties);
          }
          catch (Exception e) {
              throw new IOException("Can't call static factory method \"loadFrom\" on class \"" + poClass + "\".", e);
          }
      }
      else {
          return null;
      }
   }

   /**
    * This method is called if no {@link LoadedPOContainer} was created
    * via {@link #createProofObligationContainer()} and can be overwritten
    * for instance to open the proof management dialog as done by {@link ProblemLoader}.
    * @return An error message or {@code null} if everything is fine.
    */
   protected ProblemLoaderException selectProofObligation() {
      return null; // Do nothing
   }

   /**
    * Creates a {@link Proof} for the given {@link LoadedPOContainer} and
    * tries to apply rules again.
    * @param poContainer The {@link LoadedPOContainer} to instantiate a {@link Proof} for.
    * @return The instantiated {@link Proof}.
    * @throws ProofInputException Occurred Exception.
    */
   protected Proof createProof(LoadedPOContainer poContainer) throws ProofInputException {
       return problemInitializer.startProver(initConfig, poContainer.getProofOblInput(),
                                             poContainer.getProofNum());
   }

   protected void replayProof(Proof proof) throws ProofInputException {
      mediator.setProof(proof);

      mediator.stopInterface(true); // first stop (above) is not enough

      String status = "";
      List<Throwable> errors = null;
      if (envInput instanceof KeYUserProblemFile) {
          DefaultProofFileParser parser = new DefaultProofFileParser(this, proof,
                                                              mediator);
         problemInitializer.tryReadProof(parser, (KeYUserProblemFile) envInput);
         status = parser.getStatus();
         errors = parser.getErrors();
      }

      if ("".equals(status)) {
          mediator.getUI().resetStatus(this);
      } else {
          mediator.getUI().reportStatus(this, status);
          if (errors != null &&
                  !errors.isEmpty()) {
              throw new ProblemLoaderException(this,
                      "Proof could only be loaded partially.\n" +
                      "In summary " + errors.size() +
                      " not loadable rule application(s) have been detected.\n" +
                      "The first one:\n"+errors.get(0).getMessage(), errors.get(0));
          }
      }
   }

   /**
    * Returns the file or folder to load.
    * @return The file or folder to load.
    */
   public File getFile() {
      return file;
   }

   /**
    * Returns the optional class path entries to use.
    * @return The optional class path entries to use.
    */
   public List<File> getClassPath() {
      return classPath;
   }

   /**
    * Returns the optional boot class path.
    * @return The optional boot class path.
    */
   public File getBootClassPath() {
      return bootClassPath;
   }

   /**
    * Returns the {@link KeYMediator} to use.
    * @return The {@link KeYMediator} to use.
    */
   public KeYMediator getMediator() {
      return mediator;
   }

   /**
    * Returns the instantiated {@link EnvInput} which describes the file to load.
    * @return The instantiated {@link EnvInput} which describes the file to load.
    */
   public EnvInput getEnvInput() {
      return envInput;
   }

   /**
    * Returns the instantiated {@link ProblemInitializer} used during the loading process.
    * @return The instantiated {@link ProblemInitializer} used during the loading process.
    */
   public ProblemInitializer getProblemInitializer() {
      return problemInitializer;
   }

   /**
    * Returns the instantiated {@link InitConfig} which provides access to the loaded source elements and specifications.
    * @return The instantiated {@link InitConfig} which provides access to the loaded source elements and specifications.
    */
   public InitConfig getInitConfig() {
      return initConfig;
   }

   /**
    * Returns the instantiate proof or {@code null} if no proof was instantiated during loading process.
    * @return The instantiate proof or {@code null} if no proof was instantiated during loading process.
    */
   public Proof getProof() {
      return proof;
   }
}<|MERGE_RESOLUTION|>--- conflicted
+++ resolved
@@ -45,11 +45,7 @@
 import de.uka.ilkd.key.proof.init.Profile;
 import de.uka.ilkd.key.proof.init.ProofInputException;
 import de.uka.ilkd.key.proof.init.ProofOblInput;
-<<<<<<< HEAD
-import de.uka.ilkd.key.proof.mgt.GlobalProofMgt;
 import de.uka.ilkd.key.proof.mgt.SpecificationRepository;
-=======
->>>>>>> 224ad001
 import de.uka.ilkd.key.speclang.Contract;
 import de.uka.ilkd.key.speclang.SLEnvInput;
 import de.uka.ilkd.key.ui.UserInterface;
@@ -146,16 +142,14 @@
     * @throws ProofInputException Occurred Exception.
     * @throws IOException Occurred Exception.
     */
-<<<<<<< HEAD
-   public ProblemLoaderException load(boolean registerProof)
-           throws ProblemLoaderException {
+   public ProblemLoaderException load() throws ProblemLoaderException {
       try {
           // Read environment
           boolean oneStepSimplifier =
                   ProofIndependentSettings.DEFAULT_INSTANCE.getGeneralSettings().oneStepSimplification();
           ProofIndependentSettings.DEFAULT_INSTANCE.getGeneralSettings().setOneStepSimplification(true);
           envInput = createEnvInput();
-          problemInitializer = createProblemInitializer(registerProof);
+          problemInitializer = createProblemInitializer();
           initConfig = createInitConfig();
           // Read proof obligation settings
           LoadedPOContainer poContainer = createProofObligationContainer();
@@ -180,41 +174,6 @@
                   ((KeYUserProblemFile)poContainer.getProofOblInput()).close();
               }
           }
-=======
-   public ProblemLoaderException load() throws ProblemLoaderException {
-       try {
-           // Read environment
-           boolean oneStepSimplifier =
-                   ProofIndependentSettings.DEFAULT_INSTANCE
-                           .getGeneralSettings().oneStepSimplification();
-           ProofIndependentSettings.DEFAULT_INSTANCE
-                           .getGeneralSettings().setOneStepSimplification(true);
-           envInput = createEnvInput();
-           problemInitializer = createProblemInitializer();
-           initConfig = createInitConfig();
-           // Read proof obligation settings
-           LoadedPOContainer poContainer = createProofObligationContainer();
-           try {
-               if (poContainer == null) {
-                   return selectProofObligation();
-               }
-               // Create proof and apply rules again if possible
-               proof = createProof(poContainer);
-               if (proof != null) {
-                   replayProof(proof);
-               }
-               // this message is propagated to the top level in console mode
-               return null; // Everything fine
-         }
-         finally {
-             ProofIndependentSettings.DEFAULT_INSTANCE
-                         .getGeneralSettings().setOneStepSimplification(oneStepSimplifier);
-            getMediator().resetNrGoalsClosedByHeuristics();
-            if (poContainer != null && poContainer.getProofOblInput() instanceof KeYUserProblemFile) {
-               ((KeYUserProblemFile)poContainer.getProofOblInput()).close();
-            }
-         }
->>>>>>> 224ad001
       }
       catch (ProblemLoaderException e) {
           throw(e);
@@ -274,11 +233,11 @@
        return result;
    }
 
-   public void saveAll(boolean registerProof) throws ProblemLoaderException {
+   public Throwable saveAll() {
        ProofIndependentSettings.DEFAULT_INSTANCE.getGeneralSettings().setOneStepSimplification(true);
        try {
            envInput = createEnvInput();
-           problemInitializer = createProblemInitializer(registerProof);
+           problemInitializer = createProblemInitializer();
            initConfig = createInitConfig();
            final SpecificationRepository specRepos =
                    initConfig.getServices().getSpecificationRepository();
@@ -306,9 +265,10 @@
                    }
                }
            }
-       } catch (Exception e) {
-           throw new ProblemLoaderException(this, e);
+       } catch (Throwable e) {
+           return new ProblemLoaderException(this, e);
        }
+       return null;
    }
 
    /**
