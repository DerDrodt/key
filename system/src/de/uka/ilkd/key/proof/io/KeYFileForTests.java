--- conflicted
+++ resolved
@@ -83,11 +83,7 @@
 //	//add test LDTs
 //        if(result.getLDTIncludes().isEmpty()) {
 //            result.put("ldtsForTests", 
-<<<<<<< HEAD
-//        	       RuleSource.initRuleFile("ldt.key"));
-=======
-//        	       RuleSourceFactory.initRuleFile("LDTsForTestsOnly.key"));
->>>>>>> c35ddaaa
+//        	       RuleSourceFactory.initRuleFile("ldt.key"));
 //        }
 //        
 //        return result;
