// This file is part of KeY - Integrated Deductive Software Design
//
// Copyright (C) 2001-2011 Universitaet Karlsruhe (TH), Germany
//                         Universitaet Koblenz-Landau, Germany
//                         Chalmers University of Technology, Sweden
// Copyright (C) 2011-2014 Karlsruhe Institute of Technology, Germany
//                         Technical University Darmstadt, Germany
//                         Chalmers University of Technology, Sweden
//
// The KeY system is protected by the GNU General
// Public License. See LICENSE.TXT for details.
//

package de.uka.ilkd.key.proof.io;

import java.io.File;
import java.io.FileNotFoundException;
import java.io.IOException;

import de.uka.ilkd.key.logic.Namespace;
import de.uka.ilkd.key.parser.KeYLexerF;
import de.uka.ilkd.key.parser.KeYParserF;
import de.uka.ilkd.key.parser.ParserConfig;
import de.uka.ilkd.key.parser.ParserMode;
import de.uka.ilkd.key.proof.CountingBufferedReader;
import de.uka.ilkd.key.proof.init.Profile;
import de.uka.ilkd.key.proof.init.ProofInputException;

/**
 * Used for TESTS ONLY as we allow there to declare program variables global
 * in rule files .
 */
public class KeYFileForTests extends KeYFile {
    
    private Namespace variables;

    /** creates a new representation for a given file by indicating a name
     * and a file representing the physical source of the .key file.
     */
    public KeYFileForTests(String name, File file, Profile profile) {
	super(name, file, null, profile);
    }

    /** reads the whole .key file and modifies the initial configuration
     * assigned to this object according to the given modification strategy.
     * Throws an exception if no initial configuration has been set yet.
     */
    public void read() throws ProofInputException {
	if (initConfig==null) {
	    throw new IllegalStateException("KeYFile: InitConfig not set.");
	}
	CountingBufferedReader cinp = null;
	try {
	    cinp = new CountingBufferedReader
		    (getNewStream(),monitor,getNumberOfChars()/100);
	    final ParserConfig pc = 
		new ParserConfig(initConfig.getServices(), 
				 initConfig.namespaces());
	    KeYParserF problemParser = new KeYParserF
		(ParserMode.PROBLEM,new KeYLexerF(cinp, file.toString(), null), pc, pc,initConfig.
		 getTaclet2Builder(), initConfig.getTaclets()); 
            problemParser.problem(); 
	    initConfig.setTaclets(problemParser.getTaclets()); 
	    variables = problemParser.namespaces().variables().copy();
	} catch (antlr.ANTLRException e) {
	    throw new ProofInputException(e);
	} catch (FileNotFoundException ioe) {
            throw new ProofInputException(ioe);
        } finally {
            if (cinp != null) {
        	try {
	            cinp.close();
                } catch (IOException ioe) {
                    throw new ProofInputException(ioe);
                }
            }
        }
    }
    
//    public Includes readIncludes() throws ProofInputException {
//	Includes result = super.readIncludes();
//        		      
//	//add test LDTs
//        if(result.getLDTIncludes().isEmpty()) {
//            result.put("ldtsForTests", 
<<<<<<< HEAD
//        	       RuleSourceFactory.initRuleFile("LDTsForTestsOnly.key"));
=======
//        	       RuleSourceFactory.initRuleFile("ldt.key"));
>>>>>>> 65501f16
//        }
//        
//        return result;
//    }
    
    public Namespace variables() {
	return variables;
    }
}<|MERGE_RESOLUTION|>--- conflicted
+++ resolved
@@ -83,11 +83,7 @@
 //	//add test LDTs
 //        if(result.getLDTIncludes().isEmpty()) {
 //            result.put("ldtsForTests", 
-<<<<<<< HEAD
-//        	       RuleSourceFactory.initRuleFile("LDTsForTestsOnly.key"));
-=======
 //        	       RuleSourceFactory.initRuleFile("ldt.key"));
->>>>>>> 65501f16
 //        }
 //        
 //        return result;
