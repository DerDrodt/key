// This file is part of KeY - Integrated Deductive Software Design
//
// Copyright (C) 2001-2011 Universitaet Karlsruhe (TH), Germany
//                         Universitaet Koblenz-Landau, Germany
//                         Chalmers University of Technology, Sweden
// Copyright (C) 2011-2014 Karlsruhe Institute of Technology, Germany
//                         Technical University Darmstadt, Germany
//                         Chalmers University of Technology, Sweden
//
// The KeY system is protected by the GNU General
// Public License. See LICENSE.TXT for details.
//
package de.uka.ilkd.key.proof.io;

import java.io.*;
<<<<<<< HEAD

public abstract class RuleSource {

    public abstract File file();

    public boolean isDirectory() {
        return file().isDirectory();
    }

    public abstract int getNumberOfBytes();

    public abstract String getExternalForm();

    public abstract InputStream getNewStream();

=======

public abstract class RuleSource {

    // key-file containing ldt declarations
    public static final String ldtFile = "ldt.key";

    public abstract File file();

    public boolean isDirectory() {
        return file().isDirectory();
    }

    public abstract int getNumberOfBytes();

    public abstract String getExternalForm();

    public abstract InputStream getNewStream();

>>>>>>> 65501f16
    public final boolean isAvailable() {
        InputStream inputStream = null;
        try {
            inputStream = getNewStream();
        } catch (final RuntimeException exception) {
            return false;
        } finally {
            if (inputStream != null) {
                try {
                    inputStream.close();
                } catch (final IOException exception) {
                    return false;
                }
            }
        }
        return inputStream != null;
    }

    @Override
    public abstract String toString();
}<|MERGE_RESOLUTION|>--- conflicted
+++ resolved
@@ -13,23 +13,6 @@
 package de.uka.ilkd.key.proof.io;
 
 import java.io.*;
-<<<<<<< HEAD
-
-public abstract class RuleSource {
-
-    public abstract File file();
-
-    public boolean isDirectory() {
-        return file().isDirectory();
-    }
-
-    public abstract int getNumberOfBytes();
-
-    public abstract String getExternalForm();
-
-    public abstract InputStream getNewStream();
-
-=======
 
 public abstract class RuleSource {
 
@@ -48,7 +31,6 @@
 
     public abstract InputStream getNewStream();
 
->>>>>>> 65501f16
     public final boolean isAvailable() {
         InputStream inputStream = null;
         try {
