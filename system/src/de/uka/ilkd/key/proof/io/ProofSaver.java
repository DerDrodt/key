// This file is part of KeY - Integrated Deductive Software Design 
//
// Copyright (C) 2001-2011 Universitaet Karlsruhe (TH), Germany 
//                         Universitaet Koblenz-Landau, Germany
//                         Chalmers University of Technology, Sweden
// Copyright (C) 2011-2013 Karlsruhe Institute of Technology, Germany 
//                         Technical University Darmstadt, Germany
//                         Chalmers University of Technology, Sweden
//
// The KeY system is protected by the GNU General 
// Public License. See LICENSE.TXT for details.
// 


package de.uka.ilkd.key.proof.io;

import java.io.File;
import java.io.FileOutputStream;
import java.io.IOException;
import java.io.OutputStream;
import java.io.PrintWriter;
import java.io.StringWriter;
import java.util.Iterator;
import java.util.Properties;
import java.util.Vector;

import de.uka.ilkd.key.collection.ImmutableList;
import de.uka.ilkd.key.collection.ImmutableMapEntry;
import de.uka.ilkd.key.gui.configuration.ProofSettings;
import de.uka.ilkd.key.gui.configuration.StrategySettings;
import de.uka.ilkd.key.java.ProgramElement;
import de.uka.ilkd.key.java.Services;
import de.uka.ilkd.key.logic.Name;
import de.uka.ilkd.key.logic.PosInOccurrence;
import de.uka.ilkd.key.logic.PosInTerm;
import de.uka.ilkd.key.logic.Sequent;
import de.uka.ilkd.key.logic.SequentFormula;
import de.uka.ilkd.key.logic.Term;
import de.uka.ilkd.key.logic.op.SchemaVariable;
import de.uka.ilkd.key.pp.LogicPrinter;
import de.uka.ilkd.key.pp.NotationInfo;
import de.uka.ilkd.key.pp.ProgramPrinter;
import de.uka.ilkd.key.proof.NameRecorder;
import de.uka.ilkd.key.proof.Node;
import de.uka.ilkd.key.proof.Proof;
import de.uka.ilkd.key.proof.init.IPersistablePO;
<<<<<<< HEAD
import de.uka.ilkd.key.proof.init.InfFlowRelatedPO;
=======
import de.uka.ilkd.key.proof.init.Profile;
>>>>>>> dfe8cc89
import de.uka.ilkd.key.proof.init.ProofOblInput;
import de.uka.ilkd.key.proof.mgt.RuleJustification;
import de.uka.ilkd.key.proof.mgt.RuleJustificationBySpec;
import de.uka.ilkd.key.rule.IBuiltInRuleApp;
import de.uka.ilkd.key.rule.IfFormulaInstDirect;
import de.uka.ilkd.key.rule.IfFormulaInstSeq;
import de.uka.ilkd.key.rule.IfFormulaInstantiation;
import de.uka.ilkd.key.rule.RuleApp;
import de.uka.ilkd.key.rule.TacletApp;
import de.uka.ilkd.key.rule.UseDependencyContractRule;
import de.uka.ilkd.key.rule.UseOperationContractRule;
import de.uka.ilkd.key.rule.inst.InstantiationEntry;
import de.uka.ilkd.key.rule.inst.NameInstantiationEntry;
import de.uka.ilkd.key.rule.inst.ProgramInstantiation;
import de.uka.ilkd.key.rule.inst.SVInstantiations;
import de.uka.ilkd.key.rule.inst.TermInstantiation;
import de.uka.ilkd.key.strategy.StrategyProperties;
import de.uka.ilkd.key.util.MiscTools;

/**
 * Saves a proof and provides useful methods for pretty printing
 * terms or programs.
 */
public class ProofSaver {

   //protected IMain main;
   //protected KeYMediator mediator;
   final protected String filename;
   final protected Proof proof;
   final protected String internalVersion;

   LogicPrinter printer;

   public ProofSaver(Proof proof, String filename, String internalVersion) {
      //this.main = main;
      //this.mediator = main.mediator();
      this.filename = filename;
      this.proof = proof;//mediator.getSelectedProof();
      this.internalVersion = internalVersion;
      
   }

   public StringBuffer writeLog(Proof p){
    StringBuffer logstr=new StringBuffer();
    //Advance the Log entries
    if(p.userLog==null)
        p.userLog = new Vector<String>();
    if(p.keyVersionLog==null)
        p.keyVersionLog = new Vector<String>();
    p.userLog.add(System.getProperty("user.name"));
    p.keyVersionLog.add(internalVersion);
    int s = p.userLog.size();
    for(int i=0; i<s; i++){
	logstr.append("(keyLog \""+i+"\" (keyUser \""+
            p.userLog.elementAt(i)+"\" ) (keyVersion \""+
            p.keyVersionLog.elementAt(i)+"\"))\n");
       }
    return logstr;
   }
   
   public String writeProfile(Profile profile) {
      return "\\profile \""+escapeCharacters(profile.name())+"\";\n";
   }

   public String writeSettings(ProofSettings ps){
    	return "\\settings {\n\""+escapeCharacters(ps.settingsToString())+"\"\n}\n";
   }

   public String save() throws IOException {
      return save(new FileOutputStream(filename));
   }

   public String save(OutputStream out) throws IOException {
      String errorMsg = null;
      PrintWriter ps = null;
      
      try {
          ps = new PrintWriter(out, true);
          final ProofOblInput po =
                  proof.getServices().getSpecificationRepository().getProofOblInput(proof);
          printer = createLogicPrinter(proof.getServices(), false);
<<<<<<< HEAD

=======
          
          //profile
          ps.println(writeProfile(proof.getServices().getProfile()));
          
>>>>>>> dfe8cc89
          //settings
          final StrategySettings strategySettings = proof.getSettings().getStrategySettings();
          final StrategyProperties strategyProperties = strategySettings.getActiveStrategyProperties();
          if (po instanceof InfFlowRelatedPO) {
              strategyProperties.put(StrategyProperties.INF_FLOW_CHECK_PROPERTY,
                                     StrategyProperties.INF_FLOW_CHECK_TRUE);
              strategySettings.setActiveStrategyProperties(strategyProperties);
              for (SequentFormula s: proof.root().sequent().succedent().toList()) {
                  proof.addLabeledTotalTerm(s.formula());
              }
          } else {
              strategyProperties.put(StrategyProperties.INF_FLOW_CHECK_PROPERTY,
                                     StrategyProperties.INF_FLOW_CHECK_FALSE);
              strategySettings.setActiveStrategyProperties(strategyProperties);
          }
          ps.println(writeSettings(proof.getSettings()));

          if (po instanceof InfFlowRelatedPO) {
              strategyProperties.put(StrategyProperties.INF_FLOW_CHECK_PROPERTY,
                                     StrategyProperties.INF_FLOW_CHECK_FALSE);
              strategySettings.setActiveStrategyProperties(strategyProperties);
          }

          //declarations of symbols, sorts
          String header = proof.header();
          header = makePathsRelative(header);
          ps.print(header);

          //\problem or \proofObligation
          if(po instanceof IPersistablePO &&
                  !(po instanceof InfFlowRelatedPO)) {
              Properties properties = new Properties();
              ((IPersistablePO)po).fillSaveProperties(properties);
              StringWriter writer = new StringWriter();
              try {
                 properties.store(writer, "Proof Obligation Settings");
                 ps.println("\\proofObligation \"" +escapeCharacters(writer.toString()) + "\";\n");
              }
              finally {
                writer.close();
              }
          } else {
              if (po instanceof InfFlowRelatedPO) {
                  Properties properties = new Properties();
                  ((IPersistablePO)po).fillSaveProperties(properties);
                  ps.print(proof.printIFSymbols());
              }
              final Sequent problemSeq = proof.root().sequent();
              ps.println("\\problem {");
              printer.printSemisequent(problemSeq.succedent());
              ps.println(printer.result());
              ps.println("}\n");
          }

          //\proof
          ps.println("\\proof {");
          ps.println(writeLog(proof));
          ps.println("(autoModeTime \"" + proof.getAutoModeTime() + "\")\n");
          ps.println(node2Proof(proof.root()));
          ps.println("}");

      } catch (IOException ioe) {
          errorMsg = "Could not save \n"+filename+".\n";
          errorMsg += ioe.toString();	    
      } catch (NullPointerException npe) {
          errorMsg = "Could not save \n"+filename+"\n";
          errorMsg += "No proof present?";
          npe.printStackTrace();
      } catch (Exception e) {
          errorMsg = e.toString();
          e.printStackTrace();
      } finally {
          //try {
	      if (out != null) out.close();
	      if (ps != null) {
		  ps.flush();
		  ps.close();
	      }
          //} catch (IOException ioe) {
	    //  mediator.notify(new GeneralFailureEvent(ioe.toString()));
          //}          
      }	  
      return errorMsg; // null if success
   }
<<<<<<< HEAD

=======
>>>>>>> dfe8cc89

   /** Searches in the header for absolute paths to Java files and tries to replace them
    * by paths relative to the proof file to be saved.
    */
   private String makePathsRelative(String header) {
       final String[] search = new String[]{"\\javaSource","\\bootclasspath","\\classpath"};
       String basePath = null;
       String tmp = header;
       final char sep = File.separatorChar;
       try {
           basePath = (new File(filename)).getCanonicalPath();
           final int indexOfSep = basePath.lastIndexOf(sep) >= 0 ? basePath.lastIndexOf(sep) : basePath.length();
           basePath = basePath.substring(0, indexOfSep);
           // locate filenames in header
           for (String s: search){
               int i = tmp.indexOf(s);
               if (i == -1) continue; // entry not in file

               // put in everything before the keyword
               // bugfix #1138: changed i-1 to i
               String tmp2 = tmp.substring(0, i);
               String relPathString = "";
               i += s.length();
               int l = tmp.indexOf(";",i);
               
               // there may be more than one path
               while (0 <= tmp.indexOf("\"",i) && tmp.indexOf("\"",i) < l) {
                   // path is always put in quotation marks
                   int k = tmp.indexOf("\"",i)+1;
                   int j = tmp.indexOf("\"", k);

                   // add new relative path
                   final String absPath = tmp.substring(k,j);
                   final String relPath = MiscTools.makeFilenameRelative(absPath, basePath);
                   relPathString = relPathString+" \"" + relPath +"\"";
                   i = j+1;
               }
               tmp2 = tmp2 + s + relPathString + ";";

               // put back in the rest
               tmp = tmp2 + (i < tmp.length()? tmp.substring(l+1,tmp.length()): "");
           }
       } catch (IOException e) {
           e.printStackTrace();
       }
       return tmp;
   }

    private String newNames2Proof(Node n) {
        String s = "";
        NameRecorder rec = n.getNameRecorder();
        if (rec == null) {
            return s;
        }
        ImmutableList<Name> proposals = rec.getProposals();
        if (proposals.isEmpty()) {
            return s;
        }
        for (Name proposal : proposals) {
            s += "," + proposal;
        }
        return " (newnames \"" + s.substring(1) + "\")";
    }


   private void printSingleNode(Node node, String prefix, StringBuffer tree) {

      RuleApp appliedRuleApp = node.getAppliedRuleApp();
      if (appliedRuleApp == null && (proof.getGoal(node)!=null)) { // open goal
         tree.append(prefix); 
         tree.append("(opengoal \"");
         LogicPrinter logicPrinter = 
	     createLogicPrinter(proof.getServices(), false);

         logicPrinter.printSequent(node.sequent());
         tree.append(escapeCharacters(printer.result().toString().replace('\n',' ')));
         tree.append("\")\n");
         return;
      }

      if (appliedRuleApp instanceof TacletApp) {
         tree.append(prefix); 
         tree.append("(rule \"");
         tree.append(appliedRuleApp.rule().name());	
         tree.append("\"");
         tree.append(posInOccurrence2Proof(node.sequent(),
                                           appliedRuleApp.posInOccurrence()));
         tree.append(newNames2Proof(node));
         tree.append(getInteresting(((TacletApp)appliedRuleApp).instantiations()));
         ImmutableList<IfFormulaInstantiation> l =
            ((TacletApp)appliedRuleApp).ifFormulaInstantiations();
         if (l != null) tree.append(ifFormulaInsts(node, l));
         tree.append("");
         userInteraction2Proof(node, tree);
         tree.append(")\n");
      }      

      if (appliedRuleApp instanceof IBuiltInRuleApp) {
        tree.append(prefix); 
      	tree.append("(builtin \"");
      	tree.append(appliedRuleApp.rule().name().toString());
      	tree.append("\"");        
        tree.append(posInOccurrence2Proof(node.sequent(), 
                                          appliedRuleApp.posInOccurrence()));
        tree.append(newNames2Proof(node));
        tree.append(builtinRuleIfInsts(node, 
        	                       ((IBuiltInRuleApp)appliedRuleApp).ifInsts()));

        if (appliedRuleApp.rule() instanceof UseOperationContractRule 
            || appliedRuleApp.rule() instanceof UseDependencyContractRule) {
            RuleJustification ruleJusti = 
                            proof.env().getJustifInfo()
                                       .getJustification(appliedRuleApp, 
                                                         proof.getServices());

            assert ruleJusti instanceof RuleJustificationBySpec : 
                "Please consult bug #1111 if this fails.";

            RuleJustificationBySpec ruleJustiBySpec = (RuleJustificationBySpec) ruleJusti;
            tree.append(" (contract \"");
            tree.append(ruleJustiBySpec.getSpec().getName());
            tree.append("\")");
        }

        tree.append(")\n");
      }
   }


   private StringBuffer collectProof(Node node, String prefix, 
                                     StringBuffer tree) {

      printSingleNode(node, prefix, tree);
      Iterator<Node> childrenIt = null;
      
      while (node.childrenCount() == 1) {
          childrenIt = node.childrenIterator();
          node = childrenIt.next();
          printSingleNode(node, prefix, tree);
      }

      if (node.childrenCount() == 0) return tree;

      childrenIt = node.childrenIterator();

      while (childrenIt.hasNext()) {
         Node child = childrenIt.next();
         tree.append(prefix);            
         String branchLabel = child.getNodeInfo().getBranchLabel();
         
         // The branchLabel is ignored when reading in the proof,
         // print it if we have it, ignore it otherwise. (MU)
         if (branchLabel == null) {
             tree.append("(branch\n");
         } else {
             tree.append("(branch \"" + escapeCharacters(branchLabel) + "\"\n");
         }
         
         collectProof(child, prefix + "   ", tree);
         tree.append(prefix + ")\n");
      }

      return tree;
   }


   private void userInteraction2Proof(Node node, StringBuffer tree) {
       if (node.getNodeInfo().getInteractiveRuleApplication()) 
           tree.append(" (userinteraction)");
   }


   public String node2Proof(Node node) {
       StringBuffer tree=new StringBuffer();
       String s = "(branch \"dummy ID\"\n"+collectProof(node, "",tree)+")\n"; 
       return s;
   }


    public String posInOccurrence2Proof(Sequent seq, PosInOccurrence pos) {
        if (pos == null) return "";
        return " (formula \""+seq.formulaNumberInSequent(pos.isInAntec(),
                pos.constrainedFormula())+"\")"+
                posInTerm2Proof(pos.posInTerm());
    }


   public String posInTerm2Proof(PosInTerm pos) {
      if (pos == PosInTerm.TOP_LEVEL) return "";
      String s = " (term \"";
      String list = pos.integerList(pos.reverseIterator()); // cheaper to read in
      s = s + list.substring(1,list.length()-1); // chop off "[" and "]"
      s = s + "\")";
      return s;
   }


   public String getInteresting(SVInstantiations inst) {
//System.err.println(inst);   
      String s = "";
      Iterator<ImmutableMapEntry<SchemaVariable,InstantiationEntry>> pairIt =
         inst.interesting().entryIterator();

      while (pairIt.hasNext()) {
         ImmutableMapEntry<SchemaVariable,InstantiationEntry> pair = pairIt.next();
         SchemaVariable var = pair.key();
	 
         String singleInstantiation = var.name()+ "="; 
	 Object value = pair.value();
	 if (value instanceof TermInstantiation) {
	     singleInstantiation += printTerm(((TermInstantiation) value).getTerm(), 
	                    proof.getServices());
	 }
         else
	 if (value instanceof ProgramInstantiation) {
	     ProgramElement pe = 
		 ((ProgramInstantiation) value).getProgramElement();
	     singleInstantiation += printProgramElement(pe);
	 }
         else
	 if (value instanceof NameInstantiationEntry) {
	     singleInstantiation += ((NameInstantiationEntry) value).getInstantiation();
	 }
         else 
             throw new RuntimeException("Saving failed.\n"+
           "FIXME: Unhandled instantiation type: " +  value.getClass());
	 
	 singleInstantiation = escapeCharacters(singleInstantiation);
	
	 s += " (inst \"" + singleInstantiation + "\")";
      }
      
      return s;
   }


   public String ifFormulaInsts(Node node, ImmutableList<IfFormulaInstantiation> l) {
      String s ="";
       for (IfFormulaInstantiation aL : l) {
           IfFormulaInstantiation iff = aL;
           if (iff instanceof IfFormulaInstSeq) {
               SequentFormula f = iff.getConstrainedFormula();
               s += " (ifseqformula \"" +
                       node.sequent().formulaNumberInSequent(
                               ((IfFormulaInstSeq) iff).inAntec(), f) +
                       "\")";
           } else if (iff instanceof IfFormulaInstDirect) {

               final String directInstantiation = printTerm(iff.getConstrainedFormula().formula(),
                       node.proof().getServices()).toString();

               s += " (ifdirectformula \"" + escapeCharacters(directInstantiation) + "\")";
           } else throw new RuntimeException("Unknown If-Seq-Formula type");
       }
      
        return s;
    }


   public String builtinRuleIfInsts(Node node, 
	   			    ImmutableList<PosInOccurrence> ifInsts) {
       String s = "";
       for(PosInOccurrence ifInst : ifInsts) {
	   s += " (ifInst \"\" ";
	   s += posInOccurrence2Proof(node.sequent(), ifInst);
	   s += ")";
       }
       return s;
    }   


    /**
     * double escapes quotation marks and backslashes to be storeable in a text file 
     * @param toEscape the String to double escape
     * @return the escaped version of the string
     */
    public static String escapeCharacters(String toEscape) {
	
	String result = toEscape;	
	
	// first escape backslash
	result = result.replaceAll("\\\\","\\\\\\\\");
	// then escape quotation marks
	result = result.replaceAll("\"", "\\\\\"");

	return result;
    }

    public static String printProgramElement(ProgramElement pe) {
        java.io.StringWriter sw = new java.io.StringWriter();
        ProgramPrinter prgPrinter = new ProgramPrinter(sw);
        try{
            pe.prettyPrint(prgPrinter);
        } catch(IOException ioe) {System.err.println(ioe);}
        return sw.toString();
    }


    public static StringBuffer printTerm(Term t, Services serv) {
        return printTerm(t, serv, false);
    }


    public static StringBuffer printTerm(Term t, Services serv, 
            boolean shortAttrNotation) {
        StringBuffer result;
        LogicPrinter logicPrinter = createLogicPrinter(serv, shortAttrNotation);
        try {
            logicPrinter.printTerm(t);
        } catch(IOException ioe) {
            System.err.println(ioe);
        }
        result = logicPrinter.result();
        if (result.charAt(result.length()-1) == '\n')
            result.deleteCharAt(result.length()-1);
        return result;
    }


    public static String printAnything(Object val, Services services) {
        if (val instanceof ProgramElement) {
            return printProgramElement((ProgramElement) val);
        }
        else
            if (val instanceof Term) {
                return printTerm((Term) val, services, true).toString();
            }
            else if (val instanceof Sequent) {
                return printSequent((Sequent) val, services);
            } else if (val==null){
                    return null;
            }
            else {
                System.err.println("Don't know how to prettyprint "+val.getClass());
                // try to String by chance
                return val.toString();
            }
    }


    private static String printSequent(Sequent val, Services services) {
        LogicPrinter printer = createLogicPrinter(services, services == null);
        printer.printSequent(val);
        return printer.toString();
    }

    private static LogicPrinter createLogicPrinter(Services serv, 
            boolean shortAttrNotation) {

        NotationInfo ni = new NotationInfo();
        LogicPrinter p = null;

        p =  new LogicPrinter(new ProgramPrinter(null), ni, (shortAttrNotation ? serv : null), true);
        return p;
    }
}<|MERGE_RESOLUTION|>--- conflicted
+++ resolved
@@ -44,11 +44,8 @@
 import de.uka.ilkd.key.proof.Node;
 import de.uka.ilkd.key.proof.Proof;
 import de.uka.ilkd.key.proof.init.IPersistablePO;
-<<<<<<< HEAD
 import de.uka.ilkd.key.proof.init.InfFlowRelatedPO;
-=======
 import de.uka.ilkd.key.proof.init.Profile;
->>>>>>> dfe8cc89
 import de.uka.ilkd.key.proof.init.ProofOblInput;
 import de.uka.ilkd.key.proof.mgt.RuleJustification;
 import de.uka.ilkd.key.proof.mgt.RuleJustificationBySpec;
@@ -130,14 +127,10 @@
           final ProofOblInput po =
                   proof.getServices().getSpecificationRepository().getProofOblInput(proof);
           printer = createLogicPrinter(proof.getServices(), false);
-<<<<<<< HEAD
-
-=======
-          
+
           //profile
           ps.println(writeProfile(proof.getServices().getProfile()));
           
->>>>>>> dfe8cc89
           //settings
           final StrategySettings strategySettings = proof.getSettings().getStrategySettings();
           final StrategyProperties strategyProperties = strategySettings.getActiveStrategyProperties();
@@ -222,10 +215,6 @@
       }	  
       return errorMsg; // null if success
    }
-<<<<<<< HEAD
-
-=======
->>>>>>> dfe8cc89
 
    /** Searches in the header for absolute paths to Java files and tries to replace them
     * by paths relative to the proof file to be saved.
