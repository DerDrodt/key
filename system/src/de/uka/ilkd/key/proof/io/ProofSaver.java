// This file is part of KeY - Integrated Deductive Software Design
//
// Copyright (C) 2001-2011 Universitaet Karlsruhe (TH), Germany
//                         Universitaet Koblenz-Landau, Germany
//                         Chalmers University of Technology, Sweden
// Copyright (C) 2011-2014 Karlsruhe Institute of Technology, Germany
//                         Technical University Darmstadt, Germany
//                         Chalmers University of Technology, Sweden
//
// The KeY system is protected by the GNU General
// Public License. See LICENSE.TXT for details.
//

package de.uka.ilkd.key.proof.io;

import java.io.File;
import java.io.FileOutputStream;
import java.io.IOException;
import java.io.OutputStream;
import java.io.PrintWriter;
import java.io.StringWriter;
import java.util.Iterator;
import java.util.Properties;
import java.util.Vector;

import javax.swing.event.EventListenerList;

import de.uka.ilkd.key.collection.ImmutableList;
import de.uka.ilkd.key.collection.ImmutableMapEntry;
import de.uka.ilkd.key.gui.configuration.ProofSettings;
import de.uka.ilkd.key.gui.configuration.StrategySettings;
import de.uka.ilkd.key.java.ProgramElement;
import de.uka.ilkd.key.java.Services;
import de.uka.ilkd.key.logic.Name;
import de.uka.ilkd.key.logic.PosInOccurrence;
import de.uka.ilkd.key.logic.PosInTerm;
import de.uka.ilkd.key.logic.Sequent;
import de.uka.ilkd.key.logic.SequentFormula;
import de.uka.ilkd.key.logic.Term;
import de.uka.ilkd.key.logic.op.SchemaVariable;
import de.uka.ilkd.key.pp.LogicPrinter;
import de.uka.ilkd.key.pp.NotationInfo;
import de.uka.ilkd.key.pp.ProgramPrinter;
import de.uka.ilkd.key.proof.NameRecorder;
import de.uka.ilkd.key.proof.Node;
import de.uka.ilkd.key.proof.Proof;
import de.uka.ilkd.key.proof.init.IPersistablePO;
import de.uka.ilkd.key.proof.init.InfFlowCompositePO;
import de.uka.ilkd.key.proof.init.InfFlowPO;
import de.uka.ilkd.key.proof.init.Profile;
import de.uka.ilkd.key.proof.init.ProofOblInput;
import de.uka.ilkd.key.proof.io.event.ProofSaverEvent;
import de.uka.ilkd.key.proof.io.event.ProofSaverListener;
import de.uka.ilkd.key.proof.mgt.RuleJustification;
import de.uka.ilkd.key.proof.mgt.RuleJustificationBySpec;
import de.uka.ilkd.key.rule.IBuiltInRuleApp;
import de.uka.ilkd.key.rule.IfFormulaInstDirect;
import de.uka.ilkd.key.rule.IfFormulaInstSeq;
import de.uka.ilkd.key.rule.IfFormulaInstantiation;
import de.uka.ilkd.key.rule.RuleApp;
import de.uka.ilkd.key.rule.TacletApp;
import de.uka.ilkd.key.rule.UseDependencyContractApp;
import de.uka.ilkd.key.rule.UseDependencyContractRule;
import de.uka.ilkd.key.rule.UseOperationContractRule;
import de.uka.ilkd.key.rule.inst.InstantiationEntry;
import de.uka.ilkd.key.rule.inst.SVInstantiations;
<<<<<<< HEAD
import de.uka.ilkd.key.rule.inst.TermInstantiation;
import de.uka.ilkd.key.strategy.StrategyProperties;
=======
>>>>>>> 224ad001
import de.uka.ilkd.key.util.MiscTools;

/**
 * Saves a proof and provides useful methods for pretty printing
 * terms or programs.
 */
public class ProofSaver {

   //protected IMain main;
   //protected KeYMediator mediator;
   final protected String filename;
   protected Proof proof;
   final protected String internalVersion;

   LogicPrinter printer;
<<<<<<< HEAD

=======
   
   /**
    * <p>
    * Contains all listener. 
    * </p>
    * <p>
    * They are used for instance by the Eclipse integration to refresh the
    * workspace when a proof file was saved.
    * </p>.
    */
   private static final EventListenerList listeners = new EventListenerList();
   
>>>>>>> 224ad001
   public ProofSaver(Proof proof, String filename, String internalVersion) {
      //this.main = main;
      //this.mediator = main.mediator();
      this.filename = filename;
      this.proof = proof;//mediator.getSelectedProof();
      this.internalVersion = internalVersion;
      
   }

   public void setProof(Proof p) {
       proof = p;
   }

   public StringBuffer writeLog(Proof p){
    StringBuffer logstr=new StringBuffer();
    //Advance the Log entries
    if(p.userLog==null)
        p.userLog = new Vector<String>();
    if(p.keyVersionLog==null)
        p.keyVersionLog = new Vector<String>();
    p.userLog.add(System.getProperty("user.name"));
    p.keyVersionLog.add(internalVersion);
    int s = p.userLog.size();
    for(int i=0; i<s; i++){
	logstr.append("(keyLog \""+i+"\" (keyUser \""+
            p.userLog.elementAt(i)+"\" ) (keyVersion \""+
            p.keyVersionLog.elementAt(i)+"\"))\n");
       }
    return logstr;
   }
   
   public String writeProfile(Profile profile) {
      return "\\profile \""+escapeCharacters(profile.name())+"\";\n";
   }

   public String writeSettings(ProofSettings ps){
    	return "\\settings {\n\""+escapeCharacters(ps.settingsToString())+"\"\n}\n";
   }

   public String save() throws IOException {
      String errorMsg = save(new FileOutputStream(filename));
      fireProofSaved(new ProofSaverEvent(this, filename, errorMsg));
      return errorMsg;
   }

   public String save(OutputStream out) throws IOException {
      String errorMsg = null;
      PrintWriter ps = null;
      
      try {
          ps = new PrintWriter(out, true);
          final ProofOblInput po =
                  proof.getServices().getSpecificationRepository().getProofOblInput(proof);
          printer = createLogicPrinter(proof.getServices(), false);

          //profile
          ps.println(writeProfile(proof.getServices().getProfile()));
          
          //settings
          final StrategySettings strategySettings = proof.getSettings().getStrategySettings();
          final StrategyProperties strategyProperties = strategySettings.getActiveStrategyProperties();
          if (po instanceof InfFlowPO
                  && (po instanceof InfFlowCompositePO || !proof.getIFSymbols().isFreshContract())) {
              strategyProperties.put(StrategyProperties.INF_FLOW_CHECK_PROPERTY,
                                     StrategyProperties.INF_FLOW_CHECK_TRUE);
              strategySettings.setActiveStrategyProperties(strategyProperties);
              for (SequentFormula s: proof.root().sequent().succedent().toList()) {
                  proof.addLabeledTotalTerm(s.formula());
              }
          } else {
              strategyProperties.put(StrategyProperties.INF_FLOW_CHECK_PROPERTY,
                                     StrategyProperties.INF_FLOW_CHECK_FALSE);
              strategySettings.setActiveStrategyProperties(strategyProperties);
          }
          ps.println(writeSettings(proof.getSettings()));

          if (po instanceof InfFlowPO
                  && (po instanceof InfFlowCompositePO || !proof.getIFSymbols().isFreshContract())) {
              strategyProperties.put(StrategyProperties.INF_FLOW_CHECK_PROPERTY,
                                     StrategyProperties.INF_FLOW_CHECK_FALSE);
              strategySettings.setActiveStrategyProperties(strategyProperties);
          }

          //declarations of symbols, sorts
          String header = proof.header();
          header = makePathsRelative(header);
          ps.print(header);

          //\problem or \proofObligation
          if(po instanceof IPersistablePO &&
                  (!(po instanceof InfFlowPO)
                          || (!(po instanceof InfFlowCompositePO)
                                  && proof.getIFSymbols().isFreshContract()))) {
              Properties properties = new Properties();
              ((IPersistablePO)po).fillSaveProperties(properties);
              StringWriter writer = new StringWriter();
              try {
                 properties.store(writer, "Proof Obligation Settings");
                 ps.println("\\proofObligation \"" +escapeCharacters(writer.toString()) + "\";\n");
              }
              finally {
                writer.close();
              }
          } else {
              if (po instanceof InfFlowPO
                      && (po instanceof InfFlowCompositePO
                              || !proof.getIFSymbols().isFreshContract())) {
                  Properties properties = new Properties();
                  ((IPersistablePO)po).fillSaveProperties(properties);
                  ps.print(proof.printIFSymbols());
              }
              final Sequent problemSeq = proof.root().sequent();
              ps.println("\\problem {");
              printer.printSemisequent(problemSeq.succedent());
              ps.println(printer.result());
              ps.println("}\n");
          }

          //\proof
          ps.println("\\proof {");
          ps.println(writeLog(proof));
          ps.println("(autoModeTime \"" + proof.getAutoModeTime() + "\")\n");
          ps.println(node2Proof(proof.root()));
          ps.println("}");

      } catch (IOException ioe) {
          errorMsg = "Could not save \n"+filename+".\n";
          errorMsg += ioe.toString();	    
      } catch (NullPointerException npe) {
          errorMsg = "Could not save \n"+filename+"\n";
          errorMsg += "No proof present?";
          npe.printStackTrace();
      } catch (Exception e) {
          errorMsg = e.toString();
          e.printStackTrace();
      } finally {
          //try {
	      if (out != null) out.close();
	      if (ps != null) {
		  ps.flush();
		  ps.close();
	      }
          //} catch (IOException ioe) {
	    //  mediator.notify(new GeneralFailureEvent(ioe.toString()));
          //}          
      }	  
      return errorMsg; // null if success
   }

   /** Searches in the header for absolute paths to Java files and tries to replace them
    * by paths relative to the proof file to be saved.
    */
   private String makePathsRelative(String header) {
       final String[] search = new String[]{"\\javaSource","\\bootclasspath","\\classpath"};
       String basePath = null;
       String tmp = header;
       final char sep = File.separatorChar;
       try {
           basePath = (new File(filename)).getCanonicalPath();
           final int indexOfSep = basePath.lastIndexOf(sep) >= 0 ? basePath.lastIndexOf(sep) : basePath.length();
           basePath = basePath.substring(0, indexOfSep);
           // locate filenames in header
           for (String s: search){
               int i = tmp.indexOf(s);
               if (i == -1) continue; // entry not in file

               // put in everything before the keyword
               // bugfix #1138: changed i-1 to i
               String tmp2 = tmp.substring(0, i);
               String relPathString = "";
               i += s.length();
               int l = tmp.indexOf(";",i);
               
               // there may be more than one path
               while (0 <= tmp.indexOf("\"",i) && tmp.indexOf("\"",i) < l) {
                   // path is always put in quotation marks
                   int k = tmp.indexOf("\"",i)+1;
                   int j = tmp.indexOf("\"", k);

                   // add new relative path
                   final String absPath = tmp.substring(k,j);
                   final String relPath = MiscTools.makeFilenameRelative(absPath, basePath);
                   relPathString = relPathString+" \"" + relPath +"\"";
                   i = j+1;
               }
               tmp2 = tmp2 + s + relPathString + ";";

               // put back in the rest
               tmp = tmp2 + (i < tmp.length()? tmp.substring(l+1,tmp.length()): "");
           }
       } catch (IOException e) {
           e.printStackTrace();
       }
       return tmp;
   }

    private String newNames2Proof(Node n) {
        String s = "";
        NameRecorder rec = n.getNameRecorder();
        if (rec == null) {
            return s;
        }
        ImmutableList<Name> proposals = rec.getProposals();
        if (proposals.isEmpty()) {
            return s;
        }
        for (Name proposal : proposals) {
            s += "," + proposal;
        }
        return " (newnames \"" + s.substring(1) + "\")";
    }


   private void printSingleNode(Node node, String prefix, StringBuffer tree) {

      RuleApp appliedRuleApp = node.getAppliedRuleApp();
      if (appliedRuleApp == null && (proof.getGoal(node)!=null)) { // open goal
         tree.append(prefix); 
         tree.append("(opengoal \"");
         LogicPrinter logicPrinter = 
	     createLogicPrinter(proof.getServices(), false);

         logicPrinter.printSequent(node.sequent());
         tree.append(escapeCharacters(printer.result().toString().replace('\n',' ')));
         tree.append("\")\n");
         return;
      }

      if (appliedRuleApp instanceof TacletApp) {
         tree.append(prefix); 
         tree.append("(rule \"");
         tree.append(appliedRuleApp.rule().name());	
         tree.append("\"");
         tree.append(posInOccurrence2Proof(node.sequent(),
                                           appliedRuleApp.posInOccurrence()));
         tree.append(newNames2Proof(node));
         tree.append(getInteresting(((TacletApp)appliedRuleApp).instantiations()));
         ImmutableList<IfFormulaInstantiation> l =
            ((TacletApp)appliedRuleApp).ifFormulaInstantiations();
         if (l != null) tree.append(ifFormulaInsts(node, l));
         tree.append("");
         userInteraction2Proof(node, tree);
         tree.append(")\n");
      }      

      if (appliedRuleApp instanceof IBuiltInRuleApp) {
        tree.append(prefix); 
      	tree.append("(builtin \"");
      	tree.append(appliedRuleApp.rule().name().toString());
      	tree.append("\"");        
        tree.append(posInOccurrence2Proof(node.sequent(), 
                                          appliedRuleApp.posInOccurrence()));
                
        tree.append(newNames2Proof(node));
        tree.append(builtinRuleIfInsts(node, 
        	                       ((IBuiltInRuleApp)appliedRuleApp).ifInsts()));

        if (appliedRuleApp.rule() instanceof UseOperationContractRule 
            || appliedRuleApp.rule() instanceof UseDependencyContractRule) {
            RuleJustification ruleJusti = 
                            proof.env().getJustifInfo()
                                       .getJustification(appliedRuleApp, 
                                                         proof.getServices());

            assert ruleJusti instanceof RuleJustificationBySpec : 
                "Please consult bug #1111 if this fails.";

            RuleJustificationBySpec ruleJustiBySpec = (RuleJustificationBySpec) ruleJusti;
            tree.append(" (contract \"");
            tree.append(ruleJustiBySpec.getSpec().getName());
            tree.append("\")");
        }

        tree.append(")\n");
      }
   }


   private StringBuffer collectProof(Node node, String prefix, 
                                     StringBuffer tree) {

      printSingleNode(node, prefix, tree);
      Iterator<Node> childrenIt = null;
      
      while (node.childrenCount() == 1) {
          childrenIt = node.childrenIterator();
          node = childrenIt.next();
          printSingleNode(node, prefix, tree);
      }

      if (node.childrenCount() == 0) return tree;

      childrenIt = node.childrenIterator();

      while (childrenIt.hasNext()) {
         Node child = childrenIt.next();
         tree.append(prefix);            
         String branchLabel = child.getNodeInfo().getBranchLabel();
         
         // The branchLabel is ignored when reading in the proof,
         // print it if we have it, ignore it otherwise. (MU)
         if (branchLabel == null) {
             tree.append("(branch\n");
         } else {
             tree.append("(branch \"" + escapeCharacters(branchLabel) + "\"\n");
         }
         
         collectProof(child, prefix + "   ", tree);
         tree.append(prefix + ")\n");
      }

      return tree;
   }


   private void userInteraction2Proof(Node node, StringBuffer tree) {
       if (node.getNodeInfo().getInteractiveRuleApplication()) 
           tree.append(" (userinteraction)");
   }


   public String node2Proof(Node node) {
       StringBuffer tree=new StringBuffer();
       String s = "(branch \"dummy ID\"\n"+collectProof(node, "",tree)+")\n"; 
       return s;
   }


    public static String posInOccurrence2Proof(Sequent seq, PosInOccurrence pos) {
        if (pos == null) return "";
        return " (formula \""+seq.formulaNumberInSequent(pos.isInAntec(),
                pos.constrainedFormula())+"\")"+
                posInTerm2Proof(pos.posInTerm());
    }


   public static String posInTerm2Proof(PosInTerm pos) {
      if (pos == PosInTerm.getTopLevel()) return "";
      String s = " (term \"";
      String list = pos.integerList(pos.reverseIterator()); // cheaper to read in
      s = s + list.substring(1,list.length()-1); // chop off "[" and "]"
      s = s + "\")";
      return s;
   }


   public String getInteresting(SVInstantiations inst) {
//System.err.println(inst);   
      String s = "";
      Iterator<ImmutableMapEntry<SchemaVariable,InstantiationEntry<?>>> pairIt =
         inst.interesting().entryIterator();

      while (pairIt.hasNext()) {
         ImmutableMapEntry<SchemaVariable,InstantiationEntry<?>> pair = pairIt.next();
         SchemaVariable var = pair.key();
	 
         final Object value = pair.value().getInstantiation();
	 
         if (!(value instanceof Term || value instanceof ProgramElement || value instanceof Name)) {
             throw new RuntimeException("Saving failed.\n"+
                         "FIXME: Unhandled instantiation type: " +  value.getClass());
         }

         StringBuffer singleInstantiation =
                 new StringBuffer(var.name().toString()).
                    append("=").append(printAnything(value, proof.getServices(), false));
	
	 s += " (inst \"" + escapeCharacters(singleInstantiation.toString()) + "\")";
      }
      
      return s;
   }


   public String ifFormulaInsts(Node node, ImmutableList<IfFormulaInstantiation> l) {
      String s ="";
       for (IfFormulaInstantiation aL : l) {
           IfFormulaInstantiation iff = aL;
           if (iff instanceof IfFormulaInstSeq) {
               SequentFormula f = iff.getConstrainedFormula();
               s += " (ifseqformula \"" +
                       node.sequent().formulaNumberInSequent(
                               ((IfFormulaInstSeq) iff).inAntec(), f) +
                       "\")";
           } else if (iff instanceof IfFormulaInstDirect) {

               final String directInstantiation = printTerm(iff.getConstrainedFormula().formula(),
                       node.proof().getServices()).toString();

               s += " (ifdirectformula \"" + escapeCharacters(directInstantiation) + "\")";
           } else throw new RuntimeException("Unknown If-Seq-Formula type");
       }
      
        return s;
    }


   public String builtinRuleIfInsts(Node node, 
	   			    ImmutableList<PosInOccurrence> ifInsts) {
       String s = "";
       for(PosInOccurrence ifInst : ifInsts) {
	   s += " (ifInst \"\" ";
	   s += posInOccurrence2Proof(node.sequent(), ifInst);
	   s += ")";
       }
       return s;
    }   


    /**
     * double escapes quotation marks and backslashes to be storeable in a text file 
     * @param toEscape the String to double escape
     * @return the escaped version of the string
     */
    public static String escapeCharacters(String toEscape) {
	
	String result = toEscape;	
	
	// first escape backslash
	result = result.replaceAll("\\\\","\\\\\\\\");
	// then escape quotation marks
	result = result.replaceAll("\"", "\\\\\"");

	return result;
    }

    public static StringBuffer printProgramElement(ProgramElement pe) {
        java.io.StringWriter sw = new java.io.StringWriter();
        ProgramPrinter prgPrinter = new ProgramPrinter(sw);
        try{
            pe.prettyPrint(prgPrinter);
        } catch(IOException ioe) {System.err.println(ioe);}
        return sw.getBuffer();
    }


    public static StringBuffer printTerm(Term t, Services serv) {
        return printTerm(t, serv, false);
    }


    public static StringBuffer printTerm(Term t, Services serv, 
            boolean shortAttrNotation) {
        StringBuffer result;
        LogicPrinter logicPrinter = createLogicPrinter(serv, shortAttrNotation);
        try {
            logicPrinter.printTerm(t);
        } catch(IOException ioe) {
            System.err.println(ioe);
        }
        result = logicPrinter.result();
        if (result.charAt(result.length()-1) == '\n')
            result.deleteCharAt(result.length()-1);
        return result;
    }

    public static String printAnything(Object val, Services services) {
        return printAnything(val, services, true).toString();
    }

    public static StringBuffer printAnything(Object val, Services services, boolean shortAttrNotation) {
        if (val instanceof ProgramElement) {
            return printProgramElement((ProgramElement) val);
        }
        else
            if (val instanceof Term) {
                return printTerm((Term) val, services, shortAttrNotation);
            } else if (val instanceof Sequent) {
                return printSequent((Sequent) val, services);
            } else if (val instanceof Name) {
                return new StringBuffer(val.toString());
            } else if (val==null){
                    return null;
            }
            else {
                System.err.println("Don't know how to prettyprint "+val.getClass());
                // try to String by chance
                return new StringBuffer(val.toString());
            }
    }


    private static StringBuffer printSequent(Sequent val, Services services) {
        LogicPrinter printer = createLogicPrinter(services, services == null);
        printer.printSequent(val);
        return printer.result();
    }

    private static LogicPrinter createLogicPrinter(Services serv, 
            boolean shortAttrNotation) {

        NotationInfo ni = new NotationInfo();
        LogicPrinter p = null;

        p =  new LogicPrinter(new ProgramPrinter(null), ni, (shortAttrNotation ? serv : null), true);
        return p;
    }
    
    /**
     * Adds the {@link ProofSaverListener}.
     * @param l The {@link ProofSaverListener} to add.
     */
    public static void addProofSaverListener(ProofSaverListener l) {
       if (l != null) {
          listeners.add(ProofSaverListener.class, l);
       }
    }
    
    /**
     * Removes the {@link ProofSaverListener}.
     * @param l The {@link ProofSaverListener} to remove.
     */
    public static void removeProofSaverListener(ProofSaverListener l) {
       if (l != null) {
          listeners.remove(ProofSaverListener.class, l);
       }
    }
    
    /**
     * Informs all listener about the event {@link ProofSaverListener#proofSaved(ProofSaverEvent)}.
     * @param e The event.
     */
    protected static void fireProofSaved(ProofSaverEvent e) {
       ProofSaverListener[] toInform = listeners.getListeners(ProofSaverListener.class);
       for (ProofSaverListener l : toInform) {
          l.proofSaved(e);
       }
    }
}<|MERGE_RESOLUTION|>--- conflicted
+++ resolved
@@ -59,16 +59,11 @@
 import de.uka.ilkd.key.rule.IfFormulaInstantiation;
 import de.uka.ilkd.key.rule.RuleApp;
 import de.uka.ilkd.key.rule.TacletApp;
-import de.uka.ilkd.key.rule.UseDependencyContractApp;
 import de.uka.ilkd.key.rule.UseDependencyContractRule;
 import de.uka.ilkd.key.rule.UseOperationContractRule;
 import de.uka.ilkd.key.rule.inst.InstantiationEntry;
 import de.uka.ilkd.key.rule.inst.SVInstantiations;
-<<<<<<< HEAD
-import de.uka.ilkd.key.rule.inst.TermInstantiation;
 import de.uka.ilkd.key.strategy.StrategyProperties;
-=======
->>>>>>> 224ad001
 import de.uka.ilkd.key.util.MiscTools;
 
 /**
@@ -84,10 +79,7 @@
    final protected String internalVersion;
 
    LogicPrinter printer;
-<<<<<<< HEAD
-
-=======
-   
+
    /**
     * <p>
     * Contains all listener. 
@@ -99,7 +91,6 @@
     */
    private static final EventListenerList listeners = new EventListenerList();
    
->>>>>>> 224ad001
    public ProofSaver(Proof proof, String filename, String internalVersion) {
       //this.main = main;
       //this.mediator = main.mediator();
