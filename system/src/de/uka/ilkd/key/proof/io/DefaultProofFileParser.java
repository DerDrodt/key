// This file is part of KeY - Integrated Deductive Software Design
//
// Copyright (C) 2001-2011 Universitaet Karlsruhe (TH), Germany
//                         Universitaet Koblenz-Landau, Germany
//                         Chalmers University of Technology, Sweden
// Copyright (C) 2011-2013 Karlsruhe Institute of Technology, Germany
//                         Technical University Darmstadt, Germany
//                         Chalmers University of Technology, Sweden
//
// The KeY system is protected by the GNU General
// Public License. See LICENSE.TXT for details.
//

package de.uka.ilkd.key.proof.io;

import java.io.StringReader;
import java.util.Iterator;
import java.util.LinkedList;
import java.util.List;
import java.util.Stack;
import java.util.Vector;

import de.uka.ilkd.key.collection.ImmutableList;
import de.uka.ilkd.key.collection.ImmutableSLList;
import de.uka.ilkd.key.collection.ImmutableSet;
import de.uka.ilkd.key.gui.KeYMediator;
import de.uka.ilkd.key.gui.configuration.ProofSettings;
import de.uka.ilkd.key.java.ProgramElement;
import de.uka.ilkd.key.java.Services;
import de.uka.ilkd.key.logic.Name;
import de.uka.ilkd.key.logic.Namespace;
import de.uka.ilkd.key.logic.PosInOccurrence;
import de.uka.ilkd.key.logic.PosInTerm;
import de.uka.ilkd.key.logic.Sequent;
import de.uka.ilkd.key.logic.SequentFormula;
import de.uka.ilkd.key.logic.Term;
import de.uka.ilkd.key.logic.op.LogicVariable;
import de.uka.ilkd.key.logic.op.ProgramSV;
import de.uka.ilkd.key.logic.op.SchemaVariable;
import de.uka.ilkd.key.logic.op.SkolemTermSV;
import de.uka.ilkd.key.logic.op.VariableSV;
import de.uka.ilkd.key.parser.DefaultTermParser;
import de.uka.ilkd.key.parser.ParserException;
import de.uka.ilkd.key.pp.AbbrevMap;
import de.uka.ilkd.key.proof.Goal;
import de.uka.ilkd.key.proof.Node;
import de.uka.ilkd.key.proof.Proof;
import de.uka.ilkd.key.rule.AbstractContractRuleApp;
import de.uka.ilkd.key.rule.BuiltInRule;
import de.uka.ilkd.key.rule.IBuiltInRuleApp;
import de.uka.ilkd.key.rule.IfFormulaInstDirect;
import de.uka.ilkd.key.rule.IfFormulaInstSeq;
import de.uka.ilkd.key.rule.IfFormulaInstantiation;
import de.uka.ilkd.key.rule.NoPosTacletApp;
import de.uka.ilkd.key.rule.Taclet;
import de.uka.ilkd.key.rule.TacletApp;
import de.uka.ilkd.key.rule.UseDependencyContractRule;
import de.uka.ilkd.key.rule.UseOperationContractRule;
import de.uka.ilkd.key.speclang.Contract;
import de.uka.ilkd.key.speclang.OperationContract;

/**
 * Default implementation of {@link IProofFileParser}.
 * @author Martin Hentschel
 */
public class DefaultProofFileParser implements IProofFileParser {

    private static final String ERROR_LOADING_PROOF_LINE = "Error loading proof.\n";
    private static final String NOT_APPLICABLE = " not available or not applicable in this context.";

    private final DefaultProblemLoader loader;
   private Proof proof = null;
   private Iterator<Node> children = null;

   private Node currNode = null;
   private Goal currGoal = null;
   private String currTacletName = null;
   private int currFormula = 0;
   private PosInTerm currPosInTerm = PosInTerm.getTopLevel();
   private Contract currContract = null;
   private Stack<Iterator<Node>> stack = new Stack<Iterator<Node>>();
   private LinkedList<String> loadedInsts = null;
   private ImmutableList<IfFormulaInstantiation> ifFormulaList = ImmutableSLList.<IfFormulaInstantiation>nil();
   private ImmutableList<PosInOccurrence> builtinIfInsts;
   private int currIfInstFormula;
   private PosInTerm currIfInstPosInTerm;
   private String status = "";


   private KeYMediator mediator;
   
   
   /** a value == 1 means the current branch is ignored; a value > 1 means that the "skipBranch - 1" parent branch of the
    *  current branch is ignored.
    *  a value == 0 means that no branch is ignored 
    */
   private int skipBranch;

   private List<Throwable> errors = new LinkedList<Throwable>();


   public DefaultProofFileParser(DefaultProblemLoader loader, Proof proof, KeYMediator mediator) {
      super();
      this.proof = proof;
      this.mediator = mediator;
      this.loader = loader;
      currNode = proof.root(); // initialize loader
      children = currNode.childrenIterator(); // --"--
   }

   public DefaultProofFileParser(Proof proof, KeYMediator mediator) {
       this(null, proof, mediator);
   }

   /**
    * Communicates a non-fatal condition to the caller. Empty string
    * means everything is OK. The message will be displayed to the user
    * in the GUI after the proof has been parsed.
    */
   public String getStatus() {
       return status;
   }


// note: Expressions without parameters only emit the endExpr signal
   @Override
   public void beginExpr(char id, String s) throws ProblemLoaderException {

       //start no new commands until the ignored branch closes
       //count sub-branches though
       if (skipBranch > 0 && id != 'b') return;
       
       switch (id) {
       case 'b' :
           stack.push(children);
           if (children.hasNext()) currNode = children.next();
           if (skipBranch > 0) {
               skipBranch ++;
           }
           break;
  case 'r' :
           if (currNode == null) currNode = children.next();
           // otherwise we already fetched the node at branch point
           currGoal      = proof.getGoal(currNode);
           mediator.getSelectionModel().setSelectedGoal(currGoal);
           currTacletName= s;
           // set default state
           currFormula   = 0;
           currPosInTerm = PosInTerm.getTopLevel();
           loadedInsts   = null;
           ifFormulaList = ImmutableSLList.<IfFormulaInstantiation>nil();
           break;

       case 'f' : //formula
           final int formula = Integer.parseInt(s);
           if(builtinIfInsts != null) {
        currIfInstFormula = formula;
           } else {
        currFormula = formula;
           }
           break;

       case 't' : //term
           final PosInTerm pos = PosInTerm.parseReverseString(s);
           if(builtinIfInsts != null) {
        currIfInstPosInTerm = pos;
           } else {
        currPosInTerm = pos;
           }
           break;

       case 'i' :
           if (loadedInsts == null) loadedInsts = new LinkedList<String>();
           loadedInsts.add(s);
           break;

  case 'h' :
      //             Debug.fail("Detected use of heuristics!");
      break;
  case 'q' : // ifseqformula
           Sequent seq = currGoal.sequent();
           ifFormulaList = ifFormulaList.append(
                   new IfFormulaInstSeq(seq, Integer.parseInt(s)));
           break;
       case 'd' : // ifdirectformula
           ifFormulaList = ifFormulaList.append(
               new IfFormulaInstDirect(
                   new SequentFormula(parseTerm(s, proof))));
           break;
       case 'u' : //UserLog
           if(proof.userLog==null)
               proof.userLog = new Vector<String>();
           proof.userLog.add(s);
           break;
       case 'v' : //Version log
           if(proof.keyVersionLog==null)
               proof.keyVersionLog = new Vector<String>();
           proof.keyVersionLog.add(s);
           break;
       case 's' : //ProofSettings
           //System.out.println("---------------\n" + s + "------------\n");
           //necessary for downward compatibility of the proof format
           loadPreferences(s);
           break;
       case 'n' : //BuiltIn rules
           if (currNode == null) currNode = children.next();
           currGoal      = proof.getGoal(currNode);
           mediator.getSelectionModel().setSelectedGoal(currGoal);
           currTacletName = s;
           // set default state
           currFormula   = 0;
           currPosInTerm = PosInTerm.getTopLevel();
           builtinIfInsts = null;
           break;
       case 'c' : //contract
           currContract = proof.getServices().getSpecificationRepository().getContractByName(s);
           if(currContract == null) {
               throw new ProblemLoaderException(loader, "Error loading proof: contract \"" + s + "\" not found.");
           }
           break;
       case 'x' : //ifInst (for built in rules)
           if(builtinIfInsts == null) {
        builtinIfInsts = ImmutableSLList.<PosInOccurrence>nil();
           }
           currIfInstFormula = 0;
           currIfInstPosInTerm = PosInTerm.getTopLevel();
           break;
       case 'w' : //newnames
           final String[] newNames = s.split(",");
           ImmutableList<Name> l = ImmutableSLList.<Name>nil();
           for (int in = 0; in < newNames.length; in++) {
               l = l.append(new Name(newNames[in]));
           }
           proof.getServices().getNameRecorder().setProposals(l);
           break;
       case 'e': //autoModeTime
           try {
               proof.addAutoModeTime(Long.parseLong(s));
           } catch (NumberFormatException e) {
               // ignore
           }
           break;
       }
   }


   @Override
   public void endExpr(char id, int linenr) throws ProblemLoaderException {
       //System.out.println("end "+id);

       //read no new commands until ignored branch closes
       if (skipBranch > 0 && id != 'b') return;

       switch (id) {
       case 'b' :
           children = stack.pop();
           if (skipBranch > 0) {
               skipBranch--;
           }
           break;
       case 'a' :
           if (currNode != null) {
               currNode.getNodeInfo().setInteractiveRuleApplication(true);
           }
           break;
       case 'r' :
           try{
              currGoal.apply(constructApp());
              children = currNode.childrenIterator();
              currNode = null;
           } catch(Exception e) {
               skipBranch = 1;
               reportError(ERROR_LOADING_PROOF_LINE+"Line "+linenr+
                   ", goal "+currGoal.node().serialNr()+
                   ", rule "+currTacletName+NOT_APPLICABLE,e);
           } catch (AssertionError e) {
               skipBranch = 1;
               reportError(ERROR_LOADING_PROOF_LINE+"Line "+linenr+
                   ", goal "+currGoal.node().serialNr()+
                   ", rule "+currTacletName+NOT_APPLICABLE,e);
           }
           break;
       case 'n' :
           try {
               IBuiltInRuleApp app = constructBuiltinApp();
              if (!app.complete()) {
                 app = app.tryToInstantiate(currGoal);
              }
               currGoal.apply(app);
               children = currNode.childrenIterator();
               currNode = null;
           } catch (SkipSMTRuleException e) {
               // silently continue; status will be reported via polling
           } catch (BuiltInConstructionException e) {
               skipBranch = 1;
               reportError(ERROR_LOADING_PROOF_LINE+"Line "+linenr+
                   ", goal "+currGoal.node().serialNr()+
                   ", rule "+currTacletName+NOT_APPLICABLE,e);
           } catch (RuntimeException e) {
               skipBranch = 1;
               reportError(ERROR_LOADING_PROOF_LINE+"Line "+linenr+
                   ", goal "+currGoal.node().serialNr()+
                   ", rule "+currTacletName+NOT_APPLICABLE,e);
           } catch (AssertionError e) {
               skipBranch = 1;
               reportError(ERROR_LOADING_PROOF_LINE+"Line "+linenr+
                   ", goal "+currGoal.node().serialNr()+
                   ", rule "+currTacletName+NOT_APPLICABLE,e);
           }
           break;
       case 'x' : //ifInst (for built in rules)
           try {
        final PosInOccurrence ifInst
           = PosInOccurrence.findInSequent(currGoal.sequent(),
                                                     currIfInstFormula,
                                                     currIfInstPosInTerm);
        builtinIfInsts = builtinIfInsts.append(ifInst);
           } catch(RuntimeException e) {
//        System.out.println("formula: " + currIfInstFormula);
//        System.out.println("term: " + currIfInstPosInTerm);
               skipBranch = 1;
               reportError(ERROR_LOADING_PROOF_LINE+"Line "+linenr+
                   ", goal "+currGoal.node().serialNr()+
                   ", rule "+currTacletName+NOT_APPLICABLE,e);
           } catch (AssertionError e) {
               skipBranch = 1;
               reportError(ERROR_LOADING_PROOF_LINE+"Line "+linenr+
                   ", goal "+currGoal.node().serialNr()+
                   ", rule "+currTacletName+NOT_APPLICABLE,e);
           }
           break;
       }

   }


   
   private void reportError(String string, Throwable e) {       
       status = "Errors while reading the proof. Not all branches could be load successfully.";
       errors.add(new ProblemLoaderException(loader, string, e));
   }

   /** 
    * returns list of errors that have been reported during parsing
    * @return list of errors
    */
   @Override
   public List<Throwable> getErrors() {
       return errors;
   }
   
   public void loadPreferences(String preferences) {
       final ProofSettings proofSettings = ProofSettings.DEFAULT_SETTINGS;
       proofSettings.loadSettingsFromString(preferences);
   }

   /**
    * Constructs rule application for UpdateSimplification from
    * current parser information
    *
    * @return current rule application for updateSimplification
    */
   private IBuiltInRuleApp constructBuiltinApp()
                              throws SkipSMTRuleException,
                                     BuiltInConstructionException {

        if ("SMTRule".equals(currTacletName)) {
            status = "Your proof has been loaded, but SMT solvers have not been run";
            throw new SkipSMTRuleException();
        }


     IBuiltInRuleApp ourApp = null;
       PosInOccurrence pos = null;

       if (currFormula != 0) { // otherwise we have no pos
           try {
        pos = PosInOccurrence.findInSequent(currGoal.sequent(),
                                                   currFormula,
                                                   currPosInTerm);
           } catch(RuntimeException e) {
        throw new BuiltInConstructionException(e);
           }
       }

       if (currContract != null) {
<<<<<<< HEAD
        BuiltInRule useContractRule =
              currContract instanceof OperationContract
              ? UseOperationContractRule.INSTANCE
                    : UseDependencyContractRule.INSTANCE;

        
        ourApp = ((AbstractContractRuleApp)useContractRule.
              createApp(pos)).setContract(currContract);
=======
          AbstractContractRuleApp contractApp = null;

          BuiltInRule useContractRule;
          if (currContract instanceof OperationContract) {
             useContractRule = UseOperationContractRule.INSTANCE;
             contractApp = (((UseOperationContractRule)useContractRule).createApp(pos)).setContract(currContract);
          }
          else {
             useContractRule = UseDependencyContractRule.INSTANCE;
             contractApp = (((UseDependencyContractRule)useContractRule).createApp(pos)).setContract(currContract);
          }
          
          if (contractApp.check(currGoal.proof().getServices()) == null) {
              throw new BuiltInConstructionException
              ("Cannot apply contract: " + currContract);
          } else {
              ourApp = contractApp;
          }
          
>>>>>>> b19492ab
           currContract = null;
           if(builtinIfInsts != null) {
               ourApp = ourApp.setIfInsts(builtinIfInsts);
        builtinIfInsts = null;
           }
           return ourApp;
       }

       final ImmutableSet<IBuiltInRuleApp> ruleApps =
           mediator.getBuiltInRuleApplications(currTacletName, pos);

       if (ruleApps.size() != 1) {
           if (ruleApps.size() < 1) {
               throw new BuiltInConstructionException
               (currTacletName +
                   " is missing. Most probably the binary "+
                   "for this built-in rule is not in your path or " +
                   "you do not have the permission to execute it.");
           } else {
               throw new BuiltInConstructionException
               (currTacletName + ": found " + ruleApps.size() +
                   " applications. Don't know what to do !\n" +
                   "@ " + pos);
           }
       }
       ourApp = ruleApps.iterator().next();
       builtinIfInsts = null;
       return ourApp;
   }

   private TacletApp constructApp() throws AppConstructionException {
       TacletApp ourApp = null;
       PosInOccurrence pos = null;

       Taclet t = proof.env().getInitConfig().lookupActiveTaclet(new Name(currTacletName));
       if (t==null) {
           ourApp = currGoal.indexOfTaclets().lookup(currTacletName);
       } else {
           ourApp = NoPosTacletApp.createNoPosTacletApp(t);
       }
       Services services = mediator.getServices();


       if (currFormula != 0) { // otherwise we have no pos
           pos = PosInOccurrence.findInSequent(currGoal.sequent(),
                                               currFormula,
                                               currPosInTerm);
//System.err.print("Want to apply "+currTacletName+" at "+currGoal);
            //this is copied from TermTacletAppIndex :-/

           ourApp = ((NoPosTacletApp)ourApp).matchFind(pos, services);
           ourApp = ourApp.setPosInOccurrence(pos, services);
       }


       ourApp = constructInsts(ourApp, services);

       ourApp = ourApp.setIfFormulaInstantiations(ifFormulaList,
                                                  services);

       if (!ourApp.complete()) {
           ourApp = ourApp.tryToInstantiate(proof.getServices());
       }

       return ourApp;
   }



   /** 1st pass: only VariableSV */
   public static TacletApp parseSV1(TacletApp app, SchemaVariable sv,
                                    String value, Services services) {
       LogicVariable lv = new LogicVariable(new Name(value),
                                          app.getRealSort(sv, services));
       Term instance = services.getTermFactory().createTerm(lv);
       return app.addCheckedInstantiation(sv, instance, services,true);
   }


   /** 2nd pass: all other SV */
   public static TacletApp parseSV2(TacletApp app,
                   SchemaVariable sv,
                                    String value,
                                    Goal targetGoal) {
       final Proof p = targetGoal.proof();
       final Services services = p.getServices();
       TacletApp result;
       if(sv instanceof VariableSV) {
           // ignore -- already done
           result = app;
       } else if(sv instanceof ProgramSV) {
      final ProgramElement pe =
          app.getProgramElement(value, sv, services);
      result = app.addCheckedInstantiation(sv, pe, services, true);
       } else if(sv instanceof SkolemTermSV) {
      result = app.createSkolemConstant ( value, sv, true, services );
       } else {
           Namespace varNS = p.getNamespaces().variables();
      varNS = app.extendVarNamespaceForSV(varNS, sv);
      Term instance = parseTerm(value, p, varNS,
              targetGoal.getVariableNamespace(varNS));
      result = app.addCheckedInstantiation(sv, instance, services, true);
       }
       return result;
   }


   private TacletApp constructInsts(TacletApp app, Services services) {
       if (loadedInsts == null) return app;
       ImmutableSet<SchemaVariable> uninsts = app.uninstantiatedVars();

       // first pass: add variables
       Iterator<String> it = loadedInsts.iterator();
       while (it.hasNext()) {
           String s = it.next();
           int eq = s.indexOf('=');
           String varname = s.substring(0, eq);
           String value = s.substring(eq+1, s.length());

           SchemaVariable sv = lookupName(uninsts, varname);
           if (sv==null) {
//               throw new IllegalStateException(
//                   varname+" from \n"+loadedInsts+"\n is not in\n"+uninsts);
               System.err.println(varname+" from "+app.rule().name()+" is not in uninsts");
               continue;
           }

           if (sv instanceof VariableSV) {
               app = parseSV1(app, sv, value, services);
           }
       }

       // second pass: add everything else
       uninsts = app.uninstantiatedVars();
       it = loadedInsts.iterator();
       while (it.hasNext()) {
           String s = it.next();
           int eq = s.indexOf('=');
           String varname = s.substring(0, eq);
           String value = s.substring(eq + 1, s.length());
           SchemaVariable sv = lookupName(uninsts, varname);
           if(sv == null) {
        continue;
           }
           app = parseSV2(app, sv, value, currGoal);
       }

       return app;
   }


   public static Term parseTerm(String value, Proof proof,
           Namespace varNS, Namespace progVar_ns) {
       try {
           return new DefaultTermParser().
               parse(new StringReader(value), null,
                     proof.getServices(),
                     varNS,
                     proof.getNamespaces().functions(),
                     proof.getNamespaces().sorts(),
                     progVar_ns,
                     new AbbrevMap());
       } catch(ParserException e) {
           throw new RuntimeException("Error while parsing value "+value+
                                      "\nVar namespace is: "+varNS+"\n", e);
       }
   }
   public static Term parseTerm(String value, Services services,
           Namespace varNS, Namespace progVar_ns) {
       try {
           return new DefaultTermParser().
               parse(new StringReader(value), null,
                     services,
                     varNS,
                     services.getNamespaces().functions(),
                     services.getNamespaces().sorts(),
                     progVar_ns,
                     new AbbrevMap());
       } catch(ParserException e) {
           throw new RuntimeException("Error while parsing value "+value+
                                      "\nVar namespace is: "+varNS+"\n", e);
       }
   }

   public static Term parseTerm(String value, Proof proof) {
       return parseTerm(value, proof, proof.getNamespaces().variables(),
               proof.getNamespaces().programVariables());
   }


   private SchemaVariable lookupName(ImmutableSet<SchemaVariable> set, String name) {
       Iterator<SchemaVariable> it = set.iterator();
       while (it.hasNext()) {
           SchemaVariable v = it.next();
           if (v.name().toString().equals(name)) return v;
       }
       return null; // handle this better!
   }

   private static class AppConstructionException extends Exception {

       /**
        *
        */
       private static final long serialVersionUID = -6534063595443883709L; }

   private static class BuiltInConstructionException extends Exception {
       /**
        *
        */
       private static final long serialVersionUID = -735474220502290816L;
       BuiltInConstructionException(String s) {
           super(s);
       }
       BuiltInConstructionException(Throwable cause) {
           super(cause);
       }
   }

    private static class SkipSMTRuleException extends Exception {

        private static final long serialVersionUID = -2932282883810135168L;

    }

}<|MERGE_RESOLUTION|>--- conflicted
+++ resolved
@@ -384,16 +384,6 @@
        }
 
        if (currContract != null) {
-<<<<<<< HEAD
-        BuiltInRule useContractRule =
-              currContract instanceof OperationContract
-              ? UseOperationContractRule.INSTANCE
-                    : UseDependencyContractRule.INSTANCE;
-
-        
-        ourApp = ((AbstractContractRuleApp)useContractRule.
-              createApp(pos)).setContract(currContract);
-=======
           AbstractContractRuleApp contractApp = null;
 
           BuiltInRule useContractRule;
@@ -413,7 +403,6 @@
               ourApp = contractApp;
           }
           
->>>>>>> b19492ab
            currContract = null;
            if(builtinIfInsts != null) {
                ourApp = ourApp.setIfInsts(builtinIfInsts);
