// This file is part of KeY - Integrated Deductive Software Design
//
// Copyright (C) 2001-2011 Universitaet Karlsruhe (TH), Germany
//                         Universitaet Koblenz-Landau, Germany
//                         Chalmers University of Technology, Sweden
// Copyright (C) 2011-2014 Karlsruhe Institute of Technology, Germany
//                         Technical University Darmstadt, Germany
//                         Chalmers University of Technology, Sweden
//
// The KeY system is protected by the GNU General
// Public License. See LICENSE.TXT for details.
//

package de.uka.ilkd.key.proof.io;

import java.io.File;
import java.io.FileNotFoundException;
import java.io.IOException;
import java.io.InputStream;
import java.util.ArrayList;
import java.util.List;

import de.uka.ilkd.key.collection.ImmutableList;
import de.uka.ilkd.key.collection.ImmutableSet;
import de.uka.ilkd.key.gui.configuration.ProofSettings;
import de.uka.ilkd.key.java.Services;
import de.uka.ilkd.key.logic.NamespaceSet;
import de.uka.ilkd.key.parser.KeYLexerF;
import de.uka.ilkd.key.parser.KeYParserF;
import de.uka.ilkd.key.parser.ParserConfig;
import de.uka.ilkd.key.parser.ParserMode;
import de.uka.ilkd.key.proof.CountingBufferedReader;
import de.uka.ilkd.key.proof.init.Includes;
import de.uka.ilkd.key.proof.init.InitConfig;
import de.uka.ilkd.key.proof.init.Profile;
import de.uka.ilkd.key.proof.init.ProofInputException;
import de.uka.ilkd.key.proof.mgt.SpecificationRepository;
import de.uka.ilkd.key.rule.Taclet;
import de.uka.ilkd.key.util.Debug;
import de.uka.ilkd.key.util.ProgressMonitor;
import org.antlr.runtime.RecognitionException;


/** 
 * Represents an input from a .key file producing an environment.
 */
public class KeYFile implements EnvInput {
    
    private final String name;
    
    /** the RuleSource delivering the input stream for the file.
     */
    protected final RuleSource file;
   
    /** the graphical entity to notify on the state of reading.
     */
    protected final ProgressMonitor monitor;
    
    private String javaPath;
    private boolean javaPathAlreadyParsed=false;
    
    private InputStream input;
    
    protected InitConfig initConfig;
    
    private String chooseContract = null;

    private String proofObligation = null;
    
    private final Profile profile;
    
    // when parsing the key file store the classPaths here
    private ImmutableList<String> classPaths;
    
    // when parsing the key file store the boot class path here (or null if none given)
    private String bootClassPath;

    private Includes includes;
    
    //-------------------------------------------------------------------------
    //constructors
    //------------------------------------------------------------------------- 
    
    /** creates a new representation for a given file by indicating a name
     * and a RuleSource representing the physical source of the .key file.
     */
    public KeYFile(String name, 
                   RuleSource file,
                   ProgressMonitor monitor,
                   Profile profile) {
        assert name != null;
        assert file != null;
        assert profile != null;
        this.name = name;
        this.file = file;
        this.monitor = monitor;
        this.profile = profile;
    }

        
    /** creates a new representation for a given file by indicating a name
     * and a file representing the physical source of the .key file.
     */
    public KeYFile(String name, 
                   File file, 
                   ProgressMonitor monitor,
                   Profile profile) {
	this(name, RuleSource.initRuleFile(file), monitor, profile);
    }
    

    
    //-------------------------------------------------------------------------
    //internal methods
    //-------------------------------------------------------------------------
    
    private KeYParserF createDeclParser(InputStream is) throws IOException {
        return new KeYParserF(ParserMode.DECLARATION,
                             new KeYLexerF(is,
                                          file.toString(),
                                          initConfig.getServices().getExceptionHandler()),
                             initConfig.getServices(),
                             initConfig.namespaces());
    }


    protected InputStream getNewStream() throws FileNotFoundException {
        close();
        if (!file.isAvailable()) {
            throw new FileNotFoundException("File/Resource " + file + " not found.");  
        } 
        input = file.getNewStream();
        return input;
    }
    
    protected ProofSettings getPreferences() throws ProofInputException {
        if (initConfig.getSettings() == null) {
<<<<<<< HEAD
            if (file.isDirectory()) {
                return null;
            }
            try {
               KeYParserF problemParser
                    = new KeYParserF(ParserMode.PROBLEM,
                                    new KeYLexerF(getNewStream(), file.toString(), null));
               problemParser.profile();
               ProofSettings settings = new ProofSettings(ProofSettings.DEFAULT_SETTINGS);
               settings.loadSettingsFromString(problemParser.preferences());
                return settings;                
            } catch (Exception e) {
                throw new ProofInputException(e);
            }
=======
            return readPreferences();
>>>>>>> ce8aac2b
        } else {
            return initConfig.getSettings();
        }
    }
    
    public ProofSettings readPreferences() throws ProofInputException {
       if (file.isDirectory()) {
          return null;
      }
      try {
         KeYParserF problemParser
              = new KeYParserF(ParserMode.PROBLEM,
                              new KeYLexerF(getNewStream(), file.toString(), null));
         problemParser.profile();
         ProofSettings settings = new ProofSettings(ProofSettings.DEFAULT_SETTINGS);
         settings.loadSettingsFromString(problemParser.preferences());
          return settings;                
      } catch (antlr.ANTLRException e) {
          throw new ProofInputException(e);
      } catch (FileNotFoundException fnfe) {
          throw new ProofInputException(fnfe);
      } catch (de.uka.ilkd.key.util.ExceptionHandlerException ehe) {
          throw new ProofInputException(ehe.getCause().getMessage());
      }
    }
    
    
    
    //-------------------------------------------------------------------------
    //public interface
    //-------------------------------------------------------------------------
    
    @Override
    public String name() {
        return name;
    }
    
    
    @Override
    public int getNumberOfChars() {
	return file.getNumberOfChars();
    }
    
    
    @Override
        public void setInitConfig(InitConfig conf) {
        this.initConfig=conf;
    }

    
    @Override
    public Includes readIncludes() throws ProofInputException {
        if (includes == null) {
            try {
                ParserConfig pc = new ParserConfig
                (new Services(getProfile()), 
                        new NamespaceSet());
                // FIXME: there is no exception handler here, thus, when parsing errors are ecountered
                // during collection of includes (it is enough to mispell \include) the error
                // message is very uninformative - ProofInputException without filename, line and column
                // numbers. Somebody please fix that. /Woj
                KeYParserF problemParser = new KeYParserF(ParserMode.PROBLEM,
                        new KeYLexerF(getNewStream(),
                                file.toString(),
                                null),
                                pc, 
                                pc, 
                                null, 
                                null); 
                problemParser.parseIncludes(); 
                includes = problemParser.getIncludes();
            } catch (Exception e) {
                throw new ProofInputException(e);
            }
        }
        return includes;            
    }


    @Override    
    public File readBootClassPath() {
        if(!javaPathAlreadyParsed) {
            throw new IllegalStateException("Can access this only after 'readJavaPath' has been called");
        }
        
        if(bootClassPath == null) {
            return null;
        }
        
        String parentDirectory = file.file().getParent();
        return new File(parentDirectory, bootClassPath);
    }
    

    @Override    
    public List<File> readClassPath() {
        if(!javaPathAlreadyParsed) {
            throw new IllegalStateException("Can access this only after 'readJavaPath' has been called");
        }

        String parentDirectory = file.file().getParent();
        List<File> fileList = new ArrayList<File>();
        for (String cp : classPaths) {
            if (cp == null) {
                fileList.add(null);
            } else {
                File f = new File(cp);
                if (!f.isAbsolute()) {
                    f = new File(parentDirectory, cp);
                }
                fileList.add(f);
            }
        }
        return fileList;
    }

    
    @Override    
    public String readJavaPath() throws ProofInputException {
        if (javaPathAlreadyParsed) {
            return javaPath;       
        }
        try {
            KeYParserF problemParser = new KeYParserF(ParserMode.PROBLEM,
                                                    new KeYLexerF(getNewStream(),
                                                                 file.toString(),
                                                                 null));
            
            problemParser.profile(); // skip profile
            problemParser.preferences(); // skip preferences

            bootClassPath = problemParser.bootClassPath();
            classPaths = problemParser.classPaths();
            javaPath = problemParser.javaSource(); 
            
            if(javaPath != null) {
                File cfile = new File(javaPath);
                if (!cfile.isAbsolute()) { // test relative pathname
                    File parent=file.file().getParentFile();
                    cfile = new File(parent,javaPath).
                    getCanonicalFile().getAbsoluteFile();
                    javaPath = cfile.getAbsolutePath();
                }
                if (!cfile.exists()) {
                    throw new ProofInputException("Declared Java source " 
                            + javaPath + " not found.");
                }                      
            }
            
            javaPathAlreadyParsed = true;
            
            return javaPath;
        } catch (RecognitionException e) {
            throw new ProofInputException(e);
        } catch (IOException ioe) {
            throw new ProofInputException(ioe);
        } catch(de.uka.ilkd.key.util.ExceptionHandlerException ehe){
            ehe.printStackTrace();
            System.out.println(ehe.getCause().getMessage());
            throw new ProofInputException(ehe.getCause().getMessage());
        }
    }
    
    
    @Override
    public void read() throws ProofInputException {
	if(initConfig == null) {
	    throw new IllegalStateException("KeYFile: InitConfig not set.");
	}
        
        //read .key file
	try {
            Debug.out("Reading KeY file", file);
                   
            final ParserConfig normalConfig 
                    = new ParserConfig(initConfig.getServices(), initConfig.namespaces());                       
            final ParserConfig schemaConfig 
                    = new ParserConfig(initConfig.getServices(), initConfig.namespaces());

            CountingBufferedReader cinp =
                    new CountingBufferedReader
                        (getNewStream(),monitor,getNumberOfChars()/100);
            try {
                KeYParserF problemParser
                = new KeYParserF(ParserMode.PROBLEM,
                        new KeYLexerF(cinp,
                                file.toString(),
                                initConfig.getServices()
                                .getExceptionHandler()), 
                                schemaConfig, 
                                normalConfig, 
                                initConfig.getTaclet2Builder(), 
                                initConfig.getTaclets()); 
                problemParser.problem(); 
                initConfig.addCategory2DefaultChoices(problemParser.
                        getCategory2Default());
                ImmutableSet<Taclet> st = problemParser.getTaclets();
                initConfig.setTaclets(st);

                SpecificationRepository specRepos 
                = initConfig.getServices().getSpecificationRepository();
                specRepos.addContracts(problemParser.getContracts());
                specRepos.addClassInvariants(problemParser.getInvariants());
                chooseContract = problemParser.getChooseContract();
                proofObligation = problemParser.getProofObligation();
                Debug.out("Read KeY file   ", file);
            } finally {
                cinp.close();
            }
	} catch (RecognitionException e) {
	    throw new ProofInputException(e);
	} catch (FileNotFoundException fnfe) {
	    throw new ProofInputException(fnfe);
        } catch (IOException io) {
            throw new ProofInputException(io);            
        }
    }

    
    /** reads the sorts declaration of the .key file only, 
     * modifying the sort namespace
     * of the initial configuration 
     */
    public void readSorts() throws ProofInputException {
        try {
            InputStream is = getNewStream();
            try { 
                KeYParserF p=createDeclParser(is);
                p.parseSorts();
                initConfig.addCategory2DefaultChoices(p.getCategory2Default());
            } finally {
                is.close();
            }
	} catch (RecognitionException e) {
	    throw new ProofInputException(e);
	} catch (FileNotFoundException fnfe) {
            throw new ProofInputException(fnfe);
        } catch (IOException io) {
            throw new ProofInputException(io);            
        }
    }
    
    
    /** reads the functions and predicates declared in the .key file only, 
     * modifying the function namespaces of the respective taclet options. 
     */
    public void readFuncAndPred() throws ProofInputException {	
	if(file == null) return;
	try {
            InputStream is = getNewStream();
            try { 
                KeYParserF p=createDeclParser(getNewStream());
                p.parseFuncAndPred();
            } finally {
                is.close();
            }
	} catch (RecognitionException e) {
	    throw new ProofInputException(e);
	} catch (FileNotFoundException fnfe) {
            throw new ProofInputException(fnfe);
        } catch (IOException io) {
            throw new ProofInputException(io);            
        }
    }

    
   /** reads the rules and problems declared in the .key file only, 
     * modifying the set of rules 
     * of the initial configuration 
     */
    public void readRulesAndProblem() throws ProofInputException {
        final ParserConfig schemaConfig = 
	    new ParserConfig(initConfig.getServices(), initConfig.namespaces());
        final ParserConfig normalConfig = 
	    new ParserConfig(initConfig.getServices(), initConfig.namespaces());
        
        try {
            final CountingBufferedReader cinp = new CountingBufferedReader
                    (getNewStream(), monitor, getNumberOfChars()/100);
            try {
                KeYParserF problemParser
                = new KeYParserF(ParserMode.PROBLEM,
                        new KeYLexerF(cinp,
                                file.toString(),
                                initConfig.getServices()
                                .getExceptionHandler()), 
                                schemaConfig,
                                normalConfig,
                                initConfig.getTaclet2Builder(),
                                initConfig.getTaclets());
                problemParser.parseTacletsAndProblem();
                initConfig.setTaclets(problemParser.getTaclets());
            } finally {
                cinp.close();
            }
	} catch (RecognitionException e) {
	    throw new ProofInputException(e);
	} catch (FileNotFoundException fnfe) {
            throw new ProofInputException(fnfe);
        } catch (IOException io) {
            throw new ProofInputException(io);            
        }
    }

    
    public void close() {
        try {
            if (input != null) { 
		input.close();
	    }
        } catch(IOException ioe) {
            System.err.println("WARNING: Cannot close stream "+file+"\n"+ioe);
        }
    }
    
    
    public String chooseContract() {
        return chooseContract;
    }
    
    
    public String getProofObligation() {
        return proofObligation;
    }

    
    @Override    
    public String toString() {
	return name() + " " + file.toString();
    }
    
    
    @Override    
    public boolean equals(Object o) {
        if(o == null || o.getClass() != this.getClass()) {
            return false;
        }
        KeYFile kf = (KeYFile) o;
        return kf.file.getExternalForm().equals(file.getExternalForm());

    }

    
    @Override    
    public int hashCode(){
        final String externalForm = file.getExternalForm();
        if (externalForm == null) {
            return -1;
        }
	return externalForm.hashCode();
    }

    @Override
    public Profile getProfile() {
        return profile;
    }
    
    @Override
    public File getInitialFile() {
       return file != null ? file.file() : null;
    }
}<|MERGE_RESOLUTION|>--- conflicted
+++ resolved
@@ -135,24 +135,7 @@
     
     protected ProofSettings getPreferences() throws ProofInputException {
         if (initConfig.getSettings() == null) {
-<<<<<<< HEAD
-            if (file.isDirectory()) {
-                return null;
-            }
-            try {
-               KeYParserF problemParser
-                    = new KeYParserF(ParserMode.PROBLEM,
-                                    new KeYLexerF(getNewStream(), file.toString(), null));
-               problemParser.profile();
-               ProofSettings settings = new ProofSettings(ProofSettings.DEFAULT_SETTINGS);
-               settings.loadSettingsFromString(problemParser.preferences());
-                return settings;                
-            } catch (Exception e) {
-                throw new ProofInputException(e);
-            }
-=======
             return readPreferences();
->>>>>>> ce8aac2b
         } else {
             return initConfig.getSettings();
         }
@@ -170,15 +153,14 @@
          ProofSettings settings = new ProofSettings(ProofSettings.DEFAULT_SETTINGS);
          settings.loadSettingsFromString(problemParser.preferences());
           return settings;                
-      } catch (antlr.ANTLRException e) {
+      } catch (RecognitionException e) {
           throw new ProofInputException(e);
-      } catch (FileNotFoundException fnfe) {
+      } catch (IOException fnfe) {
           throw new ProofInputException(fnfe);
       } catch (de.uka.ilkd.key.util.ExceptionHandlerException ehe) {
           throw new ProofInputException(ehe.getCause().getMessage());
       }
     }
-    
     
     
     //-------------------------------------------------------------------------
@@ -224,8 +206,12 @@
                                 null); 
                 problemParser.parseIncludes(); 
                 includes = problemParser.getIncludes();
-            } catch (Exception e) {
+            } catch (RecognitionException e) {
                 throw new ProofInputException(e);
+            } catch (IOException e) {
+                throw new ProofInputException(e);
+            } catch(de.uka.ilkd.key.util.ExceptionHandlerException ehe){
+                throw new ProofInputException(ehe);
             }
         }
         return includes;            
