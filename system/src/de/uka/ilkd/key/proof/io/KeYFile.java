// This file is part of KeY - Integrated Deductive Software Design 
//
// Copyright (C) 2001-2011 Universitaet Karlsruhe (TH), Germany 
//                         Universitaet Koblenz-Landau, Germany
//                         Chalmers University of Technology, Sweden
// Copyright (C) 2011-2013 Karlsruhe Institute of Technology, Germany 
//                         Technical University Darmstadt, Germany
//                         Chalmers University of Technology, Sweden
//
// The KeY system is protected by the GNU General 
// Public License. See LICENSE.TXT for details.
// 


package de.uka.ilkd.key.proof.io;

import java.io.File;
import java.io.FileNotFoundException;
import java.io.IOException;
import java.io.InputStream;
import java.util.ArrayList;
import java.util.List;

import de.uka.ilkd.key.collection.ImmutableList;
import de.uka.ilkd.key.collection.ImmutableSet;
import de.uka.ilkd.key.gui.configuration.ProofSettings;
import de.uka.ilkd.key.java.Services;
import de.uka.ilkd.key.logic.NamespaceSet;
import de.uka.ilkd.key.parser.KeYLexerF;
import de.uka.ilkd.key.parser.KeYParserF;
import de.uka.ilkd.key.parser.ParserConfig;
import de.uka.ilkd.key.parser.ParserMode;
import de.uka.ilkd.key.proof.CountingBufferedReader;
import de.uka.ilkd.key.proof.init.Includes;
import de.uka.ilkd.key.proof.init.InitConfig;
import de.uka.ilkd.key.proof.init.Profile;
import de.uka.ilkd.key.proof.init.ProofInputException;
import de.uka.ilkd.key.proof.mgt.SpecificationRepository;
import de.uka.ilkd.key.rule.Taclet;
import de.uka.ilkd.key.util.Debug;
import de.uka.ilkd.key.util.ProgressMonitor;


/** 
 * Represents an input from a .key file producing an environment.
 */
public class KeYFile implements EnvInput {
    
    private final String name;
    
    /** the RuleSource delivering the input stream for the file.
     */
    protected final RuleSource file;
   
    /** the graphical entity to notify on the state of reading.
     */
    protected final ProgressMonitor monitor;
    
    private String javaPath;
    private boolean javaPathAlreadyParsed=false;
    
    private InputStream input;
    
    protected InitConfig initConfig;
    
    private String chooseContract = null;

    private String proofObligation = null;
    
    private final Profile profile;
    
    // when parsing the key file store the classPaths here
    private ImmutableList<String> classPaths;
    
    // when parsing the key file store the boot class path here (or null if none given)
    private String bootClassPath;

    private Includes includes;
    
    //-------------------------------------------------------------------------
    //constructors
    //------------------------------------------------------------------------- 
    
    /** creates a new representation for a given file by indicating a name
     * and a RuleSource representing the physical source of the .key file.
     */
    public KeYFile(String name, 
                   RuleSource file,
                   ProgressMonitor monitor,
                   Profile profile) {
        assert name != null;
        assert file != null;
        assert profile != null;
        this.name = name;
        this.file = file;
        this.monitor = monitor;
        this.profile = profile;
    }

        
    /** creates a new representation for a given file by indicating a name
     * and a file representing the physical source of the .key file.
     */
    public KeYFile(String name, 
                   File file, 
                   ProgressMonitor monitor,
                   Profile profile) {
	this(name, RuleSource.initRuleFile(file), monitor, profile);
    }
    

    
    //-------------------------------------------------------------------------
    //internal methods
    //-------------------------------------------------------------------------
    
    private KeYParserF createDeclParser(InputStream is) throws FileNotFoundException {
        return new KeYParserF(ParserMode.DECLARATION,
                             new KeYLexerF(is,
                                          initConfig.getServices().getExceptionHandler()),
                             file.toString(), 
                             initConfig.getServices(),
                             initConfig.namespaces());
    }


    protected InputStream getNewStream() throws FileNotFoundException {
        close();
        if (!file.isAvailable()) {
            throw new FileNotFoundException("File/Resource " + file + " not found.");  
        } 
        input = file.getNewStream();
        return input;
    }
    
    
    protected ProofSettings getPreferences() throws ProofInputException {
        if (initConfig.getSettings() == null) {
            if (file.isDirectory()) {
                return null;
            }
            try {
<<<<<<< HEAD
                KeYParserF problemParser 
                    = new KeYParserF(ParserMode.PROBLEM,
                                    new KeYLexerF(getNewStream(), null), 
=======
                
               KeYParser problemParser 
                    = new KeYParser(ParserMode.PROBLEM,
                                    new KeYLexer(getNewStream(), null), 
>>>>>>> 094141ae
                                    file.toString());
               problemParser.profile();
               ProofSettings settings = new ProofSettings(ProofSettings.DEFAULT_SETTINGS);
                settings.loadSettingsFromString(problemParser.preferences());
                initConfig.setSettings(settings);
                return settings;                
            } catch (antlr.ANTLRException e) {
                throw new ProofInputException(e);
            } catch (FileNotFoundException fnfe) {
                throw new ProofInputException(fnfe);
            } catch (de.uka.ilkd.key.util.ExceptionHandlerException ehe) {
                throw new ProofInputException(ehe.getCause().getMessage());
            }
        } else {
            return initConfig.getSettings();
        }
    }
    
    
    
    //-------------------------------------------------------------------------
    //public interface
    //-------------------------------------------------------------------------
    
    @Override
    public String name() {
        return name;
    }
    
    
    @Override
    public int getNumberOfChars() {
	return file.getNumberOfChars();
    }
    
    
    @Override
        public void setInitConfig(InitConfig conf) {
        this.initConfig=conf;
    }

    
    @Override
    public Includes readIncludes() throws ProofInputException {
        if (includes == null) {
            try {
                ParserConfig pc = new ParserConfig
                (new Services(getProfile()), 
                        new NamespaceSet());
                // FIXME: there is no exception handler here, thus, when parsing errors are ecountered
                // during collection of includes (it is enough to mispell \include) the error
                // message is very uninformative - ProofInputException without filename, line and column
                // numbers. Somebody please fix that. /Woj
                KeYParserF problemParser = new KeYParserF(ParserMode.PROBLEM, 
                        new KeYLexerF(getNewStream(),
                                null), 
                                file.toString(), 
                                pc, 
                                pc, 
                                null, 
                                null); 
                problemParser.parseIncludes(); 
                includes = problemParser.getIncludes();
            } catch (antlr.ANTLRException e) {
                throw new ProofInputException(e);
            } catch (FileNotFoundException fnfe) {
                throw new ProofInputException(fnfe);
            } catch(de.uka.ilkd.key.util.ExceptionHandlerException ehe){
                throw new ProofInputException(ehe);
            }
        }
        return includes;            
    }


    @Override    
    public File readBootClassPath() {
        if(!javaPathAlreadyParsed) {
            throw new IllegalStateException("Can access this only after 'readJavaPath' has been called");
        }
        
        if(bootClassPath == null) {
            return null;
        }
        
        String parentDirectory = file.file().getParent();
        return new File(parentDirectory, bootClassPath);
    }
    

    @Override    
    public List<File> readClassPath() {
        if(!javaPathAlreadyParsed) {
            throw new IllegalStateException("Can access this only after 'readJavaPath' has been called");
        }

        String parentDirectory = file.file().getParent();
        List<File> fileList = new ArrayList<File>();
        for (String cp : classPaths) {
            if (cp == null) {
                fileList.add(null);
            } else {
                File f = new File(cp);
                if (!f.isAbsolute()) {
                    f = new File(parentDirectory, cp);
                }
                fileList.add(f);
            }
        }
        return fileList;
    }

    
    @Override    
    public String readJavaPath() throws ProofInputException {
        if (javaPathAlreadyParsed) {
            return javaPath;       
        }
        try {
            KeYParserF problemParser = new KeYParserF(ParserMode.PROBLEM,
                                                    new KeYLexerF(getNewStream(),
                                                                 null), 
                                                    file.toString());
            
            problemParser.profile(); // skip profile
            problemParser.preferences(); // skip preferences

            bootClassPath = problemParser.bootClassPath();
            classPaths = problemParser.classPaths();
            javaPath = problemParser.javaSource(); 
            
            if(javaPath != null) {
                File cfile = new File(javaPath);
                if (!cfile.isAbsolute()) { // test relative pathname
                    File parent=file.file().getParentFile();
                    cfile = new File(parent,javaPath).
                    getCanonicalFile().getAbsoluteFile();
                    javaPath = cfile.getAbsolutePath();
                }
                if (!cfile.exists()) {
                    throw new ProofInputException("Declared Java source " 
                            + javaPath + " not found.");
                }                      
            }
            
            javaPathAlreadyParsed = true;
            
            return javaPath;
        } catch (antlr.ANTLRException e) {
            throw new ProofInputException(e);
        } catch (IOException ioe) {
            throw new ProofInputException(ioe);
        } catch(de.uka.ilkd.key.util.ExceptionHandlerException ehe){
            ehe.printStackTrace();
            System.out.println(ehe.getCause().getMessage());
            throw new ProofInputException(ehe.getCause().getMessage());
        }
    }
    
    
    @Override
    public void read() throws ProofInputException {
	if(initConfig == null) {
	    throw new IllegalStateException("KeYFile: InitConfig not set.");
	}
        
        //read .key file
	try {
            Debug.out("Reading KeY file", file);
                   
            final ParserConfig normalConfig 
                    = new ParserConfig(initConfig.getServices(), initConfig.namespaces());                       
            final ParserConfig schemaConfig 
                    = new ParserConfig(initConfig.getServices(), initConfig.namespaces());

            CountingBufferedReader cinp = 
                    new CountingBufferedReader
                        (getNewStream(),monitor,getNumberOfChars()/100);
            try {
                KeYParserF problemParser 
                = new KeYParserF(ParserMode.PROBLEM, 
                        new KeYLexerF(cinp, 
                                initConfig.getServices()
                                .getExceptionHandler()), 
                                file.toString(), 
                                schemaConfig, 
                                normalConfig, 
                                initConfig.getTaclet2Builder(), 
                                initConfig.getTaclets()); 
                problemParser.problem(); 
                initConfig.addCategory2DefaultChoices(problemParser.
                        getCategory2Default());
                ImmutableSet<Taclet> st = problemParser.getTaclets();
                initConfig.setTaclets(st);

                SpecificationRepository specRepos 
                = initConfig.getServices().getSpecificationRepository();
                specRepos.addContracts(problemParser.getContracts());
                specRepos.addClassInvariants(problemParser.getInvariants());
                chooseContract = problemParser.getChooseContract();
                proofObligation = problemParser.getProofObligation();
                Debug.out("Read KeY file   ", file);
            } finally {
                cinp.close();
            }
	} catch (antlr.ANTLRException e) {
	    throw new ProofInputException(e);
	} catch (FileNotFoundException fnfe) {
	    throw new ProofInputException(fnfe);
        } catch (IOException io) {
            throw new ProofInputException(io);            
        }
    }

    
    /** reads the sorts declaration of the .key file only, 
     * modifying the sort namespace
     * of the initial configuration 
     */
    public void readSorts() throws ProofInputException {
        try {
            InputStream is = getNewStream();
            try { 
                KeYParserF p=createDeclParser(is);          
                p.parseSorts();
                initConfig.addCategory2DefaultChoices(p.getCategory2Default());
            } finally {
                is.close();
            }
	} catch (antlr.ANTLRException e) {
	    throw new ProofInputException(e);
	} catch (FileNotFoundException fnfe) {
            throw new ProofInputException(fnfe);
        } catch (IOException io) {
            throw new ProofInputException(io);            
        }
    }
    
    
    /** reads the functions and predicates declared in the .key file only, 
     * modifying the function namespaces of the respective taclet options. 
     */
    public void readFuncAndPred() throws ProofInputException {	
	if(file == null) return;
	try {
            InputStream is = getNewStream();
            try { 
                KeYParserF p=createDeclParser(getNewStream());
                p.parseFuncAndPred();
            } finally {
                is.close();
            }
	} catch (antlr.ANTLRException e) {
	    throw new ProofInputException(e);
	} catch (FileNotFoundException fnfe) {
            throw new ProofInputException(fnfe);
        } catch (IOException io) {
            throw new ProofInputException(io);            
        }
    }

    
   /** reads the rules and problems declared in the .key file only, 
     * modifying the set of rules 
     * of the initial configuration 
     */
    public void readRulesAndProblem() 
            throws ProofInputException {
        final ParserConfig schemaConfig = 
	    new ParserConfig(initConfig.getServices(), initConfig.namespaces());
        final ParserConfig normalConfig = 
	    new ParserConfig(initConfig.getServices(), initConfig.namespaces());
        
        try {
            final CountingBufferedReader cinp = new CountingBufferedReader
                    (getNewStream(), monitor, getNumberOfChars()/100);
            try {
                KeYParserF problemParser 
                = new KeYParserF(ParserMode.PROBLEM,
                        new KeYLexerF(cinp, 
                                initConfig.getServices()
                                .getExceptionHandler()), 
                                file.toString(),
                                schemaConfig,
                                normalConfig,
                                initConfig.getTaclet2Builder(),
                                initConfig.getTaclets());                             
                problemParser.parseTacletsAndProblem();
                initConfig.setTaclets(problemParser.getTaclets());
            } finally {
                cinp.close();
            }
	} catch (antlr.ANTLRException e) {
	    throw new ProofInputException(e);
	} catch (FileNotFoundException fnfe) {
            throw new ProofInputException(fnfe);
        } catch (IOException io) {
            throw new ProofInputException(io);            
        }
    }

    
    public void close() {
        try {
            if (input != null) { 
		input.close();
	    }
        } catch(IOException ioe) {
            System.err.println("WARNING: Cannot close stream "+file+"\n"+ioe);
        }
    }
    
    
    public String chooseContract() {
        return chooseContract;
    }
    
    
    public String getProofObligation() {
        return proofObligation;
    }

    
    @Override    
    public String toString() {
	return name() + " " + file.toString();
    }
    
    
    @Override    
    public boolean equals(Object o) {
        if(o == null || o.getClass() != this.getClass()) {
            return false;
        }
        KeYFile kf = (KeYFile) o;
        return kf.file.getExternalForm().equals(file.getExternalForm());

    }

    
    @Override    
    public int hashCode(){
        final String externalForm = file.getExternalForm();
        if (externalForm == null) {
            return -1;
        }
	return externalForm.hashCode();
    }

    @Override
    public Profile getProfile() {
        return profile;
    }
}<|MERGE_RESOLUTION|>--- conflicted
+++ resolved
@@ -140,16 +140,9 @@
                 return null;
             }
             try {
-<<<<<<< HEAD
-                KeYParserF problemParser 
+               KeYParserF problemParser 
                     = new KeYParserF(ParserMode.PROBLEM,
                                     new KeYLexerF(getNewStream(), null), 
-=======
-                
-               KeYParser problemParser 
-                    = new KeYParser(ParserMode.PROBLEM,
-                                    new KeYLexer(getNewStream(), null), 
->>>>>>> 094141ae
                                     file.toString());
                problemParser.profile();
                ProofSettings settings = new ProofSettings(ProofSettings.DEFAULT_SETTINGS);
