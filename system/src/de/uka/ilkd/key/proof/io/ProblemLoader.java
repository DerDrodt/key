--- conflicted
+++ resolved
@@ -12,7 +12,6 @@
 //
 package de.uka.ilkd.key.proof.io;
 
-<<<<<<< HEAD
 import java.io.File;
 import java.util.List;
 
@@ -20,18 +19,12 @@
 import de.uka.ilkd.key.gui.KeYMediator;
 import de.uka.ilkd.key.gui.ProofManagementDialog;
 import de.uka.ilkd.key.gui.ProverTaskListener;
-import de.uka.ilkd.key.gui.SwingWorker;
 import de.uka.ilkd.key.gui.TaskFinishedInfo;
-=======
-import de.uka.ilkd.key.gui.*;
->>>>>>> 224ad001
 import de.uka.ilkd.key.gui.notification.events.ExceptionFailureEvent;
 import de.uka.ilkd.key.proof.init.Profile;
 import de.uka.ilkd.key.ui.UserInterface;
 import de.uka.ilkd.key.util.ExceptionHandlerException;
 import de.uka.ilkd.key.util.KeYExceptionHandler;
-import java.io.File;
-import java.util.List;
 import javax.swing.SwingWorker;
 
 /**
@@ -42,12 +35,11 @@
  *
  * @author Martin Hentschel
  */
-<<<<<<< HEAD
-public final class ProblemLoader extends DefaultProblemLoader implements Runnable {
-   private SwingWorker worker;
+public final class ProblemLoader extends DefaultProblemLoader {
    private ProverTaskListener ptl;
 
-   public ProblemLoader(File file, List<File> classPath, File bootClassPath, Profile profileOfNewProofs, KeYMediator mediator) {
+   public ProblemLoader(File file, List<File> classPath, File bootClassPath,
+                        Profile profileOfNewProofs, KeYMediator mediator) {
       super(file, classPath, bootClassPath, profileOfNewProofs, mediator);
    }
 
@@ -55,90 +47,100 @@
       this.ptl = ptl;
    }
 
-   public void run() {
-      /*
-       * Invoking start() on the SwingWorker causes a new Thread to be created
-       * that will call construct(), and then finished(). Note that finished()
-       * is called even if the worker is interrupted because we catch the
-       * InterruptedException in doWork().
-       */
-      worker = new SwingWorker() {
-         private long time;
+   public void runSynchronously() {
+       getMediator().stopInterface(true);
+       fireTaskStarted();
 
-         @Override
-         public Object construct() {
-             time = System.currentTimeMillis();
-             Object res = doWork();
-             time = System.currentTimeMillis() - time;
-             return res;
-         }
+       final long currentTime = System.currentTimeMillis();
+       final Throwable message = doWork();
+       long runTime = System.currentTimeMillis() - currentTime;
 
-         @Override
-         public void finished() {
-             KeYMediator mediator = getMediator();
-             UserInterface ui = mediator.getUI();
-             if (getMediator().getUI().isSaveOnly()) {
-                 System.out.println("Saving completed.");
-                 System.exit(0);
-             }
-             getMediator().startInterface(true);
-             final Object msg = get();
-             if (ptl != null) {
-                 final TaskFinishedInfo tfi =
-                         new DefaultTaskFinishedInfo(ProblemLoader.this, msg, getProof(), time,
-                                 (getProof() != null ?
-                                         getProof().countNodes() : 0),
-                                         (getProof() != null ?
-                                                 getProof().countBranches()
-                                                 - getProof().openGoals().size() : 0));
-                 ptl.taskFinished(tfi);
-                 if (ui.macroChosen()) {
-                     ui.applyMacro();
-                 } else if (ptl instanceof UserInterface) {
-                     ((UserInterface)ptl).finish();
-                 }
-             }
-         }
-      };
-
-      getMediator().stopInterface(true);
-      if (ptl != null) {
-          ptl.taskStarted("Loading problem ...", 0);
-      }
-      worker.start();
+       fireTaskFinished(runTime, message);
+       reportException(message);
    }
 
    private Throwable doWork() {
-      Throwable status = null;
       try {
-         try {
-             if (getMediator().getUI().isSaveOnly()) {
-                 saveAll(true);
-             } else {
-                 status = load(true);
-             }
-         }
-         catch (ExceptionHandlerException e) {
-            // e.printStackTrace();
-            throw e;
-         }
-         catch (Throwable thr) {
-            getExceptionHandler().reportException(thr);
-            status = thr;
-         }
+          if (getMediator().getUI().isSaveOnly()) {
+              return saveAll();
+          } else {
+              return load();
+          }
+      } catch (final ExceptionHandlerException exception) {
+          final String errorMessage = "Failed to load "
+                  + (getEnvInput() == null ? "problem/proof" : getEnvInput().name());
+          getMediator().getUI().notify(new ExceptionFailureEvent(errorMessage, exception));
+          getMediator().getUI().reportStatus(this, errorMessage);
+          return exception;
+      } catch (final Throwable throwable) {
+          reportException(throwable);
+          return throwable;
       }
-      catch (ExceptionHandlerException ex) {
-         String errorMessage =
-                 "Failed to load " + (getEnvInput() == null ? "problem/proof" : getEnvInput().name());
-         getMediator().getUI().notify(new ExceptionFailureEvent(errorMessage, ex));
-         getMediator().getUI().reportStatus(this, errorMessage);
-         status = ex;
-      }
-      return status;
+   }
+
+   private void fireTaskStarted() {
+       if (ptl != null) {
+           ptl.taskStarted("Loading problem ...", 0);
+       }
+   }
+
+   private void fireTaskFinished(long runningTime, final Throwable message) {
+       if (ptl != null) {
+           final TaskFinishedInfo tfi = new DefaultTaskFinishedInfo(ProblemLoader.this, message,
+                   getProof(), runningTime, (getProof() != null ? getProof().countNodes() : 0),
+                   (getProof() != null ? getProof().countBranches() - getProof().openGoals().size() : 0));
+           final UserInterface ui = getMediator().getUI();
+           ptl.taskFinished(tfi);
+           if (ui.macroChosen()) {
+               ui.applyMacro();
+           } else if (ptl instanceof UserInterface) {
+               ((UserInterface)ptl).finish(getProof());
+           }
+       }
+   }
+
+   private void reportException(final Throwable message) {
+       if (message != null) {
+           getExceptionHandler().reportException(message);
+       }
    }
 
    public KeYExceptionHandler getExceptionHandler() {
        return getMediator().getExceptionHandler();
+   }
+
+   public void runAsynchronously() {
+       final SwingWorker<Throwable, Void> worker = new SwingWorker<Throwable, Void>() {
+
+           private long runTime;
+
+           @Override
+           protected Throwable doInBackground() throws Exception {
+               long currentTime = System.currentTimeMillis();
+               final Throwable message = doWork();
+               runTime = System.currentTimeMillis() - currentTime;
+               return message;
+           }
+
+           @Override
+           protected void done() {
+               getMediator().startInterface(true);
+               Throwable message = null;
+               try {
+                   message = get();                    
+               } catch (final Exception exception) {
+                   message = exception;
+                   getExceptionHandler().reportException(exception.getCause() != null ? 
+                           exception.getCause() : exception);
+               } finally {
+                   fireTaskFinished(runTime, message);
+               }
+           }
+       };
+
+       getMediator().stopInterface(true);
+       fireTaskStarted();
+       worker.execute();
    }
 
    @Override
@@ -151,113 +153,4 @@
          return new ProblemLoaderException(this, "Aborted.");
       }
    }
-=======
-public final class ProblemLoader extends DefaultProblemLoader {
-
-    private ProverTaskListener ptl;
-
-    public ProblemLoader(File file, List<File> classPath, File bootClassPath, Profile profileOfNewProofs, KeYMediator mediator) {
-        super(file, classPath, bootClassPath, profileOfNewProofs, mediator);
-    }
-
-    public void addTaskListener(final ProverTaskListener ptl) {
-        this.ptl = ptl;
-    }
-
-    public void runSynchronously() {
-        getMediator().stopInterface(true);
-        fireTaskStarted();
-
-        final long currentTime = System.currentTimeMillis();
-        final Throwable message = doWork();
-        long runTime = System.currentTimeMillis() - currentTime;
-
-        fireTaskFinished(runTime, message);
-        reportException(message);
-    }
-
-    private Throwable doWork() {
-        try {
-            return load();
-        } catch (final ExceptionHandlerException exception) {
-            final String errorMessage = "Failed to load "
-                    + (getEnvInput() == null ? "problem/proof" : getEnvInput().name());
-            getMediator().getUI().notify(new ExceptionFailureEvent(errorMessage, exception));
-            getMediator().getUI().reportStatus(this, errorMessage);
-            return exception;
-        } catch (final Throwable throwable) {
-            reportException(throwable);
-            return throwable;
-        }
-    }
-
-    private void fireTaskStarted() {
-        if (ptl != null) {
-            ptl.taskStarted("Loading problem ...", 0);
-        }
-    }
-
-    private void fireTaskFinished(long runningTime, final Throwable message) {
-        if (ptl != null) {
-            final TaskFinishedInfo tfi = new DefaultTaskFinishedInfo(ProblemLoader.this, message,
-                    getProof(), runningTime, (getProof() != null ? getProof().countNodes() : 0),
-                    (getProof() != null ? getProof().countBranches() - getProof().openGoals().size() : 0));
-            ptl.taskFinished(tfi);
-        }
-    }
-
-    private void reportException(final Throwable message) {
-        if (message != null) {
-            getExceptionHandler().reportException(message);
-        }
-    }
-
-    public KeYExceptionHandler getExceptionHandler() {
-        return getMediator().getExceptionHandler();
-    }
-
-    public void runAsynchronously() {
-        final SwingWorker worker = new SwingWorker<Throwable, Void>() {
-
-            private long runTime;
-
-            @Override
-            protected Throwable doInBackground() throws Exception {
-                long currentTime = System.currentTimeMillis();
-                final Throwable message = doWork();
-                runTime = System.currentTimeMillis() - currentTime;
-                return message;
-            }
-
-            @Override
-            protected void done() {
-                getMediator().startInterface(true);
-                Throwable message = null;
-                try {
-                    message = get();                    
-                } catch (final Exception exception) {
-                    message = exception;
-                    getExceptionHandler().reportException(exception.getCause() != null ? 
-                            exception.getCause() : exception);
-                } finally {
-                    fireTaskFinished(runTime, message);
-                }
-            }
-        };
-
-        getMediator().stopInterface(true);
-        fireTaskStarted();
-        worker.execute();
-    }
-
-    @Override
-    protected ProblemLoaderException selectProofObligation() {
-        ProofManagementDialog.showInstance(getInitConfig());
-        if (ProofManagementDialog.startedProof()) {
-            return null;
-        } else {
-            return new ProblemLoaderException(this, "Aborted.");
-        }
-    }
->>>>>>> 224ad001
 }