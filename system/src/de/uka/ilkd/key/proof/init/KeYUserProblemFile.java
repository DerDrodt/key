--- conflicted
+++ resolved
@@ -153,13 +153,8 @@
 	       }
 	    }
 
-<<<<<<< HEAD
-            problemHeader = lexer.getText();
+            problemHeader = lexer.getCapturedText();
             if(problemHeader != null &&
-=======
-            problemHeader = lexer.getCapturedText();
-            if(problemHeader != null && 
->>>>>>> 301eecf7
                problemHeader.lastIndexOf(searchS) != -1){
                 problemHeader = problemHeader.substring(
                     0, problemHeader.lastIndexOf(searchS));
