// This file is part of KeY - Integrated Deductive Software Design 
//
// Copyright (C) 2001-2011 Universitaet Karlsruhe (TH), Germany 
//                         Universitaet Koblenz-Landau, Germany
//                         Chalmers University of Technology, Sweden
// Copyright (C) 2011-2013 Karlsruhe Institute of Technology, Germany 
//                         Technical University Darmstadt, Germany
//                         Chalmers University of Technology, Sweden
//
// The KeY system is protected by the GNU General 
// Public License. See LICENSE.TXT for details.
// 


package de.uka.ilkd.key.proof.init;

import de.uka.ilkd.key.collection.ImmutableSet;
import de.uka.ilkd.key.logic.Name;
import de.uka.ilkd.key.logic.label.TermLabelManager;
import de.uka.ilkd.key.proof.GoalChooserBuilder;
import de.uka.ilkd.key.proof.Proof;
import de.uka.ilkd.key.proof.mgt.RuleJustification;
import de.uka.ilkd.key.rule.OneStepSimplifier;
import de.uka.ilkd.key.rule.Rule;
import de.uka.ilkd.key.strategy.StrategyFactory;
import de.uka.ilkd.key.symbolic_execution.profile.SymbolicExecutionJavaProfile;

/**
 *<p>
 * This interface provides methods that allow to customize KeY for
 * certain applications. It supports to customize
 * <ul>
 * <li> the rule base to be used </li>
 * <li> the available strategies </li>
 * <li> the goal selection strategy </li>
 * <li> the way how term labels are maintained </li>
 * </ul>
 *
 * Currently this is only rudimentary: possible extensions are
 *    <ul>
 *    <li> program model to use (java, misrac, csharp) </li>
 *    <li> integrate in plug-in framework allow addition of menu entries
 *         toolbar buttons etc.
 *    </li>
 *    </ul>
 * etc.
 * </p>
 * <p>
 * Each {@link Profile} has a unique name {@link #name()}.
 * </p> 
 * <p>
 * It is recommended
 * to have only one instance of each {@link Profile}. The default instances
 * for usage in the {@link Thread} of the user interface
 * are available via {@link JavaProfile#getDefaultInstance()} and
 * {@link SymbolicExecutionJavaProfile#getDefaultInstance()}.
 * It is possible to get the default instance for a given name via
 * {@link AbstractProfile#getDefaultInstanceForName(String)}. Multiple instances
 * are only required if {@link Proof}s are done in parallel (in different {@link Thread}s),
 * because some rules might have a state (at the moment this is only the {@link OneStepSimplifier}).
 * </p>
 * <p>
 * The default {@link Profile} which is used if no profile is programatically
 * (or via a custom problem file) defined is {@link AbstractProfile#getDefaultProfile()}.
 * It can be changed via {@link AbstractProfile#setDefaultProfile(Profile)}.
 * </p>
 */
public interface Profile {

    /** returns the rule source containg all taclets for this profile */
    RuleCollection getStandardRules();

    /** the name of this profile */
    String name();

    /** returns the strategy factories for the supported strategies */
    ImmutableSet<StrategyFactory> supportedStrategies();

    /**
     * returns the strategy factory for the default strategy of this profile
     */
    StrategyFactory getDefaultStrategyFactory();

    /**
     * returns true if strategy <code>strategyName</code> may be
     * used with this profile.
     * @return supportedStrategies()->exists(s | s.name.equals(strategyName))
     */
    boolean supportsStrategyFactory(Name strategyName);

    /**
     * returns the StrategyFactory for strategy <code>strategyName</code>
     * @param strategyName the Name of the strategy
     * @return the StrategyFactory to build the demanded strategy
     */
    StrategyFactory getStrategyFactory(Name strategyName);

   /**
    * returns the names of possible goalchoosers to be used by the
    * automatic prover environment
    */
    ImmutableSet<String> supportedGoalChoosers();

    /**
     * returns the default builder for a goal chooser
     */
    GoalChooserBuilder getDefaultGoalChooserBuilder();

    /**
     * sets the user selected goal chooser builder to be used as prototype
     * @param name the String with the name of the goal chooser to be used
     * @throws IllegalArgumentException if a goal chooser of the given name is not
      *  supported
     */
    void setSelectedGoalChooserBuilder(String name);

    /**
     * returns a new builder instance for the selected goal choooser
     */
    GoalChooserBuilder getSelectedGoalChooserBuilder();

    /** returns the (default) justification for the given rule */
    RuleJustification getJustification(Rule r);

    
    /**
     * returns the file name of the internal class directory relative to JavaRedux
     * @return the file name of the internal class directory relative to JavaRedux
     */
    String getInternalClassDirectory();
	
    /**
     * returns the file name of the internal class list
     * @return the file name of the internal class list
     */
    String getInternalClasslistFilename();
    
<<<<<<< HEAD
    /**
     * <p>
     * Returns the {@link ITermLabelWorker}s to use when a rule on a {@link Proof} of this {@link Profile} is applied.
     * </p>
     * <p>
     * For more information about {@link ITermLabel} read its documentation.
     * </p>
     * @return The {@link ITermLabelWorker}s to use when a rule is applied.
     * @see ITermLabel
     */
    ImmutableList<ITermLabelWorker> getLabelInstantiators();
    
    /*
     Get names of supported ITermLabels.
     */
    ImmutableList<Name> getSupportedLabelNames();

=======

    TermLabelManager getTermLabelManager();
>>>>>>> 73b753dc
}<|MERGE_RESOLUTION|>--- conflicted
+++ resolved
@@ -135,26 +135,6 @@
      */
     String getInternalClasslistFilename();
     
-<<<<<<< HEAD
-    /**
-     * <p>
-     * Returns the {@link ITermLabelWorker}s to use when a rule on a {@link Proof} of this {@link Profile} is applied.
-     * </p>
-     * <p>
-     * For more information about {@link ITermLabel} read its documentation.
-     * </p>
-     * @return The {@link ITermLabelWorker}s to use when a rule is applied.
-     * @see ITermLabel
-     */
-    ImmutableList<ITermLabelWorker> getLabelInstantiators();
-    
-    /*
-     Get names of supported ITermLabels.
-     */
-    ImmutableList<Name> getSupportedLabelNames();
-
-=======
 
     TermLabelManager getTermLabelManager();
->>>>>>> 73b753dc
 }