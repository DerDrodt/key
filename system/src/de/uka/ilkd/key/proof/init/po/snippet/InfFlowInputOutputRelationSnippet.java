--- conflicted
+++ resolved
@@ -5,11 +5,9 @@
 package de.uka.ilkd.key.proof.init.po.snippet;
 
 import de.uka.ilkd.key.collection.ImmutableList;
-import de.uka.ilkd.key.collection.ImmutableSLList;
 import de.uka.ilkd.key.logic.Term;
 import de.uka.ilkd.key.logic.Visitor;
 import de.uka.ilkd.key.proof.init.ProofObligationVars;
-import de.uka.ilkd.key.util.Pair;
 import de.uka.ilkd.key.util.Triple;
 
 /**
@@ -31,41 +29,35 @@
                     + "respects for a contract without respects.");
         }
         assert ImmutableList.class.equals(BasicSnippetData.Key.RESPECTS.getType());
-        ImmutableList<Triple<ImmutableList<Term>,ImmutableList<Term>,ImmutableList<Term>>> origRespects =
-                (ImmutableList<Triple<ImmutableList<Term>,ImmutableList<Term>,ImmutableList<Term>>>) d.get(BasicSnippetData.Key.RESPECTS);
+        ImmutableList<Triple<ImmutableList<Term>,ImmutableList<Term>,ImmutableList<Term>>>
+            origRespects =
+                (ImmutableList<Triple<ImmutableList<Term>,
+                 ImmutableList<Term>,ImmutableList<Term>>>) d.get(BasicSnippetData.Key.RESPECTS);
 
-<<<<<<< HEAD
-        // the respects-sequences evaluated in the pre-state
-        Term[][] respectsAtPre1 = replace(origRespects, d.origVars, poVars1);
-        Term[][] respectsAtPre2 = replace(origRespects, d.origVars, poVars2);
-        // the respects-sequences evaluated in the post-state
-        Term[][] respectsAtPost1 = replace(respectsAtPre1,
-=======
         // the respects-sequents evaluated in the pre-state
         Triple<Term[],Term[],Term[]>[] respectsAtPre1 = replace(origRespects, d.origVars, poVars1);
         Triple<Term[],Term[],Term[]>[] respectsAtPre2 = replace(origRespects, d.origVars, poVars2);
         // the respects-sequents evaluated in the post-state
         Triple<Term[],Term[],Term[]>[] respectsAtPost1 = replace(respectsAtPre1,
->>>>>>> c8c527b6
-                                           new Term[]{poVars1.heap,
-                                                      poVars1.self,
-                                                      poVars1.result,
-                                                      poVars1.exception},
-                                           new Term[]{poVars1.heapAtPost,
-                                                      poVars1.selfAtPost,
-                                                      poVars1.resultAtPost,
-                                                      poVars1.exceptionAtPost});
+                                                                 new Term[]{poVars1.heap,
+                                                                            poVars1.self,
+                                                                            poVars1.result,
+                                                                            poVars1.exception},
+                                                                 new Term[]{poVars1.heapAtPost,
+                                                                            poVars1.selfAtPost,
+                                                                            poVars1.resultAtPost,
+                                                                            poVars1.exceptionAtPost});
         Triple<Term[],Term[],Term[]>[] respectsAtPost2 = replace(respectsAtPre2,
-                                           new Term[]{poVars2.heap,
-                                                      poVars2.self,
-                                                      poVars2.result,
-                                                      poVars2.exception},
-                                           new Term[]{poVars2.heapAtPost,
-                                                      poVars2.selfAtPost,
-                                                      poVars2.resultAtPost,
-                                                      poVars2.exceptionAtPost});
+                                                                 new Term[]{poVars2.heap,
+                                                                            poVars2.self,
+                                                                            poVars2.result,
+                                                                            poVars2.exception},
+                                                                 new Term[]{poVars2.heapAtPost,
+                                                                            poVars2.selfAtPost,
+                                                                            poVars2.resultAtPost,
+                                                                            poVars2.exceptionAtPost});
 
-<<<<<<< HEAD
+/*
         // get declassifies terms
         if (d.get(BasicSnippetData.Key.DECLASSIFIES) == null &&
             d.get(BasicSnippetData.Key.LOOP_INVARIANT) == null) {
@@ -84,9 +76,7 @@
             declassifies1 = replace(origDeclassifies, d.origVars, poVars1);
             declassifies2 = replace(origDeclassifies, d.origVars, poVars2);
         }        
-
-=======
->>>>>>> c8c527b6
+*/
         // create input-output-relations
         final Term[] relations = new Term[respectsAtPre1.length];        
         for (int i = 0; i < respectsAtPre1.length; i++) {
@@ -94,16 +84,8 @@
                                                     respectsAtPre1[i],
                                                     respectsAtPre2[i],
                                                     respectsAtPost1[i],
-<<<<<<< HEAD
-                                                    respectsAtPost2[i],
-                                                    declassifies1,
-                                                    declassifies2);
-        }        
-=======
                                                     respectsAtPost2[i]);
         }
->>>>>>> c8c527b6
-
         return d.tb.and(relations);
     }
 
@@ -128,47 +110,12 @@
     private Term buildInputRelation(BasicSnippetData d,
                                     ProofObligationVars vs1,
                                     ProofObligationVars vs2,
-<<<<<<< HEAD
-                                    Term[] referenceLocSet1,
-                                    Term[] referenceLocSet2,
-                                    Term[][] declassClause1,
-                                    Term[][] declassClause2) {
-        final Term mainInputEqRelation =
-                buildMainInputEqualsRelation(d, vs1, vs2, referenceLocSet1,
-                                             referenceLocSet2);
-        Term[] declassifiesRelations = null;
-        if (d.get(BasicSnippetData.Key.LOOP_INVARIANT) == null) {
-            declassifiesRelations =
-                    buildDeclassifiesRelations(d, referenceLocSet1, declassClause1,
-                                               referenceLocSet2, declassClause2);
-        }            
-        // }
-        ImmutableList<Term> inputRelations =
-                ImmutableSLList.<Term>nil();
-        inputRelations = inputRelations.append(mainInputEqRelation);
-        if (d.get(BasicSnippetData.Key.LOOP_INVARIANT) == null)
-            inputRelations = inputRelations.append(declassifiesRelations);
-        return d.tb.and(inputRelations);
-    }
-
-    private Term buildMainInputEqualsRelation(BasicSnippetData d,
-                                              ProofObligationVars vs1,
-                                              ProofObligationVars vs2,
-                                              Term[] respects1,
-                                              Term[] respects2) {
-//      BasicPOSnippetFactory f1 = POSnippetFactory.getBasicFactory(d, vs1);
-//      BasicPOSnippetFactory f2 = POSnippetFactory.getBasicFactory(d, vs2);
-//      Term framingLocs1 = f1.create(BasicPOSnippetFactory.Snippet.CONTRACT_DEP);
-//      Term framingLocs2 = f2.create(BasicPOSnippetFactory.Snippet.CONTRACT_DEP);
-=======
                                     Triple<Term[],Term[],Term[]> respects1,
                                     Triple<Term[],Term[],Term[]> respects2) {
-//        BasicPOSnippetFactory f1 = POSnippetFactory.getBasicFactory(d, vs1);
-//        BasicPOSnippetFactory f2 = POSnippetFactory.getBasicFactory(d, vs2);
-//        Term framingLocs1 = f1.create(BasicPOSnippetFactory.Snippet.CONTRACT_DEP);
-//        Term framingLocs2 = f2.create(BasicPOSnippetFactory.Snippet.CONTRACT_DEP);
->>>>>>> c8c527b6
-
+        //      BasicPOSnippetFactory f1 = POSnippetFactory.getBasicFactory(d, vs1);
+        //      BasicPOSnippetFactory f2 = POSnippetFactory.getBasicFactory(d, vs2);
+        //      Term framingLocs1 = f1.create(BasicPOSnippetFactory.Snippet.CONTRACT_DEP);
+        //      Term framingLocs2 = f2.create(BasicPOSnippetFactory.Snippet.CONTRACT_DEP);
         Term[] eqAtLocs = new Term[respects1.first.length + respects1.second.length];
         for (int i = 0; i < respects1.first.length; i++) {
             SearchVisitor search = new SearchVisitor(vs1.result, vs1.resultAtPost);
@@ -195,16 +142,15 @@
         return d.tb.and(eqAtLocs);
     }
 
-
     private Term buildOutputRelation(BasicSnippetData d,
                                      ProofObligationVars vs1,
                                      ProofObligationVars vs2,
                                      Triple<Term[],Term[],Term[]> respects1,
                                      Triple<Term[],Term[],Term[]> respects2) {
-//        BasicPOSnippetFactory f1 = POSnippetFactory.getBasicFactory(d, vs1);
-//        BasicPOSnippetFactory f2 = POSnippetFactory.getBasicFactory(d, vs2);
-//        Term framingLocs1 = f1.create(BasicPOSnippetFactory.Snippet.CONTRACT_MOD);
-//        Term framingLocs2 = f2.create(BasicPOSnippetFactory.Snippet.CONTRACT_MOD);
+        //        BasicPOSnippetFactory f1 = POSnippetFactory.getBasicFactory(d, vs1);
+        //        BasicPOSnippetFactory f2 = POSnippetFactory.getBasicFactory(d, vs2);
+        //        Term framingLocs1 = f1.create(BasicPOSnippetFactory.Snippet.CONTRACT_MOD);
+        //        Term framingLocs2 = f2.create(BasicPOSnippetFactory.Snippet.CONTRACT_MOD);
 
         Term[] eqAtLocs = new Term[respects1.first.length + respects1.third.length];
         for (int i = 0; i < respects1.first.length; i++) {
