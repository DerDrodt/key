// This file is part of KeY - Integrated Deductive Software Design 
//
// Copyright (C) 2001-2011 Universitaet Karlsruhe (TH), Germany 
//                         Universitaet Koblenz-Landau, Germany
//                         Chalmers University of Technology, Sweden
// Copyright (C) 2011-2013 Karlsruhe Institute of Technology, Germany 
//                         Technical University Darmstadt, Germany
//                         Chalmers University of Technology, Sweden
//
// The KeY system is protected by the GNU General 
// Public License. See LICENSE.TXT for details.
// 

package de.uka.ilkd.key.proof.init;

import java.io.IOException;
import java.util.Properties;

import de.uka.ilkd.key.collection.DefaultImmutableSet;
import de.uka.ilkd.key.collection.ImmutableList;
import de.uka.ilkd.key.collection.ImmutableSet;
import de.uka.ilkd.key.gui.configuration.ProofSettings;
import de.uka.ilkd.key.java.JavaInfo;
import de.uka.ilkd.key.java.Services;
import de.uka.ilkd.key.java.abstraction.KeYJavaType;
import de.uka.ilkd.key.ldt.HeapLDT;
import de.uka.ilkd.key.logic.Choice;
import de.uka.ilkd.key.logic.Namespace;
import de.uka.ilkd.key.logic.Term;
import de.uka.ilkd.key.logic.TermBuilder;
import de.uka.ilkd.key.logic.TermFactory;
import de.uka.ilkd.key.logic.op.Function;
import de.uka.ilkd.key.logic.op.IObserverFunction;
import de.uka.ilkd.key.logic.op.ProgramVariable;
import de.uka.ilkd.key.logic.sort.Sort;
import de.uka.ilkd.key.proof.InfFlowCheckInfo;
import de.uka.ilkd.key.proof.JavaModel;
import de.uka.ilkd.key.proof.Proof;
import de.uka.ilkd.key.proof.ProofAggregate;
import de.uka.ilkd.key.proof.StrategyInfoUndoMethod;
import de.uka.ilkd.key.proof.mgt.AxiomJustification;
import de.uka.ilkd.key.proof.mgt.SpecificationRepository;
import de.uka.ilkd.key.rule.ITermLabelWorker;
import de.uka.ilkd.key.rule.NoPosTacletApp;
import de.uka.ilkd.key.rule.SelectSkolemConstantTermLabelInstantiator;
import de.uka.ilkd.key.rule.Taclet;
import de.uka.ilkd.key.speclang.ClassAxiom;
import de.uka.ilkd.key.speclang.Contract;
import de.uka.ilkd.key.strategy.StrategyProperties;
import de.uka.ilkd.key.util.Pair;



/**
 * An abstract proof obligation implementing common functionality.
 */
public abstract class AbstractPO implements IPersistablePO {

    protected static final TermFactory TF = TermFactory.DEFAULT;
    protected static final TermBuilder TB = TermBuilder.DF;
    protected final InitConfig initConfig;
    protected final Services services;
    protected final JavaInfo javaInfo;
    protected final HeapLDT heapLDT;
    protected final SpecificationRepository specRepos;
    protected final String name;
    protected ImmutableSet<NoPosTacletApp> taclets;
    private String header;
    private ProofAggregate proofAggregate;
    protected Term[] poTerms;
    protected String[] poNames;


    //-------------------------------------------------------------------------
    //constructors
    //-------------------------------------------------------------------------
    public AbstractPO(InitConfig initConfig,
                      String name) {
        this.initConfig = initConfig;
        this.services = initConfig.getServices();
        this.javaInfo = initConfig.getServices().getJavaInfo();
        this.heapLDT = initConfig.getServices().getTypeConverter().getHeapLDT();
        this.specRepos = initConfig.getServices().getSpecificationRepository();
        this.name = name;
        taclets = DefaultImmutableSet.nil();
    }


    //-------------------------------------------------------------------------
    //methods for use in subclasses
    //-------------------------------------------------------------------------
    private ImmutableSet<ClassAxiom> getAxiomsForObserver(
            Pair<Sort, IObserverFunction> usedObs,
            ImmutableSet<ClassAxiom> axioms) {
        for (ClassAxiom axiom : axioms) {
            if (axiom.getTarget()==null || !(axiom.getTarget().equals(usedObs.second)
                  && usedObs.first.extendsTrans(axiom.getKJT().getSort()))) {
                axioms = axioms.remove(axiom);
            }
        }
        return axioms;
    }


    private boolean reach(Pair<Sort, IObserverFunction> from,
                          Pair<Sort, IObserverFunction> to,
                          ImmutableSet<ClassAxiom> axioms) {
        ImmutableSet<Pair<Sort, IObserverFunction>> reached =
                DefaultImmutableSet.nil();
        ImmutableSet<Pair<Sort, IObserverFunction>> newlyReached = DefaultImmutableSet.<Pair<Sort, IObserverFunction>>nil().add(
                from);

        while (!newlyReached.isEmpty()) {
            for (Pair<Sort, IObserverFunction> node : newlyReached) {
                newlyReached = newlyReached.remove(node);
                reached = reached.add(node);
                final ImmutableSet<ClassAxiom> nodeAxioms = getAxiomsForObserver(
                        node, axioms);
                for (ClassAxiom nodeAxiom : nodeAxioms) {
                    final ImmutableSet<Pair<Sort, IObserverFunction>> nextNodes = nodeAxiom.getUsedObservers(
                            services);
                    for (Pair<Sort, IObserverFunction> nextNode : nextNodes) {
                        if (nextNode.equals(to)) {
                            return true;
                        } else if (!reached.contains(nextNode)) {
                            newlyReached = newlyReached.add(nextNode);
                        }
                    }
                }
            }
        }

        return false;
    }


    private ImmutableSet<Pair<Sort, IObserverFunction>> getSCC(ClassAxiom startAxiom,
                                                              ImmutableSet<ClassAxiom> axioms) {
        //TODO: make more efficient
        final Pair<Sort, IObserverFunction> start =
                new Pair<Sort, IObserverFunction>(startAxiom.getKJT().getSort(),
                                                  startAxiom.getTarget());
        ImmutableSet<Pair<Sort, IObserverFunction>> result =
                DefaultImmutableSet.nil();
        for (ClassAxiom nodeAxiom : axioms) {
            final Pair<Sort, IObserverFunction> node =
                    new Pair<Sort, IObserverFunction>(
                    nodeAxiom.getKJT().getSort(),
                                                     nodeAxiom.getTarget());
            if (reach(start, node, axioms) && reach(node, start, axioms)) {
                result = result.add(node);
            }
        }
        return result;
    }


    protected void collectClassAxioms(KeYJavaType selfKJT) {
        final ImmutableSet<ClassAxiom> axioms =
                specRepos.getClassAxioms(selfKJT);

        for (ClassAxiom axiom : axioms) {
            final ImmutableSet<Pair<Sort, IObserverFunction>> scc =
                    getSCC(axiom, axioms);
            for (Taclet axiomTaclet : axiom.getTaclets(scc, services)) {
                assert axiomTaclet != null : "class axiom returned null taclet: "
                        + axiom.getName();

                // only include if choices are appropriate
                if (choicesApply(axiomTaclet, initConfig.getActivatedChoices())) {
                    taclets = taclets.add(NoPosTacletApp.createNoPosTacletApp(
                            axiomTaclet));
                    initConfig.getProofEnv().registerRule(axiomTaclet,
                            AxiomJustification.INSTANCE);
                }
            }
        }
    }
    
    /** Check whether a taclet conforms with the currently active choices.
     * I.e., whether the taclet's given choices is a subset of <code>choices</code>.
     */
    private boolean choicesApply (Taclet taclet, ImmutableSet<Choice> choices) {
        for (Choice tacletChoices: taclet.getChoices())
            if (!choices.contains(tacletChoices)) return false;
        return true;
    }


    protected final void register(ProgramVariable pv) {
         Namespace progVarNames = services.getNamespaces().programVariables();
         if (pv != null && progVarNames.lookup(pv.name()) == null) {
             progVarNames.addSafely(pv);
         }
    }


    protected final void register(ImmutableList<ProgramVariable> pvs) {
        for (ProgramVariable pv : pvs) {
            register(pv);
        }
    }


    protected final void register(Function f) {
         Namespace functionNames = services.getNamespaces().functions();
         if (f != null && functionNames.lookup(f.name()) == null) {
             assert f.sort() != Sort.UPDATE;
             if (f.sort() == Sort.FORMULA) {
                 functionNames.addSafely(f);
             } else {
                 functionNames.addSafely(f);
             }
         }
    }


    //-------------------------------------------------------------------------
    //public interface
    //-------------------------------------------------------------------------
    @Override
    public final String name() {
        return name;
    }


    /**
     * Creates declarations necessary to save/load proof in textual form
     * (helper for createProof()).
     */
    private void createProofHeader(String javaPath,
                                   String classPath,
                                   String bootClassPath) {
        if (header != null) {
            return;
        }
        final StringBuffer sb = new StringBuffer();

        //bootclasspath
        if (bootClassPath != null && !bootClassPath.equals("")) {
            sb.append("\\bootclasspath \"").append(bootClassPath).append(
                    "\";\n\n");
        }

        //classpath
        if (classPath != null && !classPath.equals("")) {
            sb.append("\\classpath \"").append(classPath).append("\";\n\n");
        }

        //javaSource
        sb.append("\\javaSource \"").append(javaPath).append("\";\n\n");

        //contracts
        ImmutableSet<Contract> contractsToSave = specRepos.getAllContracts();
        for (Contract c : contractsToSave) {
            if (!c.toBeSaved()) {
                contractsToSave = contractsToSave.remove(c);
            }
        }
        if (!contractsToSave.isEmpty()) {
            sb.append("\\contracts {\n");
            for (Contract c : contractsToSave) {
                sb.append(c.proofToString(services));
            }
            sb.append("}\n\n");
        }

        header = sb.toString();
    }


    /**
     * Creates a Proof (helper for getPO()).
     */
    private Proof createProof(String proofName,
                              Term poTerm) {
        final JavaModel javaModel = initConfig.getProofEnv().getJavaModel();
        createProofHeader(javaModel.getModelDir(),
                          javaModel.getClassPath(),
                          javaModel.getBootClassPath());
<<<<<<< HEAD
        Proof p = new Proof(proofName,
                         poTerm,
                         header,
                         initConfig.createTacletIndex(),
                         initConfig.createBuiltInRuleIndex(),
                         initConfig.getServices(),
                         initConfig.getSettings() != null
                         ? initConfig.getSettings()
                         : new ProofSettings(ProofSettings.DEFAULT_SETTINGS));
        assert p.openGoals().size() == 1 : "expected one first open goal";
        final boolean isInfFlowProof =
                (this instanceof InfFlowRelatedPO) ||
                // this is a hack and has to be changed by time
                p.getSettings().getStrategySettings().getActiveStrategyProperties()
                               .getProperty(StrategyProperties.INF_FLOW_CHECK_PROPERTY)
                               .equals(StrategyProperties.INF_FLOW_CHECK_TRUE);
        if (isInfFlowProof) {
            StrategyInfoUndoMethod undo =
                    new StrategyInfoUndoMethod() {
                @Override
                public void undo(
                        de.uka.ilkd.key.util.properties.Properties strategyInfos) {
                    strategyInfos.put(InfFlowCheckInfo.INF_FLOW_CHECK_PROPERTY, true);
                }
            };
            p.openGoals().head().addStrategyInfo(InfFlowCheckInfo.INF_FLOW_CHECK_PROPERTY, true, undo);
        }
        return p;
=======
        Proof proof = new Proof(proofName,
                                poTerm,
                                header,
                                initConfig.createTacletIndex(),
                                initConfig.createBuiltInRuleIndex(),
                                initConfig.getServices(),
                                initConfig.getSettings() != null
                                ? initConfig.getSettings()
                                : new ProofSettings(ProofSettings.DEFAULT_SETTINGS));

        // Make sure that required label works are present
        ImmutableList<ITermLabelWorker> labelInstantiators = proof.getSettings().getLabelSettings().getLabelInstantiators();
        if (!labelInstantiators.contains(SelectSkolemConstantTermLabelInstantiator.INSTANCE)) {
           labelInstantiators = labelInstantiators.append(SelectSkolemConstantTermLabelInstantiator.INSTANCE);
        }
        proof.getSettings().getLabelSettings().setLabelInstantiators(labelInstantiators);

        return proof;
>>>>>>> 273be591
    }


    @Override
    public final ProofAggregate getPO() {
        if (proofAggregate != null) {
            return proofAggregate;
        }

        if (poTerms == null) {
            throw new IllegalStateException("No proof obligation terms.");
        }

        Proof[] proofs = new Proof[poTerms.length];
        for (int i = 0; i < proofs.length; i++) {
            proofs[i] = createProof(poNames != null ? poNames[i] : name,
                                    poTerms[i]);
            if (taclets != null) {
                proofs[i].getGoal(proofs[i].root()).indexOfTaclets().addTaclets(
                        taclets);
            }
        }

        proofAggregate = ProofAggregate.createProofAggregate(proofs, name);
        return proofAggregate;
    }


    @Override
    public boolean implies(ProofOblInput po) {
        return equals(po);
    }


    protected void assignPOTerms(Term... poTerms) {
        this.poTerms = poTerms;
    }

    /**
     * {@inheritDoc}
     */
    @Override
    public void fillSaveProperties(Properties properties) throws IOException {
        properties.setProperty(IPersistablePO.PROPERTY_CLASS, getClass().getCanonicalName());
        properties.setProperty(IPersistablePO.PROPERTY_NAME, name);
    }
    
    /**
     * Returns the name value from the given properties.
     * @param properties The properties to read from.
     * @return The name value.
     */
    public static String getName(Properties properties) {
       return properties.getProperty(IPersistablePO.PROPERTY_NAME);
    }
}<|MERGE_RESOLUTION|>--- conflicted
+++ resolved
@@ -278,23 +278,30 @@
         createProofHeader(javaModel.getModelDir(),
                           javaModel.getClassPath(),
                           javaModel.getBootClassPath());
-<<<<<<< HEAD
-        Proof p = new Proof(proofName,
-                         poTerm,
-                         header,
-                         initConfig.createTacletIndex(),
-                         initConfig.createBuiltInRuleIndex(),
-                         initConfig.getServices(),
-                         initConfig.getSettings() != null
-                         ? initConfig.getSettings()
-                         : new ProofSettings(ProofSettings.DEFAULT_SETTINGS));
-        assert p.openGoals().size() == 1 : "expected one first open goal";
+        Proof proof = new Proof(proofName,
+                                poTerm,
+                                header,
+                                initConfig.createTacletIndex(),
+                                initConfig.createBuiltInRuleIndex(),
+                                initConfig.getServices(),
+                                initConfig.getSettings() != null
+                                ? initConfig.getSettings()
+                                : new ProofSettings(ProofSettings.DEFAULT_SETTINGS));
+
+        // Make sure that required label works are present
+        ImmutableList<ITermLabelWorker> labelInstantiators = proof.getSettings().getLabelSettings().getLabelInstantiators();
+        if (!labelInstantiators.contains(SelectSkolemConstantTermLabelInstantiator.INSTANCE)) {
+           labelInstantiators = labelInstantiators.append(SelectSkolemConstantTermLabelInstantiator.INSTANCE);
+        }
+        proof.getSettings().getLabelSettings().setLabelInstantiators(labelInstantiators);
+
+        assert proof.openGoals().size() == 1 : "expected one first open goal";
         final boolean isInfFlowProof =
                 (this instanceof InfFlowRelatedPO) ||
                 // this is a hack and has to be changed by time
-                p.getSettings().getStrategySettings().getActiveStrategyProperties()
-                               .getProperty(StrategyProperties.INF_FLOW_CHECK_PROPERTY)
-                               .equals(StrategyProperties.INF_FLOW_CHECK_TRUE);
+                proof.getSettings().getStrategySettings().getActiveStrategyProperties()
+                                   .getProperty(StrategyProperties.INF_FLOW_CHECK_PROPERTY)
+                                   .equals(StrategyProperties.INF_FLOW_CHECK_TRUE);
         if (isInfFlowProof) {
             StrategyInfoUndoMethod undo =
                     new StrategyInfoUndoMethod() {
@@ -304,29 +311,9 @@
                     strategyInfos.put(InfFlowCheckInfo.INF_FLOW_CHECK_PROPERTY, true);
                 }
             };
-            p.openGoals().head().addStrategyInfo(InfFlowCheckInfo.INF_FLOW_CHECK_PROPERTY, true, undo);
-        }
-        return p;
-=======
-        Proof proof = new Proof(proofName,
-                                poTerm,
-                                header,
-                                initConfig.createTacletIndex(),
-                                initConfig.createBuiltInRuleIndex(),
-                                initConfig.getServices(),
-                                initConfig.getSettings() != null
-                                ? initConfig.getSettings()
-                                : new ProofSettings(ProofSettings.DEFAULT_SETTINGS));
-
-        // Make sure that required label works are present
-        ImmutableList<ITermLabelWorker> labelInstantiators = proof.getSettings().getLabelSettings().getLabelInstantiators();
-        if (!labelInstantiators.contains(SelectSkolemConstantTermLabelInstantiator.INSTANCE)) {
-           labelInstantiators = labelInstantiators.append(SelectSkolemConstantTermLabelInstantiator.INSTANCE);
-        }
-        proof.getSettings().getLabelSettings().setLabelInstantiators(labelInstantiators);
-
+            proof.openGoals().head().addStrategyInfo(InfFlowCheckInfo.INF_FLOW_CHECK_PROPERTY, true, undo);
+        }
         return proof;
->>>>>>> 273be591
     }
 
 
