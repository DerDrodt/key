// This file is part of KeY - Integrated Deductive Software Design 
//
// Copyright (C) 2001-2011 Universitaet Karlsruhe (TH), Germany 
//                         Universitaet Koblenz-Landau, Germany
//                         Chalmers University of Technology, Sweden
// Copyright (C) 2011-2013 Karlsruhe Institute of Technology, Germany 
//                         Technical University Darmstadt, Germany
//                         Chalmers University of Technology, Sweden
//
// The KeY system is protected by the GNU General 
// Public License. See LICENSE.TXT for details.
// 

package de.uka.ilkd.key.proof.init;

import java.io.IOException;
import java.util.Properties;

import de.uka.ilkd.key.collection.DefaultImmutableSet;
import de.uka.ilkd.key.collection.ImmutableList;
import de.uka.ilkd.key.collection.ImmutableSet;
import de.uka.ilkd.key.gui.configuration.ProofSettings;
import de.uka.ilkd.key.java.JavaInfo;
import de.uka.ilkd.key.java.Services;
import de.uka.ilkd.key.java.abstraction.KeYJavaType;
import de.uka.ilkd.key.ldt.HeapLDT;
import de.uka.ilkd.key.logic.Choice;
import de.uka.ilkd.key.logic.Namespace;
import de.uka.ilkd.key.logic.Term;
import de.uka.ilkd.key.logic.TermBuilder;
import de.uka.ilkd.key.logic.TermFactory;
import de.uka.ilkd.key.logic.op.Function;
import de.uka.ilkd.key.logic.op.IObserverFunction;
import de.uka.ilkd.key.logic.op.ProgramVariable;
import de.uka.ilkd.key.logic.sort.Sort;
import de.uka.ilkd.key.proof.JavaModel;
import de.uka.ilkd.key.proof.Proof;
import de.uka.ilkd.key.proof.ProofAggregate;
import de.uka.ilkd.key.proof.mgt.AxiomJustification;
import de.uka.ilkd.key.proof.mgt.SpecificationRepository;
import de.uka.ilkd.key.rule.label.ITermLabelWorker;
import de.uka.ilkd.key.rule.NoPosTacletApp;
import de.uka.ilkd.key.rule.ShortcutEvaluationTermLabelInstantiator;
import de.uka.ilkd.key.rule.label.SelectSkolemConstantTermLabelInstantiator;
import de.uka.ilkd.key.rule.Taclet;
import de.uka.ilkd.key.speclang.ClassAxiom;
import de.uka.ilkd.key.speclang.ClassWellDefinedness;
import de.uka.ilkd.key.speclang.Contract;
import de.uka.ilkd.key.speclang.MethodWellDefinedness;
import de.uka.ilkd.key.speclang.WellDefinednessCheck;
import de.uka.ilkd.key.util.Pair;



/**
 * An abstract proof obligation implementing common functionality.
 */
public abstract class AbstractPO implements IPersistablePO {

    protected static final TermFactory TF = TermFactory.DEFAULT;
    protected static final TermBuilder TB = TermBuilder.DF;
    protected final InitConfig initConfig;
    protected final Services services;
    protected final JavaInfo javaInfo;
    protected final HeapLDT heapLDT;
    protected final SpecificationRepository specRepos;
    protected final String name;
    protected ImmutableSet<NoPosTacletApp> taclets;
    private String header;
    private ProofAggregate proofAggregate;
    protected Term[] poTerms;
    protected String[] poNames;


    //-------------------------------------------------------------------------
    //constructors
    //-------------------------------------------------------------------------
    public AbstractPO(InitConfig initConfig,
                      String name) {
        this.initConfig = initConfig;
        this.services = initConfig.getServices();
        this.javaInfo = initConfig.getServices().getJavaInfo();
        this.heapLDT = initConfig.getServices().getTypeConverter().getHeapLDT();
        this.specRepos = initConfig.getServices().getSpecificationRepository();
        this.name = name;
        taclets = DefaultImmutableSet.nil();
    }


    //-------------------------------------------------------------------------
    //methods for use in subclasses
    //-------------------------------------------------------------------------
    private ImmutableSet<ClassAxiom> getAxiomsForObserver(
            Pair<Sort, IObserverFunction> usedObs,
            ImmutableSet<ClassAxiom> axioms) {
        for (ClassAxiom axiom : axioms) {
            if (axiom.getTarget()==null || !(axiom.getTarget().equals(usedObs.second)
                  && usedObs.first.extendsTrans(axiom.getKJT().getSort()))) {
                axioms = axioms.remove(axiom);
            }
        }
        return axioms;
    }


    private boolean reach(Pair<Sort, IObserverFunction> from,
                          Pair<Sort, IObserverFunction> to,
                          ImmutableSet<ClassAxiom> axioms) {
        ImmutableSet<Pair<Sort, IObserverFunction>> reached =
                DefaultImmutableSet.nil();
        ImmutableSet<Pair<Sort, IObserverFunction>> newlyReached =
                DefaultImmutableSet.<Pair<Sort, IObserverFunction>>nil().add(from);

        while (!newlyReached.isEmpty()) {
            for (Pair<Sort, IObserverFunction> node : newlyReached) {
                newlyReached = newlyReached.remove(node);
                reached = reached.add(node);
                final ImmutableSet<ClassAxiom> nodeAxioms = getAxiomsForObserver(
                        node, axioms);
                for (ClassAxiom nodeAxiom : nodeAxioms) {
                    final ImmutableSet<Pair<Sort, IObserverFunction>> nextNodes =
                            nodeAxiom.getUsedObservers(services);
                    for (Pair<Sort, IObserverFunction> nextNode : nextNodes) {
                        if (nextNode.equals(to)) {
                            return true;
                        } else if (!reached.contains(nextNode)) {
                            newlyReached = newlyReached.add(nextNode);
                        }
                    }
                }
            }
        }

        return false;
    }


    private ImmutableSet<Pair<Sort, IObserverFunction>> getSCC(ClassAxiom startAxiom,
                                                               ImmutableSet<ClassAxiom> axioms) {
        //TODO: make more efficient
        final Pair<Sort, IObserverFunction> start =
                new Pair<Sort, IObserverFunction>(startAxiom.getKJT().getSort(),
                                                  startAxiom.getTarget());
        ImmutableSet<Pair<Sort, IObserverFunction>> result =
                DefaultImmutableSet.nil();
        for (ClassAxiom nodeAxiom : axioms) {
            final Pair<Sort, IObserverFunction> node =
                    new Pair<Sort, IObserverFunction>(
                    nodeAxiom.getKJT().getSort(),
                                                     nodeAxiom.getTarget());
            if (reach(start, node, axioms) && reach(node, start, axioms)) {
                result = result.add(node);
            }
        }
        return result;
    }

    /**
     * Generate well-definedness taclets to resolve formulas as
     * WD(pv.<inv>) or WD(pv.m(...)).
     */
    void generateWdTaclets() {
        ImmutableSet<Taclet> res = DefaultImmutableSet.<Taclet>nil();
        ImmutableSet<KeYJavaType> kjts = DefaultImmutableSet.<KeYJavaType>nil();
        for (WellDefinednessCheck ch: specRepos.getAllWdChecks()) {
            if (!ch.getKJT().getName().equals("Object")) {
                if (ch instanceof MethodWellDefinedness) {
                    MethodWellDefinedness mwd = (MethodWellDefinedness)ch;
                    // WD(pv.m(...))
                    res = res.add(mwd.createOperationTaclet(services));
                }
                kjts = kjts.add(ch.getKJT());
            }
        }
        for (KeYJavaType kjt: kjts) {
            // WD(pv.<inv>)
            res = res.union(ClassWellDefinedness.createInvTaclet(kjt, services));
        }

        for (Taclet t: res) {
            register(t);
        }
    }

    protected ImmutableSet<ClassAxiom> selectClassAxioms(KeYJavaType selfKJT) {
        return specRepos.getClassAxioms(selfKJT);
    }

    protected void collectClassAxioms(KeYJavaType selfKJT) {
        final ImmutableSet<ClassAxiom> axioms = selectClassAxioms(selfKJT);
        for (ClassAxiom axiom : axioms) {
            final ImmutableSet<Pair<Sort, IObserverFunction>> scc =
                    getSCC(axiom, axioms);
            for (Taclet axiomTaclet : axiom.getTaclets(scc, services)) {
                assert axiomTaclet != null : "class axiom returned null taclet: "
                        + axiom.getName();

                // only include if choices are appropriate
                if (choicesApply(axiomTaclet, initConfig.getActivatedChoices())) {
                    register(axiomTaclet);
                }
            }
        }
    }

    /** Check whether a taclet conforms with the currently active choices.
     * I.e., whether the taclet's given choices is a subset of <code>choices</code>.
     */
    private boolean choicesApply (Taclet taclet, ImmutableSet<Choice> choices) {
        for (Choice tacletChoices: taclet.getChoices())
            if (!choices.contains(tacletChoices)) return false;
        return true;
    }


    private void register(Taclet t) {
        assert t != null;
        taclets = taclets.add(NoPosTacletApp.createNoPosTacletApp(t));
        initConfig.getProofEnv().registerRule(t, AxiomJustification.INSTANCE);
    }


    protected final void register(ProgramVariable pv) {
         Namespace progVarNames = services.getNamespaces().programVariables();
         if (pv != null && progVarNames.lookup(pv.name()) == null) {
             progVarNames.addSafely(pv);
         }
    }


    protected final void register(ImmutableList<ProgramVariable> pvs) {
        for (ProgramVariable pv : pvs) {
            register(pv);
        }
    }


    protected final void register(Function f) {
         Namespace functionNames = services.getNamespaces().functions();
         if (f != null && functionNames.lookup(f.name()) == null) {
             assert f.sort() != Sort.UPDATE;
             if (f.sort() == Sort.FORMULA) {
                 functionNames.addSafely(f);
             } else {
                 functionNames.addSafely(f);
             }
         }
    }


    //-------------------------------------------------------------------------
    //public interface
    //-------------------------------------------------------------------------
    @Override
    public final String name() {
        return name;
    }


    /**
     * Creates declarations necessary to save/load proof in textual form
     * (helper for createProof()).
     */
    private void createProofHeader(String javaPath,
                                   String classPath,
                                   String bootClassPath) {
        if (header != null) {
            return;
        }
        final StringBuffer sb = new StringBuffer();

        //bootclasspath
        if (bootClassPath != null && !bootClassPath.equals("")) {
            sb.append("\\bootclasspath \"").append(bootClassPath).append(
                    "\";\n\n");
        }

        //classpath
        if (classPath != null && !classPath.equals("")) {
            sb.append("\\classpath \"").append(classPath).append("\";\n\n");
        }

        //javaSource
        sb.append("\\javaSource \"").append(javaPath).append("\";\n\n");

        //contracts
        ImmutableSet<Contract> contractsToSave = specRepos.getAllContracts();
        for (Contract c : contractsToSave) {
            if (!c.toBeSaved()) {
                contractsToSave = contractsToSave.remove(c);
            }
        }
        if (!contractsToSave.isEmpty()) {
            sb.append("\\contracts {\n");
            for (Contract c : contractsToSave) {
                sb.append(c.proofToString(services));
            }
            sb.append("}\n\n");
        }

        header = sb.toString();
    }


    /**
     * Creates a Proof (helper for getPO()).
     */
    private Proof createProof(String proofName,
                              Term poTerm) {
        final JavaModel javaModel = initConfig.getProofEnv().getJavaModel();
        createProofHeader(javaModel.getModelDir(),
                          javaModel.getClassPath(),
                          javaModel.getBootClassPath());
        Proof proof = new Proof(proofName,
                                poTerm,
                                header,
                                initConfig.createTacletIndex(),
                                initConfig.createBuiltInRuleIndex(),
                                initConfig.getServices(),
                                initConfig.getSettings() != null
                                ? initConfig.getSettings()
                                : new ProofSettings(ProofSettings.DEFAULT_SETTINGS));
<<<<<<< HEAD

        // Make sure that required label works are present
        ImmutableList<ITermLabelWorker> labelInstantiators =
                proof.getSettings().getLabelSettings().getLabelInstantiators();
        if (!labelInstantiators.contains(SelectSkolemConstantTermLabelInstantiator.INSTANCE)) {
           labelInstantiators =
                   labelInstantiators.append(SelectSkolemConstantTermLabelInstantiator.INSTANCE);
        }
        if (!labelInstantiators.contains(ShortcutEvaluationTermLabelInstantiator.INSTANCE)) {
            labelInstantiators =
                    labelInstantiators.append(ShortcutEvaluationTermLabelInstantiator.INSTANCE);
        }
        proof.getSettings().getLabelSettings().setLabelInstantiators(labelInstantiators);

=======
>>>>>>> 50be5c53
        return proof;
    }


    @Override
    public final ProofAggregate getPO() {
        if (proofAggregate != null) {
            return proofAggregate;
        }

        if (poTerms == null) {
            throw new IllegalStateException("No proof obligation terms.");
        }

        Proof[] proofs = new Proof[poTerms.length];
        for (int i = 0; i < proofs.length; i++) {
            proofs[i] = createProof(poNames != null ? poNames[i] : name,
                                    poTerms[i]);
            if (taclets != null) {
                proofs[i].getGoal(proofs[i].root()).indexOfTaclets().addTaclets(
                        taclets);
            }
        }

        proofAggregate = ProofAggregate.createProofAggregate(proofs, name);
        return proofAggregate;
    }


    @Override
    public boolean implies(ProofOblInput po) {
        return equals(po);
    }


    protected void assignPOTerms(Term... poTerms) {
        this.poTerms = poTerms;
    }

    /**
     * {@inheritDoc}
     */
    @Override
    public void fillSaveProperties(Properties properties) throws IOException {
        properties.setProperty(IPersistablePO.PROPERTY_CLASS, getClass().getCanonicalName());
        properties.setProperty(IPersistablePO.PROPERTY_NAME, name);
    }
    
    /**
     * Returns the name value from the given properties.
     * @param properties The properties to read from.
     * @return The name value.
     */
    public static String getName(Properties properties) {
       return properties.getProperty(IPersistablePO.PROPERTY_NAME);
    }
}<|MERGE_RESOLUTION|>--- conflicted
+++ resolved
@@ -38,10 +38,7 @@
 import de.uka.ilkd.key.proof.ProofAggregate;
 import de.uka.ilkd.key.proof.mgt.AxiomJustification;
 import de.uka.ilkd.key.proof.mgt.SpecificationRepository;
-import de.uka.ilkd.key.rule.label.ITermLabelWorker;
 import de.uka.ilkd.key.rule.NoPosTacletApp;
-import de.uka.ilkd.key.rule.ShortcutEvaluationTermLabelInstantiator;
-import de.uka.ilkd.key.rule.label.SelectSkolemConstantTermLabelInstantiator;
 import de.uka.ilkd.key.rule.Taclet;
 import de.uka.ilkd.key.speclang.ClassAxiom;
 import de.uka.ilkd.key.speclang.ClassWellDefinedness;
@@ -320,23 +317,6 @@
                                 initConfig.getSettings() != null
                                 ? initConfig.getSettings()
                                 : new ProofSettings(ProofSettings.DEFAULT_SETTINGS));
-<<<<<<< HEAD
-
-        // Make sure that required label works are present
-        ImmutableList<ITermLabelWorker> labelInstantiators =
-                proof.getSettings().getLabelSettings().getLabelInstantiators();
-        if (!labelInstantiators.contains(SelectSkolemConstantTermLabelInstantiator.INSTANCE)) {
-           labelInstantiators =
-                   labelInstantiators.append(SelectSkolemConstantTermLabelInstantiator.INSTANCE);
-        }
-        if (!labelInstantiators.contains(ShortcutEvaluationTermLabelInstantiator.INSTANCE)) {
-            labelInstantiators =
-                    labelInstantiators.append(ShortcutEvaluationTermLabelInstantiator.INSTANCE);
-        }
-        proof.getSettings().getLabelSettings().setLabelInstantiators(labelInstantiators);
-
-=======
->>>>>>> 50be5c53
         return proof;
     }
 
