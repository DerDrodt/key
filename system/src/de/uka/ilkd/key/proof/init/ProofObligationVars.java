--- conflicted
+++ resolved
@@ -33,26 +33,16 @@
     public final String postfix;
     public final Term self;
     public final Term selfAtPost;
-<<<<<<< HEAD
-    public final ImmutableList<Term> params;
-    public final ImmutableList<Term> results;
-    public final ImmutableList<Term> resultsAtPost;
-=======
     public final ImmutableList<Term> localIns;
     public final ImmutableList<Term> localOuts;
     public final Term result;
     public final Term resultAtPost;
->>>>>>> 52bbdf6d
     public final Term exception;
     public final Term exceptionAtPost;
     public final Term heap;
     public final Term heapAtPre;
     public final Term heapAtPost;
     public final Term mbyAtPre;
-<<<<<<< HEAD
-=======
-
->>>>>>> 52bbdf6d
 
     ProofObligationVars(IProgramMethod pm,
                         KeYJavaType kjt, // contract.getKJT()
@@ -63,16 +53,10 @@
 
     public ProofObligationVars(Term self,
                                Term selfAtPost,
-<<<<<<< HEAD
-                               ImmutableList<Term> params,
-                               ImmutableList<Term> results,
-                               ImmutableList<Term> resultsAtPost,
-=======
                                ImmutableList<Term> localIns,
                                ImmutableList<Term> localOuts,
                                Term result,
                                Term resultAtPost,
->>>>>>> 52bbdf6d
                                Term exception,
                                Term exceptionAtPost,
                                Term heap,
@@ -85,16 +69,10 @@
 
         this.self = self;
         this.selfAtPost = selfAtPost;
-<<<<<<< HEAD
-        this.params = params;
-        this.results = results;
-        this.resultsAtPost = resultsAtPost;
-=======
         this.localIns = localIns;
         this.localOuts = localOuts;
         this.result = result;
         this.resultAtPost = resultAtPost;
->>>>>>> 52bbdf6d
         this.exception = exception;
         this.exceptionAtPost = exceptionAtPost;
         this.heap = heap;
@@ -105,19 +83,6 @@
 
         ImmutableList<Term> terms =
                 ImmutableSLList.<Term>nil();
-<<<<<<< HEAD
-        terms = terms.append(self);
-        terms = terms.append(selfAtPost);
-        terms = terms.append(params);
-        terms = terms.append(results);
-        terms = terms.append(resultsAtPost);
-        terms = terms.append(exception);
-        terms = terms.append(exceptionAtPost);
-        terms = terms.append(heap);
-        terms = terms.append(heapAtPre);
-        terms = terms.append(heapAtPost);
-        terms = terms.append(mbyAtPre);
-=======
         terms = appendIfNotNull(terms, heap);
         terms = appendIfNotNull(terms, self);
         terms = appendIfNotNull(terms, selfAtPost);
@@ -130,7 +95,6 @@
         terms = appendIfNotNull(terms, exceptionAtPost);
         terms = appendIfNotNull(terms, heapAtPost);
         terms = appendIfNotNull(terms, mbyAtPre);
->>>>>>> 52bbdf6d
         termList = terms;
 
         ImmutableList<Term> allTerms =
@@ -164,7 +128,7 @@
         paddedTermListWithoutLocalVars = allTermsButLocalVars;
     }
     
-    public ProofObligationVars(Term self,
+/*    public ProofObligationVars(Term self,
             Term selfAtPost,
             ImmutableList<Term> params,
             Term result,
@@ -179,7 +143,7 @@
         this(self, selfAtPost, params, ImmutableSLList.<Term>nil().append(result),
              ImmutableSLList.<Term>nil().append(resultAtPost), exception,
              exceptionAtPost, heap, heapAtPre, heapAtPost, postfix, services);
-    }
+    }*/
 
     private ImmutableList<Term> appendIfNotNull(ImmutableList<Term> list,
                                                 Term t) {
@@ -295,21 +259,6 @@
              buildMbyVar(postfix, services),
              postfix,
              services);
-<<<<<<< HEAD
-        
-        //register the variables so they are declared in proof header
-        //if the proof is saved to a file
-        register(ops(params, ProgramVariable.class), services);
-        if (results != null){
-            for(Term res: results) {
-                register(res.op(ProgramVariable.class), services);
-            }
-        }
-        if (resultsAtPost != null){            
-            for(Term resPost: resultsAtPost) {
-                register(resPost.op(ProgramVariable.class), services);
-            }
-=======
     }
 
 
@@ -368,7 +317,6 @@
                                              String postfix) {
         if (pm.isVoid() || pm.isConstructor()) {
             return null;
->>>>>>> 52bbdf6d
         }
         Term resultAtPostVar =
                 TB.var(TB.resultVar(services, "resultAtPost" + postfix, pm, true));
