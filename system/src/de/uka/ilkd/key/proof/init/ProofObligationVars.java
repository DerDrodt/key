--- conflicted
+++ resolved
@@ -26,36 +26,19 @@
 public class ProofObligationVars {
 
     protected static final TermBuilder TB = TermBuilder.DF;
-<<<<<<< HEAD
-    final ImmutableList<Term> termList;
-    final String postfix;
-    final Term self;
-    final Term selfAtPost;
-    final ImmutableList<Term> params;
-    final ImmutableList<Term> results;
-    final ImmutableList<Term> resultsAtPost;
-    final Term exception;
-    final Term exceptionAtPost;
-    final Term heap;
-    final Term heapAtPre;
-    final Term heapAtPost;
-
-=======
     public final ImmutableList<Term> termList;
     public final String postfix;
     public final Term self;
     public final Term selfAtPost;
     public final ImmutableList<Term> params;
-    public final Term result;
-    public final Term resultAtPost;
+    public final ImmutableList<Term> results;
+    public final ImmutableList<Term> resultsAtPost;
     public final Term exception;
     public final Term exceptionAtPost;
     public final Term heap;
     public final Term heapAtPre;
     public final Term heapAtPost;
     public final Term mbyAtPre;
-    
->>>>>>> d1680417
 
     ProofObligationVars(IProgramMethod pm,
                         KeYJavaType kjt, // contract.getKJT()
