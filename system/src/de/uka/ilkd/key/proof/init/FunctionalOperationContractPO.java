--- conflicted
+++ resolved
@@ -389,19 +389,6 @@
            throw new RuntimeException("Contract not found: " + baseContractName);
        }
        else {
-<<<<<<< HEAD
-          ProofOblInput po;
-          if (isAddUninterpretedPredicate(properties)) {
-             if (!(contract instanceof FunctionalOperationContract)) {
-                throw new IOException("Found contract \"" + contract + "\" is no FunctionalOperationContract.");
-             }
-             po = new FunctionalOperationContractPO(initConfig, (FunctionalOperationContract)contract, true, true);
-          }
-          else {
-             po = contract.createProofObl(initConfig);
-          }
-          return new LoadedPOContainer(po, proofNum);
-=======
            ProofOblInput po;
            if (isAddUninterpretedPredicate(properties)) {
                if (!(contract instanceof FunctionalOperationContract)) {
@@ -412,10 +399,9 @@
                        initConfig, (FunctionalOperationContract)contract, true, true);
            }
            else {
-               po = contract.createProofObl(initConfig, contract);
+               po = contract.createProofObl(initConfig);
            }
            return new LoadedPOContainer(po, proofNum);
->>>>>>> 224ad001
        }
     }
 }