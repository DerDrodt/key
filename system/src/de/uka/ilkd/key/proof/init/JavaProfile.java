--- conflicted
+++ resolved
@@ -53,13 +53,8 @@
     private final static StrategyFactory DEFAULT =
         new JavaCardDLStrategy.Factory();
 
-<<<<<<< HEAD
-    private final static StrategyFactory SYMBOLIC_EXECUTION_FACTORY = new SymbolicExecutionStrategy.Factory();
-
     private OneStepSimplifier oneStepSimpilifier;
     
-=======
->>>>>>> 87f3d456
     protected JavaProfile(String standardRules, ImmutableSet<GoalChooserBuilder> gcb) {
         super(standardRules, gcb);
      }
