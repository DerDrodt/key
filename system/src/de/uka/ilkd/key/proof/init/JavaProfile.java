// This file is part of KeY - Integrated Deductive Software Design 
//
// Copyright (C) 2001-2011 Universitaet Karlsruhe (TH), Germany 
//                         Universitaet Koblenz-Landau, Germany
//                         Chalmers University of Technology, Sweden
// Copyright (C) 2011-2013 Karlsruhe Institute of Technology, Germany 
//                         Technical University Darmstadt, Germany
//                         Chalmers University of Technology, Sweden
//
// The KeY system is protected by the GNU General 
// Public License. See LICENSE.TXT for details.
// 


package de.uka.ilkd.key.proof.init;

import de.uka.ilkd.key.collection.ImmutableList;
import de.uka.ilkd.key.collection.ImmutableSLList;
import de.uka.ilkd.key.collection.ImmutableSet;
<<<<<<< HEAD
import de.uka.ilkd.key.logic.Name;
import de.uka.ilkd.key.logic.label.AnonHeapTermLabel;
import de.uka.ilkd.key.logic.label.SelectSkolemConstantTermLabel;
=======
import de.uka.ilkd.key.logic.label.ParameterlessTermLabel;
import de.uka.ilkd.key.logic.label.SingletonLabelFactory;
import de.uka.ilkd.key.logic.label.TermLabel;
import de.uka.ilkd.key.logic.label.TermLabelManager.TermLabelConfiguration;
>>>>>>> 73b753dc
import de.uka.ilkd.key.proof.GoalChooserBuilder;
import de.uka.ilkd.key.proof.mgt.ComplexRuleJustification;
import de.uka.ilkd.key.proof.mgt.ComplexRuleJustificationBySpec;
import de.uka.ilkd.key.proof.mgt.RuleJustification;
import de.uka.ilkd.key.rule.BlockContractRule;
import de.uka.ilkd.key.rule.BuiltInRule;
import de.uka.ilkd.key.rule.OneStepSimplifier;
import de.uka.ilkd.key.rule.QueryExpand;
import de.uka.ilkd.key.rule.Rule;
import de.uka.ilkd.key.rule.UseDependencyContractRule;
import de.uka.ilkd.key.rule.UseOperationContractRule;
import de.uka.ilkd.key.rule.WhileInvariantRule;
import de.uka.ilkd.key.strategy.JavaCardDLStrategy;
import de.uka.ilkd.key.strategy.StrategyFactory;

/**
 * This profile sets up KeY for verification of JavaCard programs.
 *
 */
public class JavaProfile extends AbstractProfile {

    public static final String NAME = "Java Profile";
    
    /**
     * <p>
     * The default instance of this class.
     * </p>
     * <p> 
     * It is typically used in the {@link Thread} of the user interface.
     * Other instances of this class are typically only required to 
     * use them in different {@link Thread}s (not the UI {@link Thread}).
     * </p>
     */
    public static JavaProfile defaultInstance; 

    private final static StrategyFactory DEFAULT =
        new JavaCardDLStrategy.Factory();

    private OneStepSimplifier oneStepSimpilifier;

    protected JavaProfile(String standardRules, ImmutableSet<GoalChooserBuilder> gcb) {
        super(standardRules, gcb);
    }

    protected JavaProfile(String standardRules) {
        super(standardRules);
    }

    public JavaProfile() {
        this("standardRules.key");
    }
    
    /**
     * {@inheritDoc}
     */
    @Override
    protected ImmutableList<TermLabelConfiguration> computeTermLabelConfiguration() {
       ImmutableList<TermLabelConfiguration> result = ImmutableSLList.nil();
       result = result.prepend(new TermLabelConfiguration(ParameterlessTermLabel.ANON_HEAP_LABEL_NAME, new SingletonLabelFactory<TermLabel>(ParameterlessTermLabel.ANON_HEAP_LABEL)));
       result = result.prepend(new TermLabelConfiguration(ParameterlessTermLabel.SELECT_SKOLEM_LABEL_NAME, new SingletonLabelFactory<TermLabel>(ParameterlessTermLabel.SELECT_SKOLEM_LABEL)));
       return result;
    }

    @Override
    protected ImmutableSet<StrategyFactory> getStrategyFactories() {
        ImmutableSet<StrategyFactory> set = super.getStrategyFactories();
        set = set.add(DEFAULT);
        return set;
    }

    
    @Override
    protected ImmutableList<BuiltInRule> initBuiltInRules() {       
        ImmutableList<BuiltInRule> builtInRules = super.initBuiltInRules();
        
        builtInRules = builtInRules.prepend(WhileInvariantRule.INSTANCE)
                                   .prepend(BlockContractRule.INSTANCE)
                                   .prepend(UseDependencyContractRule.INSTANCE)
                                   .prepend(getOneStepSimpilifier())
        			   //.prepend(PullOutConditionalsRule.INSTANCE)  // rule at the moment unsound
        			   .prepend(QueryExpand.INSTANCE);
  
        //contract insertion rule, ATTENTION: ProofMgt relies on the fact 
        // that Contract insertion rule is the FIRST element of this list!
        builtInRules = builtInRules.prepend(UseOperationContractRule.INSTANCE);

        return builtInRules;
    }
    
    /**
     * <p>
     * Returns the {@link OneStepSimplifier} instance which should be used
     * in this {@link JavaProfile}. It is added to the build in rules via
     * {@link #initBuiltInRules()}.
     * </p>
     * <p>
     * Sub profiles may exchange the {@link OneStepSimplifier} instance,
     * for instance for site proofs used in the symbolic execution tree extraction.
     * </p> 
     * @return The {@link OneStepSimplifier} instance to use.
     */
    public OneStepSimplifier getOneStepSimpilifier() {
       synchronized (this) {
          if (oneStepSimpilifier == null) {
             oneStepSimpilifier = new OneStepSimplifier();
          }
          return oneStepSimpilifier;
       }
    }

    /**
     * determines the justification of rule <code>r</code>. For a method contract rule it
     * returns a new instance of a {@link ComplexRuleJustification} otherwise the rule
     * justification determined by the super class is returned
     *
     * @return justification for the given rule
     */
    @Override
    public RuleJustification getJustification(Rule r) {
        return r == UseOperationContractRule.INSTANCE 
               || r == UseDependencyContractRule.INSTANCE
               ? new ComplexRuleJustificationBySpec()
               : super.getJustification(r);
    }


    /**
     * the name of the profile
     */
    @Override
    public String name() {
        return NAME;
    }

    /**
     * the default strategy factory to be used
     */
    @Override
    public StrategyFactory getDefaultStrategyFactory() {
        return DEFAULT;
    }
    
    /**
     * <p>
     * Returns the default instance of this class.
     * </p>
     * <p>
     * It is typically used in the {@link Thread} of the user interface.
     * Other instances of this class are typically only required to 
     * use them in different {@link Thread}s (not the UI {@link Thread}).
     * </p>
     * @return The default instance for usage in the {@link Thread} of the user interface.
     */
    public static synchronized JavaProfile getDefaultInstance() {
        if (defaultInstance == null) {
            defaultInstance = new JavaProfile();
        }
       return defaultInstance;
    }
    
    @Override
    public ImmutableList<Name> getSupportedLabelNames() {
        ImmutableList<Name> ret = ImmutableSLList.nil();
        ret = ret.prepend(AnonHeapTermLabel.NAME);
        ret = ret.prepend(SelectSkolemConstantTermLabel.NAME);
        return ret;
    }

}<|MERGE_RESOLUTION|>--- conflicted
+++ resolved
@@ -17,16 +17,10 @@
 import de.uka.ilkd.key.collection.ImmutableList;
 import de.uka.ilkd.key.collection.ImmutableSLList;
 import de.uka.ilkd.key.collection.ImmutableSet;
-<<<<<<< HEAD
-import de.uka.ilkd.key.logic.Name;
-import de.uka.ilkd.key.logic.label.AnonHeapTermLabel;
-import de.uka.ilkd.key.logic.label.SelectSkolemConstantTermLabel;
-=======
 import de.uka.ilkd.key.logic.label.ParameterlessTermLabel;
 import de.uka.ilkd.key.logic.label.SingletonLabelFactory;
 import de.uka.ilkd.key.logic.label.TermLabel;
 import de.uka.ilkd.key.logic.label.TermLabelManager.TermLabelConfiguration;
->>>>>>> 73b753dc
 import de.uka.ilkd.key.proof.GoalChooserBuilder;
 import de.uka.ilkd.key.proof.mgt.ComplexRuleJustification;
 import de.uka.ilkd.key.proof.mgt.ComplexRuleJustificationBySpec;
@@ -47,7 +41,6 @@
  *
  */
 public class JavaProfile extends AbstractProfile {
-
     public static final String NAME = "Java Profile";
     
     /**
@@ -90,7 +83,6 @@
        return result;
     }
 
-    @Override
     protected ImmutableSet<StrategyFactory> getStrategyFactories() {
         ImmutableSet<StrategyFactory> set = super.getStrategyFactories();
         set = set.add(DEFAULT);
@@ -98,7 +90,6 @@
     }
 
     
-    @Override
     protected ImmutableList<BuiltInRule> initBuiltInRules() {       
         ImmutableList<BuiltInRule> builtInRules = super.initBuiltInRules();
         
@@ -144,7 +135,6 @@
      *
      * @return justification for the given rule
      */
-    @Override
     public RuleJustification getJustification(Rule r) {
         return r == UseOperationContractRule.INSTANCE 
                || r == UseDependencyContractRule.INSTANCE
@@ -156,7 +146,6 @@
     /**
      * the name of the profile
      */
-    @Override
     public String name() {
         return NAME;
     }
@@ -164,7 +153,6 @@
     /**
      * the default strategy factory to be used
      */
-    @Override
     public StrategyFactory getDefaultStrategyFactory() {
         return DEFAULT;
     }
@@ -186,13 +174,4 @@
         }
        return defaultInstance;
     }
-    
-    @Override
-    public ImmutableList<Name> getSupportedLabelNames() {
-        ImmutableList<Name> ret = ImmutableSLList.nil();
-        ret = ret.prepend(AnonHeapTermLabel.NAME);
-        ret = ret.prepend(SelectSkolemConstantTermLabel.NAME);
-        return ret;
-    }
-
 }