/*
 * To change this template, choose Tools | Templates and open the template in
 * the editor.
 */
package de.uka.ilkd.key.proof.init;

import de.uka.ilkd.key.collection.ImmutableList;
<<<<<<< HEAD
=======
import de.uka.ilkd.key.collection.ImmutableSLList;
import de.uka.ilkd.key.collection.ImmutableSet;
>>>>>>> 52bbdf6d
import de.uka.ilkd.key.java.Services;
import de.uka.ilkd.key.java.StatementBlock;
import de.uka.ilkd.key.java.abstraction.KeYJavaType;
import de.uka.ilkd.key.logic.*;
import de.uka.ilkd.key.logic.op.*;
import de.uka.ilkd.key.proof.init.po.snippet.InfFlowPOSnippetFactory;
import de.uka.ilkd.key.proof.init.po.snippet.POSnippetFactory;
import de.uka.ilkd.key.proof.mgt.SpecificationRepository;
import de.uka.ilkd.key.rule.NoPosTacletApp;
import de.uka.ilkd.key.speclang.Contract;
import de.uka.ilkd.key.speclang.InformationFlowContract;
import de.uka.ilkd.key.speclang.LoopInvariant;

import java.io.IOException;
import java.util.HashMap;
import java.util.Iterator;
import java.util.List;
import java.util.Map;
import java.util.Properties;


/**
 *
 * @author christoph
 */
public class InfFlowContractPO extends AbstractOperationPO implements ContractPO {

    private final InformationFlowContract contract;
    private final ProofObligationVars symbExecVars;
    private final IFProofObligationVars ifVars;


    public InfFlowContractPO(InitConfig initConfig,
                             InformationFlowContract contract) {
        super(initConfig, contract.getName());
        this.contract = contract;

        // generate proof obligation variables
        IProgramMethod pm = contract.getTarget();
        symbExecVars = new ProofObligationVars(pm, contract.getKJT(), services);
        assert (symbExecVars.self == null) == (pm.isStatic() ||
                                               pm.isConstructor());
        ifVars = new IFProofObligationVars(symbExecVars, services);
    }


    @Override
    public void readProblem() throws ProofInputException {
        // create proof obligation        
        InfFlowPOSnippetFactory f =
<<<<<<< HEAD
            POSnippetFactory.getInfFlowFactory(contract, ifVars.c1,
                                               ifVars.c2, services);
=======
                POSnippetFactory.getInfFlowFactory(contract, ifVars.c1,
                                                   ifVars.c2, services);
>>>>>>> 52bbdf6d
        Term selfComposedExec =
            f.create(InfFlowPOSnippetFactory.Snippet.SELFCOMPOSED_EXECUTION_WITH_PRE_RELATION);
        Term post = f.create(InfFlowPOSnippetFactory.Snippet.INF_FLOW_POST);
        
        // register final term
        assignPOTerms(TB.imp(selfComposedExec, post));
        collectClassAxioms(contract.getKJT());
    }
    
    
    //@Override
    public Term buildProblem(LoopInvariant loopInv, ProofObligationVars appData, Services services)
    throws ProofInputException {
        IFProofObligationVars ifVars = new IFProofObligationVars(loopInv.getTarget(),
                                                                 loopInv.getKJT(),
                                                                 appData, services);
        // create proof obligation        
        InfFlowPOSnippetFactory f =
            POSnippetFactory.getInfFlowFactory(loopInv, ifVars.c1,
                                               ifVars.c2, services);
        Term selfComposedExec =
            f.create(InfFlowPOSnippetFactory.Snippet.SELFCOMPOSED_EXECUTION_WITH_PRE_RELATION);
        Term post = f.create(InfFlowPOSnippetFactory.Snippet.INF_FLOW_POST);
        
        Term poTerms = TB.imp(selfComposedExec, post);
        
        // register final term
        //assignPOTerms(poTerms);
        //collectClassAxioms(contract.getKJT());
        return poTerms;
    }


    @Override
    public boolean implies(ProofOblInput po) {
        if (!(po instanceof InfFlowContractPO)) {
            return false;
        }
        InfFlowContractPO cPO = (InfFlowContractPO) po;
        return contract.equals(cPO.contract);
    }


    @Override
    public Term getMbyAtPre() {
        if (contract.hasMby()) {
            return symbExecVars.mbyAtPre;
        } else {
            return null;
        }
    }


    /**
     * {@inheritDoc}
     */
    @Override
    protected String buildPOName(boolean transactionFlag) {
        return getContract().getName();
    }


    /**
     * {@inheritDoc}
     */
    @Override
    protected IProgramMethod getProgramMethod() {
        return contract.getTarget();
    }


    /**
     * {@inheritDoc}
     */
    @Override
    protected boolean isTransactionApplicable() {
        return false;
    }


    /**
     * {@inheritDoc}
     */
    @Override
    protected KeYJavaType getCalleeKeYJavaType() {
        return contract.getKJT();
    }


    /**
     * {@inheritDoc}
     */
    @Override
    protected Modality getTerminationMarker() {
        return getContract().getModality();
    }


    @Override
    public InformationFlowContract getContract() {
        return (InformationFlowContract) contract;
    }


    public IFProofObligationVars getIFVars() {
        return ifVars;
    }


    /**
     * {@inheritDoc}
     */
    @Override
    public void fillSaveProperties(Properties properties) throws IOException {
        super.fillSaveProperties(properties);
        properties.setProperty("contract", contract.getName());
    }


    /**
     * Instantiates a new proof obligation with the given settings.
     * <p/>
     * @param initConfig The already load {@link InitConfig}.
     * @param properties The settings of the proof obligation to instantiate.
     * @return The instantiated proof obligation.
     * @throws IOException Occurred Exception.
     */
    public static LoadedPOContainer loadFrom(InitConfig initConfig,
                                             Properties properties) throws IOException {
        String contractName = properties.getProperty("contract");
        SpecificationRepository specs =
                initConfig.getServices().getSpecificationRepository();
        final Contract contract = specs.getContractByName(contractName);
        if (contract == null) {
            throw new RuntimeException("Contract not found: " + contractName);
        } else {
            ProofOblInput po = contract.createProofObl(initConfig);
            return new LoadedPOContainer(po, 0);
        }
    }


//    protected Term buildAbbreviationTaclet(Term replaceWithTerm,
//                                           Name funcName,
//                                           IFProofObligationVars vs) {
//        ImmutableList<ProgramVariable> progVars = collectProgramVaribles(vs);
//        ImmutableList<Sort> sorts = collectVaribleSorts(progVars);
//        Term[] terms = collectVariableTerms(progVars);
//
//        Function func =
//                new Function(funcName, Sort.FORMULA,
//                             sorts.toArray(new Sort[sorts.size()]));
//        register(func);
//
//        TacletGenerator TG = TacletGenerator.getInstance();
//        Name tacletName = MiscTools.toValidTacletName(funcName.toString()
//                                                      + "_axiom");
//        Term findTerm = TB.func(func, terms);
//        Name ruleSetName = new Name("useHiddenAxiom");
//        RuleSet ruleSet = (RuleSet) services.getNamespaces().lookup(ruleSetName);
//        Taclet t = TG.generateRewriteTaclet(tacletName, findTerm,
//                                            replaceWithTerm, progVars,
//                                            ruleSet, services);
//        register(t);
//        return findTerm;
//    }
//    private ImmutableList<ProgramVariable> collectProgramVaribles(
//            IFProofObligationVars vs) {
//        ImmutableList<ProgramVariable> progVars =
//                ImmutableSLList.<ProgramVariable>nil();
//        progVars = progVars.append(vs.c1.selfVar);
//        progVars = progVars.append(vs.c1.heapAtPreVar);
//        progVars = progVars.append(vs.c1.heapAtPostVar);
//        if (vs.c1.resultVar != null) {
//            progVars = progVars.append(vs.c1.resultVar);
//        }
//        progVars = progVars.append(vs.c1.paramVars);
//        progVars = progVars.append(vs.c2.selfVar);
//        progVars = progVars.append(vs.c2.heapAtPreVar);
//        progVars = progVars.append(vs.c2.heapAtPostVar);
//        if (vs.c2.resultVar != null) {
//            progVars = progVars.append(vs.c2.resultVar);
//        }
//        progVars = progVars.append(vs.c2.paramVars);
//        return progVars;
//    }
//    private ImmutableList<Sort> collectVaribleSorts(
//            ImmutableList<ProgramVariable> progVars) {
//        ImmutableList<Sort> sorts =
//                ImmutableSLList.<Sort>nil();
//        for (ProgramVariable progVar : progVars) {
//            sorts = sorts.append(progVar.getKeYJavaType().getSort());
//        }
//        return sorts;
//    }
//    private Term[] collectVariableTerms(ImmutableList<ProgramVariable> progVars) {
//        Term[] terms = new Term[progVars.size()];
//        int i = 0;
//        for (ProgramVariable progVar : progVars) {
//            terms[i] = TB.var(progVar);
//            i++;
//        }
//        return terms;
//    }
//
//    
//    private void register(Taclet axiomTaclet) {
//        assert axiomTaclet != null : "Proof obligation generation generated null taclet.";
//        taclets = taclets.add(NoPosTacletApp.createNoPosTacletApp(axiomTaclet));
//        initConfig.getProofEnv().registerRule(axiomTaclet,
//                                              AxiomJustification.INSTANCE);
//    }
//    public static Term buildContractApplication(
//            LoopInvariant targetContracts,
//            LoopInvariantApplicationData contAppData,
//            LoopInvariantApplicationData contAppData2,
//            Services services) {
//        ProofObligationVars targetC1 =
//                new ProofObligationVars((ProgramMethod) target.obs,
//                                        target.kjt,
//                                        contAppData.self,
//                                        contAppData.self,
//                                        contAppData.params,
//                                        contAppData.result,
//                                        contAppData.result,
//                                        contAppData.heapAtPre,
//                                        contAppData.heapAtPre,
//                                        contAppData.heapAtPost, false,
//                                        "", services, false);
//        ProofObligationVars targetC2 =
//                new ProofObligationVars((ProgramMethod) target.obs,
//                                        target.kjt,
//                                        contAppData2.self,
//                                        contAppData2.self,
//                                        contAppData2.params,
//                                        contAppData2.result,
//                                        contAppData2.result,
//                                        contAppData2.heapAtPre,
//                                        contAppData2.heapAtPre,
//                                        contAppData2.heapAtPost, false,
//                                        "", services, false);
//        final IFProofObligationVars targetVs =
//                new IFProofObligationVars(targetC1, targetC2,
//                                          cont.getTarget(), cont.getKJT(),
//                                          null, null);
//
//        Term preCond1 = cont.getPre(contAppData.heapAtPre, contAppData.self,
//                contAppData.params, null, services);
//        Term preCond2 = cont.getPre(contAppData2.heapAtPre,
//                contAppData2.self, contAppData2.params, null,
//                services);
//
//        Term inOutRelations = buildInputOutputRelations(cont, targetVs, services);
//        return TB.imp(TB.and(preCond1, preCond2), inOutRelations);
//    }
    /**
     * Prepare program and location variables.
     * <p/>
     * @author christoph
     * <p/>
     */
    public static class IFProofObligationVars {

        public final ProofObligationVars c1, c2, symbExecVars;
        public final Map<Term, Term> map1, map2;


        public IFProofObligationVars(ProofObligationVars symbExecVars,
                                     Services services) {
            this(new ProofObligationVars(symbExecVars, "_A", services),
                 new ProofObligationVars(symbExecVars, "_B", services),
                 symbExecVars);
        }


        public IFProofObligationVars(ProofObligationVars c1,
                                     ProofObligationVars c2,
                                     ProofObligationVars symbExecVars) {
            this.c1 = c1;
            this.c2 = c2;
            this.symbExecVars = symbExecVars;

            map1 = new HashMap<Term, Term>();
            map2 = new HashMap<Term, Term>();

            if (symbExecVars != null) {
                linkSymbExecVarsToCopies(symbExecVars);
            }
        }


        private void linkSymbExecVarsToCopies(ProofObligationVars symbExecVars) {
            Iterator<Term> c1It = c1.termList.iterator();
            Iterator<Term> c2It = c2.termList.iterator();
            for (Term symbTerm : symbExecVars.termList) {
                Term c1Term = c1It.next();
                Term c2Term = c2It.next();
                if (symbTerm != null) {
                    map1.put(symbTerm, c1Term);
                    map2.put(symbTerm, c2Term);
                }
            }
        }
    }


    // the following code is legacy code
    @Override
    @Deprecated
    protected StatementBlock buildOperationBlock(
            ImmutableList<LocationVariable> formalParVars,
            ProgramVariable selfVar,
            ProgramVariable resultVar) {
        throw new UnsupportedOperationException("Not supported any more. " +
                                                "Please use the POSnippetFactory instead.");
    }


    @Override
    @Deprecated
    protected Term getPre(List<LocationVariable> modHeaps,
                          ProgramVariable selfVar,
                          ImmutableList<ProgramVariable> paramVars,
                          Map<LocationVariable, LocationVariable> atPreVars,
                          Services services) {
        throw new UnsupportedOperationException("Not supported any more. " +
                                                "Please use the POSnippetFactory instead.");
    }


    @Override
    @Deprecated
    protected Term getPost(List<LocationVariable> modHeaps,
                           ProgramVariable selfVar,
                           ImmutableList<ProgramVariable> paramVars,
                           ProgramVariable resultVar,
                           ProgramVariable exceptionVar,
                           Map<LocationVariable, LocationVariable> atPreVars,
                           Services services) {
        throw new UnsupportedOperationException("Not supported any more. " +
                                                "Please use the POSnippetFactory instead.");
    }


    @Override
    @Deprecated
    protected Term buildFrameClause(List<LocationVariable> modHeaps,
                                    Map<LocationVariable, Map<Term, Term>> heapToAtPre,
                                    ProgramVariable selfVar,
                                    ImmutableList<ProgramVariable> paramVars) {
        throw new UnsupportedOperationException("Not supported any more. " +
                                                "Please use the POSnippetFactory instead.");
    }


    @Override
    @Deprecated
    protected Term generateMbyAtPreDef(ProgramVariable selfVar,
                                       ImmutableList<ProgramVariable> paramVars) {
        throw new UnsupportedOperationException("Not supported any more. " +
                                                "Please use the POSnippetFactory instead.");
    }


    @Override
    @Deprecated
    protected Term generateMbyAtPreDef(Term selfVar,
                                       ImmutableList<Term> paramVars) {
        throw new UnsupportedOperationException("Not supported any more. " +
                                                "Please use the POSnippetFactory instead.");
    }
}<|MERGE_RESOLUTION|>--- conflicted
+++ resolved
@@ -5,11 +5,6 @@
 package de.uka.ilkd.key.proof.init;
 
 import de.uka.ilkd.key.collection.ImmutableList;
-<<<<<<< HEAD
-=======
-import de.uka.ilkd.key.collection.ImmutableSLList;
-import de.uka.ilkd.key.collection.ImmutableSet;
->>>>>>> 52bbdf6d
 import de.uka.ilkd.key.java.Services;
 import de.uka.ilkd.key.java.StatementBlock;
 import de.uka.ilkd.key.java.abstraction.KeYJavaType;
@@ -60,13 +55,8 @@
     public void readProblem() throws ProofInputException {
         // create proof obligation        
         InfFlowPOSnippetFactory f =
-<<<<<<< HEAD
-            POSnippetFactory.getInfFlowFactory(contract, ifVars.c1,
-                                               ifVars.c2, services);
-=======
                 POSnippetFactory.getInfFlowFactory(contract, ifVars.c1,
                                                    ifVars.c2, services);
->>>>>>> 52bbdf6d
         Term selfComposedExec =
             f.create(InfFlowPOSnippetFactory.Snippet.SELFCOMPOSED_EXECUTION_WITH_PRE_RELATION);
         Term post = f.create(InfFlowPOSnippetFactory.Snippet.INF_FLOW_POST);
