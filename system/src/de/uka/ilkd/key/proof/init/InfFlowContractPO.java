--- conflicted
+++ resolved
@@ -5,23 +5,13 @@
 package de.uka.ilkd.key.proof.init;
 
 import de.uka.ilkd.key.collection.ImmutableList;
-import de.uka.ilkd.key.collection.ImmutableSLList;
 import de.uka.ilkd.key.java.Services;
 import de.uka.ilkd.key.java.StatementBlock;
 import de.uka.ilkd.key.java.abstraction.KeYJavaType;
 import de.uka.ilkd.key.logic.*;
 import de.uka.ilkd.key.logic.op.*;
-import de.uka.ilkd.key.logic.sort.Sort;
 import de.uka.ilkd.key.proof.init.po.snippet.InfFlowPOSnippetFactory;
-<<<<<<< HEAD
 import de.uka.ilkd.key.proof.init.po.snippet.POSnippetFactory;
-import de.uka.ilkd.key.proof.mgt.AxiomJustification;
-import de.uka.ilkd.key.rule.NoPosTacletApp;
-import de.uka.ilkd.key.rule.Rule;
-import de.uka.ilkd.key.rule.Taclet;
-=======
-import de.uka.ilkd.key.proof.init.po.snippet.POSinppetFactory;
->>>>>>> 66d63622
 import de.uka.ilkd.key.speclang.InformationFlowContract;
 import java.util.HashMap;
 import java.util.Iterator;
@@ -56,46 +46,14 @@
 
     @Override
     public void readProblem() throws ProofInputException {
-<<<<<<< HEAD
-        // generate snippet factory for symbolic execution
-        BasicPOSnippetFactory symbExecFactory =
-                POSnippetFactory.getBasicFactory(contract, symbExecVars, services);
-
-        // precondition
-        final Term freePre = symbExecFactory.create(BasicPOSnippetFactory.Snippet.FREE_PRE);
-        final Term contractPre = symbExecFactory.create(BasicPOSnippetFactory.Snippet.CONTRACT_PRE);
-        final Term pre = TB.and(freePre, contractPre);
+        // create proof obligation        
+        InfFlowPOSnippetFactory f =
+            POSnippetFactory.getInfFlowFactory(contract, ifVars.c1,
+                                               ifVars.c2, services);
+        Term selfComposedExec =
+            f.create(InfFlowPOSnippetFactory.Snippet.SELFCOMPOSED_EXECUTION_WITH_PRE_RELATION);
+        Term post = f.create(InfFlowPOSnippetFactory.Snippet.INF_FLOW_POST);
         
-        // symbolic execution
-        Term symExec = symbExecFactory.create(BasicPOSnippetFactory.Snippet.SYMBOLIC_EXEC);
-
-        // final symbolic execution term
-        Term finalSymbolicExecutionTerm = TB.not(TB.and(pre, symExec));
-
-        // information flow po
-        BasicPOSnippetFactory execPredFactory1 =
-                POSnippetFactory.getBasicFactory(contract, ifVars.c1, services);
-        BasicPOSnippetFactory execPredFactory2 =
-                POSnippetFactory.getBasicFactory(contract, ifVars.c2, services);
-
-        final Term exec1 =
-                execPredFactory1.create(BasicPOSnippetFactory.Snippet.METHOD_CALL_WITH_PRE_RELATION);
-//                buildExecution(ifVars.c1, ifVars.map1, symbExecVars.heap, symbExecGoals);
-        final Term exec2 =
-                execPredFactory2.create(BasicPOSnippetFactory.Snippet.METHOD_CALL_WITH_PRE_RELATION);
-//                buildExecution(ifVars.c2, ifVars.map2, symbExecVars.heap, symbExecGoals);
-//        addContractApplicationTaclets(symbExecProof);
-
-=======
-        // create proof obligation
->>>>>>> 66d63622
-        InfFlowPOSnippetFactory f =
-                POSnippetFactory.getInfFlowFactory(contract, ifVars.c1,
-                                                   ifVars.c2, services);
-        Term selfComposedExec =
-                f.create(InfFlowPOSnippetFactory.Snippet.SELFCOMPOSED_EXECUTION_WITH_PRE_RELATION);
-        Term post = f.create(InfFlowPOSnippetFactory.Snippet.INF_FLOW_POST);
-
         // register final term
         assignPOTerms(TB.imp(selfComposedExec, post));
         collectClassAxioms(contract.getKJT());
