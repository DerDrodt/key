// This file is part of KeY - Integrated Deductive Software Design
//
// Copyright (C) 2001-2011 Universitaet Karlsruhe (TH), Germany
//                         Universitaet Koblenz-Landau, Germany
//                         Chalmers University of Technology, Sweden
// Copyright (C) 2011-2014 Karlsruhe Institute of Technology, Germany
//                         Technical University Darmstadt, Germany
//                         Chalmers University of Technology, Sweden
//
// The KeY system is protected by the GNU General
// Public License. See LICENSE.TXT for details.
//

package de.uka.ilkd.key.proof.init;

import java.io.IOException;
import java.util.ArrayList;
import java.util.Iterator;
import java.util.LinkedHashMap;
import java.util.List;
import java.util.Map;
import java.util.Map.Entry;
import java.util.Properties;

import de.uka.ilkd.key.collection.ImmutableList;
import de.uka.ilkd.key.collection.ImmutableSLList;
import de.uka.ilkd.key.collection.ImmutableSet;
import de.uka.ilkd.key.java.Services;
import de.uka.ilkd.key.java.Statement;
import de.uka.ilkd.key.java.StatementBlock;
import de.uka.ilkd.key.java.abstraction.KeYJavaType;
import de.uka.ilkd.key.java.declaration.Modifier;
import de.uka.ilkd.key.java.declaration.ParameterDeclaration;
import de.uka.ilkd.key.java.declaration.VariableSpecification;
import de.uka.ilkd.key.java.expression.literal.NullLiteral;
import de.uka.ilkd.key.java.expression.operator.CopyAssignment;
import de.uka.ilkd.key.java.reference.TypeReference;
import de.uka.ilkd.key.java.statement.Branch;
import de.uka.ilkd.key.java.statement.Catch;
import de.uka.ilkd.key.java.statement.Finally;
import de.uka.ilkd.key.java.statement.TransactionStatement;
import de.uka.ilkd.key.java.statement.Try;
import de.uka.ilkd.key.logic.JavaBlock;
import de.uka.ilkd.key.logic.Name;
import de.uka.ilkd.key.logic.ProgramElementName;
import de.uka.ilkd.key.logic.Sequent;
import de.uka.ilkd.key.logic.Term;
import de.uka.ilkd.key.logic.label.SymbolicExecutionTermLabel;
import de.uka.ilkd.key.logic.op.Function;
import de.uka.ilkd.key.logic.op.IObserverFunction;
import de.uka.ilkd.key.logic.op.IProgramMethod;
import de.uka.ilkd.key.logic.op.LocationVariable;
import de.uka.ilkd.key.logic.op.Modality;
import de.uka.ilkd.key.logic.op.ProgramVariable;
import de.uka.ilkd.key.logic.sort.Sort;
import de.uka.ilkd.key.proof.Proof;
import de.uka.ilkd.key.rule.NoPosTacletApp;
import de.uka.ilkd.key.speclang.HeapContext;

/**
 * <p>
 * This abstract implementation of {@link ProofOblInput} extends the
 * functionality of {@link AbstractPO} to execute some code within a try catch
 * block.
 * </p>
 * <p>
 * The generated {@link Sequent} has the following form:
 * <pre>
 * <code>
 * ==>
 * &lt;generalAssumptions&gt; &
 * &lt;preconditions&gt;
 * ->
 * &lt;updatesToStoreInitialValues&gt;
 * &lt;modalityStart&gt;
 * exc=null;try {&lt;customCode&gt;}catch(java.lang.Exception e) {exc = e}
 * &lt;modalityEnd&gt;
 * (exc = null & &lt;postconditions &gt; & &lt;optionalUninterpretedPredicate&gt;)
 * </code>
 * </pre>
 * </p>
 * <p>
 * If {@link #isAddUninterpretedPredicate()} an uninterpreted predicate is
 * added to the postcondition which contains the heap and all parameters as
 * argument. This predicate can be used to filter out invalid execution paths
 * because its branches are closed while still open branches contains valid
 * execution paths.
 * </p>
 * @author Martin Hentschel
 */
public abstract class AbstractOperationPO extends AbstractPO {
   private static final String JAVA_LANG_THROWABLE = "java.lang.Throwable";

/**
    * If this is {@code true} an uninterpreted predicate is added to the
    * postconditions which contains the heap and all parameters as arguments.
    * @see #buildUninterpretedPredicate(ImmutableList, String)
    * @see #getUninterpretedPredicateName()
    */
   private boolean addUninterpretedPredicate;

   /**
    * If this is {@code true} the {@link SymbolicExecutionTermLabel} will be added
    * to the initial modality which is proven.
    */
   private boolean addSymbolicExecutionLabel;

   /**
    * The used uninterpreted predicate created via
    * {@link #buildUninterpretedPredicate(ImmutableList, ProgramVariable, String)}
    * and available via {@link #getUninterpretedPredicate()}.
    */
   private Term uninterpretedPredicate;

   /**
    * Constructor.
    * @param initConfig The {@link InitConfig} to use.
    * @param name The name to use.
    */
   public AbstractOperationPO(InitConfig initConfig, String name) {
      this(initConfig, name, false, false);
   }

   /**
    * Constructor.
    * @param initConfig The {@link InitConfig} to use.
    * @param name he name to use.
    * @param addUninterpretedPredicate {@code true} postcondition contains uninterpreted predicate, {@code false} uninterpreted predicate is not contained in postcondition.
    * @param addSymbolicExecutionLabel {@code true} to add the {@link SymbolicExecutionTermLabel} to the modality, {@code false} to not label the modality.
    */
   public AbstractOperationPO(InitConfig initConfig,
                              String name,
                              boolean addUninterpretedPredicate,
                              boolean addSymbolicExecutionLabel) {
      super(initConfig, name);
      this.addUninterpretedPredicate = addUninterpretedPredicate;
      this.addSymbolicExecutionLabel = addSymbolicExecutionLabel;
   }

   /**
    * {@inheritDoc}
    */
   @Override
   public void readProblem() throws ProofInputException {
      final IProgramMethod pm = getProgramMethod();
      final boolean[] transactionFlags;
      final List<Term> termPOs = new ArrayList<Term>();

      if(pm.isModel()) {
          boolean makeNamesUnique = isMakeNamesUnique();
          final ImmutableList<ProgramVariable> paramVars = tb.paramVars(pm, makeNamesUnique);
          final ProgramVariable selfVar = tb.selfVar(pm, getCalleeKeYJavaType(), makeNamesUnique);
          final IObserverFunction target = javaInfo.getToplevelPM(getCalleeKeYJavaType(), pm);
          final ProgramVariable resultVar = tb.resultVar(pm, makeNamesUnique);
          final List<LocationVariable> modHeaps = HeapContext.getModHeaps(services, false);
          final Map<LocationVariable, LocationVariable> atPreVars = HeapContext.getBeforeAtPreVars(modHeaps, services, "AtPre");
          final Map<LocationVariable, Map<Term, Term>> heapToAtPre = new LinkedHashMap<LocationVariable, Map<Term, Term>>();

          for (LocationVariable heap : modHeaps) {
              heapToAtPre.put(heap, new LinkedHashMap<Term, Term>());
              heapToAtPre.get(heap).put(tb.var(heap), tb.var(atPreVars.get(heap)));
          }
          register(paramVars);
          register(selfVar);
          register(resultVar);
          for (LocationVariable lv : atPreVars.values()) {
              register(lv);
          }
          ImmutableList<LocationVariable> formalParamVars = ImmutableSLList.<LocationVariable> nil();
          for (ProgramVariable paramVar : paramVars) {
              if (isCopyOfMethodArgumentsUsed()) {
                  ProgramElementName pen = new ProgramElementName("_" + paramVar.name());
                  LocationVariable formalParamVar = new LocationVariable(pen, paramVar.getKeYJavaType());
                  formalParamVars = formalParamVars.append(formalParamVar);
                  register(formalParamVar);
              } else {
                  formalParamVars = formalParamVars.append((LocationVariable)paramVar);
              }
          }
          // build precondition
          final List<LocationVariable> heaps = new ArrayList<LocationVariable>();
          if(target.getStateCount() >= 1) {
              heaps.addAll(modHeaps);
              if(target.getStateCount() == 2) {
                  for(LocationVariable heap : modHeaps) {
                      heaps.add(atPreVars.get(heap));
                  }
              }
          }
          final Term pre =
                  tb.and(buildFreePre(selfVar, getCalleeKeYJavaType(), paramVars, heaps),
                          getPre(modHeaps, selfVar, paramVars, atPreVars, services));
          // build program term
          Term postTerm = getPost(modHeaps, selfVar, paramVars, resultVar, null, atPreVars, services);
          // Add uninterpreted predicate
          if (isAddUninterpretedPredicate()) {
              postTerm = tb.and(postTerm,
                      buildUninterpretedPredicate(paramVars, null, getUninterpretedPredicateName()));
          }
          final Term[] updateSubs = new Term[target.arity()];
          int i = 0;
          for (LocationVariable heap : modHeaps) {
              if(target.getStateCount() >= 1) {
                  updateSubs[i++] = tb.var(heap);
                  if(target.getStateCount() == 2) {
                      updateSubs[i++] = tb.var(atPreVars.get(heap));
                  }
              }
          }
          if(!target.isStatic()) {
              updateSubs[i++] = tb.var(selfVar);
          }
          for(ProgramVariable paramVar : paramVars) {
              updateSubs[i++] = tb.var(paramVar);
          }
          final Term progPost = tb.apply(tb.elementary(tb.var(resultVar), tb.func(target, updateSubs)), postTerm);
          termPOs.add(tb.imp(pre, progPost));
      } else {
      // This should be indented, but for now I want to make diffing a bit easier
      if (isTransactionApplicable()) {
          transactionFlags = new boolean[] { false, true };
          poNames = new String[2];
      }
      else {
          transactionFlags = new boolean[] { false };
      }
      int nameIndex = 0;
      for (boolean transactionFlag : transactionFlags) {
         // prepare variables, program method, heapAtPre
         boolean makeNamesUnique = isMakeNamesUnique();
         final ImmutableList<ProgramVariable> paramVars =
                 tb.paramVars(pm, makeNamesUnique);
         final ProgramVariable selfVar =
                 tb.selfVar(pm, getCalleeKeYJavaType(), makeNamesUnique);
         final ProgramVariable resultVar =
                 tb.resultVar(pm, makeNamesUnique);
         final ProgramVariable exceptionVar =
                 tb.excVar(pm, makeNamesUnique);

         final List<LocationVariable> modHeaps =
                 HeapContext.getModHeaps(services, transactionFlag);
         final Map<LocationVariable, LocationVariable> atPreVars =
                 HeapContext.getBeforeAtPreVars(modHeaps, services, "AtPre");

         final Map<LocationVariable, Map<Term, Term>> heapToAtPre =
                 new LinkedHashMap<LocationVariable, Map<Term, Term>>();

         for (LocationVariable heap : modHeaps) {
            heapToAtPre.put(heap, new LinkedHashMap<Term, Term>());
            heapToAtPre.get(heap).put(tb.var(heap), tb.var(atPreVars.get(heap)));
         }

         // FIXME Wojtek: This is a fiddly bit that needs to be rechecked eventually
         if (modHeaps.contains(getSavedHeap())) {
            heapToAtPre.get(getSavedHeap())
                .put(tb.getBaseHeap(), tb.var(atPreVars.get(getSavedHeap())));
         }

         // register the variables so they are declared in proof header if the proof is saved to a file
         register(paramVars);
         register(selfVar);
         register(resultVar);
         register(exceptionVar);
         for (LocationVariable lv : atPreVars.values()) {
            register(lv);
         }

         // create arguments from formal parameters for method call
         ImmutableList<LocationVariable> formalParamVars = ImmutableSLList.<LocationVariable> nil();
         for (ProgramVariable paramVar : paramVars) {
            if (isCopyOfMethodArgumentsUsed()) {
               ProgramElementName pen = new ProgramElementName("_" + paramVar.name());
               LocationVariable formalParamVar = new LocationVariable(pen, paramVar.getKeYJavaType());
               formalParamVars = formalParamVars.append(formalParamVar);
               register(formalParamVar);
            }
            else {
               formalParamVars = formalParamVars.append((LocationVariable)paramVar); // The cast is ugly but legal. It is a bigger task to refactor TB.paramVars to return a list of LocationVariabe instead of ProgramVariable.
            }
         }

         // build program block to execute in try clause (must be done before pre condition is created.
         final ImmutableList<StatementBlock> sb =
                 buildOperationBlocks(formalParamVars, selfVar, resultVar);

         // build precondition
         Term pre = tb.and(buildFreePre(selfVar, getCalleeKeYJavaType(), paramVars, modHeaps),
                                 getPre(modHeaps, selfVar, paramVars, atPreVars, services));
         if(isTransactionApplicable()) {
             // Need to add assumptions about the transaction depth
             try {
                 final Term depthTerm =
                         services.getJavaInfo().getProgramMethodTerm(null, "getTransactionDepth", new Term[0], "javacard.framework.JCSystem");
                 final Term depthValue = transactionFlag ? tb.one() : tb.zero();
                 pre = tb.and(pre, tb.equals(depthTerm, depthValue));
             }catch(IllegalArgumentException iae) {
                 throw new IllegalStateException("You are trying to prove a contract that involves Java Card "+
                         "transactions, but the required Java Card API classes are not "+
                         "in your project.");
             }
         }
         // build program term
         Term postTerm =
                 getPost(modHeaps, selfVar, paramVars, resultVar, exceptionVar, atPreVars, services);
         // Add uninterpreted predicate
         if (isAddUninterpretedPredicate()) {
            postTerm = tb.and(postTerm,
                              buildUninterpretedPredicate(paramVars, exceptionVar,
                                                          getUninterpretedPredicateName()));
         }

         Term frameTerm = buildFrameClause(modHeaps, heapToAtPre, selfVar, paramVars);

         final Term post = tb.and(postTerm, frameTerm);
         final LocationVariable baseHeap = services.getTypeConverter().getHeapLDT().getHeap();
         final Term selfVarTerm = selfVar==null? null: tb.var(selfVar);
         final Term globalUpdate = getGlobalDefs(baseHeap, tb.getBaseHeap(), selfVarTerm,
                                                 tb.var(paramVars), services);

         final Term progPost = buildProgramTerm(paramVars, formalParamVars, selfVar, resultVar,
                                                exceptionVar, atPreVars, post, sb);
         final Term preImpliesProgPost = tb.imp(pre, progPost);
         final Term applyGlobalUpdate = globalUpdate == null ?
                 preImpliesProgPost : tb.apply(globalUpdate, preImpliesProgPost);
         termPOs.add(applyGlobalUpdate);
         if (poNames != null) {
            poNames[nameIndex++] = buildPOName(transactionFlag);
         }
      } // for(boolean transactionFlag : transactionFlags)
      }
      // save in field
      assignPOTerms(termPOs.toArray(new Term[termPOs.size()]));

      // add axioms
      collectClassAxioms(getCalleeKeYJavaType());

      // for JML annotation statements
      generateWdTaclets();
   }

   /**
    * Checks if self variable, exception variable, result variable
    * and method call arguments should be renamed to make sure that their
    * names are unique in the whole KeY application.
    * @return {@code true} use unique names, {@code false} use original names even if they are not unique in whole KeY application.
    */
   protected boolean isMakeNamesUnique() {
      return true;
   }

   /**
    * Returns the {@link IProgramMethod} to call.
    * @return The {@link IProgramMethod} to call.
    */
   protected abstract IProgramMethod getProgramMethod();

   /**
    * Checks if transactions are applicable.
    * @return Transactions are applicable?
    */
   protected abstract boolean isTransactionApplicable();

   /**
    * Returns the {@link KeYJavaType} which contains {@link #getProgramMethod()}.
    * @return The {@link KeYJavaType} which contains {@link #getProgramMethod()}.
    */
   protected abstract KeYJavaType getCalleeKeYJavaType();

   /**
    * Builds the code to execute in different statement blocks.
    * 1. code to execute before the try block
    * 2. code to execute in the try block
    * 3. code to execute in the catch block
    * 4. code to execute in the finally block
    * @param formalParVars Arguments from formal parameters for method call.
    * @param selfVar The self variable.
    * @param resultVar The result variable.
    */
   protected abstract ImmutableList<StatementBlock> buildOperationBlocks(ImmutableList<LocationVariable> formalParVars,
                                                         ProgramVariable selfVar,
                                                         ProgramVariable resultVar);


   @Deprecated
   protected StatementBlock buildOperationBlock(ImmutableList<LocationVariable> formalParVars,
                                                         ProgramVariable selfVar,
                                                         ProgramVariable resultVar) {
       return buildOperationBlocks(formalParVars,selfVar,resultVar).tail().head();
   }

   /**
    * Builds the "general assumption".
    * @param selfVar The self variable.
    * @param selfKJT The {@link KeYJavaType} of the self variable.
    * @param paramVars The parameters {@link ProgramVariable}s.
    * @param heaps The heaps.
    * @return The {@link Term} containing the general assumptions.
    */
   protected Term buildFreePre(ProgramVariable selfVar,
                               KeYJavaType selfKJT,
                               ImmutableList<ProgramVariable> paramVars,
                               List<LocationVariable> heaps) {
      // "self != null"
      final Term selfNotNull = generateSelfNotNull(getProgramMethod(), selfVar);

      // "self.<created> = TRUE"
      final Term selfCreated = generateSelfCreated(heaps, getProgramMethod(), selfVar);

      // "MyClass::exactInstance(self) = TRUE"
      final Term selfExactType = generateSelfExactType(getProgramMethod(), selfVar, selfKJT);

      // conjunction of...
      // - "p_i = null | p_i.<created> = TRUE" for object parameters, and
      // - "inBounds(p_i)" for integer parameters
      Term paramsOK = generateParamsOK(paramVars);

      // initial value of measured_by clause
      final Term mbyAtPreDef = generateMbyAtPreDef(selfVar, paramVars);
      Term wellFormed = null;
      for (LocationVariable heap : heaps) {
         final Term wf = tb.wellFormed(tb.var(heap));
         if (wellFormed == null) {
            wellFormed = wf;
         }
         else {
            wellFormed = tb.and(wellFormed, wf);
         }
      }

      return tb.and(wellFormed != null ? wellFormed : tb.tt(), selfNotNull,
              selfCreated, selfExactType, paramsOK, mbyAtPreDef);
   }

   /**
    * Generates the general assumption that self is not null.
    * @param pm The {@link IProgramMethod} to execute.
    * @param selfVar The self variable.
    * @return The term representing the general assumption.
    */
   protected Term generateSelfNotNull(IProgramMethod pm, ProgramVariable selfVar) {
      return selfVar == null || pm.isConstructor() ?
<<<<<<< HEAD
             TB.tt() : generateSelfNotNull(pm, TB.var(selfVar));
   }

   /**
    * Generates the general assumption that self is not null.
    * @param pm The {@link IProgramMethod} to execute.
    * @param selfVar The self variable.
    * @return The term representing the general assumption.
    */
   protected Term generateSelfNotNull(IProgramMethod pm, Term selfVar) {
      return selfVar == null || pm.isConstructor() ? 
             TB.tt() :
             TB.not(TB.equals(selfVar, TB.NULL(services)));
=======
             tb.tt() :
             tb.not(tb.equals(tb.var(selfVar), tb.NULL()));
>>>>>>> 224ad001
   }

   /**
    * Generates the general assumption that self is created.
    * @param pm The {@link IProgramMethod} to execute.
    * @param selfVar The self variable.
    * @return The term representing the general assumption.
    */
   protected Term generateSelfCreated(List<LocationVariable> heaps, IProgramMethod pm,
                                      ProgramVariable selfVar) {
	  if(selfVar == null || pm.isConstructor()) {
		  return tb.tt();
	  }
	  Term created = null;
	  for(LocationVariable heap : heaps) {
		  if(heap == services.getTypeConverter().getHeapLDT().getSavedHeap())
			  continue;
		  final Term cr = tb.created(tb.var(heap), tb.var(selfVar));
		  if(created == null) {
			  created = cr;
		  }else{
			  created = tb.and(created, cr);
		  }
	  }
	  return created;
   }


   /**
    * Generates the general assumption which defines the type of self.
    * @param pm The {@link IProgramMethod} to execute.
    * @param selfVar The self variable.
    * @param selfKJT The {@link KeYJavaType} of the self variable.
    * @return The term representing the general assumption.
    */
   protected Term generateSelfExactType(IProgramMethod pm,
                                        ProgramVariable selfVar,
                                        KeYJavaType selfKJT) {
       return selfVar == null || pm.isConstructor()
              ? TB.tt() : generateSelfExactType(pm, TB.var(selfVar), selfKJT);
   }

   /**
    * Generates the general assumption which defines the type of self.
    * @param pm The {@link IProgramMethod} to execute.
    * @param selfVar The self variable.
    * @param selfKJT The {@link KeYJavaType} of the self variable.
    * @return The term representing the general assumption.
    */
   protected Term generateSelfExactType(IProgramMethod pm, 
                                        Term selfVar, 
                                        KeYJavaType selfKJT) {
      final Term selfExactType = selfVar == null || pm.isConstructor() ?
<<<<<<< HEAD
            TB.tt() :
            TB.exactInstance(services, selfKJT.getSort(), selfVar);
=======
            tb.tt() :
            tb.exactInstance(selfKJT.getSort(), tb.var(selfVar));
>>>>>>> 224ad001
      return selfExactType;
   }

   /**
    * Generates the general assumption that all parameter arguments are valid.
    * @param paramVars The parameters {@link ProgramVariable}s.
    * @return The term representing the general assumption.
    */
   protected Term generateParamsOK(ImmutableList<ProgramVariable> paramVars) {
      Term paramsOK = tb.tt();
      for (ProgramVariable paramVar : paramVars) {
         paramsOK = tb.and(paramsOK, tb.reachableValue(paramVar));
      }
      return paramsOK;
   }

    /**
     * Generates the general assumption that all parameter arguments are valid.
     *
     * @param paramVars The parameters {@link ProgramVariable}s.
     * @return The term representing the general assumption.
     */
    protected Term generateParamsOK2(ImmutableList<Term> paramVars) {
        Term paramsOK = TB.tt();
        for (Term paramVar : paramVars) {
            assert paramVar.op() instanceof ProgramVariable;
            ProgramVariable pv = (ProgramVariable)paramVar.op();
            paramsOK = TB.and(paramsOK, TB.reachableValue(services, pv));
        }
        return paramsOK;
    }

   protected abstract Term generateMbyAtPreDef(ProgramVariable selfVar,
                                               ImmutableList<ProgramVariable> paramVars);

   /**
    * Creates the precondition.
    * @param modHeaps The heaps.
    * @param selfVar The self variable.
    * @param paramVars The parameters {@link ProgramVariable}s.
    * @param atPreVars Mapping of {@link LocationVariable} to the {@link LocationVariable} which contains the initial value.
    * @param services The {@link Services} to use.
    * @return The {@link Term} representing the precondition.
    */
   protected abstract Term getPre(List<LocationVariable> modHeaps,
                                  ProgramVariable selfVar,
                                  ImmutableList<ProgramVariable> paramVars,
                                  Map<LocationVariable, LocationVariable> atPreVars,
                                  Services services);

   /**
    * Creates the postcondition.
    * @param modHeaps The heaps.
    * @param selfVar The self variable.
    * @param paramVars The parameters {@link ProgramVariable}s.
    * @param resultVar The result variable.
    * @param exceptionVar The exception variable.
    * @param atPreVars Mapping of {@link LocationVariable} to the {@link LocationVariable} which contains the initial value.
    * @param services The {@link Services} to use.
    * @return The {@link Term} representing the postcondition.
    */
   protected abstract Term getPost(List<LocationVariable> modHeaps,
                                   ProgramVariable selfVar,
                                   ImmutableList<ProgramVariable> paramVars,
                                   ProgramVariable resultVar,
                                   ProgramVariable exceptionVar,
                                   Map<LocationVariable, LocationVariable> atPreVars,
                                   Services services);

   protected abstract Term getGlobalDefs (LocationVariable heap, Term heapTerm, Term selfTerm,
                                          ImmutableList<Term> paramTerms, Services services);

   /**
    * Checks if an uninterpreted predicate is added to the postcondition or not.
    * @return {@code true} postcondition contains uninterpreted predicate, {@code false} uninterpreted predicate is not contained in postcondition.
    */
   public boolean isAddUninterpretedPredicate() {
      return addUninterpretedPredicate;
   }

   /**
    * Checks if the modality is labeled with the {@link SymbolicExecutionTermLabel}.
    * @return {@code true} modality is labled, {@code false} modality is not labled.
    */
   public boolean isAddSymbolicExecutionLabel() {
      return addSymbolicExecutionLabel;
   }

   /**
    * Returns the name used for the uninterpreted predicate.
    * @return The name of the uninterpreted predicate.
    */
   protected String getUninterpretedPredicateName() {
      return "SETAccumulate";
   }

   /**
    * Builds a {@link Term} to use in the postcondition of the generated
    * {@link Sequent} which represents the uninterpreted predicate.
    * @param paramVars The parameters {@link ProgramVariable}s.
    * @param exceptionVar The exception variable.
    * @param name The name of the uninterpreted predicate.
    * @return The created uninterpreted predicate.
    */
   protected Term buildUninterpretedPredicate(ImmutableList<ProgramVariable> paramVars,
                                              ProgramVariable exceptionVar,
                                              String name) {
      // Make sure that the predicate is not already created
      if (uninterpretedPredicate != null) {
         throw new IllegalStateException("The uninterpreted predicate is already available.");
      }
      // Create parameters for predicate SETAccumulate(HeapSort, MethodParameter1Sort, ... MethodParameterNSort)
      ImmutableList<Term> arguments = tb.var(paramVars); // Method parameters
      arguments = arguments.prepend(tb.var(exceptionVar)); // Exception variable (As second argument for the predicate)
      arguments = arguments.prepend(tb.getBaseHeap()); // Heap (As first argument for the predicate)
      // Create non-rigid predicate with signature: SETAccumulate(HeapSort, MethodParameter1Sort, ... MethodParameterNSort)
      ImmutableList<Sort> argumentSorts = tb.getSorts(arguments);
      Function f = new Function(new Name(tb.newName(name)),
                                Sort.FORMULA,
                                argumentSorts.toArray(new Sort[argumentSorts.size()]));
      services.getNamespaces().functions().addSafely(f);
      // Create term that uses the new predicate
      uninterpretedPredicate = services.getTermBuilder().func(f, arguments.toArray(new Term[arguments.size()]));
      return uninterpretedPredicate;
   }

   /**
    * Returns the used uninterpreted predicate.
    * @return The used uninterpreted predicate.
    */
   public Term getUninterpretedPredicate() {
      return uninterpretedPredicate;
   }

   /**
    * Builds the frame clause including the modifies clause.
    * @param modHeaps The heaps.
    * @param heapToAtPre The previous heap before execution.
    * @param selfVar The self variable.
    * @param paramVars The parameters {@link ProgramVariable}s.
    * @return The created {@link Term} representing the frame clause.
    */
   protected abstract Term buildFrameClause(List<LocationVariable> modHeaps,
                                            Map<LocationVariable,
                                            Map<Term, Term>> heapToAtPre,
                                            ProgramVariable selfVar,
                                            ImmutableList<ProgramVariable> paramVars);

   /**
    * Creates the {@link Term} which contains the modality including
    * the complete program to execute.
    * @param paramVars Formal parameters of method call.
    * @param formalParVars Arguments from formal parameters for method call.
    * @param selfVar The self variable.
    * @param resultVar The result variable.
    * @param exceptionVar The {@link ProgramVariable} used to store caught exceptions.
    * @param atPreVars Mapping of {@link LocationVariable} to the {@link LocationVariable} which contains the initial value.
    * @param postTerm The post condition.
    * @param sb The {@link StatementBlock} to execute in try block.
    * @return The created {@link Term}.
    */
   protected Term buildProgramTerm(ImmutableList<ProgramVariable> paramVars,
                                   ImmutableList<LocationVariable> formalParamVars,
                                   ProgramVariable selfVar,
                                   ProgramVariable resultVar,
                                   ProgramVariable exceptionVar,
                                   Map<LocationVariable, LocationVariable> atPreVars,
                                   Term postTerm,
                                   ImmutableList<StatementBlock> sb) {

      // create java block
      final JavaBlock jb = buildJavaBlock(formalParamVars, selfVar, resultVar, exceptionVar,
                                          atPreVars.keySet().contains(getSavedHeap()), sb);

      // create program term
      Term programTerm = tb.prog(getTerminationMarker(), jb, postTerm);

      // label modality if required
      if (addSymbolicExecutionLabel) {
         int labelID = services.getCounter(SymbolicExecutionTermLabel.PROOF_COUNTER_NAME).getCountPlusPlus();
         programTerm = tb.label(programTerm, new SymbolicExecutionTermLabel(labelID));
      }

      // create update
      Term update = buildUpdate(paramVars, formalParamVars, atPreVars);

      return tb.apply(update, programTerm, null);
   }

    /**
    * Returns the base heap.
    * @return The {@link LocationVariable} of the base heap.
    */
   protected LocationVariable getBaseHeap() {
      return services.getTypeConverter().getHeapLDT().getHeap();
   }

   /**
    * Returns the saved heap.
    * @return The {@link LocationVariable} of the saved heap.
    */
   protected LocationVariable getSavedHeap() {
      return services.getTypeConverter().getHeapLDT().getSavedHeap();
   }

   /**
    * Creates the try catch block to execute.
    * @param formalParVars Arguments from formal parameters for method call.
    * @param selfVar The self variable.
    * @param resultVar The result variable.
    * @param exceptionVar The {@link ProgramVariable} used to store caught exceptions.
    * @param transaction Transaction flag.
    * @param sb The {@link StatementBlock}s to execute.
    * @return The created {@link JavaBlock} which contains the try catch block.
    */
   protected JavaBlock buildJavaBlock(ImmutableList<LocationVariable> formalParVars,
                                      ProgramVariable selfVar,
                                      ProgramVariable resultVar,
                                      ProgramVariable exceptionVar,
                                      boolean transaction,
                                      ImmutableList<StatementBlock> sb) {
       assert sb.size() == 4 : "wrong number of blocks in method";
       final StatementBlock beforeTry = sb.head();
       final StatementBlock tryBlock = sb.tail().head();
       final StatementBlock catchBlock = sb.tail().tail().head();
       final StatementBlock finallyBlock = sb.tail().tail().tail().head();

      // create variables for try statement
       // changed from Exception to Throwable (issue #1379)
      final KeYJavaType eType = javaInfo.getTypeByClassName(JAVA_LANG_THROWABLE);
      final TypeReference excTypeRef = javaInfo.createTypeReference(eType);
      final ProgramElementName ePEN = new ProgramElementName("e");
      final ProgramVariable eVar = new LocationVariable(ePEN, eType);

      final StatementBlock sb2;
      if(exceptionVar == null) {
    	  sb2 = tryBlock;
      }else{
          // create try statement
          final CopyAssignment nullStat = new CopyAssignment(exceptionVar, NullLiteral.NULL);
          final VariableSpecification eSpec = new VariableSpecification(eVar);
          final ParameterDeclaration excDecl =
                  new ParameterDeclaration(new Modifier[0], excTypeRef, eSpec, false);
          final CopyAssignment assignStat = new CopyAssignment(exceptionVar, eVar);
          final Catch catchStat = new Catch(excDecl,
                                            catchBlock==null ?
                                                    new StatementBlock(assignStat) :
                                                        new StatementBlock(assignStat, catchBlock));
          final Branch[] branches = finallyBlock == null ?
                  new Branch[] {catchStat} : new Branch[] {catchStat,new Finally(finallyBlock)};
          final Try tryStat = new Try(tryBlock, branches);
          if (beforeTry == null)
              sb2 = new StatementBlock(transaction ?
                      new Statement[] {
                              new TransactionStatement(
                                      de.uka.ilkd.key.java.recoderext.TransactionStatement.BEGIN),
                              nullStat,
                              tryStat,
                              new TransactionStatement(
                                      de.uka.ilkd.key.java.recoderext.TransactionStatement.FINISH)
                      } :
                          new Statement[] {nullStat, tryStat});
          else {
              sb2 = new StatementBlock(transaction ?
                      new Statement[] {
                              new TransactionStatement(
                                      de.uka.ilkd.key.java.recoderext.TransactionStatement.BEGIN),
                              nullStat,
                              beforeTry,
                              tryStat,
                              new TransactionStatement(
                                      de.uka.ilkd.key.java.recoderext.TransactionStatement.FINISH)
                      } :
                          new Statement[] {nullStat, beforeTry, tryStat});
          }
      }
      // create java block
      JavaBlock result = JavaBlock.createJavaBlock(sb2);
      return result;
   }

   /**
    * Returns the {@link Modality} to use as termination marker.
    * @returnT he {@link Modality} to use as termination marker.
    */
   protected abstract Modality getTerminationMarker();

   /**
    * Builds the initial updates.
    * @param paramVars Formal parameters of method call.
    * @param formalParVars Arguments from formal parameters for method call.
    * @param atPreVars Mapping of {@link LocationVariable} to the {@link LocationVariable} which contains the initial value.
    * @return The {@link Term} representing the initial updates.
    */
   protected Term buildUpdate(ImmutableList<ProgramVariable> paramVars,
                              ImmutableList<LocationVariable> formalParamVars,
                              Map<LocationVariable, LocationVariable> atPreVars) {
      Term update = null;
      for(Entry<LocationVariable, LocationVariable> atPreEntry : atPreVars.entrySet()) {
         final Term u = tb.elementary(atPreEntry.getValue(), tb.getBaseHeap());
         if(update == null) {
            update = u;
         }else{
            update = tb.parallel(update, u);
         }
       }
       if (isCopyOfMethodArgumentsUsed()) {
          Iterator<LocationVariable> formalParamIt = formalParamVars.iterator();
          Iterator<ProgramVariable> paramIt = paramVars.iterator();
          while (formalParamIt.hasNext()) {
              Term paramUpdate = tb.elementary(formalParamIt.next(), tb.var(paramIt.next()));
              update = tb.parallel(update, paramUpdate);
          }
       }
       return update;
   }

   /**
    * Checks if a copy of the method call arguments are used instead
    * of the original method arguments.
    * @return {@code true} use copy of method call arguments, {@code false} use original method call arguments.
    */
   protected boolean isCopyOfMethodArgumentsUsed() {
      return true;
   }

   /**
    * Returns the name of the {@link Proof} based on the given transaction flag.
    * @param transactionFlag The transaction flag.
    * @return The proof name to use.
    */
   protected abstract String buildPOName(boolean transactionFlag);

   /**
    * {@inheritDoc}
    */
   @Override
   public void fillSaveProperties(Properties properties) throws IOException {
       super.fillSaveProperties(properties);
       if (isAddUninterpretedPredicate()) {
           properties.setProperty("addUninterpretedPredicate", isAddUninterpretedPredicate() + "");
       }
       if (isAddSymbolicExecutionLabel()) {
          properties.setProperty("addSymbolicExecutionLabel", isAddSymbolicExecutionLabel() + "");
       }
   }

   /**
    * Checks if the "addUninterpretedPredicate" value is set in the given {@link Properties}.
    * @param properties The {@link Properties} to read value from.
    * @return {@code true} is set, {@code false} is not set.
    */
   protected static boolean isAddUninterpretedPredicate(Properties properties) {
      String value = properties.getProperty("addUninterpretedPredicate");
      return value != null && !value.isEmpty() ? Boolean.valueOf(value) : false;
   }

   /**
    * Checks if the "addSymbolicExecutionLabel" value is set in the given {@link Properties}.
    * @param properties The {@link Properties} to read value from.
    * @return {@code true} is set, {@code false} is not set.
    */
   protected static boolean isAddSymbolicExecutionLabel(Properties properties) {
      String value = properties.getProperty("addSymbolicExecutionLabel");
      return value != null && !value.isEmpty() ? Boolean.valueOf(value) : false;
   }


   public ImmutableSet<NoPosTacletApp> getInitialTaclets() {
        return taclets;
    }
}<|MERGE_RESOLUTION|>--- conflicted
+++ resolved
@@ -439,24 +439,8 @@
     */
    protected Term generateSelfNotNull(IProgramMethod pm, ProgramVariable selfVar) {
       return selfVar == null || pm.isConstructor() ?
-<<<<<<< HEAD
-             TB.tt() : generateSelfNotNull(pm, TB.var(selfVar));
-   }
-
-   /**
-    * Generates the general assumption that self is not null.
-    * @param pm The {@link IProgramMethod} to execute.
-    * @param selfVar The self variable.
-    * @return The term representing the general assumption.
-    */
-   protected Term generateSelfNotNull(IProgramMethod pm, Term selfVar) {
-      return selfVar == null || pm.isConstructor() ? 
-             TB.tt() :
-             TB.not(TB.equals(selfVar, TB.NULL(services)));
-=======
              tb.tt() :
              tb.not(tb.equals(tb.var(selfVar), tb.NULL()));
->>>>>>> 224ad001
    }
 
    /**
@@ -496,7 +480,7 @@
                                         ProgramVariable selfVar,
                                         KeYJavaType selfKJT) {
        return selfVar == null || pm.isConstructor()
-              ? TB.tt() : generateSelfExactType(pm, TB.var(selfVar), selfKJT);
+              ? tb.tt() : generateSelfExactType(pm, tb.var(selfVar), selfKJT);
    }
 
    /**
@@ -510,13 +494,8 @@
                                         Term selfVar, 
                                         KeYJavaType selfKJT) {
       final Term selfExactType = selfVar == null || pm.isConstructor() ?
-<<<<<<< HEAD
-            TB.tt() :
-            TB.exactInstance(services, selfKJT.getSort(), selfVar);
-=======
             tb.tt() :
-            tb.exactInstance(selfKJT.getSort(), tb.var(selfVar));
->>>>>>> 224ad001
+            tb.exactInstance(selfKJT.getSort(), selfVar);
       return selfExactType;
    }
 
@@ -540,11 +519,11 @@
      * @return The term representing the general assumption.
      */
     protected Term generateParamsOK2(ImmutableList<Term> paramVars) {
-        Term paramsOK = TB.tt();
+        Term paramsOK = tb.tt();
         for (Term paramVar : paramVars) {
             assert paramVar.op() instanceof ProgramVariable;
             ProgramVariable pv = (ProgramVariable)paramVar.op();
-            paramsOK = TB.and(paramsOK, TB.reachableValue(services, pv));
+            paramsOK = tb.and(paramsOK, tb.reachableValue(pv));
         }
         return paramsOK;
     }
@@ -884,7 +863,6 @@
       return value != null && !value.isEmpty() ? Boolean.valueOf(value) : false;
    }
 
-
    public ImmutableSet<NoPosTacletApp> getInitialTaclets() {
         return taclets;
     }
