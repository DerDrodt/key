// This file is part of KeY - Integrated Deductive Software Design
//
// Copyright (C) 2001-2011 Universitaet Karlsruhe (TH), Germany
//                         Universitaet Koblenz-Landau, Germany
//                         Chalmers University of Technology, Sweden
// Copyright (C) 2011-2014 Karlsruhe Institute of Technology, Germany
//                         Technical University Darmstadt, Germany
//                         Chalmers University of Technology, Sweden
//
// The KeY system is protected by the GNU General
// Public License. See LICENSE.TXT for details.
//

package de.uka.ilkd.key.proof.init;

import java.io.IOException;
import java.util.ArrayList;
import java.util.Iterator;
import java.util.LinkedHashMap;
import java.util.List;
import java.util.Map;
import java.util.Map.Entry;
import java.util.Properties;

import de.uka.ilkd.key.collection.ImmutableList;
import de.uka.ilkd.key.collection.ImmutableSLList;
import de.uka.ilkd.key.collection.ImmutableSet;
import de.uka.ilkd.key.java.Services;
import de.uka.ilkd.key.java.Statement;
import de.uka.ilkd.key.java.StatementBlock;
import de.uka.ilkd.key.java.abstraction.KeYJavaType;
import de.uka.ilkd.key.java.declaration.Modifier;
import de.uka.ilkd.key.java.declaration.ParameterDeclaration;
import de.uka.ilkd.key.java.declaration.VariableSpecification;
import de.uka.ilkd.key.java.expression.literal.NullLiteral;
import de.uka.ilkd.key.java.expression.operator.CopyAssignment;
import de.uka.ilkd.key.java.reference.TypeReference;
import de.uka.ilkd.key.java.statement.Branch;
import de.uka.ilkd.key.java.statement.Catch;
import de.uka.ilkd.key.java.statement.Finally;
import de.uka.ilkd.key.java.statement.TransactionStatement;
import de.uka.ilkd.key.java.statement.Try;
import de.uka.ilkd.key.logic.JavaBlock;
import de.uka.ilkd.key.logic.Name;
import de.uka.ilkd.key.logic.ProgramElementName;
import de.uka.ilkd.key.logic.Sequent;
import de.uka.ilkd.key.logic.Term;
import de.uka.ilkd.key.logic.label.SymbolicExecutionTermLabel;
import de.uka.ilkd.key.logic.op.Equality;
import de.uka.ilkd.key.logic.op.Function;
import de.uka.ilkd.key.logic.op.IObserverFunction;
import de.uka.ilkd.key.logic.op.IProgramMethod;
import de.uka.ilkd.key.logic.op.LocationVariable;
import de.uka.ilkd.key.logic.op.Modality;
import de.uka.ilkd.key.logic.op.ProgramVariable;
import de.uka.ilkd.key.logic.sort.Sort;
import de.uka.ilkd.key.proof.Proof;
import de.uka.ilkd.key.rule.NoPosTacletApp;
import de.uka.ilkd.key.speclang.FunctionalOperationContract;
import de.uka.ilkd.key.speclang.HeapContext;

/**
 * <p>
 * This abstract implementation of {@link ProofOblInput} extends the
 * functionality of {@link AbstractPO} to execute some code within a try catch
 * block.
 * </p>
 * <p>
 * The generated {@link Sequent} has the following form:
 * <pre>
 * <code>
 * ==>
 * &lt;generalAssumptions&gt; &
 * &lt;preconditions&gt;
 * ->
 * &lt;updatesToStoreInitialValues&gt;
 * &lt;modalityStart&gt;
 * exc=null;try {&lt;customCode&gt;}catch(java.lang.Exception e) {exc = e}
 * &lt;modalityEnd&gt;
 * (exc = null & &lt;postconditions &gt; & &lt;optionalUninterpretedPredicate&gt;)
 * </code>
 * </pre>
 * </p>
 * <p>
 * If {@link #isAddUninterpretedPredicate()} an uninterpreted predicate is
 * added to the postcondition which contains the heap and all parameters as
 * argument. This predicate can be used to filter out invalid execution paths
 * because its branches are closed while still open branches contains valid
 * execution paths.
 * </p>
 * @author Martin Hentschel
 */
public abstract class AbstractOperationPO extends AbstractPO {
   private static final String JAVA_LANG_THROWABLE = "java.lang.Throwable";

/**
    * If this is {@code true} an uninterpreted predicate is added to the
    * postconditions which contains the heap and all parameters as arguments.
    * @see #buildUninterpretedPredicate(ImmutableList, String)
    * @see #getUninterpretedPredicateName()
    */
   private boolean addUninterpretedPredicate;

   /**
    * If this is {@code true} the {@link SymbolicExecutionTermLabel} will be added
    * to the initial modality which is proven.
    */
   private boolean addSymbolicExecutionLabel;

   /**
    * The used uninterpreted predicate created via
    * {@link #buildUninterpretedPredicate(ImmutableList, ProgramVariable, String)}
    * and available via {@link #getUninterpretedPredicate()}.
    */
   private Term uninterpretedPredicate;

   InitConfig proofConfig;

   /**
    * Constructor.
    * @param initConfig The {@link InitConfig} to use.
    * @param name The name to use.
    */
   public AbstractOperationPO(InitConfig initConfig, String name) {
      this(initConfig, name, false, false);
   }

   /**
    * Constructor.
    * @param initConfig The {@link InitConfig} to use.
    * @param name he name to use.
    * @param addUninterpretedPredicate {@code true} postcondition contains uninterpreted predicate, {@code false} uninterpreted predicate is not contained in postcondition.
    * @param addSymbolicExecutionLabel {@code true} to add the {@link SymbolicExecutionTermLabel} to the modality, {@code false} to not label the modality.
    */
   public AbstractOperationPO(InitConfig initConfig,
                              String name,
                              boolean addUninterpretedPredicate,
                              boolean addSymbolicExecutionLabel) {
      super(initConfig, name);
      this.addUninterpretedPredicate = addUninterpretedPredicate;
      this.addSymbolicExecutionLabel = addSymbolicExecutionLabel;
   }

   @Override
   protected InitConfig getCreatedInitConfigForSingleProof() {
      return proofConfig;
   }

   /**
    * {@inheritDoc}
    */
   @Override
   public void readProblem() throws ProofInputException {
      assert proofConfig == null;
      proofConfig = environmentConfig.deepCopy();
      final Services proofServices = proofConfig.getServices();
      final IProgramMethod pm = getProgramMethod();
      final boolean[] transactionFlags;
      final List<Term> termPOs = new ArrayList<Term>();

      if(pm.isModel()) {
          boolean makeNamesUnique = isMakeNamesUnique();
          final ImmutableList<ProgramVariable> paramVars = tb.paramVars(pm, makeNamesUnique);
          final ProgramVariable selfVar = tb.selfVar(pm, getCalleeKeYJavaType(), makeNamesUnique);
          final IObserverFunction target = javaInfo.getToplevelPM(getCalleeKeYJavaType(), pm);
          final ProgramVariable resultVar = tb.resultVar(pm, makeNamesUnique);
          final List<LocationVariable> modHeaps = HeapContext.getModHeaps(proofServices, false);
          final Map<LocationVariable, LocationVariable> atPreVars = HeapContext.getBeforeAtPreVars(modHeaps, proofServices, "AtPre");
          final Map<LocationVariable, Map<Term, Term>> heapToAtPre = new LinkedHashMap<LocationVariable, Map<Term, Term>>();

          for (LocationVariable heap : modHeaps) {
              heapToAtPre.put(heap, new LinkedHashMap<Term, Term>());
              heapToAtPre.get(heap).put(tb.var(heap), tb.var(atPreVars.get(heap)));
          }
          register(paramVars, proofServices);
          register(selfVar, proofServices);
          register(resultVar, proofServices);
          for (LocationVariable lv : atPreVars.values()) {
              register(lv, proofServices);
          }
          ImmutableList<LocationVariable> formalParamVars = ImmutableSLList.<LocationVariable> nil();
          for (ProgramVariable paramVar : paramVars) {
              if (isCopyOfMethodArgumentsUsed()) {
                  ProgramElementName pen = new ProgramElementName("_" + paramVar.name());
                  LocationVariable formalParamVar = new LocationVariable(pen, paramVar.getKeYJavaType());
                  formalParamVars = formalParamVars.append(formalParamVar);
                  register(formalParamVar, proofServices);
              } else {
                  formalParamVars = formalParamVars.append((LocationVariable)paramVar);
              }
          }
          // build precondition
          final List<LocationVariable> heaps = new ArrayList<LocationVariable>();
          for(LocationVariable heap : modHeaps) {
        	  if(target.getStateCount() >= 1) {
        		  heaps.add(heap);
        		  if(target.getStateCount() == 2) {
                      heaps.add(atPreVars.get(heap));
                  }
              }
          }
          final Term pre =
                  tb.and(buildFreePre(selfVar, getCalleeKeYJavaType(), paramVars, heaps, proofServices),
                          getPre(modHeaps, selfVar, paramVars, atPreVars, proofServices));
          // build program term
          Term postTerm = getPost(modHeaps, selfVar, paramVars, resultVar, null, atPreVars, proofServices);
          // Add uninterpreted predicate
          if (isAddUninterpretedPredicate()) {
              postTerm = tb.and(postTerm,
                      buildUninterpretedPredicate(paramVars, null, getUninterpretedPredicateName(), proofServices));
          }
          ImmutableList<FunctionalOperationContract> lookupContracts = ImmutableSLList.<FunctionalOperationContract>nil();
          ImmutableSet<FunctionalOperationContract> cs = proofServices.getSpecificationRepository().getOperationContracts(getCalleeKeYJavaType(), pm);
          for(KeYJavaType superType : proofServices.getJavaInfo().getAllSupertypes(getCalleeKeYJavaType())) {
              for(FunctionalOperationContract fop : cs) {
                  if(fop.getSpecifiedIn().equals(superType)) { lookupContracts = lookupContracts.append(fop); }
              }
          }
          Term representsFromContract = null;
          for(FunctionalOperationContract fop : lookupContracts) {
              representsFromContract = fop.getRepresentsAxiom(heaps.get(0), selfVar, paramVars, resultVar, atPreVars, proofServices);
              if(representsFromContract != null) break;
          }
          final Term progPost;
          if(representsFromContract == null) {
              final Term[] updateSubs = new Term[target.arity()];
              int i = 0;
              for (LocationVariable heap : modHeaps) {
                  if(target.getStateCount() >= 1) {
                      updateSubs[i++] = tb.var(heap);
                      if(target.getStateCount() == 2) {
                          updateSubs[i++] = tb.var(atPreVars.get(heap));
                      }
                  }
              }
              if(!target.isStatic()) {
                  updateSubs[i++] = tb.var(selfVar);
              }
              for(ProgramVariable paramVar : paramVars) {
                  updateSubs[i++] = tb.var(paramVar);
              }
              progPost = tb.apply(tb.elementary(tb.var(resultVar), tb.func(target, updateSubs)), postTerm);
          } else {
              final Term body = representsFromContract;
              assert body.op() == Equality.EQUALS : "Only fully functional represents clauses for model methods are supported!";
              progPost = tb.apply(tb.elementary(tb.var(resultVar), body.sub(1)), postTerm);
          }
          termPOs.add(tb.imp(pre, progPost));
      } else {
      // This should be indented, but for now I want to make diffing a bit easier
      if (isTransactionApplicable()) {
          transactionFlags = new boolean[] { false, true };
          poNames = new String[2];
      }
      else {
          transactionFlags = new boolean[] { false };
      }
      int nameIndex = 0;
      for (boolean transactionFlag : transactionFlags) {
         // prepare variables, program method, heapAtPre
         boolean makeNamesUnique = isMakeNamesUnique();
         final ImmutableList<ProgramVariable> paramVars =
                 tb.paramVars(pm, makeNamesUnique);
         final ProgramVariable selfVar =
                 tb.selfVar(pm, getCalleeKeYJavaType(), makeNamesUnique);
         final ProgramVariable resultVar =
                 tb.resultVar(pm, makeNamesUnique);
         final ProgramVariable exceptionVar =
                 tb.excVar(pm, makeNamesUnique);

         final List<LocationVariable> modHeaps =
                 HeapContext.getModHeaps(proofServices, transactionFlag);
         final Map<LocationVariable, LocationVariable> atPreVars =
                 HeapContext.getBeforeAtPreVars(modHeaps, proofServices, "AtPre");

//         final Map<LocationVariable, Map<Term, Term>> heapToAtPre =
//                 new LinkedHashMap<LocationVariable, Map<Term, Term>>();
         final Map<Term, Term> heapToAtPre = new LinkedHashMap<Term, Term>();

         for (LocationVariable heap : modHeaps) {
           	heapToAtPre.put(tb.var(heap), tb.var(atPreVars.get(heap)));
         }

         // FIXME Wojtek: This is a fiddly bit that needs to be rechecked eventually
/*
         if (modHeaps.contains(getSavedHeap())) {
            heapToAtPre.get(getSavedHeap())
                .put(tb.getBaseHeap(), tb.var(atPreVars.get(getSavedHeap())));
         }
*/

         // register the variables so they are declared in proof header if the proof is saved to a file
         register(paramVars, proofServices);
         register(selfVar, proofServices);
         register(resultVar, proofServices);
         register(exceptionVar, proofServices);
         for (LocationVariable lv : atPreVars.values()) {
            register(lv, proofServices);
         }

         // create arguments from formal parameters for method call
         ImmutableList<LocationVariable> formalParamVars = ImmutableSLList.<LocationVariable> nil();
         for (ProgramVariable paramVar : paramVars) {
            if (isCopyOfMethodArgumentsUsed()) {
               ProgramElementName pen = new ProgramElementName("_" + paramVar.name());
               LocationVariable formalParamVar = new LocationVariable(pen, paramVar.getKeYJavaType());
               formalParamVars = formalParamVars.append(formalParamVar);
               register(formalParamVar, proofServices);
            }
            else {
               formalParamVars = formalParamVars.append((LocationVariable)paramVar); // The cast is ugly but legal. It is a bigger task to refactor TB.paramVars to return a list of LocationVariabe instead of ProgramVariable.
            }
         }

         // build program block to execute in try clause (must be done before pre condition is created.
         final ImmutableList<StatementBlock> sb =
                 buildOperationBlocks(formalParamVars, selfVar, resultVar, proofServices);

         // build precondition
         Term pre = tb.and(buildFreePre(selfVar, getCalleeKeYJavaType(), paramVars, modHeaps, proofServices),
                                 getPre(modHeaps, selfVar, paramVars, atPreVars, proofServices));
         if(isTransactionApplicable()) {
             // Need to add assumptions about the transaction depth
             try {
                 final Term depthTerm =
                         proofServices.getJavaInfo().getProgramMethodTerm(null, "getTransactionDepth", new Term[0], "javacard.framework.JCSystem");
                 final Term depthValue = transactionFlag ? tb.one() : tb.zero();
                 pre = tb.and(pre, tb.equals(depthTerm, depthValue));
             }catch(IllegalArgumentException iae) {
                 throw new IllegalStateException("You are trying to prove a contract that involves Java Card "+
                         "transactions, but the required Java Card API classes are not "+
                         "in your project.");
             }
         }
         // build program term
         Term postTerm =
                 getPost(modHeaps, selfVar, paramVars, resultVar, exceptionVar, atPreVars, proofServices);
         // Add uninterpreted predicate
         if (isAddUninterpretedPredicate()) {
            postTerm = tb.and(postTerm,
                              buildUninterpretedPredicate(paramVars, exceptionVar,
                                                          getUninterpretedPredicateName(), proofServices));
         }

         Term frameTerm = buildFrameClause(modHeaps, heapToAtPre, selfVar, paramVars, proofServices);

         final Term post = tb.and(postTerm, frameTerm);
         final LocationVariable baseHeap = proofServices.getTypeConverter().getHeapLDT().getHeap();
         final Term selfVarTerm = selfVar==null? null: tb.var(selfVar);
         final Term globalUpdate = getGlobalDefs(baseHeap, tb.getBaseHeap(), selfVarTerm,
                                                 tb.var(paramVars), proofServices);

         final Term progPost = buildProgramTerm(paramVars, formalParamVars, selfVar, resultVar,
                                                exceptionVar, atPreVars, post, sb, proofServices);
         final Term preImpliesProgPost = tb.imp(pre, progPost);
         final Term applyGlobalUpdate = globalUpdate == null ?
                 preImpliesProgPost : tb.apply(globalUpdate, preImpliesProgPost);
         termPOs.add(applyGlobalUpdate);
         if (poNames != null) {
            poNames[nameIndex++] = buildPOName(transactionFlag);
         }
      } // for(boolean transactionFlag : transactionFlags)
      }
      // save in field
      assignPOTerms(termPOs.toArray(new Term[termPOs.size()]));

      // add axioms
      collectClassAxioms(getCalleeKeYJavaType(), proofConfig);

      // for JML annotation statements
      generateWdTaclets(proofConfig);
   }

   /**
    * Checks if self variable, exception variable, result variable
    * and method call arguments should be renamed to make sure that their
    * names are unique in the whole KeY application.
    * @return {@code true} use unique names, {@code false} use original names even if they are not unique in whole KeY application.
    */
   protected boolean isMakeNamesUnique() {
      return true;
   }

   /**
    * Returns the {@link IProgramMethod} to call.
    * @return The {@link IProgramMethod} to call.
    */
   protected abstract IProgramMethod getProgramMethod();

   /**
    * Checks if transactions are applicable.
    * @return Transactions are applicable?
    */
   protected abstract boolean isTransactionApplicable();

   /**
    * Returns the {@link KeYJavaType} which contains {@link #getProgramMethod()}.
    * @return The {@link KeYJavaType} which contains {@link #getProgramMethod()}.
    */
   protected abstract KeYJavaType getCalleeKeYJavaType();

   /**
    * Builds the code to execute in different statement blocks.
    * 1. code to execute before the try block
    * 2. code to execute in the try block
    * 3. code to execute in the catch block
    * 4. code to execute in the finally block
    * @param formalParVars Arguments from formal parameters for method call.
    * @param selfVar The self variable.
    * @param resultVar The result variable.
    * @param services TODO
    */
   protected abstract ImmutableList<StatementBlock> buildOperationBlocks(ImmutableList<LocationVariable> formalParVars,
                                                         ProgramVariable selfVar,
                                                         ProgramVariable resultVar, Services services);


   /**
    * Builds the "general assumption".
    * @param selfVar The self variable.
    * @param selfKJT The {@link KeYJavaType} of the self variable.
    * @param paramVars The parameters {@link ProgramVariable}s.
    * @param heaps The heaps.
    * @return The {@link Term} containing the general assumptions.
    */
   protected Term buildFreePre(ProgramVariable selfVar,
                               KeYJavaType selfKJT,
                               ImmutableList<ProgramVariable> paramVars,
                               List<LocationVariable> heaps,
                               Services services) {
      // "self != null"
      final Term selfNotNull = generateSelfNotNull(getProgramMethod(), selfVar);

      // "self.<created> = TRUE"
      final Term selfCreated = generateSelfCreated(heaps, getProgramMethod(), selfVar, services);

      // "MyClass::exactInstance(self) = TRUE"
      final Term selfExactType = generateSelfExactType(getProgramMethod(), selfVar, selfKJT);

      // conjunction of...
      // - "p_i = null | p_i.<created> = TRUE" for object parameters, and
      // - "inBounds(p_i)" for integer parameters
      Term paramsOK = generateParamsOK(paramVars);

      // initial value of measured_by clause
      final Term mbyAtPreDef = generateMbyAtPreDef(selfVar, paramVars, services);
      Term wellFormed = null;
      for (LocationVariable heap : heaps) {
         final Term wf = tb.wellFormed(tb.var(heap));
         if (wellFormed == null) {
            wellFormed = wf;
         }
         else {
            wellFormed = tb.and(wellFormed, wf);
         }
      }

      return tb.and(wellFormed != null ? wellFormed : tb.tt(), selfNotNull,
              selfCreated, selfExactType, paramsOK, mbyAtPreDef);
   }

   /**
    * Generates the general assumption that self is not null.
    * @param pm The {@link IProgramMethod} to execute.
    * @param selfVar The self variable.
    * @return The term representing the general assumption.
    */
   protected Term generateSelfNotNull(IProgramMethod pm, ProgramVariable selfVar) {
      return selfVar == null || pm.isConstructor() ?
             tb.tt() :
             tb.not(tb.equals(tb.var(selfVar), tb.NULL()));
   }

   /**
    * Generates the general assumption that self is created.
    * @param pm The {@link IProgramMethod} to execute.
    * @param selfVar The self variable.
    * @return The term representing the general assumption.
    */
   protected Term generateSelfCreated(List<LocationVariable> heaps, IProgramMethod pm,
                                      ProgramVariable selfVar, Services services) {
	  if(selfVar == null || pm.isConstructor()) {
		  return tb.tt();
	  }
	  Term created = null;
	  for(LocationVariable heap : heaps) {
		  if(heap == services.getTypeConverter().getHeapLDT().getSavedHeap())
			  continue;
		  final Term cr = tb.created(tb.var(heap), tb.var(selfVar));
		  if(created == null) {
			  created = cr;
		  }else{
			  created = tb.and(created, cr);
		  }
	  }
	  return created;
   }


   /**
    * Generates the general assumption which defines the type of self.
    * @param pm The {@link IProgramMethod} to execute.
    * @param selfVar The self variable.
    * @param selfKJT The {@link KeYJavaType} of the self variable.
    * @return The term representing the general assumption.
    */
   protected Term generateSelfExactType(IProgramMethod pm,
                                        ProgramVariable selfVar,
                                        KeYJavaType selfKJT) {
       return selfVar == null || pm.isConstructor()
              ? tb.tt() : generateSelfExactType(pm, tb.var(selfVar), selfKJT);
   }

   /**
    * Generates the general assumption which defines the type of self.
    * @param pm The {@link IProgramMethod} to execute.
    * @param selfVar The self variable.
    * @param selfKJT The {@link KeYJavaType} of the self variable.
    * @return The term representing the general assumption.
    */
   protected Term generateSelfExactType(IProgramMethod pm, 
                                        Term selfVar, 
                                        KeYJavaType selfKJT) {
      final Term selfExactType = selfVar == null || pm.isConstructor() ?
            tb.tt() :
            tb.exactInstance(selfKJT.getSort(), selfVar);
      return selfExactType;
   }

   /**
    * Generates the general assumption that all parameter arguments are valid.
    * @param paramVars The parameters {@link ProgramVariable}s.
    * @return The term representing the general assumption.
    */
   protected Term generateParamsOK(ImmutableList<ProgramVariable> paramVars) {
      Term paramsOK = tb.tt();
      for (ProgramVariable paramVar : paramVars) {
         paramsOK = tb.and(paramsOK, tb.reachableValue(paramVar));
      }
      return paramsOK;
   }

    /**
     * Generates the general assumption that all parameter arguments are valid.
     *
     * @param paramVars The parameters {@link ProgramVariable}s.
     * @return The term representing the general assumption.
     */
    protected Term generateParamsOK2(ImmutableList<Term> paramVars) {
        Term paramsOK = tb.tt();
        for (Term paramVar : paramVars) {
            assert paramVar.op() instanceof ProgramVariable;
            ProgramVariable pv = (ProgramVariable)paramVar.op();
            paramsOK = tb.and(paramsOK, tb.reachableValue(pv));
        }
        return paramsOK;
    }

   protected abstract Term generateMbyAtPreDef(ProgramVariable selfVar,
                                               ImmutableList<ProgramVariable> paramVars, Services services);

   /**
    * Creates the precondition.
    * @param modHeaps The heaps.
    * @param selfVar The self variable.
    * @param paramVars The parameters {@link ProgramVariable}s.
    * @param atPreVars Mapping of {@link LocationVariable} to the {@link LocationVariable} which contains the initial value.
    * @param services The {@link Services} to use.
    * @return The {@link Term} representing the precondition.
    */
   protected abstract Term getPre(List<LocationVariable> modHeaps,
                                  ProgramVariable selfVar,
                                  ImmutableList<ProgramVariable> paramVars,
                                  Map<LocationVariable, LocationVariable> atPreVars,
                                  Services services);

   /**
    * Creates the postcondition.
    * @param modHeaps The heaps.
    * @param selfVar The self variable.
    * @param paramVars The parameters {@link ProgramVariable}s.
    * @param resultVar The result variable.
    * @param exceptionVar The exception variable.
    * @param atPreVars Mapping of {@link LocationVariable} to the {@link LocationVariable} which contains the initial value.
    * @param services The {@link Services} to use.
    * @return The {@link Term} representing the postcondition.
    */
   protected abstract Term getPost(List<LocationVariable> modHeaps,
                                   ProgramVariable selfVar,
                                   ImmutableList<ProgramVariable> paramVars,
                                   ProgramVariable resultVar,
                                   ProgramVariable exceptionVar,
                                   Map<LocationVariable, LocationVariable> atPreVars,
                                   Services services);

   protected abstract Term getGlobalDefs (LocationVariable heap, Term heapTerm, Term selfTerm,
                                          ImmutableList<Term> paramTerms, Services services);

   /**
    * Checks if an uninterpreted predicate is added to the postcondition or not.
    * @return {@code true} postcondition contains uninterpreted predicate, {@code false} uninterpreted predicate is not contained in postcondition.
    */
   public boolean isAddUninterpretedPredicate() {
      return addUninterpretedPredicate;
   }

   /**
    * Checks if the modality is labeled with the {@link SymbolicExecutionTermLabel}.
    * @return {@code true} modality is labled, {@code false} modality is not labled.
    */
   public boolean isAddSymbolicExecutionLabel() {
      return addSymbolicExecutionLabel;
   }

   /**
    * Returns the name used for the uninterpreted predicate.
    * @return The name of the uninterpreted predicate.
    */
   protected String getUninterpretedPredicateName() {
      return "SETAccumulate";
   }

   /**
    * Builds a {@link Term} to use in the postcondition of the generated
    * {@link Sequent} which represents the uninterpreted predicate.
    * @param paramVars The parameters {@link ProgramVariable}s.
    * @param exceptionVar The exception variable.
    * @param name The name of the uninterpreted predicate.
    * @return The created uninterpreted predicate.
    */
   protected Term buildUninterpretedPredicate(ImmutableList<ProgramVariable> paramVars,
                                              ProgramVariable exceptionVar,
                                              String name,
                                              Services services) {
      // Make sure that the predicate is not already created
      if (uninterpretedPredicate != null) {
         throw new IllegalStateException("The uninterpreted predicate is already available.");
      }
      // Create parameters for predicate SETAccumulate(HeapSort, MethodParameter1Sort, ... MethodParameterNSort)
      ImmutableList<Term> arguments = tb.var(paramVars); // Method parameters
      arguments = arguments.prepend(tb.var(exceptionVar)); // Exception variable (As second argument for the predicate)
      arguments = arguments.prepend(tb.getBaseHeap()); // Heap (As first argument for the predicate)
      // Create non-rigid predicate with signature: SETAccumulate(HeapSort, MethodParameter1Sort, ... MethodParameterNSort)
      ImmutableList<Sort> argumentSorts = tb.getSorts(arguments);
      Function f = new Function(new Name(tb.newName(name)),
                                Sort.FORMULA,
                                argumentSorts.toArray(new Sort[argumentSorts.size()]));
      services.getNamespaces().functions().addSafely(f);
      // Create term that uses the new predicate
      uninterpretedPredicate = services.getTermBuilder().func(f, arguments.toArray(new Term[arguments.size()]));
      return uninterpretedPredicate;
   }

   /**
    * Returns the used uninterpreted predicate.
    * @return The used uninterpreted predicate.
    */
   public Term getUninterpretedPredicate() {
      return uninterpretedPredicate;
   }

   /**
    * Builds the frame clause including the modifies clause.
    * @param modHeaps The heaps.
    * @param heapToAtPre The previous heap before execution.
    * @param selfVar The self variable.
    * @param paramVars The parameters {@link ProgramVariable}s.
    * @param services TODO
    * @return The created {@link Term} representing the frame clause.
    */
   protected abstract Term buildFrameClause(List<LocationVariable> modHeaps,
                                            Map<Term, Term> heapToAtPre,
                                            ProgramVariable selfVar,
                                            ImmutableList<ProgramVariable> paramVars, Services services);

   /**
    * Creates the {@link Term} which contains the modality including
    * the complete program to execute.
    * @param paramVars Formal parameters of method call.
    * @param formalParVars Arguments from formal parameters for method call.
    * @param selfVar The self variable.
    * @param resultVar The result variable.
    * @param exceptionVar The {@link ProgramVariable} used to store caught exceptions.
    * @param atPreVars Mapping of {@link LocationVariable} to the {@link LocationVariable} which contains the initial value.
    * @param postTerm The post condition.
    * @param sb The {@link StatementBlock} to execute in try block.
    * @return The created {@link Term}.
    */
   protected Term buildProgramTerm(ImmutableList<ProgramVariable> paramVars,
                                   ImmutableList<LocationVariable> formalParamVars,
                                   ProgramVariable selfVar,
                                   ProgramVariable resultVar,
                                   ProgramVariable exceptionVar,
                                   Map<LocationVariable, LocationVariable> atPreVars,
                                   Term postTerm,
                                   ImmutableList<StatementBlock> sb,
                                   Services services) {

      // create java block
      final JavaBlock jb = buildJavaBlock(formalParamVars, selfVar, resultVar, exceptionVar,
                                          atPreVars.keySet().contains(getSavedHeap(services)), sb);

      // create program term
      Term programTerm = tb.prog(getTerminationMarker(), jb, postTerm);

      // label modality if required
      if (addSymbolicExecutionLabel) {
         int labelID = services.getCounter(SymbolicExecutionTermLabel.PROOF_COUNTER_NAME).getCountPlusPlus();
         programTerm = tb.label(programTerm, new SymbolicExecutionTermLabel(labelID));
      }

      // create update
      Term update = buildUpdate(paramVars, formalParamVars, atPreVars, services);

      return tb.apply(update, programTerm, null);
   }

    /**
    * Returns the base heap.
    * @return The {@link LocationVariable} of the base heap.
    */
   protected LocationVariable getBaseHeap(Services services) {
      return services.getTypeConverter().getHeapLDT().getHeap();
   }

   /**
    * Returns the saved heap.
    * @return The {@link LocationVariable} of the saved heap.
    */
   protected LocationVariable getSavedHeap(Services services) {
      return services.getTypeConverter().getHeapLDT().getSavedHeap();
   }

   /**
    * Creates the try catch block to execute.
    * @param formalParVars Arguments from formal parameters for method call.
    * @param selfVar The self variable.
    * @param resultVar The result variable.
    * @param exceptionVar The {@link ProgramVariable} used to store caught exceptions.
    * @param transaction Transaction flag.
    * @param sb The {@link StatementBlock}s to execute.
    * @return The created {@link JavaBlock} which contains the try catch block.
    */
   protected JavaBlock buildJavaBlock(ImmutableList<LocationVariable> formalParVars,
                                      ProgramVariable selfVar,
                                      ProgramVariable resultVar,
                                      ProgramVariable exceptionVar,
                                      boolean transaction,
                                      ImmutableList<StatementBlock> sb) {
       assert sb.size() == 4 : "wrong number of blocks in method";
       final StatementBlock beforeTry = sb.head();
       final StatementBlock tryBlock = sb.tail().head();
       final StatementBlock catchBlock = sb.tail().tail().head();
       final StatementBlock finallyBlock = sb.tail().tail().tail().head();

      // create variables for try statement
       // changed from Exception to Throwable (issue #1379)
      final KeYJavaType eType = javaInfo.getTypeByClassName(JAVA_LANG_THROWABLE);
      final TypeReference excTypeRef = javaInfo.createTypeReference(eType);
      final ProgramElementName ePEN = new ProgramElementName("e");
      final ProgramVariable eVar = new LocationVariable(ePEN, eType);

      final StatementBlock sb2;
      if(exceptionVar == null) {
    	  sb2 = tryBlock;
      }else{
          // create try statement
          final CopyAssignment nullStat = new CopyAssignment(exceptionVar, NullLiteral.NULL);
          final VariableSpecification eSpec = new VariableSpecification(eVar);
          final ParameterDeclaration excDecl =
                  new ParameterDeclaration(new Modifier[0], excTypeRef, eSpec, false);
          final CopyAssignment assignStat = new CopyAssignment(exceptionVar, eVar);
          final Catch catchStat = new Catch(excDecl,
                                            catchBlock==null ?
                                                    new StatementBlock(assignStat) :
                                                        new StatementBlock(assignStat, catchBlock));
          final Branch[] branches = finallyBlock == null ?
                  new Branch[] {catchStat} : new Branch[] {catchStat,new Finally(finallyBlock)};
          final Try tryStat = new Try(tryBlock, branches);
          if (beforeTry == null)
              sb2 = new StatementBlock(transaction ?
                      new Statement[] {
                              new TransactionStatement(
                                      de.uka.ilkd.key.java.recoderext.TransactionStatement.BEGIN),
                              nullStat,
                              tryStat,
                              new TransactionStatement(
                                      de.uka.ilkd.key.java.recoderext.TransactionStatement.FINISH)
                      } :
                          new Statement[] {nullStat, tryStat});
          else {
              sb2 = new StatementBlock(transaction ?
                      new Statement[] {
                              new TransactionStatement(
                                      de.uka.ilkd.key.java.recoderext.TransactionStatement.BEGIN),
                              nullStat,
                              beforeTry,
                              tryStat,
                              new TransactionStatement(
                                      de.uka.ilkd.key.java.recoderext.TransactionStatement.FINISH)
                      } :
                          new Statement[] {nullStat, beforeTry, tryStat});
          }
      }
      // create java block
      JavaBlock result = JavaBlock.createJavaBlock(sb2);
      return result;
   }

   /**
    * Returns the {@link Modality} to use as termination marker.
    * @returnT he {@link Modality} to use as termination marker.
    */
   protected abstract Modality getTerminationMarker();

   /**
    * Builds the initial updates.
    * @param paramVars Formal parameters of method call.
    * @param atPreVars Mapping of {@link LocationVariable} to the {@link LocationVariable} which contains the initial value.
    * @param services TODO
    * @param formalParVars Arguments from formal parameters for method call.
    * @return The {@link Term} representing the initial updates.
    */
   protected Term buildUpdate(ImmutableList<ProgramVariable> paramVars,
                              ImmutableList<LocationVariable> formalParamVars,
                              Map<LocationVariable, LocationVariable> atPreVars, Services services) {
      Term update = null;
      for(Entry<LocationVariable, LocationVariable> atPreEntry : atPreVars.entrySet()) {
         final Term u = tb.elementary(atPreEntry.getValue(), tb.getBaseHeap());
         if(update == null) {
            update = u;
         }else{
            update = tb.parallel(update, u);
         }
       }
       if (isCopyOfMethodArgumentsUsed()) {
          Iterator<LocationVariable> formalParamIt = formalParamVars.iterator();
          Iterator<ProgramVariable> paramIt = paramVars.iterator();
          while (formalParamIt.hasNext()) {
              Term paramUpdate = tb.elementary(formalParamIt.next(), tb.var(paramIt.next()));
              update = tb.parallel(update, paramUpdate);
          }
       }
       return update;
   }

   /**
    * Checks if a copy of the method call arguments are used instead
    * of the original method arguments.
    * @return {@code true} use copy of method call arguments, {@code false} use original method call arguments.
    */
   protected boolean isCopyOfMethodArgumentsUsed() {
      return true;
   }

   /**
    * Returns the name of the {@link Proof} based on the given transaction flag.
    * @param transactionFlag The transaction flag.
    * @return The proof name to use.
    */
   protected abstract String buildPOName(boolean transactionFlag);

   /**
    * {@inheritDoc}
    */
   @Override
   public void fillSaveProperties(Properties properties) throws IOException {
       super.fillSaveProperties(properties);
       if (isAddUninterpretedPredicate()) {
           properties.setProperty(IPersistablePO.PROPERTY_ADD_UNINTERPRETED_PREDICATE, isAddUninterpretedPredicate() + "");
       }
       if (isAddSymbolicExecutionLabel()) {
          properties.setProperty(IPersistablePO.PROPERTY_ADD_SYMBOLIC_EXECUTION_LABEL, isAddSymbolicExecutionLabel() + "");
       }
   }

   /**
    * Checks if the "addUninterpretedPredicate" value is set in the given {@link Properties}.
    * @param properties The {@link Properties} to read value from.
    * @return {@code true} is set, {@code false} is not set.
    */
   protected static boolean isAddUninterpretedPredicate(Properties properties) {
      String value = properties.getProperty(IPersistablePO.PROPERTY_ADD_UNINTERPRETED_PREDICATE);
      return value != null && !value.isEmpty() ? Boolean.valueOf(value) : false;
   }

   /**
    * Checks if the "addSymbolicExecutionLabel" value is set in the given {@link Properties}.
    * @param properties The {@link Properties} to read value from.
    * @return {@code true} is set, {@code false} is not set.
    */
   protected static boolean isAddSymbolicExecutionLabel(Properties properties) {
      String value = properties.getProperty(IPersistablePO.PROPERTY_ADD_SYMBOLIC_EXECUTION_LABEL);
      return value != null && !value.isEmpty() ? Boolean.valueOf(value) : false;
   }

<<<<<<< HEAD
   public ImmutableSet<NoPosTacletApp> getInitialTaclets() {
        return taclets;
    }
=======
   /**
    * Returns the uninterpreted predicate used in the given {@link Proof} if available.
    * @param proof The {@link Proof} to get its uninterpreted predicate.
    * @return The uninterpreted predicate or {@code null} if not used.
    */
   public static Term getUninterpretedPredicate(Proof proof) {
      if (proof != null && !proof.isDisposed()) {
         ProofOblInput problem = proof.getServices().getSpecificationRepository().getProofOblInput(proof);
         if (problem instanceof AbstractOperationPO) {
            AbstractOperationPO operationPO = (AbstractOperationPO)problem;
            if (operationPO.isAddUninterpretedPredicate()) {
               return operationPO.getUninterpretedPredicate();
            }
         }
      }
      return null;
   }
>>>>>>> 6437446a
}<|MERGE_RESOLUTION|>--- conflicted
+++ resolved
@@ -894,11 +894,10 @@
       return value != null && !value.isEmpty() ? Boolean.valueOf(value) : false;
    }
 
-<<<<<<< HEAD
    public ImmutableSet<NoPosTacletApp> getInitialTaclets() {
         return taclets;
     }
-=======
+
    /**
     * Returns the uninterpreted predicate used in the given {@link Proof} if available.
     * @param proof The {@link Proof} to get its uninterpreted predicate.
@@ -916,5 +915,4 @@
       }
       return null;
    }
->>>>>>> 6437446a
 }