--- conflicted
+++ resolved
@@ -47,7 +47,11 @@
 import de.uka.ilkd.key.logic.SymbolicExecutionTermLabel;
 import de.uka.ilkd.key.logic.Term;
 import de.uka.ilkd.key.logic.TermBuilder;
-import de.uka.ilkd.key.logic.op.*;
+import de.uka.ilkd.key.logic.op.Function;
+import de.uka.ilkd.key.logic.op.IProgramMethod;
+import de.uka.ilkd.key.logic.op.LocationVariable;
+import de.uka.ilkd.key.logic.op.Modality;
+import de.uka.ilkd.key.logic.op.ProgramVariable;
 import de.uka.ilkd.key.logic.sort.Sort;
 import de.uka.ilkd.key.proof.Proof;
 import de.uka.ilkd.key.rule.NoPosTacletApp;
@@ -691,22 +695,19 @@
       String value = properties.getProperty("addUninterpretedPredicate"); 
       return value != null && !value.isEmpty() ? Boolean.valueOf(value) : false;
    }
-<<<<<<< HEAD
+   
+   /**
+    * Checks if the "addSymbolicExecutionLabel" value is set in the given {@link Properties}.
+    * @param properties The {@link Properties} to read value from.
+    * @return {@code true} is set, {@code false} is not set.
+    */
+   protected static boolean isAddSymbolicExecutionLabel(Properties properties) {
+      String value = properties.getProperty("addSymbolicExecutionLabel"); 
+      return value != null && !value.isEmpty() ? Boolean.valueOf(value) : false;
+   }
 
 
    public ImmutableSet<NoPosTacletApp> getInitialTaclets() {
         return taclets;
     }
-=======
-   
-   /**
-    * Checks if the "addSymbolicExecutionLabel" value is set in the given {@link Properties}.
-    * @param properties The {@link Properties} to read value from.
-    * @return {@code true} is set, {@code false} is not set.
-    */
-   protected static boolean isAddSymbolicExecutionLabel(Properties properties) {
-      String value = properties.getProperty("addSymbolicExecutionLabel"); 
-      return value != null && !value.isEmpty() ? Boolean.valueOf(value) : false;
-   }
->>>>>>> 5a6bb8e8
 }