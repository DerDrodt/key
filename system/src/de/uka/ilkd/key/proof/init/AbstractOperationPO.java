--- conflicted
+++ resolved
@@ -314,12 +314,8 @@
          }
       }
 
-<<<<<<< HEAD
-      return TB.and(new Term[]
-              { wellFormed, selfNotNull, selfCreated, selfExactType, paramsOK, mbyAtPreDef });
-=======
-      return TB.and(new Term[] { wellFormed != null ? wellFormed : TB.tt(), selfNotNull, selfCreated, selfExactType, paramsOK, mbyAtPreDef });
->>>>>>> a666560b
+      return TB.and(new Term[] { wellFormed != null ? wellFormed : TB.tt(), selfNotNull,
+                                 selfCreated, selfExactType, paramsOK, mbyAtPreDef });
    }
 
    /**
@@ -579,24 +575,6 @@
       final ProgramElementName ePEN = new ProgramElementName("e");
       final ProgramVariable eVar = new LocationVariable(ePEN, eType);
 
-<<<<<<< HEAD
-      // create try statement
-      final CopyAssignment nullStat = new CopyAssignment(exceptionVar, NullLiteral.NULL);
-      final VariableSpecification eSpec = new VariableSpecification(eVar);
-      final ParameterDeclaration excDecl =
-              new ParameterDeclaration(new Modifier[0], excTypeRef, eSpec, false);
-      final CopyAssignment assignStat = new CopyAssignment(exceptionVar, eVar);
-      final Catch catchStat = new Catch(excDecl, new StatementBlock(assignStat));
-      final Try tryStat = new Try(sb, new Branch[] {catchStat});
-      final StatementBlock sb2 = new StatementBlock(transaction ?
-              new Statement[] {
-                  new TransactionStatement(de.uka.ilkd.key.java.recoderext.TransactionStatement.BEGIN),
-                  nullStat,
-                  tryStat,
-                  new TransactionStatement(de.uka.ilkd.key.java.recoderext.TransactionStatement.FINISH)
-                  } : new Statement[] {nullStat, tryStat});
-
-=======
       final StatementBlock sb2;
       if(exceptionVar == null) {
     	  sb2 = sb;
@@ -604,18 +582,21 @@
           // create try statement
           final CopyAssignment nullStat = new CopyAssignment(exceptionVar, NullLiteral.NULL);
           final VariableSpecification eSpec = new VariableSpecification(eVar);
-          final ParameterDeclaration excDecl = new ParameterDeclaration(new Modifier[0], excTypeRef, eSpec, false);
+          final ParameterDeclaration excDecl =
+                  new ParameterDeclaration(new Modifier[0], excTypeRef, eSpec, false);
           final CopyAssignment assignStat = new CopyAssignment(exceptionVar, eVar);
           final Catch catchStat = new Catch(excDecl, new StatementBlock(assignStat));
           final Try tryStat = new Try(sb, new Branch[] {catchStat});
-          sb2 = new StatementBlock(transaction ? 
-                                                    new Statement[] {new TransactionStatement(de.uka.ilkd.key.java.recoderext.TransactionStatement.BEGIN), 
-                                                                                              nullStat, 
-                                                                                              tryStat, 
-                                                                                              new TransactionStatement(de.uka.ilkd.key.java.recoderext.TransactionStatement.FINISH) } : 
-                                                    new Statement[] {nullStat, tryStat});
-      }
->>>>>>> a666560b
+          sb2 = new StatementBlock(transaction ?
+                  new Statement[] {
+                      new TransactionStatement(
+                              de.uka.ilkd.key.java.recoderext.TransactionStatement.BEGIN),
+                              nullStat,
+                              tryStat,
+                              new TransactionStatement(
+                                      de.uka.ilkd.key.java.recoderext.TransactionStatement.FINISH) } :
+                      new Statement[] {nullStat, tryStat});
+      }
       // create java block
       JavaBlock result = JavaBlock.createJavaBlock(sb2);
       return result;
