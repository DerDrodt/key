// This file is part of KeY - Integrated Deductive Software Design
//
// Copyright (C) 2001-2011 Universitaet Karlsruhe (TH), Germany
//                         Universitaet Koblenz-Landau, Germany
//                         Chalmers University of Technology, Sweden
// Copyright (C) 2011-2014 Karlsruhe Institute of Technology, Germany
//                         Technical University Darmstadt, Germany
//                         Chalmers University of Technology, Sweden
//
// The KeY system is protected by the GNU General
// Public License. See LICENSE.TXT for details.
//

package de.uka.ilkd.key.proof.init;

import java.io.IOException;
import java.util.Collection;
import java.util.LinkedHashMap;
import java.util.LinkedList;
import java.util.List;
import java.util.Map;
import java.util.Properties;

import de.uka.ilkd.key.collection.ImmutableList;
import de.uka.ilkd.key.java.abstraction.KeYJavaType;
import de.uka.ilkd.key.logic.Name;
import de.uka.ilkd.key.logic.Term;
import de.uka.ilkd.key.logic.label.ParameterlessTermLabel;
import de.uka.ilkd.key.logic.op.Function;
import de.uka.ilkd.key.logic.op.IObserverFunction;
import de.uka.ilkd.key.logic.op.IProgramMethod;
import de.uka.ilkd.key.logic.op.LocationVariable;
import de.uka.ilkd.key.logic.op.ProgramVariable;
import de.uka.ilkd.key.speclang.Contract;
import de.uka.ilkd.key.speclang.DependencyContract;
import de.uka.ilkd.key.speclang.FunctionalOperationContract;
import de.uka.ilkd.key.speclang.HeapContext;


/**
 * The proof obligation for dependency contracts. 
 */
public final class DependencyContractPO extends AbstractPO 
                                        implements ContractPO {
    
    private Term mbyAtPre;    
    
    private DependencyContract contract;
           
    
    //-------------------------------------------------------------------------
    //constructors
    //-------------------------------------------------------------------------
    
    public DependencyContractPO(InitConfig initConfig, 
	    			DependencyContract contract) {
    	super(initConfig, contract.getName());
    	assert !(contract instanceof FunctionalOperationContract);
      this.contract = contract;
    }
    
    
    
    //-------------------------------------------------------------------------
    //internal methods
    //-------------------------------------------------------------------------    
    
    private Term buildFreePre(
    		              List<LocationVariable> heaps,
    		              Collection<LocationVariable> preHeaps,
    		              ProgramVariable selfVar,
	                      KeYJavaType selfKJT,
	                      ImmutableList<ProgramVariable> paramVars,
	                      Term wellFormedHeaps) 
    		throws ProofInputException {
        //"self != null"
	final Term selfNotNull 
            = selfVar == null
              ? tb.tt()
              : tb.not(tb.equals(tb.var(selfVar), tb.NULL()));
              
        //"self.<created> = TRUE" for all heaps

        Term selfCreated = null;
        if (selfVar != null) {
            for(LocationVariable h : heaps) {
                final Term sc = tb.created(tb.var(h), tb.var(selfVar));
                if (selfCreated == null) {
                    selfCreated = sc;
                }else{
                    selfCreated = tb.and(selfCreated, sc);
                }
            }
            if (preHeaps != null) {
                for(LocationVariable h : preHeaps) {
                    final Term sc = tb.created(tb.var(h), tb.var(selfVar));
                    if (selfCreated == null) {
                       selfCreated = sc;
                    } else {
                       selfCreated = tb.and(selfCreated, sc);
                    }
                }
            }
        } else {
            selfCreated = tb.tt();
        }

        //"MyClass::exactInstance(self) = TRUE"
        final Term selfExactType
           = selfVar == null
             ? tb.tt()
             : tb.exactInstance(selfKJT.getSort(), 
        	                tb.var(selfVar));


        //conjunction of... 
        //- "p_i = null | p_i.<created> = TRUE" for object parameters, and
        //- "inBounds(p_i)" for integer parameters
        Term paramsOK = tb.tt();
        for(ProgramVariable paramVar : paramVars) {
            paramsOK = tb.and(paramsOK, tb.reachableValue(paramVar));
        }

        //initial value of measured_by clause
        final Term mbyAtPreDef;
        if (contract.hasMby()) {
/*
            final Function mbyAtPreFunc
            = new Function(new Name(TB.newName(services, "mbyAtPre")),
                            services.getTypeConverter()
                                    .getIntegerLDT()
                                    .targetSort());
            register(mbyAtPreFunc);
            mbyAtPre = TB.func(mbyAtPreFunc);
*/
            final Term mby = contract.getMby(selfVar, paramVars, services);
//            mbyAtPreDef = TB.equals(mbyAtPre, mby);
            mbyAtPreDef = tb.measuredBy(mby);
        } else {
//            mbyAtPreDef = TB.tt();
            mbyAtPreDef = tb.measuredByEmpty();
        }        
             
        return tb.and(wellFormedHeaps, selfNotNull, selfCreated,
                selfExactType, paramsOK, mbyAtPreDef);
    }    
    
    
    
    //-------------------------------------------------------------------------
    //public interface
    //-------------------------------------------------------------------------        
    
    @Override
    public void readProblem() throws ProofInputException {
        IObserverFunction target = contract.getTarget();
        if(target instanceof IProgramMethod) {
            target = javaInfo.getToplevelPM(contract.getKJT(),
		    			    (IProgramMethod)target);
	    // FIXME: for some reason the above method call returns null now and then, the following line (hopefully) is a work-around
	    if (target == null) target = contract.getTarget();
	}

	//prepare variables
	final ProgramVariable selfVar
                = !contract.getTarget().isStatic() 
                ? tb.selfVar(contract.getKJT(), true) : null;
	final ImmutableList<ProgramVariable> paramVars
		= tb.paramVars(target, true);

	final boolean twoState = (contract.getTarget().getStateCount() == 2);
	final int heapCount = contract.getTarget().getHeapCount(services);
	
	final Map<LocationVariable,LocationVariable> preHeapVars =
	        new LinkedHashMap<LocationVariable, LocationVariable>();
	final Map<LocationVariable,LocationVariable> preHeapVarsReverse =
	        new LinkedHashMap<LocationVariable, LocationVariable>();
	List<LocationVariable> heaps = new LinkedList<LocationVariable>();
	int hc = 0;
	for(LocationVariable h : HeapContext.getModHeaps(services, false)) {
	    if(hc >= heapCount) {
	        break;
	    }
	    heaps.add(h);
	    LocationVariable preVar = twoState ?
	            tb.heapAtPreVar(h.name()+"AtPre", h.sort(), true)
	            : null ;
	    if(preVar != null) { register(preVar); }
	    preHeapVars.put(h, preVar);
	    if(preVar != null) {
	        preHeapVarsReverse.put(preVar, h);
	    }
	}
	if(twoState) {
	    heaps.addAll(preHeapVars.values());
	}

        //register the variables and anon heap so they are declared in proof 
	//header if the proof is saved to a file
        register(selfVar);	
        register(paramVars);

        Term wellFormedHeaps = null;
        Term update = null;
        for(LocationVariable h : heaps) {
            final Term wellFormedHeap = tb.wellFormed(h);
            if(wellFormedHeaps == null) {
                wellFormedHeaps = wellFormedHeap;
            } else {
                wellFormedHeaps = tb.and(wellFormedHeaps, wellFormedHeap);
            }
            //prepare anon heap
            final Name anonHeapName = new Name(tb.newName("anon_"+h.toString()));
            final Function anonHeapFunc = new Function(anonHeapName, heapLDT.targetSort());
            register(anonHeapFunc);
            final Term anonHeap = tb.label(tb.func(anonHeapFunc), ParameterlessTermLabel.ANON_HEAP_LABEL);
            final Term wellFormedAnonHeap = tb.wellFormed(anonHeap);
            if(wellFormedHeaps == null) {
                wellFormedHeaps = wellFormedAnonHeap;
            } else {
                wellFormedHeaps = tb.and(wellFormedHeaps,wellFormedAnonHeap);
            }
            //prepare update
            final boolean atPre = preHeapVars.values().contains(h);
            final Term dep = getContract().getDep(atPre ?
                    preHeapVarsReverse.get(h) : h, atPre, selfVar, paramVars, preHeapVars, services);
            final Term changedHeap =
                    tb.anon(tb.var(h), tb.setMinus(tb.allLocs(), dep),
                            anonHeap);
            final Term u = tb.elementary(h, changedHeap);
            if (update == null) {
                update = u;
            } else {
                update = tb.parallel(update, u);
            }
        }

	//translate contract
	final Term pre = tb.and(
	   buildFreePre(heaps, twoState ? preHeapVars.values() : null, selfVar,
	                contract.getKJT(), paramVars, wellFormedHeaps),
	                contract.getPre(heapLDT.getHeap(), selfVar, paramVars,
	                                null, services));

	assert heaps.size() == heapCount * contract.getTarget().getStateCount();
	//prepare target term
	final Term[] subs
	    = new Term[paramVars.size() + heaps.size() + (target.isStatic() ? 0 : 1)];
	int offset = 0;
	for(LocationVariable heap : heaps) {
	    subs[offset++] = tb.var(heap);
	}
	if(!target.isStatic()) {
	    subs[offset++] = tb.var(selfVar);
	}
	for(ProgramVariable paramVar : paramVars) {
	    subs[offset++] = tb.var(paramVar);
	}
	final Term targetTerm = tb.func(target, subs);
	
	//build po
	final Term po = tb.imp(pre,
                               tb.equals(targetTerm, 
                        	         tb.apply(update, targetTerm, null)));
	
        //save in field
        assignPOTerms(po);
        
        //add axioms
        collectClassAxioms(contract.getKJT());
    }
    
    
    @Override
    public boolean implies(ProofOblInput po) {
        if(!(po instanceof DependencyContractPO)) {
            return false;
        }
        DependencyContractPO cPO = (DependencyContractPO) po;
        return contract.equals(cPO.contract);
    }
    
    
    @Override
    public DependencyContract getContract() {
        return contract;
    }
    
    
    @Override
    public Term getMbyAtPre() {
	return mbyAtPre;
    }
   
    
    @Override
    public boolean equals(Object o) {
	if(!(o instanceof DependencyContractPO)) {
	    return false;
	} else {
	    return contract.equals(((DependencyContractPO)o).contract);
	}
    }
    
    
    @Override
    public int hashCode() {
        return contract.hashCode();
    }

    /**
     * {@inheritDoc}
     */
    @Override
    public void fillSaveProperties(Properties properties) throws IOException {
        super.fillSaveProperties(properties);
        properties.setProperty("contract", contract.getName());
    }
    
    /**
     * Instantiates a new proof obligation with the given settings.
     * @param initConfig The already load {@link InitConfig}.
     * @param properties The settings of the proof obligation to instantiate.
     * @return The instantiated proof obligation.
     * @throws IOException Occurred Exception.
     */
<<<<<<< HEAD
    public static LoadedPOContainer loadFrom(InitConfig initConfig, Properties properties) throws IOException {
       String contractName = properties.getProperty("contract");
       int proofNum = 0;
       String baseContractName = null;
       int ind = -1;
       for (String tag : FunctionalOperationContractPO.TRANSACTION_TAGS.values()) {
          ind = contractName.indexOf("." + tag);
          if (ind > 0) {
             break;
          }
          proofNum++;
       }
       if (ind == -1) {
          baseContractName = contractName;
          proofNum = 0;
       }
       else {
          baseContractName = contractName.substring(0, ind);
       }
       final Contract contract = initConfig.getServices().getSpecificationRepository().getContractByName(baseContractName);
       if (contract == null) {
          throw new RuntimeException("Contract not found: " + baseContractName);
       }
       else {
          return new LoadedPOContainer(contract.createProofObl(initConfig), proofNum);
       }
=======
    public static LoadedPOContainer loadFrom(InitConfig initConfig, Properties properties)
            throws IOException {
        String contractName = properties.getProperty("contract");
        int proofNum = 0;
        String baseContractName = null;
        int ind = -1;
        for (String tag : FunctionalOperationContractPO.TRANSACTION_TAGS.values()) {
            ind = contractName.indexOf("." + tag);
            if (ind > 0) {
                break;
            }
            proofNum++;
        }
        if (ind == -1) {
            baseContractName = contractName;
            proofNum = 0;
        }
        else {
            baseContractName = contractName.substring(0, ind);
        }
        final Contract contract = initConfig.getServices()
                .getSpecificationRepository().getContractByName(baseContractName);
        if (contract == null) {
            throw new RuntimeException("Contract not found: " + baseContractName);
        }
        else {
            return new LoadedPOContainer(contract.createProofObl(initConfig, contract), proofNum);
        }
>>>>>>> 224ad001
    }
}<|MERGE_RESOLUTION|>--- conflicted
+++ resolved
@@ -324,34 +324,6 @@
      * @return The instantiated proof obligation.
      * @throws IOException Occurred Exception.
      */
-<<<<<<< HEAD
-    public static LoadedPOContainer loadFrom(InitConfig initConfig, Properties properties) throws IOException {
-       String contractName = properties.getProperty("contract");
-       int proofNum = 0;
-       String baseContractName = null;
-       int ind = -1;
-       for (String tag : FunctionalOperationContractPO.TRANSACTION_TAGS.values()) {
-          ind = contractName.indexOf("." + tag);
-          if (ind > 0) {
-             break;
-          }
-          proofNum++;
-       }
-       if (ind == -1) {
-          baseContractName = contractName;
-          proofNum = 0;
-       }
-       else {
-          baseContractName = contractName.substring(0, ind);
-       }
-       final Contract contract = initConfig.getServices().getSpecificationRepository().getContractByName(baseContractName);
-       if (contract == null) {
-          throw new RuntimeException("Contract not found: " + baseContractName);
-       }
-       else {
-          return new LoadedPOContainer(contract.createProofObl(initConfig), proofNum);
-       }
-=======
     public static LoadedPOContainer loadFrom(InitConfig initConfig, Properties properties)
             throws IOException {
         String contractName = properties.getProperty("contract");
@@ -378,8 +350,7 @@
             throw new RuntimeException("Contract not found: " + baseContractName);
         }
         else {
-            return new LoadedPOContainer(contract.createProofObl(initConfig, contract), proofNum);
-        }
->>>>>>> 224ad001
+            return new LoadedPOContainer(contract.createProofObl(initConfig), proofNum);
+        }
     }
 }