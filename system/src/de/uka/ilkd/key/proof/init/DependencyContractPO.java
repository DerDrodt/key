--- conflicted
+++ resolved
@@ -316,7 +316,6 @@
      * @throws IOException Occurred Exception.
      */
     public static LoadedPOContainer loadFrom(InitConfig initConfig, Properties properties)
-<<<<<<< HEAD
             throws IOException {
         String contractName = properties.getProperty("contract");
         int proofNum = 0;
@@ -342,43 +341,13 @@
             throw new RuntimeException("Contract not found: " + baseContractName);
         }
         else {
-            return new LoadedPOContainer(contract.createProofObl(initConfig), proofNum);
-        }
-=======
-          throws IOException {
-       String contractName = properties.getProperty("contract");
-       int proofNum = 0;
-       String baseContractName = null;
-       int ind = -1;
-       for (String tag : FunctionalOperationContractPO.TRANSACTION_TAGS.values()) {
-          ind = contractName.indexOf("." + tag);
-          if (ind > 0) {
-             break;
-          }
-          proofNum++;
-       }
-       if (ind == -1) {
-          baseContractName = contractName;
-          proofNum = 0;
-       }
-       else {
-          baseContractName = contractName.substring(0, ind);
-       }
-       final Contract contract = initConfig.getServices()
-             .getSpecificationRepository().getContractByName(baseContractName);
-       if (contract == null) {
-          throw new RuntimeException("Contract not found: " + baseContractName);
-       }
-       else {
-          return new LoadedPOContainer(contract.createProofObl(initConfig, contract), proofNum);
-       }
-    }
-
+            return new LoadedPOContainer(contract.createProofObl(initConfig, contract), proofNum);
+        }
+    }
 
 
     @Override
     protected InitConfig getCreatedInitConfigForSingleProof() {
        return proofConfig;
->>>>>>> 5154707b
     }
 }