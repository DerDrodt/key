--- conflicted
+++ resolved
@@ -215,7 +215,7 @@
             final Name anonHeapName = new Name(TB.newName(services, "anon_"+h.toString()));
             final Function anonHeapFunc = new Function(anonHeapName, heapLDT.targetSort());
             register(anonHeapFunc);
-            final Term anonHeap = TB.label(TB.func(anonHeapFunc), AnonHeapTermLabel.INSTANCE);
+            final Term anonHeap = TB.label(TB.func(anonHeapFunc), ParameterlessTermLabel.ANON_HEAP_LABEL);
             final Term wellFormedAnonHeap = TB.wellFormed(anonHeap, services);
             if(wellFormedHeaps == null) {
                 wellFormedHeaps = wellFormedAnonHeap;
@@ -236,33 +236,7 @@
                 update = TB.parallel(update, u);
             }
         }
-<<<<<<< HEAD
-
-=======
-     	//prepare anon heap
-     	final Name anonHeapName = new Name(TB.newName(services, "anon_"+h.toString()));
-	    final Function anonHeapFunc = new Function(anonHeapName, heapLDT.targetSort());
-        register(anonHeapFunc);	
-	    final Term anonHeap = TB.label(TB.func(anonHeapFunc), ParameterlessTermLabel.ANON_HEAP_LABEL);
-	    final Term wellFormedAnonHeap = TB.wellFormed(anonHeap, services);
-	    if(wellFormedHeaps == null) {
-	        wellFormedHeaps = wellFormedAnonHeap;
-	    }else{
-	        wellFormedHeaps = TB.and(wellFormedHeaps,wellFormedAnonHeap);
-	    }
-		//prepare update
-	    final boolean atPre = preHeapVars.values().contains(h);
-		final Term dep = getContract().getDep(atPre ? preHeapVarsReverse.get(h) : h, atPre, selfVar, paramVars, preHeapVars, services);	    
-		final Term changedHeap = TB.anon(services, TB.var(h), TB.setMinus(services, TB.allLocs(services), dep), anonHeap);
-		final Term u = TB.elementary(services, h, changedHeap);
-		if(update == null) {
-		    update = u;
-		}else{
-		    update = TB.parallel(update, u);
-		}
-    }
-	
->>>>>>> 9e6cbe2d
+
 	//translate contract
 	final Term pre = TB.and(
 	   buildFreePre(heaps, twoState ? preHeapVars.values() : null, selfVar,
