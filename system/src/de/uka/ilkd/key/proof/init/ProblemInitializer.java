--- conflicted
+++ resolved
@@ -552,27 +552,13 @@
             proofCreated(pa);
           return pa;
         } catch (ProofInputException e) {    
-<<<<<<< HEAD
-            if(listener != null){
-                listener.reportException(this, po, e);
-            }
-
+            reportException(po, e);
             throw e;
         } finally {
-            if(listener != null) {
-                listener.progressStopped(this);
-            }
-        }
-=======
-            reportException(po, e);
-           
-            throw e;            
-        } finally {
             progressStopped(this);
-        }    
->>>>>>> 060f6867
-    }
-    
+        }
+    }
+
     public ProofAggregate startProver(EnvInput envInput, ProofOblInput po)
                 throws ProofInputException {
        return startProver(prepare(envInput), po);
