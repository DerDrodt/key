// This file is part of KeY - Integrated Deductive Software Design 
//
// Copyright (C) 2001-2011 Universitaet Karlsruhe (TH), Germany 
//                         Universitaet Koblenz-Landau, Germany
//                         Chalmers University of Technology, Sweden
// Copyright (C) 2011-2013 Karlsruhe Institute of Technology, Germany 
//                         Technical University Darmstadt, Germany
//                         Chalmers University of Technology, Sweden
//
// The KeY system is protected by the GNU General 
// Public License. See LICENSE.TXT for details.
// 


package de.uka.ilkd.key.proof.init;

import java.io.File;
import java.util.HashSet;
import java.util.Iterator;
import java.util.LinkedHashSet;
import java.util.List;
import java.util.Vector;

import recoder.io.PathList;
import recoder.io.ProjectSettings;
import de.uka.ilkd.key.collection.ImmutableSet;
import de.uka.ilkd.key.gui.configuration.ProofSettings;
import de.uka.ilkd.key.java.JavaInfo;
import de.uka.ilkd.key.java.ProgramElement;
import de.uka.ilkd.key.java.Recoder2KeY;
import de.uka.ilkd.key.java.Services;
import de.uka.ilkd.key.java.abstraction.Field;
import de.uka.ilkd.key.java.abstraction.KeYJavaType;
import de.uka.ilkd.key.java.abstraction.Type;
import de.uka.ilkd.key.java.declaration.ClassDeclaration;
import de.uka.ilkd.key.java.declaration.InterfaceDeclaration;
import de.uka.ilkd.key.java.declaration.TypeDeclaration;
import de.uka.ilkd.key.ldt.HeapLDT;
import de.uka.ilkd.key.logic.Named;
import de.uka.ilkd.key.logic.Namespace;
import de.uka.ilkd.key.logic.NamespaceSet;
import de.uka.ilkd.key.logic.SequentFormula;
import de.uka.ilkd.key.logic.Term;
import de.uka.ilkd.key.logic.op.ElementaryUpdate;
import de.uka.ilkd.key.logic.op.Function;
import de.uka.ilkd.key.logic.op.IProgramMethod;
import de.uka.ilkd.key.logic.op.LocationVariable;
import de.uka.ilkd.key.logic.op.ProgramVariable;
import de.uka.ilkd.key.logic.op.SortDependingFunction;
import de.uka.ilkd.key.logic.sort.GenericSort;
import de.uka.ilkd.key.logic.sort.Sort;
import de.uka.ilkd.key.proof.Goal;
import de.uka.ilkd.key.proof.JavaModel;
import de.uka.ilkd.key.proof.Proof;
import de.uka.ilkd.key.proof.ProofAggregate;
import de.uka.ilkd.key.proof.io.EnvInput;
import de.uka.ilkd.key.proof.io.IProofFileParser;
import de.uka.ilkd.key.proof.io.KeYFile;
import de.uka.ilkd.key.proof.io.LDTInput;
import de.uka.ilkd.key.proof.io.LDTInput.LDTInputListener;
import de.uka.ilkd.key.proof.io.RuleSource;
import de.uka.ilkd.key.proof.mgt.AxiomJustification;
import de.uka.ilkd.key.proof.mgt.GlobalProofMgt;
import de.uka.ilkd.key.proof.mgt.ProofEnvironment;
import de.uka.ilkd.key.proof.mgt.RuleConfig;
import de.uka.ilkd.key.rule.Rule;
import de.uka.ilkd.key.util.MiscTools;
import de.uka.ilkd.key.util.ProgressMonitor;


public final class ProblemInitializer {

    
    public static interface ProblemInitializerListener{
	public void proofCreated(ProblemInitializer sender, ProofAggregate proofAggregate);
	public void progressStarted(Object sender);
	public void progressStopped(Object sender);
	public void reportStatus(Object sender, String status, int progress);
	public void reportStatus(Object sender, String status);
	public void resetStatus(Object sender);
	public void reportException(Object sender, ProofOblInput input, Exception e);
    }    
    private static InitConfig baseConfig;
 
    private final Services services;
    private final ProgressMonitor progMon;
    private final HashSet<EnvInput> alreadyParsed = new LinkedHashSet<EnvInput>();
    private final ProblemInitializerListener listener;
    private final boolean registerProof;
    //-------------------------------------------------------------------------
    //constructors
    //------------------------------------------------------------------------- 
    
    public ProblemInitializer(ProgressMonitor mon,
	                      Services services, boolean registerProof,
	                      ProblemInitializerListener listener) {
	this.services = services;
	this.progMon = mon;
	this.listener = listener;
	this.registerProof = registerProof;
    }
  
    
    public ProblemInitializer(Profile profile) {
        assert profile != null;
        this.progMon    = null;
        this.listener   = null;
        this.registerProof = false;
        this.services   = new Services(profile);
    }
    
        
    
    //-------------------------------------------------------------------------
    //internal methods
    //-------------------------------------------------------------------------

    /** 
     * displays the status report in the status line
     */
    private void reportStatus(String status) {
	if(listener != null){
	    listener.reportStatus(this,status);
	}

    }

    
    /** 
     * displays the status report in the status line 
     * and the maximum used by a progress bar
     * @param status the String to be displayed in the status line
     * @param progressMax an int describing what is 100 per cent
     */
    private void reportStatus(String status, int progressMax) {
	if(listener != null){
	    listener.reportStatus(this,status,progressMax);
	}
    }
    

  
    
    /**
     * Helper for readIncludes().
     */
    private void readLDTIncludes(Includes in, 
				 InitConfig initConfig) 
    		throws ProofInputException {
	//avoid infinite recursion
	if(in.getLDTIncludes().isEmpty()) {
	    return;
	}
	
	//collect all ldt includes into a single LDTInput
	KeYFile[] keyFile = new KeYFile[in.getLDTIncludes().size()];
	
	int i = 0;
        for (String name : in.getLDTIncludes()) {
	    keyFile[i++] = new KeYFile(name, in.get(name), progMon, initConfig.getProfile());
	}

        LDTInput ldtInp = new LDTInput(keyFile, new LDTInputListener() {
	    @Override
	    public void reportStatus(String status, int progress) {
		if(listener != null){
		    listener.reportStatus(ProblemInitializer.this, status, progress);
		}		
	    }
	}, initConfig.getProfile());
	
	//read the LDTInput
	readEnvInput(ldtInp, initConfig);
    }
    
    
    /**
     * Helper for readEnvInput().
     */
    private void readIncludes(EnvInput envInput, 
			      InitConfig initConfig) 
    		throws ProofInputException {
	envInput.setInitConfig(initConfig);
	
	Includes in = envInput.readIncludes();
        
        //read LDT includes
        readLDTIncludes(in, initConfig);
        
	//read normal includes
	for (String fileName : in.getIncludes()) {
	    KeYFile keyFile = new KeYFile(fileName, in.get(fileName), progMon, envInput.getProfile());
	    readEnvInput(keyFile, initConfig);
	}
    }
    
        
    /**
     * get a vector of Strings containing all .java file names 
     * in the cfile directory.
     * Helper for readJava().
     */
    private Vector<String> getClasses(String f) throws ProofInputException  {
	File cfile = new File(f);
	Vector<String> v=new Vector<String>();
	if(cfile.isDirectory()) {
	    String[] list=cfile.list();
	    // mu(2008-jan-28): if the directory is not readable for the current user
	    // list is set to null, which results in a NullPointerException.
	    if(list != null) {
	        for (int i=0; i<list.length; i++) {
	            String fullName = cfile.getPath()+File.separator+list[i];
	            File n=new File(fullName);
	            if (n.isDirectory()) {		    
	                v.addAll(getClasses(fullName));
	            } else if (list[i].endsWith(".java")) {
	                v.add(fullName);	
	            }
	        }
	    }
	    return v;
	} else {
	   throw new ProofInputException("Java model path "+f+" not found.");
	}
	
    }
    
    
    /**
     * Helper for readJava().
     */
    private JavaModel createJavaModel(String javaPath,
	    			      List<File> classPath,
	    			      File bootClassPath) 
    		throws ProofInputException {
	JavaModel result;
	if(javaPath == null) {
	    result = JavaModel.NO_MODEL;
	} else if (javaPath.equals(System.getProperty("user.home"))) { 
	    throw new ProofInputException("You do not want to have "+
	    "your home directory as the program model.");
	} else { 
	    String modelTag = "KeY_" + Long.valueOf((new java.util.Date()).getTime());
	    result = new JavaModel(javaPath, 
		    		   modelTag,
		    		   classPath,
		    		   bootClassPath);
	}
	return result;
    }
         
    
    /**
     * Helper for readEnvInput().
     */
    private void readJava(EnvInput envInput, InitConfig initConfig) 
    		throws ProofInputException {
	//this method must only be called once per init config	
	assert !initConfig.getServices()
			  .getJavaInfo()
			  .rec2key()
			  .parsedSpecial();
	assert initConfig.getProofEnv().getJavaModel() == null;
	
	//read Java source and classpath settings
	envInput.setInitConfig(initConfig);
	final String javaPath = envInput.readJavaPath();
	final List<File> classPath = envInput.readClassPath();
	final File bootClassPath = envInput.readBootClassPath();
	
	//create Recoder2KeY, set classpath
	final Recoder2KeY r2k = new Recoder2KeY(initConfig.getServices(), 
                                           initConfig.namespaces());
	r2k.setClassPath(bootClassPath, classPath);

    	//read Java (at least the library classes)		
	if(javaPath != null) {
            reportStatus("Reading Java source");
            final ProjectSettings settings 
            	=  initConfig.getServices()
            	             .getJavaInfo()
            	             .getKeYProgModelInfo()
                	     .getServConf()
                	     .getProjectSettings();
            final PathList searchPathList = settings.getSearchPathList();
            if(searchPathList.find(javaPath) == null) {
                searchPathList.add(javaPath);
            }
            final String[] cus = getClasses(javaPath).toArray(new String[]{});
            r2k.readCompilationUnitsAsFiles(cus);
	} else {
            reportStatus("Reading Java libraries");	    
	    r2k.parseSpecialClasses();
	}
        initConfig.getProofEnv().setJavaModel(createJavaModel(javaPath,
        	                                              classPath,
        	                                              bootClassPath));
    }
    
    /**
     * Removes all schema variables, all generic sorts and all sort
     * depending symbols for a generic sort out of the namespaces.
     * Helper for readEnvInput().
     * 
     * See bug report #1185, #1189
     */
    private void cleanupNamespaces(InitConfig initConfig) {
	Namespace newVarNS = new Namespace();	    
	Namespace newSortNS = new Namespace();
	Namespace newFuncNS = new Namespace();	    
	for(Named n : initConfig.sortNS().allElements()) {
	    if(!(n instanceof GenericSort)) {
		newSortNS.addSafely(n);
	    }	
	}
	for(Named n : initConfig.funcNS().allElements()) {
	    if(!(n instanceof SortDependingFunction 
		    && ((SortDependingFunction)n).getSortDependingOn() 
		    instanceof GenericSort)) {
		newFuncNS.addSafely(n);
	    }
	}
	//System.out.println(initConfig.funcNS().hashCode() + " ---> " + newFuncNS.hashCode());
	initConfig.getServices().getNamespaces().setVariables(newVarNS);
	initConfig.getServices().getNamespaces().setSorts(newSortNS);
	initConfig.getServices().getNamespaces().setFunctions(newFuncNS);
    }
    
    
    public final void readEnvInput(EnvInput envInput,
			      InitConfig initConfig)
    		throws ProofInputException {
	if(alreadyParsed.add(envInput)){
	    // read includes
	    if(!(envInput instanceof LDTInput)) {
		readIncludes(envInput, initConfig);
	    }
<<<<<<< HEAD

	    //sanity check
	    assert initConfig.varNS().allElements().size() == 0;
	    for(Named n : initConfig.sortNS().allElements()) {
		assert n instanceof Sort && !(n instanceof GenericSort);
	    }

	    //read envInput itself
	    reportStatus("Reading "+envInput.name(),
		    	 envInput.getNumberOfChars());
	    envInput.setInitConfig(initConfig);
	    envInput.read();

	    //clean namespaces
	    cleanupNamespaces(initConfig);	    	    
=======
	    
	    // read envInput itself
	    reportStatus("Reading "+envInput.name(), 
		    	 envInput.getNumberOfChars());
	    envInput.setInitConfig(initConfig);	    
	    envInput.read();	
	    
	    // reset the variables namespace
	    initConfig.namespaces().setVariables(new Namespace());
>>>>>>> 9dbc0e03
	}
    }


    private void populateNamespaces(Term term, 
	    			    NamespaceSet namespaces,
	    			    Goal rootGoal) {
	for(int i = 0; i < term.arity(); i++) {
	    populateNamespaces(term.sub(i), namespaces, rootGoal);
	}
	
	if(term.op() instanceof Function) {
	    namespaces.functions().add(term.op());
	} else if(term.op() instanceof ProgramVariable) {
	    final ProgramVariable pv = (ProgramVariable) term.op();
	    if(namespaces.programVariables().lookup(pv.name()) == null) {
		rootGoal.addProgramVariable((ProgramVariable)term.op());
	    }
	} else if(term.op() instanceof ElementaryUpdate) {
	    final ProgramVariable pv 
	    	= (ProgramVariable)((ElementaryUpdate)term.op()).lhs();
	    if(namespaces.programVariables().lookup(pv.name()) == null) {	    
		rootGoal.addProgramVariable(pv);
	    }
	} else if(term.javaBlock() != null && !term.javaBlock().isEmpty()) {
	    final ProgramElement pe = term.javaBlock().program();
	    final Services serv = rootGoal.proof().getServices();
	    final ImmutableSet<ProgramVariable> freeProgVars 
	    	= MiscTools.getLocalIns(pe, serv)
	    	           .union(MiscTools.getLocalOuts(pe, serv));
	    for(ProgramVariable pv : freeProgVars) {
		if(namespaces.programVariables().lookup(pv.name()) == null) {	    
		    rootGoal.addProgramVariable(pv);
		}		
	    }
	}
    }
    
    
    /**
     * Ensures that the passed proof's namespaces contain all functions 
     * and program variables used in its root sequent.
     */
    private void populateNamespaces(Proof proof) {
	final NamespaceSet namespaces = proof.getNamespaces();
	final Goal rootGoal = proof.openGoals().head();
	Iterator<SequentFormula> it = proof.root().sequent().iterator();
	while(it.hasNext()) {
	    SequentFormula cf = it.next();
	    populateNamespaces(cf.formula(), namespaces, rootGoal);
	}
    }
    
        
    private InitConfig determineEnvironment(ProofOblInput po, 
	    				    InitConfig initConfig) 
    		throws ProofInputException {       
	ProofEnvironment env = initConfig.getProofEnv();
	
        //TODO: what does this actually do?
        ProofSettings.DEFAULT_SETTINGS.getChoiceSettings().updateChoices(initConfig.choiceNS(), false);
	
	//init ruleConfig
	RuleConfig ruleConfig = new RuleConfig(initConfig.getActivatedChoices());
	env.setRuleConfig(ruleConfig);
	
	//register the proof environment
	//if(main != null) {
	 if(registerProof){
	    GlobalProofMgt.getInstance().registerProofEnvironment(env);
	}
    	               	
	return initConfig;
    }


    private void setUpProofHelper(ProofOblInput problem,ProofAggregate pl, InitConfig initConfig) 
	throws ProofInputException {
	//ProofAggregate pl = problem.getPO();
	if(pl == null) {
	   throw new ProofInputException("No proof");
	}
	
        //register non-built-in rules	
        reportStatus("Registering rules");        
        initConfig.getProofEnv().registerRules(initConfig.getTaclets(), 
        				       AxiomJustification.INSTANCE);

	Proof[] proofs = pl.getProofs();
	for(int i = 0; i < proofs.length; i++) {
	    proofs[i].setNamespaces(proofs[i].getNamespaces());//TODO: refactor Proof.setNamespaces() so this becomes unnecessary
	    populateNamespaces(proofs[i]);
	}
	initConfig.getProofEnv().registerProof(problem, pl);

    }
    
    
    
    //-------------------------------------------------------------------------
    //public interface
    //------------------------------------------------------------------------- 
    
    /**
     * Creates an initConfig / a proof environment and reads an EnvInput into it
     */
    public InitConfig prepare(EnvInput envInput) throws ProofInputException {
	if(listener != null){
	    listener.progressStarted(this);
	}
	alreadyParsed.clear();

        //the first time, read in standard rules
	Profile profile = envInput.getProfile();
	if(baseConfig == null || profile != baseConfig.getProfile()) {            
		InitConfig newBaseConfig = new InitConfig(services);
			RuleSource tacletBase = profile.getStandardRules().getTacletBase();
			if(tacletBase != null) {
				KeYFile tacletBaseFile
				= new KeYFile("taclet base", 
						profile.getStandardRules().getTacletBase(),
						progMon,
						profile);
				readEnvInput(tacletBaseFile, newBaseConfig);
			}
			// remove traces of the generic sorts within the base configuration
			cleanupNamespaces(newBaseConfig);
			baseConfig = newBaseConfig;
	}
	return prepare(envInput, baseConfig);
	
	}
    
    public InitConfig prepare(EnvInput envInput, InitConfig referenceConfig)throws ProofInputException{
        //create initConfig
         InitConfig initConfig = referenceConfig.copy();
        
	//register built in rules
        Profile profile = envInput.getProfile();
        for(Rule r : profile.getStandardRules().getStandardBuiltInRules()) {
            initConfig.getProofEnv().registerRule(r, 
                    profile.getJustification(r));
        }

        //read Java
        readJava(envInput, initConfig);

        //register function and predicate symbols defined by Java program
        final JavaInfo javaInfo = initConfig.getServices().getJavaInfo();
        final Namespace functions 
        = initConfig.getServices().getNamespaces().functions();
        final HeapLDT heapLDT 
        = initConfig.getServices().getTypeConverter().getHeapLDT();
        assert heapLDT != null;
        if (javaInfo != null) {
            functions.add(javaInfo.getInv());
            for(KeYJavaType kjt : javaInfo.getAllKeYJavaTypes()) {
                final Type type = kjt.getJavaType();
                if(type instanceof ClassDeclaration 
                        || type instanceof InterfaceDeclaration) {
                    for(Field f : javaInfo.getAllFields((TypeDeclaration)type)) {
                        final ProgramVariable pv 
                        = (ProgramVariable)f.getProgramVariable();
                        if(pv instanceof LocationVariable) {
                            heapLDT.getFieldSymbolForPV((LocationVariable)pv, 
                                    initConfig.getServices());
                        }
                    }
                }
                for(IProgramMethod pm
                        : javaInfo.getAllProgramMethodsLocallyDeclared(kjt)) {
                    if(!(pm.isVoid() || pm.isConstructor())) {
                        functions.add(pm);
                    }
                }
            }
        } else
                throw new ProofInputException("Problem initialization without JavaInfo!");

        //read envInput
        readEnvInput(envInput, initConfig);

        //done
        if(listener !=null){
           listener.progressStopped(this); 
        }
	return initConfig;
    }

    
    public Proof startProver(InitConfig initConfig, ProofOblInput po, int proofNum) 
    		throws ProofInputException {
	assert initConfig != null;
	if(listener!= null){
	    listener.progressStarted(this);
	}
        try {
            //determine environment
            initConfig = determineEnvironment(po, initConfig);
           
            //read problem
    	    reportStatus("Loading problem \"" + po.name() + "\"");
    	    po.readProblem();
    	    ProofAggregate pa = po.getPO();
    	    //final work
    	    setUpProofHelper(po, pa, initConfig);

	    //done
    	    if(listener != null){
                listener.proofCreated(this, pa);
            }
          return pa.getProofs()[proofNum];
               	    
        } catch (ProofInputException e) {    
            if(listener != null){
        	listener.reportException(this, po, e);
            }
           
            throw e;            
        } finally {
            if(listener != null){
        	listener.progressStopped(this);
            }
                   
        }    
    }
    
    
    public void startProver(ProofEnvironment env, ProofOblInput po) 
    		throws ProofInputException {
	assert env.getInitConfig().getProofEnv() == env;
        startProver(env.getInitConfig(), po, 0);
    }
    
    
    public void startProver(EnvInput envInput, ProofOblInput po) 
    		throws ProofInputException {
	try {
	    InitConfig initConfig = prepare(envInput);
	    startProver(initConfig, po, 0);
	} catch(ProofInputException e) {
	    reportStatus(envInput.name() + " failed");
	    throw e;
	}
    }
    
    
    public void tryReadProof(IProofFileParser pfp, KeYUserProblemFile kupf) 
    		throws ProofInputException {
	reportStatus("Loading proof", kupf.getNumberOfChars());
	try {
	   kupf.readProof(pfp);
	}
	finally {
	   kupf.close();
	}
    }
}<|MERGE_RESOLUTION|>--- conflicted
+++ resolved
@@ -48,7 +48,6 @@
 import de.uka.ilkd.key.logic.op.ProgramVariable;
 import de.uka.ilkd.key.logic.op.SortDependingFunction;
 import de.uka.ilkd.key.logic.sort.GenericSort;
-import de.uka.ilkd.key.logic.sort.Sort;
 import de.uka.ilkd.key.proof.Goal;
 import de.uka.ilkd.key.proof.JavaModel;
 import de.uka.ilkd.key.proof.Proof;
@@ -335,33 +334,15 @@
 	    if(!(envInput instanceof LDTInput)) {
 		readIncludes(envInput, initConfig);
 	    }
-<<<<<<< HEAD
-
-	    //sanity check
-	    assert initConfig.varNS().allElements().size() == 0;
-	    for(Named n : initConfig.sortNS().allElements()) {
-		assert n instanceof Sort && !(n instanceof GenericSort);
-	    }
-
-	    //read envInput itself
+
+	    // read envInput itself
 	    reportStatus("Reading "+envInput.name(),
 		    	 envInput.getNumberOfChars());
 	    envInput.setInitConfig(initConfig);
 	    envInput.read();
 
-	    //clean namespaces
-	    cleanupNamespaces(initConfig);	    	    
-=======
-	    
-	    // read envInput itself
-	    reportStatus("Reading "+envInput.name(), 
-		    	 envInput.getNumberOfChars());
-	    envInput.setInitConfig(initConfig);	    
-	    envInput.read();	
-	    
 	    // reset the variables namespace
 	    initConfig.namespaces().setVariables(new Namespace());
->>>>>>> 9dbc0e03
 	}
     }
 
