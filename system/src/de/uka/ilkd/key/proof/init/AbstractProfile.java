--- conflicted
+++ resolved
@@ -50,24 +50,20 @@
 
     private GoalChooserBuilder prototype;
 
-<<<<<<< HEAD
-    private final ImmutableList<ITermLabelWorker> labelInstantiators;
-=======
     private TermLabelManager termLabelManager;
-    
+
     private static
         ImmutableSet<String> extractNames(ImmutableSet<GoalChooserBuilder> supportedGCB) {
-    
+
         ImmutableSet<String> result = DefaultImmutableSet.<String>nil();
-    
+
         final Iterator<GoalChooserBuilder> it = supportedGCB.iterator();
         while (it.hasNext()) {
             result  = result.add(it.next().name());
         }
-    
+
         return result;
     }
->>>>>>> 9e6cbe2d
 
     protected AbstractProfile(String standardRuleFilename,
             ImmutableSet<GoalChooserBuilder> supportedGCB) {
@@ -95,7 +91,7 @@
      * @return The {@link TermLabelConfiguration} to use in this {@link Profile}.
      */
     protected abstract ImmutableList<TermLabelConfiguration> computeTermLabelConfiguration();
-    
+
     public RuleCollection getStandardRules() {
         return standardRules;
     }
@@ -260,20 +256,9 @@
       assert defaultProfile != null;
       AbstractProfile.defaultProfile = defaultProfile;
    }
-<<<<<<< HEAD
-
-   /**
-    * {@inheritDoc}
-    */
+
    @Override
-   public ImmutableList<ITermLabelWorker> getLabelInstantiators() {
-      return labelInstantiators;
-=======
-   
-   @Override 
    public TermLabelManager getTermLabelManager() {
        return termLabelManager;
->>>>>>> 9e6cbe2d
-   }
-
+   }
 }