--- conflicted
+++ resolved
@@ -1034,7 +1034,6 @@
      * axioms induced by invariant declarations.
      */
     public ImmutableSet<ClassAxiom> getClassAxioms(KeYJavaType selfKjt) {
-<<<<<<< HEAD
         ImmutableSet<ClassAxiom> result = allClassAxiomsCache.get(selfKjt);
         if (result == null) {
             // get visible registered axioms of other classes
@@ -1051,114 +1050,54 @@
 
             // add invariant axiom for own class and other final classes
             for (KeYJavaType kjt : services.getJavaInfo().getAllKeYJavaTypes()) {
-                if (kjt != selfKjt && !ji.isFinal(kjt))
-                    continue; // only final classes
-                if (kjt != selfKjt && JavaInfo.isPrivate(kjt))
-                    continue; // only non-private classes
+                if (kjt != selfKjt && !ji.isFinal(kjt)) continue; // only final classes
+                if (kjt != selfKjt && JavaInfo.isPrivate(kjt)) continue; // only non-private classes
                 final ImmutableSet<ClassInvariant> myInvs = getClassInvariants(kjt);
-                final ProgramVariable selfVar = TB
-                        .selfVar(services, kjt, false);
+                final ProgramVariable selfVar = TB.selfVar(services, kjt, false);
                 Term invDef = TB.tt();
                 for (ClassInvariant inv : myInvs) {
                     invDef = TB.and(invDef, inv.getInv(selfVar, services));
                 }
                 invDef = TB.tf().createTerm(Equality.EQV,
                         TB.inv(services, TB.var(selfVar)), invDef);
-                final IObserverFunction invSymbol = services.getJavaInfo()
-                        .getInv();
-                final ClassAxiom invRepresentsAxiom = new RepresentsAxiom(
-                        "Class invariant axiom for " + kjt.getFullName(),
-                        invSymbol, kjt, new Private(), invDef, selfVar,
-                        ImmutableSLList.<ProgramVariable> nil(), null);
+                final IObserverFunction invSymbol = services.getJavaInfo().getInv();
+                final ClassAxiom invRepresentsAxiom
+                = new RepresentsAxiom("Class invariant axiom for " + kjt.getFullName(),
+                                      invSymbol,
+                                      kjt,
+                                      new Private(),
+                                      null,
+                                      invDef,
+                                      selfVar,
+                                      ImmutableSLList.<ProgramVariable> nil(),
+                                      null);
                 result = result.add(invRepresentsAxiom);
             }
 
             // add query axioms for own class
             for (IProgramMethod pm : services.getJavaInfo()
                     .getAllProgramMethods(selfKjt)) {
-                if (!pm.isVoid() && !pm.isConstructor() && !pm.isImplicit()
-                        && !pm.isModel()) {
+                if (!pm.isVoid() && !pm.isConstructor() && !pm.isImplicit() && !pm.isModel()) {
                     pm = services.getJavaInfo().getToplevelPM(selfKjt, pm);
-                    final ClassAxiom queryAxiom = new QueryAxiom(
-                            "Query axiom for " + pm.getName() + " in "
-                                    + selfKjt.getFullName(), pm, selfKjt);
+                    final ClassAxiom queryAxiom
+                    = new QueryAxiom("Query axiom for " + pm.getName() +
+                                         " in " + selfKjt.getFullName(),
+                                     pm,
+                                     selfKjt);
                     result = result.add(queryAxiom);
                 }
             }
 
+            // add model method axioms of all kinds
+            result = result.union(getModelMethodAxioms());
             // add axioms for enclosing class, if applicable
             final KeYJavaType enclosingKJT = getEnclosingKJT(selfKjt);
             if (enclosingKJT != null) {
                 result = result.union(getClassAxioms(enclosingKJT));
             }
             allClassAxiomsCache.put(selfKjt, result);
-=======
-       ImmutableSet<ClassAxiom> result = allClassAxiomsCache.get(selfKjt);
-       if (result == null) {
-          //get visible registered axioms of other classes
-          result = getVisibleAxiomsOfOtherClasses(selfKjt);
-
-          //add registered axioms of own class
-          ImmutableSet<ClassAxiom> ownAxioms = axioms.get(selfKjt);
-          if(ownAxioms != null) {
-              for(ClassAxiom ax : ownAxioms) {
-             result = result.add(ax);
-              }
-          }
-          final JavaInfo ji = services.getJavaInfo();
-
-          //add invariant axiom for own class and other final classes
-          for (KeYJavaType kjt: services.getJavaInfo().getAllKeYJavaTypes()) {
-              if (kjt != selfKjt && ! ji.isFinal(kjt)) continue; // only final classes
-              if (kjt != selfKjt && JavaInfo.isPrivate(kjt)) continue; // only non-private classes
-              final ImmutableSet<ClassInvariant> myInvs = getClassInvariants(kjt);
-              final ProgramVariable selfVar = TB.selfVar(services, kjt, false);
-              Term invDef = TB.tt();
-              for(ClassInvariant inv : myInvs) {
-                  invDef = TB.and(invDef, inv.getInv(selfVar, services));
-              }
-              invDef = TB.tf().createTerm(Equality.EQV,
-                      TB.inv(services, TB.var(selfVar)),
-                      invDef);
-              final IObserverFunction invSymbol = services.getJavaInfo().getInv();
-              final ClassAxiom invRepresentsAxiom
-              = new RepresentsAxiom("Class invariant axiom for "
-                      + kjt.getFullName(),
-                      invSymbol,
-                      kjt,
-                      new Private(),
-                      null,
-                      invDef,
-                      selfVar,
-                      ImmutableSLList.<ProgramVariable>nil(), null);
-              result = result.add(invRepresentsAxiom);
-          }
-
-
-          //add query axioms for own class
-          for(IProgramMethod pm : services.getJavaInfo()
-                  .getAllProgramMethods(selfKjt)) {
-              if(!pm.isVoid() && !pm.isConstructor() && !pm.isImplicit() && !pm.isModel()) {
-                  pm = services.getJavaInfo().getToplevelPM(selfKjt, pm);
-                  final ClassAxiom queryAxiom
-                  = new QueryAxiom("Query axiom for " + pm.getName()
-                          + " in " + selfKjt.getFullName(),
-                          pm,
-                          selfKjt);
-                  result = result.add(queryAxiom);
-              }
-          }
-
-          // add model method axioms of all kinds
-          result = result.union(getModelMethodAxioms());
-          //add axioms for enclosing class, if applicable
-          final KeYJavaType enclosingKJT = getEnclosingKJT(selfKjt);
-          if(enclosingKJT != null) {
-              result = result.union(getClassAxioms(enclosingKJT));
-          }
-          allClassAxiomsCache.put(selfKjt, result);
-       }
-       return result;
+        }
+        return result;
     }
 
     private ImmutableSet<ClassAxiom> getModelMethodAxioms() {
@@ -1169,19 +1108,24 @@
                 if(!pm.isVoid() && pm.isModel()) {
                     pm = services.getJavaInfo().getToplevelPM(kjt, pm);
                     ImmutableList<ProgramVariable> paramVars = TB.paramVars(services, pm, false);
-                    Map<LocationVariable,ProgramVariable> atPreVars = new LinkedHashMap<LocationVariable,ProgramVariable>();
+                    Map<LocationVariable,ProgramVariable> atPreVars =
+                            new LinkedHashMap<LocationVariable,ProgramVariable>();
                     List<LocationVariable> heaps = HeapContext.getModHeaps(services, false);
                     for(LocationVariable heap : heaps) {
-                        atPreVars.put(heap, TB.heapAtPreVar(services, heap.name().toString()+"AtPre", heap.sort(), false));
+                        atPreVars.put(heap,
+                                      TB.heapAtPreVar(services, heap.name().toString()+"AtPre",
+                                                      heap.sort(), false));
                     }
                     ProgramVariable resultVar = TB.resultVar(services, pm, false);
 
                     boolean definitionFound = false;
                     // This assumes there is one operation contract for each model pm per class
                     // We need to construct an inheritance chain of contracts starting at the bottom
-                    ImmutableList<FunctionalOperationContract> lookupContracts = ImmutableSLList.<FunctionalOperationContract>nil();
+                    ImmutableList<FunctionalOperationContract> lookupContracts =
+                            ImmutableSLList.<FunctionalOperationContract>nil();
                     ImmutableSet<FunctionalOperationContract> cs = getOperationContracts(kjt, pm);
-                    ImmutableList<KeYJavaType> superTypes = services.getJavaInfo().getAllSupertypes(kjt);
+                    ImmutableList<KeYJavaType> superTypes =
+                            services.getJavaInfo().getAllSupertypes(kjt);
                     for(KeYJavaType superType : superTypes) {
                         for(FunctionalOperationContract fop : cs) {
                             if(fop.getSpecifiedIn().equals(superType)) {
@@ -1190,7 +1134,8 @@
                         }
                     }
                     for(FunctionalOperationContract fop : lookupContracts) {
-                        Term representsFromContract = fop.getRepresentsAxiom(heaps.get(0), selfVar, paramVars, TB.resultVar(services, pm, false), atPreVars, services);
+                        Term representsFromContract =
+                                fop.getRepresentsAxiom(heaps.get(0), selfVar, paramVars, TB.resultVar(services, pm, false), atPreVars, services);
                         Term preContract = fop.getPre(heaps, selfVar, paramVars, atPreVars, services);
                         if(preContract == null) preContract = TB.tt();
                         if(representsFromContract != null) {
@@ -1199,27 +1144,37 @@
                             //    (pm.isProtected() ? new Protected() : (pm.isPublic() ? new Public() : null));
 
                             final ClassAxiom modelMethodRepresentsAxiom
-                                = new RepresentsAxiom("Definition axiom for " + pm.getName() + " in " + kjt.getFullName(),
-                                       pm, kjt, new Private(), preContract, representsFromContract, selfVar, paramVars, atPreVars);
+                                = new RepresentsAxiom("Definition axiom for " + pm.getName() +
+                                                        " in " + kjt.getFullName(),
+                                                      pm, kjt, new Private(), preContract,
+                                                      representsFromContract, selfVar, paramVars,
+                                                      atPreVars);
                             result = result.add(modelMethodRepresentsAxiom);
                             definitionFound = true;
                             break;
                         }
                     }
                     for(FunctionalOperationContract fop : getOperationContracts(kjt,pm)) {
-                    	Term preFromContract = fop.getPre(heaps, selfVar, paramVars, atPreVars, services);
-                    	Term postFromContract = fop.getPost(heaps, selfVar, paramVars, resultVar, null, atPreVars, services);
-                    	if(preFromContract != null && postFromContract != null && postFromContract != TB.tt()) {
-                    		Term mbyFromContract = fop.hasMby() ? fop.getMby(selfVar, paramVars, services) : null;
+                    	Term preFromContract =
+                    	        fop.getPre(heaps, selfVar, paramVars, atPreVars, services);
+                    	Term postFromContract =
+                    	        fop.getPost(heaps, selfVar, paramVars, resultVar, null,
+                    	                    atPreVars, services);
+                    	if(preFromContract != null && postFromContract != null
+                    	        && postFromContract != TB.tt()) {
+                    		Term mbyFromContract = fop.hasMby() ?
+                    		        fop.getMby(selfVar, paramVars, services) : null;
                     		final ClassAxiom modelMethodContractAxiom
-                    		= new ContractAxiom("Contract axiom for " + pm.getName() + " in " + kjt.getName().toString(),
-                    				pm, kjt, new Private(), preFromContract, postFromContract, mbyFromContract, atPreVars, selfVar, resultVar, paramVars);
+                    		= new ContractAxiom("Contract axiom for " + pm.getName()
+                    		                    + " in " + kjt.getName().toString(),
+                    		                    pm, kjt, new Private(), preFromContract,
+                    		                    postFromContract, mbyFromContract, atPreVars,
+                    		                    selfVar, resultVar, paramVars);
                     		result = result.add(modelMethodContractAxiom);
                     	}
                     }
                 }
             }
->>>>>>> 554055c9
         }
         return result;
     }
@@ -1506,52 +1461,43 @@
     public Pair<IObserverFunction, ImmutableSet<Taclet>> limitObs(IObserverFunction obs) {
         assert limitedToUnlimited.get(obs) == null : " observer is already limited: "
                 + obs;
-        if (!(obs instanceof IObserverFunction && !(obs instanceof IProgramMethod))) {
-            // TODO Was the exact class match
-            // "obs.getClass() != ObserverFunction.class" correctly converted
-            // into IProgramMethod?
-            return null;
-        }
-
-<<<<<<< HEAD
+        // TODO Was the exact class match "obs.getClass() != ObserverFunction.class" correctly converted into IProtramMethod?
+        // Wojtek: I guess so, but why are IProgramMethods excluded from limiting?
+        // This kills limiting for model methods...
+        // if(!(obs instanceof IObserverFunction && !(obs instanceof IProgramMethod))) { 
+        //      return null;
+        // }
+
         IObserverFunction limited = unlimitedToLimited.get(obs);
         ImmutableSet<Taclet> taclets = unlimitedToLimitTaclets.get(obs);
 
         if (limited == null) {
-            final String baseName = ((ProgramElementName) obs.name())
-                    .getProgramName() + "$lmtd";
-            final Sort heapSort = services.getTypeConverter().getHeapLDT()
-                    .targetSort();
-            limited = new ObserverFunction(baseName, obs.sort(), obs.getType(),
-                    heapSort, obs.getContainerType(), obs.isStatic(),
-                    obs.getParamTypes(), obs.getHeapCount(services),
-                    obs.getStateCount());
+            final String baseName
+                = ((ProgramElementName)obs.name()).getProgramName() + "$lmtd";
+            final Sort heapSort
+                = services.getTypeConverter().getHeapLDT().targetSort();
+            limited = new ObserverFunction(baseName,
+                                           obs.sort(),
+                                           obs.getType(),
+                                           heapSort,
+                                           obs.getContainerType(),
+                                           obs.isStatic(),
+                                           obs.getParamTypes(),
+                                           obs.getHeapCount(services),
+                                           obs.getStateCount());
             unlimitedToLimited.put(obs, limited);
             limitedToUnlimited.put(limited, obs);
 
             assert taclets == null;
             taclets = DefaultImmutableSet.<Taclet> nil()
-                    .add(getLimitedToUnlimitedTaclet(limited, obs))
-                    .add(getUnlimitedToLimitedTaclet(limited, obs));
+                                .add(getLimitedToUnlimitedTaclet(limited, obs))
+                                .add(getUnlimitedToLimitedTaclet(limited, obs));
             unlimitedToLimitTaclets.put(obs, taclets);
         }
-=======
-    public Pair<IObserverFunction,ImmutableSet<Taclet>> limitObs(
-	    					IObserverFunction obs) {
-	assert limitedToUnlimited.get(obs) == null
-	       : " observer is already limited: " + obs;
-	// TODO Was the exact class match "obs.getClass() != ObserverFunction.class" correctly converted into IProtramMethod?
-	// Wojtek: I guess so, but why are IProgramMethods excluded from limiting?
-	// This kills limiting for model methods...
-	// if(!(obs instanceof IObserverFunction && !(obs instanceof IProgramMethod))) { 
-	//	return null;
-	// }
->>>>>>> 554055c9
 
         assert limited != null;
         assert taclets != null;
-        return new Pair<IObserverFunction, ImmutableSet<Taclet>>(limited,
-                taclets);
+        return new Pair<IObserverFunction, ImmutableSet<Taclet>>(limited, taclets);
     }
 
     public IObserverFunction unlimitObs(IObserverFunction obs) {
