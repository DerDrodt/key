// This file is part of KeY - Integrated Deductive Software Design
//
// Copyright (C) 2001-2011 Universitaet Karlsruhe (TH), Germany
//                         Universitaet Koblenz-Landau, Germany
//                         Chalmers University of Technology, Sweden
// Copyright (C) 2011-2013 Karlsruhe Institute of Technology, Germany
//                         Technical University Darmstadt, Germany
//                         Chalmers University of Technology, Sweden
//
// The KeY system is protected by the GNU General
// Public License. See LICENSE.TXT for details.
//


package de.uka.ilkd.key.proof.mgt;


import java.util.Arrays;
import java.util.Collection;
import java.util.Comparator;
import java.util.LinkedHashMap;
import java.util.Map;

import de.uka.ilkd.key.collection.DefaultImmutableSet;
import de.uka.ilkd.key.collection.ImmutableList;
import de.uka.ilkd.key.collection.ImmutableSLList;
import de.uka.ilkd.key.collection.ImmutableSet;
import de.uka.ilkd.key.java.JavaInfo;
import de.uka.ilkd.key.java.Services;
import de.uka.ilkd.key.java.StatementBlock;
import de.uka.ilkd.key.java.abstraction.KeYJavaType;
import de.uka.ilkd.key.java.declaration.ClassDeclaration;
import de.uka.ilkd.key.java.declaration.modifier.Private;
import de.uka.ilkd.key.java.declaration.modifier.VisibilityModifier;
import de.uka.ilkd.key.java.statement.LoopStatement;
import de.uka.ilkd.key.logic.Name;
import de.uka.ilkd.key.logic.ProgramElementName;
import de.uka.ilkd.key.logic.Semisequent;
import de.uka.ilkd.key.logic.Sequent;
import de.uka.ilkd.key.logic.SequentFormula;
import de.uka.ilkd.key.logic.Term;
import de.uka.ilkd.key.logic.TermBuilder;
import de.uka.ilkd.key.logic.op.Equality;
import de.uka.ilkd.key.logic.op.IObserverFunction;
import de.uka.ilkd.key.logic.op.IProgramMethod;
import de.uka.ilkd.key.logic.op.Modality;
import de.uka.ilkd.key.logic.op.ObserverFunction;
import de.uka.ilkd.key.logic.op.ProgramVariable;
import de.uka.ilkd.key.logic.op.SchemaVariable;
import de.uka.ilkd.key.logic.op.SchemaVariableFactory;
import de.uka.ilkd.key.logic.sort.Sort;
import de.uka.ilkd.key.proof.Proof;
import de.uka.ilkd.key.proof.init.ContractPO;
import de.uka.ilkd.key.proof.init.ProofOblInput;
import de.uka.ilkd.key.rule.RewriteTaclet;
import de.uka.ilkd.key.rule.RuleSet;
import de.uka.ilkd.key.rule.Taclet;
import de.uka.ilkd.key.rule.tacletbuilder.RewriteTacletBuilder;
import de.uka.ilkd.key.rule.tacletbuilder.RewriteTacletGoalTemplate;
import de.uka.ilkd.key.speclang.BlockContract;
import de.uka.ilkd.key.speclang.ClassAxiom;
import de.uka.ilkd.key.speclang.ClassInvariant;
import de.uka.ilkd.key.speclang.Contract;
import de.uka.ilkd.key.speclang.ContractFactory;
import de.uka.ilkd.key.speclang.FunctionalOperationContract;
import de.uka.ilkd.key.speclang.InitiallyClause;
import de.uka.ilkd.key.speclang.LoopInvariant;
import de.uka.ilkd.key.speclang.MethodWellDefinedness;
import de.uka.ilkd.key.speclang.PartialInvAxiom;
import de.uka.ilkd.key.speclang.QueryAxiom;
import de.uka.ilkd.key.speclang.RepresentsAxiom;
import de.uka.ilkd.key.speclang.SpecificationElement;
import de.uka.ilkd.key.speclang.WellDefinednessCheck;
import de.uka.ilkd.key.speclang.jml.JMLInfoExtractor;
import de.uka.ilkd.key.util.MiscTools;
import de.uka.ilkd.key.util.Pair;


/**
 * Central storage for all specification elements, such as contracts, class
 * axioms, and loop invariants. Provides methods for adding such elements to the
 * repository, and for retrieving them afterwards.
 */
public final class SpecificationRepository {

    private static final String CONTRACT_COMBINATION_MARKER = "#";
    private static final TermBuilder TB = TermBuilder.DF;
    private final ContractFactory cf;

    private final Map<Pair<KeYJavaType,IObserverFunction>, ImmutableSet<Contract>> contracts
    		= new LinkedHashMap<Pair<KeYJavaType,IObserverFunction>,ImmutableSet<Contract>>();
<<<<<<< HEAD
    private final Map<Pair<KeYJavaType,IProgramMethod>,
                      ImmutableSet<FunctionalOperationContract>> operationContracts
		= new LinkedHashMap<Pair<KeYJavaType,IProgramMethod>,
		                    ImmutableSet<FunctionalOperationContract>>();
    private final Map<Pair<KeYJavaType,IObserverFunction>,
                           ImmutableSet<WellDefinednessCheck>> wdChecks
                = new LinkedHashMap<Pair<KeYJavaType,IObserverFunction>,
                                    ImmutableSet<WellDefinednessCheck>>();
    private final Map<String,Contract> contractsByName
                = new LinkedHashMap<String,Contract>();
    private final Map<KeYJavaType,ImmutableSet<IObserverFunction>> contractTargets
		= new LinkedHashMap<KeYJavaType,ImmutableSet<IObserverFunction>>();
    private final Map<KeYJavaType,ImmutableSet<ClassInvariant>> invs
		= new LinkedHashMap<KeYJavaType, ImmutableSet<ClassInvariant>>();
=======
    private final Map<Pair<KeYJavaType,IProgramMethod>, ImmutableSet<FunctionalOperationContract>> operationContracts
    		= new LinkedHashMap<Pair<KeYJavaType,IProgramMethod>,ImmutableSet<FunctionalOperationContract>>();
    private final Map<String,Contract> contractsByName
                = new LinkedHashMap<String,Contract>();
    private final Map<KeYJavaType,ImmutableSet<IObserverFunction>> contractTargets
    		= new LinkedHashMap<KeYJavaType,ImmutableSet<IObserverFunction>>();
    private final Map<KeYJavaType,ImmutableSet<ClassInvariant>> invs
    		= new LinkedHashMap<KeYJavaType, ImmutableSet<ClassInvariant>>();
>>>>>>> 02085650
    private final Map<KeYJavaType,ImmutableSet<ClassAxiom>> axioms
    		= new LinkedHashMap<KeYJavaType, ImmutableSet<ClassAxiom>>();
    private final Map<KeYJavaType,ImmutableSet<InitiallyClause>> initiallyClauses
            = new LinkedHashMap<KeYJavaType, ImmutableSet<InitiallyClause>>();
    private final Map<ProofOblInput,ImmutableSet<Proof>> proofs
                = new LinkedHashMap<ProofOblInput,ImmutableSet<Proof>>();
    private final Map<LoopStatement,LoopInvariant> loopInvs
                = new LinkedHashMap<LoopStatement,LoopInvariant>();
    private final Map<StatementBlock,ImmutableSet<BlockContract>> blockContracts
                = new LinkedHashMap<StatementBlock, ImmutableSet<BlockContract>>();
    private final Map<IObserverFunction,IObserverFunction> unlimitedToLimited
    		= new LinkedHashMap<IObserverFunction,IObserverFunction>();
    private final Map<IObserverFunction,IObserverFunction> limitedToUnlimited
		= new LinkedHashMap<IObserverFunction,IObserverFunction>();
    private final Map<IObserverFunction,ImmutableSet<Taclet>> unlimitedToLimitTaclets
		= new LinkedHashMap<IObserverFunction,ImmutableSet<Taclet>>();

    /**
     * <p>
     * This {@link Map} is used to store the result of {@link #getClassAxioms(KeYJavaType)} to
     * avoid that {@link RepresentsAxiom} and {@link QueryAxiom} are instantiated multiple times.
     * </p>
     * <p>
     * It is strongly required that always the same instances are returned because
     * {@link Object#equals(Object)} and {@link Object#hashCode()} is not implemented in instances of {@link ClassAxiom}
     * and such the default reference check is done which off cause always fails in case of different references.
     * </p>
     */
    private final Map<KeYJavaType, ImmutableSet<ClassAxiom>> allClassAxiomsCache = new LinkedHashMap<KeYJavaType, ImmutableSet<ClassAxiom>>();

    private final Services services;

    private final Map<String, Integer> contractCounters
                = new de.uka.ilkd.key.util.LinkedHashMap<String, Integer>();



    //-------------------------------------------------------------------------
    //constructors
    //-------------------------------------------------------------------------

    public SpecificationRepository(Services services) {
	this.services = services;
	cf = new ContractFactory(services);
    }


    //-------------------------------------------------------------------------
    //internal methods
    //-------------------------------------------------------------------------

<<<<<<< HEAD
    private IObserverFunction getCanonicalFormForKJT(IObserverFunction obs, 
=======
    private IObserverFunction getCanonicalFormForKJT(IObserverFunction obs,
>>>>>>> 02085650
	    				            KeYJavaType kjt) {
	assert obs != null;
	assert kjt != null;
	if(!(obs instanceof IProgramMethod) || obs.getContainerType().equals(kjt)) {
	    return unlimitObs(obs);
	}
	final IProgramMethod pm = (IProgramMethod) obs;
	if(pm.isConstructor()) {
	    assert pm.getContainerType().equals(kjt);
	    return pm;
	}

	//search through all locally available methods
        final String name   = pm.getMethodDeclaration().getName();
        final int numParams = pm.getParameterDeclarationCount();
	final ImmutableList<IProgramMethod> candidatePMs
		= services.getJavaInfo().getAllProgramMethods(kjt);
	outer: for(IProgramMethod candidatePM : candidatePMs) {
	    if(candidatePM.getMethodDeclaration().getName().equals(name)
	       && candidatePM.getParameterDeclarationCount() == numParams) {
		for(int i = 0; i < numParams; i++) {
		    if(!candidatePM.getParameterType(i)
			           .equals(pm.getParameterType(i))) {
			continue outer;
		    }
		}
		return candidatePM;
	    }
	}

<<<<<<< HEAD
	//not found (happens for private methods of superclasses) 
=======
	//not found (happens for private methods of superclasses)
>>>>>>> 02085650
	//-> search through superclasses
	for(KeYJavaType sup : services.getJavaInfo()
		                      .getAllSupertypes(kjt)
		                      .removeAll(kjt)) {
	    final IProgramMethod result
	    	= (IProgramMethod) getCanonicalFormForKJT(obs, sup);
	    if(result != null) {
		return result;
	    }
	}

	//should not happen
	assert false : "Could not find method "
	               + pm.getName() + " in type " + kjt;
	return null;
    }
<<<<<<< HEAD

=======
>>>>>>> 02085650


    private ImmutableSet<Pair<KeYJavaType,IObserverFunction>>
    		getOverridingMethods(KeYJavaType kjt, IProgramMethod pm) {
        ImmutableSet<Pair<KeYJavaType,IObserverFunction>> result
        	= DefaultImmutableSet.<Pair<KeYJavaType,IObserverFunction>>nil();

        // static methods and constructors are not overriden
        if(pm.isConstructor() || pm.isStatic()) {
            return result;
        }

        assert kjt != null;
        final JavaInfo javaInfo = services.getJavaInfo();
        for(KeYJavaType sub : javaInfo.getAllSubtypes(kjt)) {
            assert sub != null;
            final IProgramMethod subPM
            	= (IProgramMethod) getCanonicalFormForKJT(pm, sub);
            result = result.add(new Pair<KeYJavaType,IObserverFunction>(sub,
        	    						       subPM));
        }

        return result;
    }


<<<<<<< HEAD
    private ImmutableSet<Pair<KeYJavaType,IObserverFunction>> 
=======
    private ImmutableSet<Pair<KeYJavaType,IObserverFunction>>
>>>>>>> 02085650
    		getOverridingTargets(KeYJavaType kjt, IObserverFunction target) {
	if(target instanceof IProgramMethod) {
	    return getOverridingMethods(kjt, (IProgramMethod)target);
	} else {
	    ImmutableSet<Pair<KeYJavaType,IObserverFunction>> result
        	= DefaultImmutableSet.<Pair<KeYJavaType,IObserverFunction>>nil();
	    for(KeYJavaType sub : services.getJavaInfo().getAllSubtypes(kjt)) {
		result = result.add(
			new Pair<KeYJavaType,IObserverFunction>(sub, target));
	    }
	    return result;
	}
    }


    /**
     * Returns all known class invariants for the passed type.
     */
    public ImmutableSet<ClassInvariant> getClassInvariants(KeYJavaType kjt) {
	ImmutableSet<ClassInvariant> result = invs.get(kjt);
	return result == null
	       ? DefaultImmutableSet.<ClassInvariant>nil()
               : result;
<<<<<<< HEAD
    }    
=======
    }
>>>>>>> 02085650


    /**
     * Returns the kjt for the outer class, if the passed kjt is a member class,
     * and null otherwise.
     */
    private KeYJavaType getEnclosingKJT(KeYJavaType kjt) {
	//HACK, this should be easier
	if(kjt.getJavaType() instanceof ClassDeclaration) {


	    final String name = kjt.getJavaType().getFullName();

	    if(name.contains(".")) {
	        final String enclosingName
	        = name.substring(0, name.lastIndexOf("."));
	        final KeYJavaType result
	        = services.getJavaInfo().getTypeByName(enclosingName);
	        return result;
	    } else {
	        return null;
	    }
	} else {
	    return null;
	}
    }

<<<<<<< HEAD

    private boolean axiomIsVisible(ClassAxiom ax, KeYJavaType visibleTo) {
        final KeYJavaType kjt = ax.getKJT();
        //TODO: package information not yet available
        // BUGFIX: package-private is understood as private (see bug #1268)
        final boolean visibleToPackage = false;
        final VisibilityModifier visibility = ax.getVisibility();
        if (VisibilityModifier.isPublic(visibility))
            return true;
        if (VisibilityModifier.allowsInheritance(visibility))
            return visibleTo.getSort().extendsTrans(kjt.getSort()) || visibleToPackage;
        if (VisibilityModifier.isPackageVisible(visibility))
            return visibleToPackage;
        else
            return kjt.equals(visibleTo);
    }

=======
>>>>>>> 02085650
    private ImmutableSet<ClassAxiom> getVisibleAxiomsOfOtherClasses(
	    						KeYJavaType visibleTo) {
	ImmutableSet<ClassAxiom> result = DefaultImmutableSet.<ClassAxiom>nil();
	for(Map.Entry<KeYJavaType, ImmutableSet<ClassAxiom>> e
							: axioms.entrySet()) {
	    if(e.getKey().equals(visibleTo)) {
		continue;
	    }
	    for(ClassAxiom ax : e.getValue()) {
		if(JavaInfo.isVisibleTo(ax, visibleTo)) {
		    result = result.add(ax);
		}
	    }
	}
	return result;
    }


    private static Taclet getLimitedToUnlimitedTaclet(
	    				IObserverFunction limited,
	    				IObserverFunction unlimited) {
	assert limited.arity() == unlimited.arity();

	//create schema terms
	final Term[] subs = new Term[limited.arity()];
	for(int i = 0; i < subs.length; i++) {
	    final SchemaVariable argSV
	    	= SchemaVariableFactory.createTermSV(new Name("t" + i),
	    					     limited.argSort(i),
	    					     false,
	    					     false);
	    subs[i] = TB.var(argSV);
	}
	final Term limitedTerm = TB.func(limited, subs);
<<<<<<< HEAD
	final Term unlimitedTerm = TB.func(unlimited, subs);	
=======
	final Term unlimitedTerm = TB.func(unlimited, subs);
>>>>>>> 02085650

	//create taclet
	final RewriteTacletBuilder tacletBuilder = new RewriteTacletBuilder();
	tacletBuilder.setFind(limitedTerm);
	tacletBuilder.addTacletGoalTemplate
	    (new RewriteTacletGoalTemplate(Sequent.EMPTY_SEQUENT,
					   ImmutableSLList.<Taclet>nil(),
					   unlimitedTerm));
	tacletBuilder.setName(MiscTools.toValidTacletName(
					"unlimit " + unlimited.name()));

	return tacletBuilder.getTaclet();
    }


    private static Taclet getUnlimitedToLimitedTaclet(
					IObserverFunction limited,
					IObserverFunction unlimited) {
	assert limited.arity() == unlimited.arity();

	//create schema terms
	final Term[] subs = new Term[limited.arity()];
	for(int i = 0; i < subs.length; i++) {
	    final SchemaVariable argSV
	    	= SchemaVariableFactory.createTermSV(new Name("t" + i),
	    					     limited.argSort(i),
	    					     false,
	    					     false);
	    subs[i] = TB.var(argSV);
	}
	final Term limitedTerm = TB.func(limited, subs);
	final Term unlimitedTerm = TB.func(unlimited, subs);

	//create taclet
	final RewriteTacletBuilder tacletBuilder = new RewriteTacletBuilder();
	tacletBuilder.setFind(TB.func(unlimited, subs));
	final SequentFormula cf
		= new SequentFormula(TB.equals(limitedTerm, unlimitedTerm));
	final Sequent addedSeq
		= Sequent.createAnteSequent(Semisequent.EMPTY_SEMISEQUENT
			                               .insertFirst(cf)
			                               .semisequent());
	tacletBuilder.addTacletGoalTemplate
	    (new RewriteTacletGoalTemplate(addedSeq,
					   ImmutableSLList.<Taclet>nil(),
					   TB.func(unlimited, subs)));
	tacletBuilder.setApplicationRestriction(RewriteTaclet.IN_SEQUENT_STATE);
	tacletBuilder.setName(MiscTools.toValidTacletName(
					"limit " + unlimited.name()));
	tacletBuilder.addRuleSet(new RuleSet(new Name("limitObserver")));

	return tacletBuilder.getTaclet();
    }




    private RepresentsAxiom getRepresentsAxiom (KeYJavaType kjt, ClassAxiom ax){
        if (!(ax instanceof RepresentsAxiom) || axioms.get(kjt)== null)
            return null;
        RepresentsAxiom result = null;
        for (ClassAxiom ca: axioms.get(kjt)){
            if (ca instanceof RepresentsAxiom && (ca.getTarget().equals(ax.getTarget()))){
                assert result == null : "More than one represents clause for "+ax.getTarget();
                result = (RepresentsAxiom)ca;
            }
        }
        return result;
    }



    private Contract prepareContract(Contract contract) {
        //sanity check
        assert getCanonicalFormForKJT(contract.getTarget(),
                                  contract.getKJT())
                    .equals(contract.getTarget());

        //set id
        Integer nextId = contractCounters.get(contract.getTypeName());
        if (nextId == null) {
            nextId = 0;
        }
        contract = contract.setID(nextId);
        contractCounters.put(contract.getTypeName(), nextId + 1);
        return contract;
    }



    private void registerContract(Contract contract) {
        final Pair<KeYJavaType, IObserverFunction> target = new Pair<KeYJavaType,IObserverFunction>(contract.getKJT(), contract.getTarget());
        registerContract(contract, target);
    }

    private void registerContract(Contract contract,
                                  final ImmutableSet<Pair<KeYJavaType, IObserverFunction>> targets) {
        for(Pair<KeYJavaType,IObserverFunction> impl : targets) {
            registerContract(contract, impl);
        }
    }


    private void registerContract(Contract contract,
            Pair<KeYJavaType, IObserverFunction> targetPair) {
        final KeYJavaType targetKJT = targetPair.first;
        final IObserverFunction targetMethod = targetPair.second;
        contract = contract.setTarget(targetKJT, targetMethod);
        final String name = contract.getName();
        assert contractsByName.get(name) == null
               : "Tried to add a contract with a non-unique name: " + name;
        assert !name.contains(CONTRACT_COMBINATION_MARKER)
               : "Tried to add a contract with a name containing the"
                 + " reserved character "
                 + CONTRACT_COMBINATION_MARKER
                 + ": " + name;
        assert contract.id() != Contract.INVALID_ID
               : "Tried to add a contract with an invalid id!";
        contracts.put(targetPair,
                  getContracts(targetKJT, targetMethod).add(contract));

        if(contract instanceof FunctionalOperationContract) {
        operationContracts.put(new Pair<KeYJavaType,IProgramMethod>(targetKJT, (IProgramMethod)targetMethod),
                           getOperationContracts(targetKJT,
                                             (IProgramMethod)targetMethod)
                                      .add((FunctionalOperationContract)contract));
        }
        contractsByName.put(contract.getName(), contract);
        final ImmutableSet<IObserverFunction> oldTargets = getContractTargets(targetKJT);
        final ImmutableSet<IObserverFunction> newTargets = oldTargets.add(targetMethod);
        contractTargets.put(targetKJT, newTargets);
    }


    /** Removes the contract from the repository, but keeps its target. */
    private void unregisterContract(Contract contract) {
        final KeYJavaType kjt = contract.getKJT();
        final Pair<KeYJavaType,IObserverFunction> tp = new Pair<KeYJavaType, IObserverFunction>(kjt, contract.getTarget());
        final Pair<KeYJavaType,IProgramMethod> tp2 = new Pair<KeYJavaType, IProgramMethod>(kjt, (IProgramMethod) contract.getTarget());
        contracts.put(tp, contracts.get(tp).remove(contract));
        if (contract instanceof FunctionalOperationContract){
            operationContracts.put(tp2, operationContracts.get(tp2).remove((FunctionalOperationContract)contract));
        }
        contractsByName.remove(contract.getName());
    }


    /** Adds initially clause as post-condition to contracts of constructors.
     * Creates a new contract if there is none yet.
     * @param inv initially clause
     * @param kjt constructors of this type are added a post-condition
     */
    private void createContractsFromInitiallyClause(InitiallyClause inv, KeYJavaType kjt) {
        if (!kjt.equals(inv.getKJT()))
            inv = inv.setKJT(kjt);
        for (IProgramMethod pm: services.getJavaInfo().getConstructors(kjt)){
            if (!JMLInfoExtractor.isHelper(pm)){
                final ImmutableSet<Contract> oldContracts = getContracts(kjt,pm);
                ImmutableSet<FunctionalOperationContract> oldFuncContracts = DefaultImmutableSet.nil();
                for (Contract old: oldContracts){
                    if (old instanceof FunctionalOperationContract)
                        oldFuncContracts = oldFuncContracts.add((FunctionalOperationContract) old);
                }
                if (oldFuncContracts.isEmpty()) {
                    final FunctionalOperationContract iniContr = cf.func(pm, inv);
                    addContractNoInheritance(iniContr);
                    assert getContracts(kjt,pm).size() == 1 + oldContracts.size();
                } else {
                    for (FunctionalOperationContract c: oldFuncContracts){
                        unregisterContract(c);
                        addContractNoInheritance(cf.addPost(c, inv));
                        assert contractTargets.get(kjt).contains(c.getTarget());
                    }
                    assert getContracts(kjt,pm).size() == oldContracts.size();
                }
            }
        }
    }

    //-------------------------------------------------------------------------
    //public interface
    //-------------------------------------------------------------------------

    /**
     * Returns all registered contracts.
     */
    public ImmutableSet<Contract> getAllContracts() {
	ImmutableSet<Contract> result = DefaultImmutableSet.<Contract>nil();
	for(ImmutableSet<Contract> s : contracts.values()) {
	    result = result.union(s);
	}
	return result;
    }


    /**
     * Returns all registered (atomic) contracts for the passed target.
     */
    public ImmutableSet<Contract> getContracts(KeYJavaType kjt,
	    				       IObserverFunction target) {
	assert kjt != null;
	assert target != null;
	target = getCanonicalFormForKJT(target, kjt);
	final Pair<KeYJavaType,IObserverFunction> pair
		= new Pair<KeYJavaType,IObserverFunction>(kjt, target);
	final ImmutableSet<Contract> result = contracts.get(pair);
        return result == null
               ? DefaultImmutableSet.<Contract>nil()
               : result;
    }


    /**
     * Returns all registered (atomic) operation contracts for the passed
     * operation.
     */
    public ImmutableSet<FunctionalOperationContract> getOperationContracts(
	    						KeYJavaType kjt,
	    						IProgramMethod pm) {
	pm = (IProgramMethod) getCanonicalFormForKJT(pm, kjt);
	final Pair<KeYJavaType,IProgramMethod> pair
		= new Pair<KeYJavaType,IProgramMethod>(kjt, pm);
	final ImmutableSet<FunctionalOperationContract> result
		= operationContracts.get(pair);
        return result == null
               ? DefaultImmutableSet.<FunctionalOperationContract>nil()
               : result;
    }


    /**
     * Returns all registered (atomic) operation contracts for the passed
     * operation which refer to the passed modality.
     */
    public ImmutableSet<FunctionalOperationContract> getOperationContracts(
	    				       KeYJavaType kjt,
	    				       IProgramMethod pm,
	    				       Modality modality) {
	ImmutableSet<FunctionalOperationContract> result = getOperationContracts(kjt, pm);
	final boolean transactionModality = (modality == Modality.DIA_TRANSACTION || modality == Modality.BOX_TRANSACTION);
	final Modality matchModality = transactionModality ? ((modality == Modality.DIA_TRANSACTION) ? Modality.DIA :
	          Modality.BOX) : modality;
	for(FunctionalOperationContract contract : result) {
            if(!contract.getModality().equals(matchModality)
             || (transactionModality && !contract.transactionApplicableContract() && !contract.isReadOnlyContract(services))) {
		result = result.remove(contract);
	    }
	}
	return result;
    }


    /**
     * Returns the registered (atomic or combined) contract corresponding to the
     * passed name, or null.
     */
    public Contract getContractByName(String name) {
        if(name == null || name.length() == 0) {
            return null;
        }
        String[] baseNames = name.split(CONTRACT_COMBINATION_MARKER);
        if(baseNames.length == 1) {
            return contractsByName.get(baseNames[0]);
        }

        ImmutableSet<FunctionalOperationContract> baseContracts
            = DefaultImmutableSet.<FunctionalOperationContract>nil();
        for(String baseName : baseNames) {
            FunctionalOperationContract baseContract
            	= (FunctionalOperationContract) contractsByName.get(baseName);
            if(baseContract == null) {
                return null;
            }
            baseContracts = baseContracts.add(baseContract);
        }

        return combineOperationContracts(baseContracts);
    }


    /**
     * Returns a set encompassing the passed contract and all its versions
     * inherited to overriding methods.
     */
    public ImmutableSet<Contract> getInheritedContracts(Contract contract) {
	ImmutableSet<Contract> result
		= DefaultImmutableSet.<Contract>nil().add(contract);
        final ImmutableSet<Pair<KeYJavaType,IObserverFunction>> subs
        	= getOverridingTargets(contract.getKJT(), contract.getTarget());
        for(Pair<KeYJavaType,IObserverFunction> sub : subs) {
            for(Contract subContract : getContracts(sub.first, sub.second)) {
        	if(subContract.id() == contract.id()) {
        	    result = result.add(subContract);
        	    break;
        	}
            }
        }
        return result;
    }


    /**
     * Returns a set encompassing the passed contracts and all its versions
     * inherited to overriding methods.
     */
    public ImmutableSet<Contract> getInheritedContracts(
	    			ImmutableSet<Contract> contractSet) {
	ImmutableSet<Contract> result = DefaultImmutableSet.<Contract>nil();
        for(Contract c : contractSet) {
            result = result.union(getInheritedContracts(c));
        }
        return result;
    }


    /**
     * Returns all functions for which contracts are registered in the passed
     * type.
     */
    public ImmutableSet<IObserverFunction> getContractTargets(KeYJavaType kjt) {
	final ImmutableSet<IObserverFunction> result = contractTargets.get(kjt);
        return result == null
               ? DefaultImmutableSet.<IObserverFunction>nil()
               : result;
    }


    /**
     * Registers the passed (atomic) contract, and inherits it to all
     * overriding methods.
     */
    public void addContract(Contract contract) {
	contract = prepareContract(contract);

	//register and inherit
        final ImmutableSet<Pair<KeYJavaType,IObserverFunction>> impls
        	= getOverridingTargets(contract.getKJT(), contract.getTarget())
        	  .add(new Pair<KeYJavaType,IObserverFunction>(contract.getKJT(),
        		        		              contract.getTarget()));

        registerContract(contract, impls);
        assert contractTargets.get(contract.getKJT()).contains(contract.getTarget()) : "target "+contract.getTarget()+" missing for contract "+contract;
    }

<<<<<<< HEAD

=======
>>>>>>> 02085650
    /** Registers the passed (atomic) contract without inheriting it. */
    public void addContractNoInheritance(Contract contract){
        registerContract(prepareContract(contract));
    }


<<<<<<< HEAD
=======

>>>>>>> 02085650
    /**
     * Registers the passed contracts.
     */
    public void addContracts(ImmutableSet<Contract> toAdd) {
        for(Contract contract : toAdd) {
            addContract(contract);
        }
    }


<<<<<<< HEAD
=======

>>>>>>> 02085650
    /**
     * Creates a combined contract out of the passed atomic contracts.
     */
    public FunctionalOperationContract combineOperationContracts(
                                    ImmutableSet<FunctionalOperationContract> toCombine) {
        assert toCombine != null && toCombine.size() > 0;
        for(Contract contract : toCombine) {
            assert !contract.getName().contains(CONTRACT_COMBINATION_MARKER)
                   : "Please combine only atomic contracts!";
        }

        //sort contracts alphabetically (for determinism)
        FunctionalOperationContract[] contractsArray
        	= toCombine.toArray(new FunctionalOperationContract[toCombine.size()]);
        Arrays.sort(contractsArray, new Comparator<FunctionalOperationContract> () {
            public int compare(FunctionalOperationContract c1, FunctionalOperationContract c2) {
                return c1.getName().compareTo(c2.getName());
            }
        });

        return cf.union(contractsArray);
    }


    /**
     * Splits the passed contract into its atomic components.
     */
    public ImmutableSet<Contract> splitContract(Contract contract) {
        ImmutableSet<Contract> result
        	= DefaultImmutableSet.<Contract>nil();
        String[] atomicNames
            = contract.getName().split(CONTRACT_COMBINATION_MARKER);
        for(String atomicName : atomicNames) {
            Contract atomicContract = contractsByName.get(atomicName);
            if(atomicContract == null) {
                // This case happens in the symbolic execution debugger when
                // a temporary contract is used which is not part of the SpecificationRepository
                return DefaultImmutableSet.<Contract>nil(); // Null can not returned, because it causes many NullPointerExceptions
            }
            assert atomicContract.getTarget().equals(contract.getTarget());
            result = result.add(atomicContract);
        }
        return result;
    }


    /**
     * Registers the passed class invariant, and inherits it to all
     * subclasses if it is public or protected.
     */
    public void addClassInvariant(ClassInvariant inv) {
        final KeYJavaType kjt = inv.getKJT();
        invs.put(kjt, getClassInvariants(kjt).add(inv));

        // in any case, create axiom with non-static target
        addClassAxiom(new PartialInvAxiom(inv, false, services));
        // for a static invariant, create also an axiom with a static target
        if (inv.isStatic())
            addClassAxiom(new PartialInvAxiom(inv, true, services));
        // inherit non-private, non-static invariants
        if(!inv.isStatic() && VisibilityModifier.allowsInheritance(inv.getVisibility())) {
            final ImmutableList<KeYJavaType> subs
            	= services.getJavaInfo().getAllSubtypes(kjt);
            for(KeYJavaType sub : subs) {
        	ClassInvariant subInv = inv.setKJT(sub);
        	invs.put(sub, getClassInvariants(sub).add(subInv));
            }
        }
    }


    /**
     * Registers the passed class invariants.
     */
    public void addClassInvariants(ImmutableSet<ClassInvariant> toAdd) {
        for(ClassInvariant inv : toAdd) {
            addClassInvariant(inv);
        }
    }


    /**
     * Adds postconditions raising from initially clauses to all constructors.
     * <b>Warning</b>: To be called after all contracts have been registered.
     */
    public void createContractsFromInitiallyClauses(){
        for (KeYJavaType kjt: initiallyClauses.keySet()){
            for (InitiallyClause inv: initiallyClauses.get(kjt)){
                createContractsFromInitiallyClause(inv,kjt);
                if (VisibilityModifier.allowsInheritance(inv.getVisibility())){
                    final ImmutableList<KeYJavaType> subs = services.getJavaInfo().getAllSubtypes(kjt);
                    for (KeYJavaType sub: subs){
                    createContractsFromInitiallyClause(inv,sub);
                    }}
            }
        }
    }

<<<<<<< HEAD

    /** 
=======
    /**
>>>>>>> 02085650
     * Registers the passed initially clause.
     * Initially clauses in JML specify the post-state of any constructor of subtypes;
     * they may particularly be used in interface types.
     * To create proof obligations from initially clauses,
     * the method <code>createContractsFromInitiallyClauses</code> adds them to the contracts
     * of respective constructors (or adds a contract if there is none yet).
     * @param ini initially clause
     */
    public void addInitiallyClause(InitiallyClause ini) {
        ImmutableSet<InitiallyClause> oldClauses = initiallyClauses.get(ini.getKJT());
        if (oldClauses == null)
            oldClauses = DefaultImmutableSet.<InitiallyClause>nil();
        initiallyClauses.put(ini.getKJT(), oldClauses.add(ini));
    }


    /**
     * Registers the passed initially clauses.
     */
    public void addInitiallyClauses(ImmutableSet<InitiallyClause> toAdd) {
        for(InitiallyClause inv : toAdd) {
            addInitiallyClause(inv);
        }
    }

<<<<<<< HEAD

=======
>>>>>>> 02085650
    /**
     * Returns all class axioms visible in the passed class, including
     * the axioms induced by invariant declarations.
     */
    public ImmutableSet<ClassAxiom> getClassAxioms(KeYJavaType selfKjt) {
       ImmutableSet<ClassAxiom> result = allClassAxiomsCache.get(selfKjt);
       if (result == null) {
          //get visible registered axioms of other classes
          result = getVisibleAxiomsOfOtherClasses(selfKjt);

          //add registered axioms of own class
          ImmutableSet<ClassAxiom> ownAxioms = axioms.get(selfKjt);
          if(ownAxioms != null) {
              for(ClassAxiom ax : ownAxioms) {
             result = result.add(ax);
              }
          }
          final JavaInfo ji = services.getJavaInfo();

          //add invariant axiom for own class and other final classes
          for (KeYJavaType kjt: services.getJavaInfo().getAllKeYJavaTypes()) {
              if (kjt != selfKjt && ! ji.isFinal(kjt)) continue; // only final classes
              if (kjt != selfKjt && JavaInfo.isPrivate(kjt)) continue; // only non-private classes
              final ImmutableSet<ClassInvariant> myInvs = getClassInvariants(kjt);
              final ProgramVariable selfVar = TB.selfVar(services, kjt, false);
              Term invDef = TB.tt();
              for(ClassInvariant inv : myInvs) {
                  invDef = TB.and(invDef, inv.getInv(selfVar, services));
              }
              invDef = TB.tf().createTerm(Equality.EQV,
                      TB.inv(services, TB.var(selfVar)),
                      invDef);
              final IObserverFunction invSymbol = services.getJavaInfo().getInv();
              final ClassAxiom invRepresentsAxiom
              = new RepresentsAxiom("Class invariant axiom for "
                      + kjt.getFullName(),
                      invSymbol,
                      kjt,
                      new Private(),
                      invDef,
                      selfVar,
                      ImmutableSLList.<ProgramVariable>nil(), null);
              result = result.add(invRepresentsAxiom);
          }


          //add query axioms for own class
          for(IProgramMethod pm : services.getJavaInfo()
                  .getAllProgramMethods(selfKjt)) {
              if(!pm.isVoid() && !pm.isConstructor() && !pm.isImplicit() && !pm.isModel()) {
                  pm = services.getJavaInfo().getToplevelPM(selfKjt, pm);
                  final ClassAxiom queryAxiom
                  = new QueryAxiom("Query axiom for " + pm.getName()
                          + " in " + selfKjt.getFullName(),
                          pm,
                          selfKjt);
                  result = result.add(queryAxiom);
              }
          }

          //add axioms for enclosing class, if applicable
          final KeYJavaType enclosingKJT = getEnclosingKJT(selfKjt);
          if(enclosingKJT != null) {
              result = result.union(getClassAxioms(enclosingKJT));
          }
          allClassAxiomsCache.put(selfKjt, result);
       }
       return result;
    }


    /**
     * Registers the passed class axiom.
     */
    public void addClassAxiom(ClassAxiom ax) {
        KeYJavaType kjt = ax.getKJT();
        ImmutableSet<ClassAxiom> currentAxioms = axioms.get(kjt);
        if(currentAxioms == null) {
            currentAxioms = DefaultImmutableSet.<ClassAxiom>nil();
        }
        if (ax instanceof RepresentsAxiom) {
            // there may only be one conjoined represents axiom per model field
            RepresentsAxiom  oldRep = getRepresentsAxiom(kjt, ax);
            if (oldRep != null) {
                final RepresentsAxiom newRep = oldRep.conjoin((RepresentsAxiom)ax);
                axioms.put(kjt, currentAxioms.remove(oldRep).add(newRep));
            } else {
                axioms.put(kjt, currentAxioms.add(ax));
            }
            // inherit represents clauses to subclasses and conjoin together
            if (VisibilityModifier.allowsInheritance(ax.getVisibility())){
                final ImmutableList<KeYJavaType> subs = services.getJavaInfo().getAllSubtypes(kjt);
                for (KeYJavaType sub: subs){
                    RepresentsAxiom subAx =  ((RepresentsAxiom)ax).setKJT(sub);
                    currentAxioms = axioms.get(sub);
                    if(currentAxioms == null) {
                        currentAxioms = DefaultImmutableSet.<ClassAxiom>nil();
                    }
                    oldRep = getRepresentsAxiom(sub, subAx);
                    if (oldRep == null)
                        axioms.put(sub, currentAxioms.add(subAx));
                    else {
                        final RepresentsAxiom newSubRep = oldRep.conjoin(subAx);
                        axioms.put(sub, currentAxioms.remove(oldRep).add(newSubRep));
                    }
                }}
        } else {
            axioms.put(kjt, currentAxioms.add(ax));
        }
    }


    /**
     * Registers the passed class axioms.
     */
    public void addClassAxioms(ImmutableSet<ClassAxiom> toAdd) {
        for(ClassAxiom ax : toAdd) {
            addClassAxiom(ax);
        }
<<<<<<< HEAD
    }    
=======
    }
>>>>>>> 02085650


    /**
     * Returns all proofs registered for the passed PO (or stronger POs).
     */
    public ImmutableSet<Proof> getProofs(ProofOblInput po) {
        ImmutableSet<Proof> result = DefaultImmutableSet.<Proof>nil();
        for(Map.Entry<ProofOblInput,ImmutableSet<Proof>> entry
        	: proofs.entrySet()) {
            ProofOblInput mapPO = entry.getKey();
            ImmutableSet<Proof> sop = entry.getValue();
            if(mapPO.implies(po)) {
                result = result.union(sop);
            }
        }
        return result;
    }


    /**
     * Returns all proofs registered for the passed atomic contract, or for
     * combined contracts including the passed atomic contract
     */
    public ImmutableSet<Proof> getProofs(Contract atomicContract) {
        assert !atomicContract.getName().contains(CONTRACT_COMBINATION_MARKER)
               : "Contract must be atomic";

        ImmutableSet<Proof> result = DefaultImmutableSet.<Proof>nil();
        for(Map.Entry<ProofOblInput,ImmutableSet<Proof>> entry
               : proofs.entrySet()) {
            final ProofOblInput po = entry.getKey();
            if(po instanceof ContractPO) {
        	final Contract poContract = ((ContractPO)po).getContract();
        	if(splitContract(poContract).contains(atomicContract)) {
        	    result = result.union(entry.getValue());
        	}
            }
        }
        return result;
<<<<<<< HEAD
    }    
=======
    }
>>>>>>> 02085650


    /**
     * Returns all proofs registered for the passed target and its overriding
     * targets.
     */
    public ImmutableSet<Proof> getProofs(KeYJavaType kjt,
	    				 IObserverFunction target) {
	final ImmutableSet<Pair<KeYJavaType,IObserverFunction>> targets
		= getOverridingTargets(kjt, target)
		  .add(new Pair<KeYJavaType,IObserverFunction>(kjt, target));
        ImmutableSet<Proof> result = DefaultImmutableSet.<Proof>nil();
        for(Map.Entry<ProofOblInput,ImmutableSet<Proof>> entry
        	: proofs.entrySet()) {
            final ProofOblInput po = entry.getKey();
            final ImmutableSet<Proof> sop = entry.getValue();
            if(po instanceof ContractPO) {
               final Contract contract = ((ContractPO) po).getContract();
               final Pair<KeYJavaType,IObserverFunction> pair
               	    = new Pair<KeYJavaType,IObserverFunction>(
               		    		contract.getKJT(),
               		                contract.getTarget());
               if(targets.contains(pair)) {
        	   result = result.union(sop);
               }
            }
        }
        return result;
    }


    /**
     * Returns all proofs registered with this specification repository.
     */
    public ImmutableSet<Proof> getAllProofs() {
	ImmutableSet<Proof> result = DefaultImmutableSet.<Proof>nil();
	Collection<ImmutableSet<Proof>> proofSets = proofs.values();
	for(ImmutableSet<Proof> proofSet : proofSets) {
	    result = result.union(proofSet);
	}
	return result;
    }


    /**
     * Returns the PO that the passed proof is about, or null.
     */
    public ContractPO getPOForProof(Proof proof) {
	for(Map.Entry<ProofOblInput,ImmutableSet<Proof>> entry
		: proofs.entrySet()) {
	    ProofOblInput po = entry.getKey();
            ImmutableSet<Proof> sop = entry.getValue();
            if(sop.contains(proof) && po instanceof ContractPO) {
                return (ContractPO)po;
            }
        }
        return null;
<<<<<<< HEAD
    }    

=======
    }
>>>>>>> 02085650

    /**
     * Returns the {@link ProofOblInput} from which the given {@link Proof}
     * was created.
     * @param proof The {@link Proof}.
     * @return The {@link ProofOblInput} of the given {@link Proof} or {@code null} if not available.
     */
    public ProofOblInput getProofOblInput(Proof proof) {
       for(Map.Entry<ProofOblInput,ImmutableSet<Proof>> entry : proofs.entrySet()) {
          ProofOblInput po = entry.getKey();
          ImmutableSet<Proof> sop = entry.getValue();
          if(sop.contains(proof)) {
              return po;
          }
       }
       return null;
    }

<<<<<<< HEAD

=======
>>>>>>> 02085650
    /**
     * Returns the target that the passed proof is about, or null.
     */
    public IObserverFunction getTargetOfProof(Proof proof) {
	final ContractPO po = getPOForProof(proof);
	return po == null ? null : po.getContract().getTarget();
    }


    /**
     * Registers the passed proof.
     */
    public void registerProof(ProofOblInput po, Proof proof) {
        proofs.put(po, getProofs(po).add(proof));
    }


    /**
     * Unregisters the passed proof.
     */
    public void removeProof(Proof proof) {
        for(Map.Entry<ProofOblInput,ImmutableSet<Proof>> entry
        	: proofs.entrySet()) {
            ImmutableSet<Proof> sop = entry.getValue();
            if(sop.contains(proof)) {
                sop = sop.remove(proof);
                if(sop.size()==0){
                    proofs.remove(entry.getKey());
                }else{
                    proofs.put(entry.getKey(), sop);
                }
                return;
            }
        }
    }


    /**
     * Returns the registered loop invariant for the passed loop, or null.
     */
    public LoopInvariant getLoopInvariant(LoopStatement loop) {
        return loopInvs.get(loop);
    }


    /**
     * Copies a loop invariant from a loop statement to another.
     *
     * If the original loop does not possess an invariant,
     * none is set to the target.
     *
     * A possibly existing old registration will be overwritten, a registration
     * for the original loop remains untouched.
     *
     * @param from the loop with the original contract
     * @param loop the loop for which the contract is to be copied
     */
    public void copyLoopInvariant(LoopStatement from, LoopStatement to) {
        LoopInvariant inv = getLoopInvariant(from);
        if(inv != null) {
            inv = inv.setLoop(to);
            addLoopInvariant(inv);
        }
    }


    /**
     * Registers the passed loop invariant, possibly overwriting an older
     * registration for the same loop.
     */
    public void addLoopInvariant(LoopInvariant inv) {
        LoopStatement loop = inv.getLoop();
        loopInvs.put(loop, inv);
    }


    public ImmutableSet<BlockContract> getBlockContracts(StatementBlock block) {
        if (blockContracts.get(block) == null) {
            return DefaultImmutableSet.<BlockContract>nil();
        }
        else {
            return blockContracts.get(block);
        }
    }


    public ImmutableSet<BlockContract> getBlockContracts(final StatementBlock block,
                                                         final Modality modality) {
        ImmutableSet<BlockContract> result = getBlockContracts(block);
        final Modality matchModality = getMatchModality(modality);
        for (BlockContract contract : result) {
            if (!contract.getModality().equals(matchModality)
                    || (modality.transaction() && !contract.isTransactionApplicable() && !contract.isReadOnly(services))) {
                result = result.remove(contract);
            }
        }
        return result;
    }


    private Modality getMatchModality(final Modality modality) {
        if (modality.transaction()) {
            return modality == Modality.DIA_TRANSACTION ? Modality.DIA : Modality.BOX;
        }
        else {
            return modality;
        }
    }


    public void addBlockContract(final BlockContract contract) {
        final StatementBlock block = contract.getBlock();
        blockContracts.put(block, getBlockContracts(block).add(contract));
    }


    public void addSpecs(ImmutableSet<SpecificationElement> specs) {
        for (SpecificationElement spec : specs) {
            if (spec instanceof Contract) {
                addContract((Contract)spec);
                addWellDefinednessCheck((Contract)spec);
            }
            else if (spec instanceof ClassInvariant) {
                addClassInvariant((ClassInvariant)spec);
                addWellDefinednessCheck((ClassInvariant)spec);
            }
            else if (spec instanceof InitiallyClause) {
                addInitiallyClause((InitiallyClause)spec);
                // TODO: Sense of WellDefinedness?
            }
            else if (spec instanceof ClassAxiom) {
                addClassAxiom((ClassAxiom)spec);
                // TODO: Sense of WellDefinedness?
            }
            else if (spec instanceof LoopInvariant) {
                addLoopInvariant((LoopInvariant)spec);
                addWellDefinednessCheck((LoopInvariant)spec);
            }
            else if (spec instanceof BlockContract) {
                addBlockContract((BlockContract) spec);
                addWellDefinednessCheck((BlockContract)spec);
            }
            else {
                assert false : "unexpected spec: " + spec + "\n(" + spec.getClass() + ")";
            }
        }
    }


<<<<<<< HEAD
    /**
     * Returns all registered (atomic) well-definedness checks for the passed target.
     */
    public ImmutableSet<WellDefinednessCheck> getWdChecks(KeYJavaType kjt,
                                                          IObserverFunction target) {
        assert kjt != null;
        assert target != null;
        target = getCanonicalFormForKJT(target, kjt);
        final Pair<KeYJavaType,IObserverFunction> pair =
                new Pair<KeYJavaType,IObserverFunction>(kjt, target);
        final ImmutableSet<WellDefinednessCheck> result = wdChecks.get(pair);
        return result == null
                ? DefaultImmutableSet.<WellDefinednessCheck>nil()
                        : result;
    }


    public ImmutableSet<Contract> getWdContracts(KeYJavaType kjt,
                                                 IObserverFunction target) {
        ImmutableSet<WellDefinednessCheck> checks = getWdChecks(kjt, target);
        ImmutableSet<Contract> result = DefaultImmutableSet.<Contract>nil();
        for (WellDefinednessCheck check: checks) {
            result = result.add((Contract)check);
        }
        return result;
    }


    public void addWellDefinednessCheck(Contract mc) {
        // Method Contract
        final ImmutableSet<Pair<KeYJavaType,IObserverFunction>> impls =
                getOverridingTargets(mc.getKJT(), mc.getTarget())
                .add(new Pair<KeYJavaType,IObserverFunction>(mc.getKJT(),
                                                             mc.getTarget()));
        for (Pair<KeYJavaType,IObserverFunction> pair: impls) {
            if (mc instanceof FunctionalOperationContract) {
                wdChecks.put(pair, getWdChecks(pair.first, pair.second)
                        .add(new MethodWellDefinedness(
                                (FunctionalOperationContract)mc, services)));
            } else {
                // TODO
            }
        }
    }


    public void addWellDefinednessCheck(ClassInvariant ci) {
        // Class Invariant
        // TODO
    }


    public void addWellDefinednessCheck(LoopInvariant li) {
        // Loop Invariant
        // TODO
    }


    public void addWellDefinednessCheck(BlockContract bc) {
        // Block Contract
        // TODO
    }


=======
>>>>>>> 02085650
    public Pair<IObserverFunction,ImmutableSet<Taclet>> limitObs(
	    					IObserverFunction obs) {
	assert limitedToUnlimited.get(obs) == null
	       : " observer is already limited: " + obs;
	if(!(obs instanceof IObserverFunction && !(obs instanceof IProgramMethod))) {
	    // TODO Was the exact class match "obs.getClass() != ObserverFunction.class" correctly converted into IProgramMethod?
	    return null;
	}

	IObserverFunction limited = unlimitedToLimited.get(obs);
	ImmutableSet<Taclet> taclets = unlimitedToLimitTaclets.get(obs);

	if(limited == null) {
	    final String baseName
	    	= ((ProgramElementName)obs.name()).getProgramName() + "$lmtd";
	    final Sort heapSort
	    	= services.getTypeConverter().getHeapLDT().targetSort();
	    limited = new ObserverFunction(baseName,
		    			   obs.sort(),
		    			   obs.getType(),
		    			   heapSort,
		    			   obs.getContainerType(),
		    			   obs.isStatic(),
		    			   obs.getParamTypes(),
		    			   obs.getHeapCount(services),
		    			   obs.getStateCount());
	    unlimitedToLimited.put(obs, limited);
	    limitedToUnlimited.put(limited, obs);

	    assert taclets == null;
	    taclets = DefaultImmutableSet
	    			.<Taclet>nil()
	                        .add(getLimitedToUnlimitedTaclet(limited, obs))
	    			.add(getUnlimitedToLimitedTaclet(limited, obs));
	    unlimitedToLimitTaclets.put(obs, taclets);
	}

	assert limited != null;
	assert taclets != null;
	return new Pair<IObserverFunction,ImmutableSet<Taclet>>(limited,
							       taclets);
    }


    public IObserverFunction unlimitObs(IObserverFunction obs) {
	IObserverFunction result = limitedToUnlimited.get(obs);
	if(result == null) {
	    result = obs;
	}
	return result;
    }
}<|MERGE_RESOLUTION|>--- conflicted
+++ resolved
@@ -89,7 +89,6 @@
 
     private final Map<Pair<KeYJavaType,IObserverFunction>, ImmutableSet<Contract>> contracts
     		= new LinkedHashMap<Pair<KeYJavaType,IObserverFunction>,ImmutableSet<Contract>>();
-<<<<<<< HEAD
     private final Map<Pair<KeYJavaType,IProgramMethod>,
                       ImmutableSet<FunctionalOperationContract>> operationContracts
 		= new LinkedHashMap<Pair<KeYJavaType,IProgramMethod>,
@@ -104,16 +103,6 @@
 		= new LinkedHashMap<KeYJavaType,ImmutableSet<IObserverFunction>>();
     private final Map<KeYJavaType,ImmutableSet<ClassInvariant>> invs
 		= new LinkedHashMap<KeYJavaType, ImmutableSet<ClassInvariant>>();
-=======
-    private final Map<Pair<KeYJavaType,IProgramMethod>, ImmutableSet<FunctionalOperationContract>> operationContracts
-    		= new LinkedHashMap<Pair<KeYJavaType,IProgramMethod>,ImmutableSet<FunctionalOperationContract>>();
-    private final Map<String,Contract> contractsByName
-                = new LinkedHashMap<String,Contract>();
-    private final Map<KeYJavaType,ImmutableSet<IObserverFunction>> contractTargets
-    		= new LinkedHashMap<KeYJavaType,ImmutableSet<IObserverFunction>>();
-    private final Map<KeYJavaType,ImmutableSet<ClassInvariant>> invs
-    		= new LinkedHashMap<KeYJavaType, ImmutableSet<ClassInvariant>>();
->>>>>>> 02085650
     private final Map<KeYJavaType,ImmutableSet<ClassAxiom>> axioms
     		= new LinkedHashMap<KeYJavaType, ImmutableSet<ClassAxiom>>();
     private final Map<KeYJavaType,ImmutableSet<InitiallyClause>> initiallyClauses
@@ -142,7 +131,8 @@
      * and such the default reference check is done which off cause always fails in case of different references.
      * </p>
      */
-    private final Map<KeYJavaType, ImmutableSet<ClassAxiom>> allClassAxiomsCache = new LinkedHashMap<KeYJavaType, ImmutableSet<ClassAxiom>>();
+    private final Map<KeYJavaType, ImmutableSet<ClassAxiom>> allClassAxiomsCache =
+            new LinkedHashMap<KeYJavaType, ImmutableSet<ClassAxiom>>();
 
     private final Services services;
 
@@ -165,12 +155,8 @@
     //internal methods
     //-------------------------------------------------------------------------
 
-<<<<<<< HEAD
-    private IObserverFunction getCanonicalFormForKJT(IObserverFunction obs, 
-=======
     private IObserverFunction getCanonicalFormForKJT(IObserverFunction obs,
->>>>>>> 02085650
-	    				            KeYJavaType kjt) {
+                                                     KeYJavaType kjt) {
 	assert obs != null;
 	assert kjt != null;
 	if(!(obs instanceof IProgramMethod) || obs.getContainerType().equals(kjt)) {
@@ -200,11 +186,7 @@
 	    }
 	}
 
-<<<<<<< HEAD
-	//not found (happens for private methods of superclasses) 
-=======
 	//not found (happens for private methods of superclasses)
->>>>>>> 02085650
 	//-> search through superclasses
 	for(KeYJavaType sup : services.getJavaInfo()
 		                      .getAllSupertypes(kjt)
@@ -221,10 +203,6 @@
 	               + pm.getName() + " in type " + kjt;
 	return null;
     }
-<<<<<<< HEAD
-
-=======
->>>>>>> 02085650
 
 
     private ImmutableSet<Pair<KeYJavaType,IObserverFunction>>
@@ -251,11 +229,7 @@
     }
 
 
-<<<<<<< HEAD
-    private ImmutableSet<Pair<KeYJavaType,IObserverFunction>> 
-=======
     private ImmutableSet<Pair<KeYJavaType,IObserverFunction>>
->>>>>>> 02085650
     		getOverridingTargets(KeYJavaType kjt, IObserverFunction target) {
 	if(target instanceof IProgramMethod) {
 	    return getOverridingMethods(kjt, (IProgramMethod)target);
@@ -279,11 +253,7 @@
 	return result == null
 	       ? DefaultImmutableSet.<ClassInvariant>nil()
                : result;
-<<<<<<< HEAD
-    }    
-=======
-    }
->>>>>>> 02085650
+    }
 
 
     /**
@@ -311,26 +281,7 @@
 	}
     }
 
-<<<<<<< HEAD
-
-    private boolean axiomIsVisible(ClassAxiom ax, KeYJavaType visibleTo) {
-        final KeYJavaType kjt = ax.getKJT();
-        //TODO: package information not yet available
-        // BUGFIX: package-private is understood as private (see bug #1268)
-        final boolean visibleToPackage = false;
-        final VisibilityModifier visibility = ax.getVisibility();
-        if (VisibilityModifier.isPublic(visibility))
-            return true;
-        if (VisibilityModifier.allowsInheritance(visibility))
-            return visibleTo.getSort().extendsTrans(kjt.getSort()) || visibleToPackage;
-        if (VisibilityModifier.isPackageVisible(visibility))
-            return visibleToPackage;
-        else
-            return kjt.equals(visibleTo);
-    }
-
-=======
->>>>>>> 02085650
+
     private ImmutableSet<ClassAxiom> getVisibleAxiomsOfOtherClasses(
 	    						KeYJavaType visibleTo) {
 	ImmutableSet<ClassAxiom> result = DefaultImmutableSet.<ClassAxiom>nil();
@@ -365,11 +316,7 @@
 	    subs[i] = TB.var(argSV);
 	}
 	final Term limitedTerm = TB.func(limited, subs);
-<<<<<<< HEAD
-	final Term unlimitedTerm = TB.func(unlimited, subs);	
-=======
 	final Term unlimitedTerm = TB.func(unlimited, subs);
->>>>>>> 02085650
 
 	//create taclet
 	final RewriteTacletBuilder tacletBuilder = new RewriteTacletBuilder();
@@ -461,7 +408,8 @@
 
 
     private void registerContract(Contract contract) {
-        final Pair<KeYJavaType, IObserverFunction> target = new Pair<KeYJavaType,IObserverFunction>(contract.getKJT(), contract.getTarget());
+        final Pair<KeYJavaType, IObserverFunction> target =
+                new Pair<KeYJavaType,IObserverFunction>(contract.getKJT(), contract.getTarget());
         registerContract(contract, target);
     }
 
@@ -507,8 +455,10 @@
     /** Removes the contract from the repository, but keeps its target. */
     private void unregisterContract(Contract contract) {
         final KeYJavaType kjt = contract.getKJT();
-        final Pair<KeYJavaType,IObserverFunction> tp = new Pair<KeYJavaType, IObserverFunction>(kjt, contract.getTarget());
-        final Pair<KeYJavaType,IProgramMethod> tp2 = new Pair<KeYJavaType, IProgramMethod>(kjt, (IProgramMethod) contract.getTarget());
+        final Pair<KeYJavaType,IObserverFunction> tp =
+                new Pair<KeYJavaType, IObserverFunction>(kjt, contract.getTarget());
+        final Pair<KeYJavaType,IProgramMethod> tp2 =
+                new Pair<KeYJavaType, IProgramMethod>(kjt, (IProgramMethod) contract.getTarget());
         contracts.put(tp, contracts.get(tp).remove(contract));
         if (contract instanceof FunctionalOperationContract){
             operationContracts.put(tp2, operationContracts.get(tp2).remove((FunctionalOperationContract)contract));
@@ -609,8 +559,10 @@
 	    				       IProgramMethod pm,
 	    				       Modality modality) {
 	ImmutableSet<FunctionalOperationContract> result = getOperationContracts(kjt, pm);
-	final boolean transactionModality = (modality == Modality.DIA_TRANSACTION || modality == Modality.BOX_TRANSACTION);
-	final Modality matchModality = transactionModality ? ((modality == Modality.DIA_TRANSACTION) ? Modality.DIA :
+	final boolean transactionModality =
+	        (modality == Modality.DIA_TRANSACTION || modality == Modality.BOX_TRANSACTION);
+	final Modality matchModality =
+	        transactionModality ? ((modality == Modality.DIA_TRANSACTION) ? Modality.DIA :
 	          Modality.BOX) : modality;
 	for(FunctionalOperationContract contract : result) {
             if(!contract.getModality().equals(matchModality)
@@ -714,20 +666,13 @@
         assert contractTargets.get(contract.getKJT()).contains(contract.getTarget()) : "target "+contract.getTarget()+" missing for contract "+contract;
     }
 
-<<<<<<< HEAD
-
-=======
->>>>>>> 02085650
+
     /** Registers the passed (atomic) contract without inheriting it. */
     public void addContractNoInheritance(Contract contract){
         registerContract(prepareContract(contract));
     }
 
 
-<<<<<<< HEAD
-=======
-
->>>>>>> 02085650
     /**
      * Registers the passed contracts.
      */
@@ -738,10 +683,6 @@
     }
 
 
-<<<<<<< HEAD
-=======
-
->>>>>>> 02085650
     /**
      * Creates a combined contract out of the passed atomic contracts.
      */
@@ -840,12 +781,8 @@
         }
     }
 
-<<<<<<< HEAD
-
-    /** 
-=======
-    /**
->>>>>>> 02085650
+
+    /**
      * Registers the passed initially clause.
      * Initially clauses in JML specify the post-state of any constructor of subtypes;
      * they may particularly be used in interface types.
@@ -871,10 +808,7 @@
         }
     }
 
-<<<<<<< HEAD
-
-=======
->>>>>>> 02085650
+
     /**
      * Returns all class axioms visible in the passed class, including
      * the axioms induced by invariant declarations.
@@ -994,11 +928,7 @@
         for(ClassAxiom ax : toAdd) {
             addClassAxiom(ax);
         }
-<<<<<<< HEAD
-    }    
-=======
-    }
->>>>>>> 02085650
+    }
 
 
     /**
@@ -1038,11 +968,7 @@
             }
         }
         return result;
-<<<<<<< HEAD
-    }    
-=======
-    }
->>>>>>> 02085650
+    }
 
 
     /**
@@ -1100,12 +1026,8 @@
             }
         }
         return null;
-<<<<<<< HEAD
-    }    
-
-=======
-    }
->>>>>>> 02085650
+    }
+
 
     /**
      * Returns the {@link ProofOblInput} from which the given {@link Proof}
@@ -1124,10 +1046,7 @@
        return null;
     }
 
-<<<<<<< HEAD
-
-=======
->>>>>>> 02085650
+
     /**
      * Returns the target that the passed proof is about, or null.
      */
@@ -1277,7 +1196,6 @@
     }
 
 
-<<<<<<< HEAD
     /**
      * Returns all registered (atomic) well-definedness checks for the passed target.
      */
@@ -1342,8 +1260,6 @@
     }
 
 
-=======
->>>>>>> 02085650
     public Pair<IObserverFunction,ImmutableSet<Taclet>> limitObs(
 	    					IObserverFunction obs) {
 	assert limitedToUnlimited.get(obs) == null
