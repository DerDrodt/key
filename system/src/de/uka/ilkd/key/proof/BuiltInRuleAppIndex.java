--- conflicted
+++ resolved
@@ -118,31 +118,18 @@
         }
     }
 
-
-<<<<<<< HEAD
-    private void scanSimplificationRule ( BuiltInRule rule,
-                                          Goal goal,
-                                          boolean antec,
-                                          SequentFormula cfma,
-                                          NewRuleListener listener) {
-        final PosInOccurrence pos = new PosInOccurrence(cfma, PosInTerm.TOP_LEVEL, antec);
-        if(rule instanceof UseDependencyContractRule || rule instanceof QueryExpand || rule instanceof QuerySideProofRule) {//HACK
-            scanSimplificationRule(rule, goal, pos, listener);
-        } else if (rule.isApplicable ( goal, pos ) ) {
-            IBuiltInRuleApp app = rule.createApp( pos );
-=======
     private void scanSimplificationRule ( BuiltInRule rule, 
                                           Goal goal, 
                                           boolean antec, 
                                           SequentFormula cfma, 
                                           NewRuleListener listener ) {
-        final PosInOccurrence    pos = new PosInOccurrence 
-		( cfma, PosInTerm.getTopLevel(), antec );
-        if(rule instanceof UseDependencyContractRule || rule instanceof QueryExpand || rule instanceof QuerySideProofRule) {//HACK
+        final PosInOccurrence pos = new PosInOccurrence( cfma, PosInTerm.getTopLevel(), antec );
+        if(rule instanceof UseDependencyContractRule
+                || rule instanceof QueryExpand
+                || rule instanceof QuerySideProofRule) {//HACK
             scanSimplificationRule(rule, goal, pos, listener);
         } else if (rule.isApplicable ( goal, pos ) ) {
-            IBuiltInRuleApp app = rule.createApp( pos, goal.proof().getServices() );                            
->>>>>>> 224ad001
+            IBuiltInRuleApp app = rule.createApp( pos, goal.proof().getServices() );
             listener.ruleAdded ( app, pos );
         }
     }
