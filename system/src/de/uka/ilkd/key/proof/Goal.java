// This file is part of KeY - Integrated Deductive Software Design 
//
// Copyright (C) 2001-2011 Universitaet Karlsruhe (TH), Germany 
//                         Universitaet Koblenz-Landau, Germany
//                         Chalmers University of Technology, Sweden
// Copyright (C) 2011-2013 Karlsruhe Institute of Technology, Germany 
//                         Technical University Darmstadt, Germany
//                         Chalmers University of Technology, Sweden
//
// The KeY system is protected by the GNU General 
// Public License. See LICENSE.TXT for details.
// 



package de.uka.ilkd.key.proof;

import java.util.Collections;
import java.util.Iterator;
import java.util.List;

import de.uka.ilkd.key.collection.DefaultImmutableSet;
import de.uka.ilkd.key.collection.ImmutableList;
import de.uka.ilkd.key.collection.ImmutableSLList;
import de.uka.ilkd.key.collection.ImmutableSet;
import de.uka.ilkd.key.gui.RuleAppListener;
import de.uka.ilkd.key.logic.*;
import de.uka.ilkd.key.logic.op.ProgramVariable;
import de.uka.ilkd.key.proof.proofevent.NodeChangeJournal;
import de.uka.ilkd.key.proof.proofevent.RuleAppInfo;
import de.uka.ilkd.key.rule.NoPosTacletApp;
import de.uka.ilkd.key.rule.RuleApp;
import de.uka.ilkd.key.rule.Taclet;
import de.uka.ilkd.key.rule.TacletApp;
import de.uka.ilkd.key.rule.inst.SVInstantiations;
import de.uka.ilkd.key.strategy.AutomatedRuleApplicationManager;
import de.uka.ilkd.key.strategy.QueueRuleApplicationManager;
import de.uka.ilkd.key.strategy.Strategy;
import de.uka.ilkd.key.util.properties.MapProperties;
import de.uka.ilkd.key.util.properties.Properties;
import de.uka.ilkd.key.util.properties.Properties.Property;
import java.util.ArrayList;

/**
 *  A proof is represented as a tree of nodes containing sequents. The initial
 *  proof consists of just one node -- the root -- that has to be
 *  proved. Therefore it is divided up into several sub goals and so on. A
 *  single goal is not divided into sub goals any longer if the contained
 *  sequent becomes an axiom. A proof is closed if all leaves are closed. As
 *  the calculus works only on the leaves of a tree, the goals are the
 *  additional information needed for the proof is only stored at the leaves
 *  (saves memory) and not in the inner nodes. This class represents now a goal
 *  of the proof, this means a leave whose sequent is not closed. It keeps
 *  track of all applied rule applications on the branch and of the
 *  corresponding rule application index. Furthermore it offers methods for
 *  setting back several proof steps. The sequent has to be changed using the
 *  methods of Goal.  
 */
public final class Goal  {

    private Node node;

    /** all possible rule applications at this node are managed with this index */ 
    private RuleAppIndex ruleAppIndex;

    /** list of all applied rule applications at this branch */
    private ImmutableList<RuleApp> appliedRuleApps = ImmutableSLList.<RuleApp>nil();

    /** this object manages the tags for all formulas of the sequent */
    private FormulaTagManager tagManager;

    /** the strategy object that determines automated application of rules */
    private Strategy goalStrategy = null;

    /** */
    private AutomatedRuleApplicationManager ruleAppManager;

    /** goal listeners  */
    private List<GoalListener> listeners = new ArrayList<GoalListener>();

    /** a goal has been excluded from automatic rule application iff automatic == false */
    private boolean automatic = true;
    
    /** list of rule app listeners */
    private static List<RuleAppListener> ruleAppListenerList = 
        Collections.synchronizedList(new ArrayList<RuleAppListener>(10));

    /**
     * If an application of a rule added some information for the strategy,
     * then this information is stored in this map.
     */
    private final Properties strategyInfos;


    /** creates a new goal referencing the given node */
    private Goal(Node node,
                 RuleAppIndex ruleAppIndex,
                 ImmutableList<RuleApp> appliedRuleApps,
                 FormulaTagManager tagManager,
                 AutomatedRuleApplicationManager ruleAppManager,
                 Properties strategyInfos) {
        this.node = node;
        this.ruleAppIndex = ruleAppIndex;
        this.appliedRuleApps = appliedRuleApps;
        this.tagManager = tagManager;
        this.goalStrategy = null;
        this.ruleAppIndex.setup(this);
        this.strategyInfos = strategyInfos;
        setRuleAppManager(ruleAppManager);
    }

    /** 
     * creates a new goal referencing the given node 
     */
    public Goal (Node node, RuleAppIndex ruleAppIndex) {
        this ( node,
               ruleAppIndex,
               ImmutableSLList.<RuleApp>nil(),
               null,
               new QueueRuleApplicationManager (),
               new MapProperties());
        tagManager = new FormulaTagManager ( this );
    }

    /** this object manages the tags for all formulas of the sequent */
    public FormulaTagManager getFormulaTagManager () {
    	return tagManager;
    }

    /**
     * @return the strategy that determines automated rule applications for this
     * goal
     */
    public Strategy getGoalStrategy () {
        if ( goalStrategy == null )
            goalStrategy = proof ().getActiveStrategy ();
        return goalStrategy;
    }
    
    public void setGoalStrategy ( Strategy p_goalStrategy ) {
        goalStrategy = p_goalStrategy;
        ruleAppManager.clearCache ();
    }

    public AutomatedRuleApplicationManager getRuleAppManager () {
    	return ruleAppManager;
    }

    public void setRuleAppManager(AutomatedRuleApplicationManager manager) {
        if ( ruleAppManager != null ) {
            ruleAppIndex ().removeNewRuleListener ( ruleAppManager );
            ruleAppManager.setGoal ( null );
        }
        
        ruleAppManager = manager;
        
        if ( ruleAppManager != null ) {
            ruleAppIndex ().addNewRuleListener ( ruleAppManager );
            ruleAppManager.setGoal ( this );
        }
    }
    
    /** 
     * returns the referenced node 
     */
    public Node node() {
	return node;
    }

    public ImmutableSet<ProgramVariable> getGlobalProgVars() {
	return node().getGlobalProgVars();
    }
    
    public Namespace createGlobalProgVarNamespace() {
        final Namespace ns = new Namespace();
        final Iterator<ProgramVariable> it = getGlobalProgVars().iterator();
        while (it.hasNext()) {
            ns.add(it.next());
        }
        return ns;
    }

    /** 
     * adds the listener l to the list of goal listeners.
     * Attention: A listener added to this goal will be taken over when
     * splitting into subgoals. 
     * @param l the GoalListener to be added
     */
    public void addGoalListener(GoalListener l) {
	listeners.add(l);
    }

    /**
     * removes the listener l from the list of goal listeners.
     * Attention: The listener is just removed from 'this' goal not from the
     * other goals. (All goals can be accessed via proof openGoals())
     * @param l the GoalListener to be removed
     */
    public void removeGoalListener(GoalListener l) {
	listeners.remove(l);
    }

    /** 
     * informs all goal listeners about a change of the sequent
     * to reduce unnecessary object creation the necessary information is passed
     * to the listener as parameters and not through an event object.
     */
    protected void fireSequentChanged(SequentChangeInfo sci) {
	getFormulaTagManager().sequentChanged(this, sci);
	ruleAppIndex()        .sequentChanged(this, sci); 
	for (int i = 0, sz = listeners.size(); i<sz; i++) {
	    listeners.get(i).sequentChanged(this, sci);
	}
    }

    protected void fireGoalReplaced(Goal       goal,
				    Node       parent,
				    ImmutableList<Goal> newGoals) {
	for (int i = 0, sz = listeners.size(); i<sz; i++) {
	    listeners.get(i).goalReplaced(goal, parent, newGoals);
	}
    }

    /**
     * adds the global program variables to a new created variable namespace
     * that contains all the elements of the given namespace.
     */
    public Namespace getVariableNamespace(Namespace exNS) {
	Namespace newNS = exNS;
	final Iterator<ProgramVariable> it=getGlobalProgVars().iterator();
	if (it.hasNext()) {
	    newNS=newNS.extended(it.next());
	}
	while (it.hasNext()) {
	    newNS.add(it.next());
	}
	return newNS;
    }

    public void setGlobalProgVars(ImmutableSet<ProgramVariable> s) {
        assert node.proof().getNamespaces().contains(names(s)) : "\""+names(s)+ "\" not found in namespace.";
        node.setGlobalProgVars(s);
    }

    /** 
     * set the node the goal is related to
     * @param p_node the Node in the proof tree to which this goal 
     * refers to
     */
    private void setNode(Node p_node) {
	if ( node ().sequent () != p_node.sequent () ) {
	    node = p_node;
	    resetTagManager();
	} else
	    node = p_node;
	ruleAppIndex.setup ( this );
    }

    /** 
     * returns the index of possible rule applications at this node
     */
    public RuleAppIndex ruleAppIndex() {
	return ruleAppIndex;
    }
     
    /**
     * returns the Taclet index for this goal. This is just a shortcut to the
     * Taclet index of the RuleAppIndex
     * @return the Taclet index assigned to this goal
     */
    public TacletIndex indexOfTaclets() {
	return ruleAppIndex.tacletIndex();
    }
   
    /** adds a formula to the sequent before the given position
     * and informs the rule appliccation index about this change
     * @param cf the SequentFormula to be added
     * @param p PosInOccurrence encodes the position 
     */
    public void addFormula(SequentFormula cf, PosInOccurrence p) {
	setSequent(sequent().addFormula(cf, p));	
    }

    /** adds a list of formulas to the sequent before the given position
     * and informs the rule appliccation index about this change
     * @param insertions the IList<SequentFormula> to be added
     * @param p PosInOccurrence encodes the position 
     */
    public void addFormula(ImmutableList<SequentFormula> insertions, PosInOccurrence p) {
	if ( !insertions.isEmpty() ) {	  
	    setSequent(sequent().addFormula(insertions, p));
	}
    }

    /** adds a list of formulas to the antecedent or succedent of a  
     * sequent. Either at its front or back.
     * and informs the rule appliccation index about this change
     * @param insertions the IList<SequentFormula> to be added
     * @param inAntec boolean true(false) if SequentFormula has to be
     * added to antecedent (succedent) 
     * @param first boolean true if at the front, if false then cf is
     * added at the back
     */
    public void addFormula ( ImmutableList<SequentFormula> insertions, 
			     boolean inAntec, boolean first ) {
	if ( !insertions.isEmpty() ) {
	    setSequent(sequent().
                    addFormula(insertions, inAntec, first));
	}
    }

    /** adds a formula to the antecedent or succedent of a
     * sequent. Either at its front or back
     * and informs the rule appliccation index about this change
     * @param cf the SequentFormula to be added
     * @param inAntec boolean true(false) if SequentFormula has to be
     * added to antecedent (succedent) 
     * @param first boolean true if at the front, if false then cf is
     * added at the back
     */
    public void addFormula ( SequentFormula cf, boolean inAntec,
			     boolean first ) {
	setSequent(sequent().addFormula(cf, inAntec, first));
    }

    public void addFormulaToAntecedent(SequentFormula formula, boolean first)
    {
        addFormula(formula, true, first);
    }

    public void addFormulaToSuccedent(SequentFormula formula, boolean first)
    {
        addFormula(formula, false, first);
    }

    /** returns set of rules applied at this branch 
     * @return IList<RuleApp> applied rule applications
     */
    public ImmutableList<RuleApp> appliedRuleApps() {
	return appliedRuleApps;
    }
	
	
    /**
     * @return the current time of this goal (which is just the number of
     * applied rules)
     */
    public long getTime () {
    	return appliedRuleApps().size();
    }

    /** returns the proof the goal belongs to 
     * @return the Proof the goal belongs to
     */
    public Proof proof() {
        return node().proof();
    }
    
    /** returns the sequent of the node 
     * @return the Sequent to be proved
     */
    public Sequent sequent() {
	return node().sequent();
    }
    
    /**
     * Checks if is an automatic goal.
     * 
     * @return true, if is automatic
     */
    public boolean isAutomatic() {
        return automatic;
    }
    
    /**
     * Sets the automatic status of this goal.
     * 
     * @param t
     *                the new status: true for automatic, false for interactive
     */
    public void setEnabled(boolean t) {
        automatic = t;
    }

    
    /** 
     * sets the sequent of the node 
     * @param sci SequentChangeInfo containing the sequent to be set and 
     * desribing the applied changes to the sequent of the parent node
     */    
    public void setSequent(SequentChangeInfo sci) {
        node().setSequent(sci.sequent());
//VK reminder: now update the index        
       	fireSequentChanged(sci);
    }


    /** 
     * replaces a formula at the given position  
     * and informs the rule application index about this change
     * @param cf the SequentFormula replacing the old one
     * @param p the PosInOccurrence encoding the position 
     */
    public void changeFormula(SequentFormula cf, PosInOccurrence p) {	
	setSequent(sequent().changeFormula(cf, p));
    }

    /** 
     * replaces a formula at the given position  
     * and informs the rule appliccation index about this change
     * @param replacements the SequentFormula replacing the old one
     * @param p PosInOccurrence encodes the position 
     */
    public void changeFormula(ImmutableList<SequentFormula> replacements, 
			      PosInOccurrence p) {
	setSequent(sequent().changeFormula(replacements, p));
    }

    /** removes a formula at the given position from the sequent 
     * and informs the rule appliccation index about this change
     * @param p PosInOccurrence encodes the position 
     */
    public void removeFormula(PosInOccurrence p) {	
	setSequent(sequent().removeFormula(p));
    }

    /**
     * puts the NoPosTacletApp to the set of TacletApps at the node
     * of the goal and to the current RuleAppIndex.
     * @param app the TacletApp
     */
    public void addNoPosTacletApp(NoPosTacletApp app) {
	node().addNoPosTacletApp(app);
	ruleAppIndex.addNoPosTacletApp(app);      
    }

    /**
     * creates a new TacletApp and puts it to the set of TacletApps at the node
     * of the goal and to the current RuleAppIndex.
     * @param rule the Taclet of the TacletApp to create
     * @param insts the given instantiations of the TacletApp to be created
     */
    public void addTaclet(Taclet           rule,
			  SVInstantiations insts,
			  boolean          isAxiom) {		
	NoPosTacletApp tacletApp =
	    NoPosTacletApp.createFixedNoPosTacletApp(rule, 
		    				     insts, 
		    				     proof().getServices());
	if (tacletApp != null) {
	    addNoPosTacletApp(tacletApp);
 	    if (proof().env()!=null) { // do not break everything
                                       // because of ProofMgt
		proof().env().registerRuleIntroducedAtNode(
		        tacletApp, 
		        node.parent() != null ? node.parent() : node, 
		        isAxiom);
	    }
	}
    }

    /**
     * Rebuild all rule caches
     */
    public void updateRuleAppIndex () {
        getRuleAppManager ().clearCache ();
        ruleAppIndex.clearIndexes ();
    }

    /**
     * Rebuild all rule caches
     */
    public void clearAndDetachRuleAppIndex () {
        getRuleAppManager ().clearCache ();
        ruleAppIndex.clearAndDetachCache ();
    }

    public void addProgramVariable(ProgramVariable pv) {
        proof().getNamespaces().programVariables().addSafely(pv);
	node.setGlobalProgVars(getGlobalProgVars().add(pv));
    }

    public void setProgramVariables(Namespace ns) {
	final Iterator<Named> it=ns.elements().iterator();
	ImmutableSet<ProgramVariable> s = DefaultImmutableSet.<ProgramVariable>nil();
	while (it.hasNext()) {
	    s = s.add((ProgramVariable)it.next());
	}
        node().setGlobalProgVars(DefaultImmutableSet.<ProgramVariable>nil());
        proof().getNamespaces().programVariables().set(s);
        setGlobalProgVars(s);
    }


    /** 
     * clones the goal (with copy of tacletindex and ruleAppIndex)
     * @return Object the clone
     */
<<<<<<< HEAD
    @Override
    public Object clone() {
        Goal clone = new Goal(node,
                              ruleAppIndex.copy(),
                              appliedRuleApps,
                              getFormulaTagManager().copy(),
                              ruleAppManager.copy(),
                              strategyInfos.clone());
        clone.listeners =
                (List<GoalListener>) ((ArrayList<GoalListener>) listeners).clone();
        clone.automatic = this.automatic;
        return clone;
=======
    @SuppressWarnings("unchecked")
    public Object clone() {	
	Goal clone = new Goal ( node,
	                        ruleAppIndex.copy (),
	                        appliedRuleApps,
	                        getFormulaTagManager ().copy (),
				ruleAppManager.copy () );
	clone.listeners = (List<GoalListener>)
	    ((ArrayList<GoalListener>) listeners).clone();
	clone.automatic = this.automatic;
	return clone;
>>>>>>> 78f7993b
    }

    /** like the clone method but returns right type
     * @return Goal clone of this Goal
     */
    public Goal copy() {
	return (Goal)clone();
    }

    /**
     * puts a RuleApp to the list of the applied rule apps at this goal
     * and stores it in the node of the goal
     * @param app the applied rule app
     */
    public void addAppliedRuleApp(RuleApp app) {
	// Last app first makes inserting and searching faster
	appliedRuleApps = appliedRuleApps.prepend(app);
	node().setAppliedRuleApp(app);
    }

    /**
     * PRECONDITION: appliedRuleApps.size () > 0
     */
    public void removeLastAppliedRuleApp () {
	appliedRuleApps = appliedRuleApps.tail ();
	//node ().setAppliedRuleApp ( null );
    }

    
   
    /** creates n new nodes as children of the
     * referenced node and new 
     * n goals that have references to these new nodes.
     * @return the list of new created goals.
     */
    public ImmutableList<Goal> split(int n) {
	ImmutableList<Goal> goalList=ImmutableSLList.<Goal>nil();
	Node parent = node(); // has to be stored because the node
	                      // of this goal will be replaced
        if (n>0) {
	    Node newNode = null;
	    Goal newGoal = null;

	    for (int i=0;i<n;i++) {
		if (i==0) { // first new goal is this one 
		    newGoal = this;
		} else { // otherwise it is a copy
		    newGoal = copy();
		}
		// create new node and add to tree

		newNode = new Node(parent.proof(),
			parent.sequent(),
			null,
			parent);

		// newNode.addNoPosTacletApps(parent.getNoPosTacletApps());
		newNode.setGlobalProgVars(parent.getGlobalProgVars());
		parent.add(newNode);

		// make new Goal and add to list
		newGoal.setNode(newNode);

		goalList = goalList.prepend(newGoal);
	    }
	}
	
	fireGoalReplaced ( this, parent, goalList );

	return goalList;
    }

    /**
     * Creates a new node as child of the referenced node which is initialised
     * with the passed Sequent. A new goal that has a reference to this
     * new node is created in addition. Please be aware that 'this' is not
     * changed. Therefore it is neccessary to call split(n) afterwards inorder
     * to create new 'normal' subgoals. In any way, normally you want to call
     * split(n) instead of this method (or you know what you are doing!).
     * <p/>
     * @return the new goal.
     */
    public Goal getCleanGoal(Sequent seq) {
        Node parent = node();

        // create new node and add to tree
        Node newNode = new Node(parent.proof(),
                                seq,
                                null,
                                parent);

        // newNode.addNoPosTacletApps(parent.getNoPosTacletApps());
        newNode.setGlobalProgVars(parent.getGlobalProgVars());
        parent.add(newNode);

        // make new Goal
        Goal newGoal = copy();
        newGoal.ruleAppManager.clearCache();
        newGoal.ruleAppIndex.clearIndexes();
        newGoal.setNode(newNode);

        return newGoal;
    }

    private void resetTagManager() {
    
        tagManager = new FormulaTagManager ( this );
    }

    private void removeTaclets() {
    	final Iterator<NoPosTacletApp> it = node.getLocalIntroducedRules().iterator();
    	while ( it.hasNext () )
           ruleAppIndex.removeNoPosTacletApp(it.next ());
    }

    public void setBranchLabel(String s) {
        node.getNodeInfo().setBranchLabel(s);
    }
    

    /** fires the event that a rule has been applied */
    protected void fireRuleApplied( ProofEvent p_e ) {
	synchronized(ruleAppListenerList) {
	    Iterator<RuleAppListener> it = ruleAppListenerList.iterator();
	    while (it.hasNext()) {
		it.next().ruleApplied(p_e);
	    }
	}
    }    
    
    void pruneToParent(){
            setNode(node().parent());
            removeLastAppliedRuleApp();
    }
    
    public ImmutableList<Goal> apply( RuleApp p_ruleApp ) {
//      System.err.println(Thread.currentThread());

        final Proof proof = proof();
                
        final NodeChangeJournal journal = new NodeChangeJournal(proof, this);
        addGoalListener(journal);
        
        final RuleApp ruleApp = p_ruleApp;
        if(ruleApp instanceof TacletApp) {
            ((TacletApp)ruleApp).registerSkolemConstants(proof.getServices());
        }

        final Node n = node;
        
        final ImmutableList<Goal> goalList = ruleApp.execute(this,  
                proof.getServices());
        
        proof.getServices().saveNameRecorder(n);
        
        if (goalList != null){
        if (goalList.isEmpty() ) {
            proof.closeGoal ( this );           
        } else {
            proof.replace ( this, goalList );
            if ( ruleApp instanceof TacletApp &&
                    ((TacletApp)ruleApp).taclet ().closeGoal () )
                // the first new goal is the one to be closed
                proof.closeGoal ( goalList.head () );
        }
        }

        final RuleAppInfo ruleAppInfo = journal.getRuleAppInfo(p_ruleApp);

        if ( goalList != null )
            fireRuleApplied( new ProofEvent ( proof, ruleAppInfo ) );
        return goalList;
    }


    public String toString() {
	String result = node.sequent().prettyprint(proof().getServices()).toString();
	return result;
    }
    
    
    public static void addRuleAppListener(RuleAppListener p) { 
	synchronized(ruleAppListenerList) {
	    ruleAppListenerList.add(p);
	}
    }
    
    public static void removeRuleAppListener(RuleAppListener p) { 
	synchronized(ruleAppListenerList) {	
	    ruleAppListenerList.remove(p);
	}
    }
    
    private <T extends Named> ImmutableSet<Name> names(ImmutableSet<T> set) {
        ImmutableSet<Name> names = DefaultImmutableSet.<Name>nil();
        for (T elem : set) {
            names = names.add(elem.name());
        }
        return names;
    }


    public <T> T getStrategyInfo(Property<T> property) {
        return strategyInfos.get(property);
    }


    public <T> void addStrategyInfo(Property<T> property,
                                    T info,
                                    StrategyInfoUndoMethod undoMethod) {
        strategyInfos.put(property, info);
        node.addStrategyInfoUndoMethod(undoMethod);
    }


    public void undoStrategyInfoAdd(StrategyInfoUndoMethod undoMethod) {
        undoMethod.undo(strategyInfos);
    }
}<|MERGE_RESOLUTION|>--- conflicted
+++ resolved
@@ -496,8 +496,8 @@
      * clones the goal (with copy of tacletindex and ruleAppIndex)
      * @return Object the clone
      */
-<<<<<<< HEAD
     @Override
+    @SuppressWarnings("unchecked")
     public Object clone() {
         Goal clone = new Goal(node,
                               ruleAppIndex.copy(),
@@ -509,19 +509,6 @@
                 (List<GoalListener>) ((ArrayList<GoalListener>) listeners).clone();
         clone.automatic = this.automatic;
         return clone;
-=======
-    @SuppressWarnings("unchecked")
-    public Object clone() {	
-	Goal clone = new Goal ( node,
-	                        ruleAppIndex.copy (),
-	                        appliedRuleApps,
-	                        getFormulaTagManager ().copy (),
-				ruleAppManager.copy () );
-	clone.listeners = (List<GoalListener>)
-	    ((ArrayList<GoalListener>) listeners).clone();
-	clone.automatic = this.automatic;
-	return clone;
->>>>>>> 78f7993b
     }
 
     /** like the clone method but returns right type
