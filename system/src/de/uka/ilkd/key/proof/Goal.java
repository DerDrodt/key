--- conflicted
+++ resolved
@@ -93,7 +93,6 @@
 
 
     /** creates a new goal referencing the given node */
-<<<<<<< HEAD
     private Goal(Node node,
                  RuleAppIndex ruleAppIndex,
                  ImmutableList<RuleApp> appliedRuleApps,
@@ -108,20 +107,6 @@
         this.ruleAppIndex.setup(this);
         this.strategyInfos = strategyInfos;
         setRuleAppManager(ruleAppManager);
-=======
-    private Goal( Node                    node,
-		  RuleAppIndex            ruleAppIndex,
-		  ImmutableList<RuleApp>           appliedRuleApps,
-		  FormulaTagManager       tagManager,
-		  AutomatedRuleApplicationManager ruleAppManager ) {
-	this.node            = node;
-	this.ruleAppIndex    = ruleAppIndex;
-	this.appliedRuleApps = appliedRuleApps;
-	this.tagManager      = tagManager;
-	this.goalStrategy    = null;
-        this.ruleAppIndex.setup ( this );
-        setRuleAppManager ( ruleAppManager );
->>>>>>> 3a609306
     }
 
     /**
@@ -515,7 +500,6 @@
     @Override
     @SuppressWarnings("unchecked")
     public Object clone() {
-<<<<<<< HEAD
         Goal clone = new Goal(node,
                               ruleAppIndex.copy(),
                               appliedRuleApps,
@@ -526,17 +510,6 @@
                 (List<GoalListener>) ((ArrayList<GoalListener>) listeners).clone();
         clone.automatic = this.automatic;
         return clone;
-=======
-	Goal clone = new Goal ( node,
-	                        ruleAppIndex.copy (),
-	                        appliedRuleApps,
-	                        getFormulaTagManager ().copy (),
-				ruleAppManager.copy () );
-	clone.listeners = (List<GoalListener>)
-	    ((ArrayList<GoalListener>) listeners).clone();
-	clone.automatic = this.automatic;
-	return clone;
->>>>>>> 3a609306
     }
 
     /** like the clone method but returns right type
@@ -673,11 +646,7 @@
     }
 
     public ImmutableList<Goal> apply( RuleApp p_ruleApp ) {
-<<<<<<< HEAD
 //      System.err.println(Thread.currentThread());
-=======
-//System.err.println(Thread.currentThread());
->>>>>>> 3a609306
 
         final Proof proof = proof();
 
