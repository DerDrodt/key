// This file is part of KeY - Integrated Deductive Software Design
//
// Copyright (C) 2001-2011 Universitaet Karlsruhe (TH), Germany
//                         Universitaet Koblenz-Landau, Germany
//                         Chalmers University of Technology, Sweden
// Copyright (C) 2011-2014 Karlsruhe Institute of Technology, Germany
//                         Technical University Darmstadt, Germany
//                         Chalmers University of Technology, Sweden
//
// The KeY system is protected by the GNU General
// Public License. See LICENSE.TXT for details.
//

package de.uka.ilkd.key.proof;

import java.util.Iterator;
import java.util.List;

import de.uka.ilkd.key.collection.DefaultImmutableSet;
import de.uka.ilkd.key.collection.ImmutableList;
import de.uka.ilkd.key.collection.ImmutableSLList;
import de.uka.ilkd.key.collection.ImmutableSet;
import de.uka.ilkd.key.logic.Name;
import de.uka.ilkd.key.logic.Named;
import de.uka.ilkd.key.logic.Namespace;
import de.uka.ilkd.key.logic.PosInOccurrence;
import de.uka.ilkd.key.logic.Sequent;
import de.uka.ilkd.key.logic.SequentChangeInfo;
import de.uka.ilkd.key.logic.SequentFormula;
import de.uka.ilkd.key.logic.op.ProgramVariable;
import de.uka.ilkd.key.pp.NotationInfo;
import de.uka.ilkd.key.proof.proofevent.NodeChangeJournal;
import de.uka.ilkd.key.proof.proofevent.RuleAppInfo;
import de.uka.ilkd.key.rule.NoPosTacletApp;
import de.uka.ilkd.key.rule.RuleApp;
import de.uka.ilkd.key.rule.Taclet;
import de.uka.ilkd.key.rule.TacletApp;
import de.uka.ilkd.key.rule.inst.SVInstantiations;
import de.uka.ilkd.key.strategy.AutomatedRuleApplicationManager;
import de.uka.ilkd.key.strategy.QueueRuleApplicationManager;
import de.uka.ilkd.key.strategy.Strategy;
import de.uka.ilkd.key.util.properties.MapProperties;
import de.uka.ilkd.key.util.properties.Properties;
import de.uka.ilkd.key.util.properties.Properties.Property;
import java.util.ArrayList;

/**
 *  A proof is represented as a tree of nodes containing sequents. The initial
 *  proof consists of just one node -- the root -- that has to be
 *  proved. Therefore it is divided up into several sub goals and so on. A
 *  single goal is not divided into sub goals any longer if the contained
 *  sequent becomes an axiom. A proof is closed if all leaves are closed. As
 *  the calculus works only on the leaves of a tree, the goals are the
 *  additional information needed for the proof is only stored at the leaves
 *  (saves memory) and not in the inner nodes. This class represents now a goal
 *  of the proof, this means a leave whose sequent is not closed. It keeps
 *  track of all applied rule applications on the branch and of the
 *  corresponding rule application index. Furthermore it offers methods for
 *  setting back several proof steps. The sequent has to be changed using the
 *  methods of Goal.
 */
public final class Goal  {

    private Node node;

    /** all possible rule applications at this node are managed with this index */
    private RuleAppIndex ruleAppIndex;

    /** list of all applied rule applications at this branch */
    private ImmutableList<RuleApp> appliedRuleApps = ImmutableSLList.<RuleApp>nil();

    /** this object manages the tags for all formulas of the sequent */
    private FormulaTagManager tagManager;

    /** the strategy object that determines automated application of rules */
    private Strategy goalStrategy = null;

    /** */
    private AutomatedRuleApplicationManager ruleAppManager;

    /** goal listeners  */
    private List<GoalListener> listeners = new ArrayList<GoalListener>(10);

    /** a goal has been excluded from automatic rule application iff automatic == false */
    private boolean automatic = true;

    /**
     * If an application of a rule added some information for the strategy,
     * then this information is stored in this map.
     */
    private final Properties strategyInfos;


    /** creates a new goal referencing the given node */
    private Goal(Node node,
                 RuleAppIndex ruleAppIndex,
                 ImmutableList<RuleApp> appliedRuleApps,
                 FormulaTagManager tagManager,
                 AutomatedRuleApplicationManager ruleAppManager,
                 Properties strategyInfos) {
        this.node = node;
        this.ruleAppIndex = ruleAppIndex;
        this.appliedRuleApps = appliedRuleApps;
        this.tagManager = tagManager;
        this.goalStrategy = null;
        this.ruleAppIndex.setup(this);
        this.strategyInfos = strategyInfos;
        setRuleAppManager(ruleAppManager);
    }

    private Goal( Node                    node,
            RuleAppIndex            ruleAppIndex,
            ImmutableList<RuleApp>           appliedRuleApps,
            AutomatedRuleApplicationManager ruleAppManager ) {
      this.node            = node;
      this.ruleAppIndex    = ruleAppIndex;
      this.appliedRuleApps = appliedRuleApps;
      this.goalStrategy    = null;
      this.ruleAppIndex.setup ( this );
      setRuleAppManager ( ruleAppManager );
      this.tagManager      = new FormulaTagManager ( this );;
      }
    
    /**
     * creates a new goal referencing the given node
     */
    public Goal (Node node, RuleAppIndex ruleAppIndex) {
        this ( node,
               ruleAppIndex,
               ImmutableSLList.<RuleApp>nil(),
               null,
               new QueueRuleApplicationManager (),
               new MapProperties());
        tagManager = new FormulaTagManager ( this );
    }

    /** this object manages the tags for all formulas of the sequent */
    public FormulaTagManager getFormulaTagManager () {
    	return tagManager;
    }

    /**
     * @return the strategy that determines automated rule applications for this
     * goal
     */
    public Strategy getGoalStrategy () {
        if ( goalStrategy == null )
            goalStrategy = proof ().getActiveStrategy ();
        return goalStrategy;
    }

    public void setGoalStrategy ( Strategy p_goalStrategy ) {
        goalStrategy = p_goalStrategy;
        ruleAppManager.clearCache ();
    }

    public AutomatedRuleApplicationManager getRuleAppManager () {
    	return ruleAppManager;
    }

    public void setRuleAppManager(AutomatedRuleApplicationManager manager) {
        if ( ruleAppManager != null ) {
            ruleAppIndex ().removeNewRuleListener ( ruleAppManager );
            ruleAppManager.setGoal ( null );
        }

        ruleAppManager = manager;

        if ( ruleAppManager != null ) {
            ruleAppIndex ().addNewRuleListener ( ruleAppManager );
            ruleAppManager.setGoal ( this );
        }
    }

    /**
     * returns the referenced node
     */
    public Node node() {
	return node;
    }

    public ImmutableSet<ProgramVariable> getGlobalProgVars() {
	return node.getGlobalProgVars();
    }

    public Namespace createGlobalProgVarNamespace() {
        final Namespace ns = new Namespace();        
        for (final ProgramVariable pv : getGlobalProgVars()) {
            ns.add(pv);
        }
        return ns;
    }

    /**
     * adds the listener l to the list of goal listeners.
     * Attention: A listener added to this goal will be taken over when
     * splitting into subgoals.
     * @param l the GoalListener to be added
     */
    public void addGoalListener(GoalListener l) {
	listeners.add(l);
    }

    /**
     * removes the listener l from the list of goal listeners.
     * Attention: The listener is just removed from 'this' goal not from the
     * other goals. (All goals can be accessed via proof openGoals())
     * @param l the GoalListener to be removed
     */
    public void removeGoalListener(GoalListener l) {
	listeners.remove(l);
    }

    /**
     * informs all goal listeners about a change of the sequent
     * to reduce unnecessary object creation the necessary information is passed
     * to the listener as parameters and not through an event object.
     */
    protected void fireSequentChanged(SequentChangeInfo sci) {
	getFormulaTagManager().sequentChanged(this, sci);
	ruleAppIndex()        .sequentChanged(this, sci);
	for (int i = 0, sz = listeners.size(); i<sz; i++) {
	    listeners.get(i).sequentChanged(this, sci);
	}
    }

    protected void fireGoalReplaced(Goal       goal,
				    Node       parent,
				    ImmutableList<Goal> newGoals) {
	for (int i = 0, sz = listeners.size(); i<sz; i++) {
	    listeners.get(i).goalReplaced(goal, parent, newGoals);
	}
    }

    /**
     * adds the global program variables to a new created variable namespace
     * that contains all the elements of the given namespace.
     */
    public Namespace getVariableNamespace(Namespace exNS) {
	Namespace newNS = exNS;
	final Iterator<ProgramVariable> it=getGlobalProgVars().iterator();
	if (it.hasNext()) {
	    newNS=newNS.extended(it.next());
	}
	while (it.hasNext()) {
	    newNS.add(it.next());
	}
	return newNS;
    }

    public void setGlobalProgVars(ImmutableSet<ProgramVariable> s) {
        assert node.proof().getNamespaces().contains(names(s)) :
                    "\""+names(s)+ "\" not found in namespace.";
        node.setGlobalProgVars(s);
    }

    /**
     * set the node the goal is related to
     * @param p_node the Node in the proof tree to which this goal
     * refers to
     */
    private void setNode(Node p_node) {
	if ( node ().sequent () != p_node.sequent () ) {
	    node = p_node;
	    resetTagManager();
	} else
	    node = p_node;
	ruleAppIndex.setup ( this );
    }

    /**
     * returns the index of possible rule applications at this node
     */
    public RuleAppIndex ruleAppIndex() {
	return ruleAppIndex;
    }

    /**
     * returns the Taclet index for this goal. This is just a shortcut to the
     * Taclet index of the RuleAppIndex
     * @return the Taclet index assigned to this goal
     */
    public TacletIndex indexOfTaclets() {
	return ruleAppIndex.tacletIndex();
    }

    /** adds a formula to the sequent before the given position
     * and informs the rule application index about this change
     * @param cf the SequentFormula to be added
     * @param p PosInOccurrence encodes the position
     */
    public void addFormula(SequentFormula cf, PosInOccurrence p) {
	setSequent(sequent().addFormula(cf, p));
    }

    /** adds a list of formulas to the sequent before the given position
     * and informs the rule appliccation index about this change
     * @param insertions the IList<SequentFormula> to be added
     * @param p PosInOccurrence encodes the position
     */
    public void addFormula(ImmutableList<SequentFormula> insertions, PosInOccurrence p) {
	if ( !insertions.isEmpty() ) {
	    setSequent(sequent().addFormula(insertions, p));
	}
    }

    /** adds a list of formulas to the antecedent or succedent of a
     * sequent. Either at its front or back.
     * and informs the rule application index about this change
     * @param insertions the IList<SequentFormula> to be added
     * @param inAntec boolean true(false) if SequentFormula has to be
     * added to antecedent (succedent)
     * @param first boolean true if at the front, if false then cf is
     * added at the back
     */
    public void addFormula ( ImmutableList<SequentFormula> insertions,
			     boolean inAntec, boolean first ) {
	if ( !insertions.isEmpty() ) {
	    setSequent(sequent().
                    addFormula(insertions, inAntec, first));
	}
    }

    /** adds a formula to the antecedent or succedent of a
     * sequent. Either at its front or back
     * and informs the rule application index about this change
     * @param cf the SequentFormula to be added
     * @param inAntec boolean true(false) if SequentFormula has to be
     * added to antecedent (succedent)
     * @param first boolean true if at the front, if false then cf is
     * added at the back
     */
    public void addFormula ( SequentFormula cf, boolean inAntec,
			     boolean first ) {
	setSequent(sequent().addFormula(cf, inAntec, first));
    }

    public void addFormulaToAntecedent(SequentFormula formula, boolean first)
    {
        addFormula(formula, true, first);
    }

    public void addFormulaToSuccedent(SequentFormula formula, boolean first)
    {
        addFormula(formula, false, first);
    }

    /** returns set of rules applied at this branch
     * @return IList<RuleApp> applied rule applications
     */
    public ImmutableList<RuleApp> appliedRuleApps() {
	return appliedRuleApps;
    }


    /**
     * @return the current time of this goal (which is just the number of
     * applied rules)
     */
    public long getTime () {
    	return appliedRuleApps().size();
    }

    /** returns the proof the goal belongs to
     * @return the Proof the goal belongs to
     */
    public Proof proof() {
        return node().proof();
    }

    /** returns the sequent of the node
     * @return the Sequent to be proved
     */
    public Sequent sequent() {
	return node().sequent();
    }

    /**
     * Checks if is an automatic goal.
     *
     * @return true, if is automatic
     */
    public boolean isAutomatic() {
        return automatic;
    }

    /**
     * Sets the automatic status of this goal.
     *
     * @param t
     *                the new status: true for automatic, false for interactive
     */
    public void setEnabled(boolean t) {
        automatic = t;
        node().clearNameCache();
    }


    /**
     * sets the sequent of the node
     * @param sci SequentChangeInfo containing the sequent to be set and
     * desribing the applied changes to the sequent of the parent node
     */
    public void setSequent(SequentChangeInfo sci) {
        node().setSequent(sci.sequent());
//VK reminder: now update the index
       	fireSequentChanged(sci);
    }


    /**
     * replaces a formula at the given position
     * and informs the rule application index about this change
     * @param cf the SequentFormula replacing the old one
     * @param p the PosInOccurrence encoding the position
     */
    public void changeFormula(SequentFormula cf, PosInOccurrence p) {
	setSequent(sequent().changeFormula(cf, p));
    }

    /**
     * replaces a formula at the given position
     * and informs the rule appliccation index about this change
     * @param replacements the SequentFormula replacing the old one
     * @param p PosInOccurrence encodes the position
     */
    public void changeFormula(ImmutableList<SequentFormula> replacements,
			      PosInOccurrence p) {
	setSequent(sequent().changeFormula(replacements, p));
    }

    /** removes a formula at the given position from the sequent
     * and informs the rule appliccation index about this change
     * @param p PosInOccurrence encodes the position
     */
    public void removeFormula(PosInOccurrence p) {
	setSequent(sequent().removeFormula(p));
    }

    /**
     * puts the NoPosTacletApp to the set of TacletApps at the node
     * of the goal and to the current RuleAppIndex.
     * @param app the TacletApp
     */
    public void addNoPosTacletApp(NoPosTacletApp app) {
	node().addNoPosTacletApp(app);
	ruleAppIndex.addNoPosTacletApp(app);
    }

    /**
     * creates a new TacletApp and puts it to the set of TacletApps at the node
     * of the goal and to the current RuleAppIndex.
     * @param rule the Taclet of the TacletApp to create
     * @param insts the given instantiations of the TacletApp to be created
     */
    public void addTaclet(Taclet           rule,
			  SVInstantiations insts,
			  boolean          isAxiom) {
        NoPosTacletApp tacletApp =
                NoPosTacletApp.createFixedNoPosTacletApp(rule,
		    				     insts,
		    				     proof().getServices());
	if (tacletApp != null) {
	    addNoPosTacletApp(tacletApp);
 	    if (proof().env() != null) { // do not break everything
                                       // because of ProofMgt
		proof().env().registerRuleIntroducedAtNode(
		        tacletApp,
		        node.parent() != null ? node.parent() : node,
		        isAxiom);
	    }
	}
    }

    /**
     * Rebuild all rule caches
     */
    public void updateRuleAppIndex () {
        getRuleAppManager ().clearCache ();
        ruleAppIndex.clearIndexes ();
    }

    /**
     * Rebuild all rule caches
     */
    public void clearAndDetachRuleAppIndex () {
        getRuleAppManager ().clearCache ();
        ruleAppIndex.clearAndDetachCache ();
    }

    public void addProgramVariable(ProgramVariable pv) {
        proof().getNamespaces().programVariables().addSafely(pv);
	node.setGlobalProgVars(getGlobalProgVars().add(pv));
    }

    public void setProgramVariables(Namespace ns) {
	final Iterator<Named> it=ns.elements().iterator();
	ImmutableSet<ProgramVariable> s = DefaultImmutableSet.<ProgramVariable>nil();
	while (it.hasNext()) {
	    s = s.add((ProgramVariable)it.next());
	}
        node().setGlobalProgVars(DefaultImmutableSet.<ProgramVariable>nil());
        proof().getNamespaces().programVariables().set(s);
        setGlobalProgVars(s);
    }


    /**
     * clones the goal (with copy of tacletindex and ruleAppIndex)
     * @param node the new Node to which the goal is attached
     * @return Object the clone
     */
    @Override
    @SuppressWarnings("unchecked")
<<<<<<< HEAD
    public Object clone() {
        Goal clone = new Goal(node,
                              ruleAppIndex.copy(),
                              appliedRuleApps,
                              getFormulaTagManager().copy(),
                              ruleAppManager.copy(),
                              strategyInfos.clone());
        clone.listeners =
                (List<GoalListener>) ((ArrayList<GoalListener>) listeners).clone();
        clone.automatic = this.automatic;
        return clone;
    }

    /** like the clone method but returns right type
     * @return Goal clone of this Goal
     */
    public Goal copy() {
	return (Goal)clone();
=======
    public Goal clone(Node node) {    
        Goal clone;
        if (node.sequent() != this.node.sequent()) {
            clone = new Goal ( node,
                    ruleAppIndex.copy (),
                    appliedRuleApps,
                    ruleAppManager.copy () );
        } else {
            clone = new Goal ( node,
                    ruleAppIndex.copy (),
                    appliedRuleApps,
                    getFormulaTagManager ().copy (),
                    ruleAppManager.copy () );
        }
        clone.listeners = (List<GoalListener>)
                ((ArrayList<GoalListener>) listeners).clone();
        clone.automatic = this.automatic;
        return clone;
>>>>>>> 224ad001
    }

    
    /**
     * puts a RuleApp to the list of the applied rule apps at this goal
     * and stores it in the node of the goal
     * @param app the applied rule app
     */
    public void addAppliedRuleApp(RuleApp app) {
	// Last app first makes inserting and searching faster
	appliedRuleApps = appliedRuleApps.prepend(app);
	node().setAppliedRuleApp(app);
    }

    /**
     * PRECONDITION: appliedRuleApps.size () > 0
     */
    public void removeLastAppliedRuleApp () {
	appliedRuleApps = appliedRuleApps.tail ();
	//node ().setAppliedRuleApp ( null );
    }



    /** creates n new nodes as children of the
     * referenced node and new
     * n goals that have references to these new nodes.
     * @return the list of new created goals.
     */
    public ImmutableList<Goal> split(int n) {
	ImmutableList<Goal> goalList=ImmutableSLList.<Goal>nil();
	
	final Node parent = node; // has to be stored because the node
	// of this goal will be replaced
	
	if (n == 1) {
	    Node newNode = new Node(parent.proof(),
                parent.sequent(),
                parent);

        // newNode.addNoPosTacletApps(parent.getNoPosTacletApps());
        newNode.setGlobalProgVars(parent.getGlobalProgVars());
        parent.add(newNode);
        this.setNode(newNode);
        goalList = goalList.prepend(this);  
	} else if (n > 1) { // this would also work for n ==1 but the above avoids unnecessary creation of arrays
	    Node[] newNode = new Node[n];

	    for (int i = 0; i<n; i++) {
	        // create new node and add to tree
	        newNode[i] = new Node(parent.proof(),
	                parent.sequent(),
	                parent);

	        // newNode[i].addNoPosTacletApps(parent.getNoPosTacletApps());
	        newNode[i].setGlobalProgVars(parent.getGlobalProgVars());
	    }

        parent.addAll(newNode);

        this.setNode(newNode[0]);
        goalList = goalList.prepend(this);      
	    
        for (int i = 1; i<n; i++) {
            goalList = goalList.prepend(clone(newNode[i]));	    
        }	    
	}

	fireGoalReplaced ( this, parent, goalList );

	return goalList;
    }

    private void resetTagManager() {
        tagManager = new FormulaTagManager ( this );
    }

    public void setBranchLabel(String s) {
        node.getNodeInfo().setBranchLabel(s);
    }

    void pruneToParent(){
            setNode(node().parent());
            removeLastAppliedRuleApp();
    }

    public ImmutableList<Goal> apply(final RuleApp ruleApp ) {

        final Proof proof = proof();

        final NodeChangeJournal journal = new NodeChangeJournal(proof, this);
        addGoalListener(journal);
      

        final Node n = node;

        final ImmutableList<Goal> goalList = ruleApp.execute(this,
                proof.getServices());

        proof.getServices().saveNameRecorder(n);

        if (goalList != null){
            if (goalList.isEmpty() ) {
                proof.closeGoal ( this );
            } else {
                proof.replace ( this, goalList );
                if ( ruleApp instanceof TacletApp &&
                        ((TacletApp)ruleApp).taclet ().closeGoal () )
                    // the first new goal is the one to be closed
                    proof.closeGoal ( goalList.head () );
            }
        }

        final RuleAppInfo ruleAppInfo = journal.getRuleAppInfo(ruleApp);

        if ( goalList != null )
            proof.fireRuleApplied( new ProofEvent ( proof, ruleAppInfo ) );
        return goalList;
    }

    public String toString() {
        de.uka.ilkd.key.pp.LogicPrinter lp = (new de.uka.ilkd.key.pp.LogicPrinter
                (new de.uka.ilkd.key.pp.ProgramPrinter(null),
                        new NotationInfo(),
                        proof().getServices()));
        lp.printSequent(node.sequent());
	return lp.toString();
    }

    private <T extends Named> ImmutableSet<Name> names(ImmutableSet<T> set) {
        ImmutableSet<Name> names = DefaultImmutableSet.<Name>nil();
        for (T elem : set) {
            names = names.add(elem.name());
        }
        return names;
    }


    public <T> T getStrategyInfo(Property<T> property) {
        return strategyInfos.get(property);
    }


    public <T> void addStrategyInfo(Property<T> property,
                                    T info,
                                    StrategyInfoUndoMethod undoMethod) {
        strategyInfos.put(property, info);
        node.addStrategyInfoUndoMethod(undoMethod);
    }


    public void undoStrategyInfoAdd(StrategyInfoUndoMethod undoMethod) {
        undoMethod.undo(strategyInfos);
    }
}<|MERGE_RESOLUTION|>--- conflicted
+++ resolved
@@ -108,15 +108,17 @@
         setRuleAppManager(ruleAppManager);
     }
 
-    private Goal( Node                    node,
-            RuleAppIndex            ruleAppIndex,
-            ImmutableList<RuleApp>           appliedRuleApps,
-            AutomatedRuleApplicationManager ruleAppManager ) {
+    private Goal(Node node,
+                 RuleAppIndex ruleAppIndex,
+                 ImmutableList<RuleApp> appliedRuleApps,
+                 AutomatedRuleApplicationManager ruleAppManager,
+                 Properties strategyInfos) {
       this.node            = node;
       this.ruleAppIndex    = ruleAppIndex;
       this.appliedRuleApps = appliedRuleApps;
       this.goalStrategy    = null;
       this.ruleAppIndex.setup ( this );
+      this.strategyInfos = strategyInfos;
       setRuleAppManager ( ruleAppManager );
       this.tagManager      = new FormulaTagManager ( this );;
       }
@@ -504,53 +506,40 @@
         setGlobalProgVars(s);
     }
 
-
     /**
      * clones the goal (with copy of tacletindex and ruleAppIndex)
      * @param node the new Node to which the goal is attached
      * @return Object the clone
      */
-    @Override
     @SuppressWarnings("unchecked")
-<<<<<<< HEAD
-    public Object clone() {
-        Goal clone = new Goal(node,
-                              ruleAppIndex.copy(),
-                              appliedRuleApps,
-                              getFormulaTagManager().copy(),
-                              ruleAppManager.copy(),
-                              strategyInfos.clone());
-        clone.listeners =
-                (List<GoalListener>) ((ArrayList<GoalListener>) listeners).clone();
-        clone.automatic = this.automatic;
-        return clone;
-    }
-
-    /** like the clone method but returns right type
-     * @return Goal clone of this Goal
-     */
-    public Goal copy() {
-	return (Goal)clone();
-=======
-    public Goal clone(Node node) {    
+    public Goal clone(Node node) {
         Goal clone;
         if (node.sequent() != this.node.sequent()) {
-            clone = new Goal ( node,
-                    ruleAppIndex.copy (),
+            clone = new Goal (node,
+                    ruleAppIndex.copy(),
                     appliedRuleApps,
-                    ruleAppManager.copy () );
+                    ruleAppManager.copy(),
+                    strategyInfos.clone());
         } else {
-            clone = new Goal ( node,
-                    ruleAppIndex.copy (),
+            clone = new Goal (node,
+                    ruleAppIndex.copy(),
                     appliedRuleApps,
-                    getFormulaTagManager ().copy (),
-                    ruleAppManager.copy () );
+                    getFormulaTagManager().copy(),
+                    ruleAppManager.copy(),
+                    strategyInfos.clone());
         }
         clone.listeners = (List<GoalListener>)
                 ((ArrayList<GoalListener>) listeners).clone();
         clone.automatic = this.automatic;
         return clone;
->>>>>>> 224ad001
+    }
+
+    /** like the clone method but returns right type
+     * @return Goal clone of this Goal
+     * @throws CloneNotSupportedException 
+     */
+    public Goal copy() throws CloneNotSupportedException {
+        return (Goal)clone();
     }
 
     
@@ -688,7 +677,6 @@
         return names;
     }
 
-
     public <T> T getStrategyInfo(Property<T> property) {
         return strategyInfos.get(property);
     }
