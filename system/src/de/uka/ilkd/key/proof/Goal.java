// This file is part of KeY - Integrated Deductive Software Design 
//
// Copyright (C) 2001-2011 Universitaet Karlsruhe (TH), Germany 
//                         Universitaet Koblenz-Landau, Germany
//                         Chalmers University of Technology, Sweden
// Copyright (C) 2011-2013 Karlsruhe Institute of Technology, Germany 
//                         Technical University Darmstadt, Germany
//                         Chalmers University of Technology, Sweden
//
// The KeY system is protected by the GNU General 
// Public License. See LICENSE.TXT for details.
// 

package de.uka.ilkd.key.proof;

import java.util.ArrayList;
import java.util.Collections;
import java.util.Iterator;
import java.util.List;

import de.uka.ilkd.key.collection.DefaultImmutableSet;
import de.uka.ilkd.key.collection.ImmutableList;
import de.uka.ilkd.key.collection.ImmutableSLList;
import de.uka.ilkd.key.collection.ImmutableSet;
import de.uka.ilkd.key.gui.RuleAppListener;
import de.uka.ilkd.key.logic.*;
import de.uka.ilkd.key.logic.op.ProgramVariable;
import de.uka.ilkd.key.proof.proofevent.NodeChangeJournal;
import de.uka.ilkd.key.proof.proofevent.RuleAppInfo;
import de.uka.ilkd.key.rule.MatchConditions;
import de.uka.ilkd.key.rule.NoPosTacletApp;
import de.uka.ilkd.key.rule.RewriteTaclet;
import de.uka.ilkd.key.rule.RuleApp;
import de.uka.ilkd.key.rule.Taclet;
import de.uka.ilkd.key.rule.TacletApp;
import de.uka.ilkd.key.rule.inst.SVInstantiations;
import de.uka.ilkd.key.rule.inst.SVInstantiations.UpdateLabelPair;
import de.uka.ilkd.key.strategy.AutomatedRuleApplicationManager;
import de.uka.ilkd.key.strategy.QueueRuleApplicationManager;
import de.uka.ilkd.key.strategy.Strategy;

/**
 *  A proof is represented as a tree of nodes containing sequents. The initial
 *  proof consists of just one node -- the root -- that has to be
 *  proved. Therefore it is divided up into several sub goals and so on. A
 *  single goal is not divided into sub goals any longer if the contained
 *  sequent becomes an axiom. A proof is closed if all leaves are closed. As
 *  the calculus works only on the leaves of a tree, the goals are the
 *  additional information needed for the proof is only stored at the leaves
 *  (saves memory) and not in the inner nodes. This class represents now a goal
 *  of the proof, this means a leave whose sequent is not closed. It keeps
 *  track of all applied rule applications on the branch and of the
 *  corresponding rule application index. Furthermore it offers methods for
 *  setting back several proof steps. The sequent has to be changed using the
 *  methods of Goal.
 */
public final class Goal  {

    private Node node;

    /** all possible rule applications at this node are managed with this index */
    private RuleAppIndex ruleAppIndex;

    /** list of all applied rule applications at this branch */
    private ImmutableList<RuleApp> appliedRuleApps = ImmutableSLList.<RuleApp>nil();

    /** this object manages the tags for all formulas of the sequent */
    private FormulaTagManager tagManager;

    /** the strategy object that determines automated application of rules */
    private Strategy goalStrategy = null;

    /** */
    private AutomatedRuleApplicationManager ruleAppManager;

    /** goal listeners  */
    private List<GoalListener> listeners = new ArrayList<GoalListener>(10);

    /** a goal has been excluded from automatic rule application iff automatic == false */
    private boolean automatic = true;

    /** list of rule app listeners */
    private static List<RuleAppListener> ruleAppListenerList =
        Collections.synchronizedList(new ArrayList<RuleAppListener>(10));

    /** creates a new goal referencing the given node */
    private Goal( Node                    node,
		  RuleAppIndex            ruleAppIndex,
		  ImmutableList<RuleApp>           appliedRuleApps,
		  FormulaTagManager       tagManager,
		  AutomatedRuleApplicationManager ruleAppManager ) {
	this.node            = node;
	this.ruleAppIndex    = ruleAppIndex;
	this.appliedRuleApps = appliedRuleApps;
	this.tagManager      = tagManager;
	this.goalStrategy    = null;
        this.ruleAppIndex.setup ( this );
        setRuleAppManager ( ruleAppManager );
    }

    /**
     * creates a new goal referencing the given node
     */
    public Goal (Node node, RuleAppIndex ruleAppIndex) {
        this ( node,
               ruleAppIndex,
               ImmutableSLList.<RuleApp>nil(),
               null,
               new QueueRuleApplicationManager () );
        tagManager = new FormulaTagManager ( this );
    }

    /** this object manages the tags for all formulas of the sequent */
    public FormulaTagManager getFormulaTagManager () {
    	return tagManager;
    }

    /**
     * @return the strategy that determines automated rule applications for this
     * goal
     */
    public Strategy getGoalStrategy () {
        if ( goalStrategy == null )
            goalStrategy = proof ().getActiveStrategy ();
        return goalStrategy;
    }

    public void setGoalStrategy ( Strategy p_goalStrategy ) {
        goalStrategy = p_goalStrategy;
        ruleAppManager.clearCache ();
    }

    public AutomatedRuleApplicationManager getRuleAppManager () {
    	return ruleAppManager;
    }

    public void setRuleAppManager(AutomatedRuleApplicationManager manager) {
        if ( ruleAppManager != null ) {
            ruleAppIndex ().removeNewRuleListener ( ruleAppManager );
            ruleAppManager.setGoal ( null );
        }

        ruleAppManager = manager;

        if ( ruleAppManager != null ) {
            ruleAppIndex ().addNewRuleListener ( ruleAppManager );
            ruleAppManager.setGoal ( this );
        }
    }

    /**
     * returns the referenced node
     */
    public Node node() {
	return node;
    }

    public ImmutableSet<ProgramVariable> getGlobalProgVars() {
	return node().getGlobalProgVars();
    }

    public Namespace createGlobalProgVarNamespace() {
        final Namespace ns = new Namespace();
        final Iterator<ProgramVariable> it = getGlobalProgVars().iterator();
        while (it.hasNext()) {
            ns.add(it.next());
        }
        return ns;
    }

    /**
     * adds the listener l to the list of goal listeners.
     * Attention: A listener added to this goal will be taken over when
     * splitting into subgoals.
     * @param l the GoalListener to be added
     */
    public void addGoalListener(GoalListener l) {
	listeners.add(l);
    }

    /**
     * removes the listener l from the list of goal listeners.
     * Attention: The listener is just removed from 'this' goal not from the
     * other goals. (All goals can be accessed via proof openGoals())
     * @param l the GoalListener to be removed
     */
    public void removeGoalListener(GoalListener l) {
	listeners.remove(l);
    }

    /**
     * informs all goal listeners about a change of the sequent
     * to reduce unnecessary object creation the necessary information is passed
     * to the listener as parameters and not through an event object.
     */
    protected void fireSequentChanged(SequentChangeInfo sci) {
	getFormulaTagManager().sequentChanged(this, sci);
	ruleAppIndex()        .sequentChanged(this, sci);
	for (int i = 0, sz = listeners.size(); i<sz; i++) {
	    listeners.get(i).sequentChanged(this, sci);
	}
    }

    protected void fireGoalReplaced(Goal       goal,
				    Node       parent,
				    ImmutableList<Goal> newGoals) {
	for (int i = 0, sz = listeners.size(); i<sz; i++) {
	    listeners.get(i).goalReplaced(goal, parent, newGoals);
	}
    }

    /**
     * adds the global program variables to a new created variable namespace
     * that contains all the elements of the given namespace.
     */
    public Namespace getVariableNamespace(Namespace exNS) {
	Namespace newNS = exNS;
	final Iterator<ProgramVariable> it=getGlobalProgVars().iterator();
	if (it.hasNext()) {
	    newNS=newNS.extended(it.next());
	}
	while (it.hasNext()) {
	    newNS.add(it.next());
	}
	return newNS;
    }

    public void setGlobalProgVars(ImmutableSet<ProgramVariable> s) {
        assert node.proof().getNamespaces().contains(names(s)) : "\""+names(s)+ "\" not found in namespace.";
        node.setGlobalProgVars(s);
    }

    /**
     * set the node the goal is related to
     * @param p_node the Node in the proof tree to which this goal
     * refers to
     */
    private void setNode(Node p_node) {
	if ( node ().sequent () != p_node.sequent () ) {
	    node = p_node;
	    resetTagManager();
	} else
	    node = p_node;
	ruleAppIndex.setup ( this );
    }

    /**
     * returns the index of possible rule applications at this node
     */
    public RuleAppIndex ruleAppIndex() {
	return ruleAppIndex;
    }

    /**
     * returns the Taclet index for this goal. This is just a shortcut to the
     * Taclet index of the RuleAppIndex
     * @return the Taclet index assigned to this goal
     */
    public TacletIndex indexOfTaclets() {
	return ruleAppIndex.tacletIndex();
    }

    /** adds a formula to the sequent before the given position
     * and informs the rule appliccation index about this change
     * @param cf the SequentFormula to be added
     * @param p PosInOccurrence encodes the position
     */
    public void addFormula(SequentFormula cf, PosInOccurrence p) {
	setSequent(sequent().addFormula(cf, p));
    }

    /** adds a list of formulas to the sequent before the given position
     * and informs the rule appliccation index about this change
     * @param insertions the IList<SequentFormula> to be added
     * @param p PosInOccurrence encodes the position
     */
    public void addFormula(ImmutableList<SequentFormula> insertions, PosInOccurrence p) {
	if ( !insertions.isEmpty() ) {
	    setSequent(sequent().addFormula(insertions, p));
	}
    }

    /** adds a list of formulas to the antecedent or succedent of a
     * sequent. Either at its front or back.
     * and informs the rule appliccation index about this change
     * @param insertions the IList<SequentFormula> to be added
     * @param inAntec boolean true(false) if SequentFormula has to be
     * added to antecedent (succedent)
     * @param first boolean true if at the front, if false then cf is
     * added at the back
     */
    public void addFormula ( ImmutableList<SequentFormula> insertions,
			     boolean inAntec, boolean first ) {
	if ( !insertions.isEmpty() ) {
	    setSequent(sequent().
                    addFormula(insertions, inAntec, first));
	}
    }

    /** adds a formula to the antecedent or succedent of a
     * sequent. Either at its front or back
     * and informs the rule appliccation index about this change
     * @param cf the SequentFormula to be added
     * @param inAntec boolean true(false) if SequentFormula has to be
     * added to antecedent (succedent)
     * @param first boolean true if at the front, if false then cf is
     * added at the back
     */
    public void addFormula ( SequentFormula cf, boolean inAntec,
			     boolean first ) {
	setSequent(sequent().addFormula(cf, inAntec, first));
    }

    public void addFormulaToAntecedent(SequentFormula formula, boolean first)
    {
        addFormula(formula, true, first);
    }

    public void addFormulaToSuccedent(SequentFormula formula, boolean first)
    {
        addFormula(formula, false, first);
    }

    /** returns set of rules applied at this branch
     * @return IList<RuleApp> applied rule applications
     */
    public ImmutableList<RuleApp> appliedRuleApps() {
	return appliedRuleApps;
    }


    /**
     * @return the current time of this goal (which is just the number of
     * applied rules)
     */
    public long getTime () {
    	return appliedRuleApps().size();
    }

    /** returns the proof the goal belongs to
     * @return the Proof the goal belongs to
     */
    public Proof proof() {
        return node().proof();
    }

    /** returns the sequent of the node
     * @return the Sequent to be proved
     */
    public Sequent sequent() {
	return node().sequent();
    }

    /**
     * Checks if is an automatic goal.
     *
     * @return true, if is automatic
     */
    public boolean isAutomatic() {
        return automatic;
    }

    /**
     * Sets the automatic status of this goal.
     *
     * @param t
     *                the new status: true for automatic, false for interactive
     */
    public void setEnabled(boolean t) {
        automatic = t;
        node().clearNameCache();
    }


    /**
     * sets the sequent of the node
     * @param sci SequentChangeInfo containing the sequent to be set and
     * desribing the applied changes to the sequent of the parent node
     */
    public void setSequent(SequentChangeInfo sci) {
        node().setSequent(sci.sequent());
//VK reminder: now update the index
       	fireSequentChanged(sci);
    }


    /**
     * replaces a formula at the given position
     * and informs the rule application index about this change
     * @param cf the SequentFormula replacing the old one
     * @param p the PosInOccurrence encoding the position
     */
    public void changeFormula(SequentFormula cf, PosInOccurrence p) {
	setSequent(sequent().changeFormula(cf, p));
    }

    /**
     * replaces a formula at the given position
     * and informs the rule appliccation index about this change
     * @param replacements the SequentFormula replacing the old one
     * @param p PosInOccurrence encodes the position
     */
    public void changeFormula(ImmutableList<SequentFormula> replacements,
			      PosInOccurrence p) {
	setSequent(sequent().changeFormula(replacements, p));
    }

    /** removes a formula at the given position from the sequent
     * and informs the rule appliccation index about this change
     * @param p PosInOccurrence encodes the position
     */
    public void removeFormula(PosInOccurrence p) {
	setSequent(sequent().removeFormula(p));
    }

    /**
     * puts the NoPosTacletApp to the set of TacletApps at the node
     * of the goal and to the current RuleAppIndex.
     * @param app the TacletApp
     */
    public void addNoPosTacletApp(NoPosTacletApp app) {
	node().addNoPosTacletApp(app);
	ruleAppIndex.addNoPosTacletApp(app);
    }

    /**
     * creates a new TacletApp and puts it to the set of TacletApps at the node
     * of the goal and to the current RuleAppIndex.
     * @param rule the Taclet of the TacletApp to create
     * @param insts the given instantiations of the TacletApp to be created
     */
    public void addTaclet(Taclet           rule,
			  SVInstantiations insts,
			  boolean          isAxiom) {
	NoPosTacletApp tacletApp =
	    NoPosTacletApp.createFixedNoPosTacletApp(rule,
		    				     insts,
		    				     proof().getServices());
	if (tacletApp != null) {
	    addNoPosTacletApp(tacletApp);
 	    if (proof().env()!=null) { // do not break everything
                                       // because of ProofMgt
		proof().env().registerRuleIntroducedAtNode(
		        tacletApp,
		        node.parent() != null ? node.parent() : node,
		        isAxiom);
	    }
	}
    }

    /**
     * Rebuild all rule caches
     */
    public void updateRuleAppIndex () {
        getRuleAppManager ().clearCache ();
        ruleAppIndex.clearIndexes ();
    }

    /**
     * Rebuild all rule caches
     */
    public void clearAndDetachRuleAppIndex () {
        getRuleAppManager ().clearCache ();
        ruleAppIndex.clearAndDetachCache ();
    }

    public void addProgramVariable(ProgramVariable pv) {
        proof().getNamespaces().programVariables().addSafely(pv);
	node.setGlobalProgVars(getGlobalProgVars().add(pv));
    }

    public void setProgramVariables(Namespace ns) {
	final Iterator<Named> it=ns.elements().iterator();
	ImmutableSet<ProgramVariable> s = DefaultImmutableSet.<ProgramVariable>nil();
	while (it.hasNext()) {
	    s = s.add((ProgramVariable)it.next());
	}
        node().setGlobalProgVars(DefaultImmutableSet.<ProgramVariable>nil());
        proof().getNamespaces().programVariables().set(s);
        setGlobalProgVars(s);
    }


    /**
     * clones the goal (with copy of tacletindex and ruleAppIndex)
     * @return Object the clone
     */
    @SuppressWarnings("unchecked")
    public Object clone() {
	Goal clone = new Goal ( node,
	                        ruleAppIndex.copy (),
	                        appliedRuleApps,
	                        getFormulaTagManager ().copy (),
				ruleAppManager.copy () );
	clone.listeners = (List<GoalListener>)
	    ((ArrayList<GoalListener>) listeners).clone();
	clone.automatic = this.automatic;
	return clone;
    }

    /** like the clone method but returns right type
     * @return Goal clone of this Goal
     */
    public Goal copy() {
	return (Goal)clone();
    }

    /**
     * puts a RuleApp to the list of the applied rule apps at this goal
     * and stores it in the node of the goal
     * @param app the applied rule app
     */
    public void addAppliedRuleApp(RuleApp app) {
	// Last app first makes inserting and searching faster
	appliedRuleApps = appliedRuleApps.prepend(app);
	node().setAppliedRuleApp(app);
    }

    /**
     * PRECONDITION: appliedRuleApps.size () > 0
     */
    public void removeLastAppliedRuleApp () {
	appliedRuleApps = appliedRuleApps.tail ();
	//node ().setAppliedRuleApp ( null );
    }



    /** creates n new nodes as children of the
     * referenced node and new
     * n goals that have references to these new nodes.
     * @return the list of new created goals.
     */
    public ImmutableList<Goal> split(int n) {
	ImmutableList<Goal> goalList=ImmutableSLList.<Goal>nil();
	Node parent = node(); // has to be stored because the node
	                      // of this goal will be replaced
        if (n>0) {
	    Node newNode = null;
	    Goal newGoal = null;

	    for (int i=0;i<n;i++) {
		if (i==0) { // first new goal is this one
		    newGoal = this;
		} else { // otherwise it is a copy
		    newGoal = copy();
		}
		// create new node and add to tree

		newNode = new Node(parent.proof(),
			parent.sequent(),
			null,
			parent);

		// newNode.addNoPosTacletApps(parent.getNoPosTacletApps());
		newNode.setGlobalProgVars(parent.getGlobalProgVars());
		parent.add(newNode);

		// make new Goal and add to list
		newGoal.setNode(newNode);

		goalList = goalList.prepend(newGoal);
	    }
	}

	fireGoalReplaced ( this, parent, goalList );

	return goalList;
    }

    private void resetTagManager() {

        tagManager = new FormulaTagManager ( this );
    }

    public void setBranchLabel(String s) {
        node.getNodeInfo().setBranchLabel(s);
    }


    /** fires the event that a rule has been applied */
    protected void fireRuleApplied( ProofEvent p_e ) {
	synchronized(ruleAppListenerList) {
	    Iterator<RuleAppListener> it = ruleAppListenerList.iterator();
	    while (it.hasNext()) {
		it.next().ruleApplied(p_e);
	    }
	}
    }

    void pruneToParent(){
            setNode(node().parent());
            removeLastAppliedRuleApp();
    }

    public ImmutableList<Goal> apply( RuleApp p_ruleApp ) {

        final Proof proof = proof();

        final NodeChangeJournal journal = new NodeChangeJournal(proof, this);
        addGoalListener(journal);

        final RuleApp ruleApp = p_ruleApp;
        if(ruleApp instanceof TacletApp) {
            TacletApp tacletApp = (TacletApp)ruleApp;
            tacletApp.registerSkolemConstants(proof.getServices());
            Taclet t = tacletApp.taclet();

            // bugfix #1336, see bugtracker
            if (t instanceof RewriteTaclet) {
                RewriteTaclet rwt = (RewriteTaclet) t;
                ImmutableList<UpdateLabelPair> oldUpdCtx = 
                        tacletApp.matchConditions().getInstantiations().getUpdateContext();
                MatchConditions newConditions = rwt.checkPrefix(ruleApp.posInOccurrence(), 
                        MatchConditions.EMPTY_MATCHCONDITIONS, proof.getServices());
<<<<<<< HEAD

=======
>>>>>>> 41903df2
                if(newConditions == null) {
                    throw new RuntimeException("taclet application with unsatisfied 'checkPrefix': " 
                            + ruleApp);
                }

                ImmutableList<UpdateLabelPair> newUpdCtx =
                        newConditions.getInstantiations().getUpdateContext();

                if(!oldUpdCtx.equals(newUpdCtx)) {
                    System.err.println("old context: " + oldUpdCtx);
                    System.err.println("new context: " + oldUpdCtx);
                    throw new RuntimeException("taclet application with unsatisfied 'checkPrefix': " 
                                + ruleApp);
                }
            }
        }

        final Node n = node;

        final ImmutableList<Goal> goalList = ruleApp.execute(this,
                proof.getServices());

        proof.getServices().saveNameRecorder(n);

        if (goalList != null){
        if (goalList.isEmpty() ) {
            proof.closeGoal ( this );
        } else {
            proof.replace ( this, goalList );
            if ( ruleApp instanceof TacletApp &&
                    ((TacletApp)ruleApp).taclet ().closeGoal () )
                // the first new goal is the one to be closed
                proof.closeGoal ( goalList.head () );
        }
        }

        final RuleAppInfo ruleAppInfo = journal.getRuleAppInfo(p_ruleApp);

        if ( goalList != null )
            fireRuleApplied( new ProofEvent ( proof, ruleAppInfo ) );
        return goalList;
    }


    public String toString() {
	String result = node.sequent().prettyprint(proof().getServices()).toString();
	return result;
    }


    public static void addRuleAppListener(RuleAppListener p) {
	synchronized(ruleAppListenerList) {
	    ruleAppListenerList.add(p);
	}
    }

    public static void removeRuleAppListener(RuleAppListener p) {
	synchronized(ruleAppListenerList) {
	    ruleAppListenerList.remove(p);
	}
    }

    private <T extends Named> ImmutableSet<Name> names(ImmutableSet<T> set) {
        ImmutableSet<Name> names = DefaultImmutableSet.<Name>nil();
        for (T elem : set) {
            names = names.add(elem.name());
        }
        return names;
    }
}<|MERGE_RESOLUTION|>--- conflicted
+++ resolved
@@ -613,18 +613,12 @@
                         tacletApp.matchConditions().getInstantiations().getUpdateContext();
                 MatchConditions newConditions = rwt.checkPrefix(ruleApp.posInOccurrence(), 
                         MatchConditions.EMPTY_MATCHCONDITIONS, proof.getServices());
-<<<<<<< HEAD
-
-=======
->>>>>>> 41903df2
                 if(newConditions == null) {
                     throw new RuntimeException("taclet application with unsatisfied 'checkPrefix': " 
                             + ruleApp);
                 }
-
                 ImmutableList<UpdateLabelPair> newUpdCtx =
                         newConditions.getInstantiations().getUpdateContext();
-
                 if(!oldUpdCtx.equals(newUpdCtx)) {
                     System.err.println("old context: " + oldUpdCtx);
                     System.err.println("new context: " + oldUpdCtx);
