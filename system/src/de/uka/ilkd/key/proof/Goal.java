// This file is part of KeY - Integrated Deductive Software Design
//
// Copyright (C) 2001-2011 Universitaet Karlsruhe (TH), Germany
//                         Universitaet Koblenz-Landau, Germany
//                         Chalmers University of Technology, Sweden
// Copyright (C) 2011-2013 Karlsruhe Institute of Technology, Germany
//                         Technical University Darmstadt, Germany
//                         Chalmers University of Technology, Sweden
//
// The KeY system is protected by the GNU General
// Public License. See LICENSE.TXT for details.
//



package de.uka.ilkd.key.proof;

import java.util.Collections;
import java.util.Iterator;
import java.util.List;

import de.uka.ilkd.key.collection.DefaultImmutableSet;
import de.uka.ilkd.key.collection.ImmutableList;
import de.uka.ilkd.key.collection.ImmutableSLList;
import de.uka.ilkd.key.collection.ImmutableSet;
import de.uka.ilkd.key.gui.RuleAppListener;
import de.uka.ilkd.key.logic.*;
import de.uka.ilkd.key.logic.op.ProgramVariable;
import de.uka.ilkd.key.proof.proofevent.NodeChangeJournal;
import de.uka.ilkd.key.proof.proofevent.RuleAppInfo;
import de.uka.ilkd.key.rule.NoPosTacletApp;
import de.uka.ilkd.key.rule.RuleApp;
import de.uka.ilkd.key.rule.Taclet;
import de.uka.ilkd.key.rule.TacletApp;
import de.uka.ilkd.key.rule.inst.SVInstantiations;
import de.uka.ilkd.key.strategy.AutomatedRuleApplicationManager;
import de.uka.ilkd.key.strategy.QueueRuleApplicationManager;
import de.uka.ilkd.key.strategy.Strategy;
import de.uka.ilkd.key.util.properties.MapProperties;
import de.uka.ilkd.key.util.properties.Properties;
import de.uka.ilkd.key.util.properties.Properties.Property;
import java.util.ArrayList;

/**
 *  A proof is represented as a tree of nodes containing sequents. The initial
 *  proof consists of just one node -- the root -- that has to be
 *  proved. Therefore it is divided up into several sub goals and so on. A
 *  single goal is not divided into sub goals any longer if the contained
 *  sequent becomes an axiom. A proof is closed if all leaves are closed. As
 *  the calculus works only on the leaves of a tree, the goals are the
 *  additional information needed for the proof is only stored at the leaves
 *  (saves memory) and not in the inner nodes. This class represents now a goal
 *  of the proof, this means a leave whose sequent is not closed. It keeps
 *  track of all applied rule applications on the branch and of the
 *  corresponding rule application index. Furthermore it offers methods for
 *  setting back several proof steps. The sequent has to be changed using the
 *  methods of Goal.
 */
public final class Goal  {

    private Node node;

    /** all possible rule applications at this node are managed with this index */
    private RuleAppIndex ruleAppIndex;

    /** list of all applied rule applications at this branch */
    private ImmutableList<RuleApp> appliedRuleApps = ImmutableSLList.<RuleApp>nil();

    /** this object manages the tags for all formulas of the sequent */
    private FormulaTagManager tagManager;

    /** the strategy object that determines automated application of rules */
    private Strategy goalStrategy = null;

    /** */
    private AutomatedRuleApplicationManager ruleAppManager;

    /** goal listeners  */
    private List<GoalListener> listeners = new ArrayList<GoalListener>();

    /** a goal has been excluded from automatic rule application iff automatic == false */
    private boolean automatic = true;

    /** list of rule app listeners */
    private static List<RuleAppListener> ruleAppListenerList =
        Collections.synchronizedList(new ArrayList<RuleAppListener>(10));

    /**
     * If an application of a rule added some information for the strategy,
     * then this information is stored in this map.
     */
    private final Properties strategyInfos;


    /** creates a new goal referencing the given node */
    private Goal(Node node,
                 RuleAppIndex ruleAppIndex,
                 ImmutableList<RuleApp> appliedRuleApps,
                 FormulaTagManager tagManager,
                 AutomatedRuleApplicationManager ruleAppManager,
                 Properties strategyInfos) {
        this.node = node;
        this.ruleAppIndex = ruleAppIndex;
        this.appliedRuleApps = appliedRuleApps;
        this.tagManager = tagManager;
        this.goalStrategy = null;
        this.ruleAppIndex.setup(this);
        this.strategyInfos = strategyInfos;
        setRuleAppManager(ruleAppManager);
    }

    /**
     * creates a new goal referencing the given node
     */
    public Goal (Node node, RuleAppIndex ruleAppIndex) {
        this ( node,
               ruleAppIndex,
               ImmutableSLList.<RuleApp>nil(),
               null,
               new QueueRuleApplicationManager (),
               new MapProperties());
        tagManager = new FormulaTagManager ( this );
    }

    /** this object manages the tags for all formulas of the sequent */
    public FormulaTagManager getFormulaTagManager () {
    	return tagManager;
    }

    /**
     * @return the strategy that determines automated rule applications for this
     * goal
     */
    public Strategy getGoalStrategy () {
        if ( goalStrategy == null )
            goalStrategy = proof ().getActiveStrategy ();
        return goalStrategy;
    }

    public void setGoalStrategy ( Strategy p_goalStrategy ) {
        goalStrategy = p_goalStrategy;
        ruleAppManager.clearCache ();
    }

    public AutomatedRuleApplicationManager getRuleAppManager () {
    	return ruleAppManager;
    }

    public void setRuleAppManager(AutomatedRuleApplicationManager manager) {
        if ( ruleAppManager != null ) {
            ruleAppIndex ().removeNewRuleListener ( ruleAppManager );
            ruleAppManager.setGoal ( null );
        }

        ruleAppManager = manager;

        if ( ruleAppManager != null ) {
            ruleAppIndex ().addNewRuleListener ( ruleAppManager );
            ruleAppManager.setGoal ( this );
        }
    }

    /**
     * returns the referenced node
     */
    public Node node() {
	return node;
    }

    public ImmutableSet<ProgramVariable> getGlobalProgVars() {
	return node().getGlobalProgVars();
    }

    public Namespace createGlobalProgVarNamespace() {
        final Namespace ns = new Namespace();
        final Iterator<ProgramVariable> it = getGlobalProgVars().iterator();
        while (it.hasNext()) {
            ns.add(it.next());
        }
        return ns;
    }

    /**
     * adds the listener l to the list of goal listeners.
     * Attention: A listener added to this goal will be taken over when
     * splitting into subgoals.
     * @param l the GoalListener to be added
     */
    public void addGoalListener(GoalListener l) {
	listeners.add(l);
    }

    /**
     * removes the listener l from the list of goal listeners.
     * Attention: The listener is just removed from 'this' goal not from the
     * other goals. (All goals can be accessed via proof openGoals())
     * @param l the GoalListener to be removed
     */
    public void removeGoalListener(GoalListener l) {
	listeners.remove(l);
    }

    /**
     * informs all goal listeners about a change of the sequent
     * to reduce unnecessary object creation the necessary information is passed
     * to the listener as parameters and not through an event object.
     */
    protected void fireSequentChanged(SequentChangeInfo sci) {
	getFormulaTagManager().sequentChanged(this, sci);
	ruleAppIndex()        .sequentChanged(this, sci);
	for (int i = 0, sz = listeners.size(); i<sz; i++) {
	    listeners.get(i).sequentChanged(this, sci);
	}
    }

    protected void fireGoalReplaced(Goal       goal,
				    Node       parent,
				    ImmutableList<Goal> newGoals) {
	for (int i = 0, sz = listeners.size(); i<sz; i++) {
	    listeners.get(i).goalReplaced(goal, parent, newGoals);
	}
    }

    /**
     * adds the global program variables to a new created variable namespace
     * that contains all the elements of the given namespace.
     */
    public Namespace getVariableNamespace(Namespace exNS) {
	Namespace newNS = exNS;
	final Iterator<ProgramVariable> it=getGlobalProgVars().iterator();
	if (it.hasNext()) {
	    newNS=newNS.extended(it.next());
	}
	while (it.hasNext()) {
	    newNS.add(it.next());
	}
	return newNS;
    }

    public void setGlobalProgVars(ImmutableSet<ProgramVariable> s) {
        assert node.proof().getNamespaces().contains(names(s)) : "\""+names(s)+ "\" not found in namespace.";
        node.setGlobalProgVars(s);
    }

    /**
     * set the node the goal is related to
     * @param p_node the Node in the proof tree to which this goal
     * refers to
     */
    private void setNode(Node p_node) {
	if ( node ().sequent () != p_node.sequent () ) {
	    node = p_node;
	    resetTagManager();
	} else
	    node = p_node;
	ruleAppIndex.setup ( this );
    }

    /**
     * returns the index of possible rule applications at this node
     */
    public RuleAppIndex ruleAppIndex() {
	return ruleAppIndex;
    }

    /**
     * returns the Taclet index for this goal. This is just a shortcut to the
     * Taclet index of the RuleAppIndex
     * @return the Taclet index assigned to this goal
     */
    public TacletIndex indexOfTaclets() {
	return ruleAppIndex.tacletIndex();
    }

    /** adds a formula to the sequent before the given position
     * and informs the rule appliccation index about this change
     * @param cf the SequentFormula to be added
     * @param p PosInOccurrence encodes the position
     */
    public void addFormula(SequentFormula cf, PosInOccurrence p) {
	setSequent(sequent().addFormula(cf, p));
    }

    /** adds a list of formulas to the sequent before the given position
     * and informs the rule appliccation index about this change
     * @param insertions the IList<SequentFormula> to be added
     * @param p PosInOccurrence encodes the position
     */
    public void addFormula(ImmutableList<SequentFormula> insertions, PosInOccurrence p) {
	if ( !insertions.isEmpty() ) {
	    setSequent(sequent().addFormula(insertions, p));
	}
    }

    /** adds a list of formulas to the antecedent or succedent of a
     * sequent. Either at its front or back.
     * and informs the rule appliccation index about this change
     * @param insertions the IList<SequentFormula> to be added
     * @param inAntec boolean true(false) if SequentFormula has to be
     * added to antecedent (succedent)
     * @param first boolean true if at the front, if false then cf is
     * added at the back
     */
    public void addFormula ( ImmutableList<SequentFormula> insertions,
			     boolean inAntec, boolean first ) {
	if ( !insertions.isEmpty() ) {
	    setSequent(sequent().
                    addFormula(insertions, inAntec, first));
	}
    }

    /** adds a formula to the antecedent or succedent of a
     * sequent. Either at its front or back
     * and informs the rule appliccation index about this change
     * @param cf the SequentFormula to be added
     * @param inAntec boolean true(false) if SequentFormula has to be
     * added to antecedent (succedent)
     * @param first boolean true if at the front, if false then cf is
     * added at the back
     */
    public void addFormula ( SequentFormula cf, boolean inAntec,
			     boolean first ) {
	setSequent(sequent().addFormula(cf, inAntec, first));
    }

    public void addFormulaToAntecedent(SequentFormula formula, boolean first)
    {
        addFormula(formula, true, first);
    }

    public void addFormulaToSuccedent(SequentFormula formula, boolean first)
    {
        addFormula(formula, false, first);
    }

    /** returns set of rules applied at this branch
     * @return IList<RuleApp> applied rule applications
     */
    public ImmutableList<RuleApp> appliedRuleApps() {
	return appliedRuleApps;
    }


    /**
     * @return the current time of this goal (which is just the number of
     * applied rules)
     */
    public long getTime () {
    	return appliedRuleApps().size();
    }

    /** returns the proof the goal belongs to
     * @return the Proof the goal belongs to
     */
    public Proof proof() {
        return node().proof();
    }

    /** returns the sequent of the node
     * @return the Sequent to be proved
     */
    public Sequent sequent() {
	return node().sequent();
    }

    /**
     * Checks if is an automatic goal.
     *
     * @return true, if is automatic
     */
    public boolean isAutomatic() {
        return automatic;
    }

    /**
     * Sets the automatic status of this goal.
     *
     * @param t
     *                the new status: true for automatic, false for interactive
     */
    public void setEnabled(boolean t) {
        automatic = t;
        node().clearNameCache();
    }


    /**
     * sets the sequent of the node
     * @param sci SequentChangeInfo containing the sequent to be set and
     * desribing the applied changes to the sequent of the parent node
     */
    public void setSequent(SequentChangeInfo sci) {
        node().setSequent(sci.sequent());
//VK reminder: now update the index
       	fireSequentChanged(sci);
    }


    /**
     * replaces a formula at the given position
     * and informs the rule application index about this change
     * @param cf the SequentFormula replacing the old one
     * @param p the PosInOccurrence encoding the position
     */
    public void changeFormula(SequentFormula cf, PosInOccurrence p) {
	setSequent(sequent().changeFormula(cf, p));
    }

    /**
     * replaces a formula at the given position
     * and informs the rule appliccation index about this change
     * @param replacements the SequentFormula replacing the old one
     * @param p PosInOccurrence encodes the position
     */
    public void changeFormula(ImmutableList<SequentFormula> replacements,
			      PosInOccurrence p) {
	setSequent(sequent().changeFormula(replacements, p));
    }

    /** removes a formula at the given position from the sequent
     * and informs the rule appliccation index about this change
     * @param p PosInOccurrence encodes the position
     */
    public void removeFormula(PosInOccurrence p) {
	setSequent(sequent().removeFormula(p));
    }

    /**
     * puts the NoPosTacletApp to the set of TacletApps at the node
     * of the goal and to the current RuleAppIndex.
     * @param app the TacletApp
     */
    public void addNoPosTacletApp(NoPosTacletApp app) {
	node().addNoPosTacletApp(app);
	ruleAppIndex.addNoPosTacletApp(app);
    }

    /**
     * creates a new TacletApp and puts it to the set of TacletApps at the node
     * of the goal and to the current RuleAppIndex.
     * @param rule the Taclet of the TacletApp to create
     * @param insts the given instantiations of the TacletApp to be created
     */
    public void addTaclet(Taclet           rule,
			  SVInstantiations insts,
			  boolean          isAxiom) {
	NoPosTacletApp tacletApp =
	    NoPosTacletApp.createFixedNoPosTacletApp(rule,
		    				     insts,
		    				     proof().getServices());
	if (tacletApp != null) {
	    addNoPosTacletApp(tacletApp);
 	    if (proof().env()!=null) { // do not break everything
                                       // because of ProofMgt
		proof().env().registerRuleIntroducedAtNode(
		        tacletApp,
		        node.parent() != null ? node.parent() : node,
		        isAxiom);
	    }
	}
    }

    /**
     * Rebuild all rule caches
     */
    public void updateRuleAppIndex () {
        getRuleAppManager ().clearCache ();
        ruleAppIndex.clearIndexes ();
    }

    /**
     * Rebuild all rule caches
     */
    public void clearAndDetachRuleAppIndex () {
        getRuleAppManager ().clearCache ();
        ruleAppIndex.clearAndDetachCache ();
    }

    public void addProgramVariable(ProgramVariable pv) {
        proof().getNamespaces().programVariables().addSafely(pv);
	node.setGlobalProgVars(getGlobalProgVars().add(pv));
    }

    public void setProgramVariables(Namespace ns) {
	final Iterator<Named> it=ns.elements().iterator();
	ImmutableSet<ProgramVariable> s = DefaultImmutableSet.<ProgramVariable>nil();
	while (it.hasNext()) {
	    s = s.add((ProgramVariable)it.next());
	}
        node().setGlobalProgVars(DefaultImmutableSet.<ProgramVariable>nil());
        proof().getNamespaces().programVariables().set(s);
        setGlobalProgVars(s);
    }


    /**
     * clones the goal (with copy of tacletindex and ruleAppIndex)
     * @return Object the clone
     */
    @Override
    @SuppressWarnings("unchecked")
    public Object clone() {
        Goal clone = new Goal(node,
                              ruleAppIndex.copy(),
                              appliedRuleApps,
                              getFormulaTagManager().copy(),
                              ruleAppManager.copy(),
                              strategyInfos.clone());
        clone.listeners =
                (List<GoalListener>) ((ArrayList<GoalListener>) listeners).clone();
        clone.automatic = this.automatic;
        return clone;
    }

    /** like the clone method but returns right type
     * @return Goal clone of this Goal
     */
    public Goal copy() {
	return (Goal)clone();
    }

    /**
     * puts a RuleApp to the list of the applied rule apps at this goal
     * and stores it in the node of the goal
     * @param app the applied rule app
     */
    public void addAppliedRuleApp(RuleApp app) {
	// Last app first makes inserting and searching faster
	appliedRuleApps = appliedRuleApps.prepend(app);
	node().setAppliedRuleApp(app);
    }

    /**
     * PRECONDITION: appliedRuleApps.size () > 0
     */
    public void removeLastAppliedRuleApp () {
	appliedRuleApps = appliedRuleApps.tail ();
	//node ().setAppliedRuleApp ( null );
    }



    /** creates n new nodes as children of the
     * referenced node and new
     * n goals that have references to these new nodes.
     * @return the list of new created goals.
     */
    public ImmutableList<Goal> split(int n) {
	ImmutableList<Goal> goalList=ImmutableSLList.<Goal>nil();
	Node parent = node(); // has to be stored because the node
	                      // of this goal will be replaced
        if (n>0) {
	    Node newNode = null;
	    Goal newGoal = null;

	    for (int i=0;i<n;i++) {
		if (i==0) { // first new goal is this one
		    newGoal = this;
		} else { // otherwise it is a copy
		    newGoal = copy();
		}
		// create new node and add to tree

		newNode = new Node(parent.proof(),
			parent.sequent(),
			null,
			parent);

		// newNode.addNoPosTacletApps(parent.getNoPosTacletApps());
		newNode.setGlobalProgVars(parent.getGlobalProgVars());
		parent.add(newNode);

		// make new Goal and add to list
		newGoal.setNode(newNode);

		goalList = goalList.prepend(newGoal);
	    }
	}

	fireGoalReplaced ( this, parent, goalList );

	return goalList;
    }

    /**
     * Creates a new node as child of the referenced node which is initialised
     * with the passed Sequent. A new goal that has a reference to this
     * new node is created in addition. Please be aware that 'this' is not
     * changed. Therefore it is neccessary to call split(n) afterwards inorder
     * to create new 'normal' subgoals. In any way, normally you want to call
     * split(n) instead of this method (or you know what you are doing!).
     * <p/>
     * @return the new goal.
     */
    public Goal getCleanGoal(Sequent seq) {
        Node parent = node();

        // create new node and add to tree
        Node newNode = new Node(parent.proof(),
                                seq,
                                null,
                                parent);

        // newNode.addNoPosTacletApps(parent.getNoPosTacletApps());
        newNode.setGlobalProgVars(parent.getGlobalProgVars());
        parent.add(newNode);

        // make new Goal
        Goal newGoal = copy();
        newGoal.ruleAppManager.clearCache();
        newGoal.ruleAppIndex.clearIndexes();
        newGoal.setNode(newNode);

        return newGoal;
    }

    private void resetTagManager() {

        tagManager = new FormulaTagManager ( this );
    }

    public void setBranchLabel(String s) {
        node.getNodeInfo().setBranchLabel(s);
    }


    /** fires the event that a rule has been applied */
    protected void fireRuleApplied( ProofEvent p_e ) {
	synchronized(ruleAppListenerList) {
	    Iterator<RuleAppListener> it = ruleAppListenerList.iterator();
	    while (it.hasNext()) {
		it.next().ruleApplied(p_e);
	    }
	}
    }

    void pruneToParent(){
            setNode(node().parent());
            removeLastAppliedRuleApp();
    }

    public ImmutableList<Goal> apply( RuleApp p_ruleApp ) {
<<<<<<< HEAD
//      System.err.println(Thread.currentThread());
=======
>>>>>>> 3cf8bee7

        final Proof proof = proof();

        final NodeChangeJournal journal = new NodeChangeJournal(proof, this);
        addGoalListener(journal);

        final RuleApp ruleApp = p_ruleApp;
        if(ruleApp instanceof TacletApp) {
            ((TacletApp)ruleApp).registerSkolemConstants(proof.getServices());
        }

        final Node n = node;

        final ImmutableList<Goal> goalList = ruleApp.execute(this,
                proof.getServices());

        proof.getServices().saveNameRecorder(n);

        if (goalList != null){
        if (goalList.isEmpty() ) {
            proof.closeGoal ( this );
        } else {
            proof.replace ( this, goalList );
            if ( ruleApp instanceof TacletApp &&
                    ((TacletApp)ruleApp).taclet ().closeGoal () )
                // the first new goal is the one to be closed
                proof.closeGoal ( goalList.head () );
        }
        }

        final RuleAppInfo ruleAppInfo = journal.getRuleAppInfo(p_ruleApp);

        if ( goalList != null )
            fireRuleApplied( new ProofEvent ( proof, ruleAppInfo ) );
        return goalList;
    }


    public String toString() {
	String result = node.sequent().prettyprint(proof().getServices()).toString();
	return result;
    }


    public static void addRuleAppListener(RuleAppListener p) {
	synchronized(ruleAppListenerList) {
	    ruleAppListenerList.add(p);
	}
    }

    public static void removeRuleAppListener(RuleAppListener p) {
	synchronized(ruleAppListenerList) {
	    ruleAppListenerList.remove(p);
	}
    }

    private <T extends Named> ImmutableSet<Name> names(ImmutableSet<T> set) {
        ImmutableSet<Name> names = DefaultImmutableSet.<Name>nil();
        for (T elem : set) {
            names = names.add(elem.name());
        }
        return names;
    }


    public <T> T getStrategyInfo(Property<T> property) {
        return strategyInfos.get(property);
    }


    public <T> void addStrategyInfo(Property<T> property,
                                    T info,
                                    StrategyInfoUndoMethod undoMethod) {
        strategyInfos.put(property, info);
        node.addStrategyInfoUndoMethod(undoMethod);
    }


    public void undoStrategyInfoAdd(StrategyInfoUndoMethod undoMethod) {
        undoMethod.undo(strategyInfos);
    }
}<|MERGE_RESOLUTION|>--- conflicted
+++ resolved
@@ -640,10 +640,6 @@
     }
 
     public ImmutableList<Goal> apply( RuleApp p_ruleApp ) {
-<<<<<<< HEAD
-//      System.err.println(Thread.currentThread());
-=======
->>>>>>> 3cf8bee7
 
         final Proof proof = proof();
 
