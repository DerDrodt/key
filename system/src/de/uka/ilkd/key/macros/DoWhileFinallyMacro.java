package de.uka.ilkd.key.macros;


import de.uka.ilkd.key.collection.ImmutableList;
import de.uka.ilkd.key.gui.KeYMediator;
import de.uka.ilkd.key.gui.ProverTaskListener;
import de.uka.ilkd.key.gui.configuration.ProofSettings;
import de.uka.ilkd.key.logic.PosInOccurrence;
import de.uka.ilkd.key.proof.Goal;

/**
 * The abstract class DoWhileFinallyMacro can be used to create compound macros
 * which apply the macro given by {@link getProofMacro()} as long the given bound
 * of steps is not reached yet, the condition given by {@link getCondition()}
 * holds, and the macro is applicable. When this becomes false and the step bound
 * is not reached yet, the macro given by {@link getAltProofMacro()} is applied.
 *
 * @author Michael Kirsten
 */
public abstract class DoWhileFinallyMacro extends AbstractProofMacro {

    /* (non-Javadoc)
     * @see de.uka.ilkd.key.gui.macros.ProofMacro#getName()
     */
    @Override
    public String getName() {
        return "Apply macro as long as condition is met, then apply other macro";
    }

    /* (non-Javadoc)
     * @see de.uka.ilkd.key.gui.macros.ProofMacro#getDescription()
     */
    @Override
    public String getDescription() {
        return "Applies specificed macro as long as specified condition is met" +
                "with no more rule applications than specified. If the" +
                "macro is not applicable anymore and the maximum steps" +
                "are not reached yet, then apply other macro once.";
    }

    @Override
	public boolean canApplyTo(KeYMediator mediator,
	                          ImmutableList<Goal> goals,
	                          PosInOccurrence posInOcc) {
        if (getCondition()) {
            return getProofMacro().canApplyTo(mediator, goals, posInOcc);
        } else {
            return getAltProofMacro().canApplyTo(mediator, goals, posInOcc);
        }
    }

    @Override
    public ProofMacroFinishedInfo applyTo(KeYMediator mediator,
                                          ImmutableList<Goal> goals,
                                          PosInOccurrence posInOcc,
                                          ProverTaskListener listener) throws InterruptedException {
        ProofMacroFinishedInfo info = new ProofMacroFinishedInfo(this, goals);
        setMaxSteps(mediator);
        int steps = getNumberSteps();
        while (getNumberSteps() > 0 && getCondition() && canApplyTo(mediator, goals, posInOcc)) {
            final ProverTaskListener cptl =
                    new ProofMacroListener(this, listener);
            cptl.taskStarted(getProofMacro().getName(), 0);
            info = getProofMacro().applyTo(mediator, goals, posInOcc, cptl);
            cptl.taskFinished(info);
            steps -= info.getAppliedRules();
            setNumberSteps(steps);
            info = new ProofMacroFinishedInfo(this, info);
            goals = getGoals();
            posInOcc = null;
        }
        if (steps > 0 && getAltProofMacro().canApplyTo(mediator, goals, posInOcc)) {
            final ProverTaskListener cptl =
                    new ProofMacroListener(this, listener);
            cptl.taskStarted(getAltProofMacro().getName(), 0);
            info = getAltProofMacro().applyTo(mediator, goals, posInOcc, cptl);
            info = new ProofMacroFinishedInfo(this, info);
            cptl.taskFinished(info);
        }
        return info;
    }

    /**
     * Gets the proof macro.
     *
     * @return the proofMacro.
     */
    abstract ProofMacro getProofMacro();

    /**
     * Gets the alternative proof macro for the else-branch.
     *
     * @return the proofMacro.
     */
    abstract ProofMacro getAltProofMacro();

    abstract boolean getCondition();

    /**
     * Returns the maximum number of rule applications allowed for
     * this macro. The default implementation is the maximum amount
     * of proof steps for automatic mode.
     * @return the maximum number of rule applications allowed for
     * this macro
     */
<<<<<<< HEAD
    void setMaxSteps(KeYMediator mediator) {
        final int steps;
        if (mediator.getSelectedProof() != null) {
            steps = mediator.getSelectedProof().getSettings()
                         .getStrategySettings().getMaxSteps();
        } else {
            steps = ProofSettings.DEFAULT_SETTINGS
                    .getStrategySettings().getMaxSteps();
        }
        setNumberSteps(steps);
    }

    @Override
    public KeyStroke getKeyStroke() {
        return null; // default implementation
    }
=======
    static int getMaxSteps(KeYMediator mediator) {
		if (mediator.getSelectedProof() != null) {
			return mediator.getSelectedProof().getSettings().getStrategySettings().getMaxSteps();
		} else {
			return ProofSettings.DEFAULT_SETTINGS.getStrategySettings().getMaxSteps();
		}
	}
>>>>>>> 5f6aa4bd
}<|MERGE_RESOLUTION|>--- conflicted
+++ resolved
@@ -1,5 +1,4 @@
 package de.uka.ilkd.key.macros;
-
 
 import de.uka.ilkd.key.collection.ImmutableList;
 import de.uka.ilkd.key.gui.KeYMediator;
@@ -97,13 +96,12 @@
     abstract boolean getCondition();
 
     /**
-     * Returns the maximum number of rule applications allowed for
+     * Sets the maximum number of rule applications allowed for
      * this macro. The default implementation is the maximum amount
      * of proof steps for automatic mode.
      * @return the maximum number of rule applications allowed for
      * this macro
      */
-<<<<<<< HEAD
     void setMaxSteps(KeYMediator mediator) {
         final int steps;
         if (mediator.getSelectedProof() != null) {
@@ -115,18 +113,4 @@
         }
         setNumberSteps(steps);
     }
-
-    @Override
-    public KeyStroke getKeyStroke() {
-        return null; // default implementation
-    }
-=======
-    static int getMaxSteps(KeYMediator mediator) {
-		if (mediator.getSelectedProof() != null) {
-			return mediator.getSelectedProof().getSettings().getStrategySettings().getMaxSteps();
-		} else {
-			return ProofSettings.DEFAULT_SETTINGS.getStrategySettings().getMaxSteps();
-		}
-	}
->>>>>>> 5f6aa4bd
 }