--- conflicted
+++ resolved
@@ -17,11 +17,6 @@
 import de.uka.ilkd.key.collection.ImmutableList;
 import de.uka.ilkd.key.gui.ApplyStrategy;
 import de.uka.ilkd.key.gui.ApplyStrategy.ApplyStrategyInfo;
-<<<<<<< HEAD
-import de.uka.ilkd.key.gui.utilities.KeyStrokeManager;
-=======
-import de.uka.ilkd.key.gui.DefaultTaskFinishedInfo;
->>>>>>> 5f6aa4bd
 import de.uka.ilkd.key.gui.KeYMediator;
 import de.uka.ilkd.key.gui.ProverTaskListener;
 import de.uka.ilkd.key.gui.TaskFinishedInfo;
@@ -162,15 +157,6 @@
         return info;
     }
 
-<<<<<<< HEAD
-    @Override
-    public KeyStroke getKeyStroke () {
-        return KeyStrokeManager.get(this);
-    }
-
-
-=======
->>>>>>> 5f6aa4bd
     /**
      * This observer acts as intermediate instance between the reports by the
      * strategy and the UI reporting progress.
