// This file is part of KeY - Integrated Deductive Software Design
//
// Copyright (C) 2001-2011 Universitaet Karlsruhe (TH), Germany
//                         Universitaet Koblenz-Landau, Germany
//                         Chalmers University of Technology, Sweden
// Copyright (C) 2011-2014 Karlsruhe Institute of Technology, Germany
//                         Technical University Darmstadt, Germany
//                         Chalmers University of Technology, Sweden
//
// The KeY system is protected by the GNU General
// Public License. See LICENSE.TXT for details.
//

package de.uka.ilkd.key.collection;

import java.util.Iterator;

/**
 * List interface to be implemented by non-destructive lists
 */
public interface ImmutableList<T> extends Iterable<T>, java.io.Serializable {

    /** prepends element to the list (non-destructive)
     * @param element the head of the created list
     * @return IList<T> with the new element as head and this list as tail
     */
    ImmutableList<T> prepend(T element);

    /** prepends a whole list (non-destructive)
     * @param list the list to be prepended
     * @return IList<T> list++this
     */

    ImmutableList<T> prepend(ImmutableList<T> list);
    
    /** prepends an iterable collection */
    ImmutableList<T> prepend(Iterable<T> collection);

    /** prepends array (O(n))
     * @param array the array of the elements to be prepended
     * @return IList<T> the new list
     */
    ImmutableList<T> prepend(T... array);

    /** appends element to the list (non-destructive)
     * @param element to be added at the end
     * @return IList<T> with the new element at the end
     */
    ImmutableList<T> append(T element);

    /** appends a whole list (non-destructive)
     * @param list the list to be appended
     * @return IList<T> this++list
     */
    ImmutableList<T> append(ImmutableList<T> list);
    
    /** appends an iterable collection */
    ImmutableList<T> append(Iterable<T> collection);

    /** appends element at end (non-destructive) (O(n))
     * @param array the array to be appended
     * @return IList<T> the new list
     */
    ImmutableList<T> append(T... array);

    /** @return <T> the first element in list */
    T head();

    /** @return IList<T> tail of list */

    ImmutableList<T> tail();

    /** @return IList<T> this list without the first <code>n</code> elements  */
    ImmutableList<T> take(int n);

    /**
     * Reverses this list
     */
    ImmutableList<T> reverse();

    /** @return Iterator<T> of this list */
    @Override
    Iterator<T> iterator();

    /** @return boolean is true iff. obj is in List */
    boolean contains(T obj);

    /** @return int representing number of elements in list  */

    int size();

    /** @return true iff the list is empty */
    boolean isEmpty();

    /** removes first occurrence of obj
     * @return new list
     */
    ImmutableList<T> removeFirst(T obj);

    /** removes all occurrences of obj
     * @return new list
     */
    ImmutableList<T> removeAll(T obj);

    /**
     * Convert the list to a Java array (O(n))
     */
    <S> S[] toArray(S[] array);
<<<<<<< HEAD
    
    /**
     * Convert the list to a Java array (O(n))
     */
    <S> S[] toArray(Class<S> type);
}
=======
}
>>>>>>> 224ad001
<|MERGE_RESOLUTION|>--- conflicted
+++ resolved
@@ -106,13 +106,9 @@
      * Convert the list to a Java array (O(n))
      */
     <S> S[] toArray(S[] array);
-<<<<<<< HEAD
-    
+
     /**
      * Convert the list to a Java array (O(n))
      */
     <S> S[] toArray(Class<S> type);
-}
-=======
-}
->>>>>>> 224ad001
+}