package de.uka.ilkd.key.testgen;

import java.io.BufferedWriter;
import java.io.File;
import java.io.FileInputStream;
import java.io.FileOutputStream;
import java.io.FileWriter;
import java.io.IOException;
import java.util.Collection;
import java.util.HashMap;
import java.util.Iterator;
import java.util.LinkedList;
import java.util.List;
import java.util.Map;

<<<<<<< HEAD
import de.uka.ilkd.key.gui.Main;
import de.uka.ilkd.key.gui.actions.TestGenerationAction;
=======
>>>>>>> 261144ea
import de.uka.ilkd.key.gui.configuration.ProofIndependentSettings;
import de.uka.ilkd.key.gui.testgen.TGInfoDialog;
import de.uka.ilkd.key.gui.testgen.TestGenerationSettings;
import de.uka.ilkd.key.java.JavaInfo;
import de.uka.ilkd.key.java.Services;
import de.uka.ilkd.key.java.abstraction.KeYJavaType;
import de.uka.ilkd.key.java.declaration.MethodDeclaration;
import de.uka.ilkd.key.java.declaration.ParameterDeclaration;
import de.uka.ilkd.key.java.declaration.VariableSpecification;
import de.uka.ilkd.key.logic.op.IProgramMethod;
import de.uka.ilkd.key.logic.op.IProgramVariable;
import de.uka.ilkd.key.logic.sort.Sort;
import de.uka.ilkd.key.proof.Proof;
import de.uka.ilkd.key.smt.SMTSolver;
import de.uka.ilkd.key.smt.model.Heap;
import de.uka.ilkd.key.smt.model.Model;
import de.uka.ilkd.key.smt.model.ObjectVal;

/**
 * @author gladisch
 * @author herda
 */
public class TestCaseGenerator {
	private Services services;
	private Proof proof;
	static int fileCounter = 0;
	boolean junitFormat;
	private static final String DONT_COPY = "aux"; // Classes of the Java
	                                               // environment needed by KeY
	                                               // can be placed in this
	                                               // subdirectory.

	public static boolean modelIsOK(Model m) {
		return m != null && !m.isEmpty() && m.getHeaps() != null
		        && m.getHeaps().size() > 0 && m.getTypes() != null;
	}

	protected boolean useRFL;
	protected ReflectionClassCreator rflCreator;
	private final String dontCopy;
	protected final String modDir;
	protected final String directory;
	private TGInfoDialog logger;
	private String fileName;
	private String MUTName;
	private ProofInfo info;
	private final Map<Sort, StringBuffer> sortDummyClass;
	final String DummyPostfix = "DummyImpl";
	// TODO: in future remove this string and provide the file in the
	// KeY-project
	private String compileWithOpenJML = "#!/bin/bash\n\n"
	        + "if [ -e \"openjml.jar\" ]\n"
	        + "then\n"
	        + "   java -jar openjml.jar -cp \".\" -rac *.java\n"
	        + "else\n"
	        + "   echo \"openjml.jar not found!\"\n"
	        + "   echo \"Download openJML from http://sourceforge.net/projects/jmlspecs/files/\"\n"
	        + "   echo \"Copy openjml.jar into the directory with test files.\"\n"
	        + "fi\n";
	
	private String createCompileWithOpenJML(String path){
		return "#!/bin/bash\n\n"
		        + "if [ -e \""+path+File.separator+"openjml.jar\" ]\n"
		        + "then\n"
		        + "   java -jar "+path+File.separator+"openjml.jar -cp \".\" -rac *.java\n"
		        + "else\n"
		        + "   echo \"openjml.jar not found!\"\n"
		        + "   echo \"Download openJML from http://sourceforge.net/projects/jmlspecs/files/\"\n"
		        + "   echo \"Copy openjml.jar into the directory with test files.\"\n"
		        + "fi\n";
	}
	// TODO: in future remove this string and provide the file in the
	// KeY-project
	private String executeWithOpenJML;

	private String createExecuteWithOpenJML(String path){
		return "#!/bin/bash\n"
		        + "if [ -e \""+path+File.separator+"jmlruntime.jar\" ]\n"
		        + "then"
		        + "  if [ -e \""+path+File.separator+"jmlspecs.jar\" ]\n"
		        + "  then\n"
		        + "   if [ \"$1\" = \"\" ] ; then\n"
		        + "    echo \"Provide the test driver as an argument (without .java postfix). For example:\"\n"
		        + "    echo \"  executeWithOpenJML.sh TestGeneric0 \"\n"
		        + "    echo \"Make sure that jmlruntime.jar and jmlspecs.jar are in the\"\n"
		        + "    echo \"current directory.\"\n"
		        + "    quit\n"
		        + "   else\n"
		        + "     java -cp "+path+File.separator+"jmlruntime.jar:"+path+File.separator+"jmlspecs.jar:. $1\n"
		        + "   fi\n"
		        + "else\n"
		        + "  echo \"jmlspecs.jar not found!\"\n"
		        + "  echo \"Download openJML from http://sourceforge.net/projects/jmlspecs/files/\"\n"
		        + "  echo \"Copy jmlspecs.jar into the directory with test files.\"\n"
		        + "  quit\n"
		        + "fi\n"
		        + "else\n"
		        + "   echo \"jmlruntime.jar not found!\"\n"
		        + "   echo \"Download openJML from http://sourceforge.net/projects/jmlspecs/files/\"\n"
		        + "   echo \"Copy jmlruntime.jar into the directory with test files.\"\n"
		        + "   quit\n" + "fi\n";
	}
	public TestCaseGenerator(Proof proof) {
		super();
		final TestGenerationSettings settings = ProofIndependentSettings.DEFAULT_INSTANCE
		        .getTestGenerationSettings();
		this.proof = proof;
		services = proof.getServices();
		junitFormat = settings.useJunit();
		useRFL = settings.useRFL();
		modDir = proof.getJavaModel().getModelDir();
		dontCopy = modDir + File.separator + TestCaseGenerator.DONT_COPY;
		directory = settings.getOutputFolderPath();
<<<<<<< HEAD
		sortDummyClass = new HashMap<Sort, StringBuffer>();
		MUTName = "";
		rflCreator = new ReflectionClassCreator();
=======
		sortDummyClass = new HashMap<Sort, StringBuffer>();		
		info = new ProofInfo(proof);
		MUTName = info.getMUT().getFullName();	
		executeWithOpenJML = createExecuteWithOpenJML(settings.getOpenjmlPath());
		compileWithOpenJML = createCompileWithOpenJML(settings.getOpenjmlPath());		
	}
	
	public String getMUTCall(){
		IProgramMethod m = info.getMUT();		
		String name = m.getFullName();
		String params = "";
		for(ParameterDeclaration p : m.getParameters()){
			for(VariableSpecification v : p.getVariables()){
				IProgramVariable var = v.getProgramVariable();
				params = params +"," +var.name();
			}
		}		
		if(params.length() > 0){
			params = params.substring(1);
		}
		
		String caller;
		if(m.isStatic()){
			caller = info.getTypeOfClassUnderTest().getName();
		}
		else{
			caller = "self";
		}
		
		if(m.getReturnType().equals(KeYJavaType.VOID_TYPE)){
			return caller+"."+name+"("+params+");";
		}
		else{
			String returnType = m.getReturnType().getFullName();
			return returnType +" result = "+caller+"."+name+"("+params+");";
		}		
>>>>>>> 261144ea
	}

	protected String buildDummyClassForAbstractSort(Sort sort) {
		final JavaInfo jinfo = services.getJavaInfo();
		final KeYJavaType kjt = jinfo.getKeYJavaType(sort);
		final String className = getDummyClassNameFor(sort);
		if (sortDummyClass.containsKey(sort)) {
			return className;
		}
		final StringBuffer sb = new StringBuffer();
		sortDummyClass.put(sort, sb); // Put the string buffer as soon as
		                              // possible, due to possible recursive
		                              // calls of this method.
		sb.append("import " + sort.declarationString() + ";\n\n");
		sb.append("class " + className + " implements "
		        + sort.declarationString() + "{\n"); // TODO:extends or
		                                             // implements depending if
		                                             // it is a class or
		                                             // interface.
		sb.append(" public " + className + "(){ };\n"); // default constructor
		final Iterator<IProgramMethod> methods = jinfo
		        .getAllProgramMethods(kjt).iterator();
		while (methods.hasNext()) {
			final IProgramMethod m = methods.next();
			if (m.getFullName().indexOf('<') > -1) {
				continue;
			}
			if (m.isPrivate() || m.isFinal() || !m.isAbstract()) {
				continue;
			}
			sb.append(" ");
			final MethodDeclaration md = m.getMethodDeclaration();
			// sb.append(md.toString()+ "\n");
			if (m.isProtected()) {
				sb.append("protected ");
			}
			if (m.isPublic()) {
				sb.append("public ");
			}
			if (m.isFinal()) {
				sb.append("final "); // Is this possible?
			}
			if (m.isStatic()) {
				sb.append("static ");
			}
			if (m.isSynchronized()) {
				sb.append("synchronized ");
			}
			if (md.getTypeReference() == null) {
				sb.append("void ");
			} else {
				sb.append(md.getTypeReference().toString() + " ");
			}
			sb.append(m.getName() + "(");
			final Iterator<ParameterDeclaration> pdIter = md.getParameters()
			        .iterator();
			int varcount = 0;
			while (pdIter.hasNext()) {
				final ParameterDeclaration pd = pdIter.next();
				if (pd.isFinal()) {
					sb.append("final ");
				}
				if (pd.getTypeReference() == null) {
					sb.append("void /*unkown type*/ ");
				} else {
					sb.append(pd.getTypeReference().toString() + " ");
				}
				if (pd.getVariables().isEmpty()) {
					sb.append("var" + varcount);
				} else {
					sb.append(pd.getVariables().iterator().next().getFullName());
				}
				if (pdIter.hasNext()) {
					sb.append(", ");
				}
				varcount++;
			}
			sb.append(")");
			if (md.getThrown() != null) {
				sb.append(" throws " + md.getThrown().getTypeReferenceAt(0)
				        + " \n ");
			}
			if (md.getTypeReference() == null) {
				sb.append("{ };");
			} else {
				final String type = md.getTypeReference().toString();
				if (isNumericType(type)) {
					sb.append("{ return 0;}");
				} else if (type.equals("boolean")) {
					sb.append("{ return true;}");
				} else if (type.equals("char")) {
					sb.append("{ return 'a';}");
				} else {
					boolean returnNull = true;
					try {
						final String retType = md.getTypeReference()
						        .getKeYJavaType().getSort().name().toString();
						if (retType.equals("java.lang.String")) {
							sb.append("{ return \"" + className + "\";}");
							returnNull = false;
						}
					} catch (final Exception e) {
						returnNull = true;
					}
					if (returnNull) {
						sb.append("{ return null;}");
					}
				}
			}
			sb.append("\n");
		}
		sb.append("}");
		// System.out.println("--------------------\n"+sb.toString());
		return className;
	}

	private void copyFiles(final String srcName, final String targName)
	        throws IOException {
		// We don't want to copy the Folder with API Reference
		// Implementation
		if (srcName.equals(dontCopy)) {
			return;
		}
		// Create the File with given filename and check if it exists and if
		// it's readable
		final File srcFile = new File(srcName);
		if (!srcFile.exists()) {
			throw new IOException("FileCopy: " + "no such source file: "
			        + srcName);
		}
		if (!srcFile.canRead()) {
			throw new IOException("FileCopy: " + "source file is unreadable: "
			        + srcName);
		}
		if (srcFile.isDirectory()) {
			final String newTarget;
			if (srcName.equals(modDir)) {
				newTarget = targName;
			} else {
				newTarget = targName + File.separator + srcFile.getName();
			}
			for (final String subName : srcFile.list()) {
				copyFiles(srcName + File.separator + subName, newTarget);
			}
		} else if (srcFile.isFile()) {
			final File targDir = new File(targName);
			if (!targDir.exists()) {
				targDir.mkdirs();
			}
			final File targFile = new File(targDir, srcFile.getName());
			if (targFile.exists()) {
				if (!targFile.canWrite()) {
					throw new IOException("FileCopy: "
					        + "destination file is unwriteable: " + targName);
				}
			}
			FileInputStream src = null;
			FileOutputStream targ = null;
			try {
				src = new FileInputStream(srcFile);
				targ = new FileOutputStream(targFile);
				final byte[] buffer = new byte[4096];
				int bytesRead;
				while ((bytesRead = src.read(buffer)) != -1) {
					targ.write(buffer, 0, bytesRead); // write
				}
			} finally {
				if (src != null) {
					try {
						src.close();
					} catch (final IOException e) {
						;
					}
				}
				if (targ != null) {
					try {
						targ.close();
					} catch (final IOException e) {
						;
					}
				}
			}
		} else {
			throw new IOException("FileCopy: " + srcName
			        + " is neither a file nor a directory!");
		}
	}

	protected void createDummyClasses() {
		for (final Sort s : sortDummyClass.keySet()) {
			final StringBuffer sb = sortDummyClass.get(s);
			final String file = getDummyClassNameFor(s) + ".java";
			writeToFile(file, sb);
		}
	}
	
    /** Creates the RFL.java file, that provides setter and getter methods using the reflection API
     *  as well as object creation functions based on the objenesis library.
     */
	protected void createRFLFile(){
		writeToFile(ReflectionClassCreator.NAME_OF_CLASS + ".java", rflCreator.createClass());
	}

	protected void createOpenJMLShellScript() {
		StringBuffer sb = new StringBuffer();
		String filestr = "compileWithOpenJML.sh";
		File file = new File(directory + modDir + File.separator + filestr);
		if (!file.exists()) {
			sb.append(compileWithOpenJML);
			writeToFile(filestr, sb);
		}
		filestr = "executeWithOpenJML.sh";
		file = new File(directory + modDir + File.separator + filestr);
		if (!file.exists()) {
			sb = new StringBuffer();
			sb.append(executeWithOpenJML);
			writeToFile(filestr, sb);
		}
	}

	protected void exportCodeUnderTest() {
		try {
			// Copy the involved classes without modification
			copyFiles(modDir, directory + modDir);
		} catch (final IOException e) {
			e.printStackTrace();
		}
	}

	private boolean filterVal(String s) {
		if (s.startsWith("#a") || s.startsWith("#s") || s.startsWith("#h")
		        || s.startsWith("#l") || s.startsWith("#f")) {
			return false;
		} else {
			return true;
		}
	}

	public String generateJUnitTestCase(Model m) {
		fileName = "TestGeneric" + TestCaseGenerator.fileCounter;
		String mut = getMUTCall();
		if (mut == null) {
			mut = "<method under test> //Manually write a call to the method under test, because KeY could not determine it automatically.";
		} else {
			fileName += "_" + MUTName;
		}
		final StringBuffer testCase = new StringBuffer();
		testCase.append(getFilePrefix(fileName) + "\n");
		testCase.append(getMainMethod(fileName, 1) + "\n\n");
		testCase.append(getTestMethodSignature(0) + "{\n");
		testCase.append("   //Test preamble: creating objects and intializing test data"
		        + generateTestCase(m) + "\n\n");
		testCase.append("   //Calling the method under test\n   " + mut
		        + "\n");
		testCase.append("}\n}");
		logger.writeln("Writing test file to:" + directory + modDir
		        + File.separator + fileName);
		writeToFile(fileName + ".java", testCase);
		exportCodeUnderTest();
		createDummyClasses();
		try{
			if(useRFL)createRFLFile();
		}catch(Exception ex){
			logger.writeln("Error: The file RFL.java is either not generated or it has an error.");
		}
		createOpenJMLShellScript();
		TestCaseGenerator.fileCounter++;
		return testCase.toString();
	}

	public String generateJUnitTestSuite(Collection<SMTSolver> problemSolvers) {
		
		fileName = "TestGeneric" + TestCaseGenerator.fileCounter;
		String mut = getMUTCall(); 
		if (mut == null) {
			mut = "<method under test> //Manually write a call to the method under test, because KeY could not determine it automatically.";
		} else {
			fileName += "_" + MUTName;
		}
		final StringBuffer testSuite = new StringBuffer();
		testSuite.append(getFilePrefix(fileName) + "\n");
		final StringBuffer testMethods = new StringBuffer();
		int i = 0;
		for (final SMTSolver solver : problemSolvers) {
			try {
				final StringBuffer testMethod = new StringBuffer();
				final String originalNodeName = solver.getProblem().getGoal()
				        .proof().name().toString();
				boolean success = false;
				if (solver.getSocket().getQuery() != null) {
					final Model m = solver.getSocket().getQuery().getModel();
					if (TestCaseGenerator.modelIsOK(m)) {
						logger.writeln("Generate: " + originalNodeName);
						testMethod.append("  //" + originalNodeName + "\n");
						testMethod.append(getTestMethodSignature(i) + "{\n");
						testMethod
						        .append("   //Test preamble: creating objects and intializing test data"
						                + generateTestCase(m) + "\n\n");
						testMethod
						        .append("   //Calling the method under test\n   "
						                + mut + "\n");
						testMethod.append(" }\n\n");
						i++;
						success = true;
						testMethods.append(testMethod);
					}
				}
				if (!success) {
					logger.writeln("A model (test data) was not generated for:"
					        + originalNodeName);
				}
			} catch (final Exception ex) {
				for(StackTraceElement ste: ex.getStackTrace()){
					logger.writeln(ste.toString());
				}
				logger.writeln("A test case was not generated due to an exception. Continuing test generation...");
			}
		}
		if (i == 0) {
			logger.writeln("Warning: no test case was generated. Adjust the SMT solver settings (e.g. timeout) in Options->SMT Solvers.");
		} else if (i < problemSolvers.size()) {
			logger.writeln("Warning: SMT solver could not solve all test data constraints. Adjust the SMT solver settings (e.g. timeout) in Options->SMT Solvers.");
		}
		testSuite.append(getMainMethod(fileName, i) + "\n\n");
		testSuite.append(testMethods);
		testSuite.append("\n}");
		writeToFile(fileName + ".java", testSuite);
		logger.writeln("Writing test file to:" + directory + modDir
		        + File.separator + fileName + ".java");
		exportCodeUnderTest();
		createDummyClasses();
		try{
			if(useRFL)createRFLFile();
		}catch(Exception ex){
			logger.writeln("Error: The file RFL.java is either not generated or it has an error.");
		}
		createOpenJMLShellScript();
		TestCaseGenerator.fileCounter++;
		return testSuite.toString();
	}

	public String generateTestCase(Model m) {
/*		if(useRFL){
			for(Sort s:m.getTypes().getJavaSorts()){
				System.out.println("Adding sort:"+s.name());
				rflCreator.addSort(s);
			}
		}
*/
		
		final List<Assignment> assignments = new LinkedList<Assignment>();
		Heap heap = null;
		for (final Heap h : m.getHeaps()) {
			if (h.getName().equals("heap")) {
				heap = h;
				break;
			}
		}
		if (heap != null) {
			// create objects
			for (final ObjectVal o : heap.getObjects()) {
				if (o.getName().equals("#o0")) {
					continue;
				}
				final String type = getSafeType(o.getSort());
				String right;
				if (type.endsWith("[]")) {
					right = "new " + type.substring(0, type.length() - 2) + "["
					        + o.getLength() + "]";
				} else {
					if(useRFL){
						right = "RFL.new"+ReflectionClassCreator.cleanTypeName(type)+"()";
						Sort oSort = o.getSort();
						rflCreator.addSort(type);
						//rflCreator.addSort(oSort!=null?oSort.name().toString():"Object");
						//System.out.println("Adding sort (create Object):"+ (oSort!=null?oSort.name().toString():"Object"));
					}else
						right = "new " + type + "()";
				}
				assignments.add(new Assignment(type, o.getName().replace("#",
				        "_"), right));
			}
		}
		// init constants
		for (final String c : m.getConstants().keySet()) {
			String val = m.getConstants().get(c);
			if (filterVal(val) && !c.equals("null")) {
				String type = "int";
				if (val.equals("true") || val.equals("false")) {
					type = "boolean";
				} else if (val.startsWith("#o")) {
					final ObjectVal o = getObject(heap, val);
					if (o != null) {
						if (val.equals("#o0")
						        && m.getTypes().getOriginalConstantType(c) != null) {
							type = m.getTypes().getOriginalConstantType(c)
							        .name().toString();
						} else {
							type = o.getSort().name().toString();
						}
					} else {
						type = "Object";
					}
					type = "/*@ nullable */ " + type;
				}
				val = translateValueExpression(val);
				assignments.add(new Assignment(type, c, val));
			}
		}
		// init fields
		if (heap != null) {
			for (final ObjectVal o : heap.getObjects()) {
				if (o.getName().equals("#o0")) {
					continue;
				}
				final String receiverObject = o.getName().replace("#", "_");
				for (final String f : o.getFieldvalues().keySet()) {
					if (f.contains("<") || f.contains(">")) {
						continue;
					}
					String fieldName = f.substring(f.lastIndexOf(":") + 1);
					fieldName = fieldName.replace("|", "");
					String val = o.getFieldvalues().get(f);
					final String vType = getTypeOfValue(heap, m, val);
					rflCreator.addSort(vType); //possible bug if vType represents an abstract type or an interface. See: getSafeType.
					//System.out.println("Added sort (init fields):"+vType);
					val = translateValueExpression(val);
					final String rcObjType = getSafeType(o.getSort());
					assignments
					        .add(new Assignment(new RefEx(rcObjType,receiverObject,vType,fieldName), val));
				}
				if (o.getSort() != null
				        && o.getSort().name().toString().endsWith("[]")) {
					
					String safeType = getSafeType(o.getSort());
					rflCreator.addSort(safeType);
					System.out.println("Added sort (init array fields):"+safeType);					

					for (int i = 0; i < o.getLength(); i++) {
						final String fieldName = "[" + i + "]";
						String val = o.getArrayValue(i);
						val = translateValueExpression(val);
						assignments.add(new Assignment(receiverObject + fieldName, val));
						//assignments.add(new Assignment("",new RefArrayEx("","",name,""+i), val));
					}
				}
			}
		}
		final StringBuffer result = new StringBuffer();
		for (final Assignment a : assignments) {
			result.append("\n   ");
			result.append(a.toString(useRFL));
		}
		return result.toString();
	}
	
	private String getTypeOfValue(Heap heap, Model m, String val){
		String type = "int";
		if (val.equals("true") || val.equals("false")) {
			type = "boolean";
		} else if (val.startsWith("#o")) {
			final ObjectVal o = getObject(heap, val);
			if (o != null) {
				if (val.equals("#o0")){
/*				        && m.getTypes().getOriginalConstantType(c) != null) {
					type = m.getTypes().getOriginalConstantType(c)
					        .name().toString();
					        */
					type = "Object";
				} else {
					type = o.getSort().name().toString();
				}
			} else {
				type = "Object";
			}			
		}
		return type;
	}

	private String getDummyClassNameFor(Sort sort) {
		final JavaInfo jinfo = services.getJavaInfo();
		final KeYJavaType kjt = jinfo.getKeYJavaType(sort);
		return kjt.getName() + DummyPostfix;
	}

	private String getFilePrefix(String className) {
		String res = "/** This is a test driver generated by KeY "+Main.VERSION+" (www.key-project.org). \n" +
		          " * Possible use cases: \n" +
		          " *  1. Compile and execute the main method with a JML runtime checker to test the method under test.\n" +
		          " *  2. Use a debuger to follow the execution of the method under test.\n" +
		          " * @author gladisch\n" +
		          " * @author herda\n" +
		          " */\n";
		if (junitFormat) {
			res += "import junit.framework.*;\n" + " public class " + className
			        + " extends junit.framework.TestCase {\n\n" + " public "
			        + className + "(){}\n"
			        + " public static junit.framework.TestSuite suite () {\n"
			        + "   junit.framework.TestSuite suiteVar;\n"
			        + "   suiteVar=new junit.framework.TestSuite (" + className
			        + ".class);\n" + "   return  suiteVar;\n" + " }\n";
		} else {
			res += "public class " + className + "{ \n\n" + " public "
			        + className + "(){}\n";
		}
		return res;
	}

	private StringBuffer getMainMethod(String className, int i) {
		final StringBuffer res = new StringBuffer();
		res.append(" public static void  main (java.lang.String[]  arg) {\n"
		        + "   " + className + " testSuiteObject;\n"
		        + "   testSuiteObject=new " + className + " ();\n\n");
		for (int j = 0; j < i; j++) {
			res.append("   testSuiteObject.testcode" + j + "();\n");
		}
		if (i == 0) {
			res.append("   //Warning:no test methods were generated.\n");
		}
		res.append(" }");
		return res;
	}

	private ObjectVal getObject(Heap h, String name) {
		if (h == null) {
			return null;
		}
		for (final ObjectVal o : h.getObjects()) {
			if (o.getName().equals(name)) {
				return o;
			}
		}
		return null;
	}

	public String getSafeType(Sort sort) {
		if (sort == null) {
			return "java.lang.Object"; // TODO:Hopefully this is correct
		} else if (sort.isAbstract()) {
			return buildDummyClassForAbstractSort(sort);
		} else {
			return sort.name().toString();
		}
	}

	private String getTestMethodSignature(int i) {
		final String sig = " public void  testcode" + i + "()";
		if (junitFormat) {
			return "@Test\n" + sig;
		} else {
			return sig;
		}
	}

	public boolean isJunit() {
		return junitFormat;
	}

	protected boolean isNumericType(String type) {
		return type.equals("byte") || type.equals("short")
		        || type.equals("int") || type.equals("long")
		        || type.equals("float") || type.equals("double");
	}

	protected boolean isPrimitiveType(String type) {
		return isNumericType(type) || type.equals("boolean")
		        || type.equals("char");
	}

	public void setJUnit(boolean junit) {
		junitFormat = junit;
	}

	public void setLogger(TGInfoDialog logger) {
		this.logger = logger;
	}

	protected String translateValueExpression(String val) {
		if (val.contains("/")) {
			val = val.substring(0, val.indexOf("/"));
		}
		if (val.equals("#o0")) {
			return "null";
		}
		val = val.replace("|", "");
		val = val.replace("#", "_");
		return val;
	}

	public void writeToFile(String file, StringBuffer sb) {
		try {
			final File dir = new File(directory + modDir);
			if (!dir.exists()) {
				dir.mkdirs();
			}
			final File pcFile = new File(dir, file);
			System.out.println("Writing file:"+pcFile.toString());
			final FileWriter fw = new FileWriter(pcFile);
			final BufferedWriter bw = new BufferedWriter(fw);
			bw.write(sb.toString());
			bw.close();
			// create a temporary file
			// File logFile=new File("TestGeneric"+fileCounter+".java");
			// BufferedWriter writer = new BufferedWriter(new
			// FileWriter(logFile));
			// writer.write (sb.toString());
			// Close writer
			// writer.close();
		} catch (final Exception e) {
			e.printStackTrace();
		}
	}
}<|MERGE_RESOLUTION|>--- conflicted
+++ resolved
@@ -13,11 +13,8 @@
 import java.util.List;
 import java.util.Map;
 
-<<<<<<< HEAD
 import de.uka.ilkd.key.gui.Main;
 import de.uka.ilkd.key.gui.actions.TestGenerationAction;
-=======
->>>>>>> 261144ea
 import de.uka.ilkd.key.gui.configuration.ProofIndependentSettings;
 import de.uka.ilkd.key.gui.testgen.TGInfoDialog;
 import de.uka.ilkd.key.gui.testgen.TestGenerationSettings;
@@ -131,14 +128,10 @@
 		modDir = proof.getJavaModel().getModelDir();
 		dontCopy = modDir + File.separator + TestCaseGenerator.DONT_COPY;
 		directory = settings.getOutputFolderPath();
-<<<<<<< HEAD
-		sortDummyClass = new HashMap<Sort, StringBuffer>();
-		MUTName = "";
-		rflCreator = new ReflectionClassCreator();
-=======
 		sortDummyClass = new HashMap<Sort, StringBuffer>();		
 		info = new ProofInfo(proof);
 		MUTName = info.getMUT().getFullName();	
+		rflCreator = new ReflectionClassCreator();
 		executeWithOpenJML = createExecuteWithOpenJML(settings.getOpenjmlPath());
 		compileWithOpenJML = createCompileWithOpenJML(settings.getOpenjmlPath());		
 	}
@@ -172,7 +165,6 @@
 			String returnType = m.getReturnType().getFullName();
 			return returnType +" result = "+caller+"."+name+"("+params+");";
 		}		
->>>>>>> 261144ea
 	}
 
 	protected String buildDummyClassForAbstractSort(Sort sort) {
