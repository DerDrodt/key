// This file is part of KeY - Integrated Deductive Software Design
//
// Copyright (C) 2001-2011 Universitaet Karlsruhe (TH), Germany
//                         Universitaet Koblenz-Landau, Germany
//                         Chalmers University of Technology, Sweden
// Copyright (C) 2011-2014 Karlsruhe Institute of Technology, Germany
//                         Technical University Darmstadt, Germany
//                         Chalmers University of Technology, Sweden
//
// The KeY system is protected by the GNU General
// Public License. See LICENSE.TXT for details.
//

package de.uka.ilkd.key.java;

import java.io.BufferedReader;
import java.io.IOException;
import java.io.Reader;
import java.io.StringReader;

import recoder.java.declaration.TypeDeclaration;
import recoder.list.generic.ASTArrayList;
import recoder.list.generic.ASTList;
import de.uka.ilkd.key.java.recoderext.ImplicitIdentifier;
import de.uka.ilkd.key.java.recoderext.SchemaCrossReferenceServiceConfiguration;
import de.uka.ilkd.key.java.recoderext.SchemaJavaProgramFactory;
import de.uka.ilkd.key.logic.Namespace;
import de.uka.ilkd.key.logic.NamespaceSet;
import de.uka.ilkd.key.util.Debug;
import de.uka.ilkd.key.util.KeYRecoderExcHandler;

public class SchemaRecoder2KeY extends Recoder2KeY implements SchemaJavaReader {

    /** the namespace containing the program schema variables allowed here */
    protected Namespace svns;

<<<<<<< HEAD
    /** caches access to methods for reflection */
    private final static HashMap<?, ?> schemaCt2meth = new LinkedHashMap<Object, Object>(400);

    /** caches constructor access for reflection */
    private final static HashMap<?, ?> recClass2schemakeyClassCons =
            new LinkedHashMap<Object, Object>(400);

=======
>>>>>>> 224ad001
    // could this be the servConf of the super class?
    private static SchemaCrossReferenceServiceConfiguration schemaServConf =
            new SchemaCrossReferenceServiceConfiguration(new KeYRecoderExcHandler());

    public SchemaRecoder2KeY(Services services, NamespaceSet nss) {
        super(services, nss);
    }

    @Override
    protected Recoder2KeYConverter makeConverter(Services services, NamespaceSet nss) {
        return new SchemaRecoder2KeYConverter(this, services, nss);
    }

<<<<<<< HEAD
    /**
     * returns the hashmap of a concrete RecodeR class to the constructor of its
     * corresponding KeY class. Speeds up reflection. Attention must be
     * overwritten by subclasses!
     */
    protected HashMap<?, ?> getKeYClassConstructorCache() {
        return recClass2schemakeyClassCons;
    }

    protected HashMap<?, ?> getMethodCache() {
        return schemaCt2meth;
    }

=======
>>>>>>> 224ad001
    public void setSVNamespace(Namespace svns) {
        this.svns = svns;
    }

    /**
     * creates an empty RECODER compilation unit
     * 
     * @return the recoder.java.CompilationUnit
     */
    public Context createEmptyContext() {
        return new Context(schemaServConf, new recoder.java.CompilationUnit(),
                schemaServConf.getProgramFactory().createClassDeclaration(null,
                        new ImplicitIdentifier("<KeYSpecialParsing>"), null,
                        null, null));	
    }

    /**
     * wraps a RECODER ClassDeclaration in a compilation unit
     * 
     * @param classDecl
     *            the recoder.java.ClassDeclaration to wrap
     * @param context
     *            the Context containing the recoder.java.CompilationUnit where the class is wrapped
     * @return the enclosing recoder.java.CompilationUnit
     */
    protected recoder.java.CompilationUnit embedClass(
            recoder.java.declaration.ClassDeclaration classDecl, Context context) {

        recoder.java.CompilationUnit cUnit = context
        .getCompilationUnitContext();

        // add class to compilation unit
        ASTList<TypeDeclaration> typeDecls = cUnit.getDeclarations();

        if (typeDecls == null) {
            typeDecls = new ASTArrayList<TypeDeclaration>(0);
        } else {
            typeDecls = typeDecls.deepClone();
        }
        typeDecls.add(classDecl);

        recoder.java.CompilationUnit compUnitContext = cUnit.deepClone();

        compUnitContext.setDeclarations(typeDecls);
        compUnitContext.makeParentRoleValid();
        schemaServConf.getChangeHistory().attached(compUnitContext);
        schemaServConf.getChangeHistory().updateModel();
        return compUnitContext;
    }

    /**
     * parses a given JavaBlock using the context to determine the right
     * references and returns a statement block of recoder.
     * 
     * @param block
     *            a String describing a java block
     * @param context
     *            recoder.java.CompilationUnit in which the block has to be
     *            interpreted
     * @return the parsed and resolved recoder statement block
     */
    protected recoder.java.StatementBlock recoderBlock(String block,
            Context context) {
        recoder.java.StatementBlock bl = null;

        SchemaJavaProgramFactory factory = (SchemaJavaProgramFactory) schemaServConf
        .getProgramFactory();
        factory.setSVNamespace(svns);
        Reader br = null;
        try {
            br = new BufferedReader(new StringReader(block));
            try { 
                bl = factory.parseStatementBlock(br);
            } finally {
                br.close();
            }
        } catch (recoder.ParserException e) {
            Debug.out("readSchemaJavaBlock(Reader,CompilationUnit)"
                    + " caused the " + "exception:\n", e);
            Debug.out(e);
            throw new ConvertException("Parsing: \n **** BEGIN ****\n " + block
                    + "\n **** END ****\n failed. Thrown Exception:"
                    + e.toString(), e);
        } catch (IOException ioe) {
            Debug.out("readSchemaJavaBlock(Reader,CompilationUnit)"
                    + " caused the IO exception:\n", ioe);
            Debug.out(ioe);
            throw new ConvertException(
                    "IO Error when parsing: \n **** BEGIN ****\n " + block
                    + "\n **** END ****\n failed. Thrown IOException:"
                    + ioe.toString(), ioe);
        } 
        
        embedClass(embedMethod(embedBlock(bl), context), context);

        return bl;
    }

    /**
     * there is no need to parse special classes in this case, so
     * this is empty
     * @see de.uka.ilkd.key.java.Recoder2KeY#parseSpecialClasses()
     */
    public void parseSpecialClasses() {
    }
}<|MERGE_RESOLUTION|>--- conflicted
+++ resolved
@@ -17,6 +17,8 @@
 import java.io.IOException;
 import java.io.Reader;
 import java.io.StringReader;
+import java.util.HashMap;
+import java.util.LinkedHashMap;
 
 import recoder.java.declaration.TypeDeclaration;
 import recoder.list.generic.ASTArrayList;
@@ -34,7 +36,6 @@
     /** the namespace containing the program schema variables allowed here */
     protected Namespace svns;
 
-<<<<<<< HEAD
     /** caches access to methods for reflection */
     private final static HashMap<?, ?> schemaCt2meth = new LinkedHashMap<Object, Object>(400);
 
@@ -42,8 +43,6 @@
     private final static HashMap<?, ?> recClass2schemakeyClassCons =
             new LinkedHashMap<Object, Object>(400);
 
-=======
->>>>>>> 224ad001
     // could this be the servConf of the super class?
     private static SchemaCrossReferenceServiceConfiguration schemaServConf =
             new SchemaCrossReferenceServiceConfiguration(new KeYRecoderExcHandler());
@@ -57,7 +56,6 @@
         return new SchemaRecoder2KeYConverter(this, services, nss);
     }
 
-<<<<<<< HEAD
     /**
      * returns the hashmap of a concrete RecodeR class to the constructor of its
      * corresponding KeY class. Speeds up reflection. Attention must be
@@ -71,8 +69,6 @@
         return schemaCt2meth;
     }
 
-=======
->>>>>>> 224ad001
     public void setSVNamespace(Namespace svns) {
         this.svns = svns;
     }
