// This file is part of KeY - Integrated Deductive Software Design 
//
// Copyright (C) 2001-2011 Universitaet Karlsruhe (TH), Germany 
//                         Universitaet Koblenz-Landau, Germany
//                         Chalmers University of Technology, Sweden
// Copyright (C) 2011-2013 Karlsruhe Institute of Technology, Germany 
//                         Technical University Darmstadt, Germany
//                         Chalmers University of Technology, Sweden
//
// The KeY system is protected by the GNU General 
// Public License. See LICENSE.TXT for details.
// 



package de.uka.ilkd.key.java;

import java.io.BufferedReader;
import java.io.IOException;
import java.io.Reader;
import java.io.StringReader;
import java.util.HashMap;
import java.util.LinkedHashMap;

import recoder.java.declaration.TypeDeclaration;
import recoder.list.generic.ASTArrayList;
import recoder.list.generic.ASTList;
import de.uka.ilkd.key.java.recoderext.ImplicitIdentifier;
import de.uka.ilkd.key.java.recoderext.SchemaCrossReferenceServiceConfiguration;
import de.uka.ilkd.key.java.recoderext.SchemaJavaProgramFactory;
import de.uka.ilkd.key.logic.Namespace;
import de.uka.ilkd.key.logic.NamespaceSet;
import de.uka.ilkd.key.util.Debug;
import de.uka.ilkd.key.util.KeYRecoderExcHandler;

public class SchemaRecoder2KeY extends Recoder2KeY implements SchemaJavaReader {

    /** the namespace containing the program schema variables allowed here */
    protected Namespace svns;

    /** caches access to methods for reflection */
<<<<<<< HEAD
    private final static HashMap<?, ?> schemaCt2meth = new HashMap<Object, Object>(400);

    /** caches constructor access for reflection */
    private final static HashMap<?, ?> recClass2schemakeyClassCons = new HashMap<Object, Object>(400);
=======
    private final static HashMap schemaCt2meth = new LinkedHashMap(400);

    /** caches constructor access for reflection */
    private final static HashMap recClass2schemakeyClassCons = new LinkedHashMap(400);
>>>>>>> eb594c26

    // could this be the servConf of the super class?
    private static SchemaCrossReferenceServiceConfiguration schemaServConf =
            new SchemaCrossReferenceServiceConfiguration(new KeYRecoderExcHandler());

    public SchemaRecoder2KeY(Services services, NamespaceSet nss) {
        super(services, nss);
    }

    @Override
    protected Recoder2KeYConverter makeConverter(Services services, NamespaceSet nss) {
        return new SchemaRecoder2KeYConverter(this, services, nss);
    }

    /**
     * returns the hashmap of a concrete RecodeR class to the constructor of its
     * corresponding KeY class. Speeds up reflection. Attention must be
     * overwritten by subclasses!
     */
    protected HashMap<?, ?> getKeYClassConstructorCache() {
        return recClass2schemakeyClassCons;
    }

    protected HashMap<?, ?> getMethodCache() {
        return schemaCt2meth;
    }

    public void setSVNamespace(Namespace svns) {
        this.svns = svns;
    }

    /**
     * creates an empty RECODER compilation unit
     * 
     * @return the recoder.java.CompilationUnit
     */
    public Context createEmptyContext() {
        return new Context(schemaServConf, new recoder.java.CompilationUnit(),
                schemaServConf.getProgramFactory().createClassDeclaration(null,
                        new ImplicitIdentifier("<KeYSpecialParsing>"), null,
                        null, null));	
    }

    /**
     * wraps a RECODER ClassDeclaration in a compilation unit
     * 
     * @param classDecl
     *            the recoder.java.ClassDeclaration to wrap
     * @param context
     *            the Context containing the recoder.java.CompilationUnit where the class is wrapped
     * @return the enclosing recoder.java.CompilationUnit
     */
    protected recoder.java.CompilationUnit embedClass(
            recoder.java.declaration.ClassDeclaration classDecl, Context context) {

        recoder.java.CompilationUnit cUnit = context
        .getCompilationUnitContext();

        // add class to compilation unit
        ASTList<TypeDeclaration> typeDecls = cUnit.getDeclarations();

        if (typeDecls == null) {
            typeDecls = new ASTArrayList<TypeDeclaration>(0);
        } else {
            typeDecls = typeDecls.deepClone();
        }
        typeDecls.add(classDecl);

        recoder.java.CompilationUnit compUnitContext = cUnit.deepClone();

        compUnitContext.setDeclarations(typeDecls);
        compUnitContext.makeParentRoleValid();
        schemaServConf.getChangeHistory().attached(compUnitContext);
        schemaServConf.getChangeHistory().updateModel();
        return compUnitContext;
    }

    /**
     * parses a given JavaBlock using the context to determine the right
     * references and returns a statement block of recoder.
     * 
     * @param block
     *            a String describing a java block
     * @param context
     *            recoder.java.CompilationUnit in which the block has to be
     *            interpreted
     * @return the parsed and resolved recoder statement block
     */
    protected recoder.java.StatementBlock recoderBlock(String block,
            Context context) {
        recoder.java.StatementBlock bl = null;

        SchemaJavaProgramFactory factory = (SchemaJavaProgramFactory) schemaServConf
        .getProgramFactory();
        factory.setSVNamespace(svns);
        Reader br = null;
        try {
            br = new BufferedReader(new StringReader(block));
            try { 
                bl = factory.parseStatementBlock(br);
            } finally {
                br.close();
            }
        } catch (recoder.ParserException e) {
            Debug.out("readSchemaJavaBlock(Reader,CompilationUnit)"
                    + " caused the " + "exception:\n", e);
            Debug.out(e);
            throw new ConvertException("Parsing: \n **** BEGIN ****\n " + block
                    + "\n **** END ****\n failed. Thrown Exception:"
                    + e.toString(), e);
        } catch (IOException ioe) {
            Debug.out("readSchemaJavaBlock(Reader,CompilationUnit)"
                    + " caused the IO exception:\n", ioe);
            Debug.out(ioe);
            throw new ConvertException(
                    "IO Error when parsing: \n **** BEGIN ****\n " + block
                    + "\n **** END ****\n failed. Thrown IOException:"
                    + ioe.toString(), ioe);
        } 
        
        embedClass(embedMethod(embedBlock(bl), context), context);

        return bl;
    }

    /**
     * there is no need to parse special classes in this case, so
     * this is empty
     * @see de.uka.ilkd.key.java.Recoder2KeY#parseSpecialClasses()
     */
    public void parseSpecialClasses() {
    }
}<|MERGE_RESOLUTION|>--- conflicted
+++ resolved
@@ -39,17 +39,11 @@
     protected Namespace svns;
 
     /** caches access to methods for reflection */
-<<<<<<< HEAD
-    private final static HashMap<?, ?> schemaCt2meth = new HashMap<Object, Object>(400);
+    private final static HashMap<?, ?> schemaCt2meth = new LinkedHashMap<Object, Object>(400);
 
     /** caches constructor access for reflection */
-    private final static HashMap<?, ?> recClass2schemakeyClassCons = new HashMap<Object, Object>(400);
-=======
-    private final static HashMap schemaCt2meth = new LinkedHashMap(400);
-
-    /** caches constructor access for reflection */
-    private final static HashMap recClass2schemakeyClassCons = new LinkedHashMap(400);
->>>>>>> eb594c26
+    private final static HashMap<?, ?> recClass2schemakeyClassCons =
+            new LinkedHashMap<Object, Object>(400);
 
     // could this be the servConf of the super class?
     private static SchemaCrossReferenceServiceConfiguration schemaServConf =
