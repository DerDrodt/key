// This file is part of KeY - Integrated Deductive Software Design
//
// Copyright (C) 2001-2011 Universitaet Karlsruhe (TH), Germany
//                         Universitaet Koblenz-Landau, Germany
//                         Chalmers University of Technology, Sweden
// Copyright (C) 2011-2013 Karlsruhe Institute of Technology, Germany
//                         Technical University Darmstadt, Germany
//                         Chalmers University of Technology, Sweden
//
// The KeY system is protected by the GNU General
// Public License. See LICENSE.TXT for details.
//



package de.uka.ilkd.key.java;

import de.uka.ilkd.key.collection.ImmutableArray;
import de.uka.ilkd.key.java.declaration.TypeDeclaration;
import de.uka.ilkd.key.java.declaration.TypeDeclarationContainer;
import de.uka.ilkd.key.java.statement.JavaStatement;
import de.uka.ilkd.key.java.visitor.Visitor;
import de.uka.ilkd.key.logic.PosInProgram;
import de.uka.ilkd.key.logic.ProgramPrefix;
import de.uka.ilkd.key.util.Debug;
import de.uka.ilkd.key.util.ExtList;

/**
 *    Statement block.
 * taken from COMPOST and changed to achieve an immutable structure
 */

public class StatementBlock extends JavaStatement
    implements StatementContainer, TypeDeclarationContainer,
               VariableScope, TypeScope, ProgramPrefix {

    /**
     *      Body.
     */
    private final ImmutableArray<? extends Statement> body;


    /**
     * contains all program prefix elements below and including itself
     */
    private final ImmutableArray<ProgramPrefix> prefixElementArray;

    private PosInProgram firstActiveChildPos = null;


    public StatementBlock() {
	body = new ImmutableArray<Statement>();
        prefixElementArray = new ImmutableArray<ProgramPrefix>(this);
    }

    /**
     *      Statement block.
     *  @param children an ExtList that contains the children
     */

    public StatementBlock(ExtList children) {
        super(children);
        body = new
            ImmutableArray<Statement>(children.collect(Statement.class));

        prefixElementArray = computePrefixElements(body);
    }

    public StatementBlock(ImmutableArray<? extends Statement> as) {

	// check for non-null elements (bug fix)
	Debug.assertDeepNonNull(as, "statement block contructor");

	body = as;
        prefixElementArray = computePrefixElements(body);
    }


    public StatementBlock(Statement as) {
	this(new ImmutableArray<Statement>(as));
    }

    public StatementBlock(Statement... body) {
	this(new ImmutableArray<Statement>(body));
    }

    @Override
    public boolean equals(Object o) {
        if (o instanceof SourceElement) {
            SourceElement b = (SourceElement) o;
            return super.equals(o) &&
                    this.getStartPosition().getLine() == b.getStartPosition().getLine();
        } else {
            return super.equals(o);
        }
    }

    @Override
    public int hashCode() {
        int hash = 7;
        hash = 67 * hash + super.hashCode();
        hash =  67 * hash +
                (this.getStartPosition().getLine() << 8);
        return hash;
    }

    private ImmutableArray<ProgramPrefix> computePrefixElements(ImmutableArray<? extends Statement> b) {
        return computePrefixElements(b,0,this);
    }

<<<<<<< HEAD
    /** computes the prefix elements for the given array of statement block */
    public static ImmutableArray<ProgramPrefix>
                        computePrefixElements(ImmutableArray<? extends Statement> b, 
                                              int offset, ProgramPrefix current) {
=======
    /** computes the prefix elements for the given array of statment block */
    public static ImmutableArray<ProgramPrefix> computePrefixElements(ImmutableArray<? extends Statement> b,
            int offset, ProgramPrefix current) {
>>>>>>> dfe8cc89
        final ProgramPrefix[] pp;

        if (b.size()>0 && b.get(0) instanceof ProgramPrefix) {
            final ProgramPrefix prefixElement = (ProgramPrefix) b.get(0);

<<<<<<< HEAD
            final int prefixLength = 
=======
            final int prefixLength =
>>>>>>> dfe8cc89
                ((ProgramPrefix)b.get(0)).getPrefixLength();
            pp = new ProgramPrefix[prefixLength + 1];
            prefixElement.getPrefixElements().arraycopy(offset, pp, 1, prefixLength);
        } else {
            pp = new ProgramPrefix[1];
        }
        pp[0] = current;
        return new ImmutableArray<ProgramPrefix>(pp);
    }



    /**
     *      Get body.
     *      @return the statement array wrapper.
     */

    public ImmutableArray<? extends Statement> getBody() {
        return body;
    }

    public boolean isEmpty() {
	return body.size() == 0;
    }


    /**
     *      Returns the number of children of this node.
     *      @return an int giving the number of children of this node
     */

    public int getChildCount() {
        return body.size();
    }

    /**
     *      Returns the child at the specified index in this node's "virtual"
     *      child array
     *      @param index an index into this node's "virtual" child array
     *      @return the program element at the given position
     *      @exception ArrayIndexOutOfBoundsException if <tt>index</tt> is out
     *                 of bounds
     */

    public ProgramElement getChildAt(int index) {
        if (body != null) {
            return body.get(index);
        }
        throw new ArrayIndexOutOfBoundsException();
    }

    /**
     *      Get the number of statements in this container.
     *      @return the number of statements.
     */

    public int getStatementCount() {
        return body.size();
    }

    /*
      Return the statement at the specified index in this node's
      "virtual" statement array.
      @param index an index for a statement.
      @return the statement with the given index.
      @exception ArrayIndexOutOfBoundsException if <tt>index</tt> is out
      of bounds.
    */

    public Statement getStatementAt(int index) {
        if (body != null) {
            return body.get(index);
        }
        throw new ArrayIndexOutOfBoundsException();
    }

    /**
     *      Get the number of type declarations in this container.
     *      @return the number of type declarations.
     */

    public int getTypeDeclarationCount() {
        int count = 0;
        if (body != null) {
            for (int i = body.size() - 1; i >= 0; i -= 1) {
                if (body.get(i) instanceof TypeDeclaration) {
                    count += 1;
                }
            }
        }
        return count;
    }

    /*
      Return the type declaration at the specified index in this node's
      "virtual" type declaration array.
      @param index an index for a type declaration.
      @return the type declaration with the given index.
      @exception ArrayIndexOutOfBoundsException if <tt>index</tt> is out
      of bounds.
    */

    public TypeDeclaration getTypeDeclarationAt(int index) {
        if (body != null) {
            int s = body.size();
            for (int i = 0; i < s && index >= 0; i++) {
                Statement st = body.get(i);
                if (st instanceof TypeDeclaration) {
                    if (index == 0) {
                        return (TypeDeclaration)st;
                    }
                    index -= 1;
                }
            }
        }
        throw new ArrayIndexOutOfBoundsException();
    }

    /** calls the corresponding method of a visitor in order to
     * perform some action/transformation on this element
     * @param v the Visitor
     */
    public void visit(Visitor v) {
	v.performActionOnStatementBlock(this);
    }

    public void prettyPrint(PrettyPrinter p) throws java.io.IOException {
        p.printStatementBlock(this);
    }


    public SourceElement getFirstElement() {
        if (isEmpty()) return this;
        final SourceElement e = getBody().get(0);
        return (e instanceof StatementBlock) ? e.getFirstElement() : e;
    }

    public int getPrefixLength() {
        return prefixElementArray.size();
    }

    public ProgramPrefix getPrefixElementAt(int i) {
        return prefixElementArray.get(i);
    }

    public ImmutableArray<ProgramPrefix> getPrefixElements() {
        return prefixElementArray;
    }

    public PosInProgram getFirstActiveChildPos() {
        if (firstActiveChildPos == null) {
            firstActiveChildPos = isEmpty() ? PosInProgram.TOP : PosInProgram.TOP.down(0);
        }
        return firstActiveChildPos;
    }
<<<<<<< HEAD
=======




>>>>>>> dfe8cc89
}<|MERGE_RESOLUTION|>--- conflicted
+++ resolved
@@ -108,26 +108,15 @@
         return computePrefixElements(b,0,this);
     }
 
-<<<<<<< HEAD
-    /** computes the prefix elements for the given array of statement block */
-    public static ImmutableArray<ProgramPrefix>
-                        computePrefixElements(ImmutableArray<? extends Statement> b, 
-                                              int offset, ProgramPrefix current) {
-=======
     /** computes the prefix elements for the given array of statment block */
     public static ImmutableArray<ProgramPrefix> computePrefixElements(ImmutableArray<? extends Statement> b,
             int offset, ProgramPrefix current) {
->>>>>>> dfe8cc89
         final ProgramPrefix[] pp;
 
         if (b.size()>0 && b.get(0) instanceof ProgramPrefix) {
             final ProgramPrefix prefixElement = (ProgramPrefix) b.get(0);
 
-<<<<<<< HEAD
-            final int prefixLength = 
-=======
             final int prefixLength =
->>>>>>> dfe8cc89
                 ((ProgramPrefix)b.get(0)).getPrefixLength();
             pp = new ProgramPrefix[prefixLength + 1];
             prefixElement.getPrefixElements().arraycopy(offset, pp, 1, prefixLength);
@@ -283,11 +272,8 @@
         }
         return firstActiveChildPos;
     }
-<<<<<<< HEAD
-=======
-
-
-
-
->>>>>>> dfe8cc89
+
+
+
+
 }