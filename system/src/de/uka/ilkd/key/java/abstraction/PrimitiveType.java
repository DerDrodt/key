--- conflicted
+++ resolved
@@ -48,19 +48,11 @@
 public final class PrimitiveType implements Type {
 
     // must be first in file.
-<<<<<<< HEAD
-    private static final HashMap<String,PrimitiveType> typeMap =
-            new HashMap<String, PrimitiveType>(13);
-    // must be first in file.
-    private static final HashMap<Name,PrimitiveType> ldtMap =
-            new HashMap<Name, PrimitiveType>();
-=======
     private static final HashMap<String,PrimitiveType> typeMap = 
             new LinkedHashMap<String, PrimitiveType>(); 
     // must be first in file.
     private static final HashMap<Name,PrimitiveType> ldtMap = 
             new LinkedHashMap<Name, PrimitiveType>(); 
->>>>>>> ecce7da1
 
     public static final PrimitiveType JAVA_BYTE  =
 	new PrimitiveType("byte", new IntLiteral(0), IntegerLDT.NAME);
