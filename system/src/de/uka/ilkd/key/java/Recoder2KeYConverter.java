--- conflicted
+++ resolved
@@ -32,26 +32,10 @@
 import de.uka.ilkd.key.java.expression.*;
 import de.uka.ilkd.key.java.expression.PassiveExpression;
 import de.uka.ilkd.key.java.expression.literal.*;
-import de.uka.ilkd.key.java.expression.literal.EmptySeqLiteral;
-import de.uka.ilkd.key.java.expression.literal.EmptySetLiteral;
 import de.uka.ilkd.key.java.expression.operator.*;
-<<<<<<< HEAD
-import de.uka.ilkd.key.java.expression.operator.AllFields;
 import de.uka.ilkd.key.java.expression.operator.DLEmbeddedExpression;
-import de.uka.ilkd.key.java.expression.operator.Intersect;
-import de.uka.ilkd.key.java.expression.operator.SeqConcat;
-import de.uka.ilkd.key.java.expression.operator.SeqReverse;
-import de.uka.ilkd.key.java.expression.operator.SeqSingleton;
-import de.uka.ilkd.key.java.expression.operator.SeqSub;
-import de.uka.ilkd.key.java.expression.operator.SetMinus;
-import de.uka.ilkd.key.java.expression.operator.SetUnion;
-import de.uka.ilkd.key.java.expression.operator.Singleton;
+import de.uka.ilkd.key.java.expression.operator.adt.*;
 import de.uka.ilkd.key.java.recoderext.*;
-=======
-import de.uka.ilkd.key.java.expression.operator.adt.*;
-import de.uka.ilkd.key.java.recoderext.ImplicitFieldAdder;
-import de.uka.ilkd.key.java.recoderext.ImplicitIdentifier;
->>>>>>> 6581cff0
 import de.uka.ilkd.key.java.reference.*;
 import de.uka.ilkd.key.java.reference.ExecutionContext;
 import de.uka.ilkd.key.java.statement.*;
@@ -706,13 +690,8 @@
 	return new AllFields(children);
     }
     
-<<<<<<< HEAD
-    public EmptySeqLiteral convert(de.uka.ilkd.key.java.recoderext.EmptySeqLiteral e) {
-=======
-    
     public EmptySeqLiteral convert(de.uka.ilkd.key.java.recoderext.adt.EmptySeqLiteral e) {
->>>>>>> 6581cff0
-	return EmptySeqLiteral.INSTANCE;
+        return EmptySeqLiteral.INSTANCE;
     }    
     
     public SeqSingleton convert(de.uka.ilkd.key.java.recoderext.adt.SeqSingleton e) {
@@ -743,7 +722,6 @@
 	return new SeqReverse(children);
     }
     
-<<<<<<< HEAD
     /**
      * Resolve the function symbol which is embedded here to its logical
      * counterpart.
@@ -761,10 +739,10 @@
         
         Function f = (Function) named;
         return new DLEmbeddedExpression(f, children);
-=======
+    }
+    
     public SeqGet convert(de.uka.ilkd.key.java.recoderext.adt.SeqGet e){
         return new SeqGet(collectChildren(e));
->>>>>>> 6581cff0
     }
 
     /** convert a recoder StringLiteral to a KeY StringLiteral */
