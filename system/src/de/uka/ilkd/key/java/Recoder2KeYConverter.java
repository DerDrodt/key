--- conflicted
+++ resolved
@@ -843,14 +843,11 @@
 	return new AllFields(children);
     }
 
-<<<<<<< HEAD
-=======
     public AllObjects convert(de.uka.ilkd.key.java.recoderext.adt.AllObjects e) {
         ExtList children = collectChildren(e);	
 	return new AllObjects(children);
     }
 
->>>>>>> f8921774
     public EmptySeqLiteral convert(de.uka.ilkd.key.java.recoderext.adt.EmptySeqLiteral e) {
         return EmptySeqLiteral.INSTANCE;
     }
@@ -898,20 +895,12 @@
                     + " is not a known DL function name. Line/Col:" + e.getStartPosition());
         }
 
-<<<<<<< HEAD
-        Function f = (Function) named;
-        DLEmbeddedExpression expression = new DLEmbeddedExpression(f, children);
-
-        expression.check(services);
-
-=======
 	        Function f = (Function) named;
         DLEmbeddedExpression expression = new DLEmbeddedExpression(f, children);
         
         expression.check(services, getKeYJavaType(getServiceConfiguration().getCrossReferenceSourceInfo()
 						  .getContainingClassType(e)));
         
->>>>>>> f8921774
         return expression;
     }
 
