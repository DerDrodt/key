--- conflicted
+++ resolved
@@ -343,10 +343,7 @@
 
     void performActionOnLoopInvariant(LoopInvariant x);
 
-<<<<<<< HEAD
-=======
     void performActionOnSeqLength(SeqLength seqLength);
 
     void performActionOnSeqGet(SeqGet seqGet);
->>>>>>> 6581cff0
 }