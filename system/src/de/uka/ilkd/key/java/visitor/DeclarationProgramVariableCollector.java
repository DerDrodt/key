--- conflicted
+++ resolved
@@ -14,7 +14,6 @@
 package de.uka.ilkd.key.java.visitor;
 
 
-import java.util.HashSet;
 import java.util.LinkedHashSet;
 import java.util.Set;
 
@@ -39,11 +38,7 @@
  */
 public class DeclarationProgramVariableCollector extends JavaASTVisitor {
 
-<<<<<<< HEAD
-    private Set<IProgramVariable> result = new HashSet<IProgramVariable>();
-=======
-    private Set result = new LinkedHashSet();
->>>>>>> eb594c26
+    private Set<IProgramVariable> result = new LinkedHashSet<IProgramVariable>();
 
 
     /** creates a new declaration visitor */
