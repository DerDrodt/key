--- conflicted
+++ resolved
@@ -171,19 +171,12 @@
         if(t==null) {
             return null;
         }
-<<<<<<< HEAD
         if(t.op() instanceof ProgramVariable) {
             if(replaceMap.containsKey(t.op())) {
-                Object o = replaceMap.get(t.op());
-                if(o instanceof ProgramVariable){
-                    return TermFactory.DEFAULT.createTerm
-                    ((ProgramVariable) replaceMap.get(t.op()));
-                }else{
-                    return TermFactory.DEFAULT.createTerm
-                    ((SchemaVariable) replaceMap.get(t.op()));
-                }
+            ProgramVariable replacement = replaceMap.get(t.op());
+            return TermFactory.DEFAULT.createTerm(replacement);
             } else {
-                return t;
+            return t;
             }
         } else {
             Term subTerms[] = new Term[t.arity()];
@@ -203,39 +196,11 @@
                     subTerms,
                     t.boundVars(),
                     t.javaBlock());
-=======
-    if(t.op() instanceof ProgramVariable) {
-        if(replaceMap.containsKey(t.op())) {
-            ProgramVariable replacement = replaceMap.get(t.op());
-            return TermFactory.DEFAULT.createTerm(replacement);
-        } else {
-            return t;
-        }
-    } else {
-        Term subTerms[] = new Term[t.arity()];
-        for(int i = 0, n = t.arity(); i < n; i++) {
-        subTerms[i] = replaceVariablesInTerm(t.sub(i));
-        }
-        Operator op = t.op();
-        if(op instanceof ElementaryUpdate) {
-        ElementaryUpdate uop = (ElementaryUpdate) t.op();
-        if(replaceMap.containsKey(uop.lhs())) {
-            UpdateableOperator replacedLhs
-                = (UpdateableOperator) replaceMap.get(uop.lhs());
-            op = ElementaryUpdate.getInstance(replacedLhs);
-        }
->>>>>>> 78f7993b
-        }
-    }
-
-<<<<<<< HEAD
+        }
+    }
 
     private ImmutableList<Term> replaceVariablesInTerms(ImmutableList<Term> terms) {
         ImmutableList<Term> res = ImmutableSLList.<Term>nil();
-=======
-    private ImmutableSet<Term> replaceVariablesInTerms(ImmutableSet<Term> terms) {
-        ImmutableSet<Term> res = DefaultImmutableSet.nil();
->>>>>>> 78f7993b
         for (final Term term : terms) {
             res = res.append(replaceVariablesInTerm(term));
         }
@@ -288,7 +253,6 @@
         }
     }
 
-<<<<<<< HEAD
     private BlockContract createNewBlockContract(final BlockContract oldContract,
                                                  final StatementBlock newBlock) {
         final BlockContract.Variables newVariables =
@@ -299,14 +263,6 @@
                 new LinkedHashMap<LocationVariable, Term>();
         final Map<LocationVariable, Term> newModifiesClauses =
                 new LinkedHashMap<LocationVariable, Term>();
-=======
-    private BlockContract createNewBlockContract(final BlockContract oldContract, final StatementBlock newBlock)
-    {
-       final BlockContract.Variables newVariables = replaceBlockContractVariables(oldContract.getPlaceholderVariables());
-        final Map<LocationVariable, Term> newPreconditions = new LinkedHashMap<LocationVariable, Term>();
-        final Map<LocationVariable, Term> newPostconditions = new LinkedHashMap<LocationVariable, Term>();
-        final Map<LocationVariable, Term> newModifiesClauses = new LinkedHashMap<LocationVariable, Term>();
->>>>>>> 78f7993b
         for (LocationVariable heap : services.getTypeConverter().getHeapLDT().getAllHeaps()) {
             newPreconditions.put(heap,
                                  replaceVariablesInTerm(
