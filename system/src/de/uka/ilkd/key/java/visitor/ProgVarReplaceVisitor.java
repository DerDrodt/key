--- conflicted
+++ resolved
@@ -30,11 +30,7 @@
 import de.uka.ilkd.key.java.statement.LoopStatement;
 import de.uka.ilkd.key.logic.ProgramElementName;
 import de.uka.ilkd.key.logic.Term;
-<<<<<<< HEAD
 import de.uka.ilkd.key.logic.TermBuilder;
-import de.uka.ilkd.key.logic.TermFactory;
-=======
->>>>>>> 224ad001
 import de.uka.ilkd.key.logic.VariableNamer;
 import de.uka.ilkd.key.logic.op.ElementaryUpdate;
 import de.uka.ilkd.key.logic.op.LocationVariable;
@@ -183,17 +179,10 @@
         }
         if(t.op() instanceof ProgramVariable) {
             if(replaceMap.containsKey(t.op())) {
-<<<<<<< HEAD
-            ProgramVariable replacement = replaceMap.get(t.op());
-            return TermFactory.DEFAULT.createTerm(replacement);
-            } else {
-            return t;
-=======
                 ProgramVariable replacement = replaceMap.get(t.op());
                 return services.getTermFactory().createTerm(replacement);
             } else {
                 return t;
->>>>>>> 224ad001
             }
         } else {
             Term subTerms[] = new Term[t.arity()];
@@ -209,18 +198,11 @@
                     op = ElementaryUpdate.getInstance(replacedLhs);
                 }
             }
-<<<<<<< HEAD
-            return TermFactory.DEFAULT.createTerm(op,
-                    subTerms,
-                    t.boundVars(),
-                    t.javaBlock());
-=======
             return services.getTermFactory().createTerm(op,
-                                                  subTerms,
-                                                  t.boundVars(),
-                                                  t.javaBlock(),
-                                                  t.getLabels());
->>>>>>> 224ad001
+                                                        subTerms,
+                                                        t.boundVars(),
+                                                        t.javaBlock(),
+                                                        t.getLabels());
         }
     }
 
@@ -274,13 +256,8 @@
 
     private BlockContract createNewBlockContract(final BlockContract oldContract,
                                                  final StatementBlock newBlock) {
-<<<<<<< HEAD
         final BlockContract.Variables newVariables =
                 replaceBlockContractVariables(oldContract.getPlaceholderVariables());
-=======
-       final BlockContract.Variables newVariables =
-               replaceBlockContractVariables(oldContract.getPlaceholderVariables());
->>>>>>> 224ad001
         final Map<LocationVariable, Term> newPreconditions =
                 new LinkedHashMap<LocationVariable, Term>();
         final Map<LocationVariable, Term> newPostconditions =
@@ -289,7 +266,6 @@
                 new LinkedHashMap<LocationVariable, Term>();
         for (LocationVariable heap : services.getTypeConverter().getHeapLDT().getAllHeaps()) {
             newPreconditions.put(heap,
-<<<<<<< HEAD
                                  replaceVariablesInTerm(
                                          oldContract.getPrecondition(heap, services)));
             newPostconditions.put(heap,
@@ -303,16 +279,6 @@
                 replaceVariablesInTermListTriples(oldContract.getInfFlowSpecs());
         return oldContract.update(newBlock, newPreconditions, newPostconditions,
                                   newModifiesClauses, newInfFlowSpecs, newVariables);
-=======
-                    replaceVariablesInTerm(oldContract.getPrecondition(heap, services)));
-            newPostconditions.put(heap,
-                    replaceVariablesInTerm(oldContract.getPostcondition(heap, services)));
-            newModifiesClauses.put(heap,
-                    replaceVariablesInTerm(oldContract.getModifiesClause(heap, services)));
-        }
-        return oldContract.update(newBlock, newPreconditions, newPostconditions,
-                                  newModifiesClauses, newVariables);
->>>>>>> 224ad001
     }
 
     private BlockContract.Variables replaceBlockContractVariables(
@@ -359,7 +325,6 @@
         return result;
     }
 
-<<<<<<< HEAD
     private Map<LocationVariable, LocationVariable>
                     replaceRemembranceHeaps(
                             final Map<LocationVariable, LocationVariable> remembranceHeaps) {
@@ -367,14 +332,6 @@
                 new LinkedHashMap<LocationVariable, LocationVariable>();
         for (Map.Entry<LocationVariable, LocationVariable> remembranceHeap
                 : remembranceHeaps.entrySet()) {
-=======
-    private Map<LocationVariable, LocationVariable> replaceRemembranceHeaps(
-            final Map<LocationVariable, LocationVariable> remembranceHeaps) {
-        final Map<LocationVariable, LocationVariable> result =
-                new LinkedHashMap<LocationVariable, LocationVariable>();
-        for (Map.Entry<LocationVariable, LocationVariable> remembranceHeap:
-                remembranceHeaps.entrySet()) {
->>>>>>> 224ad001
             // TODO Can we really safely assume that replaceVariable returns a location variable?
             result.put(
                 remembranceHeap.getKey(),
@@ -384,7 +341,6 @@
         return result;
     }
 
-<<<<<<< HEAD
     private Map<LocationVariable, LocationVariable>
                     replaceRemembranceLocalVariables(
                             final Map<LocationVariable, LocationVariable> remembranceLocalVariables) {
@@ -392,14 +348,6 @@
                 new LinkedHashMap<LocationVariable, LocationVariable>();
         for (Map.Entry<LocationVariable, LocationVariable> remembranceLocalVariable
                 : remembranceLocalVariables.entrySet()) {
-=======
-    private Map<LocationVariable, LocationVariable> replaceRemembranceLocalVariables(
-            final Map<LocationVariable, LocationVariable> remembranceLocalVariables) {
-        final Map<LocationVariable, LocationVariable> result =
-                new LinkedHashMap<LocationVariable, LocationVariable>();
-        for (Map.Entry<LocationVariable, LocationVariable> remembranceLocalVariable:
-                remembranceLocalVariables.entrySet()) {
->>>>>>> 224ad001
             result.put(
                 (LocationVariable) replaceVariable(remembranceLocalVariable.getKey()),
                 (LocationVariable) replaceVariable(remembranceLocalVariable.getValue())
@@ -410,7 +358,7 @@
 
     public void performActionOnLoopInvariant(LoopStatement oldLoop,
                                              LoopStatement newLoop) {
-        final TermBuilder TB = TermBuilder.DF;
+        final TermBuilder tb = services.getTermBuilder();        
         LoopInvariant inv
             = services.getSpecificationRepository().getLoopInvariant(oldLoop);
         if(inv == null) {
@@ -461,24 +409,12 @@
            atPres.put(h.getKey(), replaceVariablesInTerm(t));
         }
         
-        ImmutableList<Term> newLocalIns = TB.var(MiscTools.getLocalIns(newLoop, services));
-        ImmutableList<Term> newLocalOuts = TB.var(MiscTools.getLocalOuts(newLoop, services));
-
-<<<<<<< HEAD
+        ImmutableList<Term> newLocalIns = tb.var(MiscTools.getLocalIns(newLoop, services));
+        ImmutableList<Term> newLocalOuts = tb.var(MiscTools.getLocalOuts(newLoop, services));
+
         LoopInvariant newInv = inv.create(newLoop, newInvariants, newMods, newInfFlowSpecs,
                                           newVariant, newSelfTerm, newLocalIns,
                                           newLocalOuts, atPres);
-=======
-        LoopInvariant newInv
-            = new LoopInvariantImpl(newLoop,
-                                    inv.getTarget(),
-                                    inv.getKJT(),
-                                    newInvariants,
-                                    newMods,
-                                    newVariant,
-                                    newSelfTerm,
-                                    atPres);
->>>>>>> 224ad001
         services.getSpecificationRepository().addLoopInvariant(newInv);
     }
 }