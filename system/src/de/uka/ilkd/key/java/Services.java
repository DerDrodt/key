// This file is part of KeY - Integrated Deductive Software Design 
//
// Copyright (C) 2001-2011 Universitaet Karlsruhe (TH), Germany 
//                         Universitaet Koblenz-Landau, Germany
//                         Chalmers University of Technology, Sweden
// Copyright (C) 2011-2013 Karlsruhe Institute of Technology, Germany 
//                         Technical University Darmstadt, Germany
//                         Chalmers University of Technology, Sweden
//
// The KeY system is protected by the GNU General 
// Public License. See LICENSE.TXT for details.
// 


package de.uka.ilkd.key.java;

import java.util.HashMap;
import java.util.LinkedHashMap;
import java.util.Map.Entry;

import de.uka.ilkd.key.java.recoderext.KeYCrossReferenceServiceConfiguration;
import de.uka.ilkd.key.java.recoderext.SchemaCrossReferenceServiceConfiguration;
import de.uka.ilkd.key.logic.InnerVariableNamer;
import de.uka.ilkd.key.logic.Name;
import de.uka.ilkd.key.logic.NamespaceSet;
import de.uka.ilkd.key.logic.VariableNamer;
import de.uka.ilkd.key.logic.op.SchemaVariable;
import de.uka.ilkd.key.logic.op.UpdateSV;
import de.uka.ilkd.key.proof.Counter;
import de.uka.ilkd.key.proof.NameRecorder;
import de.uka.ilkd.key.proof.Node;
import de.uka.ilkd.key.proof.Proof;
<<<<<<< HEAD
import de.uka.ilkd.key.proof.TermProgramVariableCollector;
=======
import de.uka.ilkd.key.proof.init.Profile;
>>>>>>> 2ecda8aa
import de.uka.ilkd.key.proof.mgt.SpecificationRepository;
import de.uka.ilkd.key.rule.conditions.DropEffectlessElementariesCondition;
import de.uka.ilkd.key.util.Debug;
import de.uka.ilkd.key.util.KeYExceptionHandler;
import de.uka.ilkd.key.util.KeYRecoderExcHandler;

/**
 * this is a collection of common services to the KeY prover. Services
 * include information on the underlying Java model and a converter to
 * transform Java program elements to logic (where possible) and back.
 */
public class Services{
    
    /**
     * the proof
     */
    private Proof proof;

    /**
     * proof specific namespaces (functions, predicates, sorts, variables)
     */
    private NamespaceSet namespaces = new NamespaceSet();

    /** used to determine whether an expression is a compile-time 
     * constant and if so the type and result of the expression
     */
    private ConstantExpressionEvaluator cee;

    /** used to convert types, expressions and so on to logic elements
     * (in special into to terms or formulas)
     */
    private TypeConverter typeconverter;

    /**
     * the information object on the Java model
     */
    private final JavaInfo javainfo;
        
    /**
     * variable namer for inner renaming
     */
    private final VariableNamer innerVarNamer = new InnerVariableNamer(this);

    /**
     * the exception-handler
     */
    private KeYExceptionHandler exceptionHandler;
    

    /**
     * map of names to counters
     */
    private HashMap<String, Counter> counters;

    /**
     * specification repository
     */
    private SpecificationRepository specRepos 
    	= new SpecificationRepository(this);
    

    private NameRecorder nameRecorder;
    
<<<<<<< HEAD
    private ITermProgramVariableCollectorFactory factory = new ITermProgramVariableCollectorFactory(){
      @Override
      public TermProgramVariableCollector create(Services services) {
         return new TermProgramVariableCollector(services);
      }};
=======
    private final Profile profile;
>>>>>>> 2ecda8aa
    
    
    public ITermProgramVariableCollectorFactory getFactory() {
      return factory;
   }


   public void setFactory(ITermProgramVariableCollectorFactory factory) {
      this.factory = factory;
   }


   /**
     * creates a new Services object with a new TypeConverter and a new
     * JavaInfo object with no information stored at none of these.
     */
    public Services(Profile profile, KeYExceptionHandler exceptionHandler){
       assert profile != null;
       this.profile = profile;
       this.counters = new LinkedHashMap<String, Counter>();
	cee = new ConstantExpressionEvaluator(this);
        typeconverter = new TypeConverter(this);
	if(exceptionHandler == null){
	    this.exceptionHandler = new KeYRecoderExcHandler();
	}else{
	    this.exceptionHandler = exceptionHandler;
	}
        javainfo = new JavaInfo
        	(new KeYProgModelInfo(this, typeconverter, this.exceptionHandler), this);
        nameRecorder = new NameRecorder();
    }
    
    // ONLY for tests
    public Services(Profile profile) {
	this(profile, (KeYExceptionHandler) null);
    }    
    

    private Services(Profile profile, KeYCrossReferenceServiceConfiguration crsc, 
		     KeYRecoderMapping rec2key, HashMap<String, Counter> counters) {
   assert profile != null;
   assert counters != null;
   this.profile = profile;
   this.counters = counters;
	cee = new ConstantExpressionEvaluator(this);
	typeconverter = new TypeConverter(this);
	//	exceptionHandler = new KeYRecoderExcHandler();
	javainfo = new JavaInfo
	    (new KeYProgModelInfo(this, crsc, rec2key, typeconverter), this);
	nameRecorder = new NameRecorder();
    }

    
    public KeYExceptionHandler getExceptionHandler(){
	return exceptionHandler;
    }
    

    public void setExceptionHandler(KeYExceptionHandler keh){
	exceptionHandler = keh;
    }

    
    /**
     * Returns the TypeConverter associated with this Services object.
     */
    public TypeConverter getTypeConverter(){
        return typeconverter;
    }

    
    private void setTypeConverter(TypeConverter tc) {
	typeconverter = tc;
    }

    
    /**
     * Returns the ConstantExpressionEvaluator associated with this Services object.
     */
    public ConstantExpressionEvaluator getConstantExpressionEvaluator() {
        return cee;
    }

    
    /**
     * Returns the JavaInfo associated with this Services object.
     */
    public JavaInfo getJavaInfo() {
        return javainfo;
    }
    
    
    public NameRecorder getNameRecorder() {
        return nameRecorder;
    }

    
    public void saveNameRecorder(Node n) {
        n.setNameRecorder(nameRecorder);
        nameRecorder = new NameRecorder();
    }

    
    public void addNameProposal(Name proposal) {
        nameRecorder.addProposal(proposal);
    }
    
    
    public SpecificationRepository getSpecificationRepository() {
	return specRepos;
    }
    
    
    /**
     * Returns the VariableNamer associated with this Services object.
     */
    public VariableNamer getVariableNamer() {
        return innerVarNamer;
    }
    
    /**
     * creates a new services object containing a copy of the java info of
     * this object and a new TypeConverter (shallow copy)
     * @return the copy
     */
    public Services copy() {
       return copy(getProfile());
    }

    /**
     * Creates a copy of this {@link Services} in which the {@link Profile} is replaced.
     * @param profile The new {@link Profile} to use in the copy of this {@link Services}.
     * @return The created copy.
     */
    public Services copy(Profile profile) {
	Debug.assertTrue
	    (!(getJavaInfo().getKeYProgModelInfo().getServConf() 
	       instanceof SchemaCrossReferenceServiceConfiguration),
	     "services: tried to copy schema cross reference service config.");
	Services s = new Services
	    (profile, getJavaInfo().getKeYProgModelInfo().getServConf(),
	     getJavaInfo().getKeYProgModelInfo().rec2key().copy(), copyCounters());
        s.specRepos = specRepos;
	s.setTypeConverter(getTypeConverter().copy(s));
	s.setExceptionHandler(getExceptionHandler());
	s.setNamespaces(namespaces.copy());
        nameRecorder = nameRecorder.copy();
	return s;
    }
    
    /**
     * Creates a deep copy of {@link #counters} which means that a new
     * list is created with a copy of each contained {@link Counter}.
     * @return The created deep copy with new {@link Counter} instances.
     */
    private HashMap<String, Counter> copyCounters() {
       HashMap<String, Counter> result = new LinkedHashMap<String, Counter>();
       for (Entry<String, Counter> entry : counters.entrySet()) {
          result.put(entry.getKey(), entry.getValue().copy());
       }
       return result;
    }

    /**
     * creates a new service object with the same ldt information 
     * as the actual one
     */
    public Services copyPreservesLDTInformation() {
	Debug.assertTrue
	    (!(javainfo.getKeYProgModelInfo().getServConf() 
	       instanceof SchemaCrossReferenceServiceConfiguration),
	     "services: tried to copy schema cross reference service config.");
	Services s = new Services(getProfile(), getExceptionHandler());
	s.setTypeConverter(getTypeConverter().copy(s));
	s.setNamespaces(namespaces.copy());
        nameRecorder = nameRecorder.copy();
	return s;
    }
    
    
    public Services copyProofSpecific(Proof p_proof) {
        final Services s = new Services(getProfile(), getJavaInfo().getKeYProgModelInfo().getServConf(),
                getJavaInfo().getKeYProgModelInfo().rec2key(), copyCounters());
        s.proof = p_proof;
        s.specRepos = specRepos;
        s.setTypeConverter(getTypeConverter().copy(s));
        s.setExceptionHandler(getExceptionHandler());
        s.setNamespaces(namespaces.copy());
        nameRecorder = nameRecorder.copy();
        return s;
    }

    
    /*
     * returns an existing named counter, creates a new one otherwise
     */
    public Counter getCounter(String name) {
        Counter c = counters.get(name);
        if (c != null) return c;
        c = new Counter(name);
        counters.put(name, c);
        return c;
    }

    /**
     * returns the namespaces for functions, predicates etc.
     * @return the proof specific namespaces
     */
    public NamespaceSet getNamespaces() {
        return namespaces;
    }
    
    
    /**
     * sets the namespaces of known predicates, functions, variables
     * @param namespaces the NamespaceSet with the proof specific namespaces
     */
    public void setNamespaces(NamespaceSet namespaces) {
        this.namespaces = namespaces;
    }
    
    
    /**
     * Returns the proof to which this object belongs, or null if it does not 
     * belong to any proof.
     */
    public Proof getProof() {
	return proof;
    }
    
    public interface ITermProgramVariableCollectorFactory{
       public TermProgramVariableCollector create(Services services);
    }

    public Profile getProfile() {
        return profile;
    }
}<|MERGE_RESOLUTION|>--- conflicted
+++ resolved
@@ -24,19 +24,13 @@
 import de.uka.ilkd.key.logic.Name;
 import de.uka.ilkd.key.logic.NamespaceSet;
 import de.uka.ilkd.key.logic.VariableNamer;
-import de.uka.ilkd.key.logic.op.SchemaVariable;
-import de.uka.ilkd.key.logic.op.UpdateSV;
 import de.uka.ilkd.key.proof.Counter;
 import de.uka.ilkd.key.proof.NameRecorder;
 import de.uka.ilkd.key.proof.Node;
 import de.uka.ilkd.key.proof.Proof;
-<<<<<<< HEAD
 import de.uka.ilkd.key.proof.TermProgramVariableCollector;
-=======
 import de.uka.ilkd.key.proof.init.Profile;
->>>>>>> 2ecda8aa
 import de.uka.ilkd.key.proof.mgt.SpecificationRepository;
-import de.uka.ilkd.key.rule.conditions.DropEffectlessElementariesCondition;
 import de.uka.ilkd.key.util.Debug;
 import de.uka.ilkd.key.util.KeYExceptionHandler;
 import de.uka.ilkd.key.util.KeYRecoderExcHandler;
@@ -98,15 +92,13 @@
 
     private NameRecorder nameRecorder;
     
-<<<<<<< HEAD
     private ITermProgramVariableCollectorFactory factory = new ITermProgramVariableCollectorFactory(){
       @Override
       public TermProgramVariableCollector create(Services services) {
          return new TermProgramVariableCollector(services);
       }};
-=======
+
     private final Profile profile;
->>>>>>> 2ecda8aa
     
     
     public ITermProgramVariableCollectorFactory getFactory() {
