--- conflicted
+++ resolved
@@ -43,14 +43,8 @@
  * include information on the underlying Java model and a converter to
  * transform Java program elements to logic (where possible) and back.
  */
-<<<<<<< HEAD
-public class Services {
-
-    /**
-=======
 public class Services implements TermServices {
    /**
->>>>>>> 224ad001
      * the proof
      */
     private Proof proof;
@@ -84,11 +78,7 @@
      * the exception-handler
      */
     private KeYExceptionHandler exceptionHandler;
-<<<<<<< HEAD
-
-=======
-    
->>>>>>> 224ad001
+
     /**
      * map of names to counters
      */
@@ -97,15 +87,6 @@
     /**
      * specification repository
      */
-<<<<<<< HEAD
-    private SpecificationRepository specRepos 
-    	= new SpecificationRepository(this);
-
-    private NameRecorder nameRecorder;
-
-    private final Profile profile;
-    private ServiceCaches caches;
-=======
     private SpecificationRepository specRepos;
     
 
@@ -131,7 +112,6 @@
     private final ServiceCaches caches;
     
     private final TermBuilder termBuilder;
->>>>>>> 224ad001
 
    /**
      * creates a new Services object with a new TypeConverter and a new
@@ -362,14 +342,11 @@
     public Proof getProof() {
 	return proof;
     }
-<<<<<<< HEAD
-=======
-    
+
     public interface ITermProgramVariableCollectorFactory{
        public TermProgramVariableCollector create(Services services);
     }
 
->>>>>>> 224ad001
     /**
      * Returns the sued {@link Profile}.
      * @return The used {@link Profile}.
