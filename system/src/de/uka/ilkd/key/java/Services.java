// This file is part of KeY - Integrated Deductive Software Design 
//
// Copyright (C) 2001-2011 Universitaet Karlsruhe (TH), Germany 
//                         Universitaet Koblenz-Landau, Germany
//                         Chalmers University of Technology, Sweden
// Copyright (C) 2011-2013 Karlsruhe Institute of Technology, Germany 
//                         Technical University Darmstadt, Germany
//                         Chalmers University of Technology, Sweden
//
// The KeY system is protected by the GNU General 
// Public License. See LICENSE.TXT for details.
// 


package de.uka.ilkd.key.java;

import java.util.HashMap;
import java.util.LinkedHashMap;
import java.util.Map.Entry;

import de.uka.ilkd.key.java.recoderext.KeYCrossReferenceServiceConfiguration;
import de.uka.ilkd.key.java.recoderext.SchemaCrossReferenceServiceConfiguration;
import de.uka.ilkd.key.logic.InnerVariableNamer;
import de.uka.ilkd.key.logic.Name;
import de.uka.ilkd.key.logic.NamespaceSet;
import de.uka.ilkd.key.logic.VariableNamer;
import de.uka.ilkd.key.proof.Counter;
import de.uka.ilkd.key.proof.NameRecorder;
import de.uka.ilkd.key.proof.Node;
import de.uka.ilkd.key.proof.Proof;
import de.uka.ilkd.key.proof.init.Profile;
import de.uka.ilkd.key.proof.mgt.SpecificationRepository;
import de.uka.ilkd.key.util.Debug;
import de.uka.ilkd.key.util.KeYExceptionHandler;
import de.uka.ilkd.key.util.KeYRecoderExcHandler;

/**
 * this is a collection of common services to the KeY prover. Services
 * include information on the underlying Java model and a converter to
 * transform Java program elements to logic (where possible) and back.
 */
public class Services {

    /**
     * the proof
     */
    private Proof proof;

    /**
     * proof specific namespaces (functions, predicates, sorts, variables)
     */
    private NamespaceSet namespaces = new NamespaceSet();

    /** used to determine whether an expression is a compile-time 
     * constant and if so the type and result of the expression
     */
    private ConstantExpressionEvaluator cee;

    /** used to convert types, expressions and so on to logic elements
     * (in special into to terms or formulas)
     */
    private TypeConverter typeconverter;

    /**
     * the information object on the Java model
     */
    private final JavaInfo javainfo;

    /**
     * variable namer for inner renaming
     */
    private final VariableNamer innerVarNamer = new InnerVariableNamer(this);

    /**
     * the exception-handler
     */
    private KeYExceptionHandler exceptionHandler;

    /**
     * map of names to counters
     */
    private HashMap<String, Counter> counters;

    /**
     * specification repository
     */
    private SpecificationRepository specRepos 
    	= new SpecificationRepository(this);

    private NameRecorder nameRecorder;
<<<<<<< HEAD

=======
    
    private final Profile profile;
    
>>>>>>> dfe8cc89
    /**
     * creates a new Services object with a new TypeConverter and a new
     * JavaInfo object with no information stored at none of these.
     */
    public Services(Profile profile, KeYExceptionHandler exceptionHandler){
       assert profile != null;
       this.profile = profile;
       this.counters = new LinkedHashMap<String, Counter>();
	cee = new ConstantExpressionEvaluator(this);
        typeconverter = new TypeConverter(this);
	if(exceptionHandler == null){
	    this.exceptionHandler = new KeYRecoderExcHandler();
	}else{
	    this.exceptionHandler = exceptionHandler;
	}
        javainfo = new JavaInfo
        	(new KeYProgModelInfo(this, typeconverter, this.exceptionHandler), this);
        nameRecorder = new NameRecorder();
    }
    
    // ONLY for tests
    public Services(Profile profile) {
	this(profile, (KeYExceptionHandler) null);
    }    
    

    private Services(Profile profile, KeYCrossReferenceServiceConfiguration crsc, 
		     KeYRecoderMapping rec2key, HashMap<String, Counter> counters) {
   assert profile != null;
   assert counters != null;
   this.profile = profile;
   this.counters = counters;
	cee = new ConstantExpressionEvaluator(this);
	typeconverter = new TypeConverter(this);
	//	exceptionHandler = new KeYRecoderExcHandler();
	javainfo = new JavaInfo
	    (new KeYProgModelInfo(this, crsc, rec2key, typeconverter), this);
	nameRecorder = new NameRecorder();
    }

    
    public KeYExceptionHandler getExceptionHandler(){
	return exceptionHandler;
    }
    

    public void setExceptionHandler(KeYExceptionHandler keh){
	exceptionHandler = keh;
    }

    
    /**
     * Returns the TypeConverter associated with this Services object.
     */
    public TypeConverter getTypeConverter(){
        return typeconverter;
    }

    
    private void setTypeConverter(TypeConverter tc) {
	typeconverter = tc;
    }

    
    /**
     * Returns the ConstantExpressionEvaluator associated with this Services object.
     */
    public ConstantExpressionEvaluator getConstantExpressionEvaluator() {
        return cee;
    }

    
    /**
     * Returns the JavaInfo associated with this Services object.
     */
    public JavaInfo getJavaInfo() {
        return javainfo;
    }
    
    
    public NameRecorder getNameRecorder() {
        return nameRecorder;
    }

    
    public void saveNameRecorder(Node n) {
        n.setNameRecorder(nameRecorder);
        nameRecorder = new NameRecorder();
    }

    
    public void addNameProposal(Name proposal) {
        nameRecorder.addProposal(proposal);
    }
    
    
    public SpecificationRepository getSpecificationRepository() {
	return specRepos;
    }
    
    
    /**
     * Returns the VariableNamer associated with this Services object.
     */
    public VariableNamer getVariableNamer() {
        return innerVarNamer;
    }
    
    /**
     * creates a new services object containing a copy of the java info of
     * this object and a new TypeConverter (shallow copy)
     * @return the copy
     */
    public Services copy() {
       return copy(getProfile());
    }

    /**
     * Creates a copy of this {@link Services} in which the {@link Profile} is replaced.
     * @param profile The new {@link Profile} to use in the copy of this {@link Services}.
     * @return The created copy.
     */
    public Services copy(Profile profile) {
	Debug.assertTrue
	    (!(getJavaInfo().getKeYProgModelInfo().getServConf() 
	       instanceof SchemaCrossReferenceServiceConfiguration),
	     "services: tried to copy schema cross reference service config.");
	Services s = new Services
	    (profile, getJavaInfo().getKeYProgModelInfo().getServConf(),
	     getJavaInfo().getKeYProgModelInfo().rec2key().copy(), copyCounters());
        s.specRepos = specRepos;
	s.setTypeConverter(getTypeConverter().copy(s));
	s.setExceptionHandler(getExceptionHandler());
	s.setNamespaces(namespaces.copy());
        nameRecorder = nameRecorder.copy();
	return s;
    }
    
    /**
     * Creates a deep copy of {@link #counters} which means that a new
     * list is created with a copy of each contained {@link Counter}.
     * @return The created deep copy with new {@link Counter} instances.
     */
    private HashMap<String, Counter> copyCounters() {
       HashMap<String, Counter> result = new LinkedHashMap<String, Counter>();
       for (Entry<String, Counter> entry : counters.entrySet()) {
          result.put(entry.getKey(), entry.getValue().copy());
       }
       return result;
    }

    /**
     * creates a new service object with the same ldt information 
     * as the actual one
     */
    public Services copyPreservesLDTInformation() {
	Debug.assertTrue
	    (!(javainfo.getKeYProgModelInfo().getServConf() 
	       instanceof SchemaCrossReferenceServiceConfiguration),
	     "services: tried to copy schema cross reference service config.");
	Services s = new Services(getProfile(), getExceptionHandler());
	s.setTypeConverter(getTypeConverter().copy(s));
	s.setNamespaces(namespaces.copy());
        nameRecorder = nameRecorder.copy();
	return s;
    }
    
    
    public Services copyProofSpecific(Proof p_proof) {
        final Services s = new Services(getProfile(), getJavaInfo().getKeYProgModelInfo().getServConf(),
                getJavaInfo().getKeYProgModelInfo().rec2key(), copyCounters());
        s.proof = p_proof;
        s.specRepos = specRepos;
        s.setTypeConverter(getTypeConverter().copy(s));
        s.setExceptionHandler(getExceptionHandler());
        s.setNamespaces(namespaces.copy());
        nameRecorder = nameRecorder.copy();
        return s;
    }

    
    /*
     * returns an existing named counter, creates a new one otherwise
     */
    public Counter getCounter(String name) {
        Counter c = counters.get(name);
        if (c != null) return c;
        c = new Counter(name);
        counters.put(name, c);
        return c;
    }

    /**
     * returns the namespaces for functions, predicates etc.
     * @return the proof specific namespaces
     */
    public NamespaceSet getNamespaces() {
        return namespaces;
    }
    
    
    /**
     * sets the namespaces of known predicates, functions, variables
     * @param namespaces the NamespaceSet with the proof specific namespaces
     */
    public void setNamespaces(NamespaceSet namespaces) {
        this.namespaces = namespaces;
    }
    
    
    /**
     * Returns the proof to which this object belongs, or null if it does not 
     * belong to any proof.
     */
    public Proof getProof() {
	return proof;
    }
<<<<<<< HEAD
=======

    public Profile getProfile() {
        return profile;
    }
>>>>>>> dfe8cc89
}<|MERGE_RESOLUTION|>--- conflicted
+++ resolved
@@ -88,13 +88,8 @@
     	= new SpecificationRepository(this);
 
     private NameRecorder nameRecorder;
-<<<<<<< HEAD
-
-=======
-    
+
     private final Profile profile;
-    
->>>>>>> dfe8cc89
     /**
      * creates a new Services object with a new TypeConverter and a new
      * JavaInfo object with no information stored at none of these.
@@ -312,11 +307,7 @@
     public Proof getProof() {
 	return proof;
     }
-<<<<<<< HEAD
-=======
-
     public Profile getProfile() {
         return profile;
     }
->>>>>>> dfe8cc89
 }