--- conflicted
+++ resolved
@@ -101,8 +101,6 @@
 
     private final Profile profile;
     
-<<<<<<< HEAD
-    
     public ITermProgramVariableCollectorFactory getFactory() {
       return factory;
    }
@@ -111,13 +109,10 @@
    public void setFactory(ITermProgramVariableCollectorFactory factory) {
       this.factory = factory;
    }
-
-    private ServiceCaches caches;
-=======
+   
     private final ServiceCaches caches;
     
     private final TermBuilder termBuilder;
->>>>>>> a1676d8c
 
    /**
      * creates a new Services object with a new TypeConverter and a new
