// This file is part of KeY - Integrated Deductive Software Design
//
// Copyright (C) 2001-2011 Universitaet Karlsruhe (TH), Germany
//                         Universitaet Koblenz-Landau, Germany
//                         Chalmers University of Technology, Sweden
// Copyright (C) 2011-2013 Karlsruhe Institute of Technology, Germany
//                         Technical University Darmstadt, Germany
//                         Chalmers University of Technology, Sweden
//
// The KeY system is protected by the GNU General
// Public License. See LICENSE.TXT for details.
//


package de.uka.ilkd.key.java.recoderext;

import java.util.*;

import recoder.CrossReferenceServiceConfiguration;
import recoder.abstraction.*;
import recoder.java.*;
import recoder.java.declaration.*;
import recoder.java.expression.literal.*;
import recoder.java.expression.operator.CopyAssignment;
import recoder.java.reference.FieldReference;
import recoder.java.reference.ReferencePrefix;
import recoder.java.reference.TypeReference;
import recoder.java.reference.VariableReference;
import recoder.kit.TwoPassTransformation;
import recoder.service.DefaultCrossReferenceSourceInfo;
import de.uka.ilkd.key.util.Debug;
import de.uka.ilkd.key.java.recoderext.adt.*;
import de.uka.ilkd.key.java.recoderext.expression.literal.BigintLiteral;
import de.uka.ilkd.key.java.recoderext.expression.literal.RealLiteral;

/**
 * The Java DL requires some implicit fields, that are available in each
 * Java class. The name of the implicit fields is usually enclosed
 * between two angle brackets.
 * To access the fields in a uniform way, they are added as usual
 * fields to the classes, in particular this allows us to parse them in
 * more easier.
 *   For further information see also
 *   <ul>
 *     <li> {@link ImplicitFieldAdder} </li>
 *     <li> {@link CreateObjectBuilder}  </li>
 *     <li> {@link PrepareObjectBuilder} </li>
 *   </ul>
 *
 * Performance of these classes was low, so information that is shared between
 * all instances of a transformation set has been outsourced to a transformation
 * cache.
 */
public abstract class RecoderModelTransformer extends TwoPassTransformation {

    protected CrossReferenceServiceConfiguration services;
    // protected List<CompilationUnit> units;
    protected TransformerCache cache;

    /**
     * creates a transormder for the recoder model
     * @param services the CrossReferenceServiceConfiguration to access
     * model information
     * @param cache a cache object that stores information which is needed by
     * and common to many transformations. it includes the compilation units,
     * the declared classes, and information for local classes.
     */
    public RecoderModelTransformer
	(CrossReferenceServiceConfiguration services,
	 TransformerCache cache) {
	super(services);
	this.services = services;
	assert cache != null;
	this.cache = cache;
        getLocalClass2FinalVar();
    }

    /**
     * returns the default value of the given type
     * according to JLS Sect. 4.5.5
     * @return the default value of the given type
     * according to JLS Sect. 4.5.5
     */
    public Expression getDefaultValue(Type type) {
	if (type instanceof ClassType || type instanceof ArrayType) {
	    return new NullLiteral();
	} else if (type instanceof PrimitiveType) {
	    if ("boolean".equals(type.getName())) {
		return new BooleanLiteral(false);
	    } else if ("byte".equals(type.getName())  ||
		       "short".equals(type.getName()) ||
		       "int".equals(type.getName())) {
		return new IntLiteral(0);
	    } else if ("long".equals(type.getName())) {
		return new LongLiteral(0);
	    } else if ("\\bigint".equals(type.getName())){
	        return new BigintLiteral(0);
        } else if ("\\real".equals(type.getName())){
            return new RealLiteral();
	    } else if ("char".equals(type.getName())) {
		return new CharLiteral((char)0);
	    } else if ("float".equals(type.getName())) {
		return new FloatLiteral(0.0F);
	    } else if ("double".equals(type.getName())) {
		return new DoubleLiteral(0.0D);
	    } else if("\\locset".equals(type.getName())) {
		return EmptySetLiteral.INSTANCE;
	    } else if("\\seq".equals(type.getName())) {
		return EmptySeqLiteral.INSTANCE;
	    } else if("\\set".equals(type.getName())) {
	        return new DLEmbeddedExpression("emptySet",
	                Collections.<Expression>emptyList());
        } else if("\\free".equals(type.getName())) {
            return new DLEmbeddedExpression("atom",
                    Collections.<Expression>emptyList());
	    }
	}
	Debug.fail("makeImplicitMembersExplicit: unknown primitive type"+type);
	return null;
    }

    /**
     * attaches a method declaration to the declaration of type td at
     * position idx
     * @param md the MethodDeclaration to insert
     * @param td the TypeDeclaration that becomes parent of the new
     * method
     * @param idx the position where to add the method
     */
    public void attach(MethodDeclaration md, TypeDeclaration td,
		       int idx) {
	super.attach(md, td, idx);
    }

    /**
     * returns if changes have to be reported to the change history
     * @return true, if changes have to be reported to the change history
     */
    public boolean isVisible() {
	return true;
    }

    /**
     * The method is called for each type declaration of the compilation
     * unit and initiates the syntactical transformation. If you want to
     * descend in inner classes you have to implement the recursion by
     * yourself.
     */
    protected abstract void makeExplicit(TypeDeclaration td);

    // Java construction helper methods for recoder data structures

    protected FieldReference attribute
	(ReferencePrefix prefix, Identifier attributeName) {
	return new FieldReference(prefix, attributeName);
    }


    protected CopyAssignment assign(Expression lhs, Expression rhs) {
	return new CopyAssignment(lhs, rhs);
    }

    protected LocalVariableDeclaration declare
	(String name, ClassType type) {
	return new LocalVariableDeclaration
	    (new TypeReference(new Identifier(type.getName())),
	     new Identifier(name));
    }

    protected LocalVariableDeclaration declare
	(String name, Identifier type) {
	return new LocalVariableDeclaration
	    (new TypeReference(type),
	     new Identifier(name));
    }

    protected Identifier getId(TypeDeclaration td){
      /*  return td.getIdentifier()==null ?
            new Identifier(td.getFullName()) :
                (Identifier)td.getIdentifier().deepClone();*/

	if (td.getIdentifier() != null) {
	    return td.getIdentifier().deepClone();
	}

	final ClassType firstActualSupertype = getAllSupertypes(td).get(1);
	return firstActualSupertype instanceof TypeDeclaration ?
                        getId((TypeDeclaration) firstActualSupertype) :
                            new Identifier(firstActualSupertype.getName());

    }

    protected ClassDeclaration containingClass(TypeDeclaration td){
        NonTerminalProgramElement container = (ClassDeclaration) td.getContainingClassType();
        if(container == null){
            container = td.getASTParent();
        }
        while(!(container instanceof ClassDeclaration)){
            container = container.getASTParent();
        }
        return (ClassDeclaration) container;
    }

    protected MethodDeclaration containingMethod(TypeDeclaration td){
        NonTerminalProgramElement container = td.getASTParent();
        while(container!=null && !(container instanceof MethodDeclaration)){
            container = container.getASTParent();
        }
        return (MethodDeclaration) container;
    }

    /**
     * invokes model transformation for each top level type declaration
     * in any compilation unit. <emph>Not</emph> for inner classes.
     */
    public void makeExplicit() {
	Set<ClassDeclaration> s = classDeclarations();
        for (ClassDeclaration cd : s) {
            makeExplicit(cd);
        }
    }

    // 3 methods to access the transformation cache.

    protected List<ClassType> getAllSupertypes(TypeDeclaration td) {
	return cache.getAllSupertypes(td);
    }

    protected Set<ClassDeclaration> classDeclarations(){
        return cache.getClassDeclarations();
    }

    public HashMap<ClassType, List<Variable>> getLocalClass2FinalVar(){
        return cache.getLocalClass2FinalVarMapping();
     }

    public List<CompilationUnit> getUnits() {
        return cache.getUnits();
    }

 /*   protected String getNameForAnonClass(TypeDeclaration cd){
        return cd.getAllSupertypes().getClassType(1).getFullName();
    }*/

    /**
     * Starts the transformation.
     */
    public void transform() {
	super.transform();
	makeExplicit();
    }

    /**
     * Cache of important data. This is done mainly for performance reasons.
     * It contains the following info:
     * - list of comp. units
     * - their class declarations
     * - a mapping from local classes to their needed final variables.
     *
     * Objects are created upon the first request.
     *
     * @author MU
     */
    public static class TransformerCache {

        private List<CompilationUnit> cUnits;
        private Set<ClassDeclaration> classDeclarations;
        private HashMap<ClassType, List<Variable>> localClass2FinalVar;

        private HashMap<TypeDeclaration,List<ClassType>> typeDeclaration2allSupertypes;


        public TransformerCache(List<CompilationUnit> cUnits) {
            this.cUnits = cUnits;
        }

        public List<ClassType> getAllSupertypes(TypeDeclaration td) {
            if (typeDeclaration2allSupertypes == null) {
        	init();
            }
            return typeDeclaration2allSupertypes.get(td);
        }

	public List<CompilationUnit> getUnits() {
            return cUnits;
        }

        public Set<ClassDeclaration> getClassDeclarations(){
            if(classDeclarations==null){
                init();
            }
            return classDeclarations;
        }

	protected void init() {
	    TypeAndClassDeclarationCollector cdc = new TypeAndClassDeclarationCollector();
	    for (CompilationUnit unit : cUnits) {
	        cdc.walk(unit);
	    }
	    classDeclarations = cdc.result();
<<<<<<< HEAD

	    typeDeclaration2allSupertypes = new HashMap<TypeDeclaration, List<ClassType>>();
=======
	    
	    typeDeclaration2allSupertypes = new LinkedHashMap<TypeDeclaration, List<ClassType>>();
>>>>>>> ecce7da1
	    for (TypeDeclaration td : cdc.types()) {
		typeDeclaration2allSupertypes.put(td, td.getAllSupertypes());
	    }
	}

        public HashMap<ClassType, List<Variable>> getLocalClass2FinalVarMapping() {
            if(localClass2FinalVar == null){
                localClass2FinalVar = new LinkedHashMap<ClassType, List<Variable>>();
            }
            return localClass2FinalVar;
        }

        /**
         * if the class declaration set changes, the cache must be invalidated
         */
        public void invalidateClasses() {
            classDeclarations = null;
            typeDeclaration2allSupertypes = null;
        }
    }

    protected class FinalOuterVarsCollector extends SourceVisitorExtended {

        private final HashMap<ClassType, List<Variable>> lc2fv;

        public FinalOuterVarsCollector(){
            super();
            lc2fv = cache.getLocalClass2FinalVarMapping();
        }

        public void walk(SourceElement s){
            s.accept(this);
            if (s instanceof NonTerminalProgramElement){
                final NonTerminalProgramElement pe = (NonTerminalProgramElement) s;
                for(int i = 0, sz = pe.getChildCount(); i < sz; i++){
                    walk(pe.getChildAt(i));
                }
            }
        }

       public void visitVariableReference(VariableReference vr){
           final DefaultCrossReferenceSourceInfo si = (DefaultCrossReferenceSourceInfo) services.getSourceInfo();
           final Variable v = si.getVariable(vr.getName(), vr);

           final ClassType containingClassTypeOfProgVarV = si.getContainingClassType((ProgramElement) v);
           ClassType ct = si.getContainingClassType(vr);
           if (containingClassTypeOfProgVarV != ct &&
        	   v instanceof VariableSpecification && !(v instanceof FieldSpecification)) {

               while(ct instanceof ClassDeclaration && ct != containingClassTypeOfProgVarV){
		   List<Variable> vars = lc2fv.get(ct);
		   if(vars == null){
		       vars = new LinkedList<Variable>();
		   }
		   if (!vars.contains(v)) {
		       vars.add(v);
		   }
		   lc2fv.put(ct, vars);
		   ct = si.getContainingClassType(ct);
	       }
           }
       }
    }

    private static class TypeAndClassDeclarationCollector extends SourceVisitorExtended {
<<<<<<< HEAD

        private HashSet<ClassDeclaration> result = new HashSet<ClassDeclaration>();
	private HashSet<TypeDeclaration> types   = new HashSet<TypeDeclaration>();

=======
        
        private HashSet<ClassDeclaration> result = new LinkedHashSet<ClassDeclaration>();
	private HashSet<TypeDeclaration> types   = new LinkedHashSet<TypeDeclaration>();
        
>>>>>>> ecce7da1
        public TypeAndClassDeclarationCollector(){
            super();
        }

        public void walk(SourceElement s){
            s.accept(this);
            if (s instanceof TypeDeclaration) {
        	types.add((TypeDeclaration) s);
            }
            if(s instanceof NonTerminalProgramElement){
                final NonTerminalProgramElement pe = (NonTerminalProgramElement) s;
                for(int i = 0, sz = pe.getChildCount(); i<sz; i++){
                    walk(pe.getChildAt(i));
                }
            }
        }

        public void visitClassDeclaration(ClassDeclaration cld){
            result.add(cld);
            super.visitClassDeclaration(cld);
        }

        public HashSet<ClassDeclaration> result(){
            return result;
        }

        public HashSet<TypeDeclaration> types() {
            return types;
        }
    }

}<|MERGE_RESOLUTION|>--- conflicted
+++ resolved
@@ -298,13 +298,8 @@
 	        cdc.walk(unit);
 	    }
 	    classDeclarations = cdc.result();
-<<<<<<< HEAD
-
-	    typeDeclaration2allSupertypes = new HashMap<TypeDeclaration, List<ClassType>>();
-=======
 	    
 	    typeDeclaration2allSupertypes = new LinkedHashMap<TypeDeclaration, List<ClassType>>();
->>>>>>> ecce7da1
 	    for (TypeDeclaration td : cdc.types()) {
 		typeDeclaration2allSupertypes.put(td, td.getAllSupertypes());
 	    }
@@ -370,17 +365,10 @@
     }
 
     private static class TypeAndClassDeclarationCollector extends SourceVisitorExtended {
-<<<<<<< HEAD
-
-        private HashSet<ClassDeclaration> result = new HashSet<ClassDeclaration>();
-	private HashSet<TypeDeclaration> types   = new HashSet<TypeDeclaration>();
-
-=======
         
         private HashSet<ClassDeclaration> result = new LinkedHashSet<ClassDeclaration>();
 	private HashSet<TypeDeclaration> types   = new LinkedHashSet<TypeDeclaration>();
         
->>>>>>> ecce7da1
         public TypeAndClassDeclarationCollector(){
             super();
         }
