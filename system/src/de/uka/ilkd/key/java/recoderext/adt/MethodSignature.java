--- conflicted
+++ resolved
@@ -24,18 +24,9 @@
 
 public class MethodSignature extends JavaNonTerminalProgramElement {
 
-<<<<<<< HEAD
-   /**
-     *
-     */
-    private static final long serialVersionUID = 6966957683489654730L;
-private Identifier methodName;
-   private ASTList<TypeReference> paramTypes;   
-=======
     private static final long serialVersionUID = 6966957683489654730L;
     private Identifier methodName;
     private ASTList<TypeReference> paramTypes;
->>>>>>> 224ad001
    
     public MethodSignature(Identifier methodName, ASTList<TypeReference> paramTypes) {
         super();
