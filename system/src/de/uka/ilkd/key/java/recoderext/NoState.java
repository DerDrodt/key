// This file is part of KeY - Integrated Deductive Software Design
//
// Copyright (C) 2001-2011 Universitaet Karlsruhe (TH), Germany
//                         Universitaet Koblenz-Landau, Germany
//                         Chalmers University of Technology, Sweden
// Copyright (C) 2011-2014 Karlsruhe Institute of Technology, Germany
//                         Technical University Darmstadt, Germany
//                         Chalmers University of Technology, Sweden
//
// The KeY system is protected by the GNU General
// Public License. See LICENSE.TXT for details.
//

package de.uka.ilkd.key.java.recoderext;

import recoder.java.SourceVisitor;
import recoder.java.declaration.Modifier;


public class NoState extends Modifier {

<<<<<<< HEAD
    /**
     *
     */
=======
>>>>>>> 224ad001
    private static final long serialVersionUID = 2717863742463891263L;

    public NoState() {
    }


    protected NoState(NoState proto) {
        super(proto);
    }

    public NoState deepClone() {
        return new NoState(this);
    }

    public void accept(SourceVisitor v) {
    }

}<|MERGE_RESOLUTION|>--- conflicted
+++ resolved
@@ -19,12 +19,6 @@
 
 public class NoState extends Modifier {
 
-<<<<<<< HEAD
-    /**
-     *
-     */
-=======
->>>>>>> 224ad001
     private static final long serialVersionUID = 2717863742463891263L;
 
     public NoState() {
