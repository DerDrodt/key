// This file is part of KeY - Integrated Deductive Software Design
//
// Copyright (C) 2001-2011 Universitaet Karlsruhe (TH), Germany
//                         Universitaet Koblenz-Landau, Germany
//                         Chalmers University of Technology, Sweden
// Copyright (C) 2011-2013 Karlsruhe Institute of Technology, Germany
//                         Technical University Darmstadt, Germany
//                         Chalmers University of Technology, Sweden
//
// The KeY system is protected by the GNU General
// Public License. See LICENSE.TXT for details.
//

package de.uka.ilkd.key.java;

import java.util.List;

import de.uka.ilkd.key.collection.ImmutableArray;
import de.uka.ilkd.key.java.abstraction.KeYJavaType;
import de.uka.ilkd.key.java.abstraction.Type;
import de.uka.ilkd.key.java.declaration.LocalVariableDeclaration;
import de.uka.ilkd.key.java.declaration.Modifier;
import de.uka.ilkd.key.java.declaration.ParameterDeclaration;
import de.uka.ilkd.key.java.declaration.VariableSpecification;
<<<<<<< HEAD
import de.uka.ilkd.key.java.expression.ArrayInitializer;
import de.uka.ilkd.key.java.expression.ParenthesizedExpression;
import de.uka.ilkd.key.java.expression.PassiveExpression;
import de.uka.ilkd.key.java.expression.literal.BooleanLiteral;
import de.uka.ilkd.key.java.expression.literal.IntLiteral;
import de.uka.ilkd.key.java.expression.literal.NullLiteral;
=======
import de.uka.ilkd.key.java.expression.literal.BooleanLiteral;
>>>>>>> 281ba1ea
import de.uka.ilkd.key.java.expression.operator.CopyAssignment;
import de.uka.ilkd.key.java.expression.operator.Equals;
import de.uka.ilkd.key.java.expression.operator.Instanceof;
import de.uka.ilkd.key.java.expression.operator.LessThan;
import de.uka.ilkd.key.java.expression.operator.LogicalAnd;
import de.uka.ilkd.key.java.expression.operator.LogicalOr;
import de.uka.ilkd.key.java.expression.operator.New;
import de.uka.ilkd.key.java.expression.operator.NewArray;
import de.uka.ilkd.key.java.expression.operator.NotEquals;
import de.uka.ilkd.key.java.expression.operator.PostIncrement;
import de.uka.ilkd.key.java.reference.ArrayReference;
import de.uka.ilkd.key.java.reference.ExecutionContext;
import de.uka.ilkd.key.java.reference.FieldReference;
<<<<<<< HEAD
import de.uka.ilkd.key.java.reference.IExecutionContext;
import de.uka.ilkd.key.java.reference.MethodName;
=======
>>>>>>> 281ba1ea
import de.uka.ilkd.key.java.reference.MethodReference;
import de.uka.ilkd.key.java.reference.ReferencePrefix;
import de.uka.ilkd.key.java.reference.SuperConstructorReference;
import de.uka.ilkd.key.java.reference.SuperReference;
import de.uka.ilkd.key.java.reference.ThisConstructorReference;
import de.uka.ilkd.key.java.reference.ThisReference;
import de.uka.ilkd.key.java.reference.TypeRef;
import de.uka.ilkd.key.java.reference.TypeReference;
import de.uka.ilkd.key.java.reference.VariableReference;
import de.uka.ilkd.key.java.statement.Branch;
import de.uka.ilkd.key.java.statement.Break;
import de.uka.ilkd.key.java.statement.Catch;
import de.uka.ilkd.key.java.statement.Continue;
import de.uka.ilkd.key.java.statement.Else;
import de.uka.ilkd.key.java.statement.EmptyStatement;
import de.uka.ilkd.key.java.statement.Finally;
import de.uka.ilkd.key.java.statement.If;
import de.uka.ilkd.key.java.statement.Return;
import de.uka.ilkd.key.java.statement.Then;
import de.uka.ilkd.key.java.statement.Throw;
import de.uka.ilkd.key.java.statement.Try;
import de.uka.ilkd.key.logic.ProgramElementName;
import de.uka.ilkd.key.logic.op.IProgramMethod;
import de.uka.ilkd.key.logic.op.IProgramVariable;
import de.uka.ilkd.key.logic.op.LocationVariable;
import de.uka.ilkd.key.logic.op.ProgramVariable;
import de.uka.ilkd.key.util.ExtList;


/**
 * The KeYASTFactory helps building KeY Java AST structures.
 */
public abstract class KeYJavaASTFactory {

    /**
     * creates an assignment <code> lhs:=rhs </code>
     */
    public static CopyAssignment assign(Expression lhs, Expression rhs) {
	return new CopyAssignment(lhs, rhs);
    }

    /**
<<<<<<< HEAD
     * Create an assignment.
     * 
     * @param parameters
     *            the assignment parameters (variable, expression) as
     *            {@link ExtList}
     * @return a new {@link CopyAssignment} as defined by
     *         <code>parameters</code>
     */
    public static CopyAssignment assign(final ExtList parameters) {
	final CopyAssignment assignment = new CopyAssignment(parameters);

	return assignment;
=======
     * creates an assignment <code> lhs:=rhs </code>
     */
    public static Statement assign(Expression lhs, Expression rhs, PositionInfo posInfo) {
       return new CopyAssignment(new ExtList(new Object[] {lhs, rhs, posInfo}));
>>>>>>> 281ba1ea
    }

    /**
     * creates an attribute access <code>prefix.field </code>
     */
    public static Expression attribute(ReferencePrefix prefix,
				       ProgramVariable field) {
	return new FieldReference(field, prefix);
    }


    /**
     * creates a local variable declaration <code> typeRef name; </code>
     */
    public static LocalVariableDeclaration declare
	(ProgramElementName name, TypeReference typeRef) {
	return new LocalVariableDeclaration
	    (typeRef, new VariableSpecification
	     (new LocationVariable(name,
				  typeRef.getKeYJavaType())));
    }

    /**
     * Create a local variable declaration without initialization.
     * 
     * <pre>
     * type name;
     * </pre>
     * 
     * @param name
     *            the {@link ProgramElementName} of the variable to be declared
     * @param type
     *            the static {@link KeYJavaType} of the variable to be declared
     * @return a new {@link LocalVariableDeclaration} of a variable with static
     *         type <code>type</code> and name <code>name</code>
     */
    public static LocalVariableDeclaration declare(
	    final ProgramElementName name, final KeYJavaType type) {
	final LocalVariableDeclaration declaration = KeYJavaASTFactory.declare(
		name, null, type);

	return declaration;
    }

    /**
     * create a local variable declaration <br></br>
     *   <code>type name = init; </code>
     */
    public static LocalVariableDeclaration declare
	(ProgramElementName name, Expression init, KeYJavaType type) {
	return new LocalVariableDeclaration
	    (new TypeRef(type),
	     new VariableSpecification
		 (new LocationVariable(name, type),
		  init, type));
    }

    /**
     * Create a local variable declaration.
     * 
     * <pre>
     * type var = init;
     * </pre>
     * 
     * @param var
     *            the named and typed {@link IProgramVariable} to be declared
     * @param init
     *            the {@link Expression} <code>var</code> is initialized with
     * @param type
     *            the static {@link KeYJavaType} of <code>var</code>
     * @return a {@link LocalVariableDeclaration} of <code>var</code> with
     *         static type <code>type</code> and initial value <code>init</code>
     */
    public static LocalVariableDeclaration declare
<<<<<<< HEAD
	(IProgramVariable var, Expression init, KeYJavaType type) {
	return KeYJavaASTFactory.declare(new Modifier[0], var, init, type);
    }

    /**
     * Create a local variable declaration with a unique name.
     * 
     * <pre>
     * type name{unique} = initializer;
     * </pre>
     * 
     * @param services
     *            the {@link Services} whose {@link VariableNamer} is used to
     *            determine a unique variable name
     * @param name
     *            the {@link String} on which the variable's unique name is
     *            based
     * @param initializer
     *            the {@link Expression} the declared variable is initialized
     *            with
     * @param type
     *            the static {@link KeYJavaType} of the to be declared variable
     * @return a {@link LocalVariableDeclaration} of variable named uniquely
     *         after <code>name</code> with static type <code>type</code> and
     *         initial value <code>initializer</code>
     */
    public static LocalVariableDeclaration declare(final Services services,
	    final String name, final Expression initializer,
	    final KeYJavaType type) {
	final ProgramElementName uniqueName = services.getVariableNamer()
		.getTemporaryNameProposal(name);
	final LocalVariableDeclaration declaration = KeYJavaASTFactory.declare(
		uniqueName, initializer, type);

	return declaration;
=======
	(ProgramVariable var, Expression init, KeYJavaType type) {
	return new LocalVariableDeclaration
	    (new TypeRef(type),
	     new VariableSpecification(var, init, type));
>>>>>>> 281ba1ea
    }

    /**
     * Create a local variable declaration without initialization.
     * 
     * <pre>
     * type var;
     * </pre>
     * 
     * @param var
     *            the named and typed {@link IProgramVariable} to be declared
     * @param type
     *            the static {@link KeYJavaType} of <code>var</code>
     * @return a {@link LocalVariableDeclaration} of <code>var</code> with
     *         static type <code>type</code>
     */
    public static LocalVariableDeclaration declare
<<<<<<< HEAD
	(IProgramVariable var, KeYJavaType type) {
	return KeYJavaASTFactory.declare(var, null, type);
=======
	(ProgramVariable var, KeYJavaType type) {
	return new LocalVariableDeclaration
	    (new TypeRef(type),
	     new VariableSpecification(var, type));
>>>>>>> 281ba1ea
    }


    /**
     * create a local variable declaration
     */
    public static LocalVariableDeclaration declare(String name, KeYJavaType type) {
	return new LocalVariableDeclaration
	    (new TypeRef(type),
	     new VariableSpecification
		 (new LocationVariable(new ProgramElementName(name), type)));
    }


    /**
     * Creates a method call expression.
     */
    public static MethodReference method (ReferencePrefix prefix, String methodName, Expression... parameters) {
        final ImmutableArray<Expression> a = new ImmutableArray<Expression>(parameters);
        return new MethodReference(a, new ProgramElementName(methodName), prefix);
    }

    /**
     * Creates a static method call expression.
     * @param kjt the type where the static method is declared
     */
    public static MethodReference method (KeYJavaType kjt, String methodName, Expression... parameters) {
        return method(new TypeRef(kjt), methodName, parameters);
    }

    /**
     * create a parameter declaration
     */

    public static ParameterDeclaration parameterDeclaration(JavaInfo javaInfo,
							    KeYJavaType kjt,
							    String name) {
	return new ParameterDeclaration
	    (new Modifier[0], javaInfo.createTypeReference(kjt),
	     new VariableSpecification(localVariable(name, kjt)), false);
    }

    /**
     * Create a parameter declaration.
     * 
     * <pre>
     * kjt var
     * </pre>
     * 
     * @param javaInfo
     *            the Java model containing <code>kjt</code>
     * @param kjt
     *            the static {@link KeYJavaType} of <code>var</code>
     * @param var
     *            the named and typed {@link IProgramVariable} to be declared as
     *            parameter
     * @return a {@link ParameterDeclaration} of <code>var</code> with static
     *         type <code>kjt</code>
     */
    public static ParameterDeclaration parameterDeclaration(JavaInfo javaInfo,
<<<<<<< HEAD
							    KeYJavaType kjt, 
							    IProgramVariable var) {
=======
							    KeYJavaType kjt,
							    ProgramVariable var) {
>>>>>>> 281ba1ea
	return new ParameterDeclaration
	    (new Modifier[0], javaInfo.createTypeReference(kjt),
	     new VariableSpecification(var), false);
    }

    public static ParameterDeclaration parameterDeclaration(JavaInfo javaInfo,
							    String type,
							    String name) {
	KeYJavaType kjt = javaInfo.getKeYJavaType(type);
	return new ParameterDeclaration
	    (new Modifier[0], javaInfo.createTypeReference(kjt),
	     new VariableSpecification(localVariable(name, kjt)), false);
    }

    /**
     * Create a parenthesized expression.
     * 
     * <pre>
     * (expression)
     * </pre>
     * 
     * @param expression
     *            the {@link Expression} to be parenthesized
     * @return a new {@link ParenthesizedExpression} of <code>expression</code>
     */
    public static ParenthesizedExpression parenthesizedExpression(
	    final Expression expression) {
	final ParenthesizedExpression parenthesized = new ParenthesizedExpression(
		expression);

	return parenthesized;
    }

    /**
     * Create an inactive expression.
     * 
     * @param expression
     *            the {@link Expression} to be marked inactive
     * @return a new {@link PassiveExpression} version of
     *         <code>expression</code>
     */
    public static PassiveExpression passiveExpression(
	    final Expression expression) {
	final PassiveExpression passive = new PassiveExpression(expression);

	return passive;
    }


    /**
     * create a local variable
     */
    public static ProgramVariable localVariable(String name,
						KeYJavaType kjt) {
	return localVariable(new ProgramElementName(name), kjt);
    }

    /**
     * create a local variable
     */
    public static ProgramVariable localVariable(ProgramElementName name,
						KeYJavaType kjt) {
	return new LocationVariable(name, kjt);
    }
    
    /**
     * Create a local variable with a unique name.
     * 
     * @param services
     *            the {@link Services} whose {@link VariableNamer} is used
     * @param name
     *            the {@link String} on which the variable's unique name is
     *            based
     * @param type
     *            the variable's static {@link KeYJavaType}
     * @return a new {@link ProgramVariable} of static type <code>type</code>
     *         and with a unique name based on <code>name</code>
     */
    public static ProgramVariable localVariable(final Services services,
	    final String name, final KeYJavaType type) {
	final ProgramElementName uniqueName = services.getVariableNamer()
		.getTemporaryNameProposal(name);
	final ProgramVariable variable = KeYJavaASTFactory.localVariable(
		uniqueName, type);

	return variable;
    }

    /**
     * Create a logical and operator.
     * 
     * <pre>
     * left &amp; right
     * </pre>
     * 
     * @param left
     *            the left operand {@link Expression}
     * @param right
     *            the right operand <code>Expression</code>
     * @return a new {@link LogicalAnd} of <code>left</code> and
     *         <code>right</code>
     */
    public static LogicalAnd logicalAndOperator(final Expression left,
	    final Expression right) {
	final LogicalAnd operator = new LogicalAnd(left, right);

	return operator;
    }

    /**
     * Create a logical or operator.
     * 
     * <pre>
     * left | right
     * </pre>
     * 
     * @param left
     *            the left operand {@link Expression}
     * @param right
     *            the right operand {@link Expression}
     * @return a new {@link LogicalOr} of <code>left</code> and
     *         <code>right</code>
     */
    public static LogicalOr logicalOrOperator(final Expression left,
	    final Expression right) {
	final LogicalOr operator = new LogicalOr(left, right);

	return operator;
    }

    /**
     * Create a catch clause.
     * 
     * @param parameters
     *            the catch clause parameters (exception, body) as
     *            {@link ExtList}
     * @return a new {@link Catch} as defined by <code>parameters</code>
     */
    public static Catch catchClause(final ExtList parameters) {
	final Catch clause = new Catch(parameters);

	return clause;
    }

    /**
     * create a catch clause
     */

    public static Catch catchClause(ParameterDeclaration param,
				    StatementBlock body) {

	return new Catch(param, body);
    }

<<<<<<< HEAD
    /**
     * Create a catch clause.
     * 
     * <pre>
     * catch (parameter) {
     *     statements
     * }
     * </pre>
     * 
     * @param parameter
     *            the to be caught {@link ParameterDeclaration}
     * @param statements
     *            the body {@link Statement}s
     * @return a new {@link Catch} clause for execution of
     *         <code>statements</code> in case of <code>parameter</code>
     */
    public static Catch catchClause(final ParameterDeclaration parameter,
	    final Statement[] statements) {
	final StatementBlock body = KeYJavaASTFactory.block(statements);
	final Catch clause = KeYJavaASTFactory.catchClause(parameter, body);

	return clause;
    }

    /**
     * Create a catch clause.
     * 
     * <pre>
     * catch (kjt param)
     *    body
     * </pre>
     * 
     * @param javaInfo
     *            the {@link JavaInfo} containing <code>kjt</code>
     * @param param
     *            the {@link String} name of the exception object variable
     * @param kjt
     *            the {@link KeYJavaType} of the exception object variable
     * @param body
     *            the {@link StatementBlock} catch clause body
     * @return a new {@link Catch} with parameter <code>param</code> of static
     *         type <code>kjt</code> and body <code>body</code>
     */
    public static Catch catchClause(JavaInfo javaInfo, String param, 
=======
    public static Catch catchClause(JavaInfo javaInfo, String param,
>>>>>>> 281ba1ea
				    KeYJavaType kjt, StatementBlock body) {

	return new Catch(parameterDeclaration(javaInfo, kjt, param), body);
    }

<<<<<<< HEAD
    /**
     * Create a catch clause.
     * 
     * <pre>
     * catch (type param)
     *    body
     * </pre>
     * 
     * @param javaInfo
     *            the {@link JavaInfo} containing a {@link KeYJavaType} named
     *            <code>type</code>
     * @param param
     *            the {@link String} name of the exception object variable
     * @param type
     *            the <code>String</code> name of the exception object
     *            variable's <code>KeYJavaType</code>
     * @param body
     *            the {@link StatementBlock} catch clause body
     * @return a new {@link Catch} with parameter <code>param</code> of static
     *         type <code>type</code> and body <code>body</code>
     */
    public static Catch catchClause(JavaInfo javaInfo, String param, 
=======
    public static Catch catchClause(JavaInfo javaInfo, String param,
>>>>>>> 281ba1ea
				    String type, StatementBlock body) {

	return catchClause(javaInfo, param,
			   javaInfo.getKeYJavaType(type), body);
    }
<<<<<<< HEAD
    
    /**
     * Create a throw clause.
     * 
     * <pre>
     * throw e
     * </pre>
     * 
     * @param e
     *            the throw {@link Expression}
     * @return a new {@link Throw} statement with expression <code>e</code>
     */
=======

    public static Try tryCatchFinally(
            StatementBlock tryBlock, ParameterDeclaration excParam,
            StatementBlock catchBlockBody, StatementBlock finallyBlock) {
        final Catch c = catchClause(excParam,catchBlockBody);
        final Finally f = new Finally(finallyBlock);
        final Try t = new Try(tryBlock, new Branch[]{c,f});
        return t;
    }


>>>>>>> 281ba1ea
    public static Throw throwClause(Expression e) {
	return new Throw(e);
    }

    /**
     * Create a transaction statement.
     * 
     * @param type
     *            the transaction statement type
     * @return a new {@link TransactionStatement} of type <code>type</code>
     */
    public static TransactionStatement transactionStatement(final int type) {
	final TransactionStatement statement = new TransactionStatement(type);

	return statement;
    }

    /**
     * Create a <code>true</code> condition.
     * 
     * @return a new {@link Guard} with expression <code>true</code>
     */
    public static Guard trueGuard() {
	final Guard guard = new Guard(BooleanLiteral.TRUE);

	return guard;
    }

    /**
     * Create a while loop.
     * 
     * <pre>
     * while (condition)
     *     body
     * </pre>
     * 
     * @param condition
     *            the loop condition {@link Expression}
     * @param body
     *            the loop body {@link Statement}
     * @return a new {@link While} loop defined by <code>condition</code> and
     *         <code>body</code>
     */
    public static Statement whileLoop(final Expression condition,
	    final Statement body) {
	final While loop = new While(condition, body);

	return loop;
    }

    /**
     * Create a while loop at a specific source position.
     * 
     * <pre>
     * while (condition)
     *     body
     * </pre>
     * 
     * @param condition
     *            the loop condition {@link Expression}
     * @param body
     *            the loop body {@link Statement}
     * @param position
     *            the new source element's {@link PositionInfo}
     * @return a new {@link While} loop defined by <code>condition</code> and
     *         <code>body</code>, and positioned at <code>position</code>
     */
    public static Statement whileLoop(final Expression condition,
	    final Statement body, final PositionInfo position) {
	final While loop = new While(condition, body, position);

	return loop;
    }

    /**
     * Create a return clause.
     * 
     * <pre>
     * return e
     * </pre>
     * 
     * @param e
     *            the return {@link Expression}
     * @return a new {@link Return} statement with expression <code>e</code>
     */
    public static Return returnClause(Expression e) {
	return new Return(e);
    }

<<<<<<< HEAD
    /**
     * Create an if statement with no else branch.
     * 
     * <pre>
     * if (guard)
     *    then
     * </pre>
     * 
     * @param guard
     *            the if statement condition {@link Expression}
     * @param then
     *            the if statement then branch {@link Statement}
     * @return an {@link If} with expression <code>guard</code> and then branch
     *         <code>then</code>
     */
    public static If ifThen(Expression guard, 
=======

    public static If ifThen(Expression guard,
>>>>>>> 281ba1ea
			    Statement then) {
	final If statement = KeYJavaASTFactory.ifThen(guard, new Then(then));

	return statement;
    }

    /**
     * Create an if statement with no else branch.
     * 
     * <pre>
     * if (guard) {
     *    statements
     * }
     * </pre>
     * 
     * @param guard
     *            the if statement condition {@link Expression}
     * @param statements
     *            the if statement then branch {@link Statement}s
     * @return an {@link If} with condition <code>guard</code> and then branch
     *         <code>statements</code>
     */
    public static If ifThen(final Expression guard,
	    final Statement... statements) {
	final StatementBlock block = KeYJavaASTFactory.block(statements);
	final If statement = KeYJavaASTFactory.ifThen(guard, block);

	return statement;
    }

<<<<<<< HEAD
    /**
     * Create an if statement with no else branch.
     * 
     * <pre>
     * if (guard)
     *    then
     * </pre>
     * 
     * @param guard
     *            the if statement condition {@link Expression}
     * @param then
     *            the if statement then branch {@link Then}
     * @return an {@link If} with expression <code>guard</code> and then branch
     *         <code>then</code>
     */
    public static If ifThen(final Expression guard, final Then then) {
	final If statement = new If(guard, then);

	return statement;
    }

    /**
     * Create an if statement.
     * 
     * @param parameters
     *            the if statement parameters (guard, body, else branch) as
     *            {@link ExtList}
     * @return a new {@link If} as defined by <code>parameters</code>
     */
    public static If ifStatement(final ExtList parameters) {
	final If statement = new If(parameters);

	return statement;
    }

    /**
     * Create an if statement including an else branch.
     * 
     * <pre>
     * if (guard)
     *    then
     * else
     *    els
     * </pre>
     * 
     * @param guard
     *            the if statement condition {@link Expression}
     * @param then
     *            the if statement then branch {@link Statement}
     * @param els
     *            the if statement else branch <code>Statement</code>
     * @return an {@link If} with expression <code>guard</code>, then branch
     *         <code>then</code> and else branch <code>els</code>
     */
    public static If ifElse(Expression guard, 
=======
    public static If ifElse(Expression guard,
>>>>>>> 281ba1ea
		     Then then,
		     Else els) {
	return new If(guard, then, els);
    }

    /**
     * Create an if clause.
     * 
     * <pre>
     * if (guard)
     *    thenStatement
     * else
     *    elseStatement
     * </pre>
     * 
     * @param guard
     *            the if clause condition {@link Expression}
     * 
     * @param thenStatement
     *            the if clause then branch {@link Statement}
     * 
     * @param elseStatement
     *            the if clause else branch <code>Statement</code>
     * 
     * @return a new {@link If} with condition <code>guard</code>, then branch
     *         <code>thenStatement</code> and else branch
     *         <code>elseStatement</code>
     */
    public static Statement ifElse(final Expression guard,
	    final Statement thenStatement, final Statement elseStatement) {
	final Then then = new Then(thenStatement);
	final Else els = new Else(elseStatement);
	final If ifElse = KeYJavaASTFactory.ifElse(guard, then, els);

	return ifElse;
    }

    /**
     * Create a break statement.
     * 
     * @param l
     *            the break destination {@link Label}
     * @return a new {@link Break} with label <code>l</code>
     */
    public static Break breakStatement(Label l) {
	return new Break(l);
    }

<<<<<<< HEAD
    /**
     * Create a case block.
     * 
     * @param parameters
     *            the case block parameters (body) as {@link ExtList}
     * @param expression
     *            the case block {@link Expression}
     * @param position
     *            the new source element's {@link PositionInfo}
     * @return a new {@link Case} as defined by <code>parameters</code> and
     *         <code>expression</code>
     */
    public static Case caseBlock(final ExtList parameters,
	    final Expression expression, final PositionInfo position) {
	final Case block = new Case(parameters, expression, position);

	return block;
    }

    /**
     * Create a case block.
     * 
     * <pre>
     * case (expression)
     *     statement
     * </pre>
     * 
     * @param expression
     *            the case {@link Expression}
     * @param statement
     *            the to be executed {@link Statement}
     * @return a new {@link Case} for execution of <code>statement</code> in
     *         case of <code>expression</code>
     */
    public static Case caseBlock(final Expression expression,
	    final Statement statement) {
	final Statement[] statements = new Statement[] { statement };
	final Case block = KeYJavaASTFactory.caseBlock(expression, statements);

	return block;
    }

    /**
     * Create a case block.
     * 
     * <pre>
     * case (expression) {
     *     statements
     * }
     * </pre>
     * 
     * @param expression
     *            the case {@link Expression}
     * @param statements
     *            the to be executed {@link Statement}s
     * @return a new {@link Case} for execution of <code>statements</code> in
     *         case of <code>expression</code>
     */
    public static Case caseBlock(final Expression expression,
	    final Statement[] statements) {
	final Case block = new Case(expression, statements);

	return block;
=======
    public static Statement breakStatement(Label label, PositionInfo positionInfo) {
       return new Break(new ExtList(new Object[] {label, positionInfo}));
>>>>>>> 281ba1ea
    }

    public static Continue continueStatement(Label label) {
        return new Continue(label);
    }

    /**
     * Create an empty statement.
     * 
     * @return a new {@link EmptyStatement}
     */
    public static EmptyStatement emptyStatement() {
	return new EmptyStatement();
    }

<<<<<<< HEAD
    /**
     * Create an equality comparison with <code>null</code>.
     * 
     * <pre>
     * expression == null
     * </pre>
     * 
     * @param expression
     *            the {@link Expression} to be compared against
     *            <code>null</code>
     * @return a new {@link Equals} that compares <code>expression</code>
     *         against <code>null</code>
     */
    public static Equals equalsNullOperator(final Expression expression) {
	final Equals operator = KeYJavaASTFactory.equalsOperator(expression,
		NullLiteral.NULL);

	return operator;
    }

    /**
     * Create an equals operator.
     * 
     * <pre>
     * left == right
     * </pre>
     * 
     * @param left
     *            the left operand {@link Expression}
     * @param right
     *            the right operand <code>Expression</code>
     * @return a new {@link Equals} of <code>left</code> and <code>right</code>
     */
    public static Equals equalsOperator(final Expression left,
	    final Expression right) {
	final Equals statement = new Equals(left, right);

	return statement;
    }

    /**
     * Create an equals operator.
     * 
     * <pre>
     * operand{1} == operand{2}
     * </pre>
     * 
     * @param operands
     *            the operands {@link ExtList}
     * @return a new {@link Equals} of <code>operands</code>
     */
    public static Equals equalsOperator(final ExtList operands) {
	final Equals statement = new Equals(operands);

	return statement;
    }

    /**
     * Create an execution context.
     * 
     * @param classType
     *            the enclosing class {@link KeYJavaType}
     * @param method
     *            the enclosing {@link IProgramMethod} defined in
     *            <code>classType</code>
     * @param reference
     *            the {@link ReferencePrefix} <code>method</code> is called on
     * @return a new {@link ExecutionContext} for calls on
     *         <code>reference</code> to <code>method</code> from
     *         <code>classType</code>
     */
    public static ExecutionContext executionContext(
	    final KeYJavaType classType, final IProgramMethod method,
	    final ReferencePrefix reference) {
	final TypeRef type = new TypeRef(classType);
	final ExecutionContext context = new ExecutionContext(type, method,
		reference);

	return context;
    }

    /**
     * Insert a statement in a block of statements.
     * 
     * @param statement
     *            the {@link Statement} to be inserted into <code>block</code>
     * @param block
     *            the {@link StatementBlock} <code>statement</code> is inserted
     *            into
     * @return a new <code>StatementBlock</code> that contains both the
     *         <code>Statement</code>s from <code>block</code> and
     *         <code>statement</code>
     */
    public static StatementBlock insertStatementInBlock(
	    final Statement statement, final StatementBlock block) {
	final Statement[] statements = new Statement[] { statement };
	final StatementBlock statementBlock = KeYJavaASTFactory
		.insertStatementInBlock(statements, block);

	return statementBlock;
    }

    /** inserts the given statements at the begin of the block 
=======
    /** inserts the given statements at the begin of the block
>>>>>>> 281ba1ea
     * @param stmnt array of Statement those have to be inserted
     * @param b the Statementblock where to insert
     */
    public static StatementBlock insertStatementInBlock(Statement[] stmnt,
							StatementBlock b) {

	Statement[] block = new Statement[b.getStatementCount()+
					  stmnt.length];
	System.arraycopy(stmnt, 0, block, 0, stmnt.length);
	b.getBody().arraycopy(0, block, stmnt.length, b.getStatementCount());
	return new StatementBlock(new ImmutableArray<Statement>(block));
    }

    /** inserts the given statements at the begin of the block
     * @param stmnt array of Statement those have to be inserted
     * @param b the Statementblock where to insert
     */
    public static StatementBlock insertStatementInBlock(StatementBlock stmnt,
							StatementBlock b) {
	Statement[] stmnts = new Statement[stmnt.getStatementCount()];
	for (int i=0; i<stmnt.getStatementCount(); i++)
	    stmnts[i]=stmnt.getStatementAt(i);
	return
	    insertStatementInBlock(stmnts, b);
    }

    /**
     * Create a block where the given statements come after the given block.
     * 
     * <pre>
     * block
     * statements
     * </pre>
     * 
     * @param block
     *            the original {@link StatementBlock}
     * @param statements
     *            the inserted {@link Statement}s
     * @return a new <code>StatementBlock</code> that contains
     *         <code>block</code> first and <code>statements</code> second
     */
    public static StatementBlock insertStatementInBlock(
	    final StatementBlock block, Statement[] statements) {
	final StatementBlock blockEnd = KeYJavaASTFactory.block(statements);
	final StatementBlock blockComplete = KeYJavaASTFactory
		.insertStatementInBlock(block, blockEnd);

	return blockComplete;
    }

    /**
     * Create an instance of operator.
     * 
     * <pre>
     * expression instance of type
     * </pre>
     * 
     * @param expression
     *            the {@link Expression} operand, whose runtime type is to be
     *            checked
     * @param type
     *            the {@link KeYJavaType} operand <code>expression</code>'s type
     *            is checked against
     * @return a new {@link Instanceof} for checking <code>expression</code>'s
     *         type against <code>type</code>
     */
    public static Instanceof instanceOf(final Expression expression,
	    final KeYJavaType type) {
	final TypeRef typeRef = new TypeRef(type);
	final Instanceof instanceOf = new Instanceof(expression, typeRef);

	return instanceOf;
    }

    /**
     * Create a local variable declaration that assigns zero initially.
     * 
     * <pre>
     * type variable = 0;
     * </pre>
     * 
     * @param type
     *            the static {@link KeYJavaType} of <code>variable</code>
     * @param variable
     *            the named and typed {@link IProgramVariable} to be declared
     * @return a new {@link LocalVariableDeclaration} of <code>variable</code>
     *         with static type <code>type</code> and initial value zero
     */
    public static LocalVariableDeclaration declareZero(final KeYJavaType type,
	    final IProgramVariable variable) {
	final IntLiteral zeroLiteral = KeYJavaASTFactory.zeroLiteral();

	return KeYJavaASTFactory.declare(variable, zeroLiteral, type);
    }

    /**
     * Create a local variable declaration that assigns a method's return value
     * initially.
     * 
     * <pre>
     * type variable = reference.method();
     * </pre>
     * 
     * @param type
     *            the static {@link KeYJavaType} of <code>variable</code>
     * @param variable
     *            the named and typed {@link IProgramVariable} to be declared
     * @param reference
     *            the {@link ReferencePrefix} the method is called on
     * @param method
     *            the method's name {@link String}
     * @return a new {@link LocalVariableDeclaration} of <code>variable</code>
     *         with static type <code>type</code> and initial value
     *         <code>reference.method()</code>
     */
    public static LocalVariableDeclaration declareMethodCall(
	    final KeYJavaType type, final IProgramVariable variable,
	    final ReferencePrefix reference, final String method) {
	final MethodReference call = KeYJavaASTFactory.methodCall(reference,
		method);

	return KeYJavaASTFactory.declare(variable, call, type);
    }

    /**
     * Create a local variable declaration that assigns a method's return value
     * initially.
     * 
     * <pre>
     * type variable = reference.method();
     * </pre>
     * 
     * where <code>type</code> is variable's {@link KeYJavaType} as it is
     * returned by {@link IProgramVariable#getKeYJavaType()}.
     * 
     * @param variable
     *            the named and typed {@link IProgramVariable} to be declared
     * @param reference
     *            the {@link ReferencePrefix} the method is called on
     * @param method
     *            the method's name {@link String}
     * @return a new {@link LocalVariableDeclaration} of <code>variable</code>
     *         with static type <code>type</code> and initial value
     *         <code>reference.method()</code>
     */
    public static LocalVariableDeclaration declareMethodCall(
	    final IProgramVariable variable, final ReferencePrefix reference,
	    final String method) {
	final MethodReference call = KeYJavaASTFactory.methodCall(reference,
		method);

	return KeYJavaASTFactory.declare(variable, call);
    }

    /**
     * Create a default block.
     * 
     * @param parameters
     *            the default block parameters (body) as {@link ExtList}
     * @return a new {@link Default} as defined by <code>parameters</code>
     */
    public static Default defaultBlock(final ExtList parameters) {
	final Default block = new Default(parameters);

	return block;
    }

    /**
     * Create a default block.
     * 
     * <pre>
     * default
     *     statement
     * </pre>
     * 
     * @param statement
     *            the to be executed {@link Statement}
     * @return a new {@link Default} that contains <code>statement</code>
     */
    public static Default defaultBlock(final Statement statement) {
	final Statement[] statements = new Statement[] { statement };
	final Default block = KeYJavaASTFactory.defaultBlock(statements);

	return block;
    }

    /**
     * Create a default block.
     * 
     * <pre>
     * default {
     *     statements
     * }
     * </pre>
     * 
     * @param statements
     *            the to be executed {@link Statement}s
     * @return a new {@link Default} that contains <code>statements</code>
     */
    public static Default defaultBlock(final Statement[] statements) {
	final Default block = new Default(statements);

	return block;
    }

    /**
     * Create a do loop.
     * 
     * <pre>
     * do
     *     statement
     * while (condition);
     * </pre>
     * 
     * @param condition
     *            the do-loop condition {@link Expression}
     * @param statement
     *            the do-loop body {@link Statement}
     * @param positionInfo
     *            the new source element's {@link PositionInfo}
     * @return a new {@link Do} that executes <code>statement</code> while
     *         <code>condition</code> holds
     */
    public static Do doLoop(final Expression condition,
	    final Statement statement, final PositionInfo positionInfo) {
	final Do loop = new Do(condition, statement, positionInfo);

	return loop;
    }

    /**
     * Create an else block.
     * 
     * @param parameters
     *            the else block parameters (body) as {@link ExtList}
     * @return a new {@link Else} as defined by <code>parameters</code>
     */
    public static Else elseBlock(final ExtList parameters) {
	final Else block = new Else(parameters);

	return block;
    }

    /**
     * Create an else block.
     * 
     * <pre>
     * else
     *     statement
     * </pre>
     * 
     * @param statement
     *            the {@link Statement} to be executed
     * @return a new {@link Else} block consisting of <code>statement</code>
     *         solely
     */
    public static Else elseBlock(final Statement statement) {
	final Else block = new Else(statement);

	return block;
    }

    /**
     * Create an else block.
     * 
     * <pre>
     * else {
     *     statements
     * }
     * </pre>
     * 
     * @param statements
     *            the {@link Statement}s to be executed
     * @return a new {@link Else} block consisting of <code>statements</code>
     *         solely
     */
    public static Else elseBlock(final Statement[] statements) {
	final StatementBlock statement = KeYJavaASTFactory.block(statements);
	final Else block = KeYJavaASTFactory.elseBlock(statement);

	return block;
    }

    /**
     * Create a loop initialization that consists of a single statement.
     * 
     * <pre>
     * init
     * </pre>
     * 
     * @param init
     *            the single {@link LoopInitializer}
     * @return a new {@link ILoopInit} that consists of <code>init</code> only
     */
    public static ILoopInit loopInit(final LoopInitializer init) {
	final LoopInitializer[] initializers = { init };

	return new LoopInit(initializers);
    }

    /**
     * Create a loop initialization that declares and assigns zero to a local
     * variable.
     * 
     * <pre>
     * type variable = 0
     * </pre>
     * 
     * @param type
     *            the static {@link KeYJavaType} of <code>variable</code>
     * @param variable
     *            the named and typed {@link IProgramVariable} to be declared
     * @return a new {@link ILoopInit} that declares variable
     *         <code>variable</code> with static type <code>type</code> and
     *         initial value zero
     */
    public static ILoopInit loopInitZero(final KeYJavaType type,
	    final IProgramVariable variable) {
	final LoopInitializer initializer = KeYJavaASTFactory.declareZero(type,
		variable);

	return KeYJavaASTFactory.loopInit(initializer);
    }

    /**
     * Create an array initializer.
     * 
     * @param expressions
     *            the initial value {@link Expression}s
     * @return a new {@link ArrayInitializer} which contains
     *         <code>expressions</code>
     */
    public static ArrayInitializer arrayInitializer(
	    final Expression[] expressions) {
	final ArrayInitializer initializer = new ArrayInitializer(expressions);

	return initializer;
    }

    /**
     * Create an array length access.
     * 
     * <pre>
     * array.length
     * </pre>
     * 
     * @param model
     *            the {@link JavaInfo} to retrieve the array super class type,
     *            which holds the length attribute, from
     * @param array
     *            the {@link ReferencePrefix} whose length attribute is accessed
     * @return a new {@link FieldReference} for <code>array</code>'s length
     *         attribute
     */
    public static FieldReference arrayLength(final JavaInfo model,
	    final ReferencePrefix array) {
	final ProgramVariable lengthField = model.getArrayLength();
	final FieldReference reference = new FieldReference(lengthField, array);

	return reference;
    }

    /**
     * Create a condition that compares two expressions using the less than
     * operator.
     * 
     * <pre>
     * left &lt; right
     * </pre>
     * 
     * @param left
     *            the {@link Expression} to be compared less than
     *            <code>right</code>
     * @param right
     *            the <code>Expression</code> to be compared greater than
     *            <code>left</code>
     * @return a new {@link Guard} that compares <code>left</code> less than
     *         <code>right</code>
     */
    public static IGuard lessThanGuard(final Expression left,
	    final Expression right) {
	final IGuard guard = new Guard(new LessThan(left, right));

	return guard;
    }

    /**
     * Create a less than operator.
     * 
     * <pre>
     * left &lt; right
     * </pre>
     * 
     * @param left
     *            the left operand {@link Expression}
     * @param right
     *            the right operand {@link Expression}
     * @return a new {@link LessThan} that compares <code>left</code> less than
     *         <code>right</code>
     */
    public static LessThan lessThanOperator(final Expression left,
	    final Expression right) {
	final LessThan operator = new LessThan(left, right);

	return operator;
    }

    /**
     * Create a less than zero operator.
     * 
     * <pre>
     * expression &lt; 0
     * </pre>
     * 
     * @param expression
     *            the left operand {@link Expression}
     * @return a new {@link LessThan} that compares <code>expression</code> less
     *         than <code>0</code>
     */
    public static LessThan lessThanZeroOperator(final Expression expression) {
	final IntLiteral zeroLiteral = KeYJavaASTFactory.zeroLiteral();
	final LessThan operator = KeYJavaASTFactory.lessThanOperator(
		expression, zeroLiteral);

	return operator;
    }

    /**
     * Create a condition that compares a variable and an array length using the
     * less than operator.
     * 
     * <pre>
     * variable &lt; array.length
     * </pre>
     * 
     * @param model
     *            the {@link JavaInfo} to retrieve the array super class type,
     *            which holds the length attribute, from
     * @param variable
     *            the {@link ProgramVariable} to be compared less than
     *            <code>array</code>'s length
     * @param array
     *            the {@link ReferencePrefix} whose length attribute is accessed
     * @return a new {@link Guard} that compares <code>variable</code> less than
     *         <code>array</code>'s length
     */
    public static IGuard lessThanArrayLengthGuard(final JavaInfo model,
	    final ProgramVariable variable, final ReferencePrefix array) {
	final FieldReference length = KeYJavaASTFactory.arrayLength(model,
		array);
	final IGuard guard = KeYJavaASTFactory.lessThanGuard(variable, length);

	return guard;
    }

    /**
     * Create a list of loop updates that consists of a single expression.
     * 
     * <pre>
     * update
     * </pre>
     * 
     * @param update
     *            the single update {@link Expression}
     * @return a new {@link ForUpdates} that consists of <code>update</code>
     *         only
     */
    public static IForUpdates forUpdates(final Expression update) {
	final IForUpdates forUpdates = new ForUpdates(
		new ImmutableArray<Expression>(update));

	return forUpdates;
    }

    /**
     * Create a loop update expression that post increments a given variable.
     * 
     * <pre>
     * variable++
     * </pre>
     * 
     * @param variable
     *            the {@link ProgramVariable} to be post incremented during the
     *            loop updates
     * @return a new {@link ForUpdates} that consists of the post increment of
     *         <code>variable</code>
     */
    public static IForUpdates postIncrementForUpdates(
	    final ProgramVariable variable) {
	final Expression update = new PostIncrement(variable);
	final IForUpdates forUpdates = KeYJavaASTFactory.forUpdates(update);

	return forUpdates;
    }

    /**
     * Create an array field access with a single index.
     * 
     * <pre>
     * array[index]
     * </pre>
     * 
     * @param array
     *            the {@link ReferencePrefix} to be accessed
     * @param index
     *            the array access index {@link Expression}
     * @return a new {@link ArrayReference} for access of <code>array</code> at
     *         <code>index</code>
     */
    public static ArrayReference arrayFieldAccess(final ReferencePrefix array,
	    final Expression index) {
	final Expression[] indices = new Expression[] { index };
	final ArrayReference access = new ArrayReference(array, indices);

	return access;
    }

    /**
     * Create a block from an arbitrary number of statements.
     * 
     * @param statements
     *            the block statements as {@link ExtList}
     * @return a new {@link StatementBlock} consisting of
     *         <code>statements</code>
     */
    public static StatementBlock block(final ExtList statements) {
	final StatementBlock block = new StatementBlock(statements);

	return block;
    }

    /**
     * Create a block from an arbitrary number of statements.
     * 
     * <pre>
     * {
     *   statements;
     * }
     * </pre>
     * 
     * @param statements
     *            the {@link Statement}s to appear in the block
     * @return a new {@link StatementBlock} that consists of the given
     *         <code>statements</code> in the very same order
     */
    public static StatementBlock block(final Statement... statements) {
	final StatementBlock block = new StatementBlock(statements);

	return block;
    }

    /**
     * Create a block from an arbitrary number of statements.
     * 
     * <pre>
     * {
     *   statements;
     * }
     * </pre>
     * 
     * @param statements
     *            the {@link Statement}s to appear in the block
     * @return a new {@link StatementBlock} that consists of the given
     *         <code>statements</code> in the very same order
     */
    public static StatementBlock block(final List<Statement> statements) {
	final Statement[] s = new Statement[statements.size()];
	final StatementBlock block = KeYJavaASTFactory.block(statements
		.toArray(s));

	return block;
    }

    /**
     * Create a for loop.
     * 
     * @param parameters
     *            the loop definition parameters (initializer, guard, updates,
     *            body) as {@link ExtList}
     * @return a new {@link For} as defined by <code>parameters</code>
     */
    public static For forLoop(final ExtList parameters) {
	final For loop = new For(parameters);

	return loop;
    }

    /**
     * Create a for loop from the loop definition and an arbitrary number of
     * body statements.
     * 
     * <pre>
     * for (init; guard; updates) {
     *    statements;
     * }
     * </pre>
     * 
     * @param init
     *            the {@link ILoopInit} loop initializations
     * @param guard
     *            the {@link IGuard} loop condition
     * @param updates
     *            the {@link IForUpdates} loop updates
     * @param statements
     *            the body {@link Statement}s
     * @return a new {@link For} with initializers <code>init</code>, condition
     *         <code>guard</code>, updates <code>updates</code> and body
     *         <code>statements</code>
     */
    public static For forLoop(final ILoopInit init, final IGuard guard,
	    final IForUpdates updates, final Statement... statements) {
	final StatementBlock body = KeYJavaASTFactory.block(statements);

	return new For(init, guard, updates, body);
    }

    /**
     * Create a for loop with no initializer.
     * 
     * <pre>
     * for (; guard; updates)
     *     body
     * </pre>
     * 
     * @param guard
     *            the {@link IGuard} loop condition
     * @param updates
     *            the {@link IForUpdates} loop updates
     * @param body
     *            the body {@link Statement}
     * @return a new {@link For} with condition <code>guard</code>, updates
     *         <code>updates</code> and body <code>body</code>
     */
    public static For forLoop(final IGuard guard, final IForUpdates updates,
	    final Statement body) {
	final For loop = KeYJavaASTFactory.forLoop(null, guard, updates, body);

	return loop;
    }

    /**
     * Create a for loop with no initializer.
     * 
     * <pre>
     * for (; guard; updates)
     *     body
     * </pre>
     * 
     * @param guard
     *            the {@link IGuard} loop condition
     * @param updates
     *            the {@link IForUpdates} loop updates
     * @param body
     *            the body {@link Statement}s
     * @return a new {@link For} with condition <code>guard</code>, updates
     *         <code>updates</code> and body <code>body</code>
     */
    public static For forLoop(final IGuard guard, final IForUpdates updates,
	    final Statement[] body) {
	final For loop = KeYJavaASTFactory.forLoop(null, guard, updates, body);

	return loop;
    }

    /**
     * Create a statement that assigns an array element to a variable.
     * 
     * <pre>
     * variable = array[index];
     * </pre>
     * 
     * @param variable
     *            the {@link ProgramVariable} to be assigned to
     * @param array
     *            the array {@link ReferencePrefix} to be accessed
     * @param index
     *            the array access index {@link Expression}
     * @return a new {@link CopyAssignment} of <code>array</code> element at
     *         <code>index</code> to <code>variable</code>
     */
    public static CopyAssignment assignArrayField(
	    final ProgramVariable variable, final ReferencePrefix array,
	    final Expression index) {
	final ArrayReference element = KeYJavaASTFactory.arrayFieldAccess(
		array, index);
	final CopyAssignment assignment = KeYJavaASTFactory.assign(variable,
		element);

	return assignment;
    }

    /**
     * Create a local variable declaration without initialization.
     * 
     * @param parameters
     *            the declaration parameters (modifiers, type reference,
     *            variable specifications) as {@link ExtList}
     * @return a new {@link LocalVariableDeclaration} as defined by
     *         <code>parameters</code>
     */
    public static LocalVariableDeclaration declare(final ExtList parameters) {
	final LocalVariableDeclaration declaration = new LocalVariableDeclaration(
		parameters);

	return declaration;
    }

    /**
     * Create a local variable declaration without initialization.
     * 
     * <pre>
     * type variable;
     * </pre>
     * 
     * where <code>type</code> is <code>variable</code>'s {@link KeYJavaType} as
     * it is returned by {@link IProgramVariable#getKeYJavaType()}.
     * 
     * @param variable
     *            the named and typed {@link IProgramVariable} to be declared
     * @return a new {@link LocalVariableDeclaration} of <code>variable</code>
     */
    public static LocalVariableDeclaration declare(
	    final IProgramVariable variable) {
	final LocalVariableDeclaration declaration = KeYJavaASTFactory.declare(
		variable, (Expression) null);

	return declaration;
    }

    /**
     * Create a local variable declaration.
     * 
     * <pre>
     * type variable = init;
     * </pre>
     * 
     * where <code>type</code> is <code>variable</code>'s {@link KeYJavaType} as
     * it is returned by {@link IProgramVariable#getKeYJavaType()}.
     * 
     * @param variable
     *            the named and typed {@link IProgramVariable} to be declared
     * @param init
     *            the {@link Expression} <code>variable</code> is initialized
     *            with
     * @return a new {@link LocalVariableDeclaration} of <code>variable</code>
     */
    public static LocalVariableDeclaration declare(
	    final IProgramVariable variable, final Expression init) {
	final KeYJavaType type = variable.getKeYJavaType();
	final LocalVariableDeclaration declaration = KeYJavaASTFactory.declare(
		variable, init, type);

	return declaration;
    }

    /**
     * Create a local variable declaration with a single modifier.
     * 
     * <pre>
     * modifier type variable = init;
     * </pre>
     * 
     * @param modifier
     *            the {@link Modifier}
     * @param variable
     *            the named and typed {@link IProgramVariable} to be declared
     * @param init
     *            the {@link Expression} <code>variable</code> is initialized
     *            with
     * @param type
     *            the static {@link KeYJavaType} of <code>variable</code>
     * @return a new {@link LocalVariableDeclaration} of <code>variable</code>
     *         with static type <code>type</code> and initial value
     *         <code>init</code>
     */
    public static LocalVariableDeclaration declare(final Modifier modifier,
	    final IProgramVariable variable, final Expression init,
	    final KeYJavaType type) {
	final ImmutableArray<Modifier> modifiers = new ImmutableArray<Modifier>(
		modifier);
	final LocalVariableDeclaration declaration = KeYJavaASTFactory.declare(
		modifiers, variable, init, type);

	return declaration;
    }

    /**
     * Create a local variable declaration with an arbitrary number of
     * modifiers.
     * 
     * <pre>
     * modifiers type variable = init;
     * </pre>
     * 
     * @param modifiers
     *            the {@link Modifier}s
     * @param variable
     *            the named and typed {@link IProgramVariable} to be declared
     * @param init
     *            the {@link Expression} <code>variable</code> is initialized
     *            with
     * @param type
     *            the static {@link KeYJavaType} of <code>variable</code>
     * @return a new {@link LocalVariableDeclaration} of <code>variable</code>
     *         with static type <code>type</code> and initial value
     *         <code>init</code>
     */
    public static LocalVariableDeclaration declare(final Modifier[] modifiers,
	    final IProgramVariable variable, final Expression init,
	    final KeYJavaType type) {
	final ImmutableArray<Modifier> m = new ImmutableArray<Modifier>(
		modifiers);
	final LocalVariableDeclaration declaration = KeYJavaASTFactory.declare(
		m, variable, init, type);

	return declaration;
    }

    /**
     * Create a local variable declaration with an arbitrary number of
     * modifiers.
     * 
     * <pre>
     * modifiers type variable = init;
     * </pre>
     * 
     * @param modifiers
     *            the {@link Modifier}s
     * @param variable
     *            the named and typed {@link IProgramVariable} to be declared
     * @param init
     *            the {@link Expression} <code>variable</code> is initialized
     *            with
     * @param type
     *            the static {@link KeYJavaType} of <code>variable</code>
     * @return a new {@link LocalVariableDeclaration} of <code>variable</code>
     *         with static type <code>type</code> and initial value
     *         <code>init</code>
     */
    public static LocalVariableDeclaration declare(
	    final ImmutableArray<Modifier> modifiers,
	    final IProgramVariable variable, final Expression init,
	    final KeYJavaType type) {
	final TypeRef typeRef = new TypeRef(type);
	final LocalVariableDeclaration declaration = KeYJavaASTFactory.declare(
		modifiers, variable, init, typeRef);

	return declaration;
    }

    /**
     * Create a local variable declaration with an arbitrary number of
     * modifiers.
     * 
     * <pre>
     * modifiers typeRef variable = init;
     * </pre>
     * 
     * @param modifiers
     *            the {@link Modifier}s
     * @param variable
     *            the named and typed {@link IProgramVariable} to be declared
     * @param init
     *            the {@link Expression} <code>variable</code> is initialized
     *            with
     * @param typeRef
     *            the static {@link TypeRef} of <code>variable</code>
     * @return a new {@link LocalVariableDeclaration} of <code>variable</code>
     *         with static type <code>typeRef</code> and initial value
     *         <code>init</code>
     */
    public static LocalVariableDeclaration declare(
	    final ImmutableArray<Modifier> modifiers,
	    final IProgramVariable variable, final Expression init,
	    final TypeReference typeRef) {
	final VariableSpecification varSpec = KeYJavaASTFactory
		.variableSpecification(variable, init, typeRef.getKeYJavaType());
	final LocalVariableDeclaration declaration = KeYJavaASTFactory.declare(
		modifiers, typeRef, varSpec);

	return declaration;
    }

    /**
     * Create a local variable declaration.
     * 
     * <pre>
     * modifiers typeRef specification
     * </pre>
     * 
     * @param modifiers
     *            the {@link Modifier}s
     * @param typeRef
     *            the static {@link TypeRef} of the variable to be declared
     * @param specification
     *            the {@link VariableSpecification} of the variable to be
     *            declared
     * @return a new {@link LocalVariableDeclaration} of the variable specified
     *         by <code>specification</code> with static type
     *         <code>typeRef</code>
     */
    public static LocalVariableDeclaration declare(
	    final ImmutableArray<Modifier> modifiers,
	    final TypeReference typeRef,
	    final VariableSpecification specification) {
	final LocalVariableDeclaration declaration = new LocalVariableDeclaration(
		modifiers, typeRef, specification);

	return declaration;
    }

    /**
     * Create local variable declarations.
     * 
     * <pre>
     * modifiers typeRef specification{1}, ...
     * </pre>
     * 
     * @param modifiers
     *            the {@link Modifier}s
     * @param typeRef
     *            the static {@link TypeRef} of the variable to be declared
     * @param specifications
     *            the {@link VariableSpecification}s of the variables to be
     *            declared
     * @return a new {@link LocalVariableDeclaration} of the variables specified
     *         by <code>specifications</code> with static type
     *         <code>typeRef</code>
     */
    public static LocalVariableDeclaration declare(
	    final ImmutableArray<Modifier> modifiers,
	    final TypeReference typeRef,
	    final VariableSpecification[] specifications) {
	final LocalVariableDeclaration declaration = new LocalVariableDeclaration(
		modifiers, typeRef, specifications);

	return declaration;
    }

    /**
     * Create a method call.
     * 
     * <pre>
     * reference.name(args);
     * </pre>
     * 
     * @param reference
     *            the {@link ReferencePrefix} the method is called on
     * @param name
     *            the method's name {@link String}
     * @param args
     *            the argument {@link Expression}s to be passed to the method
     * @return a new {@link MethodReference} for call of method
     *         <code>name</code> on <code>reference</code> with arguments
     *         <code>args</code>
     */
    public static MethodReference methodCall(final ReferencePrefix reference,
	    final String name, final ImmutableArray<? extends Expression> args) {
	final ProgramElementName method = new ProgramElementName(name);
	final MethodReference call = KeYJavaASTFactory.methodCall(reference,
		method, args);

	return call;
    }

    /**
     * Create a method call on a type.
     * 
     * <pre>
     * type.name(args);
     * </pre>
     * 
     * @param type
     *            the {@link KeYJavaType} the method is called on
     * @param name
     *            the method's name {@link String}
     * @param args
     *            the argument {@link Expression}s to be passed to the method
     * @return a new {@link MethodReference} for call of method
     *         <code>name</code> on <code>type</code> with arguments
     *         <code>args</code>
     */
    public static MethodReference methodCall(final KeYJavaType type,
	    final String name, final ImmutableArray<? extends Expression> args) {
	final TypeReference typeRef = new TypeRef(type);
	final MethodReference call = KeYJavaASTFactory.methodCall(typeRef,
		name, args);

	return call;
    }

    /**
     * Create a method call on a type.
     * 
     * <pre>
     * type.name(args);
     * </pre>
     * 
     * @param type
     *            the {@link KeYJavaType} the method is called on
     * @param name
     *            the method's name {@link String}
     * @param args
     *            the argument {@link Expression}s to be passed to the method
     * @return a new {@link MethodReference} for call of method
     *         <code>name</code> on <code>type</code> with arguments
     *         <code>args</code>
     */
    public static MethodReference methodCall(final KeYJavaType type,
	    final String name, final Expression... args) {
	final TypeReference typeRef = new TypeRef(type);
	final MethodReference call = KeYJavaASTFactory.methodCall(typeRef,
		name, args);

	return call;
    }

    /**
     * Create a method call on a type with no arguments.
     * 
     * <pre>
     * type.name();
     * </pre>
     * 
     * @param type
     *            the {@link KeYJavaType} the method is called on
     * @param name
     *            the method's name {@link String}
     * @return a new {@link MethodReference} for call of method
     *         <code>name</code> on <code>type</code> with arguments
     *         <code>args</code>
     */
    public static MethodReference methodCall(final KeYJavaType type,
	    final String name) {
	final ImmutableArray<? extends Expression> args = new ImmutableArray<Expression>();
	final MethodReference call = KeYJavaASTFactory.methodCall(type, name,
		args);

	return call;
    }

    /**
     * Create a method call with no arguments.
     * 
     * <pre>
     * reference.name();
     * </pre>
     * 
     * @param reference
     *            the {@link ReferencePrefix} the method is called on
     * @param name
     *            the method's name {@link String}
     * @return a new {@link MethodReference} for call of method
     *         <code>name</code> on <code>reference</code> with no arguments
     */
    public static MethodReference methodCall(final ReferencePrefix reference,
	    final String name) {
	final ImmutableArray<Expression> args = new ImmutableArray<Expression>();
	final MethodReference call = KeYJavaASTFactory.methodCall(reference,
		name, args);

	return call;
    }
    
    /**
     * Create a method call.
     * 
     * <pre>
     * reference.name(args);
     * </pre>
     * 
     * @param reference
     *            the {@link ReferencePrefix} the method is called on
     * @param name
     *            the method's name {@link String}
     * @param args
     *            the argument {@link Expression}s to be passed to the method
     * @return a new {@link MethodReference} for call of method
     *         <code>name</code> on <code>reference</code> with arguments
     *         <code>args</code>
     */
    public static MethodReference methodCall(final ReferencePrefix reference,
	    final String name, final Expression... args) {
	final ImmutableArray<? extends Expression> a = new ImmutableArray<Expression>(
		args);
	final MethodReference call = KeYJavaASTFactory.methodCall(reference,
		name, a);

	return call;
    }
    
    /**
     * Create a method call.
     * 
     * <pre>
     * reference.name(args);
     * </pre>
     * 
     * @param reference
     *            the {@link ReferencePrefix} the method is called on
     * @param name
     *            the {@link MethodName}
     * @param args
     *            the argument {@link Expression}s to be passed to the method
     * @return a new {@link MethodReference} for call of method
     *         <code>name</code> on <code>reference</code> with arguments
     *         <code>args</code>
     */
    public static MethodReference methodCall(final ReferencePrefix reference,
	    final MethodName name, final Expression... args) {
	final ImmutableArray<Expression> a = new ImmutableArray<Expression>(
		args);
	final MethodReference call = KeYJavaASTFactory.methodCall(reference,
		name, a);

	return call;
    }

    /**
     * Create a method call.
     * 
     * <pre>
     * reference.name(args);
     * </pre>
     * 
     * @param reference
     *            the {@link ReferencePrefix} the method is called on
     * @param name
     *            the {@link MethodName}
     * @param args
     *            the argument {@link Expression}s to be passed to the method
     * @return a new {@link MethodReference} for call of method
     *         <code>name</code> on <code>reference</code> with arguments
     *         <code>args</code>
     */
    public static MethodReference methodCall(final ReferencePrefix reference,
	    final MethodName name,
	    final ImmutableArray<? extends Expression> args) {
	final MethodReference call = new MethodReference(args, name, reference);

	return call;
    }

    /**
     * Create a field access.
     * 
     * <pre>
     * (expression).name
     * </pre>
     * 
     * @param services
     *            the {@link Services} to determine both <code>expression</code>
     *            's {@link KeYJavaType} and the {@link ProgramVariable}
     *            corresponding to the field <code>name</code>
     * @param name
     *            the to be accessed field's name {@link String}
     * @param expression
     *            the {@link Expression} on which the field is accessed
     * @param context
     *            the {@link ExecutionContext}, which is needed to determine
     *            <code>expression</code>'s <code>KeYJavaType</code>
     * @return a new {@link FieldReference} of field <code>name</code> on
     *         <code>expression</code>
     */
    public static FieldReference fieldReference(final Services services,
	    final String name, final Expression expression,
	    final ExecutionContext context) {
	final KeYJavaType classType = expression.getKeYJavaType(services,
		context);
	final ProgramVariable field = services.getJavaInfo().getAttribute(name,
		classType);
	final FieldReference reference = KeYJavaASTFactory.fieldReference(
		new ParenthesizedExpression(expression), field);

	return reference;
    }

    /**
     * Create a field access.
     * 
     * <pre>
     * prefix.field
     * </pre>
     * 
     * @param prefix
     *            the {@link ReferencePrefix} on which <code>field</code> is
     *            accessed
     * @param field
     *            the {@link ProgramVariable} to be accessed
     * @return a new {@link FieldReference} of <code>field</code> on
     *         <code>prefix</code>
     */
    public static FieldReference fieldReference(final ReferencePrefix prefix,
	    final ProgramVariable field) {
	final FieldReference reference = new FieldReference(field, prefix);

	return reference;
    }

    /**
     * Create a finally block.
     * 
     * @param parameters
     *            the finally block parameters (body) as {@link ExtList}
     * @return a new {@link Finally} as defined by <code>parameters</code>
     */
    public static Finally finallyBlock(final ExtList parameters) {
	final Finally block = new Finally(parameters);

	return block;
    }

    /**
     * Create a finally block.
     * 
     * <pre>
     * finally
     *     statement
     * </pre>
     * 
     * @param statement
     *            the {@link Statement} to be executed
     * @return a new {@link Finally} block consisting of <code>statement</code>
     *         solely
     */
    public static Finally finallyBlock(final Statement statement) {
	final StatementBlock body = KeYJavaASTFactory.block(statement);
	final Finally block = KeYJavaASTFactory.finallyBlock(body);

	return block;
    }

    /**
     * Create a finally block.
     * 
     * <pre>
     * finally {
     *     statements
     * }
     * </pre>
     * 
     * @param statements
     *            the {@link Statement}s to be executed
     * @return a new {@link Finally} block consisting of <code>statements</code>
     *         solely
     */
    public static Finally finallyBlock(final Statement[] statements) {
	final StatementBlock body = KeYJavaASTFactory.block(statements);
	final Finally block = KeYJavaASTFactory.finallyBlock(body);

	return block;
    }

    /**
     * Create a finally block.
     * 
     * <pre>
     * finally
     *     body
     * </pre>
     * 
     * @param body
     *            the {@link StatementBlock} to be executed
     * @return a new {@link Finally} block consisting of <code>body</code>
     *         solely
     */
    public static Finally finallyBlock(final StatementBlock body) {
	final Finally block = new Finally(body);

	return block;
    }

    /**
     * Create a local array variable declaration with an arbitrary number of
     * modifiers.
     * 
     * <pre>
     * modifiers typePrefix.baseType[] variable = init;
     * </pre>
     * 
     * @param modifiers
     *            the {@link Modifiers}
     * @param variable
     *            the named and typed {@link IProgramVariable} to be declared
     * @param init
     *            the {@link Expression} <code>variable</code> is initialized
     *            with
     * @param typeName
     *            the type's {@link ProgramElementName}
     * @param dimensions
     *            the type's dimensions
     * @param typePrefix
     *            the type's {@link ReferencePrefix}
     * @param baseType
     *            the base {@link KeYJavaType}
     * @return a new {@link LocalVariableDeclaration} of <code>variable</code>
     *         with static type <code>baseType[dimensions]</code> and initial
     *         value <code>init</code>
     */
    public static ProgramElement declare(
	    final ImmutableArray<Modifier> modifiers,
	    final IProgramVariable variable, final Expression init,
	    final ProgramElementName typeName, final int dimensions,
	    final ReferencePrefix typePrefix, final KeYJavaType baseType) {
	final TypeRef typeRef = new TypeRef(typeName, dimensions, typePrefix,
		baseType);
	final LocalVariableDeclaration declaration = KeYJavaASTFactory.declare(
		modifiers, variable, init, typeRef);

	return declaration;
    }

    /**
     * Create a method body shortcut.
     * 
     * Note that <code>classType</code> is also used as visibility context when
     * looking for <code>methodName</code> in its definition.
     * 
     * @param model
     *            the {@link JavaInfo} that contains
     *            <code>classType.methodName</code>
     * @param result
     *            the {@link ProgramVariable} the return value is assigned to or
     *            <code>null</code>
     * @param reference
     *            the {@link ReferencePrefix} invocation target
     * @param classType
     *            the {@link KeYJavaType} in which the method is declared
     * @param methodName
     *            the method's {@link String} name
     * @param arguments
     *            the <code>ProgramVariable</code> and their static types the
     *            method is called with
     * @return a new {@link MethodBodyStatement} for
     *         <code>classType.methodName</code> when called with
     *         <code>arguments</code> or <code>null</code> when the former is
     *         not defined
     */
    public static MethodBodyStatement methodBody(final JavaInfo model,
	    final ProgramVariable result, final ReferencePrefix reference,
	    final KeYJavaType classType, final String methodName,
	    final ProgramVariable[] arguments) {
	final IProgramMethod method = model.getProgramMethod(classType,
		methodName, arguments, classType);
	MethodBodyStatement methodBody = null;

	if (method != null) {
	    methodBody = KeYJavaASTFactory.methodBody(result, reference,
		    method, arguments);
	}

	return methodBody;
    }

    /**
     * Create a method body shortcut.
     * 
     * @param result
     *            the {@link ProgramVariable} the return value is assigned to or
     *            <code>null</code>
     * @param reference
     *            the {@link ReferencePrefix} invocation target
     * @param method
     *            the {@link IProgramMethod} reference
     * @param arguments
     *            the <code>Expression</code>s and their static types the method
     *            is called with
     * @return a new {@link MethodBodyStatement} for <code>method</code> when
     *         called with <code>arguments</code>
     */
    public static MethodBodyStatement methodBody(final ProgramVariable result,
	    final ReferencePrefix reference, final IProgramMethod method,
	    final Expression[] arguments) {
	final MethodBodyStatement methodBody = KeYJavaASTFactory.methodBody(
		result, reference, method, new ImmutableArray<Expression>(
			arguments));

	return methodBody;
    }

    /**
     * Create a method body shortcut.
     * 
     * @param result
     *            the {@link ProgramVariable} the return value is assigned to or
     *            <code>null</code>
     * @param reference
     *            the {@link ReferencePrefix} invocation target
     * @param method
     *            the {@link IProgramMethod} reference
     * @param arguments
     *            the <code>Expression</code>s and their static types the method
     *            is called with
     * @return a new {@link MethodBodyStatement} for <code>method</code> when
     *         called with <code>arguments</code>
     */
    public static MethodBodyStatement methodBody(final ProgramVariable result,
	    final ReferencePrefix reference, final IProgramMethod method,
	    final ImmutableArray<Expression> arguments) {
	final MethodBodyStatement methodBody = new MethodBodyStatement(method,
		reference, result, arguments);

	return methodBody;
    }

    /**
     * Create a method call substitution.
     * 
     * @param executionContext
     *            the <code>block</code>'s {@link IExecutionContext}
     * @param block
     *            the {@link StatementBlock} to be put in <code>executionContext</code>
     * @return a new {@link MethodFrame} that associates <code>block</code> with
     *         <code>executionContext</code>
     */
    public static MethodFrame methodFrame(
	    final IExecutionContext executionContext, final StatementBlock block) {
	final MethodFrame frame = KeYJavaASTFactory.methodFrame(null,
		executionContext, block);

	return frame;
    }

    /**
     * Create a method call substitution at a specific source position.
     * 
     * @param executionContext
     *            the <code>block</code>'s {@link IExecutionContext}
     * @param block
     *            the {@link StatementBlock} to be put in
     *            <code>executionContext</code>
     * @param position
     *            the new source element's {@link PositionInfo}
     * @return a new {@link MethodFrame} that associates <code>block</code> with
     *         <code>executionContext</code> and positions it at
     *         <code>position</code>
     */
    public static MethodFrame methodFrame(
	    final IExecutionContext executionContext,
	    final StatementBlock block, final PositionInfo position) {
	final MethodFrame frame = KeYJavaASTFactory.methodFrame(null,
		executionContext, block, position);

	return frame;
    }

    /**
     * Create a method call substitution with a return value assignment.
     * 
     * @param result
     *            the {@link IProgramVariable} <code>block</code>'s return value
     *            is assigned to
     * @param executionContext
     *            the <code>block</code>'s {@link IExecutionContext}
     * @param block
     *            the {@link StatementBlock} to be put in
     *            <code>executionContext</code>
     * @return a new {@link MethodFrame} that associates <code>block</code> with
     *         <code>executionContext</code>
     */
    public static MethodFrame methodFrame(final IProgramVariable result,
	    final IExecutionContext executionContext, final StatementBlock block) {
	final MethodFrame frame = new MethodFrame(result, executionContext,
		block);

	return frame;
    }

    /**
     * Create a method call substitution with a return value assignment at a
     * specific source position.
     * 
     * @param result
     *            the {@link IProgramVariable} <code>block</code>'s return value
     *            is assigned to
     * @param executionContext
     *            the <code>block</code>'s {@link IExecutionContext}
     * @param block
     *            the {@link StatementBlock} to be put in
     *            <code>executionContext</code>
     * @param position
     *            the new source element's {@link PositionInfo}
     * @return a new {@link MethodFrame} that associates <code>block</code> with
     *         <code>executionContext</code> and positions it at
     *         <code>position</code>
     */
    public static MethodFrame methodFrame(final IProgramVariable result,
	    final IExecutionContext executionContext,
	    final StatementBlock block, final PositionInfo position) {
	final MethodFrame frame = new MethodFrame(result, executionContext,
		block, position);

	return frame;
    }

    /**
     * Create an integer literal.
     * 
     * @param value
     *            the {@link Integer} to be turned into an literal
     * @return a new {@link IntLiteral} representing <code>value</code>
     */
    public static IntLiteral intLiteral(final Integer value) {
	final IntLiteral literal = new IntLiteral(value);

	return literal;
    }

    /**
     * Create a labeled statement.
     * 
     * @param parameters
     *            the parameters (statement) as {@link ExtList}
     * @param label
     *            the {@link Label}
     * @param position
     *            the new source element's {@link PositionInfo}
     * @return a new {@link LabeledStatement} as defined by
     *         <code>parameters</code> and <code>label</code>
     */
    public static LabeledStatement labeledStatement(final ExtList parameters,
	    final Label label, final PositionInfo position) {
	final LabeledStatement statement = new LabeledStatement(parameters,
		label, position);

	return statement;
    }

    /**
     * Create a labeled statement.
     * 
     * <pre>
     * label: statement
     * </pre>
     * 
     * @param label
     *            the {@link Label}
     * @param statement
     *            the {@link Statement} to be labeled
     * @return a new {@link LabeledStatement} that adds <code>label</code> to
     *         <code>statement</code>
     */
    public static LabeledStatement labeledStatement(final Label label,
	    final Statement statement) {
	final LabeledStatement labeled = new LabeledStatement(label, statement);

	return labeled;
    }

    /**
     * Create a labeled block of statements.
     * 
     * <pre>
     * label: {
     *     statements
     * }
     * </pre>
     * 
     * @param label
     *            the {@link Label}
     * @param statements
     *            the {@link Statement}s to be labeled
     * @return a new {@link LabeledStatement} that adds <code>label</code> to
     *         <code>statements</code>
     */
    public static Statement labeledStatement(final Label label,
	    final Statement[] statements) {
	final StatementBlock block = KeYJavaASTFactory.block(statements);
	final LabeledStatement labeled = KeYJavaASTFactory.labeledStatement(
		label, block);

	return labeled;
    }

    /**
     * Create an array instantiation.
     * 
     * <pre>
     * new typeRef[sizes{1}]...[sizes{dimensions}] initializer
     * </pre>
     * 
     * @param sizes
     *            the size {@link Expression}s for each dimension
     * @param typeRef
     *            the static array base type
     * @param keyJavaType
     *            the array element type
     * @param initializer
     *            the {@link ArrayInitializer}
     * @param dimensions
     *            the number of dimensions
     * @return a new {@link NewArray} for the instantiation of an array of base
     *         type <code>typeRef</code> with <code>dimensions</code> dimensions
     */
    public static NewArray newArray(final TypeReference typeRef,
	    final int dimensions, final Expression[] sizes,
	    final ArrayInitializer initializer, final KeYJavaType keyJavaType) {
	final NewArray newArray = new NewArray(sizes, typeRef, keyJavaType,
		initializer, dimensions);

	return newArray;
    }

    /**
     * Create an array instantiation.
     * 
     * <pre>
     * new typeRef[sizes{1}]...[sizes{dimensions}]
     * </pre>
     * 
     * @param typeRef
     *            the static array base type
     * @param dimensions
     *            the number of dimensions
     * @param sizes
     *            the size {@link Expression}s for each dimension
     * @param keyJavaType
     *            the array element type
     * @return a new {@link NewArray} for the instantiation of an array of base
     *         type <code>typeRef</code> with <code>dimensions</code> dimensions
     */
    public static NewArray newArray(final TypeReference typeRef,
	    final int dimensions, final Expression[] sizes,
	    final KeYJavaType keyJavaType) {
	final NewArray newArray = KeYJavaASTFactory.newArray(typeRef,
		dimensions, sizes, null, keyJavaType);

	return newArray;
    }

    /**
     * Create an array instantiation.
     * 
     * <pre>
     * new typeRef[size]
     * </pre>
     * 
     * @param typeRef
     *            the static array base type
     * @param dimensions
     *            the number of dimensions
     * @param size
     *            the size {@link Expression} for the first dimension
     * @param keyJavaType
     *            the array element type
     * @return a new {@link NewArray} for the instantiation of an array of base
     *         type <code>typeRef</code> with <code>dimensions</code> dimensions
     */
    public static NewArray newArray(final TypeReference typeRef,
	    final int dimensions, final Expression size,
	    final KeYJavaType keyJavaType) {
	final Expression[] sizes = new Expression[] { size };
	final NewArray newArray = KeYJavaASTFactory.newArray(typeRef,
		dimensions, sizes, null, keyJavaType);

	return newArray;
    }

    /**
     * Create an array instantiation.
     * 
     * <pre>
     * new typeRef[]...[] initializer
     * </pre>
     * 
     * @param typeRef
     *            the static array base type
     * @param keyJavaType
     *            the array element type
     * @param initializer
     *            the {@link ArrayInitializer}
     * @param dimensions
     *            the number of dimensions
     * @return a new {@link NewArray} for the instantiation of an array of base
     *         type <code>typeRef</code> with <code>dimensions</code> dimensions
     */
    public static NewArray newArray(final TypeReference typeRef,
	    final int dimensions, final ArrayInitializer initializer,
	    final KeYJavaType keyJavaType) {
	final Expression[] sizes = new Expression[0];
	final NewArray newArray = KeYJavaASTFactory.newArray(typeRef,
		dimensions, sizes, initializer, keyJavaType);

	return newArray;
    }

    /**
     * Create an object allocation.
     * 
     * <pre>
     * new referencePrefix.typeReference(args)
     * </pre>
     * 
     * @param referencePrefix
     *            the <code>typeReference</code>'s {@link ReferencePrefix}
     * @param typeReference
     *            a {@link TypeReference} to the class type that is instantiated
     * @param args
     *            the {@link Expression} arguments to be passed to the
     *            constructor
     * @return a new {@link New} operator that allocates a new instance of
     *         <code>typeReference</code> parameterized with <code>args</code>
     */
    public static New newOperator(final ReferencePrefix referencePrefix,
	    final TypeReference typeReference, final Expression[] args) {
	final New operator = new New(args, typeReference, referencePrefix);

	return operator;
    }

    /**
     * Create an object allocation.
     * 
     * <pre>
     * new referencePrefix.type(args)
     * </pre>
     * 
     * @param referencePrefix
     *            the <code>type</code>'s {@link ReferencePrefix}
     * @param type
     *            the {@link KeYJavaType} to be instantiated
     * @param args
     *            the {@link Expression} arguments to be passed to the
     *            constructor
     * @return a new {@link New} operator that allocates a new instance of
     *         <code>type</code> parameterized with <code>args</code>
     */
    public static New newOperator(final ReferencePrefix referencePrefix,
	    final KeYJavaType type, final Expression[] args) {
	final TypeReference typeRef = new TypeRef(type);
	final New operator = KeYJavaASTFactory.newOperator(referencePrefix,
		typeRef, args);

	return operator;
    }

    /**
     * Create an object allocation without arguments.
     * 
     * <pre>
     * new referencePrefix.type()
     * </pre>
     * 
     * @param referencePrefix
     *            the <code>type</code>'s {@link ReferencePrefix}
     * @param type
     *            the {@link KeYJavaType} to be instantiated
     * @return a new {@link New} operator that allocates a new instance of
     *         <code>type</code>
     */
    public static New newOperator(final ReferencePrefix referencePrefix,
	    final KeYJavaType type) {
	final Expression[] args = new Expression[0];
	final New operator = KeYJavaASTFactory.newOperator(referencePrefix,
		type, args);

	return operator;
    }

    /**
     * Create an object allocation without arguments.
     * 
     * <pre>
     * new type()
     * </pre>
     * 
     * @param type
     *            the {@link KeYJavaType} to be instantiated
     * @return a new {@link New} operator that allocates a new instance of
     *         <code>type</code>
     */
    public static New newOperator(final KeYJavaType type) {
	final New operator = KeYJavaASTFactory.newOperator(null, type);

	return operator;
    }

    /**
     * Create an unequal operator.
     * 
     * <pre>
     * operands{1} != operands{2}
     * </pre>
     * 
     * @param operands
     *            the operands {@link ExtList}
     * @return a new {@link NotEquals} of <code>operands</code>
     */
    public static NotEquals notEqualsOperator(final ExtList operands) {
	final NotEquals operator = new NotEquals(operands);

	return operator;
    }

    /**
     * Create a call to the super constructor.
     * 
     * <pre>
     * super(args)
     * </pre>
     * 
     * @param referencePrefix
     *            the enclosing class type
     * @param args
     *            the {@link Expression} arguments to be passed to constructor
     * @return a new {@link SuperConstructorReference} parameterized with
     *         <code>args</code>
     */
    public static SuperConstructorReference superConstructor(
	    final ReferencePrefix referencePrefix, final Expression[] args) {
	final SuperConstructorReference constructor = new SuperConstructorReference(
		args);

	return constructor;
    }

    /**
     * Create a reference to <code>super</code>.
     * 
     * @return a new {@link SuperReference}
     */
    public static SuperReference superReference() {
	final SuperReference reference = new SuperReference();

	return reference;
    }

    /**
     * Create a switch block.
     * 
     * <pre>
     * switch (expression) {
     *     branches
     * }
     * </pre>
     * 
     * @param expression
     *            the to be evaluated {@link Expression}
     * @param branches
     *            the switch-case {@link Branch}es
     * @return a new {@link Switch} block that executes <code>branches</code>
     *         depending on the value of <code>expression</code>
     */
    public static Switch switchBlock(final Expression expression,
	    final Branch[] branches) {
	final Switch block = new Switch(expression, branches);

	return block;
    }

    /**
     * Create a switch block.
     * 
     * @param parameters
     *            the switch-case parameters (guard, body, branches) as
     *            {@link ExtList}
     * @return a new {@link Switch} as defined by <code>parameters</code>
     */
    public static Switch switchBlock(final ExtList parameters) {
	final Switch block = new Switch(parameters);

	return block;
    }

    /**
     * Create a synchronized block.
     * 
     * @param parameters
     *            the synchronized block parameters (monitor, body) as
     *            {@link ExtList}
     * @return a new {@link SynchronizedBlock} as defined by
     *         <code>parameters</code>
     */
    public static SynchronizedBlock synchronizedBlock(final ExtList parameters) {
	final SynchronizedBlock block = new SynchronizedBlock(parameters);

	return block;
    }

    /**
     * Create a then block.
     * 
     * @param parameters
     *            the then block parameters (body) as {@link ExtList}
     * @return a new {@link Then} as defined by <code>parameters</code>
     */
    public static Then thenBlock(final ExtList parameters) {
	final Then block = new Then(parameters);

	return block;
    }

    /**
     * Create a then block.
     * 
     * <pre>
     * then
     *     statement
     * </pre>
     * 
     * @param statement
     *            the to be executed {@link Statement}
     * @return a new {@link Then} block that consists of <code>statement</code>
     *         solely
     */
    public static Then thenBlock(final Statement statement) {
	final Then block = new Then(statement);

	return block;
    }

    /**
     * Create a then block.
     * 
     * <pre>
     * then {
     *     statements
     * }
     * </pre>
     * 
     * @param statements
     *            the to be executed {@link Statement}s
     * @return a new {@link Then} block that consists of <code>statements</code>
     *         solely
     */
    public static Then thenBlock(final Statement[] statements) {
	final StatementBlock statement = KeYJavaASTFactory.block(statements);
	final Then block = KeYJavaASTFactory.thenBlock(statement);

	return block;
    }

    /**
     * Create a call to a constructor of the current class.
     * 
     * <pre>
     * this(args)
     * </pre>
     * 
     * @param args
     *            the {@link Expression} arguments to be passed to constructor
     * @return a new {@link ThisConstructorReference} parameterized with
     *         <code>args</code>
     */
    public static ThisConstructorReference thisConstructor(
	    final Expression[] args) {
	final ThisConstructorReference constructor = new ThisConstructorReference(
		args);

	return constructor;
    }

    /**
     * Create a reference to <code>this</code>.
     * 
     * @return a new {@link ThisReference}
     */
    public static ThisReference thisReference() {
	final ThisReference reference = new ThisReference();

	return reference;
    }

    /**
     * Create a literal for the truth value <code>true</code>.
     * 
     * @return a {@link BooleanLiteral} that represents the value
     *         <code>true</code>
     */
    public static BooleanLiteral trueLiteral() {
	return BooleanLiteral.TRUE;
    }

    /**
     * Create a try block.
     * 
     * @param parameters
     *            the try-catch parameters (body, branches) as {@link ExtList}
     * @return a new {@link Try} as defined by <code>parameters</code>
     */
    public static Try tryBlock(final ExtList parameters) {
	final Try block = new Try(parameters);

	return block;
    }

    /**
     * Create a try block.
     * 
     * <pre>
     * try
     *     body
     * branches
     * </pre>
     * 
     * @param body
     *            the {@link StatementBlock} to be executed
     * @param branches
     *            the try-catch {@link Branch}es
     * @return a new {@link Try} block for the execution of
     *         <code>branches</code> depending on the events during the
     *         execution of <code>body</code>
     */
    public static Try tryBlock(final StatementBlock body,
	    final Branch[] branches) {
	final Try block = new Try(body, branches);

	return block;
    }

    /**
     * Create a try block.
     * 
     * <pre>
     * try
     *     statement
     * branches
     * </pre>
     * 
     * @param statement
     *            the {@link Statement} to be executed
     * @param branches
     *            the try-catch {@link Branch}es
     * @return a new {@link Try} block for the execution of
     *         <code>branches</code> depending on the events during the
     *         execution of <code>statement</code>
     */
    public static Try tryBlock(final Statement statement,
	    final Branch[] branches) {
	final StatementBlock body = KeYJavaASTFactory.block(statement);
	final Try tryBlock = KeYJavaASTFactory.tryBlock(body, branches);

	return tryBlock;
    }

    /**
     * Create a try block.
     * 
     * <pre>
     * try
     *     statement
     * branch
     * </pre>
     * 
     * @param statement
     *            the {@link Statement} to be executed
     * @param branches
     *            the try-catch {@link Branch}
     * @return a new {@link Try} block for the execution of <code>branch</code>
     *         depending on the events during the execution of
     *         <code>statement</code>
     */
    public static Try tryBlock(final Statement statement, final Branch branch) {
	final Branch[] branches = new Branch[] { branch };
	final Try tryBlock = KeYJavaASTFactory.tryBlock(statement, branches);

	return tryBlock;
    }

    /**
     * Create a type reference.
     * 
     * <pre>
     * type
     * </pre>
     * 
     * @param type
     *            the {@link KeYJavaType} to be referenced
     * @return a new {@link TypeRef} that references <code>type</code>
     */
    public static TypeRef typeRef(final KeYJavaType type) {
	final TypeRef typeRef = new TypeRef(type);

	return typeRef;
    }

    /**
     * Create a type reference.
     * 
     * <pre>
     * type[]...[]
     * </pre>
     * 
     * @param type
     *            the base {@link KeYJavaType}
     * @param dimensions
     *            the number of dimensions
     * @return a new {@link TypeRef} for <code>dimensions</code> dimensions of
     *         <code>type</code>
     */
    public static TypeRef typeRef(final KeYJavaType type, final int dimensions) {
	final TypeRef typeRef = new TypeRef(type, dimensions);

	return typeRef;
    }

    /**
     * Create a literal for the truth value <code>false</code>.
     * 
     * @return a {@link BooleanLiteral} that represents the value
     *         <code>true</code>
     */
    public static BooleanLiteral falseLiteral() {
	return BooleanLiteral.FALSE;
    }

    /**
     * Create a variable specification.
     * 
     * @param variable
     *            the {@link IProgramVariable} to be specified
     * @param dimensions
     *            the number of dimensions
     * @param initializer
     *            the initializer {@link Expression}
     * @param type
     *            the {@link Type}
     * @return a new {@link VariableSpecification} for <code>variable</code> of
     *         type <code>type[dimensions]</code>, initialized to
     *         <code>initializer</code>
     */
    public static VariableSpecification variableSpecification(
	    final IProgramVariable variable, final int dimensions,
	    final Expression initializer, final Type type) {
	final VariableSpecification specification = new VariableSpecification(
		variable, dimensions, initializer, type);

	return specification;
    }

    /**
     * Create a variable specification.
     * 
     * @param variable
     *            the {@link IProgramVariable} to be specified
     * @param initializer
     *            the initializer {@link Expression}
     * @param keyJavaType
     *            the {@link KeYJavaType}
     * @return a new {@link VariableSpecification} for <code>variable</code> of
     *         type <code>type</code>, initialized to <code>initializer</code>
     */
    public static VariableSpecification variableSpecification(
	    final IProgramVariable variable, final Expression initializer,
	    final KeYJavaType keyJavaType) {
	final VariableSpecification specification = new VariableSpecification(
		variable, initializer, keyJavaType);

	return specification;
    }

    /**
     * Create a literal for the integer zero.
     * 
     * <pre>
     * 0
     * </pre>
     * 
     * @return a new {@link IntLiteral} that represents the integer value
     *         <code>0</code>
     */
    public static IntLiteral zeroLiteral() {
	final IntLiteral literal = KeYJavaASTFactory.intLiteral(0);

	return literal;
    }
}<|MERGE_RESOLUTION|>--- conflicted
+++ resolved
@@ -22,16 +22,12 @@
 import de.uka.ilkd.key.java.declaration.Modifier;
 import de.uka.ilkd.key.java.declaration.ParameterDeclaration;
 import de.uka.ilkd.key.java.declaration.VariableSpecification;
-<<<<<<< HEAD
 import de.uka.ilkd.key.java.expression.ArrayInitializer;
 import de.uka.ilkd.key.java.expression.ParenthesizedExpression;
 import de.uka.ilkd.key.java.expression.PassiveExpression;
 import de.uka.ilkd.key.java.expression.literal.BooleanLiteral;
 import de.uka.ilkd.key.java.expression.literal.IntLiteral;
 import de.uka.ilkd.key.java.expression.literal.NullLiteral;
-=======
-import de.uka.ilkd.key.java.expression.literal.BooleanLiteral;
->>>>>>> 281ba1ea
 import de.uka.ilkd.key.java.expression.operator.CopyAssignment;
 import de.uka.ilkd.key.java.expression.operator.Equals;
 import de.uka.ilkd.key.java.expression.operator.Instanceof;
@@ -45,11 +41,8 @@
 import de.uka.ilkd.key.java.reference.ArrayReference;
 import de.uka.ilkd.key.java.reference.ExecutionContext;
 import de.uka.ilkd.key.java.reference.FieldReference;
-<<<<<<< HEAD
 import de.uka.ilkd.key.java.reference.IExecutionContext;
 import de.uka.ilkd.key.java.reference.MethodName;
-=======
->>>>>>> 281ba1ea
 import de.uka.ilkd.key.java.reference.MethodReference;
 import de.uka.ilkd.key.java.reference.ReferencePrefix;
 import de.uka.ilkd.key.java.reference.SuperConstructorReference;
@@ -58,19 +51,35 @@
 import de.uka.ilkd.key.java.reference.ThisReference;
 import de.uka.ilkd.key.java.reference.TypeRef;
 import de.uka.ilkd.key.java.reference.TypeReference;
-import de.uka.ilkd.key.java.reference.VariableReference;
 import de.uka.ilkd.key.java.statement.Branch;
 import de.uka.ilkd.key.java.statement.Break;
+import de.uka.ilkd.key.java.statement.Case;
 import de.uka.ilkd.key.java.statement.Catch;
 import de.uka.ilkd.key.java.statement.Continue;
+import de.uka.ilkd.key.java.statement.Default;
+import de.uka.ilkd.key.java.statement.Do;
 import de.uka.ilkd.key.java.statement.Else;
 import de.uka.ilkd.key.java.statement.EmptyStatement;
 import de.uka.ilkd.key.java.statement.Finally;
+import de.uka.ilkd.key.java.statement.For;
+import de.uka.ilkd.key.java.statement.ForUpdates;
+import de.uka.ilkd.key.java.statement.Guard;
+import de.uka.ilkd.key.java.statement.IForUpdates;
+import de.uka.ilkd.key.java.statement.IGuard;
+import de.uka.ilkd.key.java.statement.ILoopInit;
 import de.uka.ilkd.key.java.statement.If;
+import de.uka.ilkd.key.java.statement.LabeledStatement;
+import de.uka.ilkd.key.java.statement.LoopInit;
+import de.uka.ilkd.key.java.statement.MethodBodyStatement;
+import de.uka.ilkd.key.java.statement.MethodFrame;
 import de.uka.ilkd.key.java.statement.Return;
+import de.uka.ilkd.key.java.statement.Switch;
+import de.uka.ilkd.key.java.statement.SynchronizedBlock;
 import de.uka.ilkd.key.java.statement.Then;
 import de.uka.ilkd.key.java.statement.Throw;
+import de.uka.ilkd.key.java.statement.TransactionStatement;
 import de.uka.ilkd.key.java.statement.Try;
+import de.uka.ilkd.key.java.statement.While;
 import de.uka.ilkd.key.logic.ProgramElementName;
 import de.uka.ilkd.key.logic.op.IProgramMethod;
 import de.uka.ilkd.key.logic.op.IProgramVariable;
@@ -78,7 +87,6 @@
 import de.uka.ilkd.key.logic.op.ProgramVariable;
 import de.uka.ilkd.key.util.ExtList;
 
-
 /**
  * The KeYASTFactory helps building KeY Java AST structures.
  */
@@ -92,7 +100,14 @@
     }
 
     /**
-<<<<<<< HEAD
+     * creates an assignment <code> lhs:=rhs </code>
+     */
+    public static CopyAssignment assign(Expression lhs, Expression rhs,
+	    PositionInfo posInfo) {
+	return assign(new ExtList(new Object[] { lhs, rhs, posInfo }));
+    }
+
+    /**
      * Create an assignment.
      * 
      * @param parameters
@@ -105,22 +120,15 @@
 	final CopyAssignment assignment = new CopyAssignment(parameters);
 
 	return assignment;
-=======
-     * creates an assignment <code> lhs:=rhs </code>
-     */
-    public static Statement assign(Expression lhs, Expression rhs, PositionInfo posInfo) {
-       return new CopyAssignment(new ExtList(new Object[] {lhs, rhs, posInfo}));
->>>>>>> 281ba1ea
     }
 
     /**
      * creates an attribute access <code>prefix.field </code>
      */
     public static Expression attribute(ReferencePrefix prefix,
-				       ProgramVariable field) {
+	    ProgramVariable field) {
 	return new FieldReference(field, prefix);
     }
-
 
     /**
      * creates a local variable declaration <code> typeRef name; </code>
@@ -185,7 +193,6 @@
      *         static type <code>type</code> and initial value <code>init</code>
      */
     public static LocalVariableDeclaration declare
-<<<<<<< HEAD
 	(IProgramVariable var, Expression init, KeYJavaType type) {
 	return KeYJavaASTFactory.declare(new Modifier[0], var, init, type);
     }
@@ -221,12 +228,6 @@
 		uniqueName, initializer, type);
 
 	return declaration;
-=======
-	(ProgramVariable var, Expression init, KeYJavaType type) {
-	return new LocalVariableDeclaration
-	    (new TypeRef(type),
-	     new VariableSpecification(var, init, type));
->>>>>>> 281ba1ea
     }
 
     /**
@@ -244,17 +245,9 @@
      *         static type <code>type</code>
      */
     public static LocalVariableDeclaration declare
-<<<<<<< HEAD
 	(IProgramVariable var, KeYJavaType type) {
 	return KeYJavaASTFactory.declare(var, null, type);
-=======
-	(ProgramVariable var, KeYJavaType type) {
-	return new LocalVariableDeclaration
-	    (new TypeRef(type),
-	     new VariableSpecification(var, type));
->>>>>>> 281ba1ea
-    }
-
+    }
 
     /**
      * create a local variable declaration
@@ -264,23 +257,6 @@
 	    (new TypeRef(type),
 	     new VariableSpecification
 		 (new LocationVariable(new ProgramElementName(name), type)));
-    }
-
-
-    /**
-     * Creates a method call expression.
-     */
-    public static MethodReference method (ReferencePrefix prefix, String methodName, Expression... parameters) {
-        final ImmutableArray<Expression> a = new ImmutableArray<Expression>(parameters);
-        return new MethodReference(a, new ProgramElementName(methodName), prefix);
-    }
-
-    /**
-     * Creates a static method call expression.
-     * @param kjt the type where the static method is declared
-     */
-    public static MethodReference method (KeYJavaType kjt, String methodName, Expression... parameters) {
-        return method(new TypeRef(kjt), methodName, parameters);
     }
 
     /**
@@ -313,13 +289,8 @@
      *         type <code>kjt</code>
      */
     public static ParameterDeclaration parameterDeclaration(JavaInfo javaInfo,
-<<<<<<< HEAD
-							    KeYJavaType kjt, 
+							    KeYJavaType kjt,
 							    IProgramVariable var) {
-=======
-							    KeYJavaType kjt,
-							    ProgramVariable var) {
->>>>>>> 281ba1ea
 	return new ParameterDeclaration
 	    (new Modifier[0], javaInfo.createTypeReference(kjt),
 	     new VariableSpecification(var), false);
@@ -368,7 +339,6 @@
 	return passive;
     }
 
-
     /**
      * create a local variable
      */
@@ -381,10 +351,10 @@
      * create a local variable
      */
     public static ProgramVariable localVariable(ProgramElementName name,
-						KeYJavaType kjt) {
+	    KeYJavaType kjt) {
 	return new LocationVariable(name, kjt);
     }
-    
+
     /**
      * Create a local variable with a unique name.
      * 
@@ -469,12 +439,11 @@
      */
 
     public static Catch catchClause(ParameterDeclaration param,
-				    StatementBlock body) {
+	    StatementBlock body) {
 
 	return new Catch(param, body);
     }
 
-<<<<<<< HEAD
     /**
      * Create a catch clause.
      * 
@@ -518,16 +487,12 @@
      * @return a new {@link Catch} with parameter <code>param</code> of static
      *         type <code>kjt</code> and body <code>body</code>
      */
-    public static Catch catchClause(JavaInfo javaInfo, String param, 
-=======
     public static Catch catchClause(JavaInfo javaInfo, String param,
->>>>>>> 281ba1ea
-				    KeYJavaType kjt, StatementBlock body) {
+	    KeYJavaType kjt, StatementBlock body) {
 
 	return new Catch(parameterDeclaration(javaInfo, kjt, param), body);
     }
 
-<<<<<<< HEAD
     /**
      * Create a catch clause.
      * 
@@ -549,17 +514,13 @@
      * @return a new {@link Catch} with parameter <code>param</code> of static
      *         type <code>type</code> and body <code>body</code>
      */
-    public static Catch catchClause(JavaInfo javaInfo, String param, 
-=======
     public static Catch catchClause(JavaInfo javaInfo, String param,
->>>>>>> 281ba1ea
-				    String type, StatementBlock body) {
+	    String type, StatementBlock body) {
 
 	return catchClause(javaInfo, param,
 			   javaInfo.getKeYJavaType(type), body);
     }
-<<<<<<< HEAD
-    
+
     /**
      * Create a throw clause.
      * 
@@ -571,19 +532,6 @@
      *            the throw {@link Expression}
      * @return a new {@link Throw} statement with expression <code>e</code>
      */
-=======
-
-    public static Try tryCatchFinally(
-            StatementBlock tryBlock, ParameterDeclaration excParam,
-            StatementBlock catchBlockBody, StatementBlock finallyBlock) {
-        final Catch c = catchClause(excParam,catchBlockBody);
-        final Finally f = new Finally(finallyBlock);
-        final Try t = new Try(tryBlock, new Branch[]{c,f});
-        return t;
-    }
-
-
->>>>>>> 281ba1ea
     public static Throw throwClause(Expression e) {
 	return new Throw(e);
     }
@@ -673,7 +621,6 @@
 	return new Return(e);
     }
 
-<<<<<<< HEAD
     /**
      * Create an if statement with no else branch.
      * 
@@ -689,11 +636,7 @@
      * @return an {@link If} with expression <code>guard</code> and then branch
      *         <code>then</code>
      */
-    public static If ifThen(Expression guard, 
-=======
-
     public static If ifThen(Expression guard,
->>>>>>> 281ba1ea
 			    Statement then) {
 	final If statement = KeYJavaASTFactory.ifThen(guard, new Then(then));
 
@@ -724,7 +667,6 @@
 	return statement;
     }
 
-<<<<<<< HEAD
     /**
      * Create an if statement with no else branch.
      * 
@@ -779,10 +721,7 @@
      * @return an {@link If} with expression <code>guard</code>, then branch
      *         <code>then</code> and else branch <code>els</code>
      */
-    public static If ifElse(Expression guard, 
-=======
     public static If ifElse(Expression guard,
->>>>>>> 281ba1ea
 		     Then then,
 		     Else els) {
 	return new If(guard, then, els);
@@ -831,7 +770,10 @@
 	return new Break(l);
     }
 
-<<<<<<< HEAD
+    public static Statement breakStatement(Label label, PositionInfo positionInfo) {
+       return new Break(new ExtList(new Object[] {label, positionInfo}));
+    }
+
     /**
      * Create a case block.
      * 
@@ -895,14 +837,10 @@
 	final Case block = new Case(expression, statements);
 
 	return block;
-=======
-    public static Statement breakStatement(Label label, PositionInfo positionInfo) {
-       return new Break(new ExtList(new Object[] {label, positionInfo}));
->>>>>>> 281ba1ea
     }
 
     public static Continue continueStatement(Label label) {
-        return new Continue(label);
+	return new Continue(label);
     }
 
     /**
@@ -914,7 +852,6 @@
 	return new EmptyStatement();
     }
 
-<<<<<<< HEAD
     /**
      * Create an equality comparison with <code>null</code>.
      * 
@@ -1017,15 +954,12 @@
 	return statementBlock;
     }
 
-    /** inserts the given statements at the begin of the block 
-=======
     /** inserts the given statements at the begin of the block
->>>>>>> 281ba1ea
      * @param stmnt array of Statement those have to be inserted
      * @param b the Statementblock where to insert
      */
     public static StatementBlock insertStatementInBlock(Statement[] stmnt,
-							StatementBlock b) {
+	    StatementBlock b) {
 
 	Statement[] block = new Statement[b.getStatementCount()+
 					  stmnt.length];
@@ -1039,7 +973,7 @@
      * @param b the Statementblock where to insert
      */
     public static StatementBlock insertStatementInBlock(StatementBlock stmnt,
-							StatementBlock b) {
+	    StatementBlock b) {
 	Statement[] stmnts = new Statement[stmnt.getStatementCount()];
 	for (int i=0; i<stmnt.getStatementCount(); i++)
 	    stmnts[i]=stmnt.getStatementAt(i);
@@ -1350,12 +1284,15 @@
      * 
      * @param expressions
      *            the initial value {@link Expression}s
+     * @param type
+     *            the array type {@link KeYJavaType}
      * @return a new {@link ArrayInitializer} which contains
-     *         <code>expressions</code>
+     *         <code>expressions</code> and is of type <code>type</code>
      */
     public static ArrayInitializer arrayInitializer(
-	    final Expression[] expressions) {
-	final ArrayInitializer initializer = new ArrayInitializer(expressions);
+	    final Expression[] expressions, final KeYJavaType type) {
+	final ArrayInitializer initializer = new ArrayInitializer(expressions,
+		type);
 
 	return initializer;
     }
@@ -2084,7 +2021,7 @@
 
 	return call;
     }
-    
+
     /**
      * Create a method call.
      * 
@@ -2111,7 +2048,7 @@
 
 	return call;
     }
-    
+
     /**
      * Create a method call.
      * 
