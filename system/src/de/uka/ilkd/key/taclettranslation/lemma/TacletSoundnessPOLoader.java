--- conflicted
+++ resolved
@@ -162,7 +162,6 @@
                 Thread thread = new Thread(new Working(),"TacletSoundnessPOLoader");
                 thread.start();
         }
-<<<<<<< HEAD
         
         public void startSynchronously() {
             for (LoaderListener listener : listeners) {
@@ -186,9 +185,6 @@
             
         }
         
-=======
-
->>>>>>> 5804c6d3
         public ImmutableSet<Taclet> getResultingTacletsForOriginalProof() {
                 return resultingTacletsForOriginalProof;
         }
@@ -259,11 +255,6 @@
 
 
         private void doWork() throws ProofInputException {
-<<<<<<< HEAD
-            
-=======
-
->>>>>>> 5804c6d3
                 // Axioms can only be loaded when the taclets are loaded as lemmata.
                 ImmutableSet<Taclet> axioms = tacletLoader.loadAxioms();
 
@@ -332,13 +323,8 @@
         }
 
         /**
-<<<<<<< HEAD
          * @return returns <code>true</code> if and only if the taclets should be proved sound
          * and are not added to an already existing proof obligation. 
-=======
-         * @return returns <code>true</code> if and only if the taclets should be proved sound and are not added
-         * to an already existing proof obligation.
->>>>>>> 5804c6d3
          */
         private boolean isUsedOnlyForProvingTaclets(){
                 return originalConfig == null;
@@ -354,13 +340,8 @@
                 ProofAggregate p = creator.create(tacletsToProve,
                                 proofEnvForTaclets.getInitConfig(), axioms,
                                 listeners);
-<<<<<<< HEAD
                 
                 proofEnvForTaclets.registerRules(tacletsToProve,
-=======
-
-                proofEnvForTaclets.registerRules(taclets,
->>>>>>> 5804c6d3
                                 AxiomJustification.INSTANCE);
 
                 if(isUsedOnlyForProvingTaclets()){
@@ -368,33 +349,13 @@
                                 proofEnvForTaclets.getJustifInfo().addJustification(taclet, AxiomJustification.INSTANCE);
                         }
                 }
-<<<<<<< HEAD
-                
+
+
                 registerProofs(p, proofEnvForTaclets);
                 return p;
         }
         
-=======
-
-                registerProofs(p, proofEnvForTaclets, keyFile);
-                return p;
-        }
-
-        private void removeTaclets(InitConfig initConfig, ImmutableSet<Taclet> taclets){
-                ImmutableSet<Taclet> oldTaclets = initConfig.getTaclets();
-                ImmutableSet<Taclet> newTaclets = DefaultImmutableSet.nil();
-                HashMap<Taclet,TacletBuilder> map = initConfig.getTaclet2Builder();
-                for(Taclet taclet: oldTaclets){
-                        if(!taclets.contains(taclet)){
-                                newTaclets = newTaclets.add(taclet);
-                        }else{
-                                map.remove(taclet);
-                        }
-                }
-                initConfig.setTaclets(newTaclets);
-        }
-
->>>>>>> 5804c6d3
+
         public void registerProofs(ProofAggregate aggregate,
                         ProofEnvironment proofEnv) {
             if (aggregate instanceof CompoundProof) {
