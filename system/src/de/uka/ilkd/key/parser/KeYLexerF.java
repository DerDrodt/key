--- conflicted
+++ resolved
@@ -20,24 +20,15 @@
 import org.antlr.runtime.ANTLRReaderStream;
 import org.antlr.runtime.ANTLRStringStream;
 
-<<<<<<< HEAD
-=======
 import de.uka.ilkd.key.core.Main;
-import de.uka.ilkd.key.util.KeYExceptionHandler;
 
->>>>>>> 3bafdb93
 /*
  * Extends generated class {@link KeYLexer} with custom constructors.
  */
 public class KeYLexerF extends KeYLexer {
-<<<<<<< HEAD
 
     public KeYLexerF(InputStream file, String fileName) throws IOException {
-        super(getStream(new ANTLRInputStream(file), fileName));
-=======
-    public KeYLexerF(InputStream file, String fileName, KeYExceptionHandler keh) throws IOException {
-        this(new InputStreamReader(file, Main.DEFAULT_CHARSET), fileName, keh);
->>>>>>> 3bafdb93
+        this(new InputStreamReader(file, Main.DEFAULT_CHARSET), fileName);
     }
 
     public KeYLexerF(Reader file, String fileName)
