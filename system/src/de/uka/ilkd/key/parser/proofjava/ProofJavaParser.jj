// This file is part of KeY - Integrated Deductive Software Design
// Copyright (C) 2001-2011 Universitaet Karlsruhe, Germany
//                         Universitaet Koblenz-Landau, Germany
//                         Chalmers University of Technology, Sweden
//
// The KeY system is protected by the GNU General Public License. 
// See LICENSE.TXT for details.
//
//

// This file is taken from the RECODER library, which is protected by the LGPL,
// and modified.

options {
    JAVA_UNICODE_ESCAPE = true; // costs approx. 7%
    STATIC = true; // if true, the parser may be initialized only once
    // OPTIMIZE_TOKEN_MANAGER = true; // obsolete
    // DEBUG_PARSER = true;
    // FORCE_LA_CHECK = true;
    // DEBUG_LOOKAHEAD = true;
}

PARSER_BEGIN(ProofJavaParser)

package de.uka.ilkd.key.parser.proofjava;

import java.io.*;
import java.util.*;

import recoder.list.generic.*;
import recoder.java.*;
import recoder.java.declaration.*;
import recoder.java.declaration.modifier.*;
import recoder.java.expression.*;
import recoder.java.expression.literal.*;
import recoder.java.expression.operator.*;
import recoder.java.reference.*;
import recoder.java.statement.*;
import recoder.io.*;

import de.uka.ilkd.key.java.recoderext.*;
import de.uka.ilkd.key.java.recoderext.adt.*;
import recoder.abstraction.TypeArgument.WildcardMode;


/**
   JavaCC AST generation specification based on the original Java1.1   
   grammar that comes with javacc, and includes the modification of D. Williams
   to accept the Java 1.2 strictfp modifier.
   Several patches have been added to allow semicola after member declarations.
   Augmented with special constructs used in KeY proofs. These are:
   <ul>
   <li> method-call statement
   <li> method-body statement
   <li> implicit fields
   <li> nearly all the JML expression syntax supported by KeY in set statements
   </ul>
 */
@SuppressWarnings("all")
public class ProofJavaParser {

    public static final void initialize(Reader r) {
        current = null;
        comments.clear();
        ReInit(r);
    }

    /** the JavaProgramFactory instance that is used to create
        parse results
    */
    private static ProofJavaProgramFactory factory
        = (ProofJavaProgramFactory) ProofJavaProgramFactory.getInstance();

    static boolean superAllowed = true;
    private static boolean isSuperAllowed() { return superAllowed; }
    private static void setAllowSuper(boolean b) { superAllowed = b; }


    static boolean jdk1_4 = true;
    static boolean jdk1_5 = false;

    public static boolean isAwareOfAssert() {
        return jdk1_4;        
    }

    public static void setAwareOfAssert(boolean yes) {
        jdk1_4 = yes;
        if (yes == false) jdk1_5 = false;
    }
    
    public static boolean isJava5() {
    	return jdk1_5;
    }
    
    public static void setJava5(boolean yes) {
	    jdk1_5 = yes;
    	if (yes)
	    	jdk1_4 = true;
    }
    
    public static void setTabSize(int tabSize) {
    	JavaCharStream.setTabSize(tabSize);
    }
    
    public static int getTabSize() {
    	return JavaCharStream.getTabSize(0); // whatever...
    }
    
    /** temporary valid variable that is used to return an additional
        argument from parser method VariableDeclaratorId, since such an
        id may have a dimension
    */
    private static int tmpDimension;

    /** current token, follows the next links when necessary */
    private static Token current;

    /** all comments in a global list. */
    private static List<Comment> comments = new ArrayList<Comment>();

    /** reuseable position object. */
    private static SourceElement.Position position 
        = new SourceElement.Position(0, 0);

    private static void        copyPrefixInfo(SourceElement oldResult,
                                       SourceElement newResult) {
        newResult.setRelativePosition(oldResult.getRelativePosition());
        newResult.setStartPosition(oldResult.getStartPosition());
        newResult.setEndPosition(oldResult.getEndPosition());
    }

    /**
       Sets indentation information.
     */
    private static void shiftToken() {
        if (current != token) {
            if (current != null) {
                while (current.next != token) {
                    current = current.next;
                }
            }
            Token prev;
            if (token.specialToken != null) {
                prev = token.specialToken;
            } else {
                prev = current;
            }
            if (prev != null) {
                int col = token.beginColumn - 1;
                int lf = token.beginLine - prev.endLine;
                if (lf <= 0) {
                    col -= prev.endColumn; // - 1;
                    if (col < 0) {
                        col = 0;
                    }
                }                
                position.setPosition(lf, col);
            }
        }
        current = token;
    }
        
        
        
    private static void setPrefixInfo(SourceElement constrResult) {
        position.setPosition(0, 0);
        shiftToken();
        constrResult.setRelativePosition(position);
        position.setPosition(current.beginLine, current.beginColumn);
        constrResult.setStartPosition(position);
    }

    private static void setPostfixInfo(SourceElement constrResult) { 
        shiftToken(); 
        position.setPosition(current.endLine, current.endColumn); 
        constrResult.setEndPosition(position); 
    }
     
    private static void addComment(Comment c, Token tok) {
        Token prev = tok.specialToken;
        if (prev == null) {
            prev = token;
            // in case we are inside a lookahead we skip to the last known
            // non-special token
            while (prev.next != null) {
                prev = prev.next;
            }
        }
        position.setPosition(0, 0);

        int internalIndentation = 0;
        int internalLinefeeds = 0;
        if (prev.image != null) {
            int col = tok.beginColumn - 1;
            int lf = tok.beginLine - prev.endLine;
            if (lf <= 0) {
                col -= prev.endColumn; // - 1;
            }                
            position.setPosition(lf, col);
        }
        c.setRelativePosition(position);
        position.setPosition(tok.endLine, tok.endColumn);
        c.setEndPosition(position);
        position.setPosition(tok.beginLine, tok.beginColumn);
        c.setStartPosition(position);
        if (!(c instanceof DocComment)) {
            boolean hasEmptyLine = c.getRelativePosition().getLine() > 1;
            c.setPrefixed(hasEmptyLine);
            if (tok.specialToken != null && !hasEmptyLine) {
                c.setPrefixed(comments.get(comments.size() - 1).isPrefixed());
            }            
        }
        comments.add(c);
    }
    
    static void addSingleLineComment(Token tok) {
        addComment(factory.createSingleLineComment(tok.image.trim()), tok);
    }

    static void addMultiLineComment(Token tok) {
        addComment(factory.createComment(tok.image), tok);
    }

    static void addDocComment(Token tok) {
        addComment(factory.createDocComment(tok.image), tok);
    }
    
    public static List<Comment> getComments() {
        return comments;
    }
   
 
    /** checks whether or not the tree construction result is valid.
        Currently this only checks whether or not the result is <tt>null</tt>.
        @param constrResult the result of a factory call
        @exception ParseException if the result is not legal
    */
    private static void checkConstruction(SourceElement constrResult) 
    throws ParseException {
        if (constrResult == null) {
            throw new ParseException
               ("An illegal null object was created during tree construction");        
        }


        // insert check code here!!
    }

    private static void checkConstruction(ASTList<? extends ProgramElement> constrResult) 
    throws ParseException {
        if (constrResult == null) {
            throw new ParseException
                ("An illegal null list was created during tree construction");
        }
        // insert check code here!!
    }


    /** inner class that is only used to return results from
        primary suffix syntax rule
        @author RN
    */
    static class PrimarySuffixReturnValue {
        
        // the following constants represent the various sub rules

        /** indicates that the result is currently undefined */
        static final int UNDEFINED       = -1;
        /** production was <pre>"." "this"</pre> */
        static final int THIS            =  0;        
        /** production was <pre>"." AllocationExpression</pre> */
        static final int ALLOCATION_EXPR =  1;        
        /** production was <pre>"[" Expression "]"</pre> */
        static final int INDEX_EXPR      =  2;        
        /** production was <pre>"." <IDENTIFIER></pre> */
        static final int IDENTIFIER      =  3;        
        /** production was <pre>Arguments</pre> */
        static final int ARGUMENTS       =  4;
        /** production was <pre>super</pre> */
        static final int SUPER 			 =  5;

        /** indicates the type of the result */
        int                   type = UNDEFINED;
        
        /** valid iff <tt>type</tt> is <tt>ALLOCATION_EXPR</tt> or 
            <tt>INDEX_EXPR</tt> */
        Expression            expr = null;
        
        /** valid iff <tt>type</tt> is <tt>IDENTIFIER</tt> */
        Identifier            id   = null;
        
    
        /** valid iff <tt>type</tt> is <tt>ARGUMENTS</tt> */
        ASTList<Expression> args = null;
        
        /** valid iff <tt>type</tt> is <tt>IDENTIFIER</tt> and 
         *  it is an explicit generic method invocation
         */
        ASTList<TypeArgumentDeclaration> typeArgs = null;
    }


    /** inner class that is only used to return results from
        primary prefix syntax rule
        @author RN
    */
    static class PrimaryPrefixReturnValue {
    
        // the following constants represent the various sub rules
    
        /** indicates that the result is currently undefined */
        static final int UNDEFINED        = -1;        
        /** production was <pre>Literal</pre> */
        static final int LITERAL          =  0;    
        /** production was <pre>"this"</pre> */
        static final int THIS             =  1;        
        /** production was <pre>"super" "." <IDENTIFIER></pre> */
        static final int SUPER_MEMBER     =  2;        
        /** production was <pre>"(" Expression ")"</pre> */
        static final int PARENTHESIZED_EXPR =  3;    
        /** production was <pre>AllocationExpression</pre> */
        static final int ALLOCATION_EXPR  =  4;    
        /** production was <pre>ResultType "." "class"</pre> */
        static final int CLASS_REF        =  5;        
        /** production was <pre>Name</pre> */
        static final int QUALIFIED_NAME   =  6;
        /** production was <pre>"@(" Expression ")"</pre> */
        static final int PASSIVE_EXPR =  7; 
        
        /** production was something like <pre>"&93;seq_reverse(" Expression ")"</pre>.
         * Extension to Java/JML with ADTs.
         * @since 1.7.2118
         */
        static final int ADT_CONSTRUCT = 42;
    
        /** indicates the type of the result */
        int           type    = UNDEFINED;
    
        /** valid iff <tt>type</tt> is <tt>LITERAL</tt> */
        Literal       literal = null;
    
        /** valid iff <tt>type</tt> is <tt>PARENTHESED_EXPR</tt>
            or <tt>ALLOCATION_EXPR</tt> */
        Expression    expr    = null;
    
        /** valid iff <tt>type</tt> is <tt>CLASS_REF</tt> */
        TypeReference typeref = null;
        
        /** valid iff <tt>type</tt> is <tt>QUALIFIED_NAME</tt> or
         <tt>SUPER_MEMBER</tt>*/
        UncollatedReferenceQualifier name = null;

    }

    /** return value containers for primary expression.
        need only be allocated once per parser. */
    static PrimarySuffixReturnValue suffix = new PrimarySuffixReturnValue();
    static PrimaryPrefixReturnValue prefix = new PrimaryPrefixReturnValue();

    
}

PARSER_END(ProofJavaParser)

/* WHITE SPACE */

SKIP :
{
  " "
| "\t"
| "\n"
| "\r"
| "\f"
}

/* COMMENTS */

MORE :
{
  "//" : IN_SINGLE_LINE_COMMENT
|
  <"/**" ~["/"]> { input_stream.backup(1); } : IN_FORMAL_COMMENT
|
  "/*" : IN_MULTI_LINE_COMMENT
}

<IN_SINGLE_LINE_COMMENT>
SPECIAL_TOKEN :
{
  <SINGLE_LINE_COMMENT: "\n" | "\r" | "\r\n">
  {
      ProofJavaParser.addSingleLineComment(matchedToken);
  } 
  : DEFAULT
}

<IN_FORMAL_COMMENT>
SPECIAL_TOKEN :
{
  <FORMAL_COMMENT: "*/" >
  {
      ProofJavaParser.addDocComment(matchedToken);
  }: DEFAULT
}

<IN_MULTI_LINE_COMMENT>
SPECIAL_TOKEN :
{
  <MULTI_LINE_COMMENT: "*/" >  {
      ProofJavaParser.addMultiLineComment(matchedToken);
  }: DEFAULT
}

<IN_SINGLE_LINE_COMMENT,IN_FORMAL_COMMENT,IN_MULTI_LINE_COMMENT>
MORE :
{
  < ~[] >
}

/* RESERVED WORDS AND LITERALS */

TOKEN :
{
  < ABSTRACT: "abstract" >
| < ASSERT: "assert" >  {
      if (!ProofJavaParser.jdk1_4) {
          matchedToken.kind = IDENTIFIER;
      }
  }
| < AT: "@" > {
	  if (!ProofJavaParser.jdk1_5) {
	  	  // TODO
	  }
  }
| < BOOLEAN: "boolean" >
| < BREAK: "break" >
| < BYTE: "byte" >
| < CASE: "case" >
| < CATCH: "catch" >
| < CHAR: "char" >
| < CLASS: "class" >
| < CONST: "const" >
| < CONTINUE: "continue" >
| < _DEFAULT: "default" >
| < DO: "do" >
| < DOUBLE: "double" >
| < ELSE: "else" >
| < ENUM: "enum" > {
	  if (!ProofJavaParser.jdk1_5) {
	  	matchedToken.kind = IDENTIFIER;
	  }
}
| < EXTENDS: "extends" >
| < FALSE: "false" >
| < FINAL: "final" >
| < FINALLY: "finally" >
| < FLOAT: "float" >
| < FOR: "for" >
| < GOTO: "goto" >
| < IF: "if" >
| < IMPLEMENTS: "implements" >
| < IMPORT: "import" >
| < INSTANCEOF: "instanceof" >
| < INT: "int" >
| < INTERFACE: "interface" >
| < LONG: "long" >
| < METHODFRAME: "method-frame" >
| < NATIVE: "native" >
| < NEW: "new" >
| < NULL: "null" >
| < PACKAGE: "package">
| < PRIVATE: "private" >
| < PROTECTED: "protected" >
| < PUBLIC: "public" >
| < RETURN: "return" >
| < SHORT: "short" >
| < STATIC: "static" >
| < SUPER: "super" >
| < SWITCH: "switch" >
| < SYNCHRONIZED: "synchronized" >
| < THIS: "this" >
| < THROW: "throw" >
| < THROWS: "throws" >
| < TRANSIENT: "transient" >
| < TRUE: "true" >
| < TRY: "try" >
| < VOID: "void" >
| < VOLATILE: "volatile" >
| < WHILE: "while" >
| < VARARGDENOTER: "..." >
| < STRICTFP: "strictfp" >
}

/* LITERALS */

TOKEN :
{
  < INTEGER_LITERAL:
        <DECIMAL_LITERAL> (["l","L"])?
      | <HEX_LITERAL> (["l","L"])?
      | <OCTAL_LITERAL> (["l","L"])?
  >
|
  < #DECIMAL_LITERAL: ["1"-"9"] (["0"-"9"])* >
|
  < #HEX_LITERAL: "0" ["x","X"] (["0"-"9","a"-"f","A"-"F"])+ >
|
  < #OCTAL_LITERAL: "0" (["0"-"7"])* >
|
  < FLOATING_POINT_LITERAL:
        (["0"-"9"])+ "." (["0"-"9"])* (<EXPONENT>)? (["f","F","d","D"])?
      | "." (["0"-"9"])+ (<EXPONENT>)? (["f","F","d","D"])?
      | (["0"-"9"])+ <EXPONENT> (["f","F","d","D"])?
      | (["0"-"9"])+ (<EXPONENT>)? ["f","F","d","D"]
  >
|
  < #EXPONENT: ["e","E"] (["+","-"])? (["0"-"9"])+ >
|
  < CHARACTER_LITERAL:
      "'"
      (   (~["'","\\","\n","\r"])
        | ("\\"
           ( ["n","t","b","r","f","\\","'","\""] 
            | ["0"-"7"] ( ["0"-"7"] )?
            | ["0"-"3"] ["0"-"7"] ["0"-"7"]
            )
          )
      )
      "'"
  >
|
  < STRING_LITERAL:
      "\""
      (   (~["\"","\\","\n","\r"])
        | ("\\"
            ( ["n","t","b","r","f","\\","'","\""]
            | ["0"-"7"] ( ["0"-"7"] )?
            | ["0"-"3"] ["0"-"7"] ["0"-"7"]
            )
          )
      )*
      "\""
  >
}

/* IDENTIFIERS */

TOKEN :
{
  < IDENTIFIER: <LETTER> (<LETTER>|<DIGIT>)* ("#" (<DIGIT>)* )? >
|
  < #LETTER:
      [
       "\u0024",
       "\u0041"-"\u005a",
       "\u005f",
       "\u0061"-"\u007a",
       "\u00c0"-"\u00d6",
       "\u00d8"-"\u00f6",
       "\u00f8"-"\u00ff",
       "\u0100"-"\u1fff",
       "\u3040"-"\u318f",
       "\u3300"-"\u337f",
       "\u3400"-"\u3d2d",
       "\u4e00"-"\u9fff",
       "\uf900"-"\ufaff"
      ]
  >
|
  < #DIGIT:
      [
       "\u0030"-"\u0039",
       "\u0660"-"\u0669",
       "\u06f0"-"\u06f9",
       "\u0966"-"\u096f",
       "\u09e6"-"\u09ef",
       "\u0a66"-"\u0a6f",
       "\u0ae6"-"\u0aef",
       "\u0b66"-"\u0b6f",
       "\u0be7"-"\u0bef",
       "\u0c66"-"\u0c6f",
       "\u0ce6"-"\u0cef",
       "\u0d66"-"\u0d6f",
       "\u0e50"-"\u0e59",
       "\u0ed0"-"\u0ed9",
       "\u1040"-"\u1049"
      ]
  >
}

// Token for JML embedding of JavaDL functions:
TOKEN :
{
 < DL_EMBEDDED_FUNCTION:
    "\\dl_" <LETTER> (<LETTER>|<DIGIT>)* 
 >
}



/* SEPARATORS */

TOKEN :
{
  < LPAREN: "(" >
| < RPAREN: ")" >
| < LBRACE: "{" >
| < RBRACE: "}" >
| < LBRACKET: "[" >
| < RBRACKET: "]" >
| < SEMICOLON: ";" >
| < COMMA: "," >
| < DOT: "." >
}

/* OPERATORS */

TOKEN :
{
  < ASSIGN: "=" >
//| < GT: ">" >
//| < LT: "<" >
| < BANG: "!" >
| < TILDE: "~" >
| < HOOK: "?" >
| < COLON: ":" >
| < DOUBLECOLON: "::" >
| < EQ: "==" >
| < LE: "<=" >
| < GE: ">=" >
| < NE: "!=" >
| < SC_OR: "||" >
| < SC_AND: "&&" >
| < INCR: "++" >
| < DECR: "--" >
| < PLUS: "+" >
| < MINUS: "-" >
| < STAR: "*" >
| < SLASH: "/" >
| < BIT_AND: "&" >
| < BIT_OR: "|" >
| < XOR: "^" >
| < REM: "%" >
| < LSHIFT: "<<" >
| < PLUSASSIGN: "+=" >
| < MINUSASSIGN: "-=" >
| < STARASSIGN: "*=" >
| < SLASHASSIGN: "/=" >
| < ANDASSIGN: "&=" >
| < ORASSIGN: "|=" >
| < XORASSIGN: "^=" >
| < REMASSIGN: "%=" >
| < LSHIFTASSIGN: "<<=" >
| < RSIGNEDSHIFTASSIGN: ">>=" >
| < RUNSIGNEDSHIFTASSIGN: ">>>=" >
| < SHARP: "#">
}

/* >'s need special attention due to generics syntax. */
TOKEN :
{
  < RUNSIGNEDSHIFT: ">>>" >
  {
     matchedToken.kind = GT;
     ((Token.RealKindToken)matchedToken).realKind = RUNSIGNEDSHIFT;
     input_stream.backup(2);
     matchedToken.image = ">";
  }
| < RSIGNEDSHIFT: ">>" >
  {
     matchedToken.kind = GT;
     ((Token.RealKindToken)matchedToken).realKind = RSIGNEDSHIFT;
     input_stream.backup(1);
     matchedToken.image = ">";
  }
| < GT: ">" >
}

/* special attention is paid to "&lt;".
 * it will always be mapped to LT, but if an implicit identifier
 * is built, this is stored in the "&lt;" token, so that later we
 * can distinguish "&lt; a&gt;" from "&lt;a&gt".
 */

TOKEN : 
{
  < IMPLICITIDENTIFIER: "<" <LETTER> (<LETTER>|<DIGIT>)* ">" > {
  		matchedToken.kind = LT;
  		((Token.RealKindToken)matchedToken).realKind = IMPLICITIDENTIFIER;
  		int len = matchedToken.image.length() - 1;
  		input_stream.backup(len);
  		matchedToken.image = "<";
  }
|
  < LT: "<" >
}

// The following two productions are there to allow reading of UTF8 encoded
// source files. The byte order marker (BOM) FEFF must be ignored and
// any other unicode character results in a token that does not match anywhere. 
SKIP :
{
  < UNICODE_BYTE_ORDER_MARKER : "\ufeff" >
}

TOKEN :
{
  < UNKNOWN_CHARACTER_SEQUENCE: [ "\u0000" - "\uffff" ] >
}



/*****************************************
 * THE JAVA LANGUAGE GRAMMAR STARTS HERE *
 *****************************************/

/*
 * Program structuring syntax follows.
 */

CompilationUnit CompilationUnit() :
{
    CompilationUnit result;
    PackageSpecification        ps  = null;
    ASTList<Import>           il  = new ASTArrayList<Import>();
    Import                      imp;
    ASTList<TypeDeclaration>  tdl = new ASTArrayList<TypeDeclaration>();
    TypeDeclaration             td;
}
{
	// This is a quick "fix" - TypeDeclaration and PackageDeclaration unfortunately 
	// can both start with an unlimited number of annotations. However, usually only one file
	// per package contains package annotations, so this is not a performance issue.
    (
      LOOKAHEAD(PackageDeclaration())
	  ps = PackageDeclaration()
	  (
	    imp = ImportDeclaration()
	    { il.add(imp); }
	  )*
	  (
	    td = TypeDeclaration()
	    {
	      if (td != null) tdl.add(td);
	    }
	  )*
    |
	  (
	    imp = ImportDeclaration()
	    { il.add(imp); }
	  )*
	  (
	    td = TypeDeclaration()
	    {
	      if (td != null) tdl.add(td);
	    }
	  )*
	)
  <EOF>
  {
    result = factory.createCompilationUnit(ps, il, tdl); 
    checkConstruction(result);
    setPostfixInfo(result);
    setPrefixInfo(result);
    return result;
  }
}

PackageSpecification PackageDeclaration() :
{
    PackageSpecification result;
    UncollatedReferenceQualifier qn;
    ASTList<AnnotationUseSpecification> annotations = new ASTArrayList<AnnotationUseSpecification>();
    AnnotationUseSpecification annot;
}
{
  (annot = AnnotationUse() {
  	annotations.add(annot);
  } )*
  { 
  	annotations.trimToSize();
  }
  "package" 
      {
          result = factory.createPackageSpecification();
          setPrefixInfo(result);
          result.setAnnotations(annotations);
      }
  qn = Name() ";"
  {
    result.setPackageReference(qn.toPackageReference());
    checkConstruction(result);
    setPostfixInfo(result);
    return result;
  }
}

Import ImportDeclaration() :
{
    Import result;
    UncollatedReferenceQualifier qn;
    String hs = null;
    boolean wildcard = false;
    boolean isStatic = false;
}
{
  "import"
  {
      result = factory.createImport();
      setPrefixInfo(result);
  }
  ["static" { isStatic = true; }] 
  ( qn = Name() ) [ "." "*" { wildcard = true; } ] ";"
  {
    // "*" will be thrown away immediately since the package name is sufficient
      result.setMultiImport(wildcard);
      if (isStatic) {
      	result.setStaticImport(true);
     	if (wildcard) {
	     	result.setReference(qn.toTypeReference());
     	} else {
     		result.setStaticIdentifier(qn.getIdentifier());
     		UncollatedReferenceQualifier urq = (UncollatedReferenceQualifier)qn.getReferencePrefix();
     		urq.setReferenceSuffix(null);
     		result.setReference(urq.toTypeReference());
     	}
      }
      else if (wildcard) {
          result.setReference(qn);
      } else {
          result.setReference(qn.toTypeReference());
      }
      checkConstruction(result);
      setPostfixInfo(result);
      return result;
  }
}

TypeDeclaration TypeDeclaration() :
{
    TypeDeclaration result = null;
}
{
  (
      LOOKAHEAD( ( "abstract" | "final" | "public" | "strictfp" | AnnotationUse() )* "class" )
      result = ClassDeclaration()
    |
      LOOKAHEAD( ( "abstract" | "public" | "strictfp" | AnnotationUse() )* "interface" )
      result = InterfaceDeclaration()
    |
      LOOKAHEAD( ("public" | "strictfp" | "protected" | "private" | "static" | AnnotationUse() )* "enum")
      result = EnumDeclaration()
    |
      LOOKAHEAD( ("strictfp" | "public" | "protected" | "private" | "static" | "abstract" | AnnotationUse() )* "@" "interface")
      result = AnnotationTypeDeclaration()
    |
      ";"
  )
  {
    if (result != null) { // may be removed as soon as Recoder fully understands Java5
        checkConstruction(result);
        setPostfixInfo(result);
    }
    return result;
  }
}


/*
 * Declaration syntax follows.
 */
 
AnnotationDeclaration AnnotationTypeDeclaration() :
{
	ASTList<MemberDeclaration> members = new ASTArrayList<MemberDeclaration>();
	MethodDeclaration md;
	FieldDeclaration fd;
	TypeDeclaration td;
	ASTList<DeclarationSpecifier> declSpecs = new ASTArrayList<DeclarationSpecifier>(), methodDs;
	DeclarationSpecifier ds;
	Identifier name, methodName;
	TypeReference methodRes;
	Expression methodDefExpr;
	AnnotationDeclaration result = new AnnotationDeclaration();
}
{
	(LOOKAHEAD(2)(
	    "strictfp" { ds = factory.createStrictFp(); }
	  | "public" { ds = factory.createPublic(); }
	  | "protected" { ds = factory.createProtected(); }
	  | "private" { ds = factory.createPrivate(); }
	  | "static" { ds = factory.createStatic(); }
	  | "abstract" { ds = factory.createAbstract(); }
	  | ds = AnnotationUse() 
	 ) { declSpecs.add(ds); }
	)*
	"@" { setPrefixInfo(result); } 
	"interface" <IDENTIFIER> { name = factory.createIdentifier(token.image); }
	// here begins AnnotationTypeBody (JLS)
	"{"
		// AnnotationTypeElementDeclarations (JLS)
		(
			// this is a restricted method declaration:
			LOOKAHEAD( (AnnotationUse() | "public" | "abstract")* Type() <IDENTIFIER>)
			{ methodDs = new ASTArrayList<DeclarationSpecifier>(); }
			  (( ds = AnnotationUse() 
			    | "public" { ds = factory.createPublic(); }
			    | "abstract" { ds = factory.createAbstract(); }
			   ) { methodDs.add(ds); }
			  )* 
			  methodRes = Type() 
			  <IDENTIFIER> { methodName = factory.createIdentifier(token.image); }
			  "(" ")" 
			  { methodDefExpr = null; }
			  ["default" methodDefExpr = ElementValue()]
			{ 
				md = factory.createAnnotationPropertyDeclaration(methodDs, methodRes, methodName, methodDefExpr);
				members.add(md);
			}
		  |
		    // ConstantDeclaration
		    /*LOOKAHEAD( (AnnotationUse() | "public" | "static" | "final")* Type() VariableDeclarator(true))
		    (AnnotationUse() | "public" | "static" | "final")* Type() VariableDeclarator(true) ( "," VariableDeclarator(true))* ";"*/
		    LOOKAHEAD(FieldDeclaration())
		    fd = FieldDeclaration() { members.add(fd); }
		  |
		    LOOKAHEAD( NestedClassDeclaration() )
		    td = NestedClassDeclaration() { members.add(td); }
		  |
		    LOOKAHEAD( EnumDeclaration())
		    td = EnumDeclaration() { members.add(td); }
		  |
		    LOOKAHEAD( NestedInterfaceDeclaration() )
		    td = NestedInterfaceDeclaration() { members.add(td); }
		  | 
		    LOOKAHEAD( AnnotationTypeDeclaration() )
		    td = AnnotationTypeDeclaration() { members.add(td); }
		  |
		    ";"
		)*
	"}"
	
	{ 
		result.setDeclarationSpecifiers(declSpecs);
		result.setIdentifier(name);
		result.setMembers(members);
		setPostfixInfo(result);
		return result;
	}
}

 
EnumDeclaration EnumDeclaration() :
{
	DeclarationSpecifier ds;
	ASTList<DeclarationSpecifier> declSpecs = new ASTArrayList<DeclarationSpecifier>();
	EnumDeclaration result;
	ASTList<MemberDeclaration> members = new ASTArrayList<MemberDeclaration>();
	MemberDeclaration md;
	Implements im;
	ASTList<UncollatedReferenceQualifier> nl;
	EnumConstantDeclaration constant;
	Identifier id;
}
{

	(LOOKAHEAD(2)(
	    "strictfp" { ds = factory.createStrictFp(); }
	  | "public" { ds = factory.createPublic(); }
	  | "protected" { ds = factory.createProtected(); }
	  | "private" { ds = factory.createPrivate(); }
	  | "static" { ds = factory.createStatic(); }
	  | ds = AnnotationUse() 
	 )	{ 
	 		setPrefixInfo(ds);
	 		setPostfixInfo(ds);
	 		declSpecs.add(ds); 
		}
	)*
	"enum" 
	{
		result = new EnumDeclaration();
		setPrefixInfo(result);
		if (declSpecs.size() != 0)
			result.setDeclarationSpecifiers(declSpecs);
	}
	
	id = ShortName()
    {
          result.setIdentifier(id);
    }

	[ "implements"
	  {
          im = factory.createImplements();
          setPrefixInfo(im);          
      }
      nl = TypedNameList()
      {
          ASTList<TypeReference> trl = new ASTArrayList<TypeReference>();
          for (int i = 0, s = nl.size(); i < s; i++) {
              TypeReference tr = 
                  nl.get(i).toTypeReference();
              trl.add(tr);
          }
          im.setSupertypes(trl);
          result.setImplementedTypes(im);
      }
	] 
	"{" // begin of "EnumBody"
	  [ constant = EnumConstant() { 
	 		members.add(constant);
	  	}
	  	( LOOKAHEAD(2) "," constant = EnumConstant() { members.add(constant); } )* 
	  ] 
	  [","] 
	  [";" 
	      (md = ClassBodyDeclaration()
			 {
		        members.add(md);
			 }
		   )*
	  ] 
	"}"
	{ 
	 	result.setMembers(members);
	 	setPostfixInfo(result);
		return result;
	}
}

EnumConstantDeclaration EnumConstant() :
{
	AnnotationUseSpecification annot;
	ASTArrayList<DeclarationSpecifier> annotations = null;
	Identifier id;
	ASTList<Expression> args = null;
	ClassDeclaration cd = null;	
	ASTList<MemberDeclaration> body = null;
	EnumConstantSpecification spec;
	EnumConstructorReference ref = null;
	EnumConstantDeclaration result = new EnumConstantDeclaration();
}
{
	{ setPrefixInfo(result); }
	( 
		{ if (annotations == null) annotations = new ASTArrayList<DeclarationSpecifier>(); }
		annot = AnnotationUse() 
		{ annotations.add(annot); }
	)* 
	
	<IDENTIFIER> { 
		id = factory.createIdentifier(token.image); 
		setPrefixInfo(id);
		setPostfixInfo(id);
	}
	[
		args = Arguments() 
	] 
    [ 
       {
           cd = factory.createClassDeclaration();
           setPrefixInfo(cd);
       }
       body = ClassBody()
       {
           cd.setMembers(body);
           setPostfixInfo(cd);
       }
    ]	
	{
		ref = new EnumConstructorReference(args, cd);
		setPrefixInfo(ref);  // TODO this maybe too late ?!
		setPostfixInfo(ref);
		spec = new EnumConstantSpecification(id, ref);
		setPrefixInfo(spec); // TODO this maybe too late ?!
		setPostfixInfo(spec);
		setPostfixInfo(result);
		result.setEnumConstantSpecification(spec);
		result.setDeclarationSpecifiers(annotations);
		return result;
	}
}


ClassDeclaration ClassDeclaration() :
{
  ClassDeclaration    result = null;
  ASTList<DeclarationSpecifier> ml = new ASTArrayList<DeclarationSpecifier>();
  DeclarationSpecifier m;
}
{
  ( (
      ( "abstract" { m = factory.createAbstract(); } )
    | ( "final"    { m = factory.createFinal();    } )
    | ( "public"   { m = factory.createPublic();   } )
    | ( "strictfp" { m = factory.createStrictFp(); } )
    | ( m = AnnotationUse() 							  )
    )
    { 
        setPrefixInfo(m);
        setPostfixInfo(m);
        ml.add(m); 
    }
  )*
  result = UnmodifiedClassDeclaration()
  {
    result.setDeclarationSpecifiers(ml);
    checkConstruction(result);
    setPostfixInfo(result);
    return result;
  }
}

ClassDeclaration UnmodifiedClassDeclaration() :
{
  ClassDeclaration                 result;
  UncollatedReferenceQualifier     qn;
  ASTList<UncollatedReferenceQualifier> nl;
  ASTList<MemberDeclaration>     mdl;
  Extends ex;
  Implements im;
  ASTList<TypeParameterDeclaration> typeParams = null;
  Identifier id;
}
{
  "class"  {
      result = factory.createClassDeclaration();
      setPrefixInfo(result);
  }
  
  id = ShortName()
  	{
  		result.setIdentifier(id);
  	}
     
  [ typeParams = TypeParameters() 
  	{
  		result.setTypeParameters(typeParams);
  	}
  ]
  
  [ "extends"
      {
          ex = factory.createExtends();
          setPrefixInfo(ex);
      }
      qn = TypedName()
      {
          ex.setSupertypes(new ASTArrayList<TypeReference>(1));
          ex.getSupertypes().add(qn.toTypeReference());
          result.setExtendedTypes(ex);
      }
  ]
  [ "implements"
      {
          im = factory.createImplements();
          setPrefixInfo(im);          
      }
      nl = TypedNameList()
      {
          ASTList<TypeReference> trl = new ASTArrayList<TypeReference>();
          for (int i = 0, s = nl.size(); i < s; i++) {
              TypeReference tr = 
                  nl.get(i).toTypeReference();
              trl.add(tr);
          }
          im.setSupertypes(trl);
          result.setImplementedTypes(im);
      }
  ]
  mdl = ClassBody()
  {
    result.setMembers(mdl);
    checkConstruction(result);
    setPostfixInfo(result);
    return result;
  }
}

ASTList<MemberDeclaration> ClassBody() :
{
  ASTList<MemberDeclaration> result = new ASTArrayList<MemberDeclaration>();
  MemberDeclaration md;
}
{
  "{"
  (
    md = ClassBodyDeclaration()
    {
        result.add(md);
    }
  )*
  "}"
  {
    checkConstruction(result);
    return result;
  }
}

ClassDeclaration NestedClassDeclaration() :
{
  ClassDeclaration result;
  ASTList<DeclarationSpecifier> ml = new ASTArrayList<DeclarationSpecifier>();
  DeclarationSpecifier m;
}
{
  (
    (
      ( "static"    { m = factory.createStatic(); }    )
    | ( "abstract"  { m = factory.createAbstract(); }  )
    | ( "final"     { m = factory.createFinal(); }     )
    | ( "public"    { m = factory.createPublic(); }    )
    | ( "protected" { m = factory.createProtected(); } )
    | ( "private"   { m = factory.createPrivate(); }   )
    | ( "strictfp"  { m = factory.createStrictFp(); }  )
    | ( m = AnnotationUse() 						   )
    )
    {
        setPrefixInfo(m);
        setPostfixInfo(m);
        ml.add(m);
    }
  )*
  result = UnmodifiedClassDeclaration()
  {
    result.setDeclarationSpecifiers(ml);
    checkConstruction(result);
    setPostfixInfo(result);
    return result;
  }
}

MemberDeclaration ClassBodyDeclaration() :
{
  MemberDeclaration result;
}
{
(
  LOOKAHEAD(2)
  (result = Initializer() (";")*) // patch
| LOOKAHEAD( ( "static" | "abstract" | "final" | "public" | "protected" | "private" | "strictfp" | AnnotationUse() )* "class" )
  (result = NestedClassDeclaration() (";")*) // patch
| LOOKAHEAD( ( "static" | "abstract" | "final" | "public" | "protected" | "private" | "strictfp" | AnnotationUse() )* "interface" )
  (result = NestedInterfaceDeclaration() (";")*) // patch
| LOOKAHEAD( (AnnotationUse())* [ ("public" | "protected" | "private")  (AnnotationUse())*] [TypeParameters()] <IDENTIFIER> "(" )
  (result = ConstructorDeclaration()  (";")*) // patch
| LOOKAHEAD( MethodDeclarationLookahead() )
  (result = MethodDeclaration() (";")*) // patch
| LOOKAHEAD( EnumDeclaration() )
  (result = EnumDeclaration() (";")*)
| LOOKAHEAD( AnnotationTypeDeclaration() )
  (result = AnnotationTypeDeclaration() (";")*)
| (result = FieldDeclaration() (";")*) // patch
)
  {
    checkConstruction(result);
    setPostfixInfo(result);
    return result;
  }
}

InterfaceDeclaration InterfaceDeclaration() :
{
  InterfaceDeclaration result;
  ASTList<DeclarationSpecifier> ml = new ASTArrayList<DeclarationSpecifier>();
  DeclarationSpecifier m;
}
{
  (
    (
      ( "abstract"  { m = factory.createAbstract(); }  )
    | ( "public"    { m = factory.createPublic(); }    )
    | ( "strictfp"  { m = factory.createStrictFp(); }  )
    | ( m = AnnotationUse()								   )
    )
    {
        setPrefixInfo(m);
        setPostfixInfo(m);
        ml.add(m);
    }
  )*
  result = UnmodifiedInterfaceDeclaration()
  {
    result.setDeclarationSpecifiers(ml);
    checkConstruction(result);
    setPostfixInfo(result);
    return result;
  }

}

InterfaceDeclaration NestedInterfaceDeclaration() :
{
  InterfaceDeclaration result;
  ASTList<DeclarationSpecifier> ml = new ASTArrayList<DeclarationSpecifier>();
  DeclarationSpecifier m;
}
{
  (
    (
      ( "static"    { m = factory.createStatic(); }    )
    | ( "abstract"  { m = factory.createAbstract(); }  )
    | ( "final"     { m = factory.createFinal(); }     )
    | ( "public"    { m = factory.createPublic(); }    )
    | ( "protected" { m = factory.createProtected(); } )
    | ( "private"   { m = factory.createPrivate(); }   )
    | ( "strictfp"  { m = factory.createStrictFp(); }  )
    | ( m = AnnotationUse() 						   )
    )
    {
        setPrefixInfo(m);
        setPostfixInfo(m);
        ml.add(m);
    }
  )*
  result = UnmodifiedInterfaceDeclaration()
  {
    result.setDeclarationSpecifiers(ml);
    checkConstruction(result);
    setPostfixInfo(result);
    return result;
  }
}

InterfaceDeclaration UnmodifiedInterfaceDeclaration() :
{
    InterfaceDeclaration             result;
    ASTList<UncollatedReferenceQualifier> nl;
    ASTList<MemberDeclaration>     mdl = new ASTArrayList<MemberDeclaration>();
    MemberDeclaration                md;
    Extends ex;
    ASTList<TypeParameterDeclaration> typeParams = null;
    Identifier id;
}
{
  "interface"
  {
      result = factory.createInterfaceDeclaration();
      setPrefixInfo(result);
  }      
  
  id = ShortName() 
  {
      result.setIdentifier(id);
  }
  
  [ typeParams = TypeParameters() 
  	{
  		result.setTypeParameters(typeParams);
  	}
  ]
  [ "extends"
      {
          ex = factory.createExtends();
          setPrefixInfo(ex);
      }
      nl = TypedNameList()
      {
          ASTList<TypeReference> trl = new ASTArrayList<TypeReference>();
          for (int i = 0, s = nl.size(); i < s; i++) {
              TypeReference tr = 
                  nl.get(i).toTypeReference();
              trl.add(tr);
          }
          ex.setSupertypes(trl);
          result.setExtendedTypes(ex);
      }
  ]
  "{"
  (
    md = InterfaceMemberDeclaration()
    {
        mdl.add(md);
    }
  )*
  "}"
  {
    result.setMembers(mdl);
    checkConstruction(result);
    setPostfixInfo(result);
    return result;
  }
}

MemberDeclaration InterfaceMemberDeclaration() :
{
    MemberDeclaration result;
}
{
(
  LOOKAHEAD( ( "static" | "abstract" | "final" | "public" | "protected" | "private" | "strictfp" | AnnotationUse() )* "class" )
  (result = NestedClassDeclaration() (";")*) // patch
| LOOKAHEAD( ( "static" | "abstract" | "final" | "public" | "protected" | "private" | "strictfp" | AnnotationUse() )* "interface" )
  (result = NestedInterfaceDeclaration() (";")*) // patch
| LOOKAHEAD( MethodDeclarationLookahead() )
  (result = MethodDeclaration() (";")*) // patch
| LOOKAHEAD( EnumDeclaration() )
  (result = EnumDeclaration() (";")*)
| LOOKAHEAD( AnnotationTypeDeclaration() )
  (result = AnnotationTypeDeclaration() (";")*)
| (result = FieldDeclaration() (";")*) // patch
)
  {
    checkConstruction(result);
    setPostfixInfo(result);
    return result;
  }
}

FieldDeclaration FieldDeclaration() :
{
    FieldDeclaration result;
    ASTList<DeclarationSpecifier> ml = new ASTArrayList<DeclarationSpecifier>();
    DeclarationSpecifier m = null;
    TypeReference tr;
    UncollatedReferenceQualifier qn;
    ASTArrayList<FieldSpecification> vl = new ASTArrayList<FieldSpecification>();
    VariableSpecification var;
}
{
   { 
                result = factory.createFieldDeclaration();
   }

   (
    (
      ( "public"    { m = factory.createPublic(); }    )
    | ( "protected" { m = factory.createProtected(); } )
    | ( "private"   { m = factory.createPrivate(); }   )
    | ( "static"    { m = factory.createStatic(); }    )
    | ( "final"     { m = factory.createFinal(); }     )
    | ( "transient" { m = factory.createTransient(); } )
    | ( "volatile"  { m = factory.createVolatile(); }  )
    | ( m = AnnotationUse() 						   )
    )
    {        
        setPrefixInfo(m);        
        setPostfixInfo(m);
        ml.add(m);
    }
  )*
  (tr = ResultType())  // grammar weakening, void is allowed, but DeclarationTypedName needed
  {
    result.setDeclarationSpecifiers(ml);
    result.setTypeReference(tr);
  }
  var = VariableDeclarator(true)
      {
          vl.add((FieldSpecification)var);
      }
  (
    ","
    var = VariableDeclarator(true)
    {
          vl.add((FieldSpecification)var);
    }
  )*
  ";"
  {
    result.setFieldSpecifications(vl);
    //    setPrefixInfo(result);
    checkConstruction(result);
    setPostfixInfo(result);
    return result;
  }
}

VariableSpecification VariableDeclarator(boolean isForField) :
{
    Identifier id;
    int dim = 0;
    Expression init = null;
    VariableSpecification result;
}
{
    id = VariableDeclaratorId() { dim = tmpDimension; }
    [ "=" init = VariableInitializer() ]    
    {
    if (isForField) {
        result = factory.createFieldSpecification(id, dim, init);
    } else {
        result = factory.createVariableSpecification(id, dim, init);
    }
    //    setPrefixInfo(result); // only after "=" !!!!!!!!!!!!!!!
    checkConstruction(result);
    setPostfixInfo(result);
    return result;
  }
}



Identifier VariableDeclaratorId() :
{
    Identifier result;
}
{
  result = ShortName()
  { 
    tmpDimension = 0;
  }
  ( "[" "]" { tmpDimension++; } )*
  {
    checkConstruction(result);
    setPostfixInfo(result);
    //setPrefixInfo(result);
    return result;
  }
}

Expression VariableInitializer() :
{
  Expression result;
}
{
(
  result = ArrayInitializer()
| result = Expression()
)
  {
    checkConstruction(result);
    setPostfixInfo(result);
    return result;
  }
}



ArrayInitializer ArrayInitializer() :
{
    ArrayInitializer result;
    ASTList<Expression> el = new ASTArrayList<Expression>();
    Expression init;
}
{
    "{" {
        result = factory.createArrayInitializer();
        setPrefixInfo(result);
    }
  [ init = VariableInitializer()
    { el.add(init); }
    ( LOOKAHEAD(2) ","
      init = VariableInitializer()
    { el.add(init); }
    )*
  ] [ "," ] "}"
  {
    result.setArguments(el);
    checkConstruction(result);
    setPostfixInfo(result);
    return result;
  }
}

/*
 * This production is needed to have a semantic lookahead to decide whether
 * <x> is a type parameter or an implicit identifier
 * consider:
 *    public <E> <ImplicitClass> <init>( ...
 *    public <ImplicitClass> <init>(
 * The first < ist the decision point!
 * If 2 identifiers follow the <...>, it is a type parameter
 * otherwise a lookahead of >= 7 would have to be specified.
 * Yet, this is not left recursive (I believe).
 * @author MU
 */
void TypeParameterLookahead(): {}
{
	TypeParameters() ResultType() (<IDENTIFIER> | ImplicitIdentifier())
}

MethodDeclaration MethodDeclaration() :
{
  ASTList<DeclarationSpecifier> ml = new ASTArrayList<DeclarationSpecifier>();
  DeclarationSpecifier m = null;
  TypeReference tr;
  ASTList<UncollatedReferenceQualifier> nl = null;
  Throws th = null;
  StatementBlock body = null;
  MethodDeclaration result;
  ASTList<TypeParameterDeclaration> typeParams = null;
  SourceElement dummy = null;
}
{
  (
    (
      ( "public"       { m = factory.createPublic(); }        )
    | ( "protected"    { m = factory.createProtected(); }     )
    | ( "private"      { m = factory.createPrivate(); }       )
    | ( "static"       { m = factory.createStatic(); }        )
    | ( "final"        { m = factory.createFinal(); }         )
    | ( "abstract"     { m = factory.createAbstract(); }      )
    | ( "native"       { m = factory.createNative(); }        )
    | ( "synchronized" { m = factory.createSynchronized(); }  )
    | ( "strictfp"     { m = factory.createStrictFp(); }      )
    | ( m = AnnotationUse()									  )
    )
    {
        setPrefixInfo(m);
        setPostfixInfo(m);
        ml.add(m);
    }
  )*

  [	LOOKAHEAD(TypeParameterLookahead())
  	"<"
  	{
	    if (ml.size() == 0) { // '<' of MethodDeclaration is first element then. Need to store the result somewhere...
	    	dummy = factory.createPublic();
	    	setPrefixInfo(dummy); /* HACK */
	    }
    }
  	typeParams = TypeParametersNoLE()
  ]
  tr = ResultType()
  result = MethodDeclarator(tr)
  {
	  if (dummy != null) {
	  	copyPrefixInfo(dummy, result);
	  	dummy = null;
	  }
  }
  [ "throws" {
      th = factory.createThrows();
      setPrefixInfo(th);      
    }
    nl = TypedNameList() ]
  ( body = Block() | ";" )
  {
      if (nl != null) {
          ASTList<TypeReference> trl = new ASTArrayList<TypeReference>();
          for (int i = 0, s = nl.size(); i < s; i++) {
              trl.add(nl.get(i).toTypeReference());
          }
          th.setExceptions(trl);
          //  Throws th = factory.createThrows(trl);
          result.setThrown(th);
      }
      result.setTypeParameters(typeParams);
      result.setDeclarationSpecifiers(ml);
      result.setBody(body);
      checkConstruction(result);
      setPostfixInfo(result);
      return result;
  }
}


// This production is to determine lookahead only.
void MethodDeclarationLookahead() :
{}
{
  ( "public" | "protected" | "private" | "static" | "abstract" | "final" | "native" | "synchronized" | "strictfp" | AnnotationUse() )*
  [ LOOKAHEAD(TypeParameterLookahead()) TypeParameters()] ResultType() 
            ( <IDENTIFIER> | ImplicitIdentifier() ) "("
}

MethodDeclaration MethodDeclarator(TypeReference tr) :
{
    Identifier                      id;
    ASTList<ParameterDeclaration> pdl;
    MethodDeclaration               result;
}
{
  id = ShortName()
  pdl = FormalParameters()
  
  ( "[" "]" // array dims are indeed allowed after parameter list (!)
    { if (tr != null) { tr.setDimensions(tr.getDimensions()+1); } }
  )*

  {
      result = factory.createMethodDeclaration();
      result.setIdentifier(id);
      result.setTypeReference(tr);
      result.setParameters(pdl);
      checkConstruction(result);
      setPostfixInfo(result);
      setPrefixInfo(result); 
      return result;
  }
}

ASTList<ParameterDeclaration> FormalParameters() :
{
    ParameterDeclaration pd;
    ASTList<ParameterDeclaration> result = new ASTArrayList<ParameterDeclaration>();
}
{
  "("
      [       pd = FormalParameter() { result.add(pd); }
        ( "," pd = FormalParameter() { 
        	// check if more params are admissible (no more after a vararg) occurs in FormalParameter()
        	result.add(pd); 
        } )* 
      ]
  ")"
  {
      checkConstruction(result);
      return result;
  }
}

ParameterDeclaration FormalParameter() :
{
    ParameterDeclaration result;
    TypeReference tr;
    DeclarationSpecifier mod = null;
	Identifier id;
	VariableSpecification vspec;
	int dim;
	ASTList<DeclarationSpecifier> ml = null;
	boolean isVarArg = false;
}
{
  (
  	mod = AnnotationUse()
  	{
       if (ml == null) {
         ml = new ASTArrayList<DeclarationSpecifier>();
       }
       setPrefixInfo(mod);
       setPostfixInfo(mod);
       ml.add(mod);
  	}
  
  )*
  [  "final"  
  	{  
      mod = factory.createFinal(); 
      setPrefixInfo(mod); 
      setPostfixInfo(mod); 
      if (ml == null) {
         ml = new ASTArrayList<DeclarationSpecifier>();
      }
      ml.add(mod);
    } 
    (mod = AnnotationUse()
       {
       setPrefixInfo(mod);
       setPostfixInfo(mod);
       ml.add(mod);
       }
    )*
	  
  ]
  
  tr = Type()
  [ "..." 
  	{ 
  		isVarArg = true;
  	} 
  ]
  id = VariableDeclaratorId() { dim = tmpDimension; /*if (varArgSpec != null) dim++;*/ }
  {
      result = factory.createParameterDeclaration(tr, id);
      if (ml != null) {
          result.setDeclarationSpecifiers(ml);
      }
      vspec = result.getVariables().get(0); 
      vspec.setDimensions(dim);
      checkConstruction(result);
      setPostfixInfo(result);
      setPrefixInfo(result); 
      result.setVarArg(isVarArg);
      return result;
  }
}

ConstructorDeclaration ConstructorDeclaration() :
{
    ConstructorDeclaration          result;
    DeclarationSpecifier            m = null;
    ASTList<DeclarationSpecifier> ml = new ASTArrayList<DeclarationSpecifier>();
    Identifier                      id;
    ASTList<ParameterDeclaration> pdl;
    ASTList<UncollatedReferenceQualifier> nl = null;
    SpecialConstructorReference     scr = null;
    StatementBlock                  body;
    ASTList<Statement>            stats = new ASTArrayList<Statement>();
    Statement                       stat;
}
{
  {
     result = factory.createConstructorDeclaration();
     setPrefixInfo(result); 
  }
  (m = AnnotationUse() { setPrefixInfo(m); setPostfixInfo(m); ml.add(m); })*
  [
   (
      ( "public"       { m = factory.createPublic(); }    )
    | ( "protected"    { m = factory.createProtected(); } )
    | ( "private"      { m = factory.createPrivate(); }   )
   )
      {
          setPrefixInfo(m); 
          setPostfixInfo(m);
      ml.add(m);
	}
  (m = AnnotationUse() { setPrefixInfo(m); setPostfixInfo(m); ml.add(m); })*
  ]
  [ TypeParameters() ]
  <IDENTIFIER> { 
      id = factory.createIdentifier(token.image);
      setPrefixInfo(id); 
      setPostfixInfo(id);
  }
  pdl = FormalParameters()

  [ "throws" nl = TypedNameList() ]
  ( "{"
  {
      body = factory.createStatementBlock();
      setPrefixInfo(body); 
      body.setBody(stats);
  }
  { setAllowSuper(false); }
    [ LOOKAHEAD(ExplicitConstructorInvocation())
      scr = ExplicitConstructorInvocation()
      { stats.add(scr); }
    ]
  { setAllowSuper(true); }
    ( stat = BlockStatement()
      { stats.add(stat); }
    )*
  "}"
  |
    ";" { body = null; }
  )
  {
  	  if(body != null)
        setPostfixInfo(body);
         
      result.setIdentifier(id);
      result.setParameters(pdl);
      if (!ml.isEmpty())
          result.setDeclarationSpecifiers(ml);
      if (nl != null) {
          int s = nl.size();
          ASTList<TypeReference> trl = new ASTArrayList<TypeReference>(s);
          for (int i = 0; i < s; i++) {
              trl.add(nl.get(i).toTypeReference());
          }
          Throws th = factory.createThrows(trl);
          setPrefixInfo(th);
          result.setThrown(th);
      }
      result.setBody(body);
      checkConstruction(result);
      setPostfixInfo(result);
      return result;
  }
}

SpecialConstructorReference ExplicitConstructorInvocation() :
{
    SpecialConstructorReference result;
    ASTList<Expression> args;
    Expression expr = null;
}
{
(
  LOOKAHEAD("this" Arguments() ";")
  "this" 
  {
     result = factory.createThisConstructorReference(); setPrefixInfo(result);
  } 
  args = Arguments() ";"
  { result.setArguments(args); }
|
  [ LOOKAHEAD(2) expr = PrimaryExpression() "." ]
  "super" 
  {
     result = factory.createSuperConstructorReference(); setPrefixInfo(result);
  } 
  args = Arguments() ";"
  { 
    result.setArguments(args);
    ((SuperConstructorReference)result).setReferencePrefix((ReferencePrefix)expr);
   }
)
  {
      checkConstruction(result);
      setPostfixInfo(result);
      return result;
  }
}

ClassInitializer Initializer() :
{
  ClassInitializer result;
  ASTList<DeclarationSpecifier> ml = null;
  StatementBlock block;
}
{
  [ "static"
    {
      ml = new ASTArrayList<DeclarationSpecifier>();
      Static s = factory.createStatic();
      setPrefixInfo(s); 
      setPostfixInfo(s);
      ml.add(s);
    }
  ]
  block = Block()
  {
    result = factory.createClassInitializer(block);
    setPrefixInfo(result);
    if (ml != null) {
      result.setDeclarationSpecifiers(ml);
    }
    checkConstruction(result);
    setPostfixInfo(result);
    return result;
  }
}


/*
 * Type, name and expression syntax follows.
 */

TypeReference Type() :
{
  TypeReference result;
  UncollatedReferenceQualifier qn;
  int dimension = 0;
}
{	
	  (
	    result = PrimitiveType()
	   |
 	    qn = TypedName() 
 	    {
      	  result = qn.toTypeReference();
        }
      )
      ( "[" "]" { if (dimension == 0) setPrefixInfo(result); dimension++; } )*
      {
      	result.setDimensions(dimension);
      	setPostfixInfo(result);
 	  }  	
  {
      return result;
  }
}

TypeReference PrimitiveType() :
{
    TypeReference result;
}
{
  (
    "boolean"
  | "char"
  | "byte"
  | "short"
  | "int"
  | "long"
  | "float"
  | "double"
  | "\\locset"
  | "\\seq"
  )
  {
    Identifier id = factory.createIdentifier(token.image);
    setPrefixInfo(id);
    setPostfixInfo(id);
    result = factory.createTypeReference(id);
    checkConstruction(result);
    setPostfixInfo(result);
    //    setPrefixInfo(result);
    return result;
  }
}

/*
TypeReference ResultType() :
{
  TypeReference result;
}
{
(
   "void" { 
     Identifier id = factory.createIdentifier(token.image);
     setPrefixInfo(id);
     setPostfixInfo(id);
     result = factory.createTypeReference(id);
     setPrefixInfo(result);
    } 
  | 
    result = Type()
)
  {
    checkConstruction(result);
    setPostfixInfo(result);
    return result;
  }
}*/


// ResultType must be different to general Type because of the expanded
// lookahead
TypeReference ResultType() :
{
  int dimension = 0;
  TypeReference result;
  UncollatedReferenceQualifier qn;
}
{
  (
    "void" 
      { 
        Identifier id = factory.createIdentifier(token.image);
        setPrefixInfo(id);
	    setPostfixInfo(id);
    	result = factory.createTypeReference(id);
        setPrefixInfo(result);
      }      
  | 
   ( 
     result = PrimitiveType()
    |
     qn = DeclarationTypedName() { result = qn.toTypeReference(); }
   )
     ( "[" "]" { if (dimension == 0) setPrefixInfo(result); dimension++; } )*        
  )    
  {
  	result.setDimensions(dimension);
    checkConstruction(result);
    setPostfixInfo(result);
    return result;
  }
}


/*************************************
 * an implicit identifier is embraced by "&lt;" and "&gt;"
 * To make sure "&lt;a&gt;" is an implicit identifier and "&lt; a&gt;" is not
 * the first "&lt;" token can be tested whether the token IMPLICITIDENTIFIER
 * had been found and reduced to "&lt;".
 */
 
ImplicitIdentifier ImplicitIdentifier() :
{ 	
	ImplicitIdentifier result; 	
} 
{
 ( LOOKAHEAD({ getToken(1).kind == LT &&
                ((Token.RealKindToken)getToken(1)).realKind == IMPLICITIDENTIFIER} )
  "<" 
  <IDENTIFIER> 
  {
  	result = factory.createImplicitIdentifier("<" + token.image + ">"); 
  } 
  ">"
  { 
  	return result;
  }
  )
}

Identifier ShortName() :
{
	Identifier result;
}
{
  (<IDENTIFIER>
  {
    result = factory.createIdentifier(token.image);    
    setPrefixInfo(result);
    setPostfixInfo(result);
  }
 | 
  result = ImplicitIdentifier()
  {
    setPrefixInfo(result);
    setPostfixInfo(result);
  })
  { 
  	return result;
  }
}

UncollatedReferenceQualifier Name() :
/*
 * A lookahead of 2 is required below since "Name" can be followed
 * by a ".*" when used in the context of an "ImportDeclaration".
 */
{
  UncollatedReferenceQualifier result;
  Identifier id;
}
{
  id = ShortName() 
  {  
	result = factory.createUncollatedReferenceQualifier(id);
  } 

   (
    LOOKAHEAD(2) "." { setPrefixInfo(result); }
    id = ShortName()
      {
        result = factory.createUncollatedReferenceQualifier(result, id);
      }
  )*
  {
    checkConstruction(result);
    setPostfixInfo(result);
    return result;
  }
}

/*
 * Identical copy of TypedName, but lookahead is different for
 * TypeArgument, if ImplicitIdentifier follows!
 */
UncollatedReferenceQualifier DeclarationTypedName() :
{
  UncollatedReferenceQualifier result;
  Identifier id;
  ASTList<TypeArgumentDeclaration> typeArguments = null;
}
{ 
  id = ShortName()
  
  [LOOKAHEAD(TypeArguments() ("." | ShortName())) typeArguments = TypeArguments()]
  {
    result = factory.createUncollatedReferenceQualifier(id);
    result.setTypeArguments(typeArguments);
  }
  (
    LOOKAHEAD(2) "." { setPrefixInfo(result); setPostfixInfo(result); } 
    id = ShortName()
    {
      typeArguments = null; // reset!
    }
    [LOOKAHEAD(TypeArguments() ("." | ShortName())) typeArguments = TypeArguments()]
    {
      result = factory.createUncollatedReferenceQualifier(result, id);
      result.setTypeArguments(typeArguments);
    }
  )*
  {
    setPostfixInfo(result);
    return result;
  }
}


UncollatedReferenceQualifier TypedName() :
{
  UncollatedReferenceQualifier result;
  Identifier id;
  ASTList<TypeArgumentDeclaration> typeArguments = null;
}
{ 
  id = ShortName()
  
  [LOOKAHEAD(2) typeArguments = TypeArguments()]
  {
    result = factory.createUncollatedReferenceQualifier(id);
    result.setTypeArguments(typeArguments);
  }
  (
    LOOKAHEAD(2) "." { setPrefixInfo(result); setPostfixInfo(result); } 
    id = ShortName()
    {
      typeArguments = null; // reset!
    }
    [LOOKAHEAD(2) typeArguments = TypeArguments()]
    {
      result = factory.createUncollatedReferenceQualifier(result, id);
      result.setTypeArguments(typeArguments);
    }
  )*
  {
    setPostfixInfo(result);
    return result;
  }
}
	
ASTList<TypeArgumentDeclaration> TypeArguments() :
{
	ASTList<TypeArgumentDeclaration> args = new ASTArrayList<TypeArgumentDeclaration>();
	TypeArgumentDeclaration ta;
}
{
	"<" ta = TypeArgument() { args.add(ta); } ("," ta = TypeArgument() { args.add(ta); })* ">"
	{ return args; }
}

/**
 * bug: This grammar accepts for instance List<int>
 * [mulbrich 2006-10-26]
 */
TypeArgumentDeclaration TypeArgument() :
{
	WildcardMode wm = WildcardMode.None;
	TypeReference t = null;
	TypeArgumentDeclaration result = new TypeArgumentDeclaration();
}
{
  (
	t = Type() 
   { setPrefixInfo(result); }
  |
	"?" { wm = WildcardMode.Any; setPrefixInfo(result); } 
		[  ("extends" { wm = WildcardMode.Extends; } 
		    | "super"  { wm = WildcardMode.Super; }
		   ) 
		 t = Type()
		]
  )
  { 
  	setPostfixInfo(result);
  	result.setWildcardMode(wm);
  	result.setTypeReference(t);
  	return result;
  }
}

/*
ASTList<UncollatedReferenceQualifier> NameList() :
{
  ASTList<UncollatedReferenceQualifier> result = 
      new ASTArrayList<UncollatedReferenceQualifier>();
  UncollatedReferenceQualifier qn;
}
{
  qn = Name()
  {
    result.add(qn);
  }
  ( "," qn = Name()
    {
      result.add(qn);
    }
  )*
  {
    checkConstruction(result);
//    setPostfixInfo(result);
    return result;
  }
}
*/

ASTList<UncollatedReferenceQualifier> TypedNameList() :
{
  ASTList<UncollatedReferenceQualifier> result = 
      new ASTArrayList<UncollatedReferenceQualifier>();
  UncollatedReferenceQualifier qn;
}
{
  qn = TypedName()
  {
    result.add(qn);
  }
  ( "," qn = TypedName()
    {
      result.add(qn);
    }
  )*
  {
    return result;
  }
}

/*
 * Expression syntax follows.
 */


Expression Expression() :
/*
 * This expansion has been written this way instead of:
 *   Assignment() | ConditionalExpression()
 * for performance reasons.
 * However, it is a weakening of the grammar for it allows the LHS of
 * assignments to be any conditional expression whereas it can only be
 * a primary expression.  Consider adding a semantic predicate to work
 * around this.
 */
{
    Expression result;
    Expression expr;
    Assignment op;
    ASTList<Expression> leftRight = new ASTArrayList<Expression>();
}
{
    (result = ConditionalExpression()
    [
      op   = AssignmentOperator()
      expr = Expression()
      {
          leftRight.add(result);
          leftRight.add(expr);
          op.setArguments(leftRight);
          result = op;
      }
    ]
<<<<<<< HEAD
    |
    "\\singleton" "(" expr = Expression() ")"
    {
        result = new Singleton(expr);
        setPrefixInfo(result);
    }
    |
    "\\set_union" "(" expr = Expression() "," result = Expression() ")"
    {
        result = new SetUnion(expr, result);
        setPrefixInfo(result);
    }
    |
    "\\intersect" "(" expr = Expression() "," result = Expression() ")"
    {
        result = new Intersect(expr, result);
        setPrefixInfo(result);
    }
    |
    "\\set_minus" "(" expr = Expression() "," result = Expression() ")"
    {
        result = new SetMinus(expr, result);
        setPrefixInfo(result);
    }
    |
    "\\all_fields" "(" expr = Expression() ")"
    {
        result = new AllFields(expr);
        setPrefixInfo(result);
    }
    |
    "\\seq_singleton" "(" expr = Expression() ")"
    {
        result = new SeqSingleton(expr);
        setPrefixInfo(result);
    }
    |
    "\\seq_concat" "(" expr = Expression() "," result = Expression() ")"
    {
        result = new SeqConcat(expr, result);
        setPrefixInfo(result);
    }
    |
    "\\seq_sub" "(" expr = Expression() "," expr2 = Expression() "," result = Expression() ")"
    {
        result = new SeqSub(expr, expr2, result);
        setPrefixInfo(result);
    }
    |
    "\\seq_reverse" "(" expr = Expression() ")"
    {
        result = new SeqReverse(expr);
        setPrefixInfo(result);
    }
    |
    result = EmbeddedDLExpression()
=======
>>>>>>> 6581cff0
  )
  {
      checkConstruction(result);
      setPostfixInfo(result);
      return result;
  }
}

<<<<<<< HEAD
Expression EmbeddedDLExpression() :
{
   List<Expression> arguments = new ArrayList<Expression>();
   Expression expr;
   Token t;
}
{
    t=<DL_EMBEDDED_FUNCTION> "(" 
      (
        expr = Expression() { arguments.add(expr); }
        ( "," expr = Expression() { arguments.add(expr); } )*
      )?  ")"
      
    { 
      // strip leading "\dl_"
      String functionName = t.image.substring(4);
      DLEmbeddedExpression result = new DLEmbeddedExpression(functionName, arguments);
      setPrefixInfo(result);
      return result;
    }
}

=======
>>>>>>> 6581cff0
Assignment AssignmentOperator() :
{
    Assignment result;
}
{
  (   "="    { result = factory.createCopyAssignment(); }
    | "*="   { result = factory.createTimesAssignment(); }
    | "/="   { result = factory.createDivideAssignment(); }
    | "%="   { result = factory.createModuloAssignment(); }
    | "+="   { result = factory.createPlusAssignment(); }
    | "-="   { result = factory.createMinusAssignment(); }
    | "<<="  { result = factory.createShiftLeftAssignment(); }
    | ">>="  { result = factory.createShiftRightAssignment(); }
    | ">>>=" { result = factory.createUnsignedShiftRightAssignment(); }
    | "&="   { result = factory.createBinaryAndAssignment(); }
    | "^="   { result = factory.createBinaryXOrAssignment(); }
    | "|="   { result = factory.createBinaryOrAssignment(); }
  )
  {
    checkConstruction(result);
    setPostfixInfo(result);
    setPrefixInfo(result);
    return result;
  }
}

Expression ConditionalExpression() :
{
    Expression result;
    Expression expr1;
    Expression expr2;
    Operator op;
}
{
  result = ConditionalOrExpression()
  [ "?" { op = factory.createConditional(); setPrefixInfo(op); }
    expr1 = Expression()
    ":" expr2 = ConditionalExpression()
    {
        ASTList<Expression> args = new ASTArrayList<Expression>(3);
        args.add(result);
        args.add(expr1);
        args.add(expr2);
        op.setArguments(args);
        result = op;
    }
  ]
  {
    checkConstruction(result);
    setPostfixInfo(result);
    return result;
  }
}

Expression ConditionalOrExpression() :
{
    Expression result;
    Expression expr;
    Operator op;
}
{
  result = ConditionalAndExpression()
  ( "||" { op = factory.createLogicalOr(); setPrefixInfo(op); }
    expr = ConditionalAndExpression()
    {
        ASTList<Expression> args = new ASTArrayList<Expression>(2);
        args.add(result);
        args.add(expr);
        op.setArguments(args);
        result = op;
    }
  )*
  {
    checkConstruction(result);
    setPostfixInfo(result);
    return result;
  }
}

Expression ConditionalAndExpression() :
{
    Expression result;
    Expression expr;
    Operator op;
}
{
  result = InclusiveOrExpression()
  ( "&&" { op = factory.createLogicalAnd(); setPrefixInfo(op); }
    expr = InclusiveOrExpression()
    {
        ASTList<Expression> args = new ASTArrayList<Expression>(2);
        args.add(result);
        args.add(expr);
        op.setArguments(args);
        result = op;
    }
  )*
  { 
    checkConstruction(result);
    setPostfixInfo(result);
    return result;
  }
}

Expression InclusiveOrExpression() :
{
    Expression result;
    Expression expr;
    Operator op;
}
{
  result = ExclusiveOrExpression()
  ( "|" { op = factory.createBinaryOr(); setPrefixInfo(op); }
    expr = ExclusiveOrExpression()
    {
        ASTList<Expression> args = new ASTArrayList<Expression>(2);
        args.add(result);
        args.add(expr);
        op.setArguments(args);
        result = op;
    }
  )*
  { 
    checkConstruction(result);
    setPostfixInfo(result);
    return result;
  }
}

Expression ExclusiveOrExpression() :
{
    Expression result;
    Expression expr;
    Operator op;
}
{
  result = AndExpression()
  ( "^" { op = factory.createBinaryXOr(); setPrefixInfo(op); }
      expr = AndExpression()
      {
        ASTList<Expression> args = new ASTArrayList<Expression>(2);
        args.add(result);
        args.add(expr);
        op.setArguments(args);
        result = op;
      }
  )*
  { 
    checkConstruction(result);
    setPostfixInfo(result);
    return result;
  }
}

Expression AndExpression() :
{
    Expression result;
    Expression expr;
    Operator op;
}
{ 
  result = EqualityExpression()
  ( "&" { op = factory.createBinaryAnd(); setPrefixInfo(op); }
    expr = EqualityExpression()
    {
        ASTList<Expression> args = new ASTArrayList<Expression>(2);
        args.add(result);
        args.add(expr);
        op.setArguments(args);
        result = op;
    }
  )*
  { 
    checkConstruction(result);
    setPostfixInfo(result);
    return result;
  }
}

Expression EqualityExpression() :
{
    Expression result;
    Expression expr;
    Operator cmp;
}
{ 
  result = InstanceOfExpression()
  ( (   "==" { cmp = factory.createEquals(); setPrefixInfo(cmp); }
      | "!=" { cmp = factory.createNotEquals(); setPrefixInfo(cmp); }
    )
    expr = InstanceOfExpression()
    {
        ASTList<Expression> args = new ASTArrayList<Expression>(2);
        args.add(result);
        args.add(expr);
        cmp.setArguments(args);
        result = cmp;
    }
  )*
  { 
    checkConstruction(result);
    setPostfixInfo(result);
    return result;
  }
}

Expression InstanceOfExpression() :
{
    Expression result;
    TypeReference tr;
}
{
  result = RelationalExpression()
  [ "instanceof" (tr = Type()) 
    {
        result = factory.createInstanceof(result, tr);
        setPrefixInfo(result);
    }
  ]
  { 
    checkConstruction(result);
    setPostfixInfo(result);
    return result;
  }
}

Expression RelationalExpression() :
{
    Expression result;
    Operator cmp;
    Expression expr;
}
{
  result = ShiftExpression()
  ( 
    ( LOOKAHEAD({ getToken(1).kind == LT && 
    	  ((Token.RealKindToken)getToken(1)).realKind != IMPLICITIDENTIFIER })
        "<"  { cmp = factory.createLessThan(); setPrefixInfo(cmp); }
      | ">"  { cmp = factory.createGreaterThan(); setPrefixInfo(cmp); }
      | "<=" { cmp = factory.createLessOrEquals(); setPrefixInfo(cmp); }
      | ">=" { cmp = factory.createGreaterOrEquals(); setPrefixInfo(cmp); }
    )
    expr = ShiftExpression()
    {
        ASTList<Expression> args = new ASTArrayList<Expression>(2);
        args.add(result);
        args.add(expr);
        cmp.setArguments(args);
        result = cmp;
    }
  )*
  { 
    checkConstruction(result);
    setPostfixInfo(result);
    return result;
  }

}

Expression ShiftExpression() :
{
    Expression result;
    Operator shift;
    Expression expr;
}
{
  result = AdditiveExpression()
  ( (   "<<"  { shift = factory.createShiftLeft(); setPrefixInfo(shift); }
//      | ">>"  { shift = factory.createShiftRight(); setPrefixInfo(shift); }
      | RSIGNEDSHIFT()  { shift = factory.createShiftRight(); setPrefixInfo(shift); }
//      | ">>>" { shift = factory.createUnsignedShiftRight(); setPrefixInfo(shift); }
      | RUNSIGNEDSHIFT() { shift = factory.createUnsignedShiftRight(); setPrefixInfo(shift); }
    )
    expr = AdditiveExpression()
    {
        ASTList<Expression> args = new ASTArrayList<Expression>(2);
        args.add(result);
        args.add(expr);
        shift.setArguments(args);
        result = shift;
    }
  )*
  { 
    checkConstruction(result);
    setPostfixInfo(result);
    return result;
  }

}

Expression AdditiveExpression() :
{
    Expression result;
    Operator add;
    Expression expr;
}
{
  result = MultiplicativeExpression()
    ( ( "+" { add = factory.createPlus(); setPrefixInfo(add); }
      | "-" { add = factory.createMinus(); setPrefixInfo(add); }
    )
    expr = MultiplicativeExpression()
    {
        ASTList<Expression> args = new ASTArrayList<Expression>(2);
        args.add(result);
        args.add(expr);
        add.setArguments(args);
        result = add;
    }
  )*
  { 
    checkConstruction(result);
    setPostfixInfo(result);
    return result;
  }
}

Expression MultiplicativeExpression() :
{
    Expression result = null;
    Operator mult = null;
    Expression expr;
}
{
  result = UnaryExpression()
  ( (   "*" { mult = factory.createTimes();  setPrefixInfo(mult); }
      | "/" { mult = factory.createDivide(); setPrefixInfo(mult); }
      | "%" { mult = factory.createModulo(); setPrefixInfo(mult); }
    )
    expr = UnaryExpression()
    {
        ASTList<Expression> args = new ASTArrayList<Expression>(2);
        args.add(result);
        args.add(expr);
        mult.setArguments(args);
        result = mult;
    }
  )*
  { 
    checkConstruction(result);
    setPostfixInfo(result);
    return result;
  }

}

Expression UnaryExpression() :
{
    Expression result;
    Expression expr;
    boolean negative = false;
}
{
(
  ( "+" { result = factory.createPositive(); setPrefixInfo(result); } 
  | "-" { result = factory.createNegative(); setPrefixInfo(result); } )
  expr = UnaryExpression()
  {
      ((Operator)result).setArguments(new ASTArrayList<Expression>(expr));
  }
|
  result = PreIncrementExpression()
|
  result = PreDecrementExpression()
|
  result = UnaryExpressionNotPlusMinus()
|
  result = ADTGetter()
)
  { 
    checkConstruction(result);
    setPostfixInfo(result);
    return result;
  }

}

PreIncrement PreIncrementExpression() :
{
    PreIncrement result;
    Expression expr;
}
{
  "++"
  {
      result = factory.createPreIncrement();
      setPrefixInfo(result);
  } 
  expr = PrimaryExpression()
  {
      result.setArguments(new ASTArrayList<Expression>(expr));
      checkConstruction(result);
      setPostfixInfo(result);
      return result;
  }
}

PreDecrement PreDecrementExpression() :
{
    PreDecrement result;
    Expression expr;
}
{
  "--" 
  {
      result = factory.createPreDecrement();
      setPrefixInfo(result);
  }
  expr = PrimaryExpression()
  { 
      result.setArguments(new ASTArrayList<Expression>(expr));
      checkConstruction(result);
      setPostfixInfo(result);
      return result;
  }
}

Expression UnaryExpressionNotPlusMinus() :
{
    Expression result;
    Expression expr;
    boolean    not = false;
}
{
(
  (   "~" { result = factory.createBinaryNot();  setPrefixInfo(result); }
    | "!" { result = factory.createLogicalNot(); setPrefixInfo(result); }
  )
  expr = UnaryExpression()
  {
      ((Operator)result).setArguments(new ASTArrayList<Expression>(expr));
  }
  
|
  LOOKAHEAD( CastLookahead() )
  result = CastExpression()
|
  result = PostfixExpression()
)
    { 
        checkConstruction(result);
        setPostfixInfo(result);
        return result;
    }

}

Expression ADTGetter() :
{
    Expression result;
    Expression expr;
}
{
    (
    "\\indexOf" "(" expr = Expression() "," result = Expression() ")"
    {
        result = new SeqIndexOf(expr,result);
    }
    |
    "\\seq_length" "(" expr = Expression() ")"
    {
        result = new SeqLength(expr);
    }
    |
    "\\seq_get" "(" expr = Expression() "," result = Expression() ")"
    {
        result = new SeqGet(expr, result);
    }
    )
    {
        checkConstruction(result);
        setPrefixInfo(result);
        return result;
    }
}

// This production is to determine lookahead only. The LOOKAHEAD specifications
// below are not used, but they are there just to indicate that we know about
// this.
void CastLookahead() :
{}
{ LOOKAHEAD("(" PrimitiveType() ("[" "]")* ")")
  "(" PrimitiveType() ("[" "]")* ")"
  //  LOOKAHEAD(2)
  //  "(" PrimitiveType()
|
  LOOKAHEAD("(" TypedName() "[")
  "(" TypedName() "[" "]"
|
  "(" TypedName() ")" ( "~" | "!" | "(" | ShortName() | "this" | "super" | "new" | Literal() )
}

Expression PostfixExpression() :
{
    Expression result;
}
{
  result = PrimaryExpression()
  [   "++" 
    { 
        result = factory.createPostIncrement(result); 
        setPrefixInfo(result);
    }
    | "--" 
    { 
        result = factory.createPostDecrement(result); 
        setPrefixInfo(result);
    }
  ]
  { 
    checkConstruction(result);
    setPostfixInfo(result);
    return result;
  }

}

TypeCast CastExpression() :
{
    TypeCast result = null;
    TypeReference tr;
    Expression expr = null;
}
{
  {
    result = factory.createTypeCast();
  }
( LOOKAHEAD("(" PrimitiveType() )
  "(" { setPrefixInfo(result); } (tr = Type()) ")"
  expr = UnaryExpression()
| "(" { setPrefixInfo(result); } tr = Type() ")"
  expr = UnaryExpressionNotPlusMinus() 
)
  {
      result.setTypeReference(tr);
      result.setArguments(new ASTArrayList<Expression>(expr));
      checkConstruction(result);
      setPostfixInfo(result);
      return result;
  }
}


Expression PrimaryExpression() :
{
    Expression result = null;
    ReferencePrefix tmpResult = null;
}
{
    prefix = PrimaryPrefix()
    {        
      // create initial AST construct from prefix only
      switch (prefix.type) {
      case PrimaryPrefixReturnValue.LITERAL:
          if (prefix.literal instanceof StringLiteral) {
              tmpResult = (StringLiteral)prefix.literal;
          }
          else 
          {
              result = prefix.literal;
              checkConstruction(result);
              setPostfixInfo(result);
              return result;
              //!!!!!!!!!!!!!!!!!!!!!!!!!!!!!!!!!!!!!!!!!!!!!!
          }
          break;
      case PrimaryPrefixReturnValue.THIS:
          tmpResult = factory.createThisReference();
          setPrefixInfo(tmpResult);
          setPostfixInfo(tmpResult);
          break;
      case PrimaryPrefixReturnValue.SUPER_MEMBER:
          tmpResult = prefix.name;
          break;
      case PrimaryPrefixReturnValue.PARENTHESIZED_EXPR:
          tmpResult = (ParenthesizedExpression)prefix.expr;
          break;
      case PrimaryPrefixReturnValue.ALLOCATION_EXPR:
          tmpResult = (ReferencePrefix)prefix.expr;
          break;
      case PrimaryPrefixReturnValue.CLASS_REF:
          tmpResult = factory.createMetaClassReference(prefix.typeref);
          setPrefixInfo(tmpResult);
          setPostfixInfo(tmpResult);
          break;
      case PrimaryPrefixReturnValue.QUALIFIED_NAME:
          tmpResult = prefix.name;
          break;
      case PrimaryPrefixReturnValue.PASSIVE_EXPR:
          tmpResult = (PassiveExpression)prefix.expr;
          break;
      case PrimaryPrefixReturnValue.ADT_CONSTRUCT:
          tmpResult = (ADTPrefixConstruct) prefix.expr;
          break;
      default:
          throw new ParseException("Unknown prefix");
      }
    }
  ( LOOKAHEAD(2) suffix = PrimarySuffix()
    {      
      switch (suffix.type) {
      case PrimarySuffixReturnValue.THIS:
          // the prefix MUST be a type expression!!!!!
          // we currently only create UncollatedReferenceQualifiers
          if (tmpResult instanceof TypeReference) {
              tmpResult = 
                 factory.createThisReference((TypeReference)tmpResult);
              setPrefixInfo(tmpResult);
              setPostfixInfo(tmpResult);
          } else if (tmpResult instanceof UncollatedReferenceQualifier) {
              tmpResult =
                 factory.createThisReference(((UncollatedReferenceQualifier)tmpResult).toTypeReference());
              setPrefixInfo(tmpResult);
              setPostfixInfo(tmpResult);
          } else {
              throw new ParseException("No type as prefix of `this'");
          }
          break;
      case PrimarySuffixReturnValue.SUPER:
          // the prefix MUST be a type expression!!!!!
          // we currently only create UncollatedReferenceQualifiers
          if (tmpResult instanceof TypeReference) {
              tmpResult = 
                 factory.createSuperReference((TypeReference)tmpResult);
              setPrefixInfo(tmpResult);
              setPostfixInfo(tmpResult);
          } else if (tmpResult instanceof UncollatedReferenceQualifier) {
              tmpResult =
                 factory.createSuperReference(((UncollatedReferenceQualifier)tmpResult).toTypeReference());
              setPrefixInfo(tmpResult);
              setPostfixInfo(tmpResult);
          } else if (tmpResult instanceof ThisReference) {
          	  tmpResult = 
                 factory.createSuperReference((ThisReference)tmpResult);
              setPrefixInfo(tmpResult);
              setPostfixInfo(tmpResult);
          } else {
              throw new ParseException("No type as prefix of `super', was "  + tmpResult.getClass());
          }
          break;      
      case PrimarySuffixReturnValue.ALLOCATION_EXPR:
          if (suffix.expr instanceof New) {
              ((New)suffix.expr).setReferencePrefix(tmpResult);
              tmpResult = (New)suffix.expr;
          } else {
              throw new ParseException("Allocation without new?");
          }
          break;
      case PrimarySuffixReturnValue.INDEX_EXPR:
          // suffix is either array / sequence access or subsequence construction
          if (tmpResult instanceof UncollatedReferenceQualifier ||
                  tmpResult instanceof MethodReference ||
                  tmpResult instanceof ParenthesizedExpression ||
                  //tmpResult instanceof ThisReference || // this[i] in array initialization
                  tmpResult instanceof ADTPrefixConstruct ||
                  tmpResult instanceof VariableReference) {
              if (suffix.expr instanceof RangeExpression) {
                  System.out.println("sucess! "+suffix.expr+" is a range"); // XXX
                  // XXX what if prefix ist Uncollated ???
                  tmpResult = new SeqSub((ADTPrefixConstruct) tmpResult, (RangeExpression) suffix.expr);
              } else {
                  // Now we know that this is an array reference
                  ASTList<Expression> indicees = new ASTArrayList<Expression>(1);
                  indicees.add(suffix.expr);
                  tmpResult = 
                      factory.createArrayReference(tmpResult, indicees);
                  setPrefixInfo(tmpResult);
                  setPostfixInfo(tmpResult);
              }
          } else if (tmpResult instanceof ArrayReference) {
              // we need to add another access dimension
              ((ArrayReference)tmpResult).getDimensionExpressions().add(suffix.expr);
          } else {
              throw new ParseException("Bad index context - " +
                                       tmpResult.getClass().getName() + "?!");
              /*
                e.g. StringLiteral, TypeReference, NewArray
                (would have to be in parentheses), SuperReference, ...
              */
          }
          break;
      case PrimarySuffixReturnValue.IDENTIFIER:
          tmpResult = factory.createUncollatedReferenceQualifier(tmpResult, suffix.id);
          ((UncollatedReferenceQualifier)tmpResult).setTypeArguments(suffix.typeArgs);
          suffix.typeArgs = null;
          setPrefixInfo(tmpResult);
          setPostfixInfo(tmpResult);
          break;
      case PrimarySuffixReturnValue.ARGUMENTS:
          // method call -determine the kind of method
          if (tmpResult instanceof UncollatedReferenceQualifier) {
              // this is a normal method call
              tmpResult = factory.createMethodReference
              (((UncollatedReferenceQualifier)tmpResult).getReferencePrefix(),
               ((UncollatedReferenceQualifier)tmpResult).getIdentifier(),
               suffix.args, ((UncollatedReferenceQualifier)tmpResult).getTypeArguments());
              
              setPrefixInfo(tmpResult);
              setPostfixInfo(tmpResult);
          } else {
              throw new ParseException("Arguments without method name?");
          }
          break;
      default:
          throw new ParseException("Unknown primary suffix type");
      }
    }
  )*
  {     
      if (tmpResult instanceof UncollatedReferenceQualifier) {
          result = (UncollatedReferenceQualifier)tmpResult;
          // should be a FieldReference?
      } else {
          result = (Expression)tmpResult;
      }
      checkConstruction(result);
      setPostfixInfo(result);
      return result;
  }
}


PrimaryPrefixReturnValue PrimaryPrefix() :
{
    // reuses global prefix field
    Literal                      lit;
    Expression                   expr;
    TypeReference                tr;
    UncollatedReferenceQualifier qn;
    SuperReference               supRef = null;
    ParenthesizedExpression      parExpr = null;
    Identifier                   id = null;
    int                          dimension = 0;   
}
{
(
//  LOOKAHEAD(NonWildcardTypeArguments() "this" Arguments()) 
//  	NonWildcardTypeArguments() "this" /* Arguments() is a mandatory suffix here!*/
//      { 
//        prefix.type = PrimaryPrefixReturnValue.THIS; 
//        System.err.println("Ignoring NonWildcardTypeArguments!");
//      }
//|
  lit = Literal()
  {
      prefix.type    = PrimaryPrefixReturnValue.LITERAL;
      prefix.literal = lit;
  }
|
  "this"
  {
      prefix.type = PrimaryPrefixReturnValue.THIS;
  }
|
  //[NonWildcardTypeArguments()]
  "super" {
      supRef = factory.createSuperReference();
      setPrefixInfo(supRef);
      setPostfixInfo(supRef);
  }
  "."
    id = ShortName()
  {
    setPrefixInfo(id);
    setPostfixInfo(id);
    prefix.name =
      factory.createUncollatedReferenceQualifier(supRef, id);
    prefix.type = PrimaryPrefixReturnValue.SUPER_MEMBER;
  }
|
  "("
  { 
  parExpr = factory.createParenthesizedExpression();
    setPrefixInfo(parExpr);
  }
  expr = Expression()
  ")"
  {
          setPostfixInfo(parExpr);
      parExpr.setArguments(new ASTArrayList<Expression>(expr));
      prefix.expr = parExpr;
      prefix.type = PrimaryPrefixReturnValue.PARENTHESIZED_EXPR;
  }
|
  "@("
  { parExpr = factory.createPassiveExpression();
    setPrefixInfo(parExpr);
  }
  expr = Expression()
  ")"
  {
       parExpr.setArguments(new ASTArrayList<Expression>(expr));
       prefix.expr = parExpr;
       prefix.type = PrimaryPrefixReturnValue.PASSIVE_EXPR;
  }
|
  expr = AllocationExpression()
  {
      prefix.type = PrimaryPrefixReturnValue.ALLOCATION_EXPR;
      prefix.expr = expr;
  }
|
  LOOKAHEAD( ResultType() "." "class" )
  tr = ResultType() "." "class"
  {
      prefix.type    = PrimaryPrefixReturnValue.CLASS_REF;
      prefix.typeref = tr;
  }
|
  qn = Name() 
  {
        prefix.type = PrimaryPrefixReturnValue.QUALIFIED_NAME;
        prefix.name = qn;
  }
|
    expr = ADTConstructor() 
    {
        // XXX now primary expression (otherwise could not use expressions like \seq_reverse(x).length
        prefix.type = PrimaryPrefixReturnValue.ADT_CONSTRUCT;
        prefix.expr = expr;
    }
)
  {
      return prefix;
  }
}



Expression ADTConstructor() :
{
    Expression result;
    Expression expr, expr2;
}

{
    (
    "\\singleton" "(" expr = Expression() ")"
    {
        result = new Singleton(expr);
        setPrefixInfo(result);
    }
    |
    "\\set_union" "(" expr = Expression() "," result = Expression() ")"
    {
        result = new SetUnion(expr, result);
        setPrefixInfo(result);
    }
    |
    "\\intersect" "(" expr = Expression() "," result = Expression() ")"
    {
        result = new Intersect(expr, result);
        setPrefixInfo(result);
    }
    |
    "\\set_minus" "(" expr = Expression() "," result = Expression() ")"
    {
        result = new SetMinus(expr, result);
        setPrefixInfo(result);
    }
    |
    "\\all_fields" "(" expr = Expression() ")"
    {
        result = new AllFields(expr);
        setPrefixInfo(result);
    }
    |
    "\\seq_singleton" "(" expr = Expression() ")"
    {
        result = new SeqSingleton(expr);
        setPrefixInfo(result);
    }
    |
    "\\seq_concat" "(" expr = Expression() "," result = Expression() ")"
    {
        result = new SeqConcat(expr, result);
        setPrefixInfo(result);
    }
    |
    "\\seq_sub" "(" expr = Expression() "," expr2 = Expression() "," result = Expression() ")"
    {
        result = new SeqSub(expr, expr2, result);
        setPrefixInfo(result);
    }
    |
    "\\seq_reverse" "(" expr = Expression() ")"
    {
        result = new SeqReverse(expr);
        setPrefixInfo(result);
    }
    |
    "\\seq_put" "(" expr = Expression() "," expr2 = Expression() "," result = Expression() ")"
    {
        // desugaring
        final Expression one = factory.createIntLiteral(1);
        final Expression first = new SeqSub(expr, factory.createIntLiteral(0), factory.createMinus(expr2, one));
        final Expression second = new SeqSingleton(result);
        final Expression third = new SeqSub(expr, factory.createPlus(expr2,one), factory.createMinus(new SeqLength(expr),one));
        result = new SeqConcat(first, new SeqConcat(second, third));
        setPrefixInfo(result);
    }
    )
    {
      checkConstruction(result);
      setPostfixInfo(result);
      return result;
  }
}

PrimarySuffixReturnValue PrimarySuffix() :
{
    // reuses global suffix field
    Expression               expr; 
    ASTList<Expression>    args;
    Identifier               id;
    Literal                  lit;
    ASTList<TypeArgumentDeclaration> typeArgs;
}
{
(
//        //XXX it causes several warnings about nondeterminism. can those be ignored?
//  LOOKAHEAD(2)
//  ".." expr = Expression()
//  {
//      // subsequence range expression
//      suffix.type = PrimarySuffixReturnValue.RANGE;
//      suffix.expr = expr;
//  }
//|
  LOOKAHEAD(2)
  "." "this"
  {
      suffix.type = PrimarySuffixReturnValue.THIS;
  }
|
  LOOKAHEAD(2, {isSuperAllowed()})
  "." "super"
  {
  	  suffix.type = PrimarySuffixReturnValue.SUPER;
  }
|
  LOOKAHEAD(2)
  "." expr = AllocationExpression()
  {
      suffix.type = PrimarySuffixReturnValue.ALLOCATION_EXPR;
      suffix.expr = expr;
  }
|
//  LOOKAHEAD(3) // explicit Generic method invocation
  LOOKAHEAD(NonWildcardTypeArguments() ShortName()) // due to implicit indentifiers
  "." 
  	  suffix.typeArgs = NonWildcardTypeArguments() suffix.id = ShortName()
  {
  	  suffix.type = suffix.IDENTIFIER;
  }
| 
  "[" expr = IndexRange() "]"
  {
    // can be simple array access, or subsequence construction
    suffix.type = PrimarySuffixReturnValue.INDEX_EXPR;
    suffix.expr = expr;
  }
|
  "."
  
  suffix.id = ShortName()
  {
      suffix.type = PrimarySuffixReturnValue.IDENTIFIER;
  }
|
  args = Arguments()
  {
      suffix.type = PrimarySuffixReturnValue.ARGUMENTS;
      suffix.args = args;
  }
)
  {
      return suffix;
  }
}

Expression IndexRange() :
    /*
     * Introduced to handle postfix style sequence ranges as top-level expressions.
     * XXX does not yet work since Expression may contain dots
     */
{
    Expression result, end;
}
{
    result = Expression()
    [ ".." end = Expression()
      {
        result = new RangeExpression(result, end);
      }
    ]
    {
        checkConstruction(result);
        setPostfixInfo(result);
        return result;
    }
}

Literal Literal() :
{
    Literal result;
    Expression e;
}
{
(
  <INTEGER_LITERAL>
  {
      if (token.image.endsWith("L") || token.image.endsWith("l")) {
          result = factory.createLongLiteral(token.image);
      } else {
          result = factory.createIntLiteral(token.image);
      }
      setPrefixInfo(result);
  }
| <FLOATING_POINT_LITERAL>
  {
      if (token.image.endsWith("F") || token.image.endsWith("f")) {
          result = factory.createFloatLiteral(token.image);
      } else {
          result = factory.createDoubleLiteral(token.image);
      }
      setPrefixInfo(result);
  }
| <CHARACTER_LITERAL>
  {
      result = factory.createCharLiteral(token.image);
      setPrefixInfo(result);
  }
| <STRING_LITERAL>
  {
      result = factory.createStringLiteral(token.image);
      setPrefixInfo(result);
  }
| result = BooleanLiteral()
| result = NullLiteral()
| result = EmptySetLiteral()
| result = EmptySeqLiteral()

)
  { 
    checkConstruction(result);
    setPostfixInfo(result);
    return result;
  }

}

BooleanLiteral BooleanLiteral() :
{
    BooleanLiteral result;
}
{
(
  "true" { result = factory.createBooleanLiteral(true); }
|
  "false" { result = factory.createBooleanLiteral(false); }
)
  { 
    setPrefixInfo(result);
    checkConstruction(result);
    setPostfixInfo(result);
    return result;
  }
}

NullLiteral NullLiteral() :
{
    NullLiteral result;
}
{
  "null"
  {
      result = factory.createNullLiteral();
      setPrefixInfo(result);
      return result;
  }
}

EmptySetLiteral EmptySetLiteral() :
{
    EmptySetLiteral result;
}
{
  "\\empty"
  {
      result = EmptySetLiteral.INSTANCE;
      setPrefixInfo(result);
      return result;
  }
}

EmptySeqLiteral EmptySeqLiteral() :
{
    EmptySeqLiteral result;
}
{
  "\\seq_empty"
  {
      result = EmptySeqLiteral.INSTANCE;
      setPrefixInfo(result);
      return result;
  }
}


ASTList<Expression> Arguments() :
{
    ASTList<Expression> result = null;
}
{
  "(" [ result = ArgumentList() ] ")"
  {
      // !!! should set end coordinates to parent, possibly
      if (result != null)
      {
          checkConstruction(result);
          
          }
      return result;
  }
}

ASTList<Expression> ArgumentList() :
{
    ASTList<Expression> result = new ASTArrayList<Expression>();
    Expression expr;
}
{
        expr = Expression() { result.add(expr); }
  ( LOOKAHEAD("," Expression()) "," expr = Expression() { result.add(expr); } )*
  {
    checkConstruction(result);
    
    return result;
  }
}

TypeOperator AllocationExpression() :
{
    UncollatedReferenceQualifier qn;
    TypeOperator  result;
    TypeReference tr;
    ASTList<Expression> args;
    ASTList<MemberDeclaration> body = null;
    ClassDeclaration cd = null;
    NewArray na;
    ASTList<TypeArgumentDeclaration> typeArgs;
}
{
(
  LOOKAHEAD(2)
  "new" 
    {
        na = factory.createNewArray();
        setPrefixInfo(na);
    }
    tr = PrimitiveType()
    {
        na.setTypeReference(tr);
    }
    result = ArrayDimsAndInits(na)
|
  "new"
  {
      result = factory.createNew();
      setPrefixInfo(result);
  }
  qn = TypedName()
  [typeArgs = NonWildcardTypeArguments() { qn.setTypeArguments(typeArgs); } ]
  (
   args = Arguments()
     [ 
       {
           cd = factory.createClassDeclaration();
           setPrefixInfo(cd);
       }
       body = ClassBody()
       {
           cd.setMembers(body);
           setPostfixInfo(cd);
       }
     ]
     {
         result.setTypeReference(qn.toTypeReference());
         ((New)result).setArguments(args);
         if (cd != null) {
             ((New)result).setClassDeclaration(cd);
         }
     }
   |
     {        
        na = factory.createNewArray();
        copyPrefixInfo(result, na);
        na.setTypeReference(qn.toTypeReference());
     }
     result = ArrayDimsAndInits(na)
  )
)
  {
    checkConstruction(result);
    setPostfixInfo(result);
    return result;
  }
}

/*
 * The third LOOKAHEAD specification below is to parse to PrimarySuffix
 * if there is an expression between the "[...]".
 */
NewArray ArrayDimsAndInits(NewArray result) :
{
    int dimensions = 0;
    Expression expr;
    ASTList<Expression> sizes = null;
    ArrayInitializer init = null;
}
{
(
  LOOKAHEAD(2)
  ( LOOKAHEAD(2)
      "[" expr = Expression() "]"
      {
          sizes = (sizes == null) ? new ASTArrayList<Expression>() : sizes;
          sizes.add(expr);
          dimensions++;
      }
    )+
    ( LOOKAHEAD(2)
      "[" "]"
      { dimensions++; }
    )*
|
  ( "[" "]" 
      { dimensions++; }
  )+
  init = ArrayInitializer()
)
  {
      //      setPrefixInfo(result); 
      result.setDimensions(dimensions);
      if (sizes != null) {
          result.setArguments(sizes);
      }
      result.setArrayInitializer(init);
      checkConstruction(result);
      setPostfixInfo(result);
      return result;
  }
}

/*
 * Statement syntax follows.
 */
Statement Statement() :
{
  Statement result = null;
  Expression expr;
}
{
(
  LOOKAHEAD(2)
  result = LabeledStatement()
| result = Block()
| result = EmptyStatement()
| LOOKAHEAD(2)
  result = MethodCallStatement()
| LOOKAHEAD(MethodBodyStatement())
  result = MethodBodyStatement()
| LOOKAHEAD(2) expr   = StatementExpression() ";"
  {
      try {
          result = (ExpressionStatement)expr;
      }
      catch (ClassCastException cce) {
          // this is a semantical error!!!
          throw new ParseException("Cannot parse "+current+
              "\nExpressionStatement expected"+
              "\n@" +current.beginLine+"/"+current.beginColumn+" in block");
      }
  }
| result = SwitchStatement()
| result = IfStatement()
| result = WhileStatement()
| result = DoStatement()
| result = ForStatement()
| result = BreakStatement()
| result = ContinueStatement()
| result = ReturnStatement()
| result = ThrowStatement()
| result = SynchronizedStatement()
| result = TryStatement()
| result = AssertStatement()
| result = KeYCatchAllStatement()
)
  {
    checkConstruction(result);
    setPostfixInfo(result);
    return result;
  }
}

Statement KeYCatchAllStatement() :
{
  Statement result;
  UncollatedReferenceQualifier qn;
  StatementBlock block;
}
{
  "#catchAll" "(" qn = Name() ")" block = Block()
  {
      result = factory.createCatchAllStatement(qn.toVariableReference(), block);
      checkConstruction(result);
      setPostfixInfo(result);
      return result;
  }
}

LabeledStatement LabeledStatement() :
{
  LabeledStatement result;
  Identifier id;
  Statement stat;
}
{
  (<IDENTIFIER>
          {
              id = factory.createIdentifier(token.image);
              setPrefixInfo(id);
              setPostfixInfo(id);
        }
  )
  ":"
  {
      result = factory.createLabeledStatement();
      setPrefixInfo(result);
      result.setIdentifier(id);
  }
  stat = Statement()
  {
    result.setBody(stat);
    checkConstruction(result);
    setPostfixInfo(result);
    return result;
  }
}

MethodCallStatement MethodCallStatement() :
{
  MethodCallStatement result;
  VariableReference resVar = null;
  UncollatedReferenceQualifier qn;
  StatementBlock block;
  ExecutionContext ec;
}
{
  <METHODFRAME>
 (
   "("
   [

     "result->" qn = Name() ","
     {
       resVar = qn.toVariableReference();
     }
   ] 
     ec = ExecutionContext()
   ")"
  )
  ":"
  block = Block()
  {   result = factory.createMethodCallStatement(resVar, ec, block); 
      checkConstruction(result);
      setPostfixInfo(result);
      return result;
  }
}

MethodBodyStatement MethodBodyStatement() :
{
  TypeReference bodySource;
  Expression tmp;
  VariableReference resVar = null;
  UncollatedReferenceQualifier qn;
  MethodReference methRef;
  MethodBodyStatement result;
}
{


        [LOOKAHEAD(Name() "=")
          qn = Name() "="
          {
            resVar = qn.toVariableReference();
          }
        ] 

  tmp = Expression()
  
  "@" bodySource = Type()
  
  ";"
  
  {
    if (tmp instanceof MethodReference)
    {
        methRef = (MethodReference)tmp;
    }
    else
    {
        throw new ParseException("Expected a method reference.");
    }
    result = factory.createMethodBodyStatement(bodySource, resVar, methRef);
    checkConstruction(result);
    setPostfixInfo(result);
    return result;
  }

}

ExecutionContext ExecutionContext() :
{
  TypeReference classContext;
  Expression runtimeInstance = null;
} 
{

  "source="
  classContext = Type() 
  [ ",this=" runtimeInstance = Expression() ]

  { return new ExecutionContext
        (classContext, 
        (ReferencePrefix)runtimeInstance);
  }
}

StatementBlock Block() :
{
  StatementBlock result;
  ASTList<Statement> sl = new ASTArrayList<Statement>();
  Statement stat;
}
{
  "{"
  {
    result = factory.createStatementBlock();
    setPrefixInfo(result);
  }
  ( stat = BlockStatement()
    {
      sl.add(stat);
    }
  )*
  "}"
  {
    result.setBody(sl);
    checkConstruction(result);
    setPostfixInfo(result);
    return result;
  }
}


StatementBlock StartBlock() :
{
  StatementBlock result;
  ASTList<Statement> sl = new ASTArrayList<Statement>();
  Statement stat;
}
{
  "{" (
  {
    result = factory.createStatementBlock();
    setPrefixInfo(result);
  }
  ( stat = BlockStatement()
    {
      sl.add(stat);
    }
  )*
  "}"
  {
    result.setBody(sl);
    checkConstruction(result);
    setPostfixInfo(result);
    return result;
  }

  )


}





Statement BlockStatement() :
{
  Statement result;
}
{
(
  LOOKAHEAD((AnnotationUse())* [ "final" ] Type() <IDENTIFIER>)
  result = LocalVariableDeclaration() ";" 

| result = Statement() 
| result = UnmodifiedClassDeclaration() 
// | result = UnmodifiedInterfaceDeclaration()   removed: not valid!
)
  {
    checkConstruction(result);
    setPostfixInfo(result);
    return result;
  }
}

LocalVariableDeclaration LocalVariableDeclaration() :
{
  LocalVariableDeclaration result;
  ASTList<VariableSpecification> vl = new ASTArrayList<VariableSpecification>(1);
  TypeReference tr;
  VariableSpecification var;
  ASTArrayList<DeclarationSpecifier> declSpecs = new ASTArrayList<DeclarationSpecifier>();
  AnnotationUseSpecification annot;
}
{
  {
    result = factory.createLocalVariableDeclaration();
    setPrefixInfo(result);
  }
  (annot = AnnotationUse() { declSpecs.add(annot); })*
  [ "final" 
    { 
      Final fi = factory.createFinal(); 
      setPrefixInfo(fi);
      setPostfixInfo(fi);
      declSpecs.add(fi);
    } 
   (annot = AnnotationUse() { declSpecs.add(annot); })*
  ]
  {
    if (declSpecs.size() != 0)
    	result.setDeclarationSpecifiers(declSpecs); 
  }
  tr = Type()
  var = VariableDeclarator(false) { vl.add(var); }
  ( "," 
    var = VariableDeclarator(false)  { vl.add(var); }
  )*
  {
      result.setTypeReference(tr);
      result.setVariableSpecifications(vl);
      checkConstruction(result);
      setPostfixInfo(result);
      return result;
  }
}


EmptyStatement EmptyStatement() :
{
    EmptyStatement result;
}
{
  ";"
  {
    result = factory.createEmptyStatement(); 
    setPrefixInfo(result);
    checkConstruction(result);
    setPostfixInfo(result);
    return result;
  }
}

Expression StatementExpression() :
/*
 * The last expansion of this production accepts more than the legal
 * Java expansions for StatementExpression.  This expansion does not
 * use PostfixExpression for performance reasons.
 */
{
    Expression result;
    Expression expr;
    Assignment op;
    ASTList<Expression> leftRight;
}
{
(
  result = PreIncrementExpression()
| result = PreDecrementExpression()
| (
    result = PrimaryExpression()
    [
      "++" { 
          result = factory.createPostIncrement(result); 
          setPrefixInfo(result);
      }
    | "--" { 
        result = factory.createPostDecrement(result);
        setPrefixInfo(result);
      }
    | ( op = AssignmentOperator()
        expr = Expression()
        {
          leftRight = new ASTArrayList<Expression>(2);
          leftRight.add(result);
          leftRight.add(expr);
          op.setArguments(leftRight);
          result = op;
        }
      )
    ]
  )
)
  {
    checkConstruction(result);
    setPostfixInfo(result);
    return result;
  }
}

Switch SwitchStatement() :
{
  Switch result;
  Expression expr;
  ASTList<Branch> branches = new ASTArrayList<Branch>(2);
  Branch branch;
  ASTList<Statement> stats;
  Statement stat;
}
{
  "switch"
  {
      result = factory.createSwitch();
      setPrefixInfo(result);
   }
   "(" expr = Expression() ")" "{"

    ( branch = SwitchLabel()
      {
        stats = new ASTArrayList<Statement>();
      }
      ( stat = BlockStatement()
        {
          stats.add(stat);
        }
      )*

      {
        if (branch instanceof Case) {
          ((Case)branch).setBody(stats);
        } else {
          ((Default)branch).setBody(stats);
        }
        branches.add(branch);
      }
    )*


  "}"
  {
      result.setExpression(expr);
      result.setBranchList(branches);
      checkConstruction(result);
      setPostfixInfo(result);
      return result;
  }
}

Branch SwitchLabel() :
/*
 * The returned branch is not completely initialized - only the label is set
 */
{
  Branch result;
  Expression expr;
}
{
(
  ( "case"
    {
        result = factory.createCase();
        setPrefixInfo(result);
    }
    expr = Expression()
    ":"
    {
        ((Case)result).setExpression(expr);
    }
  )
  |
  ( "default"
    {
        result = factory.createDefault();
        setPrefixInfo(result);
    }
    ":"
  )
)
  {
    checkConstruction(result);
    setPostfixInfo(result);
    return result;
  }
}

Assert AssertStatement() :

{
  Assert result;
  Expression cond = null;
  Expression msg = null;
}
{
   "assert"
   {
       result = factory.createAssert();
       setPrefixInfo(result);
   }
   cond = Expression()
   [
    ":"
    msg = Expression()    
   ]
  ";"
  {
      
      result.setCondition(cond);
      result.setMessage(msg);
      checkConstruction(result);
      setPostfixInfo(result);
      return result;
  }
}


If IfStatement() :
/*
 * The disambiguating algorithm of JavaCC automatically binds dangling
 * else's to the innermost if statement.  The LOOKAHEAD specification
 * is to tell JavaCC that we know what we are doing.
 */
{
  If result;
  Expression cond, e0, e1;
  Then thenStat;
  Else elseStat = null;
  Statement trueStat;
  Statement falseStat = null;
}
{
  "if" 
  {
      result = factory.createIf();
      setPrefixInfo(result);
  }
  "(" cond = Expression() ")" 
  {
      thenStat = factory.createThen();
      setPrefixInfo(thenStat);
  }
  trueStat = Statement()
  {
     thenStat.setBody(trueStat);
  }
  [ LOOKAHEAD(1) "else" 
    {
        elseStat = factory.createElse();
        setPrefixInfo(elseStat);
    }
    falseStat = Statement() 
    {
       elseStat.setBody(falseStat);
    }
  ]
  {
      result.setExpression(cond);
      result.setThen(thenStat);
      if (elseStat != null) {
          result.setElse(elseStat);
      }
      checkConstruction(result);
      setPostfixInfo(result);
      return result;
  }
}


While WhileStatement() :
{
  While result;
  Expression expr;
  Statement stat;
}
{
  "while"
  {
    result = factory.createWhile();
    setPrefixInfo(result);
  }
  "(" expr = Expression() ")" stat = Statement()
  {
    result.setGuard(expr);
    result.setBody(stat);
    checkConstruction(result);
    setPostfixInfo(result);
    return result;
  }
}

Do DoStatement() :
{
  Do result;
  Expression expr;
  Statement stat;
}
{
  "do" 
  {
      result = factory.createDo();
      setPrefixInfo(result);
  }
  stat = Statement() "while" "(" expr = Expression() ")" ";"
  {
    result.setGuard(expr);
    result.setBody(stat);    
    checkConstruction(result);
    setPostfixInfo(result);
    return result;
  }
}

LoopStatement ForStatement() :
{
    LoopStatement result;
    ASTList<LoopInitializer> init = null;
    Expression guard = null;
    ASTList<Expression> update = null;
    Statement body;
}
{
  "for"
//  {
//      result = factory.createFor();
//      setPrefixInfo(result);
//  }
	   //"(" 
	   (
  	// old for
  	   LOOKAHEAD( "(" [ForInit()] ";")
  	      { 
  	      	result = factory.createFor();
  	      	setPrefixInfo(result);
  	      }
  	      "("
	   	  [ init = ForInit() ] ";"
	      [ guard = Expression() ] ";"
    	  [ update = ForUpdate() ] 
    
    | LOOKAHEAD( "(" ForInit() ":")
    // enhanced for loop / "foreach"
    	{
    		result = factory.createEnhancedFor();
    		setPrefixInfo(result);	
    	}
    	"("
    	init = ForInit()
    	":"
    	guard = Expression()
       )
       // this is common again
  	   ")"
	      body = Statement()
	  {
    	  result.setInitializers(init);
	      result.setGuard(guard);
    	  result.setUpdates(update);
	      result.setBody(body);
      checkConstruction(result);
	      setPostfixInfo(result);
	      return result;
	  }
}

ASTList<LoopInitializer> ForInit() :
{
    ASTList<LoopInitializer> result = new ASTArrayList<LoopInitializer>();
    LocalVariableDeclaration varDecl = null;
    ASTList<Expression> exprs = null;
}
{
(
  LOOKAHEAD( [ "final" ] Type() <IDENTIFIER> )
  varDecl = LocalVariableDeclaration()
| exprs   = StatementExpressionList()
)
    {
        if (varDecl != null) {
            result.add(varDecl);
        } else {
            for (int i =  0, s = exprs.size(); i < s; i += 1)
                result.add((LoopInitializer)exprs.get(i));
        }
        checkConstruction(result);
        
        return result;
    }
}

ASTList<Expression> StatementExpressionList() :
{
    ASTList<Expression> result = new ASTArrayList<Expression>();
    Expression expr;
}
{
        expr = StatementExpression() { result.add(expr); }
  ( "," expr = StatementExpression() { result.add(expr); } )*
  {
      checkConstruction(result);
      
      return result;
  }
}

ASTList<Expression> ForUpdate() :
{
    ASTList<Expression> result;
}
{
  result = StatementExpressionList()
  { 
    checkConstruction(result);
    
    return result;
  }
}

Break BreakStatement() :
{
    Identifier id = null;
    Break result;
}
{
  "break" 
  { 
      result = factory.createBreak(); 
      setPrefixInfo(result); 
   }
  [ (<IDENTIFIER> { 
      id = factory.createIdentifier(token.image); 
      setPrefixInfo(id);
      setPostfixInfo(id);
      result.setIdentifier(id);
  } )

  ] ";"
  {
    checkConstruction(result);
    setPostfixInfo(result);
    return result;
  }
}

Continue ContinueStatement() :
{
    Identifier id = null;
    Continue result;
}
{
  "continue" 
  {
      result = factory.createContinue();
      setPrefixInfo(result);     
  }
  [ <IDENTIFIER> 
     {
         id = factory.createIdentifier(token.image); 
         setPrefixInfo(id);
         setPostfixInfo(id);
         result.setIdentifier(id);
       }
  ] ";"
  {
    checkConstruction(result);
    setPostfixInfo(result);
    return result;
  }
}

Return ReturnStatement() :
{
    Expression expr = null;
    Return result;
}
{
  "return" 
  {
      result = factory.createReturn();
      setPrefixInfo(result);
  }
  [ expr = Expression() 
    { 
        result.setExpression(expr); 
    } 
  ]   
  ";"
  {
    checkConstruction(result);
    setPostfixInfo(result);
    return result;
  }

}

Throw ThrowStatement() :
{
    Throw result;
    Expression expr;
}
{
  "throw" 
  {
      result = factory.createThrow();      
      setPrefixInfo(result);
  }
      expr = Expression() ";"
  {
      result.setExpression(expr);
      checkConstruction(result);
      setPostfixInfo(result);
      return result;
  }
}

SynchronizedBlock SynchronizedStatement() :
{
    SynchronizedBlock result;
    Expression expr;
    StatementBlock block;
}
{
  "synchronized" 
  {
      result = factory.createSynchronizedBlock();
      setPrefixInfo(result);
  }
  "(" expr = Expression() ")"
  block = Block()
  {
      result.setExpression(expr);
      result.setBody(block);
      checkConstruction(result);
      setPostfixInfo(result);
      return result;
  }
}

Try TryStatement() :
/*
 * Semantic check required here to make sure that at least one
 * finally/catch is present.
 */
{
    Try result;
    StatementBlock block;
    ParameterDeclaration param;
    ASTList<Branch> branches = new ASTArrayList<Branch>(1);
    Catch cat;
    Finally fin;
}
{
  "try"
      {
        result = factory.createTry();
        setPrefixInfo(result);
      }
  block = Block()
      {
          result.setBody(block);
      }
  
  (
  ( "catch" 
    {
      cat = factory.createCatch();
      setPrefixInfo(cat);
    }
    "("  param = FormalParameter() ")"  
    block = Block()
    {
        cat.setParameterDeclaration(param);
        cat.setBody(block);
        branches.add(cat);
    }
  )*
  [ "finally" 
     {
         fin = factory.createFinally();
         setPrefixInfo(fin);
     }
    block = Block()
      {
          fin.setBody(block);
          branches.add(fin);
      }
  ])
  { 
    result.setBranchList(branches);
    checkConstruction(result);
    setPostfixInfo(result);
    return result;
  }
  
}


/**
   For partial parsing ONLY. Allows this()/super() calls, as in
   constructor bodies.
 */
ASTList<Statement> GeneralizedStatements() :
{
    ASTList<Statement>            result = new ASTArrayList<Statement>();
    SpecialConstructorReference     scr = null;
    Statement                       stat = null;
}
{
    [ LOOKAHEAD(ExplicitConstructorInvocation())
      scr = ExplicitConstructorInvocation()
      { result.add(scr); }
    ]
    ( stat = BlockStatement()
      { result.add(stat); }
    )*
  {
      checkConstruction(result);
      
      return result;
  }
}

// Java 5 specific 
AnnotationUseSpecification AnnotationUse() :
{
	TypeReference tr;	
	AnnotationUseSpecification result = factory.createAnnotationUseSpecification();
	Expression ev = null;
	ASTList<AnnotationElementValuePair> list = null;
	AnnotationPropertyReference id;
	AnnotationElementValuePair evp;
}
{
	"@"
	 { setPrefixInfo(result); }
	tr = Type()
	[ "(" { list = new ASTArrayList<AnnotationElementValuePair>(); }
	    [
			   LOOKAHEAD(<IDENTIFIER> "=")
				<IDENTIFIER> { 
					id = factory.createAnnotationPropertyReference(token.image); 
					setPrefixInfo(id);
					setPostfixInfo(id);
				} "=" ev = ElementValue() 
				{ 
					 	evp = new AnnotationElementValuePair(id, ev);
					 	setPrefixInfo(evp);
					 	setPostfixInfo(evp);
						list.add(evp); 				} 
				(
					"," <IDENTIFIER> { 
						id = factory.createAnnotationPropertyReference(token.image); 
						setPrefixInfo(id);
						setPostfixInfo(id);
					 } "=" ev = ElementValue() 
					 { 
					 	evp = new AnnotationElementValuePair(id, ev);
					 	setPrefixInfo(evp);
					 	setPostfixInfo(evp);
						list.add(evp); 
					} 
				)*
			| 
			   LOOKAHEAD(ElementValue())
			  	ev = ElementValue() { 
			  			evp = new AnnotationElementValuePair(null, ev);
					 	setPrefixInfo(evp);
					 	setPostfixInfo(evp);
						list.add(evp); 
			  	} // Single Element Annotation
		]
	 ")"
	]
	{
		result.setTypeReference(tr);
		if (list != null) {
			result.setElementValuePairs(list);
		}
		setPostfixInfo(result);
		return result;
	}
}

Expression ElementValue() :
{
	Expression res = null;
	Expression tmp;
	ASTList<Expression> elist;
}
{
	(   res = Expression()
	  | res = AnnotationUse()
	  | "{" tmp = ElementValue() 
	  		{ 
	  			res = new ElementValueArrayInitializer();
	  			setPrefixInfo(res);
	  			elist = new ASTArrayList<Expression>();
	  			elist.add(tmp);
	  		}
	  		(LOOKAHEAD(2) "," tmp = ElementValue()
	  			{ elist.add(tmp); }
	  		)* [","] "}"

		{
			((ElementValueArrayInitializer)res).setElementValues(elist);
		}
	  			
	)
	{ 
		setPostfixInfo(res);
		return res; 
	}
}

ASTList<TypeArgumentDeclaration> NonWildcardTypeArguments() :
{
	ASTList<UncollatedReferenceQualifier> nl;
	ASTList<TypeArgumentDeclaration> res = new ASTArrayList<TypeArgumentDeclaration>();
	TypeArgumentDeclaration ta;
}
{
	"<" nl = TypedNameList() ">"	
	{
		for (int i = 0; i < nl.size(); i++) {
			ta = new TypeArgumentDeclaration(nl.get(i).toTypeReference());
			res.add(ta);
		}
		return res;
	}
}

// HACK for handling position of methodDeclarations correctly
ASTList<TypeParameterDeclaration> TypeParametersNoLE() :
{
	ASTList<TypeParameterDeclaration> res = new ASTArrayList<TypeParameterDeclaration>();
	TypeParameterDeclaration tp;
}
{
  tp = TypeParameter() { res.add(tp); } ("," tp = TypeParameter() { res.add(tp);})* ">"
  {
  	return res;
  }
}

ASTList<TypeParameterDeclaration> TypeParameters() :
{
	ASTList<TypeParameterDeclaration> res = new ASTArrayList<TypeParameterDeclaration>();
}
{
  "<" res = TypeParametersNoLE()
  { return res; }
}

TypeParameterDeclaration TypeParameter() :
{
	TypeParameterDeclaration res = new TypeParameterDeclaration();
	Identifier id;
	ASTList<TypeReference> bound = null;
}
{
	<IDENTIFIER> { 
		id = factory.createIdentifier(token.image); 
		setPrefixInfo(id);
		setPostfixInfo(id);
	} ["extends" bound = Bound()]	
	{
		res.setIdentifier(id);
		res.setBound(bound);
		return res;
	}
}

ASTList<TypeReference> Bound() :
{
	TypeReference tr;
	ASTList<TypeReference> res = new ASTArrayList<TypeReference>();
}
{
	tr = Type() {res.add(tr);} ("&" tr = Type() {res.add(tr);})*	
	{ 
		return res;
	}
}

/* We use productions to match >>>, >> and > so that we can keep the
 * type declaration syntax with generics clean
 */

void RUNSIGNEDSHIFT():
{}
{
  ( LOOKAHEAD({ getToken(1).kind == GT &&
                ((Token.RealKindToken)getToken(1)).realKind == RUNSIGNEDSHIFT} )
   ">" ">" ">"
  )
}

void RSIGNEDSHIFT():
{}
{
  ( LOOKAHEAD({ getToken(1).kind == GT &&
                ((Token.RealKindToken)getToken(1)).realKind == RSIGNEDSHIFT} )
  ">" ">"
  )
}<|MERGE_RESOLUTION|>--- conflicted
+++ resolved
@@ -2300,65 +2300,6 @@
           result = op;
       }
     ]
-<<<<<<< HEAD
-    |
-    "\\singleton" "(" expr = Expression() ")"
-    {
-        result = new Singleton(expr);
-        setPrefixInfo(result);
-    }
-    |
-    "\\set_union" "(" expr = Expression() "," result = Expression() ")"
-    {
-        result = new SetUnion(expr, result);
-        setPrefixInfo(result);
-    }
-    |
-    "\\intersect" "(" expr = Expression() "," result = Expression() ")"
-    {
-        result = new Intersect(expr, result);
-        setPrefixInfo(result);
-    }
-    |
-    "\\set_minus" "(" expr = Expression() "," result = Expression() ")"
-    {
-        result = new SetMinus(expr, result);
-        setPrefixInfo(result);
-    }
-    |
-    "\\all_fields" "(" expr = Expression() ")"
-    {
-        result = new AllFields(expr);
-        setPrefixInfo(result);
-    }
-    |
-    "\\seq_singleton" "(" expr = Expression() ")"
-    {
-        result = new SeqSingleton(expr);
-        setPrefixInfo(result);
-    }
-    |
-    "\\seq_concat" "(" expr = Expression() "," result = Expression() ")"
-    {
-        result = new SeqConcat(expr, result);
-        setPrefixInfo(result);
-    }
-    |
-    "\\seq_sub" "(" expr = Expression() "," expr2 = Expression() "," result = Expression() ")"
-    {
-        result = new SeqSub(expr, expr2, result);
-        setPrefixInfo(result);
-    }
-    |
-    "\\seq_reverse" "(" expr = Expression() ")"
-    {
-        result = new SeqReverse(expr);
-        setPrefixInfo(result);
-    }
-    |
-    result = EmbeddedDLExpression()
-=======
->>>>>>> 6581cff0
   )
   {
       checkConstruction(result);
@@ -2367,31 +2308,6 @@
   }
 }
 
-<<<<<<< HEAD
-Expression EmbeddedDLExpression() :
-{
-   List<Expression> arguments = new ArrayList<Expression>();
-   Expression expr;
-   Token t;
-}
-{
-    t=<DL_EMBEDDED_FUNCTION> "(" 
-      (
-        expr = Expression() { arguments.add(expr); }
-        ( "," expr = Expression() { arguments.add(expr); } )*
-      )?  ")"
-      
-    { 
-      // strip leading "\dl_"
-      String functionName = t.image.substring(4);
-      DLEmbeddedExpression result = new DLEmbeddedExpression(functionName, arguments);
-      setPrefixInfo(result);
-      return result;
-    }
-}
-
-=======
->>>>>>> 6581cff0
 Assignment AssignmentOperator() :
 {
     Assignment result;
@@ -3293,12 +3209,36 @@
         result = new SeqConcat(first, new SeqConcat(second, third));
         setPrefixInfo(result);
     }
+    |
+    result = EmbeddedDLExpression()
     )
     {
       checkConstruction(result);
       setPostfixInfo(result);
       return result;
   }
+}
+
+Expression EmbeddedDLExpression() :
+{
+   List<Expression> arguments = new ArrayList<Expression>();
+   Expression expr;
+   Token t;
+}
+{
+    t=<DL_EMBEDDED_FUNCTION> "(" 
+      (
+        expr = Expression() { arguments.add(expr); }
+        ( "," expr = Expression() { arguments.add(expr); } )*
+      )?  ")"
+      
+    { 
+      // strip leading "\dl_"
+      String functionName = t.image.substring(4);
+      DLEmbeddedExpression result = new DLEmbeddedExpression(functionName, arguments);
+      setPrefixInfo(result);
+      return result;
+    }
 }
 
 PrimarySuffixReturnValue PrimarySuffix() :
