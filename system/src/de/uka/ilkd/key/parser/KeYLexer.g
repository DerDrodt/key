--- conflicted
+++ resolved
@@ -120,17 +120,6 @@
       modPairs.put("\\throughout_transaction","\\endmodality");
    }
 
-<<<<<<< HEAD
-=======
-    /*
-     TODO: Remove this method. (Kai Wallisch May 2014)
-    */
-    @Deprecated
-   private void newline() {
-     Debug.out("newline() was called but ANTLRv3 does not implement it anymore.");
-   }
-
->>>>>>> b1ce9d6b
    public void recover( RecognitionException ex, BitSet tokenSet ) throws CharStreamException {
      input.consume();
      int ttype = input.LA(1);
