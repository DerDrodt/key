// This file is part of KeY - Integrated Deductive Software Design
// Copyright (C) 2001-2011 Universitaet Karlsruhe, Germany
//                         Universitaet Koblenz-Landau, Germany
//                         Chalmers University of Technology, Sweden
//
// The KeY system is protected by the GNU General Public License.
// See LICENSE.TXT for details.
//
// This file is part of KeY - Integrated Deductive Software Design
// Copyright (C) 2001-2009 Universitaet Karlsruhe, Germany
//                         Universitaet Koblenz-Landau, Germany
//                         Chalmers University of Technology, Sweden
//
// The KeY system is protected by the GNU General Public License.
// See LICENSE.TXT for details.
//
//

parser grammar KeYParser;

options {
    tokenVocab=KeYLexer;
    k = 1;
}

/* -*-antlr-*- */
@header {

  package de.uka.ilkd.key.parser;

  import de.uka.ilkd.key.parser.AmbigiousDeclException;
  import de.uka.ilkd.key.parser.GenericSortException;
  import de.uka.ilkd.key.parser.InvalidFindException;
  import de.uka.ilkd.key.parser.KeYSemanticException;
  import de.uka.ilkd.key.parser.NotDeclException;
  import de.uka.ilkd.key.parser.SchemaVariableModifierSet;
  import de.uka.ilkd.key.parser.UnfittingReplacewithException;
  import de.uka.ilkd.key.parser.ParserMode;
  import de.uka.ilkd.key.parser.IdDeclaration;
  import de.uka.ilkd.key.parser.ParserConfig;

  import antlr.CharScanner;
  import antlr.SemanticException;
  import antlr.LexerSharedInputState;
  import antlr.TokenStreamException;
  import antlr.TokenStreamSelector;
  import org.antlr.runtime.*;

  import java.io.*;
  import java.util.HashSet;
  import java.util.Iterator;
  import java.util.LinkedHashMap;
  import java.util.LinkedHashSet;
  import java.util.LinkedList;
  import java.util.Set;
  import java.util.Vector;
  import java.math.BigInteger;

  import de.uka.ilkd.key.collection.*;
  import de.uka.ilkd.key.logic.*;
  import de.uka.ilkd.key.logic.op.*;
  import de.uka.ilkd.key.logic.sort.*;
  import de.uka.ilkd.key.logic.label.*;

  import de.uka.ilkd.key.proof.init.*;
  import de.uka.ilkd.key.proof.io.*;
  
  import de.uka.ilkd.key.rule.*;
  import de.uka.ilkd.key.rule.tacletbuilder.*;
  import de.uka.ilkd.key.rule.conditions.*;
  import de.uka.ilkd.key.rule.label.*;
 
  import de.uka.ilkd.key.speclang.*;

  import de.uka.ilkd.key.speclang.dl.translation.DLSpecFactory;

  import de.uka.ilkd.key.util.*;

  import de.uka.ilkd.key.java.JavaInfo;
  import de.uka.ilkd.key.java.Services;
  import de.uka.ilkd.key.java.JavaReader;
  import de.uka.ilkd.key.java.SchemaJavaReader;
  import de.uka.ilkd.key.java.abstraction.*;
  import de.uka.ilkd.key.java.visitor.*;
  import de.uka.ilkd.key.java.Recoder2KeY;
  import de.uka.ilkd.key.java.SchemaRecoder2KeY;
  import de.uka.ilkd.key.java.StatementBlock;
  import de.uka.ilkd.key.java.declaration.VariableDeclaration;
  import de.uka.ilkd.key.java.recoderext.*;
  import de.uka.ilkd.key.pp.AbbrevMap;
  import de.uka.ilkd.key.pp.LogicPrinter;

  import de.uka.ilkd.key.ldt.SeqLDT;
  import de.uka.ilkd.key.ldt.IntegerLDT;
  
}

@annotateclass{ @SuppressWarnings("all") } 

@members{

    private static final Sort[] AN_ARRAY_OF_SORTS = new Sort[0];
    private static final Term[] AN_ARRAY_OF_TERMS = new Term[0];

    private static final int NORMAL_NONRIGID = 0;
    private static final int LOCATION_MODIFIER = 1;

    static HashMap<String, Character> prooflabel2tag = new LinkedHashMap<String, Character>(15);
    static {
      prooflabel2tag.put("branch", new Character('b'));
      prooflabel2tag.put("rule", new Character('r'));
      prooflabel2tag.put("term", new Character('t'));
      prooflabel2tag.put("formula", new Character('f'));
      prooflabel2tag.put("inst", new Character('i'));
      prooflabel2tag.put("ifseqformula", new Character('q'));
      prooflabel2tag.put("ifdirectformula", new Character('d'));
      prooflabel2tag.put("heur", new Character('h'));
      prooflabel2tag.put("builtin", new Character('n'));
      prooflabel2tag.put("keyLog", new Character('l'));
      prooflabel2tag.put("keyUser", new Character('u'));
      prooflabel2tag.put("keyVersion", new Character('v'));
      prooflabel2tag.put("keySettings", new Character('s'));
      prooflabel2tag.put("contract", new Character('c'));
      prooflabel2tag.put("ifInst", new Character('x'));		
      prooflabel2tag.put("userinteraction", new Character('a'));
      prooflabel2tag.put("newnames", new Character('w'));
      prooflabel2tag.put("autoModeTime", new Character('e'));
   }

   private NamespaceSet nss;
   private HashMap<String, String> category2Default = new LinkedHashMap<String, String>();
   private boolean onlyWith=false;
   private ImmutableSet<Choice> activatedChoices = DefaultImmutableSet.<Choice>nil();
   private HashSet usedChoiceCategories = new LinkedHashSet();
   private HashMap taclet2Builder;
   private AbbrevMap scm;
   
   
   private String filename;

   // these variables are set if a file is read in step by
   // step. This used when reading in LDTs because of cyclic
   // dependencies.
   private boolean skip_schemavariables;
   private boolean skip_functions;
   private boolean skip_transformers;
   private boolean skip_predicates;
   private boolean skip_sorts;
   private boolean skip_rulesets;
   private boolean skip_taclets;
   private boolean parse_includes = false;
   private Includes includes = new Includes();

   private boolean schemaMode = false;
   private ParserMode parserMode;

   private String chooseContract = null;
   private String proofObligation = null;
   private String problemHeader = null;
    
   private int savedGuessing = -1;
   
   /*
    counter variable for parser rules accessterm and heap_selection suffix:
    - stores nesting depth of alpha::select(heap,o,f)-terms created via pretty syntax	(i.e. terms of the form: o.f)
    - rule accessterm increases the counter
    - rule heap_selection_suffix calls method heapSelectionSuffix(), which resets
      the counter
    - In case a term similar to o.f1.f2.f3.f4 would occur, this variable should have a value of 4.
      The non-pretty syntax of this term would look similar to the following:
          T::select(h, T::select(h, T::select(h, T::select(h, o, f1) , f2) , f3), f4)
   */
   protected int globalSelectNestingDepth = 0;

   private int lineOffset=0;
   private int colOffset=0;
   private int stringLiteralLine=0; // HACK!

   private Services services;
   private JavaReader javaReader;

   // if this is used then we can capture parts of the input for later use
   private IProgramMethod pm = null;

   private LinkedHashMap<RuleKey, Taclet> taclets = new LinkedHashMap<RuleKey, Taclet>();
            
   private ImmutableSet<Contract> contracts = DefaultImmutableSet.<Contract>nil();
   private ImmutableSet<ClassInvariant> invs = DefaultImmutableSet.<ClassInvariant>nil();

   private ParserConfig schemaConfig;
   private ParserConfig normalConfig;
    
   // the current active config
   private ParserConfig parserConfig;

    private Term quantifiedArrayGuard = null;
    
    private String profileName;
    
    private TokenStream lexer;

    /**
     * Although the parser mode can be deduced from the particular constructor
     * used we still require the caller to provide the parser mode explicitly, 
     * so that the code is readable.
     */

   public KeYParser(ParserMode mode, TokenStream lexer, Services services) {
       this(mode, lexer);
   }

   /* Most general constructor, should only be used internally */
   private KeYParser(TokenStream lexer,
                     Services services,
		     NamespaceSet nss,
		     ParserMode mode) {
        this(lexer);
        this.lexer = lexer;
        this.parserMode = mode;
 	this.services = services;
	this.nss = nss;
    if (this.isTacletParser()) {
        switchToSchemaMode();
    } else {
        switchToNormalMode();
    }
   }

   /**
    * Used to construct Term parser - for first-order terms
    * and formulae.
    */
   public KeYParser(ParserMode mode,
                    TokenStream lexer,
                    JavaReader jr,
                    Services services,
                    NamespaceSet nss,
                    AbbrevMap scm) {
        this(lexer, services, nss, mode);
        this.javaReader = jr;
        this.scm = scm;
   }


    /** ONLY FOR TEST CASES.
     * Used to construct Global Declaration Term parser - for first-order 
     * terms and formulae. Variables in quantifiers are expected to be
     * declared globally in the variable namespace.  This parser is used
     * for test cases, where you want to know in advance which objects
     * will represent bound variables.
     */
    public KeYParser(ParserMode mode, 
                     TokenStream lexer,
		     Services services,
		     NamespaceSet nss) {
        this(mode,
             lexer,
             new SchemaRecoder2KeY(services, nss),
             services,
             nss,
             new LinkedHashMap());
    }

    /**
     * Used to construct Taclet parser
     */  
    public KeYParser(ParserMode mode, 
                     TokenStream lexer,
                     SchemaJavaReader jr, 
                     Services services,  
                     NamespaceSet nss, 
                     HashMap taclet2Builder) {
        this(lexer, services, nss, mode);
        switchToSchemaMode();
        this.scm = new AbbrevMap();
        this.javaReader = jr;
        this.taclet2Builder = taclet2Builder;
    }


    /** 
     * Used to construct Problem parser
     */  
    public KeYParser(ParserMode mode, 
    		     TokenStream lexer, 
                     ParserConfig schemaConfig,
                     ParserConfig normalConfig, 
                     HashMap taclet2Builder,
                     ImmutableSet<Taclet> taclets) { 
        this(lexer, null, null, mode);
        if (normalConfig!=null)
        scm = new AbbrevMap();
        this.schemaConfig = schemaConfig;
        this.normalConfig = normalConfig;       
	switchToNormalMode();
        this.taclet2Builder = taclet2Builder;
        
        if (taclets != null && !taclets.isEmpty()) {
        	for (Taclet t : taclets) {
	  		this.taclets.put(new RuleKey(t), t);        	
        	}
        }
        
    }

    public KeYParser(ParserMode mode, TokenStream lexer) {
        this(lexer, null, null, mode);
        scm = new AbbrevMap();
        this.schemaConfig = null;
        this.normalConfig = null;       
	switchToNormalMode();
        this.taclet2Builder = null;
        this.taclets = new LinkedHashMap<RuleKey, Taclet>();
    }


    /**
     * Parses taclet from string.
     */
    public static Taclet parseTaclet(String s, Services services) {
   	try {
	    KeYParserF p =
                new KeYParserF(ParserMode.TACLET,
                              new KeYLexerF(s,
                                      "No file. KeYParser.parseTaclet(\n" + s + ")\n"),
                              services,
                              services.getNamespaces());
	    return p.taclet(DefaultImmutableSet.<Choice>nil());
	} catch (Exception e) {
	    StringWriter sw = new StringWriter();
	    PrintWriter pw = new PrintWriter(sw);
	    e.printStackTrace(pw);
	    throw new RuntimeException("Exc while Parsing:\n" + sw );
	}
    }

    public String getSourceName() {
    	if (super.getSourceName() == null) {
    		return filename;
    	}
    	return super.getSourceName();
    }

    public String getChooseContract() {
        return chooseContract;
    }
    
    public String getProofObligation() {
        return proofObligation;
    }
    public String getProblemHeader() {
        return problemHeader;
    }
    
    public String getProfileName() {
      return profileName;
    }
    
    private boolean isDeclParser() {
        return parserMode == ParserMode.DECLARATION;
    }

    private boolean isTermParser() {
	return parserMode == ParserMode.TERM;
    }

    private boolean isGlobalDeclTermParser() {
	return parserMode == ParserMode.GLOBALDECL;
    }

    private boolean isTacletParser() {
	return parserMode == ParserMode.TACLET;
    }

    private boolean isProblemParser() {
	return parserMode == ParserMode.PROBLEM;
    }

    public void raiseException(RecognitionException ex) throws RecognitionException {
        throw ex;
    }

    public ImmutableSet<Choice> getActivatedChoices(){
        return activatedChoices;
    }
    
    public Includes getIncludes(){
        return includes;
    }

    public JavaInfo getJavaInfo() {
        if(isProblemParser()) 
          return parserConfig.javaInfo();
    	if(getServices() != null)
          return getServices().getJavaInfo();
	else
	  return null;
    }

    public Services getServices() {
        if(isProblemParser()) 
          return parserConfig.services();
        return services;
    }
    
     public TermFactory getTermFactory() {
       return getServices().getTermFactory();
    }

    public NamespaceSet namespaces() {
        if(isProblemParser()) 
          return parserConfig.namespaces();
        return nss;
    }

    private Namespace sorts() {
        return namespaces().sorts();
    }

    private Namespace functions() {
        return namespaces().functions();
    }

    private Namespace ruleSets() {
        return namespaces().ruleSets();
    }

    private Namespace variables() {
        return namespaces().variables();
    }

    private Namespace programVariables() {
        return namespaces().programVariables();
    }

    private Namespace choices(){
        return namespaces().choices();
    }

    public ImmutableSet<Taclet> getTaclets(){
	ImmutableSet<Taclet> tacletSet = DefaultImmutableSet.<Taclet>nil(); 
	
	/** maintain correct order for taclet lemma proofs */
	final List<Taclet> l = new LinkedList<Taclet>();	
	for (Taclet t : taclets.values()) {
		l.add(0,t);
	}
	
	
	for (Taclet t : l) {
		tacletSet = tacletSet.add(t);
	}
        return tacletSet;
    }

    public ImmutableSet<Contract> getContracts(){
        return contracts;
    }
    
    public ImmutableSet<ClassInvariant> getInvariants(){
    	return invs;
    }
    
    public HashMap<String, String> getCategory2Default(){
        return category2Default;
    }

    private boolean inSchemaMode() {
	if(isTermParser() && schemaMode)
	   Debug.fail("In Term parser mode schemaMode cannot be true.");
	if(isTacletParser() && !schemaMode)
	   Debug.fail("In Taclet parser mode schemaMode should always be true.");
        return schemaMode;
    }

    private void switchToSchemaMode() {
	if(!isTermParser()) {
          schemaMode = true;
	  if(isProblemParser())
            parserConfig = schemaConfig;    
	}
    }

    private void switchToNormalMode() {
	if(!isTermParser() && !isTacletParser()) {
          schemaMode = false;      
	  if(isProblemParser())
            parserConfig = normalConfig;
	}
    }

    private int getLine() {
        Token token = ((TokenStream)input).LT(1);
        return token.getLine();
    }

    private int getColumn() {
        Token token = ((TokenStream)input).LT(1);
        return token.getCharPositionInLine();
    }

    private void resetSkips() {
       skip_schemavariables = false;
       skip_functions       = false;
       skip_transformers    = false;
       skip_predicates      = false;
       skip_sorts           = false;
       skip_rulesets        = false;
       skip_taclets         = false;
    }

    private void skipFuncs() {
        skip_functions = true;
    }

    private void skipTransformers() {
        skip_transformers = true;
    }

    private void skipPreds() {
        skip_predicates = true;
    }

    private void skipTaclets() {
        skip_taclets = true;
    }

    private void skipVars() {
        skip_schemavariables = true;
    }

    private void skipSorts() {
        skip_sorts = true;
    }

    private void skipRuleSets() {
        skip_rulesets = true;
    }
    
    private Named lookup(Name n) {
       if(isProblemParser()) {
          final Namespace[] lookups = {
            schemaConfig.namespaces().programVariables(),
            normalConfig.namespaces().variables(), 
            schemaConfig.namespaces().variables(), 
            normalConfig.namespaces().functions(), 
            schemaConfig.namespaces().functions(), 
          };
          return doLookup(n,lookups);
       } else {
          final Namespace[] lookups = {
              programVariables(), variables(),
              functions()
          };
          return doLookup(n,lookups);
       }
    }

    private Named doLookup(Name n, Namespace[] lookups) {
        for (int i = 0; i<lookups.length; i++) {
            if (lookups[i].lookup(n) != null) {
                return lookups[i].lookup(n);
            }
        }
        return null;    
    }

    private void addInclude(String filename, boolean relativePath, boolean ldt){
        RuleSource source=null;
        if (relativePath) {
               filename = filename.replace('/', File.separatorChar); // Not required for Windows, but whatsoever
               filename = filename.replace('\\', File.separatorChar); // Special handling for Linux
               File parent = new File(getSourceName()).getParentFile();
               File path = new File(parent, filename);
               source = RuleSourceFactory.initRuleFile(path); 
        } else {
            source = RuleSourceFactory.fromBuildInRule(filename+".key"); 
        }
        if (ldt) {
            includes.putLDT(filename, source);
        } else {
            includes.put(filename, source);
        }
    }  

    
    public void parseSorts() throws RecognitionException/*,
    				    TokenStreamException*/ {
      resetSkips();
      skipFuncs();
      skipTransformers();
      skipPreds();
      skipRuleSets();
      skipVars();
      skipTaclets();
      decls();
      resetSkips();
    }

    public void parseFunctions() throws RecognitionException/*, 
    					TokenStreamException*/ {
      resetSkips();
      skipSorts();
      skipTransformers();
      skipPreds();      
      skipRuleSets();
      skipVars();
      skipTaclets(); 
      decls();
      resetSkips();
    }

    public void parsePredicates() throws RecognitionException/*, 
    					 TokenStreamException*/ {
      resetSkips();
      skipSorts();
      skipFuncs();
      skipTransformers();
      skipRuleSets();
      skipVars();
      skipTaclets();
      decls();
      resetSkips();
    }

    public void parseFuncAndPred() throws RecognitionException/*, 
    					  TokenStreamException*/ {
      resetSkips();
      skipSorts();
      skipTransformers();
      skipRuleSets();
      skipVars();
      skipTaclets();
      decls();
      resetSkips();
    }
    
    public void parseRuleSets() throws RecognitionException/*, 
    				       TokenStreamException*/ {
      resetSkips();
      skipSorts();      
      skipFuncs();
      skipTransformers();
      skipPreds();
      skipVars();
      skipTaclets();
      decls();
      resetSkips();
    }
    
    public void parseVariables() throws RecognitionException/*, 
                                        TokenStreamException*/ {
      resetSkips();
      skipSorts();
      skipFuncs();
      skipTransformers();
      skipPreds();
      skipRuleSets();      
      skipTaclets();
      decls();
      resetSkips();
    }  

    public Term parseProblem() throws RecognitionException {
        resetSkips();
        skipSorts();
        skipFuncs();
        skipTransformers();
        skipPreds();
        skipRuleSets();
        //skipVars();
        skipTaclets();
        Term result = problem();
        // The parser may be ok if a totally unexpected token has turned up
        // We better check that either the file has ended or a "\proof" follows.
        if(input.LA(1) != EOF && input.LA(1) != PROOF) {
            throw new NoViableAltException("after problem", -1, -1, input);
        }
        return result;
      }

    public void parseIncludes() throws RecognitionException/*, 
    				        TokenStreamException*/ {
      parse_includes=true;
      problem();
    }

    public void parseWith() throws RecognitionException/*, 
    				   TokenStreamException*/ {
      onlyWith=true;
      problem();
    }

    private void schema_var_decl(String name, 
    				 Sort s, 
    				 boolean makeVariableSV,
            			 boolean makeSkolemTermSV,
                                 boolean makeTermLabelSV,
            			 SchemaVariableModifierSet mods) 
            			 	throws AmbigiousDeclException {
        if (!skip_schemavariables) {
            SchemaVariable v;
            if(s == Sort.FORMULA && !makeSkolemTermSV) {
                v = SchemaVariableFactory.createFormulaSV(new Name(name), 
                					  mods.rigid());
            } else if(s == Sort.UPDATE) {
                v = SchemaVariableFactory.createUpdateSV(new Name(name));
            } else if(s instanceof ProgramSVSort) {
                v = SchemaVariableFactory.createProgramSV(
                		new ProgramElementName(name),
                		(ProgramSVSort) s,
                		mods.list());
            } else {
                if(makeVariableSV) {
                    v = SchemaVariableFactory.createVariableSV
                    (new Name(name), s);
                } else if(makeSkolemTermSV) {
                    v = SchemaVariableFactory.createSkolemTermSV(new Name(name), 
                    				                 s);
                } else if (makeTermLabelSV) {
                    v = SchemaVariableFactory.createTermLabelSV(new Name(name));
                } else { v = SchemaVariableFactory.createTermSV(
                					new Name(name), 
                					s, 
                					mods.rigid(), 
                					mods.strict());
                }
            }          

            if (inSchemaMode()) {
               if (variables().lookup(v.name()) != null) {
            	 throw new AmbigiousDeclException(v.name().toString(), 
            	 			          getSourceName(), 
            	  				  getLine(), 
            	  				  getColumn());
               }
               variables().add(v);
            }
        }
    }

    private Term toZNotation(String number, Namespace functions){    
	String s = number;
        final boolean negative = (s.charAt(0) == '-');
	if (negative) {
	    s = number.substring(1, s.length());
	}
        if(s.startsWith("0x")) {
	  try {
	    BigInteger bi = new BigInteger(s.substring(2),16);
	    s = bi.toString();
	  } catch(NumberFormatException nfe) {
	    Debug.fail("Not a hexadecimal constant (BTW, this should not have happened).");
	  }
	}
        Term result = getTermFactory().createTerm((Function)functions.lookup(new Name("#")));

        for(int i = 0; i<s.length(); i++){
            result = getTermFactory().createTerm((Function)functions.lookup(new Name(s.substring(i,i+1))), result);
        }

       	if (negative) {
  	    result = getTermFactory().createTerm((Function) functions.lookup(new Name("neglit")), result);
        }
	return getTermFactory().createTerm
            ((Function) functions.lookup(new Name("Z")), result); 
    }

    private String getTypeList(ImmutableList<ProgramVariable> vars) {
	StringBuffer result = new StringBuffer("");
	final Iterator<ProgramVariable> it = vars.iterator();
	while (it.hasNext()) {
         result.append(it.next().getContainerType().getFullName());
         if (it.hasNext()) result.append(", ");         
	}
	return result.toString();
    }

    private Operator getAttributeInPrefixSort(Sort prefixSort, String attributeName) 
           throws RecognitionException/*SemanticException*/ {
        final JavaInfo javaInfo = getJavaInfo();

        Operator result = null;
        
        if (inSchemaMode()) {
            // if we are currently reading taclets we look for schema variables first
            result = (SchemaVariable)variables().lookup(new Name(attributeName));
        }
        
        assert inSchemaMode() || result == null; 
        if (result == null) {
            
            final boolean unambigousAttributeName = attributeName.indexOf(':') != -1;

            if (unambigousAttributeName) {     
                result = javaInfo.getAttribute(attributeName);
            } else if(inSchemaMode() && attributeName.equals("length")) {
                try {
                    result = javaInfo.getArrayLength();
                } catch(Exception ex) {
                    raiseException
                       (new KeYSemanticException(input, getSourceName(), ex));
                }
            } else if(attributeName.equals("<inv>")) {
                // The invariant observer "<inv>" is implicit and 
                // not part of the class declaration
                // A special case is needed, hence.
                result = javaInfo.getInvProgramVar();
            } else {
                if (inSchemaMode()) {
                    semanticError("Either undeclared schema variable '" + 
                                  attributeName + "' or a not fully qualified attribute in taclet.");
                }
                final KeYJavaType prefixKJT = javaInfo.getKeYJavaType(prefixSort);
                if (prefixKJT == null) {
                    semanticError("Could not find type '"+prefixSort+"'. Maybe mispelled or "+
                        "you use an array or object type in a .key-file with missing " + 
                        "\\javaSource section.");
                }
                // WATCHOUT why not in DECLARATION MODE	   
                if(!isDeclParser()) {
                    ProgramVariable var = javaInfo.getCanonicalFieldProgramVariable(attributeName, prefixKJT);
                    if (var == null) {
                        LogicVariable logicalvar = (LogicVariable)namespaces().variables().lookup(attributeName);
                        if(logicalvar == null) {
                            semanticError("There is no attribute '" + attributeName + 
                                "' declared in type '" + prefixSort + "' and no logical variable of that name.");
	                    } else {
	                        result = logicalvar;
                        }
                    } else {
                        result = var;
                    }
                }
            }
        }

        if ( result == null && !("length".equals(attributeName)) ) {
            throw new NotDeclException (input, "Attribute ", attributeName);
        }
        return result;
    }

   
    public Term createAttributeTerm(Term prefix, 
    				    Operator attribute) throws RecognitionException/*SemanticException*/ {
        Term result = prefix;

        if (attribute instanceof SchemaVariable) {
            if (!inSchemaMode()) {
                semanticError("Schemavariables may only occur inside taclets.");
            }
            SchemaVariable sv = (SchemaVariable) attribute;            
            if(sv.sort() instanceof ProgramSVSort 
                || sv.sort() == AbstractTermTransformer.METASORT) {
                semanticError("Cannot use schema variable " + sv + " as an attribute"); 
            }
            result = getServices().getTermBuilder().select(sv.sort(), 
                                           getServices().getTermBuilder().getBaseHeap(), 
                                           prefix, 
                                           getTermFactory().createTerm(attribute));
        } else {
	            if(attribute instanceof LogicVariable) {
	                Term attrTerm = getTermFactory().createTerm(attribute);
	                result = getServices().getTermBuilder().dot(Sort.ANY, result, attrTerm);
	            } else if(attribute instanceof ProgramConstant) {
                result = getTermFactory().createTerm(attribute);
            } else if(attribute == getServices().getJavaInfo().getArrayLength()) {
                result = getServices().getTermBuilder().dotLength(result);
            } else {
	            ProgramVariable pv = (ProgramVariable) attribute;
            	Function fieldSymbol 
            		= getServices().getTypeConverter()
            		               .getHeapLDT()
            		               .getFieldSymbolForPV((LocationVariable)pv, 
            		                                    getServices());        
            	if (pv.isStatic()){
                    result = getServices().getTermBuilder().staticDot(pv.sort(), fieldSymbol);
            	} else {            
                    result = getServices().getTermBuilder().dot(pv.sort(), result, fieldSymbol);                
            	}
            }
        }
        return result;
    }

    private LogicVariable bindVar(String id, Sort s) {
        if(isGlobalDeclTermParser())
  	  Debug.fail("bindVar was called in Global Declaration Term parser.");
        LogicVariable v=new LogicVariable(new Name(id), s);
        namespaces().setVariables(variables().extended(v));
        return v;
    }

    private void bindVar(LogicVariable v) {
        if(isGlobalDeclTermParser())
  	  Debug.fail("bindVar was called in Global Declaration Term parser.");
        namespaces().setVariables(variables().extended(v));
    }

    private void bindVar() {
        if(isGlobalDeclTermParser())
  	  Debug.fail("bindVar was called in Global Declaration Term parser.");
        namespaces().setVariables ( new Namespace ( variables () ) );
    }

  private KeYJavaType getTypeByClassName(String s) 
    throws RecognitionException/*KeYSemanticException*/ {
        KeYJavaType kjt = null;              
        try {
	    kjt=getJavaInfo().getTypeByClassName(s, null);
        } catch(RuntimeException e){
            return null;
        }

        return kjt;
    }
    
    private boolean isPackage(String name){
        try {   
            return getJavaInfo().isPackage(name);
        } catch(RuntimeException e){        
            // may be thrown in cases of invalid java identifiers
            return false;
        } 
    }
    
    protected boolean isHeapTerm(Term term) {
        return term != null && term.sort() == 
            getServices().getTypeConverter().getHeapLDT().targetSort();
    }

    private boolean isSequenceTerm(Term reference) {
        return reference != null && reference.sort().name().equals(SeqLDT.NAME);
    }

    private boolean isIntTerm(Term reference) {
        return reference.sort().name().equals(IntegerLDT.NAME);
    }
    
    private void unbindVars(Namespace orig) {
        if(isGlobalDeclTermParser()) {
            Debug.fail("unbindVars was called in Global Declaration Term parser.");
        }
        namespaces().setVariables(orig);
    }


    private Set progVars(JavaBlock jb) {
	if(isGlobalDeclTermParser()) {
  	  ProgramVariableCollector pvc
	      = new ProgramVariableCollector(jb.program(), getServices());
          pvc.start();
          return pvc.result();
        }else 
  	  if(!isDeclParser()) {
            if ((isTermParser() || isProblemParser()) && jb.isEmpty()) {
              return new LinkedHashSet();
            }   
            DeclarationProgramVariableCollector pvc
               = new DeclarationProgramVariableCollector(jb.program(), getServices());
            pvc.start();
            return pvc.result();
          }
	Debug.fail("KeYParser.progVars(): this statement should not be reachable.");
	return null;
    }

    private Term termForParsedVariable(ParsableVariable v) 
        throws RecognitionException/*SemanticException*/ {
        if ( v instanceof LogicVariable || v instanceof ProgramVariable) {
            return getTermFactory().createTerm(v);
        } else {
	  if(isGlobalDeclTermParser())
		semanticError(v + " is not a logic variable");          
  	  if(isTermParser())
               semanticError(v + " is an unknown kind of variable.");
	  if (inSchemaMode() && v instanceof SchemaVariable ) {
               return getTermFactory().createTerm(v);
          } else {
	       String errorMessage = "";
               if ( inSchemaMode() ) {
       	         errorMessage += v +" is not a program, logic or schema variable";
               } else {
                 errorMessage += v +" is not a logic or program variable";
               }
               semanticError(errorMessage);
            }  
	}
	return null;
    }
    
    private PairOfStringAndJavaBlock getJavaBlock(Token t) throws RecognitionException/*SemanticException*/ {
	PairOfStringAndJavaBlock sjb = new PairOfStringAndJavaBlock();
        String s=t.getText();
	int index = s.indexOf("\n");
	sjb.opName = s.substring(0,index);
	s = s.substring(index+1);
	Debug.out("Modal operator name passed to getJavaBlock: ",sjb.opName);
	Debug.out("Java block passed to getJavaBlock: ", s);

        JavaReader jr = javaReader;

	try {
            if (inSchemaMode()) {
                if(isProblemParser()) // Alt jr==null;
                jr = new SchemaRecoder2KeY(parserConfig.services(), 
                    parserConfig.namespaces());
                ((SchemaJavaReader)jr).setSVNamespace(variables());
            } else{
                if(isProblemParser()) // Alt jr==null;
                jr = new Recoder2KeY(parserConfig.services(), 
                    parserConfig.namespaces());
            }

            if (inSchemaMode() || isGlobalDeclTermParser()) {
                sjb.javaBlock = jr.readBlockWithEmptyContext(s);
            }else{
                sjb.javaBlock = jr.readBlockWithProgramVariables(programVariables(), s);
            }
        } catch (de.uka.ilkd.key.java.PosConvertException e) {
            lineOffset=e.getLine()-1;
            colOffset=e.getColumn()+1;
            throw new RecognitionException(input);
            //throw new JavaParserException(e.getMessage(), t.getText(), 
            //    getSourceName(), t.getLine(), t.getCharPositionInLine(), lineOffset, colOffset);
        } catch (de.uka.ilkd.key.java.ConvertException e) { 
            if (e.parseException()!=null
            &&  e.parseException().currentToken != null
            &&  e.parseException().currentToken.next != null) {               
                lineOffset=e.parseException().currentToken.next.beginLine;               
                colOffset=e.parseException().currentToken.next.beginColumn;
                e.parseException().currentToken.next.beginLine=getLine()-1;
                e.parseException().currentToken.next.beginColumn=getColumn();
                throw new RecognitionException(input);
                //throw new JavaParserException(e.getMessage(), t.getText(), getSourceName(), t.getLine(), t.getCharPositionInLine(), -1, -1);  // row/columns already in text
            }       
            if (e.proofJavaException()!=null
            &&  e.proofJavaException().currentToken != null
            &&  e.proofJavaException().currentToken.next != null) {      
                lineOffset = e.proofJavaException().currentToken.next.beginLine-1;
                colOffset=e.proofJavaException().currentToken.next.beginColumn;
                e.proofJavaException().currentToken.next.beginLine=getLine();
                e.proofJavaException().currentToken.next.beginColumn =getColumn();
                 throw new RecognitionException(input);
                 //throw  new JavaParserException(e.getMessage(), t.getText(), getSourceName(), t.getLine(), t.getCharPositionInLine(), lineOffset, colOffset); 
                            
            }   
            throw new RecognitionException(input);
            //throw new JavaParserException(e.getMessage(), t.getText(), getSourceName(), t.getLine(), t.getCharPositionInLine());
        } 
        return sjb;
    }

    /**
     * looks up and returns the sort of the given name or null if none has been found.
     * If the sort is not found for the first time, the name is expanded with "java.lang." 
     * and the look up restarts
     */
     private Sort lookupSort(String name) throws RecognitionException/*SemanticException*/ {
	Sort result = (Sort) sorts().lookup(new Name(name));
	if (result == null) {
	    if(name.equals(NullSort.NAME.toString())) {
	        Sort objectSort 
	        	= (Sort) sorts().lookup(new Name("java.lang.Object"));
	        if(objectSort == null) {
	            semanticError("Null sort cannot be used before "
	                          + "java.lang.Object is declared");
	        }
	        result = new NullSort(objectSort);
	        sorts().add(result);
	    } else {
  	    	result = (Sort) sorts().lookup(new Name("java.lang."+name));
  	    }
	}
	return result;
     }
     

    /** looks up a function, (program) variable or static query of the 
     * given name varfunc_id and the argument terms args in the namespaces 
     * and java info. 
     * @param varfunc_name the String with the symbols name
     * @param args is null iff no argument list is given, for instance `f', 
     * and is an array of size zero, if an empty argument list was given,
     * for instance `f()'.
     */
    private Operator lookupVarfuncId(String varfunc_name, Term[] args) 
        throws RecognitionException/*NotDeclException, SemanticException*/ {

        // case 1: variable
        Operator v = (Operator) variables().lookup(new Name(varfunc_name));
        if (v != null && (args == null || (inSchemaMode() && v instanceof ModalOperatorSV))) {
            return v;
        }

        // case 2: program variable
        v = (Operator) programVariables().lookup
            (new ProgramElementName(varfunc_name));
        if (v != null && args==null) {
            return v;
        }
        
        // case 3: function
        v = (Operator) functions().lookup(new Name(varfunc_name));
        if (v != null) { // we allow both args==null (e.g. `c')
                         // and args.length=0 (e.g. 'c())' here 
            return v;
        }

        
        // case 4: instantiation of sort depending function
        int separatorIndex = varfunc_name.indexOf("::"); 
        if (separatorIndex > 0) {
            String sortName = varfunc_name.substring(0, separatorIndex);
            String baseName = varfunc_name.substring(separatorIndex + 2);
            Sort sort = lookupSort(sortName);
            SortDependingFunction firstInstance 
            	= SortDependingFunction.getFirstInstance(new Name(baseName), 
            					         getServices());
                        
            if(sort != null && firstInstance != null) {
                v = firstInstance.getInstanceFor(sort, getServices());
                if(v != null) {
                    return v;
                }
            } 
        }
        
        // not found
        if (args==null) {
            throw new NotDeclException
                (input, "(program) variable or constant", varfunc_name);
        } else {
<<<<<<< HEAD
            throw new QueryNotDeclaredException(varfunc_name, args, getSourceName(), getLine(), getColumn());
=======
            throw new NotDeclException
                (input, "function or static query", varfunc_name);
>>>>>>> 3ddeec04
        }
    }

    private boolean isStaticAttribute() throws RecognitionException/*KeYSemanticException*/ {	
        if(inSchemaMode()) return false;
        final JavaInfo javaInfo = getJavaInfo();
        KeYJavaType kjt = null;
	boolean result = false;
//        try {
            int n = 1; 
            StringBuffer className = new StringBuffer(input.LT(n).getText());
	    while (isPackage(className.toString()) || input.LA(n+2)==NUM_LITERAL || 
	    		(input.LT(n+2)!=null && input.LT(n+2).getText()!=null && 
	    		input.LT(n+2).getText().length() > 0 && input.LT(n+2).getText().charAt(0)<='Z' && input.LT(n+2).getText().charAt(0)>='A' && 
	    		(input.LT(n+2).getText().length()==1 || 
	    		 input.LT(n+2).getText().charAt(1)<='z' && input.LT(n+2).getText().charAt(1)>='a'))){  	   
                if (input.LA(n+1) != DOT && input.LA(n+1) != EMPTYBRACKETS) return false;
                // maybe still an attribute starting with an uppercase letter followed by a lowercase letter
                if(getTypeByClassName(className.toString()) != null){
                    ProgramVariable maybeAttr = 
                    javaInfo.getAttribute(input.LT(n+2).getText(), getTypeByClassName(className.toString()));
                    if(maybeAttr!=null){
                        return true;
                    }
                }
                className.append(".");	       
                className.append(input.LT(n+2).getText());
                n+=2;
	    }	
        while (input.LA(n+1) == EMPTYBRACKETS) {
                className.append("[]");
                n++;
        }
	kjt = getTypeByClassName(className.toString());

	    if (kjt != null) { 
		// works as we do not have inner classes
		if (input.LA(n+1) == DOT) {
		    final ProgramVariable pv = 
		      javaInfo.getAttribute(input.LT(n+2).getText(), kjt);
		    result = (pv != null && pv.isStatic());		
		}    
	    }else{
	     result = false;
	    }
//	} catch (antlr.TokenStreamException tse) {
//	    // System.out.println("an exception occured"+tse);
//	    result = false;
//	}
	if(result && state.backtracking > 0) {
           savedGuessing = state.backtracking;
	   state.backtracking = 0;
	}
	return result;
    }

    private boolean isTermTransformer() /*throws TokenStreamException*/ {  
    if((input.LA(1) == IDENT &&
         AbstractTermTransformer.name2metaop(input.LT(1).getText())!=null)
       || input.LA(1) == IN_TYPE)
      return true;
    return false;
    }

    private boolean isStaticQuery() throws RecognitionException/*KeYSemanticException*/ {   
    if(inSchemaMode()) return false;
    final JavaInfo javaInfo = getJavaInfo();
    boolean result = false;
//    try {
        int n = 1; 
        KeYJavaType kjt = null;
        StringBuffer className = new StringBuffer(input.LT(n).getText());
        while (isPackage(className.toString())) {          
          if (input.LA(n+1) != DOT) return false;
          className.append(".");         
          className.append(input.LT(n+2).getText());
          n+=2;
        }   
        kjt = getTypeByClassName(className.toString());
        if (kjt != null) { 
           if (input.LA(n+1) == DOT && input.LA(n+3) == LPAREN) {
               Iterator<IProgramMethod> it = javaInfo.getAllProgramMethods(kjt).iterator();
               while(it.hasNext()) {
                 final IProgramMethod pm = it.next();
                 final String name = kjt.getFullName()+"::"+input.LT(n+2).getText();                 
                 if(pm != null && pm.isStatic() && pm.name().toString().equals(name) ) {
                   result = true;
		   break;
		 }
               }
           }   
        }
//    } catch (antlr.TokenStreamException tse) {
//        result = false;
//    }
    if(result && state.backtracking > 0) {
      savedGuessing = state.backtracking;
      state.backtracking = 0;
    }
    return result;
    }


    private TacletBuilder createTacletBuilderFor
        (Object find, int applicationRestriction) 
        throws RecognitionException/*InvalidFindException*/ {
        if ( applicationRestriction != RewriteTaclet.NONE &&
             applicationRestriction != RewriteTaclet.IN_SEQUENT_STATE &&
             !( find instanceof Term ) ) {
            String mod = "";
            if ((applicationRestriction & RewriteTaclet.SAME_UPDATE_LEVEL) != 0) {
                mod = "\"\\sameUpdateLevel\"";
            }
            if ((applicationRestriction & RewriteTaclet.ANTECEDENT_POLARITY) != 0) {
                if (mod != "") mod += " and ";
                mod += "\"\\antecedentPolarity\""; 
            }
            if ((applicationRestriction & RewriteTaclet.SUCCEDENT_POLARITY) != 0) {
                if (mod != "") mod += " and ";
                mod += "\"\\succedentPolarity\"";
            }
            if (mod == "") {
                mod = "Application restrictions";               
            }
            
            throw new InvalidFindException
                ( mod +  " may only be used for rewrite taclets:" + find,
                 getSourceName(), getLine(), getColumn());
        }
        if ( find == null ) {
            return new NoFindTacletBuilder();
        } else if ( find instanceof Term ) {
            return new RewriteTacletBuilder().setFind((Term)find)
                .setApplicationRestriction(applicationRestriction);
        } else if ( find instanceof Sequent ) {
            Sequent findSeq = (Sequent) find;
            if ( findSeq.isEmpty() ) {
                return new NoFindTacletBuilder();
            } else if (   findSeq.antecedent().size() == 1
                          && findSeq.succedent().size() == 0 ) {
                Term findFma = findSeq.antecedent().get(0).formula();
                AntecTacletBuilder b = new AntecTacletBuilder();
                b.setFind(findFma);
                b.setIgnoreTopLevelUpdates((applicationRestriction & RewriteTaclet.IN_SEQUENT_STATE) == 0);
                return b;
            } else if (   findSeq.antecedent().size() == 0
                          && findSeq.succedent().size() == 1 ) {
                Term findFma = findSeq.succedent().get(0).formula();
                SuccTacletBuilder b = new SuccTacletBuilder();
                b.setFind(findFma);
                b.setIgnoreTopLevelUpdates((applicationRestriction & RewriteTaclet.IN_SEQUENT_STATE) == 0);
                return b;
            } else {
                throw new InvalidFindException
                    ("Unknown find-sequent (perhaps null?):"+findSeq,
                     getSourceName(), getLine(), getColumn());
            }
        } else {
            throw new InvalidFindException
                    ("Unknown find class type: " + find.getClass().getName(),
                     getSourceName(), getLine(), getColumn());
        }
    }       

    private void addGoalTemplate(TacletBuilder b,
                                 String id,
                                 Object rwObj,
                                 Sequent addSeq,
                                 ImmutableList<Taclet> addRList,
                                 ImmutableSet<SchemaVariable> pvs,
                                 ImmutableSet<Choice> soc) 
        throws RecognitionException/*SemanticException*/
        {
            TacletGoalTemplate gt = null;
            if ( rwObj == null ) {
                // there is no replacewith, so we take
                gt = new TacletGoalTemplate(addSeq,
                                            addRList,
                                            pvs);
            } else {
                if ( b instanceof NoFindTacletBuilder ) {
                    // there is a replacewith without a find.
                    throw new RecognitionException(input);
                        //new UnfittingReplacewithException
                        //("Replacewith without find", getSourceName(),
                        // getLine(), getColumn());
                } else if ( b instanceof SuccTacletBuilder
                            || b instanceof AntecTacletBuilder ) {
                    if ( rwObj instanceof Sequent ) {
                        gt = new AntecSuccTacletGoalTemplate(addSeq,
                                                             addRList,
                                                             (Sequent)rwObj,
                                                             pvs);  
                    } else {
                        throw new UnfittingReplacewithException
                            ("Replacewith in a Antec-or SuccTaclet has "+
                             "to contain a sequent (not a term)", 
                             getSourceName(), getLine(), getColumn());
                    }
                } else if ( b instanceof RewriteTacletBuilder ) {
                    if ( rwObj instanceof Term ) {
                        gt = new RewriteTacletGoalTemplate(addSeq,
                                                           addRList,
                                                           (Term)rwObj,
                                                           pvs);  
                    } else {
                        throw new UnfittingReplacewithException
                            ("Replacewith in a RewriteTaclet has "+
                             "to contain a term (not a sequent)", 
                             getSourceName(), getLine(), getColumn());
                    }
                }
            }
            gt.setName(id); 
            b.addTacletGoalTemplate(gt);
            if(soc != null) b.addGoal2ChoicesMapping(gt,soc);
        }
     
    public void testLiteral(String l1, String l2)
    throws RecognitionException/*KeYSemanticException*/
    {
     if (!l1.equals(l2)){
        semanticError("Expecting '"+l1+"', found '"+l2+"'.");
	};
    }

    /** parses a problem but without reading the declarations of
     * sorts, functions and predicates. These have to be given
     * explicitly.
     * the rule sets of the current problem file will be added 
     */ 
    public Term parseTacletsAndProblem() 
    throws RecognitionException/*, antlr.TokenStreamException*/{
        resetSkips();
        skipSorts(); skipFuncs(); skipPreds();    
        return problem();
    }

    /**
     * returns the ProgramMethod parsed in the jml_specifications section.
     */
    public IProgramMethod getProgramMethod(){
        return pm;
    }

    public void addFunction(Function f) {
        functions().add(f);
    }
    
    private ImmutableSet<Modality> lookupOperatorSV(String opName, ImmutableSet<Modality> modalities) 
    		throws RecognitionException/*KeYSemanticException*/ {
	ModalOperatorSV osv = (ModalOperatorSV)variables().lookup(new Name(opName));
        if(osv == null) {
	    semanticError("Schema variable "+opName+" not defined.");
	}
        modalities = modalities.union(osv.getModalities());
        return modalities;
    } 
    
    private ImmutableSet<Modality> opSVHelper(String opName, 
                                     ImmutableSet<Modality> modalities) 
        	throws RecognitionException/*KeYSemanticException*/ {
        if(opName.charAt(0) == '#') {
            return lookupOperatorSV(opName, modalities);           
        } else {
	    switchToNormalMode();
       	    Modality m = Modality.getModality(opName);
	    switchToSchemaMode();
            if(m == null) {
                semanticError("Unrecognised operator: "+opName);
            }
            modalities = modalities.add(m);
       }
       return modalities;
    }

    protected void semanticError(String message) throws RecognitionException {
      throw new KeYSemanticException(input, getSourceName(), message);
    }

    private static class PairOfStringAndJavaBlock {
      String opName;
      JavaBlock javaBlock;
    }
    
    private static boolean isSelectTerm(Term term) {
        return term.op().name().toString().endsWith("::select") && term.arity() == 3;
    }

    private boolean isImplicitHeap(Term t) {
        return getServices().getTermBuilder().getBaseHeap().equals(t);
    }

    // This is used for testing in TestTermParserHeap.java
    public static final String NO_HEAP_EXPRESSION_BEFORE_AT_EXCEPTION_MESSAGE
            = "Expecting select term before '@', not: ";

    private Term replaceHeap(Term term, Term heap, int depth) throws RecognitionException {
        if (depth > 0) {

            if (isSelectTerm(term)) {

                if (!isImplicitHeap(term.sub(0))) {
                    semanticError("Expecting program variable heap as first argument of: " + term);
                }

                Term[] params = new Term[]{heap, replaceHeap(term.sub(1), heap, depth - 1), term.sub(2)};
                return (getServices().getTermFactory().createTerm(term.op(), params));

            } else if (term.op() instanceof ObserverFunction) {
                if (!isImplicitHeap(term.sub(0))) {
                    semanticError("Expecting program variable heap as first argument of: " + term);
                }

                Term[] params = new Term[term.arity()];
                params[0] = heap;
                params[1] = replaceHeap(term.sub(1), heap, depth - 1);
                for (int i = 2; i < params.length; i++) {
                    params[i] = term.sub(i);
                }

                return (getServices().getTermFactory().createTerm(term.op(), params));

            } else {
                semanticError(NO_HEAP_EXPRESSION_BEFORE_AT_EXCEPTION_MESSAGE + term);
                throw new RecognitionException();
            }

        } else {
            return term;
        }
    }

    /*
     * Replace standard heap by another heap in an observer function.
     */
    protected Term heapSelectionSuffix(Term term, Term heap) throws RecognitionException {

        if (!isHeapTerm(heap)) {
            semanticError("Expecting term of type Heap but sort is " + heap.sort()
                    + " for term: " + term);
        }

        Term result = replaceHeap(term, heap, globalSelectNestingDepth);

        // reset globalSelectNestingDepth
        globalSelectNestingDepth = 0;

        return result;
    }

    /* ---- antlr stuff ---- (Exception handling) */

    @Override
    public void reportError(RecognitionException ex) {
        // dont do anything
    }

    public void recover(IntStream input, RecognitionException re) {
        throw new RuntimeException(re);
    }

    /** Not currently used */
    @Override
    public Object recoverFromMismatchedSet(IntStream input,
            RecognitionException e, BitSet follow) throws RecognitionException {
        // comment says it is never used, still make sure ...
        throw e;
    }

    protected Object recoverFromMismatchedToken(IntStream input, int ttype,
            BitSet follow) throws RecognitionException {
        throw new MismatchedTokenException(ttype, input);
    }

}

@rulecatch {
    catch(RecognitionException e) {
        throw e;
    }
}


// WATCHOUT Don't remove this. Ever!!! 
// Although it's not called, it is necessary for antlr to produce the 
// right parser.
top : a=formula {	 
   Debug.fail("KeYParser: top() should not be called. Ever.");	 
}	 
;

decls : 
        (one_include_statement)* {
           if(parse_includes) return;
           activatedChoices = DefaultImmutableSet.<Choice>nil();  
	}
        (options_choice)? 
        (
            {!onlyWith}?=> option_decls
        |    
            {!onlyWith}?=> sort_decls
        |
            {!onlyWith}?=> prog_var_decls
        |
            {!onlyWith}?=> schema_var_decls
        |
            pred_decls
        |
            func_decls
        |
            transform_decls
        |
            {!onlyWith}?=> ruleset_decls
        ) *
    ;

one_include_statement
@init{
   boolean ldts = false;
}
:
    (INCLUDE | (INCLUDELDTS {ldts = true; }))
    one_include[ldts] (COMMA one_include[ldts])* SEMI
;

one_include [boolean ldt]
:
        (absfile=IDENT{ 
                if(parse_includes){
                    addInclude(absfile.getText(),false,ldt);
                }
            }
        | relfile = string_literal { 
                if(parse_includes){
                    addInclude(relfile, true,ldt);
                }
            })
    ;

options_choice
:
  (WITHOPTIONS activated_choice (COMMA activated_choice)* SEMI)
;

activated_choice @init{
    String name;
    Choice c;
}:
        cat=IDENT COLON choice_=IDENT
        {if(usedChoiceCategories.contains(cat.getText())){
            throw new IllegalArgumentException("You have already chosen a different option for "+cat.getText());
        }
        usedChoiceCategories.add(cat.getText());
        name = cat.getText()+":"+choice_.getText();
        c = (Choice) choices().lookup(new Name(name));
        if(c==null){
            throw new NotDeclException(input, "Option", choice_.getText());
        }else{
            activatedChoices=activatedChoices.add(c);
        }
        }
    ;

option_decls
:
        OPTIONSDECL LBRACE (choice SEMI)* RBRACE 
    ;

choice @init{
    String cat=null;
}:
        category=IDENT {cat=category.getText();} (COLON LBRACE choice_option[cat] (COMMA choice_option[cat])* RBRACE)? 
        {
            if(!category2Default.containsKey(cat)){
                choices().add(new Choice("On",cat));
                choices().add(new Choice("Off",cat)); 
                category2Default.put(cat, cat+":On");               
            }
        }
    ;

choice_option[String cat]@init{
    String name;
}:
        choice_=IDENT { name=cat+":"+choice_.getText();
        Choice c = (Choice) choices().lookup(new Name(name));
        if(c==null){
            c = new Choice(choice_.getText(),cat);
            choices().add(c);
        }
            if(!category2Default.containsKey(cat)){
                category2Default.put(cat, name);
            }
        }
    ;

/* TODO: Why is the result of one_sort_decl stored in the local variables?
 * It does not seem to be employed at all ?! (MU)
 */
sort_decls 
@init{
  ImmutableList<Sort> lsorts = ImmutableSLList.<Sort>nil();
  multipleSorts = ImmutableSLList.<Sort>nil();
}
: SORTS LBRACE 
       ( multipleSorts = one_sort_decl { lsorts = lsorts.prepend(multipleSorts); })* 
  RBRACE 
;

one_sort_decl returns [ImmutableList<Sort> createdSorts = ImmutableSLList.<Sort>nil()] 
@init{
    boolean isAbstractSort = false;
    boolean isGenericSort = false;
    boolean isProxySort = false;
    sortExt=new Sort [0];
    sortOneOf=new Sort [0];
    sortIds = ImmutableSLList.<String>nil(); 
} : 
        ( 
         GENERIC {isGenericSort=true;} sortIds = simple_ident_comma_list
            ( ONEOF sortOneOf = oneof_sorts )? 
            ( EXTENDS sortExt = extends_sorts )?
        | PROXY {isProxySort=true;} sortIds = simple_ident_comma_list
            ( EXTENDS sortExt = extends_sorts )?
        | (ABSTRACT {isAbstractSort = true;})?
          firstSort = simple_ident_dots { sortIds = sortIds.prepend(firstSort); }
          (
              (EXTENDS sortExt = extends_sorts ) 
            | ((COMMA) sortIds = simple_ident_comma_list { sortIds = sortIds.prepend(firstSort) ; } )
          )?
        ) SEMI {   
            if (!skip_sorts) {
                    Iterator<String> it = sortIds.iterator ();        
                    while ( it.hasNext () ) {
                        Name sort_name = new Name(it.next());   
                        // attention: no expand to java.lang here!       
                        if (sorts().lookup(sort_name) == null) {
                            Sort s;
			    if (isGenericSort) {
                                int i;
                                ImmutableSet<Sort>  ext   = DefaultImmutableSet.<Sort>nil();
                                ImmutableSet<Sort>  oneOf = DefaultImmutableSet.<Sort>nil();

                                for ( i = 0; i != sortExt.length; ++i )
                                ext = ext.add ( sortExt[i] );

                                for ( i = 0; i != sortOneOf.length; ++i )
                                oneOf = oneOf.add ( sortOneOf[i] );
                                
                                try {
                                    s = new GenericSort(sort_name, ext, oneOf);
                                } catch (GenericSupersortException e) {
                                    throw new GenericSortException ( "sort", "Illegal sort given",
                                        e.getIllegalSort(), getSourceName(), getLine(), getColumn());
                                }
                            } else if (new Name("any").equals(sort_name)) {
                                s = Sort.ANY;
                            } else  {
                                ImmutableSet<Sort>  ext = DefaultImmutableSet.<Sort>nil();

                                for ( int i = 0; i != sortExt.length; ++i ) {
                                    ext = ext.add ( sortExt[i] );
                                }

                                if(isProxySort) {
                                    s = new ProxySort(sort_name, ext);
                                } else {
                                s = new SortImpl(sort_name, ext, isAbstractSort);
                                }
                            }
                            assert s != null;
                            sorts().add ( s ); 

                            createdSorts = createdSorts.append(s);
                        }
                }
            }
        };


simple_ident_dots returns [ String ident = ""; ] 
:
  id = simple_ident { ident += id; }  
    (DOT 
 	(id = simple_ident | num=NUM_LITERAL {id=num.getText();}) 
 	{ident += "." + id;})* 
 ;

extends_sorts returns [Sort[\] extendsSorts = null] 
@init{
    List args = new LinkedList();
}
    :
        s = any_sortId_check[!skip_sorts] { args.add(s); }
        (
            COMMA s = any_sortId_check[!skip_sorts] {args.add(s);}
        ) *
        {
            extendsSorts = (Sort[])args.toArray(AN_ARRAY_OF_SORTS);
        }
    ;

oneof_sorts returns [Sort[\] oneOfSorts = null] 
@init{
    List args = new LinkedList();
}
    : LBRACE
        s = sortId_check[true] { args.add(s); }
        (
            COMMA s = sortId_check[true] {args.add(s);}
        ) *
      RBRACE {
        oneOfSorts = (Sort[])args.toArray(AN_ARRAY_OF_SORTS);
      }
    ;

keyjavatype returns [KeYJavaType kjt=null]
@init{ 
   boolean array = false;
}
:
    type = simple_ident_dots (EMPTYBRACKETS {type += "[]"; array=true;})* 
    {
        kjt = getJavaInfo().getKeYJavaType(type);
            
        //expand to "java.lang"            
        if (kjt == null) {
            try {
                String guess = "java.lang." + type;
       	        kjt = getJavaInfo().getKeYJavaType(guess);
       	    } catch(Exception e) {
       	        kjt = null;
       	    }
        }
     
        //arrays
        if(kjt == null && array) {
            try {
                JavaBlock jb = getJavaInfo().readJavaBlock("{" + type + " k;}");
                kjt = ((VariableDeclaration) 
                        ((StatementBlock) jb.program()).getChildAt(0)).
                            getTypeReference().getKeYJavaType();
            } catch (Exception e) {
                kjt = null;
            }          
        }
     
        //try as sort without Java type (neede e.g. for "Heap")
        if(kjt == null) {
	    Sort sort = lookupSort(type);
	    if(sort != null) {
                kjt = new KeYJavaType(null, sort);
            }
        }
     
        if(kjt == null) {
            semanticError("Unknown type: " + type);
        }
    }
;

prog_var_decls 
@init{
    String var_name;
}
    :
        { switchToNormalMode();}
        PROGRAMVARIABLES
        LBRACE 
        (
            kjt = keyjavatype
            var_names = simple_ident_comma_list
            {
	        Iterator<String> it = var_names.iterator();
		while(it.hasNext()){
		  var_name = it.next();
		  ProgramElementName pvName = new ProgramElementName(var_name);
		  Named name = lookup(pvName);
                  if (name != null ) {
		    // commented out as pv do not have unique name (at the moment)
		    //  throw new AmbigiousDeclException
     		    //  	(var_name, getSourceName(), getLine(), getColumn());
		    if(!(name instanceof ProgramVariable) || (name instanceof ProgramVariable && 
			    !((ProgramVariable)name).getKeYJavaType().equals(kjt))) { 
                      namespaces().programVariables().add(new LocationVariable
                        (pvName, kjt));
		    }
                  }else{
                     namespaces().programVariables().add(new LocationVariable
                        (pvName, kjt));
		  }
	       }
            }
            SEMI
        ) *
        RBRACE
    ;

string_literal returns [String lit = null]
   :
     id=STRING_LITERAL {
       lit = id.getText();
       lit = lit.substring(1,lit.length()-1);
       stringLiteralLine = id.getLine();
     }
     ;

simple_ident returns [String ident = null]
   :
     id=IDENT { ident = id.getText(); }
   ;

simple_ident_comma_list returns [ImmutableList<String> ids = ImmutableSLList.<String>nil()]
   :
   id = simple_ident { ids = ids.append(id); }
   (COMMA id = simple_ident { ids = ids.append(id); })*
 ;


schema_var_decls :
        SCHEMAVARIABLES LBRACE  { switchToSchemaMode(); }
  	  ( one_schema_var_decl )*
        RBRACE { switchToNormalMode(); }
    ;
 
one_schema_var_decl 
@init{
    boolean makeVariableSV  = false;
    boolean makeSkolemTermSV = false;
    boolean makeTermLabelSV  = false;
    SchemaVariableModifierSet mods = null;
} :   
   (MODALOPERATOR one_schema_modal_op_decl SEMI)
 |
  ( 
   (
    PROGRAM
    { mods = new SchemaVariableModifierSet.ProgramSV (); }
    ( schema_modifiers[mods] ) ?
    id = simple_ident ( LBRACKET nameString = simple_ident EQUALS parameter = simple_ident_dots RBRACKET )? {
       if(nameString != null && !"name".equals(nameString)) {
         semanticError("Unrecognized token '"+nameString+"', expected 'name'");
       }
       ProgramSVSort psv = ProgramSVSort.name2sort().get(new Name(id));
       s = (Sort) (parameter != null ? psv.createInstance(parameter) : psv);
       if (s == null) {
         semanticError
           ("Program SchemaVariable of type "+id+" not found.");
       }
    }
    ids = simple_ident_comma_list
  | FORMULA
    { mods = new SchemaVariableModifierSet.FormulaSV (); }
    ( schema_modifiers[mods] ) ?
    {s = Sort.FORMULA;}
    ids = simple_ident_comma_list 
  | TERMLABEL
    { makeTermLabelSV = true; }
    { mods = new SchemaVariableModifierSet.TermLabelSV (); }
    ( schema_modifiers[mods] ) ?
    ids = simple_ident_comma_list
  | UPDATE
    { mods = new SchemaVariableModifierSet.FormulaSV (); }
    ( schema_modifiers[mods] ) ?
    {s = Sort.UPDATE;}
    ids = simple_ident_comma_list 
  | SKOLEMFORMULA
    { makeSkolemTermSV = true; } 
    { mods = new SchemaVariableModifierSet.FormulaSV (); }
    ( schema_modifiers[mods] ) ?    
    {s = Sort.FORMULA;}
    ids = simple_ident_comma_list  
  | (    TERM
         { mods = new SchemaVariableModifierSet.TermSV (); }
         ( schema_modifiers[mods] ) ?
      | ( (VARIABLES | VARIABLE)
         { makeVariableSV = true; }
         { mods = new SchemaVariableModifierSet.VariableSV (); }
         ( schema_modifiers[mods] ) ?)
      | (SKOLEMTERM 
         { makeSkolemTermSV = true; }
         { mods = new SchemaVariableModifierSet.SkolemTermSV (); }
         ( schema_modifiers[mods] ) ?)    	
    )
    s = any_sortId_check[true]
    ids = simple_ident_comma_list 
  ) SEMI
   { 
     Iterator<String> it = ids.iterator();
     while(it.hasNext())
       schema_var_decl(it.next(),
                       s,
                       makeVariableSV,
                       makeSkolemTermSV,
                       makeTermLabelSV,
		       mods);
   }
 )

 ;

schema_modifiers[SchemaVariableModifierSet mods]
    :
        LBRACKET
        opts = simple_ident_comma_list         
        RBRACKET
        {
            final Iterator<String> it = opts.iterator ();
            while ( it.hasNext () ) {
                final String option = it.next();
                if (!mods.addModifier(option))
                    semanticError(option+ 
                    ": Illegal or unknown modifier in declaration of schema variable");
            }
        }
    ;

one_schema_modal_op_decl
@init{
    ImmutableSet<Modality> modalities = DefaultImmutableSet.<Modality>nil();
    sort = Sort.FORMULA;
} 
    :
        (LPAREN sort = any_sortId_check[true] {
           if (sort != Sort.FORMULA) { 
               semanticError("Modal operator SV must be a FORMULA, not " + sort);
           }            
         } RPAREN)? 
        LBRACE ids = simple_ident_comma_list RBRACE id = simple_ident
	{   if (skip_schemavariables) {	       
	       return;
	    }	        
            Iterator<String> it1 = ids.iterator();
            while(it1.hasNext()) {
  	      modalities = opSVHelper(it1.next(), modalities);
  	    }
            SchemaVariable osv = (SchemaVariable)variables().lookup(new Name(id));
            if(osv != null)
              semanticError("Schema variable "+id+" already defined.");

            osv = SchemaVariableFactory.createModalOperatorSV(new Name(id),  
                        sort, modalities);
            
            if (inSchemaMode()) {
                variables().add(osv);
                //functions().add(osv);
            }
        }
    ;

pred_decl
    :
        pred_name = funcpred_name
        
        (
	    whereToBind = where_to_bind
	)?        
        
        
        argSorts = arg_sorts[!skip_predicates]
        {
            if (!skip_predicates) {
            
                if(whereToBind != null 
	 	   && whereToBind.length != argSorts.length) {
                    semanticError("Where-to-bind list must have same length "
                                  + "as argument list");
                }
                 
                Function p = null;            
            
            	int separatorIndex = pred_name.indexOf("::"); 
	        if (separatorIndex > 0) {
	            String sortName = pred_name.substring(0, separatorIndex);
	            String baseName = pred_name.substring(separatorIndex + 2);
		    Sort genSort = lookupSort(sortName);
		    
		    if(genSort instanceof GenericSort) {	        	            	
		    	p = SortDependingFunction.createFirstInstance(
		    	    		(GenericSort)genSort,
		    	    		new Name(baseName),
		    	    		Sort.FORMULA,
		    	    		argSorts,
		    	    		false);
		    }
	        }
            
                if(p == null) {	                        
                    p = new Function(new Name(pred_name), 
                    		     Sort.FORMULA, 
                    		     argSorts,
                    		     whereToBind,
                    		     false);
                }
		if (lookup(p.name()) != null) {
		    if(!isProblemParser()) {
		        throw new AmbigiousDeclException(p.name().toString(), 
		                                         getSourceName(), 
		                                         getLine(), 
		                                         getColumn());
		                                     
		    }
		}else{
                  addFunction(p);         
                }
            } 
        }
        SEMI
    ;

pred_decls 
    :
        PREDICATES 
        LBRACE
        (
            pred_decl
        ) *
        RBRACE
    ;


location_ident returns [int kind = NORMAL_NONRIGID]
    :
        id = simple_ident
       { 
          if ("Location".equals(id)) {
             kind = LOCATION_MODIFIER;
          } else if (!"Location".equals(id)) {
            semanticError(
                id+": Attribute of a Non Rigid Function can only be 'Location'");        
          }
       }
    ;



func_decl
@init{
    boolean unique = false;
}
    :
        (
            UNIQUE {unique=true;}
        )?
        
        retSort = any_sortId_check[!skip_functions]
        
        func_name = funcpred_name 
        
	(
	    whereToBind = where_to_bind
	)?        

        argSorts = arg_sorts[!skip_functions]
                
        {
            if (!skip_functions) {
            
	 	if(whereToBind != null 
	 	   && whereToBind.length != argSorts.length) {
                    semanticError("Where-to-bind list must have same length "
                                  + "as argument list");
                } 
            
                Function f = null;
                
	        int separatorIndex = func_name.indexOf("::"); 
	        if (separatorIndex > 0) {
	            String sortName = func_name.substring(0, separatorIndex);
	            String baseName = func_name.substring(separatorIndex + 2);
		    Sort genSort = lookupSort(sortName);
		    
		    if(genSort instanceof GenericSort) {	        	            	
		    	f = SortDependingFunction.createFirstInstance(
		    	    		(GenericSort)genSort,
		    	    		new Name(baseName),
		    	    		retSort,
		    	    		argSorts,
		    	    		unique);
		    }
	        }
	        
	        if(f == null) {
	            f = new Function(new Name(func_name), 
	                             retSort, 
	                             argSorts,
	                             whereToBind,
	                             unique);                    
	        }
		if (lookup(f.name()) != null) {
		    if(!isProblemParser()) {
		      throw new AmbigiousDeclException(f.name().toString(), 
		                                     getSourceName(), 
		                                     getLine(), 
		                                     getColumn());
		    }
		}else{
	    	    addFunction(f);
	        }
            } 
        }
        SEMI
    ;

func_decls
    :
        FUNCTIONS 
        LBRACE 
        (
            func_decl
        ) *
        RBRACE
    ;


// like arg_sorts but admits also the keyword "\formula"
arg_sorts_or_formula[boolean checkSort] returns [Sort[\] argSorts = null]
@init{
    List args = new LinkedList();
}
    :
        (
            LPAREN

            ( s = sortId_check[checkSort] { args.add(s); }
            | FORMULA {args.add(Sort.FORMULA);} )

            (
                COMMA ( s = sortId_check[checkSort] {args.add(s);}
                      | FORMULA {args.add(Sort.FORMULA);} )
            ) *
            RPAREN
        ) ?
        {
            argSorts = (Sort[])args.toArray(AN_ARRAY_OF_SORTS);
        }
    ;


transform_decl
    :
        (
          retSort = any_sortId_check[!skip_transformers]
        | FORMULA { retSort = Sort.FORMULA; }
        )

        trans_name = funcpred_name

        argSorts = arg_sorts_or_formula[!skip_transformers]

        {
            if (!skip_transformers) {

                Transformer t =
                    new Transformer(new Name(trans_name),
                                    retSort,
                                    new ImmutableArray<Sort>(argSorts));

                if (lookup(t.name()) != null) {
                    if(!isProblemParser()) {
                      throw new AmbigiousDeclException(t.name().toString(),
                                                       getSourceName(),
                                                       getLine(),
                                                       getColumn());
                    }
                } else {
                    addFunction(t);
                }
            }
        }
        SEMI
    ;

transform_decls
    :
        TRANSFORMERS
        LBRACE
        (
            transform_decl
        ) *
        RBRACE
    ;

arrayopid returns [KeYJavaType _array_op_id = null]
@after{ _array_op_id = componentType; }
    :
        EMPTYBRACKETS
        LPAREN
        componentType = keyjavatype
        RPAREN
    ;

arg_sorts[boolean checkSort] returns [Sort[\] argSorts = null] 
@init{
    List args = new LinkedList();
}
    :
        (
            LPAREN
            s = sortId_check[checkSort] { args.add(s); }
            (
                COMMA s = sortId_check[checkSort] {args.add(s);}
            ) *
            RPAREN
        ) ?
        {
            argSorts = (Sort[])args.toArray(AN_ARRAY_OF_SORTS);
        }
    ;
    
where_to_bind returns [Boolean[\] result = null]
@init{
    List<Boolean> list = new ArrayList<Boolean>();
}   
    : 
        LBRACE
        (  
            TRUE {list.add(true);} | FALSE {list.add(false);}  
        )
        (  
           COMMA
           (
               TRUE {list.add(true);} | FALSE {list.add(false);}
           )
        )*
        RBRACE    
        {
            result = list.toArray(new Boolean[0]);
        }
   ;

ruleset_decls
    :
        HEURISTICSDECL
        LBRACE
        (
            id = simple_ident SEMI
            { 
                if (!skip_rulesets) {
                    RuleSet h = new RuleSet(new Name(id));
                    if(ruleSets().lookup(new Name(id))==null){
                        ruleSets().add(h);
                    }
                }
            }
        ) *
        RBRACE
    ;

sortId returns [Sort _sort_id = null]
@after{ _sort_id = s; }
    :
        s = sortId_check[true]
    ;           

// Non-generic sorts, array sorts allowed
sortId_check [boolean checkSort] returns [Sort _sort_id_check = null]                
@after{ _sort_id_check = s; }
    :
        p = sortId_check_help[checkSort]
        s = array_decls[p, checkSort]
    ;

// Generic and non-generic sorts, array sorts allowed
any_sortId_check [boolean checkSort] returns [Sort _any_sort_id_check = null]                
@after{ _any_sort_id_check = s; }
    :   
        p = any_sortId_check_help[checkSort]
        s = array_decls[p, checkSort]
    ;
    
    
// Non-generic sorts
sortId_check_help [boolean checkSort] returns [Pair<Sort,Type> _sort_id_check_help = null]
@after{ _sort_id_check_help = result; }
    :
        result = any_sortId_check_help[checkSort]
        {
            // don't allow generic sorts or collection sorts of
            // generic sorts at this point
            Sort s = result.first;
            while ( s instanceof ArraySort ) {
            	s = ((ArraySort)s).elementSort ();
            }

            if ( s instanceof GenericSort ) {
                throw new GenericSortException ( "sort",
                    "Non-generic sort expected", s,
                    getSourceName (), getLine (), getColumn () );
            }
        }
    ;
    

// Generic and non-generic sorts
any_sortId_check_help [boolean checkSort] returns [Pair<Sort,Type> result = null]
    :
        name = simple_sort_name 
        {
            //Special handling for byte, char, short, long:
            //these are *not* sorts, but they are nevertheless valid
            //prefixes for array sorts such as byte[], char[][][].
            //Thus, we consider them aliases for the "int" sort, and remember
            //the corresponding Java type for the case that an array sort 
            //is being declared.
            Type t = null;            
            if(name.equals(PrimitiveType.JAVA_BYTE.getName())) {
                t = PrimitiveType.JAVA_BYTE;
                name = PrimitiveType.JAVA_INT.getName();
            } else if(name.equals(PrimitiveType.JAVA_CHAR.getName())) {
                t = PrimitiveType.JAVA_CHAR;
                name = PrimitiveType.JAVA_INT.getName();            
            } else if(name.equals(PrimitiveType.JAVA_SHORT.getName())) {
                t = PrimitiveType.JAVA_SHORT;
                name = PrimitiveType.JAVA_INT.getName();
            } else if(name.equals(PrimitiveType.JAVA_INT.getName())) {
                t = PrimitiveType.JAVA_INT;
                name = PrimitiveType.JAVA_INT.getName();
            } else if(name.equals(PrimitiveType.JAVA_LONG.getName())) {
                t = PrimitiveType.JAVA_LONG;
                name = PrimitiveType.JAVA_INT.getName();
            } else if(name.equals(PrimitiveType.JAVA_BIGINT.getName())){
                t = PrimitiveType.JAVA_BIGINT;
                name = PrimitiveType.JAVA_BIGINT.getName();
            }
            
            Sort s = null;
            if(checkSort) {
                s = lookupSort(name);
                if(s == null) {
                  throw new NotDeclException(input, "sort", name);
                }
            }
            
            result = new Pair<Sort,Type>(s, t);
        }
    ;


array_decls[Pair<Sort,Type> p, boolean checksort] returns [Sort s = null]                
@init{
    int n = 0;    
}
    :
     (EMPTYBRACKETS {n++;})*
        {   if (!checksort) return s;
            if(n != 0) {
                final JavaInfo ji = getJavaInfo();
                s = ArraySort.getArraySortForDim(p.first,
                				 p.second, 
                			         n, 
                			         ji.objectSort(),
                                                 ji.cloneableSort(), 
                                                 ji.serializableSort());

                Sort last = s;
                do {
                    final ArraySort as = (ArraySort) last;
                    sorts().add(as);                        
                    last = as.elementSort();
                } while (last instanceof ArraySort && sorts().lookup(last.name()) == null);
            } else {
                s = p.first;
            }
        }     
    ;

id_declaration returns [ IdDeclaration idd = null ]
    :
        id=IDENT
        ( COLON s = sortId_check[true] ) ?
        {
            idd = new IdDeclaration ( id.getText (), s );
        }
    ;

funcpred_name returns [String result = null]
    :
     
    (sort_name DOUBLECOLON) => (prefix = sort_name 
        DOUBLECOLON name = simple_ident {result = prefix + "::" + name;})
  | 
    (prefix = simple_ident {result = prefix; })
;


// no array sorts
simple_sort_name returns [String name = ""]
    :
        id = simple_ident_dots  { name = id; } 
    ;


sort_name returns [String _sort_name = null]
@after{ _sort_name = name; }
    :
        name = simple_sort_name
        (brackets=EMPTYBRACKETS {name += brackets.getText();} )*
;

/**
 * In the special but important case of Taclets, we don't yet know
 * whether we are going to have a term or a formula, and it is hard
 * to decide a priori what we are looking at.  So the `term' 
 * non-terminal will recognize a term or a formula.  The `formula'
 * reads a formula/term and throws an error if it wasn't a formula.
 * This gives a rather late error message. */

formula returns [Term _formula = null] 
@after { _formula = a; }
    :
        a = term 
        {
            if (a != null && a.sort() != Sort.FORMULA ) {
                semanticError("Just Parsed a Term where a Formula was expected.");
            }
        }
    ;

term returns [Term _term = null]
@after { _term = result; }
    :
        result=elementary_update_term
        (
           PARALLEL a=elementary_update_term
           {
               result = getTermFactory().createTerm(UpdateJunctor.PARALLEL_UPDATE, result, a);
           }
            
        )*
    ;
        catch [TermCreationException ex] {
              raiseException
		(new KeYSemanticException(input, getSourceName(), ex));
        }
        
        
elementary_update_term returns[Term _elementary_update_term=null]
@after { _elementary_update_term = result; }
:
        result=equivalence_term 
        (
            ASSIGN a=equivalence_term
            {
                result = getServices().getTermBuilder().elementary(result, a);
            }
        )?
   ;
        catch [TermCreationException ex] {
              raiseException
			(new KeYSemanticException(input, getSourceName(), ex));
        }


equivalence_term returns [Term _equivalence_term = null] 
@after{ _equivalence_term = a; }
    :   a=implication_term 
        (EQV a1=implication_term 
            { a = getTermFactory().createTerm(Equality.EQV, new Term[]{a, a1});} )*
;
        catch [TermCreationException ex] {
              raiseException
                (new KeYSemanticException(input, getSourceName(), ex));
        }

implication_term returns [Term _implication_term = null] 
@after{ _implication_term = a; }
    :   a=disjunction_term 
        (IMP a1=implication_term 
            { a = getTermFactory().createTerm(Junctor.IMP, new Term[]{a, a1});} )?
;
        catch [TermCreationException ex] {
              raiseException
                (new KeYSemanticException(input, getSourceName(), ex));
        }

disjunction_term returns [Term _disjunction_term = null] 
@after { _disjunction_term = a; }
    :   a=conjunction_term 
        (OR a1=conjunction_term 
            { a = getTermFactory().createTerm(Junctor.OR, new Term[]{a, a1});} )*
;
        catch [TermCreationException ex] {
              raiseException
                (new KeYSemanticException(input, getSourceName(), ex));
        }

conjunction_term returns [Term _conjunction_term = null] 
@after { _conjunction_term = a; }
    :   a=term60 
        (AND a1=term60
            { a = getTermFactory().createTerm(Junctor.AND, new Term[]{a, a1});} )*
            
;
        catch [TermCreationException ex] {
              raiseException
		(new KeYSemanticException(input, getSourceName(), ex));
        }

term60 returns [Term _term_60 = null] 
@after{ _term_60 = a; }
    :  
        a = unary_formula
    |   a = equality_term
;
        catch [TermCreationException ex] {
              raiseException
                (new KeYSemanticException(input, getSourceName(), ex));
        }

unary_formula returns [Term _unary_formula = null] 
@after{ _unary_formula = a; }
    :  
        NOT a1  = term60 { a = getTermFactory().createTerm(Junctor.NOT,new Term[]{a1}); }
    |	a = quantifierterm 
    |   a = modality_dl_term
;
        catch [TermCreationException ex] {
              raiseException
                (new KeYSemanticException(input, getSourceName(), ex));
        }


equality_term returns [Term _equality_term = null] 
@init{
    boolean negated = false;
}
@after { _equality_term = a; }
    :
        a =  logicTermReEntry // accessterm 
        // a term like {o:=u}x=y is parsed as {o:=u}(x=y)
        (  (EQUALS | NOT_EQUALS) =>
	      (EQUALS | NOT_EQUALS {negated = true;}) a1 = logicTermReEntry
            { 
                if (a.sort() == Sort.FORMULA ||
                    a1.sort() == Sort.FORMULA) {
                    String errorMessage = 
                    "The term equality \'=\'/\'!=\' is not "+
                    "allowed between formulas.\n Please use \'" + Equality.EQV +
                    "\' in combination with \'" + Junctor.NOT + "\' instead.";
                if (a.op() == Junctor.TRUE || a.op() == Junctor.FALSE ||
                    a1.op() == Junctor.TRUE || a1.op() == Junctor.FALSE) {
                    errorMessage += 
                    " It seems as if you have mixed up the boolean " +
                    "constants \'TRUE\'/\'FALSE\' " +
                    "with the formulas \'true\'/\'false\'.";
                }
                semanticError(errorMessage);
            }
            a = getTermFactory().createTerm(Equality.EQUALS, a, a1);

            if (negated) {
              a = getTermFactory().createTerm(Junctor.NOT, a);
            }
        })?
 ;
        catch [TermCreationException ex] {
              raiseException
                (new KeYSemanticException(input, getSourceName(), ex));
        }

relation_op returns [Function op = null]
@init{
  String op_name = null;
}
:
 (
    LESS         { op_name = "lt"; }
 |  LESSEQUAL    { op_name = "leq"; }
 |  GREATER      { op_name = "gt"; }
 |  GREATEREQUAL { op_name = "geq"; }
 ) {
     op = (Function) functions().lookup(new Name(op_name)); 
     if(op == null) {
       semanticError("Function symbol '"+op_name+"' not found.");
     }
   }
;

weak_arith_op returns [Function op = null]
@init{
  String op_name = null;
}
:
 (
    PLUS         { op_name = "add"; }
 |  MINUS        { op_name = "sub"; }
 ) {
     op = (Function) functions().lookup(new Name(op_name)); 
     if(op == null) {
       semanticError("Function symbol '"+op_name+"' not found.");
     }
   }
;

strong_arith_op returns [Function op = null]
@init{
  String op_name = null;
}
:
 (
    STAR         { op_name = "mul"; }
 |  SLASH        { op_name = "div"; }
 |  PERCENT      { op_name = "mod"; }
 ) {
     op = (Function) functions().lookup(new Name(op_name)); 
     if(op == null) {
       semanticError("Function symbol '"+op_name+"' not found.");
     }
   }
;

// term80
logicTermReEntry returns [Term _logic_term_re_entry = null]
@after { _logic_term_re_entry = a; }
:
   a = weak_arith_op_term ((relation_op) => op = relation_op a1=weak_arith_op_term {
                 a = getTermFactory().createTerm(op, a, a1);
              })?
;
        catch [TermCreationException ex] {
              raiseException
                (new KeYSemanticException(input, getSourceName(), ex));
        }


weak_arith_op_term returns [Term _weak_arith_op_term = null]
@after { _weak_arith_op_term = a; }
:
   a = strong_arith_op_term ((weak_arith_op)=> op = weak_arith_op a1=strong_arith_op_term {
                  a = getTermFactory().createTerm(op, a, a1);
                })*
;
        catch [TermCreationException ex] {
              raiseException
		(new KeYSemanticException(input, getSourceName(), ex));
        }

strong_arith_op_term returns [Term _strong_arith_op_term = null]
@after { _strong_arith_op_term = a; }
:
   a = term110 ( (strong_arith_op) => op = strong_arith_op a1=term110 {
                  a = getTermFactory().createTerm(op, a, a1);
                })*
;
        catch [TermCreationException ex] {
              raiseException
		(new KeYSemanticException(input, getSourceName(), ex));
        }


/**
 * helps to better distinguish if formulas are allowed or only term are
 * accepted
 * WATCHOUT: Woj: the check for Sort.FORMULA had to be removed to allow
 * infix operators and the whole bunch of grammar rules above.
 */
term110 returns [Term _term110 = null]
@after { _term110 = result; }
    :
        (
            result = braces_term |
            result = accessterm
        ) 
        {
	/*
            if (result.sort() == Sort.FORMULA) {
                semanticError("Only terms may stand here.");
            }
	*/
        }          
    ;
 
// WATCHOUT: Woj: not used anymore, but don't remove,
// very useful piece of code
/*
classReference returns [String classReference = ""]
@init{}:
        
        id=IDENT {
            classReference = id.getText(); 
            while (isPackage(classReference)) {
                match(input, DOT, null);
                classReference += "." + input.LT(1).getText();
                match(input, IDENT, null);
            }      
            KeYJavaType kjt = null;
	    kjt = getTypeByClassName(classReference);
            if ( kjt == null) {
                throw new NotDeclException
                    ("Class " + classReference + " is unknown.", 
                     classReference, getSourceName(), getLine(), 
                     getColumn());
            }
	    classReference = kjt.getFullName();
        }  
    ;
*/




staticAttributeOrQueryReference returns [String attrReference = ""]
:
      //  attrReference=simple_ident_dots 
      id=IDENT
        {
            attrReference = id.getText(); 
            while (isPackage(attrReference) || input.LA(2)==NUM_LITERAL || 
                (input.LT(2).getText().charAt(0)<='Z' && input.LT(2).getText().charAt(0)>='A' && 
	    		(input.LT(2).getText().length()==1 || input.LT(2).getText().charAt(1)<='z' && input.LT(2).getText().charAt(1)>='a')) &&
                input.LA(1) == DOT) {
                if(getTypeByClassName(attrReference)!=null){
                    ProgramVariable maybeAttr = 
                    getJavaInfo().getAttribute(input.LT(2).getText(), getTypeByClassName(attrReference));
                    if(maybeAttr!=null){
                        break;
                    }
                }

                match(input, DOT, null);
                attrReference += "." + input.LT(1).getText();
                if(input.LA(1)==NUM_LITERAL){
                	match(input, NUM_LITERAL, null);
                }else{
               	 	match(input, IDENT, null);
                }
            }      
        }
        (EMPTYBRACKETS {attrReference += "[]";})*    
        {   KeYJavaType kjt = null;
            kjt = getTypeByClassName(attrReference);
            if (kjt == null) {
                throw new NotDeclException(input, "Class", attrReference);
            }	        
            attrReference = kjt.getSort().name().toString();            
            match(input, DOT, null);
            attrReference += "::" + input.LT(1).getText();
            match(input, IDENT, null);
	    if(savedGuessing > -1) {
	      state.backtracking = savedGuessing;
	      savedGuessing = -1;
	    }
        }  
    ;

static_attribute_suffix returns [Term result = null]
@init{
    Operator v = null;
    attributeName = "";
}    
    :   
        attributeName = staticAttributeOrQueryReference
        {   
         	String className;
            if(attributeName.indexOf(':')!=-1){	
	       		className = 
		   			attributeName.substring(0, attributeName.indexOf(':'));
            }else{
          		className = 
		   			attributeName.substring(0, attributeName.lastIndexOf("."));	
            }	
	       	v = getAttributeInPrefixSort(getTypeByClassName(className).getSort(), attributeName); 
	    }
        { result = createAttributeTerm(null, v); }                   
 ;
        catch [TermCreationException ex] {
              raiseException
		(new KeYSemanticException(input, getSourceName(), ex));
        }

attribute_or_query_suffix[Term prefix] returns [Term _attribute_or_query_suffix = null]
@after { _attribute_or_query_suffix = result; }
    :
    DOT ( STAR { result = services.getTermBuilder().allFields(prefix); }
    | ( memberName = attrid
    (result = query_suffix[prefix, memberName] {assert result != null;})?
    {
        if(result == null)  {
            if(prefix.sort() == getServices().getTypeConverter().getSeqLDT().targetSort()) {
                if("length".equals(memberName)) {
                    result = getServices().getTermBuilder().seqLen(prefix);
                } else {
                    semanticError("There is no attribute '" + memberName +
                                  "' for sequences (Seq), only 'length' is supported.");
                }
            } else {
                Operator v = getAttributeInPrefixSort(prefix.sort(), memberName);
                result = createAttributeTerm(prefix, v);
            }
        }
    } ) )
    ;
catch [TermCreationException ex] {
    raiseException(new KeYSemanticException(input, getSourceName(), ex));
}

attrid returns [String attr = "";]
    :
    // the o.f@(packagename.Classname) syntax has been dropped.
    // instead, one can write o.(packagename.Classname::f) 
      id = simple_ident
        { attr = id; }
    | LPAREN clss = sort_name DOUBLECOLON id2 = simple_ident RPAREN
        { attr = clss + "::" + id2; }
    ;
    
query_suffix [Term prefix, String memberName] returns [Term result = null] 
@init{
    String classRef, name;
    boolean brackets = false;
}
    :
    args = argument_list
    {
       // true in case class name is not explicitly mentioned as part of memberName
       boolean implicitClassName = memberName.indexOf("::") == -1;
       
       if(implicitClassName) {
          classRef = prefix.sort().name().toString();
          name = memberName;
       } else {
          String parts[] = memberName.split("::", 2);
          classRef = parts[0];
          name = parts[1];
       }
       KeYJavaType kjt = getTypeByClassName(classRef);
       if(kjt == null)
          throw new NotDeclException(input, "Class", classRef);
       classRef = kjt.getFullName();

       result = getServices().getJavaInfo().getProgramMethodTerm(prefix, name, args, classRef, implicitClassName);
    }
 ;
catch [TermCreationException ex] {
    raiseException(new KeYSemanticException(input, getSourceName(), ex));
}

//term120
accessterm returns [Term _accessterm = null]
@init{ int selectNestingDepth = globalSelectNestingDepth; }
@after { _accessterm = result; }
    :
      (MINUS ~NUM_LITERAL) => MINUS result = term110
        {
            if (result.sort() != Sort.FORMULA) {
                result = getTermFactory().createTerm
                ((Function) functions().lookup(new Name("neg")), result);
            } else {
                semanticError("Formula cannot be prefixed with '-'");
            }
        } 
      |
      (LPAREN any_sortId_check[false] RPAREN term110)=> 
        LPAREN s = any_sortId_check[true] RPAREN result=term110 
        {
         final Sort objectSort = getServices().getJavaInfo().objectSort();
         if(s==null) {
           semanticError("Tried to cast to unknown type.");
         } else if (objectSort != null
                    && !s.extendsTrans(objectSort) 
                    && result.sort().extendsTrans(objectSort)) {
                semanticError("Illegal cast from " + result.sort() + 
                    " to sort " + s +
                    ". Casts between primitive and reference types are not allowed. ");
         }
         result = getTermFactory().createTerm(s.getCastSymbol(getServices()), result);
	}
      |
      ( {isStaticQuery()}? // look for package1.package2.Class.query(
        result = static_query { selectNestingDepth++; }
      |
        {isStaticAttribute()}?            // look for package1.package2.Class.attr
        result = static_attribute_suffix { selectNestingDepth++; }
      |
        result = atom { selectNestingDepth = globalSelectNestingDepth; }
      )
         
         ( abs = accessterm_bracket_suffix[result]
             {
                 result = $abs.result;
                 if($abs.increaseHeapSuffixCounter) selectNestingDepth++;
             }
         | result = attribute_or_query_suffix[result] { selectNestingDepth++; }
         )*
         
         { globalSelectNestingDepth = selectNestingDepth; }
         
    // at most one heap selection suffix
    ( result = heap_selection_suffix[result] )? // resets globalSelectNestingDepth to zero
    ;
catch [TermCreationException ex] {
    raiseException(new KeYSemanticException(input, getSourceName(), ex));
}

heap_selection_suffix [Term term] returns [Term result]
    :
    AT heap=accessterm
    { result = heapSelectionSuffix(term, heap); }
    ;

accessterm_bracket_suffix[Term reference] returns [Term result, boolean increaseHeapSuffixCounter]
@init{ $increaseHeapSuffixCounter = false; }
    :
    { isHeapTerm(reference) }? tmp = heap_update_suffix[reference] { $result = tmp; }
    | { isSequenceTerm(reference) }? tmp = seq_get_suffix[reference] { $result = tmp; }
    | tmp = array_access_suffix[reference] { $result = tmp; $increaseHeapSuffixCounter = true; }
    ;

seq_get_suffix[Term reference] returns [Term result]
    :
    LBRACKET
	indexTerm = logicTermReEntry
    {
        if(!isIntTerm(indexTerm)) semanticError("Expecting term of sort " + IntegerLDT.NAME + " as index of sequence " + reference + ", but found: " + indexTerm);
	    result = getServices().getTermBuilder().seqGet(Sort.ANY, reference, indexTerm);
    }
    RBRACKET
    ;
        
static_query returns [Term result = null] 
@init{
    queryRef = "";
}
    :
    queryRef =  staticAttributeOrQueryReference args = argument_list
    { 
       int index = queryRef.indexOf(':');
       String className = queryRef.substring(0, index); 
       String qname = queryRef.substring(index+2); 
       result = getServices().getJavaInfo().getStaticProgramMethodTerm(qname, args, className);
       if(result == null && isTermParser()) {
	  final Sort sort = lookupSort(className);
          if (sort == null) {
		semanticError("Could not find matching sort for " + className);
          }
          KeYJavaType kjt = getServices().getJavaInfo().getKeYJavaType(sort);
          if (kjt == null) {
		semanticError("Found logic sort for " + className + 
		 " but no corresponding java type!");
          }          
       }
	    
    }        
 ;
catch [TermCreationException ex] {
    raiseException(new KeYSemanticException(input, getSourceName(), ex));
}

heap_update_suffix [Term heap] returns [Term result=heap]
    : // TODO find the right kind of non-terminal for "o.f" and "a[i]"
      // and do not resign to parsing an arbitrary term
    LBRACKET
    ( (equivalence_term ASSIGN) =>
       target=equivalence_term ASSIGN val=equivalence_term
        {  // TODO at least make some check that it is a select term after all ...
           Term objectTerm = target.sub(1);
           Term fieldTerm  = target.sub(2);
           result = getServices().getTermBuilder().store(heap, objectTerm, fieldTerm, val);
        }
    | id=simple_ident args=argument_list
        {
           Function f = (Function)functions().lookup(new Name(id));
           if(f == null) {
             semanticError("Unknown heap constructor " + id);
           }
           Term[] augmentedArgs = new Term[args.length+1];
           System.arraycopy(args, 0, augmentedArgs, 1, args.length);
           augmentedArgs[0] = heap;
           result = getTermFactory().createTerm(f, augmentedArgs);
           if(!result.sort().name().toString().equals("Heap")) {
              semanticError(id + " is not a heap constructor ");
           }
        }
    )
    RBRACKET
    ;
catch [TermCreationException ex] {
    raiseException(new KeYSemanticException(input, getSourceName(), ex));
}

array_access_suffix [Term arrayReference] returns [Term _array_access_suffix = null] 
@init{
    Term rangeFrom = null;
    Term result = arrayReference;
}
@after{ _array_access_suffix = result; }
	:
  	LBRACKET 
	(   STAR {
           	rangeFrom = toZNotation("0", functions());
           	Term lt = getServices().getTermBuilder().dotLength(arrayReference);
           	Term one = toZNotation("1", functions());
  	   		rangeTo = getTermFactory().createTerm
           		((Function) functions().lookup(new Name("sub")), lt, one); 
        } 
        | indexTerm = logicTermReEntry 
	        ((DOTRANGE) => DOTRANGE rangeTo = logicTermReEntry
		                 {rangeFrom = indexTerm;})?
    )
    RBRACKET 
    {       
	if(rangeTo != null) {
		if(quantifiedArrayGuard == null) {
			semanticError(
  		  	"Quantified array expressions are only allowed in locations.");
		}
		LogicVariable indexVar = new LogicVariable(new Name("i"), 
		   	   		   (Sort) sorts().lookup(new Name("int")));
		indexTerm = getTermFactory().createTerm(indexVar);
		   	
		Function leq = (Function) functions().lookup(new Name("leq"));
		Term fromTerm = getTermFactory().createTerm(leq, rangeFrom, indexTerm);
		Term toTerm = getTermFactory().createTerm(leq, indexTerm, rangeTo);
		Term guardTerm = getTermFactory().createTerm(Junctor.AND, fromTerm, toTerm);
		quantifiedArrayGuard = getTermFactory().createTerm(Junctor.AND, quantifiedArrayGuard, guardTerm);
		}
            result = getServices().getTermBuilder().dotArr(result, indexTerm); 
    }            
    ;
        catch [TermCreationException ex] {
               raiseException
                (new KeYSemanticException(input, getSourceName(), ex));
        }



accesstermlist returns [HashSet accessTerms = new LinkedHashSet()] :
     (t=accessterm {accessTerms.add(t);} ( COMMA t=accessterm {accessTerms.add(t);})* )? ;


atom returns [Term _atom = null]
@after { _atom = a; }
    :
(        {isTermTransformer()}? a = specialTerm
    |   a = funcpredvarterm
    |   LPAREN a = term RPAREN
    |   TRUE  { a = getTermFactory().createTerm(Junctor.TRUE); }
    |   FALSE { a = getTermFactory().createTerm(Junctor.FALSE); }
    |   a = ifThenElseTerm
    |   a = ifExThenElseTerm
    |   literal=STRING_LITERAL
        {
            a = getServices().getTypeConverter().convertToLogicElement(new de.uka.ilkd.key.java.expression.literal.StringLiteral(literal.getText()));
        }   
    ) (LGUILLEMETS labels = label {if (labels.size() > 0) {a = getServices().getTermBuilder().label(a, labels);} } RGUILLEMETS)?
    ;
        catch [TermCreationException ex] {
              raiseException
		(new KeYSemanticException(input, getSourceName(), ex));
        }

label returns [ImmutableArray<TermLabel> labels = new ImmutableArray<TermLabel>()]
@init {
  ArrayList<TermLabel> labelList = new ArrayList<TermLabel>();
}
:
   l=single_label {labelList.add(l);} (COMMA l=single_label {labelList.add(l);})*
   {
	labels = new ImmutableArray<TermLabel>((TermLabel[])labelList.toArray(new TermLabel[labelList.size()]));
   }
;

single_label returns [TermLabel label=null]
@init {
  String labelName = "";
  TermLabel left = null;
  TermLabel right = null;
  List<String> parameters = new LinkedList<String>();
}
:
  (name=IDENT {labelName=name.getText();} | star=STAR {labelName=star.getText();} ) (LPAREN param1=STRING_LITERAL {parameters.add(param1.getText().substring(1,param1.getText().length()-1));} (COMMA param2=STRING_LITERAL {parameters.add(param2.getText().substring(1,param2.getText().length()-1));})* RPAREN)?
  {
      try {
          if (inSchemaMode()) {
               Named var = variables().lookup(new Name(labelName));
               if (var instanceof TermLabel) {
                    label = (TermLabel)var;
               }
          }
          if (label == null) {
                label = getServices().getProfile()
                                .getTermLabelManager().parseLabel(labelName, parameters);
          }
      } catch(TermLabelException ex) {
          raiseException
                (new KeYSemanticException(input, getSourceName(), ex));
      }
  }
  ;


abbreviation returns [Term _abbreviation=null]
@init{ Term a = null; }
@after{ _abbreviation = a; }
    :
        (   sc = simple_ident
            {
                a =  scm.getTerm(sc);
                if(a==null){
                    throw new NotDeclException(input, "abbreviation", sc);
                }
            }
        )
    ;


ifThenElseTerm returns [Term _if_then_else_term = null]
@init{ Term result = null; }
@after{ _if_then_else_term = result; }
    :
        IF LPAREN condF = term RPAREN
        {
            if (condF.sort() != Sort.FORMULA) {
                semanticError
		  ("Condition of an \\if-then-else term has to be a formula.");
            }
        }
        THEN LPAREN thenT = term RPAREN
        ELSE LPAREN elseT = term RPAREN
        {
            result = getTermFactory().createTerm ( IfThenElse.IF_THEN_ELSE, new Term[]{condF, thenT, elseT} );
        }
 ;
        catch [TermCreationException ex] {
              raiseException
		(new KeYSemanticException(input, getSourceName(), ex));
        }
        
        
ifExThenElseTerm returns [Term _if_ex_then_else_term = null]
@init{
    exVars 
    	= ImmutableSLList.<QuantifiableVariable>nil();
    Namespace orig = variables();
    Term result = null;
}
@after{ _if_ex_then_else_term = result; }
    :
        IFEX exVars = bound_variables
        LPAREN condF = term RPAREN
        {
            if (condF.sort() != Sort.FORMULA) {
                semanticError
		  ("Condition of an \\ifEx-then-else term has to be a formula.");
            }
        }
        THEN LPAREN thenT = term RPAREN
        ELSE LPAREN elseT = term RPAREN
        {
            ImmutableArray<QuantifiableVariable> exVarsArray
            	= new ImmutableArray<QuantifiableVariable>( 
            	     exVars.toArray(new QuantifiableVariable[exVars.size()]));
            result = getTermFactory().createTerm ( IfExThenElse.IF_EX_THEN_ELSE,  
                                     new Term[]{condF, thenT, elseT}, 
                                     exVarsArray, 
                                     null );
            if(!isGlobalDeclTermParser()) {
                unbindVars(orig);
            }
        }
 ;
        catch [TermCreationException ex] {
              raiseException
		(new KeYSemanticException(input, getSourceName(), ex));
        }        


argument returns [Term _argument = null]
@init{
    ImmutableArray<QuantifiableVariable> vars = null;
}
@after{ _argument = result; }
:
 (
   // WATCHOUT Woj: can (should) this be unified to term60?
   {isTermParser() || isGlobalDeclTermParser()}? 
     result = term 
  |  
     result = term60 
 )
 ;
  

quantifierterm returns [Term _quantifier_term = null]
@init{
    Operator op = null;
    Namespace orig = variables();  
    Term a = null;
}
@after{ _quantifier_term = a; }
:
        (   FORALL { op = Quantifier.ALL; }
          | EXISTS  { op = Quantifier.EX;  })
        vs = bound_variables a1 = term60
        {
            a = getTermFactory().createTerm((Quantifier)op,
                              new ImmutableArray<Term>(a1),
	       		      new ImmutableArray<QuantifiableVariable>(vs.toArray(new QuantifiableVariable[vs.size()])),
	       		      null);
            if(!isGlobalDeclTermParser())
              unbindVars(orig);
        }
;

/*
 * A term that is surrounded by braces: {}
 */
braces_term returns [Term _update_or_substitution = null]
@after{ _update_or_substitution = result; }
:
      (LBRACE SUBST) => result = substitutionterm
      | (LBRACE (LPAREN | RBRACE)) => result = locset_term
      |  result = updateterm
    ;
    
locset_term returns [Term result = getServices().getTermBuilder().empty()]
    :
    LBRACE
        ( l = location_term { $result = l; }
        ( COMMA l = location_term { $result = getServices().getTermBuilder().union($result, l); } )* )?
    RBRACE
    ;
    
location_term returns[Term result]
    :
    LPAREN obj=equivalence_term COMMA field=equivalence_term RPAREN
            { $result = getServices().getTermBuilder().singleton(obj, field); }
    ;



substitutionterm returns [Term _substitution_term = null] 
@init{
  SubstOp op = WarySubstOp.SUBST;
   Namespace orig = variables();  
  Term result = null;
}
@after{ _substitution_term = result; }
:
   LBRACE SUBST
     v = one_bound_variable SEMI
     { // Tricky part, v cannot be bound while parsing a1
       if(!isGlobalDeclTermParser())
          unbindVars(orig);
     }
     a1=logicTermReEntry
     { // The rest of the tricky part, bind it again
       if(!isGlobalDeclTermParser())
          if(v instanceof LogicVariable)
            bindVar((LogicVariable)v);
	  else
	    bindVar();
     }
   RBRACE
   ( a2 = term110 | a2 = unary_formula ) {
      result = getServices().getTermBuilder().subst ( op, v, a1, a2 );
      if(!isGlobalDeclTermParser())
        unbindVars(orig);
   }
;
        catch [TermCreationException ex] {
              raiseException
		(new KeYSemanticException(input, getSourceName(), ex));
        }


updateterm returns [Term _update_term = null] 
@init{ Term result = null; }
@after{ _update_term = result; }
:
        LBRACE u=term RBRACE 
        ( 
            a2=term110 
            | 
            a2=unary_formula 
        )
        {   
	    result = getTermFactory().createTerm(UpdateApplication.UPDATE_APPLICATION, u, a2);
        }
   ;
        catch [TermCreationException ex] {
              raiseException
		(new KeYSemanticException(input, getSourceName(), ex));
        }           
        
bound_variables returns[ImmutableList<QuantifiableVariable> list = ImmutableSLList.<QuantifiableVariable>nil()]
:
      var = one_bound_variable { list = list.append(var); }
      (
          COMMA var = one_bound_variable { list = list.append(var); }
      )*
      SEMI
;

one_bound_variable returns[QuantifiableVariable _one_bound_variable=null]
@after{ _one_bound_variable = v; }
:
  {isGlobalDeclTermParser()}? v = one_logic_bound_variable_nosort
 |
  {inSchemaMode()}? v = one_schema_bound_variable
 |
  {!inSchemaMode()}? v = one_logic_bound_variable
;

one_schema_bound_variable returns[QuantifiableVariable v=null]
@init{
  Operator ts = null;
}
:
   id = simple_ident {
      ts = (Operator) variables().lookup(new Name(id));   
      if ( ! (ts instanceof VariableSV)) {
        semanticError(ts+" is not allowed in a quantifier. Note, that you can't "
        + "use the normal syntax for quantifiers of the form \"\\exists int i;\""
        + " in taclets. You have to define the variable as a schema variable"
        + " and use the syntax \"\\exists i;\" instead.");
      }
      v = (QuantifiableVariable) ts;
      bindVar();
   }
;

one_logic_bound_variable returns[QuantifiableVariable v=null]
:
  s=sortId id=simple_ident {
    v = bindVar(id, s);
  }
;

one_logic_bound_variable_nosort returns[QuantifiableVariable v=null]
:
  id=simple_ident {
    v = (LogicVariable)variables().lookup(new Name(id));
  }
;

modality_dl_term returns [Term _modality_dl_term = null]
@init{
    Operator op = null;
    PairOfStringAndJavaBlock sjb = null;
    Term a = null;
}
@after{ _modality_dl_term = a; }
   :
   modality = MODALITY
     {
       sjb=getJavaBlock(modality);
       Debug.out("op: ", sjb.opName);
       Debug.out("program: ", sjb.javaBlock);
       if(sjb.opName.charAt(0) == '#') {
         if (!inSchemaMode()) {
           semanticError
             ("No schema elements allowed outside taclet declarations ("+sjb.opName+")");
         }
         op = (SchemaVariable)variables().lookup(new Name(sjb.opName));
       } else {
         op = Modality.getModality(sjb.opName);
       }
       if(op == null) {
         semanticError("Unknown modal operator: "+sjb.opName);
       }
     }
   // CAREFUL here, op can be null during guessing stage (use lazy &&)
   ({op != null && op.arity() == 1}? a1=term60
     // This here will accept both (1) \modality...\endmodality post and
     // (2) \modality...\endmodality(post)
     // so that it is consistent with pretty printer that prints (1).
     // A term "(post)" seems to be parsed as "post" anyway
      {
            a = getTermFactory().createTerm(op, new Term[]{a1}, null, sjb.javaBlock);
      }
   )
   ;
        catch [TermCreationException ex] {
              raiseException
		(new KeYSemanticException(input, getSourceName(), ex));
        }


argument_list returns [Term[\] _argument_list = null]
@init{
    List<Term> args = new LinkedList<Term>();
    Term[] result = null;
}
@after{ _argument_list = result; }
    :
        LPAREN 
        (p1 = argument { args.add(p1);  }

            (COMMA p2 = argument { args.add(p2); } )* )?

        RPAREN
        {
            result = args.toArray(new Term[0]);
        }

    ;

funcpredvarterm returns [Term _func_pred_var_term = null]
@init{
    String neg = "";
    boolean opSV = false;
    Namespace orig = variables();
    boolean limited = false;  
}
@after { _func_pred_var_term = a; }
    :
      ch=CHAR_LITERAL {
            String s = ch.getText();
            int intVal = 0;
            if (s.length()==3) {
                intVal = (int)s.charAt(1);
            } else {
                try {
                    intVal = Integer.parseInt(s.substring(3,s.length()-1),16);
                } catch (NumberFormatException ex) {
                    semanticError("'"+s+"' is not a valid character.");
                }       
            }
            a = getTermFactory().createTerm((Function) functions().lookup(new Name("C")), 
                                      toZNotation(""+intVal, functions()).sub(0));
        }
    | 
        ((MINUS)? NUM_LITERAL) => (MINUS {neg = "-";})? number=NUM_LITERAL
        { a = toZNotation(neg+number.getText(), functions());}    
    | AT a = abbreviation
    | varfuncid = funcpred_name (LIMITED {limited = true;})?
        ( (~LBRACE | LBRACE bound_variables) =>
            (
               LBRACE 
               boundVars = bound_variables 
               RBRACE 
            )?

            args = argument_list
        )? 
        
        //args==null indicates no argument list
        //args.size()==0 indicates open-close-parens ()
                
        {  
            if(varfuncid.equals("inReachableState") && args == null) {
	        a = getServices().getTermBuilder().wellFormed(getServices().getTypeConverter().getHeapLDT().getHeap());
	    } else if(varfuncid.equals("skip") && args == null) {
	        a = getTermFactory().createTerm(UpdateJunctor.SKIP);
	    } else {
	            Operator op = lookupVarfuncId(varfuncid, args);  
	            if(limited) {
	                if(op.getClass() == ObserverFunction.class) {
	                    op = getServices().getSpecificationRepository()
	                                      .limitObs((ObserverFunction)op).first;
	                } else {
	                    semanticError("Cannot can be limited: " + op);
	                }
	            }   
	                   
	            if (op instanceof ParsableVariable) {
	                a = termForParsedVariable((ParsableVariable)op);
	            } else {
	                if (args==null) {
	                    args = new Term[0];
	                }
	
	                if(boundVars == null) {
	                    a = getTermFactory().createTerm(op, args);
	                } else {
	                    //sanity check
	                    assert op instanceof Function;
	                    for(int i = 0; i < args.length; i++) {
	                        if(i < op.arity() && !op.bindVarsAt(i)) {
	                            for(QuantifiableVariable qv : args[i].freeVars()) {
	                                if(boundVars.contains(qv)) {
	                                    semanticError("Building function term "+op+" with bound variables failed: "
	                                                   + "Variable " + qv + " must not occur free in subterm " + args[i]);
	                                } 
	                            }	                            
	                        }
	                    }
	                    
	                    //create term
	                    a = getTermFactory().createTerm(op, args, new ImmutableArray<QuantifiableVariable>(boundVars.toArray(new QuantifiableVariable[boundVars.size()])), null);
	                }
	            }
	    }
	    
	    if(boundVars != null) {
	        unbindVars(orig);
	    }
        }
;
        catch [TermCreationException ex] {
              raiseException
		(new KeYSemanticException(input, getSourceName(), ex));
        }

specialTerm returns [Term _special_term = null] 
@init{
    Operator vf = null;
}
@after { _special_term = result; }:
     {isTacletParser() || isProblemParser()}?
       result = metaTerm
   ;
        catch [TermCreationException ex] {
              raiseException
		(new KeYSemanticException(input, getSourceName(), ex));
        }

arith_op returns [String op = null]
:
    PERCENT {op = "\%";}
  | STAR {op = "*";}
  | MINUS {op = "-";}
  | SLASH {op = "/";}
  | PLUS { op = "+";}
;


varId returns [ParsableVariable v = null]
    :
        id=IDENT 
        {   
            v = (ParsableVariable) variables().lookup(new Name(id.getText()));
            if (v == null) {
                throw new NotDeclException(input, "variable", id.getText());
            }
        } 
  ;

varIds returns [LinkedList list = new LinkedList()]
@init{
   ParsableVariable v = null;
}
    :
      ids = simple_ident_comma_list {
         Iterator<String> it = ids.iterator();
	 while(it.hasNext()) {
	    String id = it.next();
            v = (ParsableVariable) variables().lookup(new Name(id));
            if (v == null) {
               semanticError("Variable " +id + " not declared.");
            }
	    list.add(v);
	 }
      }
  ;

triggers[TacletBuilder b]
@init {
   id = null;
   t = null;
   Named triggerVar = null;
   avoidCond = null;
   ImmutableList<Term> avoidConditions = ImmutableSLList.<Term>nil();
} :
   TRIGGER
     LBRACE id = simple_ident 
     	{  
     	  triggerVar = variables().lookup(new Name(id));
     	  if (triggerVar == null || !(triggerVar instanceof SchemaVariable)) {
     	  	semanticError("Undeclared schemavariable: " + id);
     	  }  
     	}   RBRACE     
     t=term (AVOID avoidCond=term {avoidConditions = avoidConditions.append(avoidCond);} 
      (COMMA avoidCond=term {avoidConditions = avoidConditions.append(avoidCond);})*)? SEMI
   {
     b.setTrigger(new Trigger((SchemaVariable)triggerVar, t, avoidConditions));
   }
;

taclet[ImmutableSet<Choice> choices] returns [Taclet r] 
@init{ 
    ifSeq = Sequent.EMPTY_SEQUENT;
    TacletBuilder b = null;
    int applicationRestriction = RewriteTaclet.NONE;
    choices_ = choices;
}
    : 
        name=IDENT (choices_=option_list[choices_])? 
        LBRACE {
	  //  schema var decls
	  namespaces().setVariables(new Namespace(variables()));
        } 
	( SCHEMAVAR one_schema_var_decl ) *
        ( ASSUMES LPAREN ifSeq=seq RPAREN ) ?
        ( FIND LPAREN find = termorseq RPAREN 
            (   SAMEUPDATELEVEL { applicationRestriction |= RewriteTaclet.SAME_UPDATE_LEVEL; }
              | INSEQUENTSTATE { applicationRestriction |= RewriteTaclet.IN_SEQUENT_STATE; }
              | ANTECEDENTPOLARITY { applicationRestriction |= RewriteTaclet.ANTECEDENT_POLARITY; }
              | SUCCEDENTPOLARITY { applicationRestriction |= RewriteTaclet.SUCCEDENT_POLARITY; }
            )*
        ) ?
        { 
            b = createTacletBuilderFor(find, applicationRestriction);
            b.setName(new Name(name.getText()));
            b.setIfSequent(ifSeq);
        }
        ( VARCOND LPAREN varexplist[b] RPAREN ) ?
        goalspecs[b, find != null]
        modifiers[b]
        RBRACE
        { 
            b.setChoices(choices_);
            r = b.getTaclet(); 
            taclet2Builder.put(r,b);
	  // dump local schema var decls
	  namespaces().setVariables(variables().parent());
        }
    ;

modifiers[TacletBuilder b]
: 
        ( rs = rulesets {
           Iterator it = rs.iterator();
           while(it.hasNext())
               b.addRuleSet((RuleSet)it.next());
         }
        | NONINTERACTIVE { b.addRuleSet((RuleSet)ruleSets().lookup(new Name("notHumanReadable"))); }
        | DISPLAYNAME dname = string_literal 
            {b.setDisplayName(dname);}
        | HELPTEXT htext = string_literal
            {b.setHelpText(htext);}
        | triggers[b]            
        ) *
    ;

seq returns [Sequent s] : 
        ant=semisequent SEQARROW suc=semisequent
        { s = Sequent.createSequent(ant, suc); }
    ;
     catch [RuntimeException ex] {
         raiseException
                (new KeYSemanticException(input, getSourceName(), ex));
     }
     
termorseq returns [Object o]
    :
        head=term ( COMMA s=seq | SEQARROW ss=semisequent ) ?
        {        
            if ( s == null ) {
                if ( ss == null ) {
                    // Just a term
                    o = head;
                } else {
                    // A sequent with only head in the antecedent.
                    Semisequent ant = Semisequent.EMPTY_SEMISEQUENT;
                    ant = ant.insertFirst(
                                          new SequentFormula(head)).semisequent();
                    o = Sequent.createSequent(ant,ss);
                }
            } else {
                // A sequent.  Prepend head to the antecedent.
                Semisequent newAnt = s.antecedent();
                newAnt = newAnt .insertFirst(
                                             new SequentFormula(head)).semisequent();
                o = Sequent.createSequent(newAnt,s.succedent());
            }
        }
    |
        SEQARROW ss=semisequent
        {
            o = Sequent.createSequent(Semisequent.EMPTY_SEMISEQUENT,ss);
        }
    ;

semisequent returns [Semisequent _semi_sequent]
@init{ 
    ss = Semisequent.EMPTY_SEMISEQUENT; 
}
@after{ _semi_sequent = ss; }
    :
        /* empty */ | 
        head=term ( COMMA ss=semisequent) ? 
        { 
          ss = ss.insertFirst(new SequentFormula(head)).semisequent(); 
        }
    ;

varexplist[TacletBuilder b] : varexp[b] ( COMMA varexp[b] ) * ;

varexp[TacletBuilder b]
@init{
  boolean negated = false;
}
:
  ( varcond_applyUpdateOnRigid[b]
    | varcond_dropEffectlessElementaries[b]
    | varcond_dropEffectlessStores[b]
    | varcond_enum_const[b]
    | varcond_free[b]
    | varcond_hassort[b]
    | varcond_fieldtype[b]
    | varcond_equalUnique[b]
    | varcond_new[b]
    | varcond_newlabel[b]
    | varcond_observer[b]
    | varcond_different[b]
    | varcond_metadisjoint[b]
    | varcond_simplifyIfThenElseUpdate[b]
    | varcond_differentFields[b]
  ) 
  | 
  ( (NOT_ {negated = true;} )? 
    (   varcond_abstractOrInterface[b, negated]
	    | varcond_array[b, negated]
        | varcond_array_length[b, negated]	
        | varcond_enumtype[b, negated]
        | varcond_freeLabelIn[b,negated]         
        | varcond_localvariable[b, negated]        
        | varcond_thisreference[b, negated]        
        | varcond_reference[b, negated]        
        | varcond_referencearray[b, negated]
        | varcond_static[b,negated]
        | varcond_staticmethod[b,negated]  
        | varcond_final[b,negated]
        | varcond_typecheck[b, negated]
        | varcond_constant[b, negated]
        | varcond_label[b, negated]
        | varcond_static_field[b, negated]
        | varcond_subFormulas[b, negated]
      )
  )
;


varcond_applyUpdateOnRigid [TacletBuilder b]
:
   APPLY_UPDATE_ON_RIGID LPAREN u=varId COMMA x=varId COMMA x2=varId RPAREN 
   {
      b.addVariableCondition(new ApplyUpdateOnRigidCondition((UpdateSV)u, 
                                                             (SchemaVariable)x, 
                                                             (SchemaVariable)x2));
   }
;

varcond_dropEffectlessElementaries[TacletBuilder b]
:
   DROP_EFFECTLESS_ELEMENTARIES LPAREN u=varId COMMA x=varId COMMA result=varId RPAREN 
   {
      b.addVariableCondition(new DropEffectlessElementariesCondition((UpdateSV)u, 
                                                                     (SchemaVariable)x, 
                                                                     (SchemaVariable)result));
   }
;

varcond_dropEffectlessStores[TacletBuilder b]
:
   DROP_EFFECTLESS_STORES LPAREN h=varId COMMA o=varId COMMA f=varId COMMA x=varId COMMA result=varId RPAREN 
   {
      b.addVariableCondition(new DropEffectlessStoresCondition((TermSV)h,
      							       (TermSV)o,
      							       (TermSV)f,
      							       (TermSV)x, 
                                                               (TermSV)result));
   }
;

varcond_differentFields [TacletBuilder b]
:
   DIFFERENTFIELDS
   LPAREN
     x = varId COMMA y = varId
   RPAREN
   {
            b.addVariableCondition(new DifferentFields((SchemaVariable)x, (SchemaVariable)y));
   }
;


varcond_simplifyIfThenElseUpdate[TacletBuilder b]
:
   SIMPLIFY_IF_THEN_ELSE_UPDATE LPAREN phi=varId COMMA u1=varId COMMA u2=varId COMMA commonFormula=varId COMMA result=varId RPAREN 
   {
      b.addVariableCondition(new SimplifyIfThenElseUpdateCondition((FormulaSV) phi,
      															   (UpdateSV) u1,
      															   (UpdateSV) u2,
      															   (FormulaSV) commonFormula,
                                                                   (SchemaVariable)result));
   }
;

type_resolver returns [TypeResolver tr = null] 
:
    (s = any_sortId_check[true]      
        {
            if ( s instanceof GenericSort ) {
                tr = TypeResolver.createGenericSortResolver((GenericSort)s);
            } else {
                tr = TypeResolver.createNonGenericSortResolver(s);
            }
        }
    ) 
    |
    ( 
        TYPEOF LPAREN y = varId RPAREN  
        {  
            tr = TypeResolver.createElementTypeResolver((SchemaVariable)y); 
        } 
    )
    |
    (
        CONTAINERTYPE LPAREN y = varId RPAREN  
        {  
            tr = TypeResolver.createContainerTypeResolver((SchemaVariable)y); 
        } 
    )
;

varcond_new [TacletBuilder b]
:
   NEW LPAREN x=varId COMMA
      (
          TYPEOF LPAREN y=varId RPAREN {
	    b.addVarsNew((SchemaVariable) x, (SchemaVariable) y);
	  }
      |
         DEPENDINGON LPAREN y=varId RPAREN {
	    b.addVarsNewDependingOn((SchemaVariable)x, (SchemaVariable)y);
	  }
      | kjt=keyjavatype {
		b.addVarsNew((SchemaVariable) x, kjt.getJavaType());
	  }
      )
   RPAREN
   
;

varcond_newlabel [TacletBuilder b] 
:
  NEWLABEL LPAREN x=varId RPAREN {
     b.addVariableCondition(new NewJumpLabelCondition((SchemaVariable)x));
  }
;
varcond_typecheck [TacletBuilder b, boolean negated]
@init{
  TypeComparisonCondition.Mode mode = null;
}
:
   (  SAME  
      { 	
	  mode = negated 
	         ? TypeComparisonCondition.Mode.NOT_SAME 
	         : TypeComparisonCondition.Mode.SAME;
      } 
    | ISSUBTYPE 
      { 
          mode = negated 
                 ? TypeComparisonCondition.Mode.NOT_IS_SUBTYPE
                 : TypeComparisonCondition.Mode.IS_SUBTYPE; 
      }
    | STRICT ISSUBTYPE 
      {
          if(negated) {  
	      semanticError("A negated strict subtype check does not make sense.");
	  } 
	  mode = TypeComparisonCondition.Mode.STRICT_SUBTYPE;
      }
    | DISJOINTMODULONULL 
      {
          if(negated) {
              semanticError("Negation not supported");
          }
          mode = TypeComparisonCondition.Mode.DISJOINTMODULONULL;
      }
   ) 
   LPAREN fst = type_resolver COMMA snd = type_resolver RPAREN 
   {
	b.addVariableCondition(new TypeComparisonCondition(fst, snd, mode));
   }
;


varcond_free [TacletBuilder b]
:
   NOTFREEIN LPAREN x=varId COMMA ys=varIds RPAREN {
     Iterator it = ys.iterator();
     while(it.hasNext()) {
        b.addVarsNotFreeIn((SchemaVariable)x,(SchemaVariable)it.next());
     }
   }
;


varcond_hassort [TacletBuilder b]
@init{
  boolean elemSort = false;
}
:
   HASSORT 
   LPAREN 
   (x=varId | ELEMSORT LPAREN x=varId RPAREN {elemSort = true;}) 
   COMMA 
   s=any_sortId_check[true] 
   RPAREN 
   {
     if(!(s instanceof GenericSort)) {
   	 throw new GenericSortException("sort",
   					"Generic sort expected", 
   					s,
   					getSourceName(),
   					getLine(), 
   					getColumn());
     } else if (!JavaTypeToSortCondition.checkSortedSV((SchemaVariable)x)) {
   	 semanticError("Expected schema variable of kind EXPRESSION or TYPE, " 
   	 	       + "but is " + x);
     } else {
         b.addVariableCondition(new JavaTypeToSortCondition((SchemaVariable)x, 
     							    (GenericSort)s,
     							    elemSort));
     }
   }
;

varcond_fieldtype [TacletBuilder b]
:
    FIELDTYPE
    LPAREN
    x=varId
    COMMA 
    s=any_sortId_check[true] 
    RPAREN
    {
        if(!(s instanceof GenericSort)) {
            throw new GenericSortException("sort",
                                        "Generic sort expected", 
                                        s,
                                        getSourceName(),
                                        getLine(), 
                                        getColumn());
        } else if(!FieldTypeToSortCondition.checkSortedSV((SchemaVariable)x)) {
            semanticError("Expected schema variable of kind EXPRESSION or TYPE, " 
                          + "but is " + x);
        } else {
            b.addVariableCondition(new FieldTypeToSortCondition((SchemaVariable)x, 
                                                               (GenericSort)s));
        }
    }
;      

varcond_enumtype [TacletBuilder b, boolean negated]
:
   ISENUMTYPE LPAREN tr = type_resolver RPAREN
      {
         b.addVariableCondition(new EnumTypeCondition(tr, negated));
      }
;
 

varcond_reference [TacletBuilder b, boolean isPrimitive]
@init{
  boolean nonNull = false;
}
:
   ISREFERENCE (LBRACKET 
                     id = simple_ident {                                          	
                   	if ("non_null".equals(id)) {
                   	    nonNull = true;
                   	} else {	   
                            semanticError(id + 
                   	      " is not an allowed modifier for the \\isReference variable condition.");
                   	}                   	
                     }
                RBRACKET)? 
   LPAREN      
        tr = type_resolver                           
   RPAREN 
   { b.addVariableCondition(new TypeCondition(tr, !isPrimitive, nonNull)); }
;

varcond_thisreference [TacletBuilder b, boolean negated]
@init {
  x = null;
  String id = null;
  boolean nonNull = false;
}
:
   ISTHISREFERENCE
   LPAREN      
     x = varId                           
   RPAREN 
   { b.addVariableCondition(new IsThisReference(x, negated)); }
;

        
varcond_staticmethod [TacletBuilder b, boolean negated]
:
   STATICMETHODREFERENCE LPAREN x=varId COMMA y=varId COMMA z=varId RPAREN {
      b.addVariableCondition(new StaticMethodCondition
         (negated, (SchemaVariable)x, (SchemaVariable)y, (SchemaVariable)z));
   }
;

varcond_referencearray [TacletBuilder b, boolean primitiveElementType]
:
   ISREFERENCEARRAY LPAREN x=varId RPAREN {
     b.addVariableCondition(new ArrayComponentTypeCondition(
       (SchemaVariable)x, !primitiveElementType));
   }
;

varcond_array [TacletBuilder b, boolean negated]
:
   ISARRAY LPAREN x=varId RPAREN {
     b.addVariableCondition(new ArrayTypeCondition(
       (SchemaVariable)x, negated));
   }
;

varcond_array_length [TacletBuilder b, boolean negated]
:
   ISARRAYLENGTH LPAREN x=varId RPAREN {
     b.addVariableCondition(new ArrayLengthCondition (
       (SchemaVariable)x, negated));
   }
;


varcond_abstractOrInterface [TacletBuilder b, boolean negated]
:
   IS_ABSTRACT_OR_INTERFACE LPAREN tr=type_resolver RPAREN {
     b.addVariableCondition(new AbstractOrInterfaceType(tr, negated));
   }
;

varcond_enum_const [TacletBuilder b]
:
   ENUM_CONST LPAREN x=varId RPAREN {
      b.addVariableCondition(new EnumConstantCondition(
	(SchemaVariable) x));     
   }
;

varcond_final [TacletBuilder b, boolean negated]
:
   FINAL LPAREN x=varId RPAREN {
      b.addVariableCondition(new FinalReferenceCondition(
  (SchemaVariable) x, negated));     
   }
;

varcond_static [TacletBuilder b, boolean negated]
:
   STATIC LPAREN x=varId RPAREN {
      b.addVariableCondition(new StaticReferenceCondition(
	(SchemaVariable) x, negated));     
   }
;

varcond_localvariable [TacletBuilder b, boolean negated]
:
   ISLOCALVARIABLE 
	LPAREN x=varId RPAREN {
     	   b.addVariableCondition(new LocalVariableCondition((SchemaVariable) x, negated));
        } 
;


varcond_observer [TacletBuilder b]
:
   ISOBSERVER 
	LPAREN obs=varId COMMA heap=varId  RPAREN {
     	   b.addVariableCondition(new ObserverCondition((TermSV)obs, 
     	                                                (TermSV)heap));
        } 
;


varcond_different [TacletBuilder b]
:
   DIFFERENT 
	LPAREN var1=varId COMMA var2=varId RPAREN {
     	   b.addVariableCondition(new DifferentInstantiationCondition(
     	   				(SchemaVariable)var1,
     	   				 (SchemaVariable)var2));
        } 
;


varcond_metadisjoint [TacletBuilder b]
:
   METADISJOINT 
	LPAREN var1=varId COMMA var2=varId RPAREN {
     	   b.addVariableCondition(new MetaDisjointCondition(
     	   				(TermSV)var1,
     	   				(TermSV)var2));
        } 
;



varcond_equalUnique [TacletBuilder b]
:
   EQUAL_UNIQUE 
	LPAREN t=varId COMMA t2=varId COMMA phi=varId RPAREN {
     	   b.addVariableCondition(new EqualUniqueCondition((TermSV) t, 
     	                                                   (TermSV) t2, 
     	                                                   (FormulaSV) phi));
        } 
;


varcond_freeLabelIn [TacletBuilder b, boolean negated]
:

 FREELABELIN 
    LPAREN l=varId COMMA statement=varId RPAREN {
    	b.addVariableCondition(new FreeLabelInVariableCondition((SchemaVariable) l, 
    	(SchemaVariable) statement, negated ));
    }
;

varcond_constant [TacletBuilder b, boolean negated]
:
   ISCONSTANT
        LPAREN x=varId RPAREN {
           if (x instanceof TermSV) {
                b.addVariableCondition(new ConstantCondition((TermSV) x, negated ));
           } else {
                assert x instanceof FormulaSV;
                b.addVariableCondition(new ConstantCondition((FormulaSV) x, negated ));
           }
        }
;

varcond_label [TacletBuilder b, boolean negated]
:
   HASLABEL
        LPAREN l=varId COMMA name=simple_ident RPAREN {
           b.addVariableCondition(new TermLabelCondition((TermLabelSV) l, name, negated ));
        }
;

varcond_static_field [TacletBuilder b, boolean negated]
:
   ISSTATICFIELD
        LPAREN field=varId RPAREN {
           b.addVariableCondition(new StaticFieldCondition((SchemaVariable) field, negated ));
        }
;

varcond_subFormulas [TacletBuilder b, boolean negated]
:
   HASSUBFORMULAS
        LPAREN x=varId RPAREN {
           b.addVariableCondition(new SubFormulaCondition((FormulaSV) x, negated ));
        }
;

goalspecs[TacletBuilder b, boolean ruleWithFind] :
        CLOSEGOAL
    | goalspecwithoption[b, ruleWithFind] ( SEMI goalspecwithoption[b, ruleWithFind] )* ;

goalspecwithoption[TacletBuilder b, boolean ruleWithFind]
@init{
    soc = DefaultImmutableSet.<Choice>nil();
} :
        (( soc = option_list[soc]
                LBRACE
                goalspec[b,soc,ruleWithFind] 
                RBRACE)
        |  
            goalspec[b,null,ruleWithFind] 
        )
    ;

option returns [Choice c=null]
:
        cat=IDENT COLON choice_=IDENT
        {
            c = (Choice) choices().lookup(new Name(cat.getText()+":"+choice_.getText()));
            if(c==null) {
                throw new NotDeclException(input, "Option", choice_.getText());
	    }
        }
    ;
    
option_list[ImmutableSet<Choice> soc] returns [ImmutableSet<Choice> result = null]
:
LPAREN {result = soc; } 
  c = option {result = result.add(c);}
  (COMMA c = option {result = result.add(c);})*
RPAREN
;

goalspec[TacletBuilder b, ImmutableSet<Choice> soc, boolean ruleWithFind] 
@init{
    addSeq = Sequent.EMPTY_SEQUENT;
    addRList = ImmutableSLList.<Taclet>nil();
    addpv = DefaultImmutableSet.<SchemaVariable>nil();
}
    :
        (name = string_literal COLON)?
        (   ( rwObj = replacewith
                (addSeq=add)? 
                (addRList=addrules)? 
                (addpv=addprogvar)?
            )
        | ( addSeq=add (addRList=addrules)? )
        | ( addRList=addrules )
        )
        {
            addGoalTemplate(b,name,rwObj,addSeq,addRList,addpv,soc);
        }
        
    ;

replacewith returns [Object _replace_with]
@after{ _replace_with = o; }
:
        REPLACEWITH LPAREN o=termorseq RPAREN;

add returns [Sequent _add]
@after{ _add = s; }
:
        ADD LPAREN s=seq RPAREN;

addrules returns [ImmutableList<Taclet> _add_rules]
@after{ _add_rules = lor; }
:
        ADDRULES LPAREN lor=tacletlist RPAREN;

addprogvar returns [ImmutableSet<SchemaVariable> _add_prog_var]
@after{ _add_prog_var = pvs; }
:
        ADDPROGVARS LPAREN pvs=pvset RPAREN;

tacletlist returns [ImmutableList<Taclet> _taclet_list]
@init{ 
    lor = ImmutableSLList.<Taclet>nil(); 
}
@after{ _taclet_list = lor; }
    :
        head=taclet[DefaultImmutableSet.<Choice>nil()]   
        ( /*empty*/ | COMMA lor=tacletlist) { lor = lor.prepend(head); }
    ;

pvset returns [ImmutableSet<SchemaVariable> _pv_set] 
@init{
    pvs = DefaultImmutableSet.<SchemaVariable>nil();
}
@after{ _pv_set = pvs; }
    :
        pv=varId
        ( /*empty*/ | COMMA pvs=pvset) { pvs = pvs.add
                                          ((SchemaVariable)pv); };

rulesets returns [Vector rs = new Vector()] :
        HEURISTICS LPAREN ruleset[rs] ( COMMA ruleset[rs] ) * RPAREN ;

ruleset[Vector rs]
:
        id=IDENT
        {   
            RuleSet h = (RuleSet) ruleSets().lookup(new Name(id.getText()));
            if (h == null) {
                throw new NotDeclException(input, "ruleset", id.getText());
            }
            rs.add(h);
        }
    ;

metaId returns [TermTransformer v = null] 
:
  id = simple_ident {
     v = AbstractTermTransformer.name2metaop(id);
     if (v == null)
       semanticError("Unknown metaoperator: "+id);
  }
;

metaTerm returns [Term result = null]
@init{
    LinkedList al = new LinkedList();
} 
    :
        (vf = metaId 
           ( LPAREN 
            t = term
            {
                al.add(t);
            }
            ( COMMA 
                t = term
                {
                    al.add(t);
                }   
            )* RPAREN )?
            {   	      
                result = getTermFactory().createTerm(vf, (Term[])al.toArray(AN_ARRAY_OF_TERMS));
            }         
        ) 
 ;
     catch [TermCreationException ex] {
         raiseException
	    (new KeYSemanticException(input, getSourceName(), ex));
        }

contracts
:
   CONTRACTS
       LBRACE {
	    switchToNormalMode();
       }
       ( one_contract )*
       RBRACE 
;

invariants
@init{
  Namespace orig = variables();  
}
:
   INVARIANTS LPAREN selfVar=one_logic_bound_variable RPAREN
       LBRACE {
	    switchToNormalMode();
       }
       ( one_invariant[(ParsableVariable)selfVar] )*
       RBRACE  {
           unbindVars(orig);
       }
;


one_contract 
@init{
  String displayName = null;
  Vector rs = null;
  NamespaceSet oldServicesNamespaces = null;
}
:
   contractName = simple_ident LBRACE 
     { 
        //for program variable declarations
        namespaces().setProgramVariables(new Namespace(programVariables()));    
     }
     (prog_var_decls)? 
     fma = formula MODIFIES modifiesClause = term
     {
       DLSpecFactory dsf = new DLSpecFactory(getServices());
       try {
         contracts = contracts.add(dsf.createDLOperationContract(contractName,
       					                         fma, 
           				                         modifiesClause));
       } catch(ProofInputException e) {
         semanticError(e.getMessage());
       }
     } 
     RBRACE SEMI 
     {
       //dump local program variable declarations
       namespaces().setProgramVariables(programVariables().parent());
     }
;

one_invariant[ParsableVariable selfVar]
:
     invName = simple_ident LBRACE 
     fma = formula
     (DISPLAYNAME displayName = string_literal)?
     {
       DLSpecFactory dsf = new DLSpecFactory(getServices());
       try {
         invs = invs.add(dsf.createDLClassInvariant(invName,
                                                    displayName,
                                                    selfVar,
                                                    fma));
       } catch(ProofInputException e) {
         semanticError(e.getMessage());
       }
     } RBRACE SEMI
;

problem returns [ Term _problem = null ]
@init {
    int beginPos = 0;
    choices=DefaultImmutableSet.<Choice>nil();
    chooseContract = this.chooseContract;
    proofObligation = this.proofObligation;
}
@after { 
    _problem = a; 
    this.chooseContract = chooseContract; 
    this.proofObligation = proofObligation; 
}
   :

        profile

        (pref = preferences)
           { beginPos = input.index(); }

        string = bootClassPath
        // the result is of no importance here (strange enough)        
        
        stlist = classPaths 
        string = javaSource

        decls
        { 
            if(parse_includes || onlyWith) return null;
            switchToNormalMode();
        }

        // WATCHOUT: choices is always going to be an empty set here,
	// isn't it?
	( contracts )*
	( invariants )*
        (  RULES (choices = option_list[choices])?
	    LBRACE
            { 
                switchToSchemaMode(); 
            }
            ( 
                s = taclet[choices] SEMI
                {
                        if (!skip_taclets) {
                            final RuleKey key = new RuleKey(s); 
                            if (taclets.containsKey(key)) {
	                        semanticError
        	                ("Cannot add taclet \"" + s.name() + 
                	            "\" to rule base as a taclet with the same "+
                        	    "name already exists.");
                            	
                            } else {
                            	taclets.put(key, s);
                            }
                        }
                }
            )*
            RBRACE {choices=DefaultImmutableSet.<Choice>nil();}
        ) *

        { if(input.index() == 0) {
             problemHeader = "";
          } else {
             problemHeader = lexer.toString(beginPos, input.index()-1);
          } }

        ((PROBLEM LBRACE 
            { switchToNormalMode(); }
                a = formula
            RBRACE) 
           |
           CHOOSECONTRACT (chooseContract=string_literal SEMI)?
           {
	       if(chooseContract == null) {
	           chooseContract = "";
	       }
           }
           | 
           PROOFOBLIGATION  (proofObligation=string_literal SEMI)?
           {
               if(proofObligation == null) {
                   proofObligation = "";
               }
           }
        )?
   ;
   
bootClassPath returns [String _boot_class_path = null]
@after{ _boot_class_path = id; }
:
  ( BOOTCLASSPATH id=string_literal SEMI)? ;
   
classPaths returns [ImmutableList<String> ids = ImmutableSLList.<String>nil()]
:
  ( (
    CLASSPATH 
    s=string_literal {
      ids = ids.append(s);
    }
    SEMI
    )
  | 
    (
    NODEFAULTCLASSES {
      throw new NoViableAltException("\\noDefaultClasses is no longer supported. Use \\bootclasspath. See docs/README.classpath", -1, -1, input);
    }
    SEMI
    )
  )*
  ;

javaSource returns [String _java_source = null]
@after { _java_source = result; }
:
   (JAVASOURCE 
      result = oneJavaSource
    SEMI)?
    ;


oneJavaSource returns [String s = null]
@init{
  StringBuffer b=new StringBuffer();
}
:
  (  l = string_literal {
       b.append(l);
     }
  |  
     SLASH { b.append("/"); }
  |  
     COLON {b.append(":");}
  |
     BACKSLASH {b.append("\\");}
  )+ {
    s = b.toString();
  }
;


profile:
        (PROFILE profileName=string_literal { this.profileName = profileName; } SEMI)? 
;

preferences returns [String _preferences = null]
@after{ _preferences = s; }:
	( KEYSETTINGS LBRACE
		(s = string_literal)?
		RBRACE )?
	;
	
proof [IProofFileParser prl] :
        ( PROOF proofBody[prl] )?
    ;


proofBody [IProofFileParser prl] :
        LBRACE
            ( pseudosexpr[prl] )+ 
        RBRACE
    ;


pseudosexpr [IProofFileParser prl] @init{ eid='0'; str = ""; } :
        LPAREN (eid=expreid
            (str = string_literal )? 
               { prl.beginExpr(eid,str); } 
            ( pseudosexpr[prl] )* ) ?
               { prl.endExpr(eid, stringLiteralLine); }
        RPAREN   
    ;

expreid returns [ char eid = '0' ]
:
   id = simple_ident {
      Character c = prooflabel2tag.get(id);
      if(c != null)
         eid = c.charValue();
   }
;<|MERGE_RESOLUTION|>--- conflicted
+++ resolved
@@ -818,7 +818,7 @@
                         "\\javaSource section.");
                 }
                 // WATCHOUT why not in DECLARATION MODE	   
-                if(!isDeclParser()) {
+                if(!isDeclParser()) {			      	
                     ProgramVariable var = javaInfo.getCanonicalFieldProgramVariable(attributeName, prefixKJT);
                     if (var == null) {
                         LogicVariable logicalvar = (LogicVariable)namespaces().variables().lookup(attributeName);
@@ -850,7 +850,7 @@
             if (!inSchemaMode()) {
                 semanticError("Schemavariables may only occur inside taclets.");
             }
-            SchemaVariable sv = (SchemaVariable) attribute;            
+	    SchemaVariable sv = (SchemaVariable) attribute;            
             if(sv.sort() instanceof ProgramSVSort 
                 || sv.sort() == AbstractTermTransformer.METASORT) {
                 semanticError("Cannot use schema variable " + sv + " as an attribute"); 
@@ -1132,12 +1132,7 @@
             throw new NotDeclException
                 (input, "(program) variable or constant", varfunc_name);
         } else {
-<<<<<<< HEAD
             throw new QueryNotDeclaredException(varfunc_name, args, getSourceName(), getLine(), getColumn());
-=======
-            throw new NotDeclException
-                (input, "function or static query", varfunc_name);
->>>>>>> 3ddeec04
         }
     }
 
@@ -3078,6 +3073,8 @@
     |   LPAREN a = term RPAREN
     |   TRUE  { a = getTermFactory().createTerm(Junctor.TRUE); }
     |   FALSE { a = getTermFactory().createTerm(Junctor.FALSE); }
+    |   LBRACE LPAREN obj=equivalence_term COMMA field=equivalence_term RPAREN RBRACE
+            { a = getServices().getTermBuilder().singleton(obj, field); }
     |   a = ifThenElseTerm
     |   a = ifExThenElseTerm
     |   literal=STRING_LITERAL
