// This file is part of KeY - Integrated Deductive Software Design
//
// Copyright (C) 2001-2011 Universitaet Karlsruhe (TH), Germany
//                         Universitaet Koblenz-Landau, Germany
//                         Chalmers University of Technology, Sweden
// Copyright (C) 2011-2014 Karlsruhe Institute of Technology, Germany
//                         Technical University Darmstadt, Germany
//                         Chalmers University of Technology, Sweden
//
// The KeY system is protected by the GNU General
// Public License. See LICENSE.TXT for details.
//

package de.uka.ilkd.key.parser;

import org.antlr.runtime.TokenStream;

@SuppressWarnings("serial")
public class NotDeclException extends KeYSemanticException {

<<<<<<< HEAD
public class NotDeclException extends RecognitionException {
    /**
     * 
     */
    private static final long serialVersionUID = -237567578063439448L;
    String cat;
    String undeclared_symbol;
    String addtl;
    private String fileName;
    
    public NotDeclException(){}

    public NotDeclException(String cat, Token t, String filename) {
	this.cat      = cat;
	this.fileName = filename;
	this.undeclared_symbol = t.getText();
	this.line     = t.getLine();
	this.charPositionInLine   = t.getColumn();
=======
    public NotDeclException(TokenStream input, String cat, String undeclared_symbol, String addtl) {
        super(input, input.getSourceName(), getMessage(cat, undeclared_symbol, addtl));
>>>>>>> 3ddeec04
    }

    public NotDeclException(TokenStream input, String cat, String undeclared_symbol) {
        this(input, cat, undeclared_symbol, "");
    }

    /**
     * Returns a clean error message (no line number/column information)
     */
    private static String getMessage(String cat, String undeclaredSymbol, String addtl) {
        return cat + "\n\t" + undeclaredSymbol + "\n" + "not declared "+addtl;
    }

}<|MERGE_RESOLUTION|>--- conflicted
+++ resolved
@@ -18,29 +18,10 @@
 @SuppressWarnings("serial")
 public class NotDeclException extends KeYSemanticException {
 
-<<<<<<< HEAD
-public class NotDeclException extends RecognitionException {
-    /**
-     * 
-     */
-    private static final long serialVersionUID = -237567578063439448L;
-    String cat;
-    String undeclared_symbol;
-    String addtl;
-    private String fileName;
-    
     public NotDeclException(){}
 
-    public NotDeclException(String cat, Token t, String filename) {
-	this.cat      = cat;
-	this.fileName = filename;
-	this.undeclared_symbol = t.getText();
-	this.line     = t.getLine();
-	this.charPositionInLine   = t.getColumn();
-=======
     public NotDeclException(TokenStream input, String cat, String undeclared_symbol, String addtl) {
         super(input, input.getSourceName(), getMessage(cat, undeclared_symbol, addtl));
->>>>>>> 3ddeec04
     }
 
     public NotDeclException(TokenStream input, String cat, String undeclared_symbol) {
