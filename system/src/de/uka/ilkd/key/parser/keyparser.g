--- conflicted
+++ resolved
@@ -2919,8 +2919,8 @@
       |
         result = atom
       )
-         ( result = array_access_suffix[result] 
-         | result = attribute_or_query_suffix[result] 
+         ( result = array_access_suffix[result]
+         | result = attribute_or_query_suffix[result]
          | result = heap_update_suffix[result]
          )*
  ; exception
@@ -2934,7 +2934,7 @@
     result=elementary_heap_update[result]
     ( PARALLEL result=elementary_heap_update[result] )*
     RBRACE
-    ; 
+    ;
 
 elementary_heap_update [Term heap] returns [Term result=heap]
 {
@@ -2944,7 +2944,7 @@
 }
     : // TODO find the right kind of super non-terminal for "o.f" and "a[i]"
       // and do not resign to parsing an arbitrary term
-    ( (equivalence_term ASSIGN) => target=equivalence_term ASSIGN val=equivalence_term 
+    ( (equivalence_term ASSIGN) => target=equivalence_term ASSIGN val=equivalence_term
         {
            Term objectTerm = target.sub(1);
            Term fieldTerm  = target.sub(2);
@@ -3043,7 +3043,7 @@
 			(ex.getMessage(), getFilename(), getLine(), getColumn()));
         }
 
-label returns [ImmutableArray<TermLabel> labels = new ImmutableArray<TermLabel>()] 
+label returns [ImmutableArray<TermLabel> labels = new ImmutableArray<TermLabel>()]
 {
   ArrayList<TermLabel> labelList = new ArrayList<TermLabel>();
   TermLabel label;
@@ -3051,7 +3051,7 @@
 :
    label=single_label {labelList.add(label);} (COMMA label=single_label {labelList.add(label);})*
    {
-   	labels = new ImmutableArray<TermLabel>((TermLabel[])labelList.toArray(new TermLabel[labelList.size()]));
+	labels = new ImmutableArray<TermLabel>((TermLabel[])labelList.toArray(new TermLabel[labelList.size()]));
    }
 ;
 
@@ -3065,30 +3065,24 @@
 :
   (name:IDENT {labelName=name.getText();} ) (LPAREN param1:STRING_LITERAL {parameters.add(param1.getText().substring(1,param1.getText().length()-1));} (COMMA param2:STRING_LITERAL {parameters.add(param2.getText().substring(1,param2.getText().length()-1));})* RPAREN)? 
   {
-<<<<<<< HEAD
-  	if (inSchemaMode()) {
-	        Named var = variables().lookup(new Name(labelName));
-	        if (var instanceof ITermLabel) {
-	             label = (ITermLabel)var;
-	        }
-  	}
-  	if (label == null) {
-  	 	label = LabelFactory.createLabel(labelName, parameters);
-  	}
-=======
       try {
-          label = getServices().getProfile().
-                   getTermLabelManager().parseLabel(labelName, parameters);
+          if (inSchemaMode()) {
+               Named var = variables().lookup(new Name(labelName));
+               if (var instanceof TermLabel) {
+                    label = (TermLabel)var;
+               }
+          }
+          if (label == null) {
+                label = getServices().getProfile()
+                                .getTermLabelManager().parseLabel(labelName, parameters);
+          }
       } catch(TermLabelException ex) {
           Exception semEx = new KeYSemanticException(ex.getMessage(), getFilename(), getLine(), getColumn());
           semEx.initCause(ex);
           keh.reportException(semEx);
       }
->>>>>>> 9e6cbe2d
   }
-  ; 
-
-       
+  ;
 
 
 abbreviation returns [Term a=null]
@@ -3430,7 +3424,7 @@
     | AT a = abbreviation
     | varfuncid = funcpred_name (LIMITED {limited = true;})?
         ( (~LBRACE | LBRACE bound_variables) =>
-            ( 
+            (
                LBRACE 
                boundVars = bound_variables 
                RBRACE 
