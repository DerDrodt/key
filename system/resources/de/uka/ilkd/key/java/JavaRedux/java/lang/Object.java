--- conflicted
+++ resolved
@@ -1,21 +1,5 @@
 package java.lang;
 
-<<<<<<< HEAD
-public class Object 
-{
-   public Object() { };
-// public final java.lang.Class getClass();
-   public int hashCode();
-   public boolean equals(java.lang.Object arg0);
-   protected java.lang.Object clone() throws java.lang.CloneNotSupportedException;
-   public java.lang.String toString();
-   public final void notify();
-   public final void notifyAll();
-   public final void wait(long arg0) throws java.lang.InterruptedException;
-   public final void wait(long arg0, int arg1) throws java.lang.InterruptedException;
-   public final void wait() throws java.lang.InterruptedException;
-   protected void finalize() throws java.lang.Throwable;
-=======
 public class Object {  
 
     
@@ -26,7 +10,6 @@
     
 
     public /*@ pure @*/ boolean equals(java.lang.Object o);
-
     public int hashCode();
 
     public java.lang.String toString();
@@ -43,5 +26,4 @@
     public final void wait(long ms, int ns)
 	throws java.lang.InterruptedException;
 
->>>>>>> d557ff59
 }