// This file is part of KeY - Integrated Deductive Software Design
//
// Copyright (C) 2001-2011 Universitaet Karlsruhe (TH), Germany
//                         Universitaet Koblenz-Landau, Germany
//                         Chalmers University of Technology, Sweden
// Copyright (C) 2011-2013 Karlsruhe Institute of Technology, Germany
//                         Technical University Darmstadt, Germany
//                         Chalmers University of Technology, Sweden
//
// The KeY system is protected by the GNU General
// Public License. See LICENSE.TXT for details.
//


// This file contains only the RULES for the definitional
// extension of the sequence datatype.
// The core theory is contained in file  seqCoreRules.key
// Find the DECLARATIONS in file seq.key.
// RULES for permutations are contained in the file seqPerm.key.

\rules(sequences:on){
    //--------------------------------------------------------------------------
    //  These taclets were not part of the original Seq axiomatization by
    //  B.Weiss
    //  These taclets extend the signature of the core theory by indroducing
    //  function  symbols via explicit definition.
    //  Consistency of the extended theory is thus guaranteed by
    //  the Theorem on  conservative extentions.
    //--------------------------------------------------------------------------

   


    defOfEmpty {
	\schemaVar \term any te;
        \schemaVar \variables int uSub;

        \find(seqEmpty)

        \varcond ( \notFreeIn(uSub, te)) 
	\replacewith(seqDef{uSub;}(0, 0, te))
    };
  
    defOfSeqSingleton {
	\schemaVar \term any x;
        \schemaVar \variables int uSub;

	\find(seqSingleton(x))

	\varcond ( \notFreeIn(uSub, x)) 
	\replacewith(seqDef{uSub;}(0,1,x))
    };
    
    
    defOfSeqConcat {
	\schemaVar \term Seq seq1, seq2;
        \schemaVar \variables int uSub;
   
	\find(seqConcat(seq1, seq2))

	\varcond (\notFreeIn(uSub, seq1),
                \notFreeIn(uSub, seq2))
	\replacewith(seqDef{uSub;}(0,seqLen(seq1)+seqLen(seq2),
           \if (uSub < seqLen(seq1))
             \then (any::seqGet(seq1,uSub))
             \else (any::seqGet(seq2, uSub - seqLen(seq1)))))
                     
    };


    
//--------------------------------------------------------------------
//  This definition of "seqSub" differs from the original one.
//  Now seqSub(seq,from,from) is the empty sequence, previously it
//  was the singleton <seq(from)>.
//  The new semantics however is in line with all other definitions
//  involving a lower and and upper bound. The upper bound is always
//  strict. 
//--------------------------------------------------------------------

    defOfSeqSub {
	\schemaVar \term Seq seq;
	\schemaVar \term int from, to;
        \schemaVar \variables int uSub;

	\find(seqSub(seq, from, to))
        \varcond (\notFreeIn(uSub, seq),
               \notFreeIn(uSub, from),  \notFreeIn(uSub, to))
	\replacewith(seqDef{uSub;}(from,to,any::seqGet(seq,uSub)))
                     
    };
    
    
    defOfSeqReverse {
        \schemaVar \term Seq seq;
        \schemaVar \variables int uSub;

	\find(seqReverse(seq))

	\varcond (\notFreeIn(uSub, seq))
	\replacewith(seqDef{uSub;}(0,seqLen(seq),any::seqGet(seq,seqLen(seq)-uSub-1)))
                     
    };
    

    //--------------------------------------------------------------------
    // rule for seqIndexOf
    // This is logically equivalent to a conditional (partial)
    // definition of  seqIndexOf
    // See also  taclet "seqIndexOf2" below
    //--------------------------------------------------------------------


     seqIndexOf {
         \schemaVar \term Seq s;
         \schemaVar \term any t;
         \schemaVar \skolemTerm int jsk;
         \schemaVar \variables int n, m;


         \find(seqIndexOf(s,t))
         \varcond ( \notFreeIn(n, s), \notFreeIn(n, t),
                    \notFreeIn(m, s), \notFreeIn(m, t) )
         \add( (\exists n;(0 <= n & n < seqLen(s) & any::seqGet(s,n) = t))
             ->
               (0<= seqIndexOf(s,t) & seqIndexOf(s,t) < seqLen(s) &
                any::seqGet(s,seqIndexOf(s,t))=t &
                \forall m;((0 <= m & m < seqIndexOf(s,t)) -> any::seqGet(s,m)!=t)) ==> )
    };




    //====================================================================
    //  
    //  Derived taclets
    //  All the following taclets can be derived from the taclets occuring prior
    //  to this point in this file.
    //  The taclets differ from the original axiomatization by
    //   (1) the right hand bound in seqDef is now strict
    //   (2) the default value is explicitely given by  seqGetOutside 
    //       instead of   any::seqGet(seqEmpty, 0)
    //
    //====================================================================


    // proved
    seqSelfDefinition {
        \schemaVar \term Seq seq;
        \schemaVar \variables Seq s;
        \schemaVar \variables int u;
        \find(seq )
        \add(\forall s;(s = seqDef{u;}(0,seqLen(s),any::seqGet(s,u)))   ==>)
    };


    // proved
    seqOutsideValue {
        \schemaVar \variables Seq s;
        \schemaVar \variables int iv;
        \find(seqGetOutside)
        \add( \forall s;(\forall iv;((iv < 0 | seqLen(s)<= iv) 
               -> any::seqGet(s,iv) = seqGetOutside)) ==>)
    };


    //--------------------------------------------------------------------
    // derived rule for generic types
    //--------------------------------------------------------------------

    // proved
    castedGetAny {
        \schemaVar \term Seq seq;
	\schemaVar \term int idx;

	\find((beta)any::seqGet(seq, idx))

	\replacewith(beta::seqGet(seq, idx))

	\heuristics(simplify)
    };


    // proved
    seqGetAlphaCast {
	\schemaVar \term Seq seq;
	\schemaVar \term int at;

        \find( alpha::seqGet(seq,at) )
        \add( (alpha)any::seqGet(seq,at) = alpha::seqGet(seq,at) ==>)
    };

    //--------------------------------------------------------------------
    // derived rule for getOfseqX
    //--------------------------------------------------------------------

    // proved
    getOfSeqSingleton {
	\schemaVar \term any x;
	\schemaVar \term int idx;	
   
	\find(alpha::seqGet(seqSingleton(x), idx))
	
	\replacewith(\if(idx = 0)
                     \then( (alpha)x )
                     \else(  (alpha)seqGetOutside ))
                     
	\heuristics(simplify)
    };
  
    // proved  
    getOfSeqSingletonConcrete {
	\schemaVar \term any x;
	\find(alpha::seqGet(seqSingleton(x), 0))
        \replacewith((alpha)x)
        \heuristics(concrete)
    };

    // proved
    getOfSeqConcat {
	\schemaVar \term Seq seq, seq2;
	\schemaVar \term int idx;
   
	\find(alpha::seqGet(seqConcat(seq, seq2), idx))
	
	\replacewith(\if(idx < seqLen(seq))
                     \then(alpha::seqGet(seq, idx))
                     \else(alpha::seqGet(seq2, idx - seqLen(seq))))
                     
	\heuristics(simplify_enlarging)
    };

    // proved
    getOfSeqSub {
	\schemaVar \term Seq seq;
	\schemaVar \term int idx, from, to;
   
	\find(alpha::seqGet(seqSub(seq, from, to), idx))
	
	\replacewith(\if(0 <= idx & idx < (to - from))
	             \then(alpha::seqGet(seq, idx + from))
	             \else( (alpha)seqGetOutside ))
                     
<<<<<<< HEAD
      	\heuristics(simplify_enlarging)
=======
	\heuristics(simplify_enlarging)
>>>>>>> 224ad001
    };
   
    // proved
    getOfSeqReverse {
        \schemaVar \term Seq seq;
	\schemaVar \term int idx;        
   
	\find(alpha::seqGet(seqReverse(seq), idx))
	
	\replacewith(alpha::seqGet(seq, seqLen(seq) - 1 - idx))
                     
	\heuristics(simplify_enlarging)
    };
      
    //--------------------------------------------------------------------
    // derived rule for lenOfX
    //--------------------------------------------------------------------
  
    // proved  
    lenOfSeqEmpty {
	\find(seqLen(seqEmpty))
	
	\replacewith(0)
                     
	\heuristics(concrete)
    };
    
    // proved
    lenOfSeqSingleton {
	\schemaVar \term alpha x;
   
	\find(seqLen(seqSingleton(x)))
	
	\replacewith(1)
                     
	\heuristics(concrete)
    };
    
    
    // proved
    lenOfSeqConcat {
	\schemaVar \term Seq seq, seq2;
   
	\find(seqLen(seqConcat(seq, seq2)))
	
	\replacewith(seqLen(seq) + seqLen(seq2))
                     
      	\heuristics(simplify)
    };
    
    // proved
    lenOfSeqSub {
	\schemaVar \term Seq seq;
	\schemaVar \term int from, to;
   
	\find(seqLen(seqSub(seq, from, to)))
	
	\replacewith(\if(from < to)\then(to - from)\else(0))
                     
<<<<<<< HEAD
      	\heuristics(simplify)
=======
	\heuristics(simplify)
>>>>>>> 224ad001
    };   
      
    // proved
    lenOfSeqReverse {
	\schemaVar \term Seq seq;
   
	\find(seqLen(seqReverse(seq)))
	
	\replacewith(seqLen(seq))
                     
	\heuristics(simplify)
    };
    
<<<<<<< HEAD

    //--------------------------------------------------------------------------
    // equality handling (derived rules)
    //--------------------------------------------------------------------------

    eqSeqEmpty {
        \schemaVar \term Seq s;

        \find(s = seqEmpty)
        \replacewith(seqLen(s) = 0)
        \heuristics(simplify)
    };

    eqSeqSingleton {
        \schemaVar \term Seq s;
        \schemaVar \term any x;

        \find(s = seqSingleton(x))
        \replacewith(seqLen(s) = 1 & any::seqGet(s,0) = x)
        \heuristics(simplify)
    };

    eqSeqSingleton2 {
        \schemaVar \term Seq s, s2;
        \schemaVar \term any x;

        \assumes(seqSingleton(x) = s2 ==>)
        \find(s = s2)
        \replacewith(seqLen(s) = 1 & any::seqGet(s,0) = x)
        \heuristics(simplify)
    };

    eqSeqConcat {
        \schemaVar \term Seq s, s1, s2;

        \find(s = seqConcat(s1,s2))

        \replacewith(
                seqLen(s) = seqLen(s1) + seqLen(s2)
              & seqSub(s,0,seqLen(s1)) = s1
              & seqSub(s,seqLen(s1),seqLen(s)) = s2
                    )
        \heuristics(simplify_ENLARGING)
    };

    eqSeqConcatEQ {
        \schemaVar \term Seq s, s1, s2, EQ;

        \assumes(seqConcat(s1,s2) = EQ ==>)
        \find(s = EQ)

        \replacewith(
                seqLen(s) = seqLen(s1) + seqLen(s2)
              & seqSub(s,0,seqLen(s1)) = s1
              & seqSub(s,seqLen(s1),seqLen(s)) = s2
                    )
        \heuristics(no_self_application,simplify_ENLARGING)
    };

    eqSeqConcat2 {
        \schemaVar \term Seq s, s1, s2;

        \find(seqConcat(s,s1) = seqConcat(s,s2))

        \replacewith(s1 = s2)
        \heuristics(simplify)
    };

    eqSeqConcat2EQ {
        \schemaVar \term Seq s, s1, s2, EQ;

        \assumes(seqConcat(s,s2) = EQ ==>)
        \find(seqConcat(s,s1) = EQ)

        \replacewith(s1 = s2)
        \heuristics(no_self_application,simplify)
    };

    eqSeqConcat3 {
        \schemaVar \term Seq s, s1, s2;

        \find(seqConcat(s1,s) = seqConcat(s2,s))

        \replacewith(s1 = s2)
        \heuristics(simplify)
    };

    eqSeqConcat3EQ {
        \schemaVar \term Seq s, s1, s2, EQ;

        \assumes(seqConcat(s2,s) = EQ ==>)
        \find(seqConcat(s1,s) = EQ)

        \replacewith(s1 = s2)
        \heuristics(no_self_application,simplify)
    };

    eqSeqConcat4 {
        \schemaVar \term Seq s1, s2;
        \schemaVar \term any x, y;

        \find(seqConcat(s1,seqSingleton(x)) = seqConcat(s2,seqSingleton(y)))

        \replacewith(s1 = s2 & x = y)
        \heuristics(simplify)
    };

    eqSeqConcat4EQ {
        \schemaVar \term Seq s1, s2, EQ;
        \schemaVar \term any x, y;

        \assumes(seqConcat(s2,seqSingleton(x)) = EQ ==>)
        \find(seqConcat(s1,seqSingleton(y)) = EQ)

        \replacewith(s1 = s2 & x = y)
        \heuristics(no_self_application,simplify)
    };

    eqSeqConcat5 {
        \schemaVar \term Seq s1, s2;
        \schemaVar \term any x, y;

        \find(seqConcat(seqSingleton(x),s1) = seqConcat(seqSingleton(y),s2))

        \replacewith(x = y & s1 = s2)
        \heuristics(simplify)
    };

    eqSeqConcat5EQ {
        \schemaVar \term Seq s1, s2, EQ;
        \schemaVar \term any x, y;

        \assumes(seqConcat(seqSingleton(x),s2) = EQ ==>)
        \find(seqConcat(seqSingleton(y),s1) = EQ)

        \replacewith(x = y & s1 = s2)
        \heuristics(no_self_application,simplify)
    };

    eqSeqReverse {
        \schemaVar \term Seq s, s2;
        \schemaVar \variables int iv;

        \find(s = seqReverse(s2))
        \varcond(\notFreeIn(iv, s),\notFreeIn(iv, s2))

        \replacewith(
                seqLen(s) = seqLen(seqReverse(s2))
              & \forall iv; (   0 <= iv & iv < seqLen(s)
                             -> any::seqGet(s, iv) = any::seqGet(seqReverse(s2), iv)
                            )
                    )
        \heuristics(simplify_enlarging)
    };

    eqSeqReverse2 {
        \schemaVar \term Seq s, s2, t;
        \schemaVar \variables int iv;

        \assumes(seqReverse(s2) = t ==>)
        \find(s = t)
        \varcond(\notFreeIn(iv, s),\notFreeIn(iv, s2),\notFreeIn(iv,t))

        \replacewith(
                seqLen(s) = seqLen(seqReverse(s2))
              & \forall iv; (   0 <= iv & iv < seqLen(s)
                             -> any::seqGet(s, iv) = any::seqGet(seqReverse(s2), iv)
                            )
                    )
        \heuristics(simplify_enlarging)
    };

    eqSeqDef {
        \schemaVar \term Seq s;
        \schemaVar \term int l, u;
        \schemaVar \term any a;
        \schemaVar \variables int i, iv;

        \find(s = seqDef{i;}(l, u, a))
        \varcond(\notFreeIn(iv, s),\notFreeIn(iv, l),\notFreeIn(iv, u),
                 \notFreeIn(iv,a))

        \replacewith(
                seqLen(s) = seqLen(seqDef{i;}(l, u, a))
              & \forall iv; (   0 <= iv & iv < seqLen(s)
                             -> any::seqGet(s, iv) = any::seqGet(seqDef{i;}(l, u, a), iv)
                            )
                    )
        \heuristics(simplify_enlarging)
    };

    eqSeqDef2 {
        \schemaVar \term Seq s, t;
        \schemaVar \term int l, u;
        \schemaVar \term any a;
        \schemaVar \variables int i, iv;

        \assumes(seqDef{i;}(l, u, a) = t ==>)
        \find(s = t)
        \varcond(\notFreeIn(iv, s),\notFreeIn(iv, l),\notFreeIn(iv, u),
                 \notFreeIn(iv,a),\notFreeIn(iv,t))

        \replacewith(
                seqLen(s) = seqLen(seqDef{i;}(l, u, a))
              & \forall iv; (   0 <= iv & iv < seqLen(s)
                             -> any::seqGet(s, iv) = any::seqGet(seqDef{i;}(l, u, a), iv)
                            )
                    )
        \heuristics(simplify_enlarging)
    };

  
  
=======
    //--------------------------------------------------------------------------
    // derived EQ versions
    //--------------------------------------------------------------------------

    // proved
    equalityToSeqGetAndSeqLenLeft {
        \schemaVar \term Seq s, s2;
        \schemaVar \variables int iv;    	
    	
        \find(s = s2 ==>)
        \varcond(\notFreeIn(iv, s, s2))
	
        \add(seqLen(s) = seqLen(s2) 
           & \forall iv; (0 <= iv & iv < seqLen(s) 
             -> any::seqGet(s, iv) = any::seqGet(s2, iv)) ==>)
    	
    	\heuristics(inReachableStateImplication)
        //uncertain about heuristics??
    };    

    // proved
    equalityToSeqGetAndSeqLenRight {
        \schemaVar \term Seq s, s2;
        \schemaVar \variables int iv;    	
    	
        \find(==> s = s2)
        \varcond(\notFreeIn(iv, s, s2))
	
        \replacewith(==>     seqLen(s) = seqLen(s2) 
                           & \forall iv; (0 <= iv & iv < seqLen(s) 
                        -> any::seqGet(s, iv) = any::seqGet(s2, iv)))
    	
    	\heuristics(simplify_enlarging)
    }; 
>>>>>>> 224ad001

    // proved
    getOfSeqSingletonEQ{
	\schemaVar \term any x;
	\schemaVar \term int idx;
	\schemaVar \term Seq EQ;
   
        \assumes(seqSingleton(x) = EQ ==>)   
	\find(alpha::seqGet(EQ, idx))
        \sameUpdateLevel	
	
	\replacewith(\if(idx = 0)
                     \then( (alpha)x)
                     \else( (alpha)seqGetOutside))
                     
<<<<<<< HEAD
      	\heuristics(no_self_application,simplify_enlarging)
=======
	\heuristics(simplify)
>>>>>>> 224ad001
        \displayname "getOfSeqSingleton"
    };


    // proved
    getOfSeqConcatEQ {
	\schemaVar \term Seq seq, seq2;
	\schemaVar \term int idx;
	\schemaVar \term Seq EQ;	
   
        \assumes(seqConcat(seq, seq2) = EQ ==>)      
	\find(alpha::seqGet(EQ, idx))
        \sameUpdateLevel	
	
	\replacewith(\if(idx < seqLen(seq))
                     \then(alpha::seqGet(seq, idx))
                     \else(alpha::seqGet(seq2, idx - seqLen(seq))))
                     
<<<<<<< HEAD
      	\heuristics(no_self_application,simplify_enlarging)
=======
	\heuristics(simplify_enlarging)
>>>>>>> 224ad001
	\displayname "getOfSeqConcat"
    };

   
    // proved
    getOfSeqSubEQ {
	\schemaVar \term Seq seq;
	\schemaVar \term int idx, from, to;
	\schemaVar \term Seq EQ;
   
        \assumes(seqSub(seq, from, to) = EQ ==>)
	\find(alpha::seqGet(EQ, idx))
        \sameUpdateLevel
	
	\replacewith(\if(0 <= idx & idx < (to - from))
	             \then(alpha::seqGet(seq, idx + from))
	             \else((alpha)seqGetOutside))
                     
<<<<<<< HEAD
      	\heuristics(no_self_application,simplify_enlarging)
=======
	\heuristics(simplify_enlarging)
>>>>>>> 224ad001
	\displayname "getOfSeqSub"
    };

    // proved    
    getOfSeqReverseEQ {
        \schemaVar \term Seq seq;
	\schemaVar \term int idx;        
	\schemaVar \term Seq EQ;        
   
        \assumes(seqReverse(seq) = EQ ==>)   
	\find(alpha::seqGet(EQ, idx))
        \sameUpdateLevel	
	
	\replacewith(alpha::seqGet(seq, seqLen(seq) - 1 - idx))
                     
<<<<<<< HEAD
      	\heuristics(no_self_application,simplify_enlarging)
=======
	\heuristics(simplify_enlarging)
>>>>>>> 224ad001
	\displayname "getOfSeqReverse"
    };

    
    // proved
    lenOfSeqEmptyEQ {
	\schemaVar \term alpha x;
	\schemaVar \term Seq EQ;	
   
        \assumes(seqEmpty = EQ ==>)
	\find(seqLen(EQ))
        \sameUpdateLevel	
	\replacewith(0)

      	\heuristics(concrete)
        \displayname "lenOfSeqEmpty"
    };    
    
    // proved
    lenOfSeqSingletonEQ {
	\schemaVar \term alpha x;
	\schemaVar \term Seq EQ;	
   
        \assumes(seqSingleton(x) = EQ ==>)   
	\find(seqLen(EQ))
        \sameUpdateLevel
	\replacewith(1)
                     
      	\heuristics(concrete)
        \displayname "lenOfSeqSingleton"
    };
    
    // proved
    lenOfSeqConcatEQ {
	\schemaVar \term Seq seq, seq2;
	\schemaVar \term Seq EQ;	
   
        \assumes(seqConcat(seq, seq2) = EQ ==>)
	\find(seqLen(EQ))
        \sameUpdateLevel
	
	\replacewith(seqLen(seq) + seqLen(seq2))
                     
      	\heuristics(simplify)
        \displayname "lenOfSeqConcat"
    };
    
    // proved
    lenOfSeqSubEQ {
	\schemaVar \term Seq seq;
	\schemaVar \term int from, to;
	\schemaVar \term Seq EQ;

        \assumes(seqSub(seq, from, to) = EQ ==>)
	\find(seqLen(EQ))
        \sameUpdateLevel	

	\replacewith(\if(from < to)\then(to - from)\else(0))
<<<<<<< HEAD
                     
      	\heuristics(simplify)
=======

	\heuristics(simplify_enlarging, apply_equations)
>>>>>>> 224ad001
        \displayname "lenOfSeqSub"
    };  

    
    // proved
    lenOfSeqReverseEQ {
	\schemaVar \term Seq seq;
	\schemaVar \term Seq EQ;
   
  	\assumes(seqReverse(seq) = EQ ==>)
	\find(seqLen(EQ))
	\sameUpdateLevel
	
	\replacewith(seqLen(seq))
                     
      	\heuristics(simplify)    
        \displayname "lenOfSeqReverse"
    };
    
    // proved
    getOfSeqDefEQ {
	\schemaVar \term int idx, from, to;
        \schemaVar \term Seq EQ;
        \schemaVar \term any t;
        \schemaVar \variables int uSub, uSub1, uSub2;

   
        \assumes(seqDef{uSub;} (from, to, t) = EQ ==>)
	\find(alpha::seqGet(EQ, idx))
	\varcond ( \notFreeIn(uSub, from), 
                   \notFreeIn(uSub, to))
	\replacewith(\if(0 <= idx & idx < (to - from))
	             \then((alpha){\subst uSub; (idx + from)}t)
	             \else ( (alpha)seqGetOutside))
                     
<<<<<<< HEAD
      	\heuristics(simplify_enlarging)
=======
	\heuristics(simplify_enlarging)
>>>>>>> 224ad001
        \displayname "getOfSeqDef"
    };



    // proved
    lenOfSeqDefEQ {
	\schemaVar \term int from, to;
        \schemaVar \term Seq EQ;
        \schemaVar \term any t;
        \schemaVar \variables int uSub, uSub1, uSub2;

   
        \assumes(seqDef{uSub;} (from, to, t) = EQ ==>)
	\find(seqLen(EQ))
        
	\replacewith(\if(from <= to)\then((to - from))\else(0))
                     
      	\heuristics(simplify)
        \displayname "lenOfSeqDef"
    };

     
    //--------------------------------------------------------------------------
    // derived taclets involving  seqEmpty
    //--------------------------------------------------------------------------
    
    // proved
    seqConcatWithSeqEmpty1 {
        \schemaVar \term Seq seq;
        
        \find(seqConcat(seq, seqEmpty))
        
        \replacewith(seq)
        
        \heuristics(concrete)
        \displayname "seqConcatWithEmpty"
    };
    
    // proved
    seqConcatWithSeqEmpty2 {
        \schemaVar \term Seq seq;
        
        \find(seqConcat(seqEmpty, seq))
        
        \replacewith(seq)
        
        \heuristics(concrete)
        \displayname "seqConcatWithEmpty"
    };
    
    // proved
    seqReverseOfSeqEmpty {
        \find(seqReverse(seqEmpty))
        
        \replacewith(seqEmpty)
        
        \heuristics(concrete)
    };
    
    
    
    //--------------------------------------------------------------------------
    // derived taclets for special instantiations
    //--------------------------------------------------------------------------

<<<<<<< HEAD
     subSeqCompleteSeqDef {
	\schemaVar \term int u;
        \schemaVar \term any a;
        \schemaVar \variables int i;

	\find(seqSub(seqDef{i;}(0, u, a), 0, u))

	\replacewith(seqDef{i;}(0, u, a))

=======
    // proved
    subSeqComplete {
	\schemaVar \term Seq seq;
   
	\find(seqSub(seq, 0, seqLen(seq)))
	
	\replacewith(seq)
                     
>>>>>>> 224ad001
      	\heuristics(concrete)
    };

     subSeqCompleteSeqDefEQ {
	\schemaVar \term int u;
        \schemaVar \term any a;
        \schemaVar \variables int i;
        \schemaVar \term Seq EQ;

<<<<<<< HEAD
        \assumes(seqDef{i;}(0, u, a) = EQ ==>)
	\find(seqSub(EQ, 0, u))

	\replacewith(seqDef{i;}(0, u, a))

      	\heuristics(no_self_application,concrete)
    };

    subSeqEmpty {
=======
    // proved
    subSeqTailR {
>>>>>>> 224ad001
	\schemaVar \term Seq seq;
	\schemaVar \term int i;

	\find(seqSub(seq, i, i))

	\replacewith(seqEmpty)

      	\heuristics(concrete)
    };

<<<<<<< HEAD
    subSeqSingleton {
=======
    // proved
    subSeqTailL {
>>>>>>> 224ad001
	\schemaVar \term Seq seq;
	\schemaVar \term any x;

	\find(seqSub(seqSingleton(x), 0, 1))

	\replacewith(seqSingleton(x))

      	\heuristics(concrete)
    };
<<<<<<< HEAD

    subSeqSingletonEQ {
=======
    

    // proved  
    subSeqTailEQR {
>>>>>>> 224ad001
	\schemaVar \term Seq seq;
	\schemaVar \term any x;
        \schemaVar \term Seq EQ;

        \assumes(seqSingleton(x) = EQ ==>)
	\find(seqSub(EQ, 0, 1))

	\replacewith(seqSingleton(x))

      	\heuristics(concrete)
    };

<<<<<<< HEAD
    subSeqSingleton2 {
=======
    // proved
    subSeqTailEQL {
>>>>>>> 224ad001
	\schemaVar \term Seq seq;
	\schemaVar \term any x;
        \schemaVar \term int l, u;

	\find(seqSub(seqSingleton(x), l, u))

	\replacewith(seqConcat(seqSub(seqEmpty,
                                      \if(l < 0) \then(l) \else(0),
                                      \if(u < 0) \then(u) \else(0)),
                     seqConcat(\if(l <= 0 & u >= 1)
                                   \then(seqSingleton(x))
                                   \else(seqEmpty),
                               seqSub(seqEmpty,
                                      \if(l > 0) \then(l) \else(1),
                                      \if(u > 0) \then(u) \else(1)))))

      	\heuristics(simplify_enlarging)
    };

    subSeqSingleton2EQ {
	\schemaVar \term Seq seq;
	\schemaVar \term any x;
        \schemaVar \term int l, u;
        \schemaVar \term Seq EQ;

        \assumes(seqSingleton(x) = EQ ==>)
	\find(seqSub(EQ, l, u))

	\replacewith(seqConcat(seqSub(seqEmpty,
                                      \if(l < 0) \then(l) \else(0),
                                      \if(u < 0) \then(u) \else(0)),
                     seqConcat(\if(l <= 0 & u >= 1)
                                   \then(seqSingleton(x))
                                   \else(seqEmpty),
                               seqSub(seqEmpty,
                                      \if(l > 0) \then(l) \else(1),
                                      \if(u > 0) \then(u) \else(1)))))

      	\heuristics(no_self_application,simplify_enlarging)
    };

    subSeqConcat {
	\schemaVar \term Seq s1, s2;
        \schemaVar \term int l, u;

	\find(seqSub(seqConcat(s1, s2), l, u))

	\replacewith(seqConcat(seqSub(s1, l, \if(seqLen(s1) < u) \then(seqLen(s1)) \else(u)),
                               seqSub(s2, \if(l < seqLen(s1)) \then(0) \else(l-seqLen(s1)), u-seqLen(s1))))

      	\heuristics(simplify_enlarging)
    };

// fix
    subSeqConcatEQ {
	\schemaVar \term Seq s1, s2;
        \schemaVar \term int l, u;
        \schemaVar \term Seq EQ;

        \assumes(seqConcat(s1, s2) = EQ ==>)
	\find(seqSub(EQ, l, u))

	\replacewith(seqConcat(seqSub(s1, l, \if(seqLen(s1) < u) \then(seqLen(s1)) \else(u)),
                               seqSub(s2, \if(l < seqLen(s1)) \then(0) \else(l-seqLen(s1)), u-seqLen(s1))))

      	\heuristics(no_self_application,simplify_enlarging)
    };

    subSeqHeadSeqDef {
	\schemaVar \term Seq seq;
	\schemaVar \term any a;
        \schemaVar \term int u;
        \schemaVar \variables int i;

	\find(seqSub(seqConcat(seqDef{i;}(0, u, a), seq), 0, u))

	\replacewith(seqDef{i;}(0, u, a))

      	\heuristics(concrete)
<<<<<<< HEAD
    };

    subSeqHeadSeqDefEQ {
	\schemaVar \term Seq seq;
	\schemaVar \term any a;
        \schemaVar \term int u;
        \schemaVar \variables int i;
        \schemaVar \term Seq EQ;

        \assumes(seqDef{i;}(0, u, a) = EQ ==>)
	\find(seqSub(seqConcat(EQ, seq), 0, u))

	\replacewith(seqDef{i;}(0, u, a))

      	\heuristics(concrete)
    };

  
  
=======
        \displayname "subSeqTail"
    }; 
    
>>>>>>> 224ad001
   
    //--------------------------------------------------------------------------
    // other derived taclets 
    //--------------------------------------------------------------------------

    // proved
    seqDef_split {
        \schemaVar \term int idx, from, to;
        \schemaVar \term any t;
        \schemaVar \variables int uSub, uSub1, uSub2;

        \find(seqDef{uSub;} (from, to, t))
        \varcond ( \notFreeIn(uSub1, from), 
                \notFreeIn(uSub1, idx),
                \notFreeIn(uSub1, to),
                \notFreeIn(uSub, from), 
                \notFreeIn(uSub, idx),
                \notFreeIn(uSub, to),
                \notFreeIn(uSub1, t) )
        \replacewith(\if(from <=idx & idx < to)
           \then(seqConcat(
                    seqDef{uSub;}(from, idx, t), 
                    seqDef{uSub1;}(idx,to,{\subst uSub; uSub1}t)))
           \else(seqDef{uSub;}(from, to, t)))
    };
   
    // proved
    seqDef_induction_upper {
        \schemaVar \term int idx, from, to;
        \schemaVar \term any t;
        \schemaVar \variables int uSub, uSub1, uSub2;

        \find(seqDef{uSub;} (from, to, t))
        \varcond ( \notFreeIn(uSub, from), 
                \notFreeIn(uSub, to))
        \replacewith(seqConcat(
            seqDef{uSub;} (from, to-1, t), 
            \if(from<to)\then(seqSingleton({\subst uSub; (to-1)}t))
                        \else(seqEmpty)))
    };

    // proved
    seqDef_induction_upper_concrete {
        \schemaVar \term int idx, from, to;
        \schemaVar \term any t;
        \schemaVar \variables int uSub, uSub1, uSub2;

        \find(seqDef{uSub;} (from, 1+to, t))
        \varcond ( \notFreeIn(uSub, from), 
                   \notFreeIn(uSub, to))
        \replacewith(seqConcat(
           seqDef{uSub;} (from, to, t), 
         \if(from<=to)\then(seqSingleton({\subst uSub; (to)}t))
                       \else(seqEmpty)))
        \heuristics(simplify_enlarging)
    };


    // proved
    seqDef_induction_lower {
        \schemaVar \term int idx, from, to;
        \schemaVar \term any t;
        \schemaVar \variables int uSub, uSub1, uSub2;

        \find(seqDef{uSub;} (from, to, t))
        \varcond ( \notFreeIn(uSub, from), 
                   \notFreeIn(uSub, to))
        \replacewith(seqConcat(
             \if(from<to)\then(seqSingleton({\subst uSub; (from)}t))
                         \else(seqEmpty), 
             seqDef{uSub;} (from+1, to, t)))
    };

    // proved
    seqDef_induction_lower_concrete {
        \schemaVar \term int idx, from, to;
        \schemaVar \term any t;
        \schemaVar \variables int uSub, uSub1, uSub2;

        \find(seqDef{uSub;} (-1+from, to, t))
        \varcond ( \notFreeIn(uSub, from), 
                \notFreeIn(uSub, to))
        \replacewith(seqConcat(
            \if(-1+from<to)\then(seqSingleton({\subst uSub; (-1+from)}t))
                           \else(seqEmpty), 
            seqDef{uSub;} (from, to, t)))
        \heuristics(simplify)
    };


    // proved
    seqDef_split_in_three {
        \schemaVar \term int idx, from, to;
        \schemaVar \term any t;
        \schemaVar \variables int uSub, uSub1, uSub2;

        \find(seqDef{uSub;} (from, to, t)) \sameUpdateLevel
        \varcond (\notFreeIn(uSub, idx), 
                  \notFreeIn(uSub1, t),
                  \notFreeIn(uSub1, idx),
                  \notFreeIn(uSub, from),
                  \notFreeIn(uSub1, to))
    "Precondition":    \add(==> (from<=idx & idx<to));
    "Splitted SeqDef": \replacewith(
             seqConcat(seqDef{uSub;} (from, idx, t),
                   seqConcat(seqSingleton({\subst uSub;  idx} t),
                          seqDef{uSub1;} (idx+1, to, {\subst uSub; uSub1}t))))
    };


    // proved
    seqDef_empty {
        \schemaVar \term int idx, from, to;
        \schemaVar \term any t;
        \schemaVar \variables int uSub, uSub1, uSub2;

        \find(seqDef{uSub;} (from, idx, t))\sameUpdateLevel
        \varcond (\notFreeIn(uSub, from),
                  \notFreeIn(uSub, idx))
        "Precondition": \add(==> idx<=from);
        "Empty SeqDef": \replacewith(seqEmpty)
    };

    // proved
    seqDef_one_summand {
        \schemaVar \term int idx, from, to;
        \schemaVar \term any t;
        \schemaVar \variables int uSub, uSub1, uSub2;

        \find(seqDef{uSub;} (from, idx, t))\sameUpdateLevel
        \varcond (\notFreeIn(uSub, from),
                \notFreeIn(uSub, idx))
        \replacewith(\if(from+1=idx)
                       \then(seqSingleton({\subst uSub;  from}t))
                       \else(seqDef{uSub;} (from, idx, t)))
    };

    // proved
    seqDef_lower_equals_upper {
        \schemaVar \term int idx, from, to;
        \schemaVar \term any t;
        \schemaVar \variables int uSub, uSub1, uSub2;

        \find(seqDef{uSub;} (idx, idx, t))\sameUpdateLevel
        \varcond (\notFreeIn(uSub, idx))
        \replacewith(seqEmpty)
        \heuristics(simplify)
    };



    // proved in KeY -- DB 29/10/2013
    seqDefOfSeq {
        \schemaVar \term int x;
        \schemaVar \term Seq s;
        \schemaVar \variables int u, v;
//    \find(seqDef{u;}(0,x,alpha::seqGet(s,u)))  
// changed by PHS 17.12.2013
// original version caused inconsistency
// proof by DB 29.10.2013 was based on
// another incorrect taclet that has in the
// meantime been removed.
        \find(seqDef{u;}(0,x,any::seqGet(s,u)))
        \varcond(\notFreeIn(u,x,s),\notFreeIn(v,x,s))
        \replacewith( \if (seqLen(s)=x)
                      \then(s)
                      \else(\if(seqLen(s) > x)
                            \then(seqSub(s,0,x))
                            \else(seqConcat(s,
                                    seqDef{v;}(seqLen(s),x,seqGetOutside))
                  )))
        \heuristics(simplify_enlarging)
    };

    // proved in KeY -- DB 29/10/2013
    seqSelfDefinitionEQ2 {
        \schemaVar \term Seq s;
        \schemaVar \term int x;
        \schemaVar \variables int u;
        \assumes(seqLen(s)=x ==>)
        \find(seqDef{u;}(0,x,any::seqGet(s,u)))
        \varcond(\notFreeIn(u,x,s))
        \replacewith(s)
        \heuristics(simplify)
        \displayname "seqSelfDefinition"
    };

 
    //--------------------------------------------------------------------------
    // derived taclets for seqIndexOf
    //--------------------------------------------------------------------------   

// The following rule has been removed since we agreed
// to longer support \ifEx.


//  seqIndexOf2 {
//  \schemaVar \term Seq s;
//  \schemaVar \term any t;
//  \schemaVar \variables int n;
//  \find( seqIndexOf(s,t) )
//  \varcond ( \notFreeIn(n, s), \notFreeIn(n, t) )
//  \replacewith( \ifEx n;
//                (0 <= n & n < seqLen(s) & any::seqGet(s,n)=t)
//                \then (n)
//                \else (seqIndexOf(s,t)) )
//};

    // proved
    indexOfSeqSingleton {
    	\schemaVar \term any x;
    	\find(seqIndexOf(seqSingleton(x),x))
    	\sameUpdateLevel
    	\replacewith(0)
    	\heuristics(concrete)
    };

    // proved
    indexOfSeqConcatFirst {
    	\schemaVar \term Seq s1, s2;
    	\schemaVar \term any x;
    	\schemaVar \variables int idx;
    	\find(seqIndexOf(seqConcat(s1,s2),x))
    	\sameUpdateLevel
    	\varcond(\notFreeIn(idx,s1,s2,x))
        \replacewith(seqIndexOf(s1,x));
        \add(==> \exists idx; (0 <= idx & idx < seqLen(s1) & 
                                any::seqGet(s1,idx) = x))
    };

    // proved
    indexOfSeqConcatSecond {
    	\schemaVar \term Seq s1, s2;
    	\schemaVar \term any x;
    	\schemaVar \variables int idx;
    	\find(seqIndexOf(seqConcat(s1,s2),x))
    	\sameUpdateLevel
    	\varcond(\notFreeIn(idx,s1,s2,x))
        \replacewith(add(seqIndexOf(s2,x),seqLen(s1))) ;
        \add(==> (!\exists idx; 
                  (0 <= idx & idx < seqLen(s1) & any::seqGet(s1,idx) = x)
    	       & \exists idx; 
         (0 <= idx & idx < seqLen(s2) & any::seqGet(s2,idx) = x)) )
    };
    
    // proved
    indexOfSeqSub {
    	\schemaVar \term Seq s;
    	\schemaVar \term int from, to, n;
    	\schemaVar \term any x;
	\schemaVar \variables int nx;

    	\find(seqIndexOf(seqSub(s,from,to),x))
	\sameUpdateLevel
        \varcond (\notFreeIn(nx, s),    \notFreeIn(nx, x), 
                  \notFreeIn(nx, from), \notFreeIn(nx, to))
       	\replacewith(sub(seqIndexOf(s,x),from));
    	\add(==> from <= seqIndexOf(s,x) & seqIndexOf(s,x) < to & 0 <= from &
             \exists nx;((0 <= nx & nx < seqLen(s) & any::seqGet(s,nx) = x)))
    };

    //--------------------------------------------------------------------------
    // work-a-round to use \seq_def in JML set statements
    //--------------------------------------------------------------------------

    definitionSeqdefWorkaround {
        \schemaVar \term int lower;
        \schemaVar \term int upper;
        \schemaVar \term Object array;
        \schemaVar \term Heap h;
        \schemaVar \variables int j;

        \find( seq_def_workaround( h,
                                   lower,
                                   upper,
                                   array
                                 )
             )
        \varcond(\notFreeIn(j, h), \notFreeIn(j, array),
                 \notFreeIn(j, lower), \notFreeIn(j, upper))

        \replacewith( seqDef{j;}( lower,
                                  upper,
                                  any::select(h, array, arr(j))
                                )
                    )
        \heuristics(concrete)
    };

    definitionSeqdefWorkaround2 {
        \schemaVar \term int lower;
        \schemaVar \term int upper;
        \schemaVar \term Object array, o;
        \schemaVar \term Heap h;
        \schemaVar \term Field f;
        \schemaVar \variables int j;

        \find( seq_def_workaround2( h,
                                    lower,
                                    upper,
                                    array,
                                    singleton(o,f)
                                  )
             )
        \varcond(\notFreeIn(j, h), \notFreeIn(j, f), \notFreeIn(j, array),
                 \notFreeIn(j, lower), \notFreeIn(j, upper))

        \replacewith( seqDef{j;}( lower,
                                  upper,
                                  any::select( h,
                                               Object::select(h, array, arr(j)),
                                               f
                                           )
                                )
                    )
        \heuristics(concrete)
    };

 //--------------------------------------------------------------------------
 // Definition of array2seq
 //--------------------------------------------------------------------------

    array2seqDef{
     \schemaVar \term Object a;
     \schemaVar \term Heap h;
     \schemaVar \variables int u;
     \find(array2seq(h,a))
      \varcond(\notFreeIn(u,a,h))
     \replacewith(seqDef{u;}(0,length(a),any::select(h,a,arr(u))))
    };
   

 //--------------------------------------------------------------------------
 // Derived taclets for array2seq
 //--------------------------------------------------------------------------

    // proved
    lenOfArray2seq{
     	\schemaVar \term Object a;
        \schemaVar \term Heap h;
        \find(seqLen(array2seq(h,a)))
        \replacewith(length(a))
    };

    // proved
    getAnyOfArray2seq{
       \schemaVar \term Object a;
       \schemaVar \term int idx;
       \schemaVar \term Heap h;
       \find(any::seqGet(array2seq(h,a), idx))
       \replacewith(any::select(h,a,arr(idx)));
       \add(==>  0<=idx & idx < length(a))
    };

    // proved
    getOfArray2seq{
       \schemaVar \term Object a;
       \schemaVar \term int idx;
       \schemaVar \term Heap h;
       \find(alpha::seqGet(array2seq(h,a), idx))
       \replacewith(alpha::select(h,a,arr(idx)));
       \add(==>  0<=idx & idx < length(a))
    };

}<|MERGE_RESOLUTION|>--- conflicted
+++ resolved
@@ -240,12 +240,8 @@
 	\replacewith(\if(0 <= idx & idx < (to - from))
 	             \then(alpha::seqGet(seq, idx + from))
 	             \else( (alpha)seqGetOutside ))
-                     
-<<<<<<< HEAD
-      	\heuristics(simplify_enlarging)
-=======
+
 	\heuristics(simplify_enlarging)
->>>>>>> 224ad001
     };
    
     // proved
@@ -283,8 +279,8 @@
                      
 	\heuristics(concrete)
     };
-    
-    
+
+
     // proved
     lenOfSeqConcat {
 	\schemaVar \term Seq seq, seq2;
@@ -292,38 +288,33 @@
 	\find(seqLen(seqConcat(seq, seq2)))
 	
 	\replacewith(seqLen(seq) + seqLen(seq2))
-                     
-      	\heuristics(simplify)
+
+	\heuristics(simplify)
     };
     
     // proved
     lenOfSeqSub {
 	\schemaVar \term Seq seq;
 	\schemaVar \term int from, to;
-   
+
 	\find(seqLen(seqSub(seq, from, to)))
-	
+
 	\replacewith(\if(from < to)\then(to - from)\else(0))
-                     
-<<<<<<< HEAD
-      	\heuristics(simplify)
-=======
+
 	\heuristics(simplify)
->>>>>>> 224ad001
     };   
-      
+
     // proved
     lenOfSeqReverse {
 	\schemaVar \term Seq seq;
-   
+
 	\find(seqLen(seqReverse(seq)))
-	
+
 	\replacewith(seqLen(seq))
-                     
+
 	\heuristics(simplify)
     };
-    
-<<<<<<< HEAD
+
 
     //--------------------------------------------------------------------------
     // equality handling (derived rules)
@@ -535,9 +526,7 @@
         \heuristics(simplify_enlarging)
     };
 
-  
-  
-=======
+
     //--------------------------------------------------------------------------
     // derived EQ versions
     //--------------------------------------------------------------------------
@@ -546,54 +535,49 @@
     equalityToSeqGetAndSeqLenLeft {
         \schemaVar \term Seq s, s2;
         \schemaVar \variables int iv;    	
-    	
+
         \find(s = s2 ==>)
         \varcond(\notFreeIn(iv, s, s2))
-	
+
         \add(seqLen(s) = seqLen(s2) 
            & \forall iv; (0 <= iv & iv < seqLen(s) 
              -> any::seqGet(s, iv) = any::seqGet(s2, iv)) ==>)
-    	
+
     	\heuristics(inReachableStateImplication)
         //uncertain about heuristics??
-    };    
+    };
 
     // proved
     equalityToSeqGetAndSeqLenRight {
         \schemaVar \term Seq s, s2;
         \schemaVar \variables int iv;    	
-    	
+
         \find(==> s = s2)
         \varcond(\notFreeIn(iv, s, s2))
-	
+
         \replacewith(==>     seqLen(s) = seqLen(s2) 
                            & \forall iv; (0 <= iv & iv < seqLen(s) 
                         -> any::seqGet(s, iv) = any::seqGet(s2, iv)))
-    	
+
     	\heuristics(simplify_enlarging)
-    }; 
->>>>>>> 224ad001
+    };
 
     // proved
     getOfSeqSingletonEQ{
 	\schemaVar \term any x;
 	\schemaVar \term int idx;
 	\schemaVar \term Seq EQ;
-   
+
         \assumes(seqSingleton(x) = EQ ==>)   
 	\find(alpha::seqGet(EQ, idx))
         \sameUpdateLevel	
-	
+
 	\replacewith(\if(idx = 0)
                      \then( (alpha)x)
                      \else( (alpha)seqGetOutside))
-                     
-<<<<<<< HEAD
-      	\heuristics(no_self_application,simplify_enlarging)
-=======
-	\heuristics(simplify)
->>>>>>> 224ad001
-        \displayname "getOfSeqSingleton"
+
+	\heuristics(no_self_application,simplify_enlarging)
+	\displayname "getOfSeqSingleton"
     };
 
 
@@ -610,12 +594,8 @@
 	\replacewith(\if(idx < seqLen(seq))
                      \then(alpha::seqGet(seq, idx))
                      \else(alpha::seqGet(seq2, idx - seqLen(seq))))
-                     
-<<<<<<< HEAD
-      	\heuristics(no_self_application,simplify_enlarging)
-=======
-	\heuristics(simplify_enlarging)
->>>>>>> 224ad001
+
+	\heuristics(no_self_application,simplify_enlarging)
 	\displayname "getOfSeqConcat"
     };
 
@@ -634,11 +614,7 @@
 	             \then(alpha::seqGet(seq, idx + from))
 	             \else((alpha)seqGetOutside))
                      
-<<<<<<< HEAD
-      	\heuristics(no_self_application,simplify_enlarging)
-=======
-	\heuristics(simplify_enlarging)
->>>>>>> 224ad001
+	\heuristics(no_self_application,simplify_enlarging)
 	\displayname "getOfSeqSub"
     };
 
@@ -654,11 +630,7 @@
 	
 	\replacewith(alpha::seqGet(seq, seqLen(seq) - 1 - idx))
                      
-<<<<<<< HEAD
-      	\heuristics(no_self_application,simplify_enlarging)
-=======
-	\heuristics(simplify_enlarging)
->>>>>>> 224ad001
+	\heuristics(no_self_application,simplify_enlarging)
 	\displayname "getOfSeqReverse"
     };
 
@@ -712,19 +684,14 @@
 	\schemaVar \term int from, to;
 	\schemaVar \term Seq EQ;
 
-        \assumes(seqSub(seq, from, to) = EQ ==>)
+	\assumes(seqSub(seq, from, to) = EQ ==>)
 	\find(seqLen(EQ))
         \sameUpdateLevel	
 
 	\replacewith(\if(from < to)\then(to - from)\else(0))
-<<<<<<< HEAD
-                     
-      	\heuristics(simplify)
-=======
 
 	\heuristics(simplify_enlarging, apply_equations)
->>>>>>> 224ad001
-        \displayname "lenOfSeqSub"
+	\displayname "lenOfSeqSub"
     };  
 
     
@@ -758,12 +725,8 @@
 	\replacewith(\if(0 <= idx & idx < (to - from))
 	             \then((alpha){\subst uSub; (idx + from)}t)
 	             \else ( (alpha)seqGetOutside))
-                     
-<<<<<<< HEAD
-      	\heuristics(simplify_enlarging)
-=======
+
 	\heuristics(simplify_enlarging)
->>>>>>> 224ad001
         \displayname "getOfSeqDef"
     };
 
@@ -830,65 +793,73 @@
     // derived taclets for special instantiations
     //--------------------------------------------------------------------------
 
-<<<<<<< HEAD
      subSeqCompleteSeqDef {
 	\schemaVar \term int u;
-        \schemaVar \term any a;
-        \schemaVar \variables int i;
+	\schemaVar \term any a;
+	\schemaVar \variables int i;
 
 	\find(seqSub(seqDef{i;}(0, u, a), 0, u))
 
 	\replacewith(seqDef{i;}(0, u, a))
-
-=======
+	\heuristics(concrete)
+    };
+
     // proved
     subSeqComplete {
 	\schemaVar \term Seq seq;
-   
+
 	\find(seqSub(seq, 0, seqLen(seq)))
-	
 	\replacewith(seq)
-                     
->>>>>>> 224ad001
-      	\heuristics(concrete)
-    };
-
-     subSeqCompleteSeqDefEQ {
+	\heuristics(concrete)
+    };
+
+	subSeqCompleteSeqDefEQ {
 	\schemaVar \term int u;
-        \schemaVar \term any a;
-        \schemaVar \variables int i;
-        \schemaVar \term Seq EQ;
-
-<<<<<<< HEAD
-        \assumes(seqDef{i;}(0, u, a) = EQ ==>)
+	\schemaVar \term any a;
+	\schemaVar \variables int i;
+	\schemaVar \term Seq EQ;
+
+	\assumes(seqDef{i;}(0, u, a) = EQ ==>)
 	\find(seqSub(EQ, 0, u))
-
 	\replacewith(seqDef{i;}(0, u, a))
-
-      	\heuristics(no_self_application,concrete)
-    };
-
-    subSeqEmpty {
-=======
-    // proved
+	\heuristics(no_self_application,concrete)
+    };
+
+	subSeqEmpty {
+	\schemaVar \term Seq seq;
+	\schemaVar \term int i;
+	\find(seqSub(seq, i, i))
+	\replacewith(seqEmpty)
+	\heuristics(concrete)
+    };
+
+	// proved
     subSeqTailR {
->>>>>>> 224ad001
-	\schemaVar \term Seq seq;
-	\schemaVar \term int i;
-
-	\find(seqSub(seq, i, i))
-
-	\replacewith(seqEmpty)
-
-      	\heuristics(concrete)
-    };
-
-<<<<<<< HEAD
+	\schemaVar \term Seq seq;
+	\schemaVar \term any x;	
+
+	\find(seqSub(seqConcat(seqSingleton(x), seq), 1, seqLen(seq)+1))
+
+	\replacewith(seq)
+
+	\heuristics(concrete)
+	\displayname "subSeqTail"
+    };
+
+    // proved
+    subSeqTailL {
+	\schemaVar \term Seq seq;
+	\schemaVar \term any x;	
+
+	\find(seqSub(seqConcat(seqSingleton(x), seq), 1, 1 + seqLen(seq)))
+
+	\replacewith(seq)
+
+	\heuristics(concrete)
+	\displayname "subSeqTail"
+    };
+
     subSeqSingleton {
-=======
-    // proved
-    subSeqTailL {
->>>>>>> 224ad001
 	\schemaVar \term Seq seq;
 	\schemaVar \term any x;
 
@@ -896,35 +867,55 @@
 
 	\replacewith(seqSingleton(x))
 
-      	\heuristics(concrete)
-    };
-<<<<<<< HEAD
+	\heuristics(concrete)
+    };
 
     subSeqSingletonEQ {
-=======
-    
+	\schemaVar \term Seq seq;
+	\schemaVar \term any x;
+	\schemaVar \term Seq EQ;
+
+	\assumes(seqSingleton(x) = EQ ==>)
+	\find(seqSub(EQ, 0, 1))
+
+	\replacewith(seqSingleton(x))
+
+	\heuristics(concrete)
+    };
 
     // proved  
     subSeqTailEQR {
->>>>>>> 224ad001
 	\schemaVar \term Seq seq;
 	\schemaVar \term any x;
-        \schemaVar \term Seq EQ;
-
-        \assumes(seqSingleton(x) = EQ ==>)
-	\find(seqSub(EQ, 0, 1))
-
-	\replacewith(seqSingleton(x))
-
-      	\heuristics(concrete)
-    };
-
-<<<<<<< HEAD
+	\schemaVar \term int EQ;
+
+   	\assumes(seqLen(seq) = EQ ==>)
+	\find(seqSub(seqConcat(seqSingleton(x), seq), 1, EQ+1))
+	\sameUpdateLevel
+
+	\replacewith(seq)
+
+	\heuristics(concrete)
+	\displayname "subSeqTail"
+    }; 
+
+    // proved
+    subSeqTailEQL {
+	\schemaVar \term Seq seq;
+	\schemaVar \term any x;
+	\schemaVar \term int EQ;
+
+   	\assumes(seqLen(seq) = EQ ==>)
+	\find(seqSub(seqConcat(seqSingleton(x), seq), 1, 1+EQ))
+	\sameUpdateLevel
+
+	\replacewith(seq)
+
+	\heuristics(concrete)
+	\displayname "subSeqTail"
+    };
+
     subSeqSingleton2 {
-=======
-    // proved
-    subSeqTailEQL {
->>>>>>> 224ad001
 	\schemaVar \term Seq seq;
 	\schemaVar \term any x;
         \schemaVar \term int l, u;
@@ -941,7 +932,7 @@
                                       \if(l > 0) \then(l) \else(1),
                                       \if(u > 0) \then(u) \else(1)))))
 
-      	\heuristics(simplify_enlarging)
+	\heuristics(simplify_enlarging)
     };
 
     subSeqSingleton2EQ {
@@ -996,40 +987,30 @@
     subSeqHeadSeqDef {
 	\schemaVar \term Seq seq;
 	\schemaVar \term any a;
-        \schemaVar \term int u;
-        \schemaVar \variables int i;
+	\schemaVar \term int u;
+	\schemaVar \variables int i;
 
 	\find(seqSub(seqConcat(seqDef{i;}(0, u, a), seq), 0, u))
-
 	\replacewith(seqDef{i;}(0, u, a))
-
-      	\heuristics(concrete)
-<<<<<<< HEAD
+	\heuristics(concrete)
     };
 
     subSeqHeadSeqDefEQ {
 	\schemaVar \term Seq seq;
 	\schemaVar \term any a;
-        \schemaVar \term int u;
-        \schemaVar \variables int i;
-        \schemaVar \term Seq EQ;
-
-        \assumes(seqDef{i;}(0, u, a) = EQ ==>)
+	\schemaVar \term int u;
+	\schemaVar \variables int i;
+	\schemaVar \term Seq EQ;
+
+	\assumes(seqDef{i;}(0, u, a) = EQ ==>)
 	\find(seqSub(seqConcat(EQ, seq), 0, u))
 
 	\replacewith(seqDef{i;}(0, u, a))
 
-      	\heuristics(concrete)
-    };
-
-  
-  
-=======
-        \displayname "subSeqTail"
-    }; 
-    
->>>>>>> 224ad001
-   
+	\heuristics(concrete)
+    };
+
+
     //--------------------------------------------------------------------------
     // other derived taclets 
     //--------------------------------------------------------------------------
