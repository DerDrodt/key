--- conflicted
+++ resolved
@@ -32,81 +32,4 @@
 
 \predicates {
     prec(any, any);
-<<<<<<< HEAD
-}
-
-
-\rules {
-
-    precOfInt {
-	\schemaVar \term int a;
-	\schemaVar \term int b;
-
-	\find(prec(a,b))
-
-	\replacewith(0 <= a & a < b)
-
-	\heuristics(simplify)
-    };
-
-    precOfIntPair {
-	\schemaVar \term int a;
-	\schemaVar \term int b;
-	\schemaVar \term any x;
-
-	\find(prec(a, pair(b,x)))
-
-	\replacewith(0 <= a & a <= b)
-
-	\heuristics(simplify)
-    };
-
-    precOfPairInt {
-	\schemaVar \term int a;
-	\schemaVar \term int b;
-	\schemaVar \term any x;
-
-	\find(prec(pair(a,x), b))
-
-	\replacewith(0 <= a & a < b)
-
-	\heuristics(simplify)
-    };
-
-    precOfPair {
-	\schemaVar \term any a1;
-	\schemaVar \term any a2;
-	\schemaVar \term any b1;
-	\schemaVar \term any b2;
-
-	\find(prec(pair(a1,b1), pair(a2,b2)))
-
-	\replacewith(prec(a1,a2) | (a1=a2 & prec(b1,b2)))
-
-	\heuristics(simplify)
-    };
-
-    precOfSeq {
-	\schemaVar \term Seq s1;
-	\schemaVar \term Seq s2;
-	\schemaVar \variables int iv, jv;
-
-	\find(prec(s1, s2))
-
-        \varcond (\notFreeIn(iv, s1, s2),
-	          \notFreeIn(jv, s1, s2))
-
-	\replacewith(
-	    \exists iv; (0<=iv & iv < seqLen(s1) & iv < seqLen(s2) &
-	        prec(any::seqGet(s1, iv), any::seqGet(s2, iv)) &
-	        \forall jv; (0<=jv & jv<iv ->
-                    any::seqGet(s1,jv)=any::seqGet(s2,jv)))
-         |  seqLen(s1) < seqLen(s2) &
-            \forall iv; (0<=iv & iv < seqLen(s1) ->
-                any::seqGet(s1,iv)=any::seqGet(s2,iv))
-	)
-    };
-
-=======
->>>>>>> 731e1321
 }