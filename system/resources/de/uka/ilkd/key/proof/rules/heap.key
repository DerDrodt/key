--- conflicted
+++ resolved
@@ -61,11 +61,7 @@
                      \then((beta)x)
                      \else(beta::select(h, o2, f2)))
                      
-<<<<<<< HEAD
-//      	\heuristics(simplify_enlarging)
-=======
-      	\heuristics(simplify_select)
->>>>>>> 151194ec
+//      	\heuristics(simplify_select)
     };
 
 
@@ -80,11 +76,7 @@
                      \then((beta)TRUE)
                      \else(beta::select(h, o2, f)))
                      
-<<<<<<< HEAD
-//      	\heuristics(simplify_enlarging)
-=======
-      	\heuristics(simplify_select)
->>>>>>> 151194ec
+//      	\heuristics(simplify_select)
     };
     
     
@@ -101,11 +93,7 @@
                      \then(beta::select(h2, o, f))
                      \else(beta::select(h, o, f)))
                                   
-<<<<<<< HEAD
-//        \heuristics(simplify_enlarging)
-=======
-        \heuristics(simplify_select)
->>>>>>> 151194ec
+//        \heuristics(simplify_select)
     };
 
     
@@ -122,11 +110,7 @@
                      \then((beta)x)
                      \else(beta::select(h, o, f)))
                      
-<<<<<<< HEAD
-//        \heuristics(simplify_enlarging)
-=======
-        \heuristics(simplify_select)
->>>>>>> 151194ec
+//        \heuristics(simplify_select)
     };
 
 
@@ -166,11 +150,7 @@
                      \then((beta)x)
                      \else(beta::select(h, o2, f2)))
                      
-<<<<<<< HEAD
-//      	\heuristics(simplify_enlarging)
-=======
-      	\heuristics(simplify_select)
->>>>>>> 151194ec
+//      	\heuristics(simplify_select)
     };
 
 
@@ -189,11 +169,7 @@
                      \then((beta)TRUE)
                      \else(beta::select(h, o2, f)))
                      
-<<<<<<< HEAD
-//      	\heuristics(simplify_enlarging)
-=======
-      	\heuristics(simplify_select)
->>>>>>> 151194ec
+//      	\heuristics(simplify_select)
     };
 
 
@@ -214,18 +190,11 @@
                      \then(beta::select(h2, o, f))
                      \else(beta::select(h, o, f)))
                      
-<<<<<<< HEAD
-//        \heuristics(simplify_enlarging)
-    };    
-    
-    
-=======
-        \heuristics(simplify_select)
+//        \heuristics(simplify_select)
     };
 
 
     // proven with KeY for beta = Object using selectOfMemset (CS)
->>>>>>> 151194ec
     selectOfMemsetEQ {
         \schemaVar \term Heap h;
         \schemaVar \term LocSet s;
@@ -242,8 +211,7 @@
                      \then((beta)x)
                      \else(beta::select(h, o, f)))
                      
-<<<<<<< HEAD
-//        \heuristics(simplify_enlarging)
+//        \heuristics(simplify_select)
     };
         
 
@@ -475,7 +443,6 @@
                         \replacewith(selectOfAnonSK)
                         \heuristics(concrete) } )
 
-        \heuristics(simplify_enlarging)
     };
 
 
@@ -516,13 +483,6 @@
 
 
     
-       
-=======
-        \heuristics(simplify_select)
-    };
-
-
->>>>>>> 151194ec
     //--------------------------------------------------------------------------
     //lemmata for some common cases
     //--------------------------------------------------------------------------
