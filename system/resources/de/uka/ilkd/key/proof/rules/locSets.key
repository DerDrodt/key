\sorts {
    LocSet;
}

\functions {
    LocSet empty;
    LocSet allLocs;
    LocSet singleton(Object, Field);
    LocSet union(LocSet, LocSet);
    LocSet intersect(LocSet, LocSet);
    LocSet setMinus(LocSet, LocSet);
    LocSet infiniteUnion{true}(LocSet);
    LocSet allFields(Object);
    LocSet allObjects(Field);
    LocSet arrayRange(Object, int, int);
    LocSet freshLocs(Heap);
    // work-a-round
    LocSet allElementsOfArray(Heap, Object, LocSet);
    LocSet allElementsOfArrayLocsets(Heap, Object, LocSet);
}

\predicates {
    elementOf(Object, Field, LocSet);
    subset(LocSet, LocSet);
    disjoint(LocSet, LocSet);
    createdInHeap(LocSet, Heap);
}


\rules(programRules:Java){

    //--------------------------------------------------------------------------
    //axioms for elementOf
    //--------------------------------------------------------------------------

    elementOfEmpty {
        \schemaVar \term Object o;
        \schemaVar \term Field f;

        \find(elementOf(o, f, empty))

        \replacewith(false)

        \heuristics(concrete)
    };


    elementOfAllLocs {
        \schemaVar \term Object o;
	\schemaVar \term Field f;

        \find(elementOf(o, f, allLocs))

        \replacewith(true)

        \heuristics(concrete)
    };


    elementOfSingleton {
        \schemaVar \term Object o, o2;
        \schemaVar \term Field f, f2;

        \find(elementOf(o, f, singleton(o2, f2)))

        \replacewith(o = o2 & f = f2)

        \heuristics(simplify)
    };


    elementOfUnion {
        \schemaVar \term Object o;
        \schemaVar \term Field f;
        \schemaVar \term LocSet s, s2;

        \find(elementOf(o, f, union(s, s2)))

        \replacewith(elementOf(o, f, s) | elementOf(o, f, s2))

        \heuristics(simplify_enlarging)
    };


    elementOfIntersect {
        \schemaVar \term Object o;
        \schemaVar \term Field f;
        \schemaVar \term LocSet s, s2;

        \find(elementOf(o, f, intersect(s, s2)))

        \replacewith(elementOf(o, f, s) & elementOf(o, f, s2))

        \heuristics(simplify_enlarging)
    };


    elementOfSetMinus {
        \schemaVar \term Object o;
        \schemaVar \term Field f;
        \schemaVar \term LocSet s, s2;

        \find(elementOf(o, f, setMinus(s, s2)))

        \replacewith(elementOf(o, f, s) & !elementOf(o, f, s2))

        \heuristics(simplify_enlarging)
    };


    elementOfInfiniteUnion {
        \schemaVar \term Object o;
        \schemaVar \term Field f;
	\schemaVar \variables alpha av;
	\schemaVar \term LocSet s;

        \find(elementOf(o, f, infiniteUnion{av;}(s)))
        \varcond(\notFreeIn(av, o, f))

        \replacewith(\exists av; elementOf(o, f, s))

        \heuristics(simplify)
    };


    elementOfInfiniteUnion2Vars {
        \schemaVar \term Object o;
        \schemaVar \term Field f;
	\schemaVar \variables alpha av;
	\schemaVar \variables beta bv;
	\schemaVar \term LocSet s;

        \find(elementOf(o, f, infiniteUnion{av, bv;}(s)))
        \varcond(\notFreeIn(av, o, f), \notFreeIn(bv, o, f))

        \replacewith(\exists av; \exists bv; elementOf(o, f, s))

        \heuristics(simplify)
    };


    elementOfAllFields {
        \schemaVar \term Object o, o2;
	\schemaVar \term Field f;

        \find(elementOf(o, f, allFields(o2)))

        \replacewith(o = o2)

        \heuristics(concrete)
    };


    allFieldsEq {
        \schemaVar \term Object o1, o2;
        \find(allFields(o1) = allFields(o2))
        \replacewith(o1 = o2)
        \heuristics(simplify)
    };

    elementOfAllObjects {
        \schemaVar \term Object o;
	\schemaVar \term Field f, f2;

        \find(elementOf(o, f, allObjects(f2)))

        \replacewith(f = f2)

        \heuristics(concrete)
    };


   // change upper to exclusive (in line with other definitions?)
    elementOfArrayRange {
        \schemaVar \term Object o, o2;
	\schemaVar \term Field f;
	\schemaVar \term int lower, upper;
	\schemaVar \variables int iv;

        \find(elementOf(o, f, arrayRange(o2, lower, upper)))
        \varcond(\notFreeIn(iv, f, lower, upper))

        \replacewith(o = o2 & \exists iv; (f = arr(iv) & lower <= iv & iv <= upper))

        \heuristics(simplify)
    };


    elementOfFreshLocs {
        \schemaVar \term Object o;
	\schemaVar \term Field f;
	\schemaVar \term Heap h;

        \find(elementOf(o, f, freshLocs(h)))

        \replacewith( o != null & !boolean::select(h,o,java.lang.Object::<created>)=TRUE)

        \heuristics(concrete)
    };




    //--------------------------------------------------------------------------
    //EQ versions of axioms (these are lemmata)
    //--------------------------------------------------------------------------
    elementOfUnionEQ {
        \schemaVar \term Object o;
        \schemaVar \term Field f;
        \schemaVar \term LocSet s, s2;
        \schemaVar \term LocSet EQ;

        \assumes(union(s, s2) = EQ ==>)
        \find(elementOf(o, f, EQ))
        \sameUpdateLevel

        \replacewith(elementOf(o, f, s) | elementOf(o, f, s2))

        \heuristics(simplify_enlarging)
    };


    elementOfIntersectEQ {
        \schemaVar \term Object o;
        \schemaVar \term Field f;
        \schemaVar \term LocSet s, s2;
        \schemaVar \term LocSet EQ;

        \assumes(intersect(s, s2) = EQ ==>)
        \find(elementOf(o, f, EQ))
        \sameUpdateLevel

        \replacewith(elementOf(o, f, s) & elementOf(o, f, s2))

        \heuristics(simplify_enlarging)
    };


    elementOfSetMinusEQ {
        \schemaVar \term Object o;
        \schemaVar \term Field f;
        \schemaVar \term LocSet s, s2;
        \schemaVar \term LocSet EQ;

        \assumes(setMinus(s, s2) = EQ ==>)
        \find(elementOf(o, f, EQ))
        \sameUpdateLevel

        \replacewith(elementOf(o, f, s) & !elementOf(o, f, s2))

        \heuristics(simplify_enlarging)
    };


    elementOfInfiniteUnionEQ {
        \schemaVar \term Object o;
        \schemaVar \term Field f;
	\schemaVar \variables alpha av;
	\schemaVar \term LocSet s;
        \schemaVar \term LocSet EQ;

        \assumes(infiniteUnion{av;}(s) = EQ ==>)
        \find(elementOf(o, f, EQ))
        \sameUpdateLevel
        \varcond(\notFreeIn(av, o, f))

        \replacewith(\exists av; elementOf(o, f, s))

        \heuristics(simplify)
    };


    elementOfInfiniteUnion2VarsEQ {
        \schemaVar \term Object o;
        \schemaVar \term Field f;
	\schemaVar \variables alpha av;
	\schemaVar \variables beta bv;
	\schemaVar \term LocSet s;
	\schemaVar \term LocSet EQ;

        \assumes(infiniteUnion{av, bv;}(s) = EQ ==>)
        \find(elementOf(o, f, EQ))
        \sameUpdateLevel
        \varcond(\notFreeIn(av, o, f), \notFreeIn(bv, o, f))

        \replacewith(\exists av; \exists bv; elementOf(o, f, s))

        \heuristics(simplify)
    };


    elementOfArrayRangeEQ {
        \schemaVar \term Object o, o2;
	\schemaVar \term Field f;
	\schemaVar \term int lower, upper;
	\schemaVar \variables int iv;
	\schemaVar \term LocSet EQ;

        \assumes(arrayRange(o2, lower, upper) = EQ ==>)
        \find(elementOf(o, f, EQ))
        \sameUpdateLevel
        \varcond(\notFreeIn(iv, f, lower, upper))

        \replacewith(o = o2 & \exists iv; (f = arr(iv) & lower <= iv & iv <= upper))

        \heuristics(simplify)
    };

    //--------------------------------------------------------------------------
    //axioms for set predicates (reduce to elementOf)
    //--------------------------------------------------------------------------

    equalityToElementOf {
    	\schemaVar \term LocSet s, s2;
	\schemaVar \variables Object ov;
	\schemaVar \variables Field fv;

    	\find(s = s2)
	\varcond(\notFreeIn(ov, s, s2), \notFreeIn(fv, s, s2))

    	\replacewith(\forall ov; \forall fv; (elementOf(ov, fv, s) <-> elementOf(ov, fv, s2)))
    };


    // proven with KeY (CS)
    equalityToElementOfRight {
    	\schemaVar \term LocSet s, s2;
	\schemaVar \variables Object ov;
	\schemaVar \variables Field fv;

    	\find(==> s = s2)
	\varcond(\notFreeIn(ov, s, s2), \notFreeIn(fv, s, s2))

    	\replacewith(==> \forall ov; \forall fv; (elementOf(ov, fv, s) <-> elementOf(ov, fv, s2)))

        \heuristics(setEqualityBlastingRight)
    };


    emptyEqualsSingleton {
	\schemaVar \term Object o;
	\schemaVar \term Field f;

    	\find(empty = singleton(o, f))

    	\replacewith(false)

        \heuristics(concrete)
    };


    singletonEqualsEmpty {
	\schemaVar \term Object o;
	\schemaVar \term Field f;

    	\find(singleton(o, f) = empty)
	   	\replacewith(false)

        \heuristics(concrete)
    };


    unionWithSingletonEqualsUnionWithSingleton {
        \schemaVar \term LocSet s1, s2;
	\schemaVar \term Object o;
	\schemaVar \term Field f;

        \find(union(s1, singleton(o, f)) = union(s2, singleton(o, f)))

        \replacewith(setMinus(s1, singleton(o, f)) = setMinus(s2, singleton(o, f)))

        \heuristics(simplify)
    };


    unionWithSingletonEqualsUnionWithSingleton_2 {
        \schemaVar \term LocSet s1, s2;
	\schemaVar \term Object o;
	\schemaVar \term Field f;

        \find(union(singleton(o, f), s1) = union(singleton(o, f), s2))

        \replacewith(setMinus(s1, singleton(o, f)) = setMinus(s2, singleton(o, f)))

        \heuristics(simplify)
    };


    subsetToElementOf {
        \schemaVar \term LocSet s, s2;
	\schemaVar \variables Object ov;
	\schemaVar \variables Field fv;

        \find(subset(s, s2))
	\varcond(\notFreeIn(ov, s, s2), \notFreeIn(fv, s, s2))

	\replacewith(\forall ov; \forall fv; (elementOf(ov, fv, s) -> elementOf(ov, fv, s2)))

//        \heuristics(simplify)
    };


    // proven with KeY (CS)
    subsetToElementOfRight {
        \schemaVar \term LocSet s, s2;
	\schemaVar \variables Object ov;
	\schemaVar \variables Field fv;

        \find(==> subset(s, s2))
	\varcond(\notFreeIn(ov, s, s2), \notFreeIn(fv, s, s2))

	\replacewith(==> \forall ov; \forall fv; (elementOf(ov, fv, s) -> elementOf(ov, fv, s2)))

        \heuristics(setEqualityBlastingRight)
    };


    // proven with KeY (CS)
    elementOfSubsetImpliesElementOfSuperset {
        \schemaVar \term LocSet s, s2;
        \schemaVar \term Object o;
        \schemaVar \term Field f;

        \assumes(subset(s, s2) ==>)

	\find(elementOf(o,f,s) ==>)
	
	\add(elementOf(o,f,s2) ==>)

        \heuristics(simplify_enlarging)
    };


    // proven with KeY (CS)
    noElementOfSupersetImpliesNoElementOfSubset {
        \schemaVar \term LocSet s, s2;
        \schemaVar \term Object o;
        \schemaVar \term Field f;

        \assumes(subset(s, s2) ==>)
	\find(==> elementOf(o,f,s2)) 
	\add(==> elementOf(o,f,s))

        \heuristics(simplify_enlarging)
    };


    // proven with KeY (CS)
    subsetSingletonLeft {
        \schemaVar \term LocSet s;
        \schemaVar \term Object o;
        \schemaVar \term Field f;

        \find(subset(singleton(o,f), s))

	\replacewith(elementOf(o,f,s))

        \heuristics(simplify)
    };


    // proven with KeY (CS)
    subsetSingletonLeftEQ {
        \schemaVar \term LocSet s;
        \schemaVar \term Object o;
        \schemaVar \term Field f;
        \schemaVar \term LocSet EQ;

        \assumes(singleton(o,f) = EQ ==>)
        \find(subset(EQ, s))
        \sameUpdateLevel

	\replacewith(elementOf(o,f,s))

        \heuristics(simplify)
    };


    // proven with KeY (CS)
    subsetSingletonRight {
        \schemaVar \term LocSet s;
        \schemaVar \term Object o;
        \schemaVar \term Field f;

        \find(subset(s, singleton(o,f)))

	\replacewith(s = empty | s = singleton(o,f))

        \heuristics(simplify)
    };


    // proven with KeY (CS)
    subsetSingletonRightEQ {
        \schemaVar \term LocSet s;
        \schemaVar \term Object o;
        \schemaVar \term Field f;
        \schemaVar \term LocSet EQ;

        \assumes(singleton(o,f) = EQ ==>)
        \find(subset(s, EQ))
        \sameUpdateLevel

	\replacewith(s = empty | s = singleton(o,f))

        \heuristics(simplify)
    };


    // proven with KeY (CS)
    subsetUnionLeft {
        \schemaVar \term LocSet s, s2, s3;

        \find(subset(union(s, s2), s3))

	\replacewith(subset(s, s3) & subset(s2, s3))

        \heuristics(simplify_enlarging)
    };


    // proven with KeY (CS)
    subsetUnionLeftEQ {
        \schemaVar \term LocSet s, s2, s3;
        \schemaVar \term LocSet EQ;

        \assumes(union(s, s2) = EQ ==>)
        \find(subset(EQ, s3))
        \sameUpdateLevel

	\replacewith(subset(s, s3) & subset(s2, s3))

        \heuristics(simplify_enlarging)
    };


    // proven with KeY (CS)
    subsetOfUnionWithItSelf1 {
        \schemaVar \term LocSet s, s2;

        \find(subset(s, union(s, s2)))

	\replacewith(true)

        \heuristics(concrete)
    };


    // proven with KeY (CS)
    subsetOfUnionWithItSelfEQ1 {
        \schemaVar \term LocSet s, s2;
        \schemaVar \term LocSet EQ;

        \assumes(union(s, s2) = EQ ==>)
        \find(subset(s, EQ))
        \sameUpdateLevel

	\replacewith(true)

        \heuristics(concrete)
    };


    // proven with KeY (CS)
    subsetOfUnionWithItSelf2 {
        \schemaVar \term LocSet s, s2;

        \find(subset(s, union(s2, s)))

	\replacewith(true)

        \heuristics(concrete)
    };


    // proven with KeY (CS)
    subsetOfUnionWithItSelfEQ2 {
        \schemaVar \term LocSet s, s2;
        \schemaVar \term LocSet EQ;

        \assumes(union(s2, s) = EQ ==>)
        \find(subset(s, EQ))
        \sameUpdateLevel

	\replacewith(true)

        \heuristics(concrete)
    };


    // proven with KeY (CS)
    subsetOfIntersectWithItSelf1 {
        \schemaVar \term LocSet s, s2;

        \find(subset(s, intersect(s, s2)))

	\replacewith(subset(s, s2))

        \heuristics(concrete)
    };


    // proven with KeY (CS)
    subsetOfIntersectWithItSelfEQ1 {
        \schemaVar \term LocSet s, s2;
        \schemaVar \term LocSet EQ;

        \assumes(intersect(s, s2) = EQ ==>)
        \find(subset(s, EQ))
        \sameUpdateLevel

	\replacewith(subset(s, s2))

        \heuristics(concrete)
    };


    // proven with KeY (CS)
    subsetOfIntersectWithItSelf2 {
        \schemaVar \term LocSet s, s2;

        \find(subset(s, intersect(s2, s)))

	\replacewith(subset(s, s2))

        \heuristics(concrete)
    };


    // proven with KeY (CS)
    subsetOfIntersectWithItSelfEQ2 {
        \schemaVar \term LocSet s, s2;
        \schemaVar \term LocSet EQ;

        \assumes(intersect(s2, s) = EQ ==>)
        \find(subset(s, EQ))
        \sameUpdateLevel

	\replacewith(subset(s, s2))

        \heuristics(concrete)
    };


    // proven with KeY (CS)
    allFieldsSubsetOf {
        \schemaVar \term LocSet s;
        \schemaVar \term Object o;
        \schemaVar \term Field f;

        \assumes(subset(allFields(o), s) ==>)
        \find(elementOf(o, f, s))
        \sameUpdateLevel

	\replacewith(true)

        \heuristics(concrete)
    };


    // proven with KeY (CS)
    elementOfSubsetOfUnion1 {
        \schemaVar \term LocSet s, s2, s3;
        \schemaVar \term Object o;
        \schemaVar \term Field f;
        \schemaVar \term Heap h;

        \assumes(subset(s, union(s2, s3)),
             ==> elementOf(o, f, s2))
        \find(elementOf(o, f, s))
        \sameUpdateLevel

	\add(elementOf(o, f, s) <-> elementOf(o, f, intersect(s, s3)) ==>)

        \heuristics(simplify_enlarging)
    };


    // proven with KeY (CS)
    elementOfSubsetOfUnion2 {
        \schemaVar \term LocSet s, s2, s3;
        \schemaVar \term Object o;
        \schemaVar \term Field f;
        \schemaVar \term Heap h;

        \assumes(subset(s, union(s2, s3)),
             ==> elementOf(o, f, s3))
        \find(elementOf(o, f, s))
        \sameUpdateLevel

	\add(elementOf(o, f, s) <-> elementOf(o, f, intersect(s, s2)) ==>)

        \heuristics(simplify_enlarging)
    };


    disjointToElementOf {
        \schemaVar \term LocSet s, s2;
	\schemaVar \variables Object ov;
	\schemaVar \variables Field fv;

        \find(disjoint(s, s2))
	\varcond(\notFreeIn(ov, s, s2), \notFreeIn(fv, s, s2))

        \replacewith(\forall ov; \forall fv; (!elementOf(ov, fv, s) | !elementOf(ov, fv, s2)))

//        \heuristics(simplify)
    };


    // proven with KeY (CS)
    disjointDefinition {
        \schemaVar \term LocSet s, s2;

        \find(disjoint(s, s2))

	\replacewith(intersect(s, s2) = empty)

        \heuristics(simplify)
    };


    // proven with KeY (CS)
    disjointNotInOtherLocset1 {
        \schemaVar \term LocSet s, s2;
	\schemaVar \term Object o;
	\schemaVar \term Field f;

        \assumes(intersect(s, s2) = empty ==>)
        \find(elementOf(o,f,s) ==>)

	\add(==> elementOf(o,f,s2))

        \heuristics(simplify_enlarging)
    };


    // proven with KeY (CS)
    disjointNotInOtherLocset2 {
        \schemaVar \term LocSet s, s2;
	\schemaVar \term Object o;
	\schemaVar \term Field f;

        \assumes(intersect(s, s2) = empty ==>)
        \find(elementOf(o,f,s2) ==>)

	\add(==> elementOf(o,f,s))

        \heuristics(simplify_enlarging)
    };


    // proven with KeY (CS)
    disjointAndSubset1 {
        \schemaVar \term LocSet s, s2, s3;

        \assumes(intersect(s2, s3) = empty ==>)
        \find(subset(s, s2) ==>)

	\add(intersect(s, s3) = empty ==>)

        \heuristics(simplify_enlarging)
    };


    // proven with KeY (CS)
    disjointAndSubset2 {
        \schemaVar \term LocSet s, s2, s3;

        \assumes(intersect(s2, s3) = empty ==>)
        \find(subset(s, s3) ==>)

	\add(intersect(s, s2) = empty ==>)

        \heuristics(simplify_enlarging)
    };


    // proven with KeY (CS)
    disjointAllFields {
        \schemaVar \term LocSet s;
        \schemaVar \term Object o;
        \schemaVar \term Field f;

        \assumes(intersect(allFields(o), s) = empty ==>)
        \find(elementOf(o, f, s))
        \sameUpdateLevel

	\replacewith(false)

        \heuristics(concrete)
    };

    disjointAllObjects {
        \schemaVar \term LocSet s;
        \schemaVar \term Object o;
        \schemaVar \term Field f;

        \assumes(intersect(allObjects(f), s) = empty ==>)
        \find(elementOf(o, f, s))
        \sameUpdateLevel

	\replacewith(false)

        \heuristics(concrete)
    };


    // proven with KeY (CS)
    intersectAllFieldsFreshLocs {
        \schemaVar \term Object o;
        \schemaVar \term Field f;
        \schemaVar \term Heap h;

        \find(intersect(allFields(o), freshLocs(h)) = empty)
        \replacewith(o = null | boolean::select(h, o, java.lang.Object::<created>) = TRUE)
        \heuristics(simplify)
    };


    // proven with KeY (CS)
    disjointAndSubset_3 {
        \schemaVar \term LocSet s1, s2, s3, s4;

        \assumes(intersect(s1, s2) = empty ==>)
        \find(subset(s4, union(s2, s3)) ==>)
        \add(intersect(s1, s3) = empty -> intersect(s1, s4) = empty ==>)
        \heuristics(simplify_enlarging)
    };


    // proven with KeY (CS)
    disjointAndSubset_4 {
        \schemaVar \term LocSet s1, s2, s3, s4;

        \assumes(intersect(s1, s2) = empty ==>)
        \find(subset(s4, union(s3, s2)) ==>)
        \add(intersect(s1, s3) = empty -> intersect(s1, s4) = empty ==>)
        \heuristics(simplify_enlarging)
    };


    // proven with KeY (CS)
    disjointAndSubset_5 {
        \schemaVar \term LocSet s1, s2, s3, s4;

        \assumes(intersect(s2, s1) = empty ==>)
        \find(subset(s4, union(s2, s3)) ==>)
        \add(intersect(s1, s3) = empty -> intersect(s1, s4) = empty ==>)
        \heuristics(simplify_enlarging)
    };


    // proven with KeY (CS)
    disjointAndSubset_6 {
        \schemaVar \term LocSet s1, s2, s3, s4;

        \assumes(intersect(s2, s1) = empty ==>)
        \find(subset(s4, union(s3, s2)) ==>)
        \add(intersect(s1, s3) = empty -> intersect(s1, s4) = empty ==>)
        \heuristics(simplify_enlarging)
    };


    createdInHeapToElementOf {
    	\schemaVar \term LocSet s;
    	\schemaVar \term Heap h;
	\schemaVar \variables Object ov;
	\schemaVar \variables Field fv;

        \find(createdInHeap(s, h))
	\varcond(\notFreeIn(ov, s, h), \notFreeIn(fv, s, h))

        \replacewith(\forall ov; \forall fv; (elementOf(ov, fv, s)
                                              -> ov = null
                                                 | boolean::select(h, ov, java.lang.Object::<created>) = TRUE))
        \heuristics(classAxiom)
    };



    //--------------------------------------------------------------------------
    //lemmata for empty and allLocs
    //--------------------------------------------------------------------------

    unionWithEmpty {
        \schemaVar \term LocSet s;

        \find(union(empty, s))

        \replacewith(s)

        \heuristics(concrete)
    };


    unionWithAllLocs {
        \schemaVar \term LocSet s;

        \find(union(allLocs, s))

        \replacewith(allLocs)

        \heuristics(concrete)
    };


    intersectWithEmpty {
        \schemaVar \term LocSet s;

        \find(intersect(empty, s))

        \replacewith(empty)

        \heuristics(concrete)
    };

    intersectWithAllLocs {
        \schemaVar \term LocSet s;

        \find(intersect(allLocs, s))

        \replacewith(s)

        \heuristics(concrete)
    };


    setMinusWithEmpty1 {
        \schemaVar \term LocSet s;

        \find(setMinus(s, empty))

        \replacewith(s)

        \heuristics(concrete)
    };


    setMinusWithEmpty2 {
        \schemaVar \term LocSet s;

        \find(setMinus(empty, s))

        \replacewith(empty)

        \heuristics(concrete)
    };


    setMinusWithAllLocs {
        \schemaVar \term LocSet s;

        \find(setMinus(s, allLocs))

        \replacewith(empty)

        \heuristics(concrete)
    };



    //--------------------------------------------------------------------------
    //lemmata for subset
    //--------------------------------------------------------------------------

    subsetWithEmpty {
        \schemaVar \term LocSet s;

        \find(subset(empty, s))

        \replacewith(true)

        \heuristics(concrete)
    };


    subsetWithAllLocs {
        \schemaVar \term LocSet s;

        \find(subset(s, allLocs))

        \replacewith(true)

        \heuristics(concrete)
    };



    //--------------------------------------------------------------------------
    //lemmata for disjoint
    //--------------------------------------------------------------------------

    disjointWithEmpty {
        \schemaVar \term LocSet s;

        \find(disjoint(empty, s))

        \replacewith(true)

        \heuristics(concrete)
    };

    //--------------------------------------------------------------------------
    //lemmata for createdInHeap
    //--------------------------------------------------------------------------

    createdInHeapWithEmpty {
        \schemaVar \term Heap h;

        \find(createdInHeap(empty, h))

        \replacewith(true)

        \heuristics(concrete)
    };


    createdInHeapWithSingleton {
        \schemaVar \term Object o;
        \schemaVar \term Field f;
        \schemaVar \term Heap h;

        \find(createdInHeap(singleton(o, f), h))

        \replacewith(o = null | boolean::select(h, o, java.lang.Object::<created>) = TRUE)

        \heuristics(simplify_enlarging)
    };


    createdInHeapWithUnion {
        \schemaVar \term LocSet s, s2;
        \schemaVar \term Heap h;

        \find(==> createdInHeap(union(s, s2), h))

        \replacewith(==> createdInHeap(s, h));
        \replacewith(==> createdInHeap(s2, h))

        \heuristics(simplify_enlarging)
    };


    createdInHeapWithSetMinusFreshLocs {
        \schemaVar \term LocSet s;
        \schemaVar \term Heap h;

        \find(createdInHeap(setMinus(s, freshLocs(h)), h))

        \replacewith(true)

        \heuristics(concrete)
    };


    createdInHeapWithAllFields {
    	\schemaVar \term Object o;
        \schemaVar \term Heap h;

        \find(createdInHeap(allFields(o), h))

        \replacewith(o = null | boolean::select(h, o, java.lang.Object::<created>) = TRUE)

        \heuristics(simplify_enlarging)
    };


    createdInHeapWithArrayRange {
    	\schemaVar \term Object o;
	\schemaVar \term int lower, upper;
        \schemaVar \term Heap h;

        \find(createdInHeap(arrayRange(o, lower, upper), h))

        \replacewith(o = null | boolean::select(h, o, java.lang.Object::<created>) = TRUE | upper < lower)

        \heuristics(simplify_enlarging)
    };


    createdInHeapWithSelect {
    	\schemaVar \term Object o;
	\schemaVar \term Field f;
        \schemaVar \term Heap h;

        \find(==> createdInHeap(LocSet::select(h, o, f), h))

        \replacewith(==> wellFormed(h))

        \heuristics(concrete)
    };


    createdInHeapWithObserver {
        \schemaVar \term LocSet obs;
        \schemaVar \term Heap h;

        \find(==> createdInHeap(obs, h))
        \varcond(\isObserver(obs, h))

        \replacewith(==> wellFormed(h))

        \heuristics(concrete)
    };


    //--------------------------------------------------------------------------
    //EQ versions of lemmata for createdInHeap
    //--------------------------------------------------------------------------


    createdInHeapWithSingletonEQ {
        \schemaVar \term Object o;
        \schemaVar \term Field f;
        \schemaVar \term Heap h;
        \schemaVar \term LocSet EQ;

        \assumes(singleton(o, f) = EQ ==>)
        \find(createdInHeap(EQ, h))
        \sameUpdateLevel

        \replacewith(o = null | boolean::select(h, o, java.lang.Object::<created>) = TRUE)

        \heuristics(simplify_enlarging)
    };


    createdInHeapWithUnionEQ {
        \schemaVar \term LocSet s, s2;
        \schemaVar \term Heap h;
        \schemaVar \term LocSet EQ;

        \assumes(union(s, s2) = EQ ==>)
        \find(==> createdInHeap(EQ, h))

        \replacewith(==> createdInHeap(s, h));
        \replacewith(==> createdInHeap(s2, h))

        \heuristics(simplify_enlarging)
    };


    createdInHeapWithSetMinusFreshLocsEQ {
        \schemaVar \term LocSet s;
        \schemaVar \term Heap h;
        \schemaVar \term LocSet EQ;

        \assumes(setMinus(s, freshLocs(h)) = EQ ==>)
        \find(createdInHeap(EQ, h))
        \sameUpdateLevel

        \replacewith(true)

        \heuristics(concrete)
    };


    createdInHeapWithAllFieldsEQ {
    	\schemaVar \term Object o;
        \schemaVar \term Heap h;
        \schemaVar \term LocSet EQ;

        \assumes(allFields(o) = EQ ==>)
        \find(createdInHeap(EQ, h))
        \sameUpdateLevel

        \replacewith(o = null | boolean::select(h, o, java.lang.Object::<created>) = TRUE)

        \heuristics(simplify_enlarging)
    };


    createdInHeapWithArrayRangeEQ {
    	\schemaVar \term Object o;
	\schemaVar \term int lower, upper;
        \schemaVar \term Heap h;
        \schemaVar \term LocSet EQ;

        \assumes(arrayRange(o, lower, upper) = EQ ==>)
        \find(createdInHeap(EQ, h))
        \sameUpdateLevel

        \replacewith(o = null | boolean::select(h, o, java.lang.Object::<created>) = TRUE | upper < lower)

        \heuristics(simplify_enlarging)
    };


    createdInHeapWithSelectEQ {
    	\schemaVar \term Object o;
	\schemaVar \term Field f;
        \schemaVar \term Heap h;
        \schemaVar \term LocSet EQ;

        \assumes(LocSet::select(h, o, f) = EQ ==>)
        \find(==> createdInHeap(EQ, h))

        \replacewith(==> wellFormed(h))

        \heuristics(concrete)
    };


    createdInHeapWithObserverEQ {
        \schemaVar \term LocSet obs;
        \schemaVar \term Heap h;
        \schemaVar \term LocSet EQ;

        \assumes(obs = EQ ==>)
        \find(==> createdInHeap(EQ, h))
        \varcond(\isObserver(obs, h))

        \replacewith(==> wellFormed(h))

        \heuristics(concrete)
    };



    //--------------------------------------------------------------------------
    //other lemmata for proving createdness
    //--------------------------------------------------------------------------

    referencedObjectIsCreatedRight {
    	\schemaVar \term Heap h;
        \schemaVar \term Object o;
        \schemaVar \term Field f;

        \assumes(==> deltaObject::select(h, o, f) = null)
        \find(==> boolean::select(h,
                                  deltaObject::select(h, o, f),
                                  java.lang.Object::<created>) = TRUE)

        \replacewith(==> wellFormed(h))

	\heuristics(concrete)
    };


    referencedObjectIsCreatedRightEQ {
    	\schemaVar \term Heap h;
        \schemaVar \term Object o;
        \schemaVar \term Field f;
        \schemaVar \term Object EQ;

        \assumes(deltaObject::select(h, o, f) = EQ ==> EQ = null)
        \find(==> boolean::select(h,
                                  EQ,
                                  java.lang.Object::<created>) = TRUE)

        \replacewith(==> wellFormed(h))

	\heuristics(concrete)
    };





    //--------------------------------------------------------------------------
    //some other lemmata
    //--------------------------------------------------------------------------

    // proven with KeY (CS)
    unionEqualsEmpty {
        \schemaVar \term LocSet s, s2, s3;

        \find(union(s, s2) = empty)

	\replacewith(s = empty & s2 = empty)

        \heuristics(simplify_enlarging)
    };


    // proven with KeY (CS)
    unionEqualsEmptyEQ {
        \schemaVar \term LocSet s, s2, s3;
        \schemaVar \term LocSet EQ;

        \assumes(union(s, s2) = EQ ==>)
        \find(EQ = empty)
        \sameUpdateLevel

	\replacewith(s = empty & s2 = empty)

        \heuristics(simplify_enlarging)
    };


    // proven with KeY (CS)
    setMinusOfUnion {
        \schemaVar \term LocSet s, s2, s3;

        \find(setMinus(union(s, s2), s3))

	\replacewith(union(setMinus(s, s3), setMinus(s2, s3)))

        \heuristics(simplify_enlarging)
    };


    // proven with KeY (CS)
    setMinusOfUnionEQ {
        \schemaVar \term LocSet s, s2, s3;
        \schemaVar \term LocSet EQ;

        \assumes(union(s, s2) = EQ ==>)
        \find(setMinus(EQ, s3))
        \sameUpdateLevel

	\replacewith(union(setMinus(s, s3), setMinus(s2, s3)))

        \heuristics(simplify_enlarging)
    };


    // proven with KeY (CS)
    subsetWithSetMinusLeft {
        \schemaVar \term LocSet s, s2, s3;

        \find(subset(setMinus(s, s2), s3))

	\replacewith(subset(s, union(s2, s3)))

        \heuristics(simplify_enlarging)
    };


    // proven with KeY (CS)
    subsetWithSetMinusLeftEQ {
        \schemaVar \term LocSet s, s2, s3;
        \schemaVar \term LocSet EQ;

        \assumes(setMinus(s, s2) = EQ ==>)
        \find(subset(EQ, s3))
        \sameUpdateLevel

	\replacewith(subset(s, union(s2, s3)))

        \heuristics(simplify_enlarging)
    };


    unionWithItself {
        \schemaVar \term LocSet s;

        \find(union(s, s))

        \replacewith(s)

        \heuristics(concrete)
    };


    intersectWithItself {
        \schemaVar \term LocSet s;

        \find(intersect(s, s))

        \replacewith(s)

        \heuristics(concrete)
    };


// one of the two below should be obsolete after completing term ordering (not yet done)
    distributeIntersection {
        \schemaVar \term LocSet s1, s2, s3;

        \find(intersect(s1, union(s2, s3)))

        \replacewith(union(intersect(s1, s2), intersect(s1, s3)))

        \heuristics(simplify_enlarging)
    };


    distributeIntersection_2 {
        \schemaVar \term LocSet s1, s2, s3;

        \find(intersect(union(s2, s3), s1))

        \replacewith(union(intersect(s2, s1), intersect(s3, s1)))

        \heuristics(simplify_enlarging)
    };


    intersectWithSingleton {
        \schemaVar \term LocSet s;
        \schemaVar \term Object o;
        \schemaVar \term Field f;

        \find(intersect(singleton(o, f), s))

        \replacewith(\if(elementOf(o, f, s)) \then(singleton(o, f)) \else(empty))

	// more goal directed if adding trigger
	//   \trigger{} elementOf(o,f,s); ?
        \heuristics(simplify_enlarging)
    };


    setMinusItself {
        \schemaVar \term LocSet s;

        \find(setMinus(s, s))

        \replacewith(empty)

        \heuristics(concrete)
    };


    setMinusSingleton {
        \schemaVar \term LocSet s;
        \schemaVar \term Object o;
        \schemaVar \term Field f;

        \assumes(==> elementOf(o, f, s))

        \find(setMinus(s, singleton(o, f)))

        \replacewith(s)

        \heuristics(simplify)
    };


    intersectionSetMinusItself {
        \schemaVar \term LocSet s1, s2;

        \find(intersect(setMinus(s1, s2), s2))

        \replacewith(empty)

        \heuristics(concrete)
    };


    intersectionSetMinusItself_2 {
        \schemaVar \term LocSet s1, s2;

        \find(intersect(s2, setMinus(s1, s2)))

        \replacewith(empty)

        \heuristics(concrete)
    };


    unionIntersectItself {
        \schemaVar \term LocSet s1, s2;

        \find(union(intersect(s1, s2), s1))

        \replacewith(s1)

        \heuristics(simplify)
    };


    unionIntersectItself_2 {
        \schemaVar \term LocSet s1, s2;

        \find(union(intersect(s2, s1), s1))

        \replacewith(s1)

        \heuristics(simplify)
    };


    unionIntersectItself_3 {
        \schemaVar \term LocSet s1, s2, s;

        \find(union(union(s, intersect(s1, s2)), s1))

        \replacewith(union(s, s1))

        \heuristics(simplify)
    };


    unionIntersectItself_4 {
        \schemaVar \term LocSet s1, s2, s;

        \find(union(union(s, intersect(s2, s1)), s1))

        \replacewith(union(s, s1))

        \heuristics(simplify)
    };


    unionIntersectItself_5 {
        \schemaVar \term LocSet s1, s2, s;

        \find(union(union(intersect(s1, s2), s), s1))

        \replacewith(union(s, s1))

        \heuristics(simplify)
    };


    unionIntersectItself_6 {
        \schemaVar \term LocSet s1, s2, s;

        \find(union(union(intersect(s2, s1), s), s1))

        \replacewith(union(s, s1))

        \heuristics(simplify)
    };


    infiniteUnionUnused {
	\schemaVar \variables alpha av;
	\schemaVar \term LocSet s;

        \find(infiniteUnion{av;}(s))
        \varcond(\notFreeIn(av, s))

        \replacewith(s)

        \heuristics(concrete)
    };


    subsetOfItself {
        \schemaVar \term LocSet s;

        \find(subset(s, s))

        \replacewith(true)

        \heuristics(concrete)
    };


// really needed for efficiency?
    elementOfGuardedSet {
        \schemaVar \term Object o;
        \schemaVar \term Field f;
        \schemaVar \formula phi;
        \schemaVar \term LocSet s;

        \find(elementOf(o, f, \if(phi)\then(s)\else(empty)))

        \replacewith(phi & elementOf(o, f, s))

        \heuristics(concrete)
    };


    commuteDisjoint {
    	\schemaVar \term LocSet commLeft, commRight;

    	\find(disjoint(commLeft, commRight))
    	\replacewith(disjoint(commRight, commLeft))
    	
    	\heuristics(cnf_setComm)
    };


    commuteUnion {
    	\schemaVar \term LocSet commLeft, commRight;

    	\find(union(commLeft, commRight))

    	\replacewith(union(commRight, commLeft))

        \heuristics(cnf_setComm)
    };


    commuteUnion_2 {
    	\schemaVar \term LocSet commLeft, commRight, s;

    	\find(union(union(s, commLeft), commRight))

    	\replacewith(union(union(s, commRight), commLeft))

        \heuristics(cnf_setComm)
    };


    commuteIntersection {
    	\schemaVar \term LocSet commLeft, commRight;

    	\find(intersect(commLeft, commRight))

    	\replacewith(intersect(commRight, commLeft))

        \heuristics(cnf_setComm)
    };


    commuteIntersection_2 {
    	\schemaVar \term LocSet commLeft, commRight, s;

    	\find(intersect(intersect(s, commLeft), commRight))

    	\replacewith(intersect(intersect(s, commRight), commLeft))

        \heuristics(cnf_setComm)
    };


    associativeLawUnion {
    	\schemaVar \term LocSet s1, s2, s3;

    	\find(union(s1, union(s2, s3)))

    	\replacewith(union(union(s1, s2), s3))

        \heuristics(conjNormalForm)
    };


    associativeLawIntersect {
    	\schemaVar \term LocSet s1, s2, s3;

    	\find(intersect(s1, intersect(s2, s3)))

    	\replacewith(intersect(intersect(s1, s2), s3))

        \heuristics(conjNormalForm)
    };
<<<<<<< HEAD


    associativeLawIntersect_2 {
    	\schemaVar \term LocSet s1, s2, s3;

    	\find(intersect(intersect(s1, s2), s3))

    	\replacewith(intersect(s1, intersect(s2, s3)))
    };


    //--------------------------------------------------------------------------
    // work-a-round to use \infinite_union in JML set statements
    //--------------------------------------------------------------------------

    definitionAllElementsOfArray {
        \schemaVar \term Object array;
        \schemaVar \term Object o;
        \schemaVar \term Field f;
        \schemaVar \term Heap h;
        \schemaVar \variables int j;

        \find(allElementsOfArray(h, array, singleton(o, f)))
        \varcond(\notFreeIn(j, h), \notFreeIn(j, array), \notFreeIn(j, o, f))

        \replacewith(infiniteUnion{j;}(\if (0 <= j & j < length(array))
                                       \then(singleton(Object::select(h, array, arr(j)), f))
                                       \else(empty)))
        \heuristics(simplify)
    };

    definitionAllElementsOfArrayLocsets {
        \schemaVar \term Object array;
        \schemaVar \term Object o;
        \schemaVar \term Field f;
        \schemaVar \term Heap h;
        \schemaVar \variables int j;

        \find(allElementsOfArrayLocsets(h, array, singleton(o, f)))
        \varcond(\notFreeIn(j, h), \notFreeIn(j, array), \notFreeIn(j, o, f))

        \replacewith(infiniteUnion{j;}(\if (0 <= j & j < length(array))
                                       \then(LocSet::select(h, Object::select(h, array, arr(j)), f))
                                       \else(empty)))
        \heuristics(simplify)
    };

=======
>>>>>>> d46570ad
}<|MERGE_RESOLUTION|>--- conflicted
+++ resolved
@@ -1630,16 +1630,6 @@
 
         \heuristics(conjNormalForm)
     };
-<<<<<<< HEAD
-
-
-    associativeLawIntersect_2 {
-    	\schemaVar \term LocSet s1, s2, s3;
-
-    	\find(intersect(intersect(s1, s2), s3))
-
-    	\replacewith(intersect(s1, intersect(s2, s3)))
-    };
 
 
     //--------------------------------------------------------------------------
@@ -1678,6 +1668,4 @@
         \heuristics(simplify)
     };
 
-=======
->>>>>>> d46570ad
 }