--- conflicted
+++ resolved
@@ -53,13 +53,8 @@
         \replacewith(seqLen(s) = seqLen(s2)
                       & \forall iv; (0 <= iv & iv < seqLen(s)
            -> any::seqGet(s, iv) = any::seqGet(s2, iv)))
-<<<<<<< HEAD
-    };    
-=======
         \heuristics(semantics_blasting)
     };
-
->>>>>>> 224ad001
 
     //--------------------------------------------------------------------
     // Core axiom for sequence definition
