// This file is part of KeY - Integrated Deductive Software Design 
//
// Copyright (C) 2001-2011 Universitaet Karlsruhe (TH), Germany 
//                         Universitaet Koblenz-Landau, Germany
//                         Chalmers University of Technology, Sweden
// Copyright (C) 2011-2013 Karlsruhe Institute of Technology, Germany 
//                         Technical University Darmstadt, Germany
//                         Chalmers University of Technology, Sweden
//
// The KeY system is protected by the GNU General 
// Public License. See LICENSE.TXT for details.
// 



// ldts
\includeLDTs ruleSetsDeclarations,
             integerHeader, 
             boolean,               
             locSets, 
             heap,
             reach,
             seq,
             freeADT,
             charListHeader;
<<<<<<< HEAD
=======
             
\include booleanRules;
>>>>>>> 73551abf

// integer rules
\include intRulesIgnoringOverflow,
         intRules,
         intRulesArith;

\include integerAssignment2UpdateRules, 
         integerRulesCommon, 
         integerSimplificationRules;
\include bigint;

// general propositional and first-order rules
\include propRule;
\include genericRules;
\include ifThenElseRules;
\include formulaNormalisationRules;
\include updateRules;

\include heapRules;
\include reachRules;
\include locSetsRules;
\include seqRules;
\include seqPerm;

// rules for Java
\include javaRules;
\include activeUse;
\include instanceAllocation;
\include java5;

// wellfounded relation
\include wellfound;
             
// rules for strings and regular expressions
\include charListRules;
//\include regExTheory; //TODO: fix rules and uncomment<|MERGE_RESOLUTION|>--- conflicted
+++ resolved
@@ -23,11 +23,7 @@
              seq,
              freeADT,
              charListHeader;
-<<<<<<< HEAD
-=======
-             
 \include booleanRules;
->>>>>>> 73551abf
 
 // integer rules
 \include intRulesIgnoringOverflow,
