// This file is part of KeY - Integrated Deductive Software Design 
//
// Copyright (C) 2001-2011 Universitaet Karlsruhe (TH), Germany 
//                         Universitaet Koblenz-Landau, Germany
//                         Chalmers University of Technology, Sweden
// Copyright (C) 2011-2013 Karlsruhe Institute of Technology, Germany 
//                         Technical University Darmstadt, Germany
//                         Chalmers University of Technology, Sweden
//
// The KeY system is protected by the GNU General 
// Public License. See LICENSE.TXT for details.
// 


// headers
\includeLDTs ruleSetsDeclarations,
             integerHeader, 
             boolean,               
             locSets, 
             heap,
             reach,
             seq,
             freeADT,
             wellfound,
             charListHeader;

// Please note that the order in which these files are read does matter in
// order to prove derived taclets sound in KeY (you may only use taclets which
// appear before the one you are about to prove). Do not change this order
// without a good reason.

// general propositional and first-order rules
\include propRule;
\include firstOrderRules;
\include ifThenElseRules;
\include formulaNormalisationRules;
\include updateRules;

// integer rules
\include integerRulesCommon;
\include intRulesIgnoringOverflow,
         intRules,
         intRulesArith;
\include integerSimplificationRules;
\include bsum, bprod;

// other theories
\include genericRules; // must go before heap, seq
\include booleanRules;
\include epsilon;
\include locSetsRules; // must go before heap
\include heapRules;
\include reachRules;
\include seqCoreRules, seqRules;
\include seqPerm;

// rules for Java (order does not matter, since not provable anyway)
\include javaRules;
\include activeUse;
\include instanceAllocation;
\include java5;
\include integerAssignment2UpdateRules;
\include bigint;

// wellfounded relation
\include precRules;

// rules for strings and regular expressions
\include charListRules;
//\include regExTheory; //TODO: fix rules and uncomment

<<<<<<< HEAD
// rules for information flow verification
\include infFlow;
=======
// rules for well-definedness
\include wd;
>>>>>>> 224ad001
<|MERGE_RESOLUTION|>--- conflicted
+++ resolved
@@ -69,10 +69,8 @@
 \include charListRules;
 //\include regExTheory; //TODO: fix rules and uncomment
 
-<<<<<<< HEAD
 // rules for information flow verification
 \include infFlow;
-=======
+
 // rules for well-definedness
-\include wd;
->>>>>>> 224ad001
+\include wd;