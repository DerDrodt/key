// This file is part of KeY - Integrated Deductive Software Design
// Copyright (C) 2001-2009 Universitaet Karlsruhe Germany
//                         Universitaet Koblenz-Landau, Germany
//                         and Chalmers University of Technology, Sweden
//
// The KeY system is protected by the GNU General Public License. 
// See LICENSE.TXT for details.
//


<<<<<<< HEAD
// ldts
=======
// LDTs

>>>>>>> d557ff59
\includeLDTs ruleSetsDeclarations,
             integerHeader, 
             intRulesIgnoringOverflow, 
             intRules, 
             intRulesArith, 
<<<<<<< HEAD
             booleanRules,               
             locSets, 
             heap,
             reach,
             seq;
             
// integer rules
\include integerAssignment2UpdateRules, 
         integerRulesCommon, 
         integerSimplificationRules;
=======
             booleanRules,
             stringHeader;
             
             
// integer rules
           
\include integerAssignment2UpdateRules;
\include integerAssignment2UpdateRulesTout;
\include integerAssignment2UpdateRulesTraOnly; 
\include integerRulesCommon;
\include integerSimplificationRules;

>>>>>>> d557ff59

// general propositional and first-order rules
\include propRule;
\include genericRules;
\include ifThenElseRules;
\include formulaNormalisationRules;
\include updateRules;

<<<<<<< HEAD
// rules for Java
\include javaRules;
\include activeUse;
\include instanceAllocation;
\include java5;
=======

// Java rules

\include javaRules;
\include activeUse;
\include instanceAllocation;
\include java5;


// string and regular expression rules

\include stringRules;
\include regExTheory;


//acc predicate (TODO; currently this symbol used by some proof obligations, 
//but this is pointless because there are no rules for it whatsoever)

\include acc;
>>>>>>> d557ff59
<|MERGE_RESOLUTION|>--- conflicted
+++ resolved
@@ -8,42 +8,23 @@
 //
 
 
-<<<<<<< HEAD
 // ldts
-=======
-// LDTs
-
->>>>>>> d557ff59
 \includeLDTs ruleSetsDeclarations,
              integerHeader, 
              intRulesIgnoringOverflow, 
              intRules, 
              intRulesArith, 
-<<<<<<< HEAD
              booleanRules,               
              locSets, 
              heap,
              reach,
-             seq;
+             seq,
+             stringHeader;
              
 // integer rules
 \include integerAssignment2UpdateRules, 
          integerRulesCommon, 
          integerSimplificationRules;
-=======
-             booleanRules,
-             stringHeader;
-             
-             
-// integer rules
-           
-\include integerAssignment2UpdateRules;
-\include integerAssignment2UpdateRulesTout;
-\include integerAssignment2UpdateRulesTraOnly; 
-\include integerRulesCommon;
-\include integerSimplificationRules;
-
->>>>>>> d557ff59
 
 // general propositional and first-order rules
 \include propRule;
@@ -52,30 +33,12 @@
 \include formulaNormalisationRules;
 \include updateRules;
 
-<<<<<<< HEAD
 // rules for Java
 \include javaRules;
 \include activeUse;
 \include instanceAllocation;
 \include java5;
-=======
 
-// Java rules
-
-\include javaRules;
-\include activeUse;
-\include instanceAllocation;
-\include java5;
-
-
-// string and regular expression rules
-
-\include stringRules;
-\include regExTheory;
-
-
-//acc predicate (TODO; currently this symbol used by some proof obligations, 
-//but this is pointless because there are no rules for it whatsoever)
-
-\include acc;
->>>>>>> d557ff59
+// rules for strings and regular expressions
+//\include stringRules; //TODO: fix rules and uncomment
+//\include regExTheory; //TODO: fix rules and uncomment