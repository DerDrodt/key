// This file is part of KeY - Integrated Deductive Software Design 
//
// Copyright (C) 2001-2011 Universitaet Karlsruhe (TH), Germany 
//                         Universitaet Koblenz-Landau, Germany
//                         Chalmers University of Technology, Sweden
// Copyright (C) 2011-2013 Karlsruhe Institute of Technology, Germany 
//                         Technical University Darmstadt, Germany
//                         Chalmers University of Technology, Sweden
//
// The KeY system is protected by the GNU General 
// Public License. See LICENSE.TXT for details.
// 


// This file contains rules that should always be present, 
// but do not depend on a sort. In other words, mainly propositional logic.

// These schema variables are used to write the following rules.
// They will not be visible in later runs of the parser, so you are
// fairly free in choosing their names.


\schemaVariables {
  \formula b,c,d;
  \formula cutFormula;
  \formula[rigid] br, cr;
}

\rules {

  // closing goals
  close       { \assumes (b ==>) \find (==> b) \closegoal 
	        \heuristics(closure) 
		\displayname "close"
	      };
  closeAntec { \assumes (==> b) \find (b ==>) \closegoal \displayname "close" };

  closeFalse   { \find (false ==>) \closegoal \heuristics(closure) };
  closeTrue    { \find (==> true) \closegoal \heuristics(closure) };
  

  // simplification rules
  replace_known_left  { \assumes ( b ==> ) \find ( b ) \sameUpdateLevel
                        \replacewith ( true )
			\heuristics(replace_known_left) };
  replace_known_right { \assumes ( ==> b ) \find ( b ) \sameUpdateLevel
                        \replacewith ( false )
			\heuristics(replace_known_right) };


  // junctor rules
  true_left    { \find (true ==>) \replacewith(==>) \heuristics(concrete) };
  false_right  { \find (==> false) \replacewith(==>) \heuristics(concrete) };

  notLeft  { \find (! b ==>) \replacewith(==> b) \heuristics(alpha) };
  notRight { \find (==> ! b) \replacewith(b ==>) \heuristics(alpha) };

  impLeft  { \find (b -> c ==>) 
		\replacewith(==> b); 
                \replacewith(c ==>)
<<<<<<< HEAD
	      \heuristics(split,beta) };
  doubleImpLeft  { \find (b -> c -> d ==>)
		\replacewith(==> b);
		\replacewith(==> c);
                \replacewith(d ==>)
	      \heuristics(split,beta) };
=======
	      \heuristics(beta) };
>>>>>>> 7ae943c5
  impRight { \find (==> b -> c) \replacewith(b ==> c) 
		\heuristics(alpha) };

  andLeft  { \find (b & c ==>) \replacewith(b, c ==>) \heuristics(alpha) };
  andRight { \find (==> b & c) \replacewith(==> b); \replacewith(==> c) 
                    \heuristics(beta) };
  orLeft   { \find (b | c ==>) 
              "#b":\replacewith(b ==>); "#c":\replacewith(c ==>)
              \heuristics(beta) };
  orRight  { \find (==> b | c) \replacewith(==> b, c) \heuristics(alpha) };

  equiv_left   { \find (b <-> c ==>) 
		      \replacewith(b, c ==>); 
                      \replacewith(==> b, c)
                    \heuristics(beta) };
  
  equiv_right  { \find (==> b <-> c) 
		      \replacewith(b ==> c);
                      \replacewith(c ==> b)
                    \heuristics(beta) };

  /* These `recursive' rules are commented out, because this 
     keyword is not yet supported.
  imp_left_rec { \find (b -> c ==>)  \recursive 
		   \replacewith(==> b); 
                   \replacewith(c ==>) };
  and_right_rec { \find (==> b & c)  \recursive 
		    \replacewith(==> b); 
                    \replacewith(==> c) };
  or_left_rec { \find (b | c ==>)  \recursive
		  \replacewith(b ==>); 
                  \replacewith(c ==>) };
  */
  
  split_or_strong { \find (b | c ==>) 
		      \replacewith (b ==>); 
                      \replacewith(c ==> b) };

///////////////////////////////////////////////////////////////////////////////

  rotate_and { \find (b & (c & d)) \replacewith (c & (b & d)) };
  rotate_or  { \find (b | (c | d)) \replacewith (c | (b | d)) };
  
  // equivalence replacement
  insert_eqv_once_lr { \find (br <-> cr ==>) 
			\addrules( insert_eqv{ \find (br) \replacewith (cr)} )
		     };
  insert_eqv_once_rl { \find (br <-> cr ==>) 
		       \addrules( insert_eqv{ \find (cr) \replacewith (br)} )
                     };

  insert_eqv_lr { \find (br <-> cr ==>)
		    \addrules( insert_eqv{ \find (br) \replacewith (cr) 
					  \heuristics(simplify) } ) };
  insert_eqv_rl { \find (br <-> cr ==>)
		    \addrules( insert_eqv{ \find (cr) \replacewith (br) 
					  \heuristics(simplify) } ) };

  // simplification
  double_not { \find ( ! ( ! b)) \replacewith (b) \heuristics(concrete) };

  concrete_not_1  { \find (! true) \replacewith (false) \heuristics(concrete) };
  concrete_not_2  { \find (! false) \replacewith (true) \heuristics(concrete) };

  concrete_impl_1 { \find (true -> b) \replacewith (b) \heuristics(concrete) };
  concrete_impl_2 { \find (false -> b) \replacewith (true) \heuristics(concrete) };
  concrete_impl_3 { \find (b -> false) \replacewith (! b) \heuristics(concrete) };
  concrete_impl_4 { \find (b -> true) \replacewith (true) \heuristics(concrete) };

  concrete_and_1  { \find (true & b) \replacewith (b) \heuristics(concrete) };
  concrete_and_2  { \find (false & b) \replacewith (false) \heuristics(concrete) };
  concrete_and_3  { \find (b & true) \replacewith (b) \heuristics(concrete) };
  concrete_and_4  { \find (b & false) \replacewith (false) \heuristics(concrete) };

  concrete_or_1   { \find (true | b) \replacewith (true) \heuristics(concrete) };
  concrete_or_2   { \find (false | b) \replacewith (b) \heuristics(concrete) };
  concrete_or_3   { \find (b | true) \replacewith (true) \heuristics(concrete) };
  concrete_or_4   { \find (b | false) \replacewith (b) \heuristics(concrete) };
  
  concrete_eq_1   { \find (true <-> b) \replacewith (b) \heuristics(concrete) };
  concrete_eq_2   { \find (false <-> b) \replacewith (! b) \heuristics(concrete) };
  concrete_eq_3   { \find (b <-> true) \replacewith (b) \heuristics(concrete) };
  concrete_eq_4   { \find (b <-> false) \replacewith (! b) \heuristics(concrete) };


  // other
  cut { "CUT: #cutFormula TRUE":\add (cutFormula ==>);
        "CUT: #cutFormula FALSE":\add (==> cutFormula)
        \heuristics(cut) };

  cut_direct { \find ( cutFormula ) \sameUpdateLevel
               "CUT: #cutFormula TRUE":
               \replacewith ( true ) \add (cutFormula ==>);
               "CUT: #cutFormula FALSE":
               \replacewith ( false ) \add (==> cutFormula)
               \heuristics(cut_direct) };

  cut_direct_r { \find (==> b) \replacewith (==> b); \add (b ==>) };
  cut_direct_l { \find (b ==>) \replacewith (b ==>); \add (==> b) };

  // proofobl not parsed yet.
  // rule_cut { \addrules (rule); \add (==> proofobl(rule)) };

  hide_left  { \find (b ==>) \replacewith (==>)
               \addrules( insert_hidden { \add (b ==>) } ) };
  hide_right { \find (==> b) \replacewith (==>)
               \addrules( insert_hidden { \add (==> b) } )
               \heuristics( hide ) };

  case_distinction_r { \find (==> b)
		       \addrules( to_true  { \find (==> b) 
					      \replacewith(==>true)  
					    \heuristics(simplify)
					    } );
                       \addrules( to_false { \find (==> b) 
					      \replacewith(==>false) 
					    \heuristics(simplify) 
					    } )
                       \displayname "case_distinction"
		     };

  case_distinction_l { \find (b ==>)
		       \addrules( to_true  { \find (b ==>) 
					      \replacewith(true ==>)  
					    \heuristics(simplify)
					   } );
                       \addrules( to_false { \find (b ==>) 
					     \replacewith(false ==>) 
					    \heuristics(simplify) 
					   } )
                       \displayname "case_distinction"
		     };

}<|MERGE_RESOLUTION|>--- conflicted
+++ resolved
@@ -58,16 +58,12 @@
   impLeft  { \find (b -> c ==>) 
 		\replacewith(==> b); 
                 \replacewith(c ==>)
-<<<<<<< HEAD
-	      \heuristics(split,beta) };
+				\heuristics(beta) };
   doubleImpLeft  { \find (b -> c -> d ==>)
 		\replacewith(==> b);
 		\replacewith(==> c);
                 \replacewith(d ==>)
-	      \heuristics(split,beta) };
-=======
 	      \heuristics(beta) };
->>>>>>> 7ae943c5
   impRight { \find (==> b -> c) \replacewith(b ==> c) 
 		\heuristics(alpha) };
 
