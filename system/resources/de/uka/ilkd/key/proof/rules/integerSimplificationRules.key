// This file is part of KeY - Integrated Deductive Software Design 
//
// Copyright (C) 2001-2011 Universitaet Karlsruhe (TH), Germany 
//                         Universitaet Koblenz-Landau, Germany
//                         Chalmers University of Technology, Sweden
// Copyright (C) 2011-2013 Karlsruhe Institute of Technology, Germany 
//                         Technical University Darmstadt, Germany
//                         Chalmers University of Technology, Sweden
//
// The KeY system is protected by the GNU General 
// Public License. See LICENSE.TXT for details.
// 


\schemaVariables{

  \term int i,i0,i1,i2,i3,i4,j,j0,j1,t,t1,t2;
  \term[rigid] int ir, i0r;
  \variables int k, j2, c, nv ;
  \skolemTerm int sk, sk2 ;


  \term numbers iz, jz ;
  \formula b, psi, phi, post, inv;

  \term int commLeft, commRight;
  \term int distSummand0, distSummand1, distCoeff;
  \term int invertLeft, invertRight;
  \term int pullOutCommon, pullOutLeft, pullOutRight;
  \term int homoLeft, homoRight;
  \term int addAssocMono, addAssocPoly0, addAssocPoly1;
  \term int mulAssocAtom, mulAssocMono0, mulAssocMono1;
  \term int applyEqDividend, applyEqDivisor;
  \term[rigid] int applyEqDivisorr;
  \term int cpLeft1, cpLeft2, cpRight1, cpRight2;
  \term int esLeft, esRight1, esRight2, esCoeff1, esCoeff2;
  \term int sepPosMono, sepNegMono, sepResidue;
  \term int multLeft, multRight, multFac;
  \term int multFacLeft, multFacRight;
  \term int divX, divXBoundPos, divXBoundNonPos, divXBoundNeg, divXBoundNonNeg;
  \term int divY;
  \term int divProd, divProdBoundPos, divProdBoundNonPos;
  \term int divProdBoundNeg, divProdBoundNonNeg;
  \term int squareFac;
  \term int subsumLeft, subsumRightBigger, subsumRightSmaller,
            subsumCoeffBigger, subsumCoeffSmaller;
  \term int contradLeft, contradRightBigger, contradRightSmaller,
            contradCoeffBigger, contradCoeffSmaller;
  \term int strengthenLeft, strengthenRight;
  \term int splitEqLeft, splitEqRight;
  \term int signCasesLeft;
  \term int elimGcdLeft, elimGcdRight, elimGcd;

  \term int elimGcdLeftDiv, elimGcdRightDiv;
  \term int divNum, divDenom, polyDivCoeff;
  \term int modNumLeft, modNumRight, modDenom;
  \term int newSymLeft, newSymLeftCoeff, newSymRight, newSymDef;
  \skolemTerm int l, quotient;
  \term int applyEqLeft, applyEqRight, applyEqOther;
  \term int tautLeft, tautRightBigger, tautRightSmaller;
  \term int weakenLeft, weakenRightSmaller, weakenRightBigger;
  \term int antiSymmLeft, antiSymmRightSmaller, antiSymmRightBigger;
  \term int aePseudoLeft, aePseudoLeftCoeff, aePseudoRight;
  \term int aePseudoTargetLeft, aePseudoTargetRight, aePseudoTargetFactor;

  // attention strategy depends on this var.name
  \term int castedTerm;

  \variables int uSub, uSub1, uSub2;
  \term int tInt;
}

\rules {

//--------------------------------------------------------------------
// some of these taclets are from Isabelle theory IntArith
//--------------------------------------------------------------------

 //reviewed 04/16/2004, St.S.
  less_iff_diff_less_0  {\find (lt(i0,i1)) \replacewith (lt(sub(i0,i1),0)) };

 //reviewed 04/16/2004, St.S.
  leq_iff_diff_leq_0    {\find (leq(i0,i1)) \replacewith (leq(sub(i0,i1),0))};

 //reviewed 04/16/2004, St.S.
  minus_distribute_1 { \find (neg(add(i,i1))) \replacewith (add(neg(i),neg(i1))) 
	\displayname "minus_distribute"};
 //reviewed 04/16/2004, St.S.
  minus_distribute_2 { \find (neg(sub(i,i1))) \replacewith (add(neg(i),i1)) 
	\displayname "minus_distribute"};

 //reviewed 04/16/2004, St.S.
  left_add_mult_distrib {\find (add( mul(i0,i1), add(mul(i2,i1),i3) ) ) 
                           \replacewith (add(mul(add(i0,i2), i1), i3)) };

 //reviewed 04/16/2004, St.S.
  eq_add_iff1            {\find ( add(mul(i0,i1),i2)=add(mul(i3,i1),i4) ) 
                           \replacewith (add(mul(sub(i0,i3),i1),i2)=i4) };

 //reviewed 04/16/2004, St.S.
  eq_add_iff2            {\find (add(mul(i0,i1),i2)=add(mul(i3,i1),i4)) 
                           \replacewith (i2=add(mul(sub(i3,i0),i1),i4)) };

 //reviewed 04/16/2004, St.S.
  less_add_iff1          {\find (lt(add(mul(i0,i1),i2),add(mul(i3,i1),i4))) 
                           \replacewith (lt(add(mul(sub(i0,i3),i1),i2),i4)) };

 //reviewed 04/16/2004, St.S.
  less_add_iff2          {\find (lt(add(mul(i0,i1),i2),add(mul(i3,i1),i4)))
                           \replacewith (lt(i2,add(mul(sub(i3,i0),i1),i4))) };

 //reviewed 04/16/2004, St.S.
  leq_add_iff1           {\find (leq(add(mul(i0,i1),i2),add(mul(i3,i1),i4))) 
                           \replacewith (leq(add(mul(sub(i0,i3),i1),i2),i4)) };

 //reviewed 04/16/2004, St.S.
  leq_add_iff2           {\find (leq(add(mul(i0,i1),i2),add(mul(i3,i1),i4)))
                           \replacewith (leq(i2,add(mul(sub(i3,i0),i1),i4))) };

 //reviewed 04/16/2004, St.S.
  leq_diff1_eq           {\find (leq(i0,sub(i1,1))) 
                           \replacewith (lt(i0,i1)) };

 //reviewed 04/16/2004, St.S.
  le1_add1_eq_le         {\find (lt(i0,add(i1,1))) 
                           \replacewith (leq(i0,i1)) };

 //reviewed 04/16/2004, St.S.
  zadd_left_cancel0      {\find (i0=add(i0,i1)) \replacewith (i1=0) };

 //reviewed 04/16/2004, St.S.
  int_diff_minus_eq      {\find (sub(i0,neg(i1))) \replacewith (add(i0,i1)) };

 //reviewed 04/16/2004, St.S.
  mult_pos               {\find (lt(0,i0) & lt(0,i1)) 
                           \replacewith (lt(0,mul(i0,i1))) };

 //reviewed 04/16/2004, St.S.
  mult_neg               {\find (lt(i0,0) & lt(i1,0)) 
                           \replacewith (lt(0,mul(i0,i1))) };

 //reviewed 04/16/2004, St.S.
  mult_pos_neg           {\find (lt(i0,0) & lt(0,i1)) 
                           \replacewith (lt(mul(i0,i1),0)) };

 //reviewed 04/16/2004, St.S.
  zero_less_mult_iff        {\find (lt(0, mul(i0,i1))) 
                           \replacewith (lt(0,i0) & lt(0,i1) | lt(i0,0) & lt(i1,0)) 
                           };

 //reviewed 04/16/2004, St.S.  
  zero_leq_mult_iff         {\find (leq(0,mul(i0,i1))) 
                           \replacewith (leq(0,i0) & leq(0,i1) | leq(i0,0) & leq(i1,0)) 
                           };

 //reviewed 04/16/2004, St.S.
  mult_less_0_iff        {\find (lt(mul(i0,i1),0)) 
                           \replacewith (lt(i0,0) & lt(0,i1) | lt(0,i0) & lt(i1,0)) 
                           };

 //reviewed 04/16/2004, St.S.
  mult_leq_0_iff         {\find ( leq(mul(i0,i1),0) )
                           \replacewith (leq(i0,0) & leq(0,i1) | leq(0,i0) & leq(i1,0)) 
                           };

  //reviewed 04/16/2004, St.S.
  square_nonneg          {\find (leq(0,mul(i0,i0))) \replacewith (true) };

  //reviewed 04/16/2004, St.S.
  mult_eq_self_iff       {\find (i0=mul(i0,i1)) \replacewith (i0=0 | i1=1) 
                           };

  //reviewed 04/16/2004, St.S.
  less_1_mult            {\find (lt(1,i0) & lt(1,i1)) 
                           \replacewith (lt(1,mul(i0,i1))) };

  //reviewed 04/16/2004, St.S.
  pos_mult_eq_1_iff      {\find (lt(0,i0) -> mul(i0,i1)=1 )
                           \replacewith (i0=1 & i1=1) };

  //reviewed 04/16/2004, St.S.
  mult_eq_1_iff          {\find (mul(i0,i1)=1) 
                           \replacewith (i0=1 & i1=1| i0=Z(neglit(1(#))) & i1=Z(neglit(1(#))))
                           };

  //reviewed 04/16/2004, St.S.
  multiply_distribute_1    {\find (mul(add(i0,i1),add(j0,j1))) \replacewith 
                           (add( add(mul(i0,j0),mul(i0,j1)), add(mul(i1,j0),mul(i1,j1)) ))                            
                            \displayname "multiply_distribute"};                           

 //reviewed 04/16/2004, St.S.
 multiply_distribute_2    {\find (mul(add(i0,i1),sub(j0,j1))) \replacewith 
                           (add( sub(mul(i0,j0),mul(i0,j1)), sub(mul(i1,j0),mul(i1,j1)) ))                            
                            \displayname "multiply_distribute"};

 //reviewed 04/16/2004, St.S.
 multiply_distribute_3    {\find (mul(sub(i0,i1),sub(j0,j1))) \replacewith 
                           (add( sub(mul(i0,j0),mul(i0,j1)), sub(mul(i1,j1),mul(i1,j0)) ))                            
                            \displayname "multiply_distribute"};                           

 //reviewed 12/21/2004, St.S.
   mul_distribute_4 {
	\find ( mul(i0, add(i1,i2)) ) \replacewith( add(mul(i0,i1), mul(i0,i2)))
                            \displayname "multiply_distribute"
   };

 //reviewed 12/21/2004, St.S.
   mul_distribute_5 {
	\find ( mul( add(i1,i2), i0) ) \replacewith( add(mul(i0,i1), mul(i0,i2)))
                            \displayname "multiply_distribute"
   };

 //reviewed 12/21/2004, St.S.
   theorem_of_archimedes {
        \assumes (gt(i0,sub(i1,1)) ==>) \find (lt(i0,i1) ==> ) \replacewith (false ==>) 
   };


 //reviewed 04/16/2004, St.S.
  collect_same_terms_1          {\find (add(mul(i,j),mul(i,j))) 
                           \replacewith (mul(2,mul(i,j)))                           
                           \displayname "collect_same_terms"};                           

 //reviewed 04/16/2004, St.S.
  collect_same_terms_2          {\find (add(add(mul(i,j),mul(i0,i1)),add(mul(i,j),mul(j0,j1)))) 
                           \replacewith (add(mul(2,mul(i,j)),add(mul(i0,i1),mul(j0,j1))))                           
                           \displayname "collect_same_terms"};

 //reviewed 04/16/2004, St.S.
  collect_same_terms_3          {\find (add( add(neg(mul(i,j)),mul(i0,i1)), add(neg(mul(i,j)),mul(j0,j1)))) 
                           \replacewith (add(neg(mul(2,mul(i,j))), add(mul(i0,i1), mul(j0,j1))))                           
                           \displayname "collect_same_terms"};

 //reviewed 04/16/2004, St.S.
  addition_associative   {\find ( add(add(i0,i1),add(j0,j1)) ) 
                           \replacewith ( add(add(j0,i1),add(i0,j1)) ) };

 //reviewed 04/16/2004, St.S.
  leq_add_one                {\find (leq(i0,i1)) \replacewith (leq(add(i0,1),add(i1,1)))
			   };

 //reviewed 04/16/2004, St.S.
  less_add_one               {\find (lt(i0,i1)) \replacewith (lt(add(i0,1),add(i1,1)))
			   };

 //reviewed 04/16/2004, St.S.
  geq_add_one                {\find (geq(i0,i1)) \replacewith (geq(add(i0,1),add(i1,1)))
			   };

 //reviewed 04/16/2004, St.S.
  greater_add_one            {\find (gt(i0,i1)) \replacewith (gt(add(i0,1),add(i1,1)))
			   };
 //reviewed 04/16/2004, St.S.
  equal_add_one              {\find (i0=i1) \replacewith (add(i0,1)=add(i1,1))
			   };


 //reviewed 04/16/2004, St.S.
  leq_add                {\find (==> leq(i0,i1)) \varcond(\notFreeIn(j2,i0,i1)) \replacewith (==> \exists j2; leq(add(i0,j2),add(i1,j2)))
			   };

 //reviewed 04/16/2004, St.S.
  less_add               {\find (==> lt(i0,i1)) \varcond(\notFreeIn(j2,i0,i1)) \replacewith (==> \exists j2; lt(add(i0,j2),add(i1,j2)))
			   };

 //reviewed 04/16/2004, St.S.
  geq_add                {\find (==> geq(i0,i1)) \varcond(\notFreeIn(j2,i0,i1)) \replacewith (==> \exists j2; geq(add(i0,j2),add(i1,j2)))
			   };

 //reviewed 04/16/2004, St.S.
  greater_add            {\find (==> gt(i0,i1)) \varcond(\notFreeIn(j2,i0,i1)) \replacewith (==> \exists j2; gt(add(i0,j2),add(i1,j2)))
			   };

 //reviewed 04/16/2004, St.S.
  equal_add              {\find (==> i0=i1) \varcond(\notFreeIn(j2,i0,i1)) \replacewith (==> \exists j2; add(i0,j2)=add(i1,j2))
			   };

 //reviewed 04/16/2004, St.S.  
  leq_diff_1             { \find (leq(i0,add(i0,1))) \replacewith (true)
			   \heuristics (int_arithmetic)};

 //reviewed 04/16/2004, St.S.  
  lt_diff_1              { \find (lt(i0,add(i0,1))) \replacewith (true)
			   \heuristics (int_arithmetic)};

 //reviewed 04/16/2004, St.S.  
  geq_diff_1             { \find (geq(add(i0,1),i0)) \replacewith (true)
			   \heuristics (int_arithmetic)};

 //reviewed 04/16/2004, St.S.  
  gt_diff_1              { \find (gt(add(i0,1),i0)) \replacewith (true)
			   \heuristics (int_arithmetic)};



 //reviewed 04/16/2004, St.S.  
  i_minus_i_is_zero { \find (sub(i,i)) \replacewith (0) };

 //reviewed 04/16/2004, St.S.  
  add_two_inequations_1 { \assumes (lt(i,i0)==>) \find (lt(j,j0)==>) \add (lt(add(i,j),add(i0,j0))==>)};
 //reviewed 04/16/2004, St.S.  
  add_two_inequations_2 { \assumes (leq(i,i0)==>) \find (leq(j,j0)==>) \add (leq(add(i,j),add(i0,j0))==>)};

 //reviewed 04/16/2004, St.S.  
 partition_inequation { \assumes (==>lt(i,i0)) \find (lt(i,i1)==>) \add (==>lt(i1, i0)) };

  //reviewed 04/16/2004, St.S.  
  eq_sides { \find (i=j) \replacewith ( sub(i,j)=0 ) };


  //reviewed 04/15/2004, St.S.
  times_one_1 {\find (mul(i,1)) \replacewith (i)
               \displayname "times_one"};
  //reviewed 04/15/2004, St.S.
  times_one_2 {\find (mul(1,i)) \replacewith (i)
               \displayname "times_one"};
  //reviewed 04/15/2004, St.S.
  times_minus_one_1 {\find (mul(i,-1)) \replacewith (neg(i))
                     \displayname "times_minus_one"};
  //reviewed 04/15/2004, St.S.
  times_minus_one_2 {\find (mul(-1,i)) \replacewith (neg(i))
                     \displayname "times_minus_one"};
  //reviewed 04/15/2004, St.S.
  times_zero_1 {\find (mul(i,0)) 
  		\replacewith (0) 
  		\heuristics (simplify_literals)
                \displayname "times_zero"};
  //reviewed 04/15/2004, St.S.
  times_zero_2 {\find (mul(0,i)) \replacewith (0) \heuristics (simplify_literals)
                \displayname "times_zero"};


  //reviewed 04/15/2004, St.S.
  leq_to_gt { \find (leq(i,j)) \replacewith(!gt(i,j)) };

  //reviewed 04/15/2004, St.S.
  geq_to_lt { \find (geq(i,j)) \replacewith(!lt(i,j)) };

  //reviewed 04/15/2004, St.S.
  leq_to_gt_alt {\find (leq(i,j)) \replacewith(lt(i,j) | i=j) };

  //reviewed 04/15/2004, St.S.
  geq_to_lt_alt {\find (geq(i,j)) \replacewith(gt(i,j) | i=j) };


  //reviewed 04/15/2004, St.S.
  greater { \find (gt(i, i0)) \replacewith (lt(i0, i)) };
 
  //reviewed 04/15/2004, St.S.
  less_is_total_heu { \assumes (==> lt(i, i0), (i = i0), lt(i0, i)) \closegoal };
  //reviewed 04/15/2004, St.S.
  less_is_total { \find (i) \sameUpdateLevel \add (lt(i, i0) ==>); \add ((i = i0) ==>); \add (lt(i0, i) ==>) };
  //reviewed 04/15/2004, St.S.
  less_zero_is_total { \find (i) \sameUpdateLevel \add (lt(i, 0) ==>); \add (i = 0 ==>); \add (lt(0, i) ==>) };

  //reviewed 04/15/2004, St.S.
  less_is_alternative_1 { \assumes (lt(i, i0), lt(i0, i) ==>) \closegoal };
  //reviewed 04/15/2004, St.S.
  less_is_alternative_2 { \assumes (==> lt(i, i0)) \find (==> lt(i0, i)) \add ((i = i0) ==>) };

  //reviewed 04/15/2004, St.S.
  less_trans{ \assumes (lt(i, i0) ==>) \find (lt(i0, i1) ==>) \add (lt(i, i1) ==>)};
  //reviewed 04/15/2004, St.S.
  leq_trans{ \assumes (leq(i, i0) ==>) \find (leq(i0, i1) ==>) \add (leq(i, i1) ==>) };

  //reviewed 04/15/2004, St.S.
  less_neg { \find (lt(i, i0)) \replacewith (!(lt(i0, i+1))) };

  //reviewed 04/15/2004, St.S.
  less_base { \find (lt(i, i)) \replacewith (false) };

  //reviewed 04/15/2004, St.S.
  add_zero_left  { \find (add(0, i)) \replacewith (i) \heuristics (simplify_literals) };
  //reviewed 04/15/2004, St.S.
  add_zero_right { \find (add(i, 0)) \replacewith (i) \heuristics (simplify_literals) };

  //reviewed 04/15/2004, St.S.
  switch_brackets { \find (add(add(i, i0), i1)) \replacewith(add(i, add(i0, i1))) };
  //reviewed 04/15/2004, St.S.
  switch_params { \find (add(i0, i1))  \replacewith(add(i1, i0)) };

  //reviewed 04/15/2004, St.S.
  mul_assoc { \find (mul(mul(i, i0), i1)) \replacewith(mul(i, mul(i0, i1))) };
  //reviewed 04/15/2004, St.S.
  mul_comm  { \find (mul(i0, i1)) \replacewith(mul(i1, i0)) };

  //reviewed 04/15/2004, St.S.
  pull_out_neg_1  { \find (mul(neg(i0), i1)) \replacewith(neg(mul(i0, i1))) \displayname "pull_out_minus" };
  //reviewed 04/15/2004, St.S.
  pull_out_neg_2  { \find (mul(i0, neg(i1))) \replacewith(neg(mul(i0, i1))) \displayname "pull_out_minus"};

  //reviewed 04/15/2004, St.S.
  rotate_params { \find (add(i, add(i0, i1))) \replacewith(add(i0, add(i, i1))) };

  // TODO: review;  added 04/19/05 RB
  add_equations { \assumes (i = i0==>) \find (j = j0 ==>) \add (add(i,j) = add(i0,j0)==>)};
  add_equations_right { \assumes (i = i0==>) \find (==> j = j0) \add (==> add(i,j) = add(i0,j0))};

  sub_equations_left { \assumes (i = i0==>) \find (j = j0 ==>) \add (sub(j,i) = sub(j0,i0)==>)};
  sub_equations_right { \assumes (i = i0==>) \find (==> j = j0) \add (==> sub(j,i) = sub(j0,i0))};

  //reviewed 04/15/2004, St.S.
  add_eq { \find (i0 = i1) \replacewith(add(i, i0) = add(i, i1)) };

  //reviewed 04/15/2004, St.S.
  add_eq_back { 
	\find (add(i1, i) = add(i1, i0)) 
	\replacewith(i = i0)
  };

  // new, not reviewed but proven: see ../proof/rules/proven_rules/add_eq_back_2.proof
  add_eq_back_2 { 
	\find (add(i, i1) = add(i0, i1)) 
	\replacewith(i = i0) 
	\displayname "add_eq_back"
  };

  // new, not reviewed, but proven: see ../proof/rules/proven_rules/add_eq_back_2_fst_comm.proof
  add_eq_back_2_fst_comm { 
	\find (add(i1, i) = add(i0, i1)) 
	\replacewith(i = i0) 
	\displayname "add_eq_back"
  };

  // new, not reviewed, but proven: see ../proof/rules/proven_rules/add_eq_back_3.proof
  add_eq_back_3 { 
	\find (i1 = add(i1, i0)) 
	\replacewith (0 = i0) 
	\displayname "add_eq_back"
  };

  //reviewed 04/15/2004, St.S.
  add_less { \find (lt(i, i0)) \replacewith(lt(add(i1, i), add(i1, i0))) };

  //reviewed 04/15/2004, St.S.
  add_less_back { 
	\find (lt(add(i1, i), add(i1, i0))) 
	\replacewith(lt(i, i0)) 
  };

  //reviewed 04/15/2004, St.S.
  add_less_back_zero_1 { 
	\find (lt(i,add(i,i1))) 
	\replacewith(lt(0,i1)) 
	\displayname "add_less_back"
  };

  // new, not reviewed, but proven: see ../proof/rules/proven_rules/add_less_back_zero_1_comm.proof
  add_less_back_zero_1_comm { 
	\find (lt(i,add(i1,i))) 
	\replacewith(lt(0,i1)) 
	\displayname "add_less_back"
  };

  //reviewed 04/15/2004, St.S.
  add_less_back_zero_2 { 
	\find (lt(add(i,i1),i)) 
	\replacewith(lt(i1,0)) 
	\displayname "add_less_back"
  };

  // new, not reviewed, but proven: see ../proof/rules/proven_rules/add_less_back_zero_2_comm.proof
  add_less_back_zero_2_comm { 
	\find (lt(add(i1,i),i)) 
	\replacewith(lt(i1,0)) 
	\displayname "add_less_back"
  };
 

  //reviewed 04/15/2004, St.S.
  sub { \find (sub(i, i0)) \replacewith (add(i, neg(i0))) };
  //reviewed 04/15/2004, St.S.
  sub_zero_1 { \find (Z(neglit(0(#)))) \replacewith (Z(0(#)))
               \heuristics(simplify_literals) };
  //reviewed 04/15/2004, St.S.
  sub_zero_2 { \find (sub(i,0)) \replacewith (i) };
  //reviewed 04/15/2004, St.S.
  add_sub_elim_left  { \find (add(neg(i), i)) \replacewith (0) };
  //reviewed 04/15/2004, St.S.
  add_sub_elim_right { \find (add(i, neg(i))) \replacewith (0) };
  //reviewed 04/15/2004, St.S.
  add_sub_step { \find (add(neg(i), neg(i0))) \replacewith (neg(add(i, i0))) };
  //reviewed 04/15/2004, St.S.
  sub_sub_elim { \find (neg(neg(i))) \replacewith (i) };
  //reviewed 04/15/2004, St.S.
  less_sub { \find (lt(i, i0)) \replacewith (lt(neg(i0), neg(i))) };

  //reviewed 04/15/2004, St.S.
  less_plus { \find (lt(0, add(i0, i1))) \replacewith(lt(neg(i0),i1)) };

  //reviewed 04/15/2004, St.S.
  close_by_lt_leq { \assumes (lt (i,j) ==>) 
           \find (==> leq(add(i,1), j) )
           \replacewith (==> true) };

  //reviewed 04/15/2004, St.S.
  lt_to_leq_1 {\find (lt(i,j)|i=j) \replacewith (leq(i,j))};

  //reviewed 04/15/2004, St.S.
  lt_to_leq_2 { \assumes (==> lt(i,j)) 
              \find (==> i=j) 
              \replacewith (==> leq(i,j))};

  //reviewed 04/15/2004, St.S.
  lt_to_gt {\find (lt(i,i0)) \replacewith (gt(i0,i))};
  //reviewed 04/15/2004, St.S.
  gt_to_lt {\find (gt(i,i0)) \replacewith (lt(i0,i))};
  //reviewed 04/15/2004, St.S.
  leq_to_geq {\find (leq(i,i0)) \replacewith (geq(i0,i))};
  //reviewed 04/15/2004, St.S.
  geq_to_leq {\find (geq(i,i0)) \replacewith (leq(i0,i))};



// -------------------------------------------------------
// ------------- Rules for integer literals --------------
// -------------------------------------------------------

  //reviewed 04/20/2004, St.S.
  double_unary_minus_literal { \find (Z(neglit(neglit(iz)))) 
	  \replacewith (Z(iz)) 
	  \heuristics (simplify_literals)
	  \displayname "double_unary_minus"};


 //reviewed 04/16/2004, St.S.  
  charLiteral_to_int {\find (C(iz)) \replacewith (Z(iz)) \heuristics (charLiteral_to_intLiteral)};
  
 //reviewed 04/15/2004, St.S.
  add_literals {\find (add(Z(iz),Z(jz)))        
    \replacewith (#add(Z(iz),Z(jz)))
    \heuristics (simplify_literals)};

 //reviewed 04/15/2004, St.S.
  sub_literals {\find (sub(Z(iz),Z(jz)))   
    \replacewith (#sub(Z(iz),Z(jz))) 
    \heuristics (simplify_literals)};

 //reviewed 04/15/2004, St.S.
  mul_literals {\find (mul(Z(iz),Z(jz))) 
    \replacewith (#mul(Z(iz),Z(jz))) 
    \heuristics (simplify_literals)};

 //reviewed 04/15/2004, St.S.
   div_literals {\find (div(Z(iz),Z(jz)))     
    \replacewith (#div(Z(iz),Z(jz))) 
    \heuristics (simplify_literals)};

 //reviewed 04/15/2004, St.S.
   less_literals {\find (lt(Z(iz),Z(jz)))   
    \replacewith (#less(Z(iz),Z(jz))) 
    \heuristics (simplify_literals)};

 //reviewed 04/15/2004, St.S.
   greater_literals {\find (gt(Z(iz),Z(jz)))   
    \replacewith (#greater(Z(iz),Z(jz))) 
    \heuristics (simplify_literals)};

 //reviewed 04/15/2004, St.S.
   leq_literals {\find (leq(Z(iz),Z(jz)))   
    \replacewith (#leq(Z(iz),Z(jz))) 
    \heuristics (simplify_literals)};

 //reviewed 04/15/2004, St.S.
   qeq_literals {\find (geq(Z(iz),Z(jz)))   
    \replacewith (#geq(Z(iz),Z(jz))) 
    \heuristics (simplify_literals)};

 //reviewed 04/15/2004, St.S.
   equal_literals {\find (Z(iz)=Z(jz))  
    \replacewith (#eq(Z(iz),Z(jz)))
    \heuristics (simplify_literals)};

 //reviewed 04/15/2004, St.S.
  neg_literal { \find (neg(Z(iz))) 
    \replacewith (Z(neglit(iz))) 
    \heuristics (simplify_literals)};
}

// ---------------------------------------------------------
// - multiply both sides of an (in)equation with some term -
// ---------------------------------------------------------

\rules(integerSimplificationRules:full){
  multiply_inEq0 { \find ( multLeft <= multRight ==> )
                   \add ( \if (multFac >= 0)
                          \then (multLeft * multFac <= multRight * multFac)
                          \else (multLeft * multFac >= multRight * multFac) ==> ) };

  multiply_inEq1 { \find ( multLeft >= multRight ==> )
                   \add ( \if (multFac >= 0)
                          \then (multLeft * multFac >= multRight * multFac)
                          \else (multLeft * multFac <= multRight * multFac) ==> ) };

  multiply_eq    { \find ( multLeft = multRight ==> )
                   \add ( multLeft * multFac = multRight * multFac ==> ) };

  multiply_2_inEq0 { \assumes ( multFacLeft <= multFacRight ==> )
                     \find ( multLeft <= multRight ==> )
                     \add ( multLeft * multFacLeft >=
                            - multRight * multFacRight
                            + multRight * multFacLeft
                            + multLeft * multFacRight ==> )
                     \heuristics (inEqSimp_nonLin,
                                  inEqSimp_nonLin_multiply) };

  multiply_2_inEq1 { \assumes ( multFacLeft >= multFacRight ==> )
                     \find ( multLeft <= multRight ==> )
                     \add ( multLeft * multFacLeft <=
                            - multRight * multFacRight
                            + multRight * multFacLeft
                            + multLeft * multFacRight ==> )
                     \heuristics (inEqSimp_nonLin,
                                  inEqSimp_nonLin_multiply) };

  multiply_2_inEq2 { \assumes ( multFacLeft <= multFacRight ==> )
                     \find ( multLeft >= multRight ==> )
                     \add ( multLeft * multFacLeft <=
                            - multRight * multFacRight
                            + multRight * multFacLeft
                            + multLeft * multFacRight ==> )
                     \heuristics (inEqSimp_nonLin,
                                  inEqSimp_nonLin_multiply) };

  multiply_2_inEq3 { \assumes ( multFacLeft >= multFacRight ==> )
                     \find ( multLeft >= multRight ==> )
                     \add ( multLeft * multFacLeft >=
                            - multRight * multFacRight
                            + multRight * multFacLeft
                            + multLeft * multFacRight ==> )
                     \heuristics (inEqSimp_nonLin,
                                  inEqSimp_nonLin_multiply) };




  divide_inEq0 { \assumes ( divX >= divXBoundPos ==> )
                 \find ( divProd <= divProdBoundNonNeg ==> )
                 \add ( divProd = divX * divY ->
                        divXBoundPos >= 1 ->
                        divProdBoundNonNeg >= 0 ->
                        divY <= divProdBoundNonNeg / divXBoundPos ==> )
                 \heuristics (inEqSimp_special_nonLin,
                              inEqSimp_nonLin_divide) };

  divide_inEq1 { \assumes ( divX >= divXBoundNonNeg ==> )
                 \find ( divProd <= divProdBoundNeg ==> )
                 \add ( divProd = divX * divY ->
                        divXBoundNonNeg >= 0 ->
                        divProdBoundNeg <= -1 ->
                        divY <= -1 ==> )
                 \heuristics (inEqSimp_special_nonLin,
                              inEqSimp_nonLin_neg) };

  divide_inEq2 { \assumes ( divX >= divXBoundPos ==> )
                 \find ( divProd >= divProdBoundNonPos ==> )
                 \add ( divProd = divX * divY ->
                        divXBoundPos >= 1 ->
                        divProdBoundNonPos <= 0 ->
                        divY >= ( divProdBoundNonPos + divXBoundPos - 1 )
                                / divXBoundPos ==> )
                 \heuristics (inEqSimp_special_nonLin,
                              inEqSimp_nonLin_divide) };

  divide_inEq3 { \assumes ( divX >= divXBoundNonNeg ==> )
                 \find ( divProd >= divProdBoundPos ==> )
                 \add ( divProd = divX * divY ->
                        divXBoundNonNeg >= 0 ->
                        divProdBoundPos >= 1 ->
                        divY >= 1 ==> )
                 \heuristics (inEqSimp_special_nonLin,
                              inEqSimp_nonLin_pos) };

  divide_inEq4 { \assumes ( divX <= divXBoundNeg ==> )
                 \find ( divProd >= divProdBoundNonPos ==> )
                 \add ( divProd = divX * divY ->
                        divXBoundNeg <= -1 ->
                        divProdBoundNonPos <= 0 ->
                        divY <= divProdBoundNonPos / divXBoundNeg ==> )
                 \heuristics (inEqSimp_special_nonLin,
                              inEqSimp_nonLin_divide) };

  divide_inEq5 { \assumes ( divX <= divXBoundNonPos ==> )
                 \find ( divProd >= divProdBoundPos ==> )
                 \add ( divProd = divX * divY ->
                        divXBoundNonPos <= 0 ->
                        divProdBoundPos >= 1 ->
                        divY <= -1 ==> )
                 \heuristics (inEqSimp_special_nonLin,
                              inEqSimp_nonLin_neg) };

  divide_inEq6 { \assumes ( divX <= divXBoundNeg ==> )
                 \find ( divProd <= divProdBoundNonNeg ==> )
                 \add ( divProd = divX * divY ->
                        divXBoundNeg <= -1 ->
                        divProdBoundNonNeg >= 0 ->
                        divY >= divProdBoundNonNeg / divXBoundNeg ==> )
                 \heuristics (inEqSimp_special_nonLin,
                              inEqSimp_nonLin_divide) };

  divide_inEq7 { \assumes ( divX <= divXBoundNonPos ==> )
                 \find ( divProd <= divProdBoundNeg ==> )
                 \add ( divProd = divX * divY ->
                        divXBoundNonPos <= 0 ->
                        divProdBoundNeg <= -1 ->
                        divY >= 1 ==> )
                 \heuristics (inEqSimp_special_nonLin,
                              inEqSimp_nonLin_pos) };

  divide_eq0 { \assumes ( divX >= divXBoundPos ==> )
               \find ( divProd = divProdBoundNonNeg ==> )
               \add ( divProd = divX * divY ->
                      divXBoundPos >= 1 ->
                      divProdBoundNonNeg >= 0 ->
                      divY <= divProdBoundNonNeg / divXBoundPos ==> )
               \heuristics (inEqSimp_special_nonLin,
                            inEqSimp_nonLin_divide) };

  divide_eq1 { \assumes ( divX >= divXBoundNonNeg ==> )
               \find ( divProd = divProdBoundNeg ==> )
               \add ( divProd = divX * divY ->
                      divXBoundNonNeg >= 0 ->
                      divProdBoundNeg <= -1 ->
                      divY <= -1 ==> )
               \heuristics (inEqSimp_special_nonLin,
                            inEqSimp_nonLin_neg) };

  divide_eq2 { \assumes ( divX >= divXBoundPos ==> )
               \find ( divProd = divProdBoundNonPos ==> )
               \add ( divProd = divX * divY ->
                      divXBoundPos >= 1 ->
                      divProdBoundNonPos <= 0 ->
                      divY >= ( divProdBoundNonPos + divXBoundPos - 1 )
                              / divXBoundPos ==> )
               \heuristics (inEqSimp_special_nonLin,
                            inEqSimp_nonLin_divide) };

  divide_eq3 { \assumes ( divX >= divXBoundNonNeg ==> )
               \find ( divProd = divProdBoundPos ==> )
               \add ( divProd = divX * divY ->
                      divXBoundNonNeg >= 0 ->
                      divProdBoundPos >= 1 ->
                      divY >= 1 ==> )
               \heuristics (inEqSimp_special_nonLin,
                            inEqSimp_nonLin_pos) };

  divide_eq4 { \assumes ( divX <= divXBoundNeg ==> )
               \find ( divProd = divProdBoundNonPos ==> )
               \add ( divProd = divX * divY ->
                      divXBoundNeg <= -1 ->
                      divProdBoundNonPos <= 0 ->
                      divY <= divProdBoundNonPos / divXBoundNeg ==> )
               \heuristics (inEqSimp_special_nonLin,
                            inEqSimp_nonLin_divide) };

  divide_eq5 { \assumes ( divX <= divXBoundNonPos ==> )
               \find ( divProd = divProdBoundPos ==> )
               \add ( divProd = divX * divY ->
                      divXBoundNonPos <= 0 ->
                      divProdBoundPos >= 1 ->
                      divY <= -1 ==> )
               \heuristics (inEqSimp_special_nonLin,
                            inEqSimp_nonLin_neg) };

  divide_eq6 { \assumes ( divX <= divXBoundNeg ==> )
               \find ( divProd = divProdBoundNonNeg ==> )
               \add ( divProd = divX * divY ->
                      divXBoundNeg <= -1 ->
                      divProdBoundNonNeg >= 0 ->
                      divY >= divProdBoundNonNeg / divXBoundNeg ==> )
               \heuristics (inEqSimp_special_nonLin,
                            inEqSimp_nonLin_divide) };

  divide_eq7 { \assumes ( divX <= divXBoundNonPos ==> )
               \find ( divProd = divProdBoundNeg ==> )
               \add ( divProd = divX * divY ->
                      divXBoundNonPos <= 0 ->
                      divProdBoundNeg <= -1 ->
                      divY >= 1 ==> )
               \heuristics (inEqSimp_special_nonLin,
                            inEqSimp_nonLin_pos) };
}


// ##########################################################################################################
// ------------- integer induction rules    --------------
// ##########################################################################################################

\rules{
  //reviewed 04/15/2004, St.S.
  int_induction { "Base Case": \add ( ==> {\subst nv; 0}(b) );
                  "Step Case": \add ( ==> \forall nv ; ((geq(nv,0) & b)->{\subst nv; (nv + 1)}b) );
                  "Use Case":  \add ( \forall nv; (geq(nv,0) -> b) ==>) };
}

// -------------------------------------------------------------------------------------
// Automatic induction rules. Ch.G.
// Universal quantification in the succedent
// -------------------------------------------------------------------------------------

\rules(integerSimplificationRules:full){

//basic pattern, 
  auto_int_induction_geqZero { 
      \find (==> \forall uSub; b )    \varcond ( \new(sk, \dependingOn(b)) )
      "Base Case": \replacewith ( ==> {\subst uSub; 0}b );
      "Step Case": \replacewith ( ==> ((geq(sk,0) & {\subst uSub; sk}b)->
                                                    {\subst uSub; sk + 1}b) )
      \displayname "auto_induction"
  };

// -------------------------------------------------------------------------------------
//auto induction for: variable greater or equal to some term
  auto_int_induction_geq_1 { 
      \find (==> \forall uSub; (t<=uSub -> b) )   \varcond ( \new(sk, \dependingOn(b)) , \notFreeIn(uSub, t) , \isInductVar(uSub))
      "Base Case": \replacewith ( ==> #ExpandQueries({\subst uSub; t}b, true) );
      "Step Case": \replacewith ( ==> ((geq(sk,0) &  {\subst uSub; t + sk}b)->
                                                     #ExpandQueries({\subst uSub; t + (sk + 1)}b, true)) )
      \heuristics(auto_induction)
      \displayname "auto_induction"
  };

  auto_int_induction_geq_2 { 
      \find (==> \forall uSub; (t>uSub | b) )   \varcond ( \new(sk, \dependingOn(b)) , \notFreeIn(uSub, t) , \isInductVar(uSub))
      "Base Case": \replacewith ( ==> #ExpandQueries({\subst uSub; t}b, true));
      "Step Case": \replacewith ( ==> ((geq(sk,0) &  {\subst uSub; t + sk}b)->
                                                     #ExpandQueries({\subst uSub; t + (sk + 1)}b, true)) )
      \heuristics(auto_induction)
      \displayname "auto_induction"
  };

  auto_int_induction_geq_3 { 
      \find (==> \forall uSub; (uSub<t | b) )   \varcond ( \new(sk, \dependingOn(b)) , \notFreeIn(uSub, t) , \isInductVar(uSub))
      "Base Case": \replacewith ( ==> #ExpandQueries({\subst uSub; t}b, true));
      "Step Case": \replacewith ( ==> ((geq(sk,0) &  {\subst uSub; t + sk}b)->
                                                     #ExpandQueries({\subst uSub; t + (sk + 1)}b, true)) )
      \heuristics(auto_induction)
      \displayname "auto_induction"
  };

//auto induction for: variable greater or equal to some term and a second bound psi

  auto_int_induction_geq_5 { 
      \find (==> \forall uSub; ((t>uSub | psi) | b) )   \varcond ( \new(sk, \dependingOn(b)) , \notFreeIn(uSub, t) , \isInductVar(uSub))
      "Base Case": \replacewith ( ==> #ExpandQueries({\subst uSub; t}(psi|b), true));
      "Step Case": \replacewith ( ==> ((geq(sk,0) &  {\subst uSub; t + sk}(psi|b))->
                                                     #ExpandQueries({\subst uSub; t + (sk + 1)}(psi|b), true)) )
      \heuristics(auto_induction)
      \displayname "auto_induction"
  };

  auto_int_induction_geq_6 { 
      \find (==> \forall uSub; ((uSub<t | psi) | b) )   \varcond ( \new(sk, \dependingOn(b)) , \notFreeIn(uSub, t) , \isInductVar(uSub))
      "Base Case": \replacewith ( ==> #ExpandQueries({\subst uSub; t}(psi|b), true));
      "Step Case": \replacewith ( ==> ((geq(sk,0) &  {\subst uSub; t + sk}(psi|b))->
                                                     #ExpandQueries({\subst uSub; t + (sk + 1)}(psi|b), true)) )
      \heuristics(auto_induction)
      \displayname "auto_induction"
  };

// -------------------------------------------------------------------------------------
//auto induction for: variable greater than some term
  auto_int_induction_gt_1 { 
      \find (==> \forall uSub; (t < uSub -> b) )   \varcond ( \new(sk, \dependingOn(b)) , \notFreeIn(uSub, t) , \isInductVar(uSub))
      "Base Case": \replacewith ( ==> #ExpandQueries({\subst uSub; t + 1}b, true) );
      "Step Case": \replacewith ( ==> ((geq(sk,1) &  {\subst uSub; t + sk}b)->
                                                     #ExpandQueries({\subst uSub; t + (sk + 1)}b, true)) )
      \heuristics(auto_induction)
      \displayname "auto_induction"
  };

  auto_int_induction_gt_2 { 
      \find (==> \forall uSub; (t>=uSub | b) )   \varcond ( \new(sk, \dependingOn(b)) , \notFreeIn(uSub, t) , \isInductVar(uSub))
      "Base Case": \replacewith ( ==> #ExpandQueries({\subst uSub; t + 1}b, true));
      "Step Case": \replacewith ( ==> ((geq(sk,1) &  {\subst uSub; t + sk}b)->
                                                     #ExpandQueries({\subst uSub; t + (sk + 1)}b, true)) )
      \heuristics(auto_induction)
      \displayname "auto_induction"
  };

  auto_int_induction_gt_3 { 
      \find (==> \forall uSub; (uSub<=t | b) )   \varcond ( \new(sk, \dependingOn(b)) , \notFreeIn(uSub, t) , \isInductVar(uSub))
      "Base Case": \replacewith ( ==> #ExpandQueries({\subst uSub; t + 1}b, true));
      "Step Case": \replacewith ( ==> ((geq(sk,1) &  {\subst uSub; t + sk}b)->
                                                     #ExpandQueries({\subst uSub; t + (sk + 1)}b, true)) )
      \heuristics(auto_induction)
      \displayname "auto_induction"
  };

//auto induction for: variable greater than some term and a second bound psi

  auto_int_induction_gt_5 { 
      \find (==> \forall uSub; ((t>=uSub | psi) | b) )   \varcond ( \new(sk, \dependingOn(b)) , \notFreeIn(uSub, t) , \isInductVar(uSub))
      "Base Case": \replacewith ( ==> #ExpandQueries({\subst uSub; t + 1}(psi|b), true));
      "Step Case": \replacewith ( ==> ((geq(sk,1) &  {\subst uSub; t + sk}(psi|b))->
                                                     #ExpandQueries({\subst uSub; t + (sk + 1)}(psi|b), true)) )
      \heuristics(auto_induction)
      \displayname "auto_induction"
  };

  auto_int_induction_gt_6 { 
      \find (==> \forall uSub; ((uSub<=t | psi) | b) )   \varcond ( \new(sk, \dependingOn(b)) , \notFreeIn(uSub, t) , \isInductVar(uSub))
      "Base Case": \replacewith ( ==> #ExpandQueries({\subst uSub; t + 1}(psi|b), true));
      "Step Case": \replacewith ( ==> ((geq(sk,1) &  {\subst uSub; t + sk}(psi|b))->
                                                     #ExpandQueries({\subst uSub; t + (sk + 1)}(psi|b), true)) )
      \heuristics(auto_induction)
      \displayname "auto_induction"
  };

// -------------------------------------------------------------------------------------
// Automatic induction rules and lemma generation rule. The inductively proved formula is 
//  used as a lemma for consecutive formulas in a conjunction. Ch.G.
// -------------------------------------------------------------------------------------

//basic pattern
  autoInduct_Lemma { 
      \find (==> (\forall uSub; b) & phi )   \varcond ( \new(sk, \dependingOn(b)) )
      "Base Case": \replacewith ( ==> {\subst uSub; 0}b );
      "Step Case": \replacewith ( ==> ((geq(sk,0) & {\subst uSub; sk}b)->
                                                    {\subst uSub; sk + 1}b) );
      "Use Case": \replacewith ( \forall uSub;  b ==> phi) 
  };

  

//---------------------------------------------------------------------------------------------------------------------------------  
//auto induction for: variable greater or equal to some term
  autoInductGEQ_Lemma_1 { 
      \find (==> (\forall uSub; (t<=uSub -> b)) & phi )   \varcond ( \new(sk, \dependingOn(b)) , \notFreeIn(uSub, t) , \isInductVar(uSub))
      "Base Case": \replacewith ( ==> #ExpandQueries({\subst uSub; t}b, true) );
      "Step Case": \replacewith ( ==> ((geq(sk,0) &  {\subst uSub; t + sk}b)->
                                                     #ExpandQueries({\subst uSub; t + (sk + 1)}b, true)) );
      "Use Case": \replacewith ( \forall uSub; (t<=uSub -> b) ==> phi)
      \heuristics(auto_induction_lemma)
      \displayname "auto_induction_lemma"
  };

  autoInductGEQ_Lemma_2 { 
      \find (==> (\forall uSub; (t>uSub | b)) & phi )   \varcond ( \new(sk, \dependingOn(b)) , \notFreeIn(uSub, t) , \isInductVar(uSub))
      "Base Case": \replacewith ( ==> #ExpandQueries({\subst uSub; t}b, true));
      "Step Case": \replacewith ( ==> ((geq(sk,0) &  {\subst uSub; t + sk}b)->
                                                     #ExpandQueries({\subst uSub; (t + (sk + 1))}b, true)) );
      "Use Case": \replacewith ( \forall uSub; (t<=uSub -> b) ==> phi)
      \heuristics(auto_induction_lemma)
      \displayname "auto_induction_lemma"
  };

  autoInductGEQ_Lemma_3 { 
      \find (==> (\forall uSub; (uSub<t | b)) & phi )   \varcond ( \new(sk, \dependingOn(b)) , \notFreeIn(uSub, t) , \isInductVar(uSub))
      "Base Case": \replacewith ( ==> #ExpandQueries({\subst uSub; t}b, true));
      "Step Case": \replacewith ( ==> ((geq(sk,0) &  {\subst uSub; t + sk}b)->
                                                     #ExpandQueries({\subst uSub; (t + (sk + 1))}b, true)) );
      "Use Case": \replacewith ( \forall uSub; (t<=uSub -> b) ==> phi)
      \heuristics(auto_induction_lemma)
      \displayname "auto_induction_lemma"
  };

//auto induction for: variable greater or equal to some term and a second bound psi.

  autoInductGEQ_Lemma_5 { 
      \find (==> (\forall uSub; ((t>uSub | psi) | b)) & phi )   \varcond ( \new(sk, \dependingOn(b)) , \notFreeIn(uSub, t) , \isInductVar(uSub))
      "Base Case": \replacewith ( ==> #ExpandQueries({\subst uSub; t}(psi|b), true));
      "Step Case": \replacewith ( ==> ((geq(sk,0) &  {\subst uSub; t + sk}(psi|b))->
                                                     #ExpandQueries({\subst uSub; (t + (sk + 1))}(psi|b), true)) );
      "Use Case": \replacewith ( \forall uSub; (t<=uSub -> (psi|b)) ==> phi)
      \heuristics(auto_induction_lemma)
      \displayname "auto_induction_lemma"
  };

  autoInductGEQ_Lemma_6 { 
      \find (==> (\forall uSub; ((uSub<t | psi) | b)) & phi )   \varcond ( \new(sk, \dependingOn(b)) , \notFreeIn(uSub, t) , \isInductVar(uSub))
      "Base Case": \replacewith ( ==> #ExpandQueries({\subst uSub; t}(psi|b), true));
      "Step Case": \replacewith ( ==> ((geq(sk,0) &  {\subst uSub; t + sk}(psi|b))->
                                                     #ExpandQueries({\subst uSub; (t + (sk + 1))}(psi|b), true)) );
      "Use Case": \replacewith ( \forall uSub; (t<=uSub -> (psi|b)) ==> phi)
      \heuristics(auto_induction_lemma)
      \displayname "auto_induction_lemma"
  };

//---------------------------------------------------------------------------------------------------------------------------------  
//auto induction for: variable greater than some term
  
  autoInductGT_Lemma_1 { 
      \find (==> (\forall uSub; (t < uSub -> b)) & phi )   \varcond ( \new(sk, \dependingOn(b)) , \notFreeIn(uSub, t) , \isInductVar(uSub))
      "Base Case": \replacewith ( ==> #ExpandQueries({\subst uSub; t + 1}b, true) );
      "Step Case": \replacewith ( ==> ((geq(sk,1) &  {\subst uSub; t + sk}b)->
                                                     #ExpandQueries({\subst uSub; (t + (sk + 1))}b, true)) );
      "Use Case": \replacewith ( \forall uSub; (t<uSub -> b) ==> phi)
      \heuristics(auto_induction_lemma)
      \displayname "auto_induction_lemma"
  };

  autoInductGT_Lemma_2 { 
      \find (==> (\forall uSub; (t>=uSub | b)) & phi )   \varcond ( \new(sk, \dependingOn(b)) , \notFreeIn(uSub, t) , \isInductVar(uSub))
      "Base Case": \replacewith ( ==> #ExpandQueries({\subst uSub; t + 1}b, true));
      "Step Case": \replacewith ( ==> ((geq(sk,1) &  {\subst uSub; t + sk}b)->
                                                     #ExpandQueries({\subst uSub; (t + (sk + 1))}b, true)) );
      "Use Case": \replacewith ( \forall uSub; (t<uSub -> b) ==> phi)
      \heuristics(auto_induction_lemma)
      \displayname "auto_induction_lemma"
  };

  autoInductGT_Lemma_3 { 
      \find (==> (\forall uSub; (uSub<=t | b)) & phi )   \varcond ( \new(sk, \dependingOn(b)) , \notFreeIn(uSub, t) , \isInductVar(uSub))
      "Base Case": \replacewith ( ==> #ExpandQueries({\subst uSub; t + 1}b, true));
      "Step Case": \replacewith ( ==> ((geq(sk,1) &  {\subst uSub; t + sk}b)->
                                                     #ExpandQueries({\subst uSub; (t + (sk + 1))}b, true)) );
      "Use Case": \replacewith ( \forall uSub; (t<uSub -> b) ==> phi)
      \heuristics(auto_induction_lemma)
      \displayname "auto_induction_lemma"
  };

//auto induction for: variable greater than some term and a second bound psi.
  
  autoInductGT_Lemma_5 { 
      \find (==> (\forall uSub; ((t>=uSub | psi) | b)) & phi )   \varcond ( \new(sk, \dependingOn(b)) , \notFreeIn(uSub, t) , \isInductVar(uSub))
      "Base Case": \replacewith ( ==> #ExpandQueries({\subst uSub; t + 1}(psi|b), true));
      "Step Case": \replacewith ( ==> ((geq(sk,1) &  {\subst uSub; t + sk}(psi|b))->
                                                     #ExpandQueries({\subst uSub; (t + (sk + 1))}(psi|b), true)) );
      "Use Case": \replacewith ( \forall uSub; (t<uSub -> (psi|b)) ==> phi)
      \heuristics(auto_induction_lemma)
      \displayname "auto_induction_lemma"
  };

  autoInductGT_Lemma_6 { 
      \find (==> (\forall uSub; ((uSub<=t | psi) | b)) & phi )   \varcond ( \new(sk, \dependingOn(b)) , \notFreeIn(uSub, t) , \isInductVar(uSub))
      "Base Case": \replacewith ( ==> #ExpandQueries({\subst uSub; t + 1}(psi|b), true));
      "Step Case": \replacewith ( ==> ((geq(sk,1) &  {\subst uSub; t + sk}(psi|b))->
                                                     #ExpandQueries({\subst uSub; (t + (sk + 1))}(psi|b), true)) );
      "Use Case": \replacewith ( \forall uSub; (t<uSub -> (psi|b)) ==> phi)
      \heuristics(auto_induction_lemma)
      \displayname "auto_induction_lemma"
  };

// -------------------------------------------------------------------------------------
// Automatic induction rules. Ch.G.
// Existential quantification in the antecedent
// -------------------------------------------------------------------------------------

//basic pattern, 
  auto_int_induction_geqZeroLeft { 
      \find ( \exists uSub; b ==>)    \varcond ( \new(sk, \dependingOn(b)) )
      "Base Case": \replacewith ( ==> {\subst uSub; 0}!b );
      "Step Case": \replacewith ( ==> ((geq(sk,0) & {\subst uSub; sk}!b)->
                                                    {\subst uSub; (sk + 1)}!b) )
      \displayname "auto_induction"
  };

//auto induction for: variable greater or equal to some term
  auto_int_induction_geq_Left1 { 
      \find (\exists uSub; (t<=uSub & b) ==>)   \varcond ( \new(sk, \dependingOn(b)) , \notFreeIn(uSub, t) , \isInductVar(uSub))
      "Base Case": \replacewith ( ==> #ExpandQueries({\subst uSub; t}!b, true) );
      "Step Case": \replacewith ( ==> ((geq(sk,0) &  {\subst uSub; t + sk}!b)->
                                                     #ExpandQueries({\subst uSub; (t + (sk + 1))}!b, true)) )
      \heuristics(auto_induction)
      \displayname "auto_induction"
  };

  auto_int_induction_geq_Left2 { 
      \find (\exists uSub; (uSub>=t & b) ==>)   \varcond ( \new(sk, \dependingOn(b)) , \notFreeIn(uSub, t) , \isInductVar(uSub))
      "Base Case": \replacewith ( ==> #ExpandQueries({\subst uSub; t}!b, true));
      "Step Case": \replacewith ( ==> ((geq(sk,0) &  {\subst uSub; t + sk}!b)->
                                                     #ExpandQueries({\subst uSub; (t + (sk + 1))}!b, true)) )
      \heuristics(auto_induction)
      \displayname "auto_induction"
  };

 

//auto induction for: variable greater than some term
  auto_int_induction_gt_Left1 { 
      \find (\exists uSub; (t<uSub & b) ==>)   \varcond ( \new(sk, \dependingOn(b)) , \notFreeIn(uSub, t) , \isInductVar(uSub))
      "Base Case": \replacewith ( ==> #ExpandQueries({\subst uSub; t + 1}!b, true) );
      "Step Case": \replacewith ( ==> ((geq(sk,1) &  {\subst uSub; t + sk}!b)->
                                                     #ExpandQueries({\subst uSub; (t + (sk + 1))}!b, true)) )
      \heuristics(auto_induction)
      \displayname "auto_induction"
  };

  auto_int_induction_gt_Left2 { 
      \find (\exists uSub; (uSub>t & b) ==>)   \varcond ( \new(sk, \dependingOn(b)) , \notFreeIn(uSub, t) , \isInductVar(uSub))
      "Base Case": \replacewith ( ==> #ExpandQueries({\subst uSub; t + 1}!b, true));
      "Step Case": \replacewith ( ==> ((geq(sk,1) &  {\subst uSub; t + sk}!b)->
                                                     #ExpandQueries({\subst uSub; (t + (sk + 1))}!b, true)) )
      \heuristics(auto_induction)
      \displayname "auto_induction"
  };

}
  
  
// ##########################################################################################################

// ---------------------------------------------------------
// ------------- split an equation into inequations --------
// ---------------------------------------------------------

\rules{

  splitEquation {
	\find (splitEqLeft = splitEqRight)
	\replacewith (splitEqLeft >= splitEqRight & splitEqLeft <= splitEqRight)
  };

  splitEquationSucc {
	\find (==> splitEqLeft = splitEqRight)
	\replacewith (==> splitEqLeft >= splitEqRight);
	\replacewith (==> splitEqLeft <= splitEqRight)
        \heuristics (inEqSimp_nonLin, inEqSimp_split_eq, notHumanReadable)
  };
}


// ---------------------------------------------------------
// ------------- normalisation of polynomials --------------
// ---------------------------------------------------------

\rules{

  polySimp_elimSub { \find (sub(i, i0)) \replacewith (add(i, mul(i0, -1)))
                     \heuristics(polySimp_expand, polySimp_elimSubNeg)
  };

  polySimp_elimNeg { \find (neg(i)) \replacewith (mul(i, -1))
                     \heuristics(polySimp_expand, polySimp_elimSubNeg)
  };

  polySimp_elimOne {\find (mul(i,1)) \replacewith (i)
                    \heuristics (polySimp_expand, polySimp_elimOneRight)};

  polySimp_elimOneLeft0 {\find (mul(1,i)) \replacewith (i)
                         \heuristics (polySimp_expand, polySimp_elimOneLeft)};

  polySimp_elimOneLeft1 {\find (mul(mul(i0,1),i)) \replacewith (mul(i0,i))
                         \heuristics (polySimp_expand, polySimp_elimOneLeft)};


  polySimp_homoEq  { \find (homoLeft = homoRight)
                     \replacewith (add(homoRight, mul(homoLeft, -1)) = 0)
                     \heuristics(polySimp_expand, polySimp_homo,notHumanReadable )
  };



  polySimp_rightDist { \find ( mul(distCoeff, add(distSummand0, distSummand1)) )
                       \replacewith( add(mul(distCoeff, distSummand0),
                                         mul(distSummand1, distCoeff)))
                       \heuristics(polySimp_expand, polySimp_dist)
  };


  polySimp_addAssoc {
         \find (add(addAssocPoly0, add(addAssocPoly1, addAssocMono)))
         \replacewith(add(add(addAssocPoly0, addAssocPoly1), addAssocMono))
         \heuristics(polySimp_expand, polySimp_addAssoc)
  };

  polySimp_mulAssoc {
         \find (mul(mulAssocMono0, mul(mulAssocMono1, mulAssocAtom)))
         \replacewith(mul(mul(mulAssocMono0, mulAssocMono1), mulAssocAtom))
         \heuristics(polySimp_expand, polySimp_mulAssoc)
  };


  polySimp_addComm0  { \find (add(commLeft, commRight))
                       \replacewith(add(commRight, commLeft))
                       \heuristics(polySimp_expand, polySimp_addOrder)
  };

  polySimp_addComm1  { \find (add(add(i0, commLeft), commRight))
                       \replacewith(add(add(i0, commRight), commLeft))
                       \heuristics(polySimp_expand, polySimp_addOrder)
  };


  polySimp_mulComm0  { \find (mul(commLeft, commRight))
                       \replacewith(mul(commRight, commLeft))
                       \heuristics(polySimp_expand, polySimp_mulOrder)
  };

  polySimp_mulComm1  { \find (mul(mul(i0, commLeft), commRight))
                       \replacewith(mul(mul(i0, commRight), commLeft))
                       \heuristics(polySimp_expand, polySimp_mulOrder)
  };


  polySimp_addLiterals {\find (add(add(i, Z(iz)),Z(jz)))
                        \replacewith (add(i, #add(Z(iz),Z(jz))))
                        \heuristics (simplify_literals)};

  polySimp_mulLiterals {\find (mul(mul(i, Z(iz)),Z(jz)))
                        \replacewith (mul(i, #mul(Z(iz),Z(jz))))
                        \heuristics (simplify_literals)};



  polySimp_pullOutFactor0 {\find (add(mul(pullOutCommon, pullOutLeft),
                                      mul(pullOutCommon, pullOutRight)))
                           \replacewith (mul(pullOutCommon,
                                             add(pullOutLeft, pullOutRight)))
                           \heuristics (polySimp_expand, polySimp_pullOutFactor)};

  polySimp_pullOutFactor1 {\find (add(pullOutCommon,
                                      mul(pullOutCommon, pullOutRight)))
                           \replacewith (mul(pullOutCommon,
                                             add(1, pullOutRight)))
                           \heuristics (polySimp_expand, polySimp_pullOutFactor)};

  polySimp_pullOutFactor2 {\find (add(mul(pullOutCommon, pullOutLeft),
                                      pullOutCommon))
                           \replacewith (mul(pullOutCommon,
                                             add(pullOutLeft, 1)))
                           \heuristics (polySimp_expand, polySimp_pullOutFactor)};

  polySimp_pullOutFactor3 {\find (add(pullOutCommon, pullOutCommon))
                           \replacewith (mul(pullOutCommon, 2))
                           \heuristics (polySimp_expand, polySimp_pullOutFactor)};

  polySimp_pullOutFactor0b {\find (add(add(i0, mul(pullOutCommon, pullOutLeft)),
                                       mul(pullOutCommon, pullOutRight)))
                            \replacewith (add(i0, mul(pullOutCommon,
                                                      add(pullOutLeft, pullOutRight))))
                            \heuristics (polySimp_expand, polySimp_pullOutFactor)};

  polySimp_pullOutFactor1b {\find (add(add(i0, pullOutCommon),
                                       mul(pullOutCommon, pullOutRight)))
                            \replacewith (add(i0, mul(pullOutCommon,
                                                      add(1, pullOutRight))))
                            \heuristics (polySimp_expand, polySimp_pullOutFactor)};

  polySimp_pullOutFactor2b {\find (add(add(i0, mul(pullOutCommon, pullOutLeft)),
                                       pullOutCommon))
                            \replacewith (add(i0, mul(pullOutCommon,
                                                      add(pullOutLeft, 1))))
                            \heuristics (polySimp_expand, polySimp_pullOutFactor)};

  polySimp_pullOutFactor3b {\find (add(add(i0, pullOutCommon), pullOutCommon))
                            \replacewith (add(i0, mul(pullOutCommon, 2)))
                            \heuristics (polySimp_expand, polySimp_pullOutFactor)};



  polySimp_invertEq  { \find ( invertLeft = invertRight )
                       \replacewith ( invertLeft * (-1) = invertRight * (-1) )
                       \heuristics (polySimp_directEquations, polySimp_normalise) };

  polySimp_sepPosMonomial {\find (add(sepResidue, sepPosMono) = 0)
                           \replacewith (sepPosMono = mul(sepResidue, -1))
                           \heuristics (polySimp_directEquations, polySimp_balance, notHumanReadable)};

  polySimp_sepNegMonomial {\find (add(sepResidue, sepNegMono) = 0)
                           \replacewith (mul(sepNegMono, -1) = sepResidue)
                           \heuristics (polySimp_directEquations, polySimp_balance)};


  apply_eq_monomials {
     \assumes ( applyEqDivisor = i0 ==> ) \find ( applyEqDividend ) \sameUpdateLevel
     \replacewith ( #divideMonomials(applyEqDividend, applyEqDivisor) *
                    ( i0 + applyEqDivisor * -1 ) 
                    + applyEqDividend )
     \heuristics ( polySimp_applyEq, apply_equations, notHumanReadable ) };

  apply_eq_monomials_rigid {
     \assumes ( applyEqDivisorr = i0r ==> ) \find ( applyEqDividend )
     \replacewith ( #divideMonomials(applyEqDividend, applyEqDivisorr) *
                    ( i0r + applyEqDivisorr * -1 )
                    + applyEqDividend )
     \heuristics ( polySimp_applyEqRigid, apply_equations, notHumanReadable ) };


  apply_eq_pseudo_eq {
     \assumes ( aePseudoLeft * aePseudoLeftCoeff = aePseudoRight ==> )
     \find ( aePseudoTargetLeft = aePseudoTargetRight ) \sameUpdateLevel
     \replacewith ( \if ( aePseudoTargetLeft = aePseudoLeft * aePseudoTargetFactor
                          & aePseudoLeftCoeff != 0 )
                    \then ( aePseudoRight * aePseudoTargetFactor
                                = aePseudoTargetRight * aePseudoLeftCoeff )
                    \else ( aePseudoTargetLeft = aePseudoTargetRight ) )
     \heuristics ( polySimp_leftNonUnit, polySimp_applyEqPseudo, notHumanReadable, notHumanReadable) };

  apply_eq_pseudo_leq {
     \assumes ( aePseudoLeft * aePseudoLeftCoeff = aePseudoRight ==> )
     \find ( aePseudoTargetLeft <= aePseudoTargetRight ) \sameUpdateLevel
     \replacewith ( \if ( aePseudoTargetLeft = aePseudoLeft * aePseudoTargetFactor
                          & aePseudoLeftCoeff > 0 )
                    \then ( aePseudoRight * aePseudoTargetFactor
                                <= aePseudoTargetRight * aePseudoLeftCoeff )
                    \else ( aePseudoTargetLeft <= aePseudoTargetRight ) )
     \heuristics ( polySimp_leftNonUnit, polySimp_applyEqPseudo, notHumanReadable ) };

  apply_eq_pseudo_geq {
     \assumes ( aePseudoLeft * aePseudoLeftCoeff = aePseudoRight ==> )
     \find ( aePseudoTargetLeft >= aePseudoTargetRight ) \sameUpdateLevel
     \replacewith ( \if ( aePseudoTargetLeft = aePseudoLeft * aePseudoTargetFactor
                          & aePseudoLeftCoeff > 0 )
                    \then ( aePseudoRight * aePseudoTargetFactor
                                >= aePseudoTargetRight * aePseudoLeftCoeff )
                    \else ( aePseudoTargetLeft >= aePseudoTargetRight ) )
     \heuristics ( polySimp_leftNonUnit, polySimp_applyEqPseudo, notHumanReadable ) };


  polySimp_critPair { \assumes ( cpLeft1=cpRight1 ==> )
                      \find ( cpLeft2=cpRight2 ==> )
                      \add ( #divideLCRMonomials(cpLeft2, cpLeft1)
                             * ( -1 * cpRight1 + cpLeft1 )
                             +
                             #divideLCRMonomials(cpLeft1, cpLeft2)
                             * ( cpRight2 + -1 * cpLeft2 )
                             = 0 ==> )
                      \heuristics (polySimp_saturate, polySimp_critPair, notHumanReadable) };

}

// ---------------------------------------------------------
// ------------- normalisation of inequations --------------
// ---------------------------------------------------------

\rules{

  inEqSimp_ltRight   { \find (==> i < i0) \replacewith ((-1)*i0 + i >= 0 ==>)
                       \heuristics(inEqSimp_expand, inEqSimp_moveLeft, notHumanReadable)
  };

  inEqSimp_gtRight   { \find (==> i > i0) \replacewith ((-1)*i0 + i <= 0 ==>)
                       \heuristics(inEqSimp_expand, inEqSimp_moveLeft, notHumanReadable)
  };

  inEqSimp_leqRight  { \find (==> i <= i0) \replacewith ((-1)+(-1)*i0+i >= 0 ==>)
                       \heuristics(inEqSimp_expand, inEqSimp_moveLeft, notHumanReadable) 
  };

  inEqSimp_geqRight  { \find (==> i >= i0) \replacewith (1+(-1)*i0+i <= 0 ==>)
                       \heuristics(inEqSimp_expand, inEqSimp_moveLeft, notHumanReadable) 
  };

  inEqSimp_ltToLeq   { \find (i < i0) \replacewith (1+(-1)*i0+i <= 0)
                       \heuristics(inEqSimp_expand, inEqSimp_makeNonStrict, notHumanReadable) 
  };

  inEqSimp_gtToGeq   { \find (i > i0) \replacewith ((-1)+(-1)*i0+i >= 0)
                       \heuristics(inEqSimp_expand, inEqSimp_makeNonStrict, notHumanReadable) 
  };


  inEqSimp_commuteLeq { \find (commLeft <= commRight)
                        \replacewith (commRight >= commLeft)
                        \heuristics(inEqSimp_expand, inEqSimp_commute)
  };

  inEqSimp_commuteGeq { \find (commLeft >= commRight)
                        \replacewith (commRight <= commLeft)
                        \heuristics(inEqSimp_expand, inEqSimp_commute)
  };

  inEqSimp_homoInEq0  { \find (homoLeft <= homoRight)
                        \replacewith (add(homoRight, mul(homoLeft, -1)) >= 0)
                        \heuristics(inEqSimp_expand, inEqSimp_homo, notHumanReadable)
  };

  inEqSimp_homoInEq1  { \find (homoLeft >= homoRight)
                        \replacewith (add(homoRight, mul(homoLeft, -1)) <= 0)
                        \heuristics(inEqSimp_expand, inEqSimp_homo, notHumanReadable)
  };



  inEqSimp_invertInEq0  { \find ( invertLeft <= invertRight )
                          \replacewith ( invertLeft * (-1) >= invertRight * (-1) )
                          \heuristics (inEqSimp_directInEquations, inEqSimp_normalise, notHumanReadable)
  };

  inEqSimp_invertInEq1  { \find ( invertLeft >= invertRight )
                          \replacewith ( invertLeft * (-1) <= invertRight * (-1) )
                          \heuristics (inEqSimp_directInEquations, inEqSimp_normalise, notHumanReadable) 
  };


  inEqSimp_sepPosMonomial0 {\find (add(sepResidue, sepPosMono) <= 0)
                            \replacewith (sepPosMono <= mul(sepResidue, -1))
                            \heuristics (inEqSimp_directInEquations, inEqSimp_balance, notHumanReadable)
  };

  inEqSimp_sepNegMonomial0 {\find (add(sepResidue, sepNegMono) <= 0)
                            \replacewith (mul(sepNegMono, -1) >= sepResidue)
                            \heuristics (inEqSimp_directInEquations, inEqSimp_balance, notHumanReadable)
  };

  inEqSimp_sepPosMonomial1 {\find (add(sepResidue, sepPosMono) >= 0)
                            \replacewith (sepPosMono >= mul(sepResidue, -1))
                            \heuristics (inEqSimp_directInEquations, inEqSimp_balance, notHumanReadable)
  };

  inEqSimp_sepNegMonomial1 {\find (add(sepResidue, sepNegMono) >= 0)
                            \replacewith (mul(sepNegMono, -1) <= sepResidue)
                            \heuristics (inEqSimp_directInEquations, inEqSimp_balance, notHumanReadable)
  };



  inEqSimp_antiSymm    { \assumes ( i <= i0 ==> ) \find ( i >= i0 ==> )
                         \add ( i = i0 ==> )
                         \heuristics (inEqSimp_saturate, inEqSimp_antiSymm) };

  inEqSimp_exactShadow0 { \assumes ( mul(esLeft, esCoeff1) <= esRight1 ==> )
                          \find ( mul(esLeft, esCoeff2) >= esRight2 ==> )
                          \add (   (esCoeff1 > 0 & esCoeff2 > 0)
                                   ->
                                   (-1) * mul(esCoeff1, esRight2)
                                             + mul(esCoeff2, esRight1) >= 0
                                 ==> )
                          \heuristics (inEqSimp_saturate, inEqSimp_exactShadow, notHumanReadable) 
  };

  inEqSimp_exactShadow1 { \assumes ( esLeft <= esRight1 ==> )
                          \find ( mul(esLeft, esCoeff2) >= esRight2 ==> )
                          \add (   (esCoeff2 > 0)
                                   ->
                                   (-1) * esRight2 + mul(esCoeff2, esRight1) >= 0
                                 ==> )
                          \heuristics (inEqSimp_saturate, inEqSimp_exactShadow,notHumanReadable) 
  };

  inEqSimp_exactShadow2 { \assumes ( mul(esLeft, esCoeff1) <= esRight1 ==> )
                          \find ( esLeft >= esRight2 ==> )
                          \add (   (esCoeff1 > 0)
                                   ->
                                   (-1) * mul(esCoeff1, esRight2) + esRight1 >= 0
                                 ==> )
                          \heuristics (inEqSimp_saturate, inEqSimp_exactShadow, notHumanReadable) 
  };

  inEqSimp_exactShadow3 { \assumes ( esLeft <= esRight1 ==> )
                          \find ( esLeft >= esRight2 ==> )
                          \add ( (-1) * esRight2 + esRight1 >= 0 ==> )
                          \heuristics (inEqSimp_saturate, inEqSimp_exactShadow,notHumanReadable) 
  };


  inEqSimp_subsumption0 { \assumes ( subsumLeft <= subsumRightSmaller ==> )
                          \find ( subsumLeft <= subsumRightBigger )
                          \sameUpdateLevel
                          \replacewith ( subsumRightSmaller <= subsumRightBigger |
                                         subsumLeft <= subsumRightBigger )
                          \heuristics (inEqSimp_propagation, inEqSimp_subsumption) };

  inEqSimp_subsumption1 { \assumes ( subsumLeft >= subsumRightBigger ==> )
                          \find ( subsumLeft >= subsumRightSmaller )
                          \sameUpdateLevel
                          \replacewith ( subsumRightSmaller <= subsumRightBigger |
                                         subsumLeft >= subsumRightSmaller )
                          \heuristics (inEqSimp_propagation, inEqSimp_subsumption) };


  inEqSimp_subsumption2 { \assumes ( subsumLeft*subsumCoeffSmaller <= subsumRightSmaller ==> )
                          \find ( subsumLeft*subsumCoeffBigger <= subsumRightBigger )
                          \sameUpdateLevel
                          \replacewith ( ( subsumCoeffSmaller > 0
                                           & subsumCoeffBigger > 0
                                           & subsumCoeffBigger * subsumRightSmaller <=
                                             subsumCoeffSmaller * subsumRightBigger ) |
                                         subsumLeft*subsumCoeffBigger <= subsumRightBigger )
                          \heuristics (inEqSimp_propagation, inEqSimp_subsumption, notHumanReadable) 
  };

  inEqSimp_subsumption4 { \assumes ( subsumLeft <= subsumRightSmaller ==> )
                          \find ( subsumLeft*subsumCoeffBigger <= subsumRightBigger )
                          \sameUpdateLevel
                          \replacewith ( ( subsumCoeffBigger > 0
                                           & subsumCoeffBigger * subsumRightSmaller <=
                                             subsumRightBigger ) |
                                         subsumLeft*subsumCoeffBigger <= subsumRightBigger )
                          \heuristics (inEqSimp_propagation, inEqSimp_subsumption, notHumanReadable) 
  };

  inEqSimp_subsumption5 { \assumes ( subsumLeft*subsumCoeffBigger >= subsumRightBigger ==> )
                          \find ( subsumLeft*subsumCoeffSmaller >= subsumRightSmaller )
                          \sameUpdateLevel
                          \replacewith ( ( subsumCoeffSmaller > 0
                                           & subsumCoeffBigger > 0
                                           & subsumCoeffBigger * subsumRightSmaller <=
                                             subsumCoeffSmaller * subsumRightBigger ) |
                                         subsumLeft*subsumCoeffSmaller >= subsumRightSmaller )
                          \heuristics (inEqSimp_propagation, inEqSimp_subsumption,notHumanReadable) 
  };

  inEqSimp_subsumption6 { \assumes ( subsumLeft >= subsumRightBigger ==> )
                          \find ( subsumLeft*subsumCoeffSmaller >= subsumRightSmaller )
                          \sameUpdateLevel
                          \replacewith ( ( subsumCoeffSmaller > 0
                                           & subsumRightSmaller <=
                                             subsumCoeffSmaller * subsumRightBigger ) |
                                         subsumLeft*subsumCoeffSmaller >= subsumRightSmaller )
                          \heuristics (inEqSimp_propagation, inEqSimp_subsumption,notHumanReadable) 
  };


  inEqSimp_contradInEq0 { \assumes ( contradLeft <= contradRightSmaller ==> )
                          \find ( contradLeft >= contradRightBigger )
                          \sameUpdateLevel
                          \replacewith ( contradRightSmaller >= contradRightBigger &
                                         contradLeft >= contradRightBigger )
                          \heuristics (inEqSimp_propagation, inEqSimp_contradInEqs) };

  inEqSimp_contradInEq1 { \assumes ( contradLeft >= contradRightBigger ==> )
                          \find ( contradLeft <= contradRightSmaller )
                          \sameUpdateLevel
                          \replacewith ( contradRightSmaller >= contradRightBigger &
                                         contradLeft <= contradRightSmaller )
                          \heuristics (inEqSimp_propagation, inEqSimp_contradInEqs) };

  inEqSimp_contradInEq2 { \assumes ( contradLeft*contradCoeffSmaller <= contradRightSmaller ==> )
                          \find ( contradLeft*contradCoeffBigger >= contradRightBigger )
                          \sameUpdateLevel
                          \replacewith ( ( contradCoeffSmaller > 0 ->
                                           contradCoeffBigger > 0 ->
                                           contradCoeffBigger * contradRightSmaller >=
                                           contradCoeffSmaller * contradRightBigger ) &
                                         contradLeft*contradCoeffBigger >= contradRightBigger )
                          \heuristics (inEqSimp_propagation, inEqSimp_contradInEqs,notHumanReadable)
  };

  inEqSimp_contradInEq3 { \assumes ( contradLeft <= contradRightSmaller ==> )
                          \find ( contradLeft*contradCoeffBigger >= contradRightBigger )
                          \sameUpdateLevel
                          \replacewith ( ( contradCoeffBigger > 0 ->
                                           contradCoeffBigger * contradRightSmaller >=
                                           contradRightBigger ) &
                                         contradLeft*contradCoeffBigger >= contradRightBigger )
                          \heuristics (inEqSimp_propagation, inEqSimp_contradInEqs,notHumanReadable) 
  };

  inEqSimp_contradInEq4 { \assumes ( contradLeft*contradCoeffBigger >= contradRightBigger ==> )
                          \find ( contradLeft*contradCoeffSmaller <= contradRightSmaller )
                          \sameUpdateLevel
                          \replacewith ( ( contradCoeffSmaller > 0 ->
                                           contradCoeffBigger > 0 ->
                                           contradCoeffBigger * contradRightSmaller >=
                                           contradCoeffSmaller * contradRightBigger ) &
                                         contradLeft*contradCoeffSmaller <= contradRightSmaller )
                          \heuristics (inEqSimp_propagation, inEqSimp_contradInEqs,notHumanReadable) 
  };

  inEqSimp_contradInEq5 { \assumes ( contradLeft >= contradRightBigger ==> )
                          \find ( contradLeft*contradCoeffSmaller <= contradRightSmaller )
                          \sameUpdateLevel
                          \replacewith ( ( contradCoeffSmaller > 0 ->
                                           contradRightSmaller >=
                                           contradCoeffSmaller * contradRightBigger ) &
                                         contradLeft*contradCoeffSmaller <= contradRightSmaller )
                          \heuristics (inEqSimp_propagation, inEqSimp_contradInEqs,notHumanReadable)
  };


  inEqSimp_strengthen0 { \assumes ( ==> strengthenLeft = strengthenRight )
                         \find ( strengthenLeft <= strengthenRight ==> )
                         \replacewith ( strengthenLeft <= -1 + strengthenRight ==> )
                         \heuristics (inEqSimp_propagation, inEqSimp_strengthen,notHumanReadable)   };

  inEqSimp_strengthen1 { \assumes ( ==> strengthenLeft = strengthenRight )
                         \find ( strengthenLeft >= strengthenRight ==> )
                         \replacewith ( strengthenLeft >= 1 + strengthenRight ==> )
                         \heuristics (inEqSimp_propagation, inEqSimp_strengthen,notHumanReadable) 
  };

  inEqSimp_contradEq3 { \assumes ( contradLeft <= contradRightSmaller ==> )
                        \find ( contradLeft = contradRightBigger )
                        \sameUpdateLevel
                        \replacewith ( contradRightSmaller + (-1)*contradRightBigger >= 0 &
                                       contradLeft = contradRightBigger )
                        \heuristics (inEqSimp_propagation, inEqSimp_contradEqs,notHumanReadable)   };

  inEqSimp_contradEq7 { \assumes ( contradLeft >= contradRightBigger ==> )
                        \find ( contradLeft = contradRightSmaller )
                        \sameUpdateLevel
                        \replacewith ( contradRightBigger + (-1)*contradRightSmaller <= 0 &
                                       contradLeft = contradRightSmaller )
                        \heuristics (inEqSimp_propagation, inEqSimp_contradEqs,notHumanReadable) 
  };
}

// ---------------------------------------------------------------------------
// ------------- formula normalisation ---------------------------------------
// ---------------------------------------------------------------------------

// conjunctions and disjunctions are normalised so that they are left-associative,
// <= is left of >= is left of = (provided that the left sides are equal)

\rules{

  inEqSimp_notLeq    { \find (!(i <= i0)) \replacewith ((-1)+(-1)*i0+i >= 0)
                       \heuristics(inEqSimp_forNormalisation,notHumanReadable)   };

  inEqSimp_notGeq    { \find (!(i >= i0)) \replacewith (1+(-1)*i0+i <= 0)
                       \heuristics(inEqSimp_forNormalisation,notHumanReadable) 
  };



  inEqSimp_and_antiSymm0  { \find ( i <= i0 & i >= i0 )
                            \replacewith ( i = i0 )
                            \heuristics (inEqSimp_forNormalisation) };

  inEqSimp_and_antiSymm1  { \find ( (b & i <= i0) & i >= i0 )
                            \replacewith ( b & i = i0 )
                            \heuristics (inEqSimp_forNormalisation) };

  inEqSimp_and_contradInEq0 { \find ( contradLeft <= contradRightSmaller
                                      & contradLeft >= contradRightBigger )
                              \replacewith ( (contradLeft <= contradRightSmaller
                                              & contradLeft >= contradRightBigger)
                                             & contradRightSmaller >= contradRightBigger )
                              \heuristics (inEqSimp_forNormalisation,
                                           inEqSimp_and_contradInEqs) };

  inEqSimp_and_contradInEq1 { \find ( (b & contradLeft <= contradRightSmaller)
                                      & contradLeft >= contradRightBigger )
                              \replacewith ( ((b & contradLeft <= contradRightSmaller)
                                              & contradLeft >= contradRightBigger)
                                             & contradRightSmaller >= contradRightBigger )
                              \heuristics (inEqSimp_forNormalisation,
                                           inEqSimp_and_contradInEqs) };

  inEqSimp_and_strengthen0  { \find ( strengthenLeft <= strengthenRight
                                      & strengthenLeft != strengthenRight )
                              \replacewith ( strengthenLeft <= -1 + strengthenRight )
                              \heuristics (inEqSimp_forNormalisation,notHumanReadable) 

  };

  inEqSimp_and_strengthen1  { \find ( strengthenLeft >= strengthenRight
                                      & strengthenLeft != strengthenRight )
                              \replacewith ( strengthenLeft >= 1 + strengthenRight )
                              \heuristics (inEqSimp_forNormalisation,notHumanReadable) 
  };

  inEqSimp_and_strengthen2  { \find ( (b & strengthenLeft <= strengthenRight)
                                      & strengthenLeft != strengthenRight )
                              \replacewith ( b & strengthenLeft <= -1 + strengthenRight )
                              \heuristics (inEqSimp_forNormalisation,notHumanReadable) 

  };

  inEqSimp_and_strengthen3  { \find ( (b & strengthenLeft >= strengthenRight)
                                      & strengthenLeft != strengthenRight )
                              \replacewith ( b & strengthenLeft >= 1 + strengthenRight )
                              \heuristics (inEqSimp_forNormalisation, notHumanReadable) 
  };

  inEqSimp_and_subsumption0 { \find ( subsumLeft <= subsumRightSmaller
                                      & subsumLeft <= subsumRightBigger )
                              \replacewith ( subsumLeft <= subsumRightSmaller
                                             & (subsumRightSmaller <= subsumRightBigger
                                                | subsumLeft <= subsumRightBigger) )
                              \heuristics (inEqSimp_forNormalisation,
                                           inEqSimp_andOr_subsumption,notHumanReadable) };

  inEqSimp_and_subsumption1 { \find ( (b & subsumLeft <= subsumRightSmaller)
                                      & subsumLeft <= subsumRightBigger )
                              \replacewith ( (b & subsumLeft <= subsumRightSmaller)
                                             & (subsumRightSmaller <= subsumRightBigger
                                                | subsumLeft <= subsumRightBigger) )
                              \heuristics (inEqSimp_forNormalisation,
                                           inEqSimp_andOr_subsumption, notHumanReadable) };

  inEqSimp_and_subsumption2 { \find ( subsumLeft >= subsumRightSmaller
                                      & subsumLeft >= subsumRightBigger )
                              \replacewith ( (subsumRightSmaller <= subsumRightBigger
                                              | subsumLeft >= subsumRightSmaller)
                                             & subsumLeft >= subsumRightBigger )
                              \heuristics (inEqSimp_forNormalisation,
                                           inEqSimp_andOr_subsumption, notHumanReadable) };

  inEqSimp_and_subsumption3 { \find ( (b & subsumLeft >= subsumRightSmaller)
                                      & subsumLeft >= subsumRightBigger )
                              \replacewith ( (b & (subsumRightSmaller <= subsumRightBigger
                                                   | subsumLeft >= subsumRightSmaller))
                                             & subsumLeft >= subsumRightBigger )
                              \heuristics (inEqSimp_forNormalisation,
                                           inEqSimp_andOr_subsumption, notHumanReadable) };

  inEqSimp_and_subsumption4 { \find ( subsumLeft <= subsumRightSmaller
                                      & subsumLeft != subsumRightBigger )
                              \replacewith ( subsumLeft <= subsumRightSmaller
                                             & (subsumRightSmaller < subsumRightBigger
                                                | subsumLeft != subsumRightBigger) )
                              \heuristics (inEqSimp_forNormalisation,
                                           inEqSimp_and_subsumptionEq, notHumanReadable) };

  inEqSimp_and_subsumption5 { \find ( (b & subsumLeft <= subsumRightSmaller)
                                      & subsumLeft != subsumRightBigger )
                              \replacewith ( (b & subsumLeft <= subsumRightSmaller)
                                             & (subsumRightSmaller < subsumRightBigger
                                                | subsumLeft != subsumRightBigger) )
                              \heuristics (inEqSimp_forNormalisation,
                                           inEqSimp_and_subsumptionEq, notHumanReadable) };

  inEqSimp_and_subsumption6 { \find ( subsumLeft >= subsumRightBigger
                                      & subsumLeft != subsumRightSmaller )
                              \replacewith ( subsumLeft >= subsumRightBigger
                                             & (subsumRightSmaller < subsumRightBigger
                                                | subsumLeft != subsumRightSmaller) )
                              \heuristics (inEqSimp_forNormalisation,
                                           inEqSimp_and_subsumptionEq, notHumanReadable) };

  inEqSimp_and_subsumption7 { \find ( (b & subsumLeft >= subsumRightBigger)
                                      & subsumLeft != subsumRightSmaller )
                              \replacewith ( (b & subsumLeft >= subsumRightBigger)
                                             & (subsumRightSmaller < subsumRightBigger
                                                | subsumLeft != subsumRightSmaller) )
                              \heuristics (inEqSimp_forNormalisation,
                                           inEqSimp_and_subsumptionEq, notHumanReadable) };

  inEqSimp_or_antiSymm0 { \find ( antiSymmLeft <= antiSymmRightSmaller
                                  | antiSymmLeft >= antiSymmRightBigger )
                          \replacewith ( \if   ( 2 + antiSymmRightSmaller
                                                 = antiSymmRightBigger )
                                         \then ( antiSymmLeft != 1 + antiSymmRightSmaller )
                                         \else ( antiSymmLeft <= antiSymmRightSmaller
                                                 | antiSymmLeft >= antiSymmRightBigger ) )
                          \heuristics (inEqSimp_forNormalisation, inEqSimp_or_antiSymm, notHumanReadable) };

  inEqSimp_or_antiSymm1 { \find ( (b | antiSymmLeft <= antiSymmRightSmaller)
                                  | antiSymmLeft >= antiSymmRightBigger )
                          \replacewith ( b |
                                         \if   ( 2 + antiSymmRightSmaller
                                                 = antiSymmRightBigger )
                                         \then ( antiSymmLeft != 1 + antiSymmRightSmaller )
                                         \else ( antiSymmLeft <= antiSymmRightSmaller
                                                 | antiSymmLeft >= antiSymmRightBigger ) )
                          \heuristics (inEqSimp_forNormalisation, inEqSimp_or_antiSymm, notHumanReadable) };

  inEqSimp_or_tautInEq0 { \find ( tautLeft <= tautRightBigger
                                  | tautLeft >= tautRightSmaller )
                          \replacewith ( (tautLeft <= tautRightBigger
                                          | tautLeft >= tautRightSmaller)
                                         | tautRightBigger >= (-1) + tautRightSmaller )
                          \heuristics (inEqSimp_forNormalisation, inEqSimp_or_tautInEqs,notHumanReadable) };

  inEqSimp_or_tautInEq1 { \find ( (b | tautLeft <= tautRightBigger)
                                  | tautLeft >= tautRightSmaller )
                          \replacewith ( ((b | tautLeft <= tautRightBigger)
                                          | tautLeft >= tautRightSmaller)
                                         | tautRightBigger >= (-1) + tautRightSmaller )
                          \heuristics (inEqSimp_forNormalisation, inEqSimp_or_tautInEqs, notHumanReadable) };

  inEqSimp_or_tautInEq2 { \find ( tautLeft >= tautRightSmaller
                                  | tautLeft <= tautRightBigger )
                          \replacewith ( (tautLeft >= tautRightSmaller
                                          | tautLeft <= tautRightBigger)
                                         | tautRightBigger >= (-1) + tautRightSmaller )
                          \heuristics (inEqSimp_forNormalisation, inEqSimp_or_tautInEqs, notHumanReadable) };

  inEqSimp_or_tautInEq3 { \find ( (b | tautLeft >= tautRightSmaller)
                                  | tautLeft <= tautRightBigger )
                          \replacewith ( ((b | tautLeft >= tautRightSmaller)
                                          | tautLeft <= tautRightBigger)
                                         | tautRightBigger >= (-1) + tautRightSmaller )
                          \heuristics (inEqSimp_forNormalisation, inEqSimp_or_tautInEqs, notHumanReadable) };

  inEqSimp_or_weaken0  { \find ( weakenLeft <= weakenRightSmaller
                                 | weakenLeft = weakenRightBigger )
                         \replacewith ( \if   (weakenRightBigger = 1 + weakenRightSmaller)
                                        \then (weakenLeft <= weakenRightBigger)
                                        \else (weakenLeft <= weakenRightSmaller
                                               | weakenLeft = weakenRightBigger) )
                         \heuristics (inEqSimp_forNormalisation, inEqSimp_or_weaken, notHumanReadable) };

  inEqSimp_or_weaken1  { \find ( weakenLeft = weakenRightSmaller
                                 | weakenLeft >= weakenRightBigger )
                         \replacewith ( \if   (weakenRightBigger = 1 + weakenRightSmaller)
                                        \then (weakenLeft >= weakenRightSmaller)
                                        \else (weakenLeft = weakenRightSmaller
                                               | weakenLeft >= weakenRightBigger) )
                         \heuristics (inEqSimp_forNormalisation, inEqSimp_or_weaken, notHumanReadable) };

  inEqSimp_or_weaken2  { \find ( (b | weakenLeft <= weakenRightSmaller)
                                 | weakenLeft = weakenRightBigger )
                         \replacewith ( b |
                                        \if   (weakenRightBigger = 1 + weakenRightSmaller)
                                        \then (weakenLeft <= weakenRightBigger)
                                        \else (weakenLeft <= weakenRightSmaller
                                               | weakenLeft = weakenRightBigger) )
                         \heuristics (inEqSimp_forNormalisation, inEqSimp_or_weaken, notHumanReadable) };

  inEqSimp_or_weaken3  { \find ( (b | weakenLeft = weakenRightSmaller)
                                 | weakenLeft >= weakenRightBigger )
                         \replacewith ( b |
                                        \if   (weakenRightBigger = 1 + weakenRightSmaller)
                                        \then (weakenLeft >= weakenRightSmaller)
                                        \else (weakenLeft = weakenRightSmaller
                                               | weakenLeft >= weakenRightBigger) )
                         \heuristics (inEqSimp_forNormalisation, inEqSimp_or_weaken, notHumanReadable) };

  inEqSimp_or_subsumption0  { \find ( subsumLeft <= subsumRightSmaller
                                      | subsumLeft <= subsumRightBigger )
                              \replacewith ( (subsumRightSmaller >= subsumRightBigger
                                              & subsumLeft <= subsumRightSmaller)
                                             | subsumLeft <= subsumRightBigger )
                              \heuristics (inEqSimp_forNormalisation,
                                           inEqSimp_andOr_subsumption) };

  inEqSimp_or_subsumption1  { \find ( (b | subsumLeft <= subsumRightSmaller)
                                      | subsumLeft <= subsumRightBigger )
                              \replacewith ( (b | (subsumRightSmaller >= subsumRightBigger
                                                   & subsumLeft <= subsumRightSmaller))
                                             | subsumLeft <= subsumRightBigger )
                              \heuristics (inEqSimp_forNormalisation,
                                           inEqSimp_andOr_subsumption) };

  inEqSimp_or_subsumption2  { \find ( subsumLeft >= subsumRightSmaller
                                      | subsumLeft >= subsumRightBigger )
                              \replacewith ( subsumLeft >= subsumRightSmaller
                                             | (subsumRightSmaller >= subsumRightBigger
                                                & subsumLeft >= subsumRightBigger) )
                              \heuristics (inEqSimp_forNormalisation,
                                           inEqSimp_andOr_subsumption) };

  inEqSimp_or_subsumption3  { \find ( (b | subsumLeft >= subsumRightSmaller)
                                      | subsumLeft >= subsumRightBigger )
                              \replacewith ( (b | subsumLeft >= subsumRightSmaller)
                                             | (subsumRightSmaller >= subsumRightBigger
                                                & subsumLeft >= subsumRightBigger) )
                              \heuristics (inEqSimp_forNormalisation,
                                           inEqSimp_andOr_subsumption) };

  inEqSimp_or_subsumption4 { \find ( subsumLeft = subsumRightSmaller
                                     | subsumLeft <= subsumRightBigger )
                             \replacewith ( (subsumRightSmaller > subsumRightBigger
                                             & subsumLeft = subsumRightSmaller)
                                            | subsumLeft <= subsumRightBigger )
                             \heuristics (inEqSimp_forNormalisation,
                                          inEqSimp_andOr_subsumption) };

  inEqSimp_or_subsumption5 { \find ( (b | subsumLeft = subsumRightSmaller)
                                     | subsumLeft <= subsumRightBigger )
                             \replacewith ( (b | (subsumRightSmaller > subsumRightBigger
                                                  & subsumLeft = subsumRightSmaller) )
                                            | subsumLeft <= subsumRightBigger )
                             \heuristics (inEqSimp_forNormalisation,
                                          inEqSimp_andOr_subsumption) };

  inEqSimp_or_subsumption6 { \find ( subsumLeft >= subsumRightSmaller
                                     | subsumLeft = subsumRightBigger )
                             \replacewith ( subsumLeft >= subsumRightSmaller
                                            | (subsumRightSmaller > subsumRightBigger
                                               & subsumLeft = subsumRightBigger) )
                             \heuristics (inEqSimp_forNormalisation,
                                          inEqSimp_andOr_subsumption) };

  inEqSimp_or_subsumption7 { \find ( (b | subsumLeft >= subsumRightSmaller)
                                     | subsumLeft = subsumRightBigger )
                             \replacewith ( (b | subsumLeft >= subsumRightSmaller)
                                            | (subsumRightSmaller > subsumRightBigger
                                               & subsumLeft = subsumRightBigger) )
                             \heuristics (inEqSimp_forNormalisation,
                                          inEqSimp_andOr_subsumption) };

  applyEq_and_int0 { \find ( applyEqLeft >= applyEqOther
                             & applyEqLeft = applyEqRight )
                     \replacewith ( applyEqRight >= applyEqOther
                                    & applyEqLeft = applyEqRight )
                     \heuristics(apply_equations_andOr) };

  applyEq_and_int1 { \find ( (b & applyEqLeft >= applyEqOther)
                             & applyEqLeft = applyEqRight )
                     \replacewith ( (b & applyEqRight >= applyEqOther)
                                    & applyEqLeft = applyEqRight )
                     \heuristics(apply_equations_andOr) };

  applyEq_and_int2 { \find ( applyEqLeft <= applyEqOther
                             & applyEqLeft = applyEqRight )
                     \replacewith ( applyEqRight <= applyEqOther
                                    & applyEqLeft = applyEqRight )
                     \heuristics(apply_equations_andOr) };

  applyEq_and_int3 { \find ( (b & applyEqLeft <= applyEqOther)
                             & applyEqLeft = applyEqRight )
                     \replacewith ( (b & applyEqRight <= applyEqOther)
                                    & applyEqLeft = applyEqRight )
                     \heuristics(apply_equations_andOr) };

  applyEq_and_int4 { \find ( applyEqLeft = applyEqRight
                             & applyEqLeft >= applyEqOther )
                     \replacewith ( applyEqLeft = applyEqRight
                                    & applyEqRight >= applyEqOther )
                     \heuristics(apply_equations_andOr) };

  applyEq_and_int5 { \find ( (b & applyEqLeft = applyEqRight)
                             & applyEqLeft >= applyEqOther )
                     \replacewith ( (b & applyEqLeft = applyEqRight)
                                    & applyEqRight >= applyEqOther )
                     \heuristics(apply_equations_andOr) };

  applyEq_and_int6 { \find ( applyEqLeft = applyEqRight
                             & applyEqLeft <= applyEqOther )
                     \replacewith ( applyEqLeft = applyEqRight
                                    & applyEqRight <= applyEqOther )
                     \heuristics(apply_equations_andOr) };

  applyEq_and_int7 { \find ( (b & applyEqLeft = applyEqRight)
                             & applyEqLeft <= applyEqOther )
                     \replacewith ( (b & applyEqLeft = applyEqRight)
                                    & applyEqRight <= applyEqOther )
                     \heuristics(apply_equations_andOr) };

  applyEq_or_int0  { \find ( applyEqLeft >= applyEqOther
                             | applyEqLeft != applyEqRight )
                     \replacewith ( applyEqRight >= applyEqOther
                                    | applyEqLeft != applyEqRight )
                     \heuristics(apply_equations_andOr) };

  applyEq_or_int1  { \find ( (b | applyEqLeft >= applyEqOther)
                             | applyEqLeft != applyEqRight )
                     \replacewith ( (b | applyEqRight >= applyEqOther)
                                    | applyEqLeft != applyEqRight )
                     \heuristics(apply_equations_andOr) };

  applyEq_or_int2  { \find ( applyEqLeft <= applyEqOther
                             | applyEqLeft != applyEqRight )
                     \replacewith ( applyEqRight <= applyEqOther
                                    | applyEqLeft != applyEqRight )
                     \heuristics(apply_equations_andOr) };

  applyEq_or_int3  { \find ( (b | applyEqLeft <= applyEqOther)
                             | applyEqLeft != applyEqRight )
                     \replacewith ( (b | applyEqRight <= applyEqOther)
                                    | applyEqLeft != applyEqRight )
                     \heuristics(apply_equations_andOr) };

  applyEq_or_int4  { \find ( applyEqLeft != applyEqRight
                             | applyEqLeft >= applyEqOther )
                     \replacewith ( applyEqLeft != applyEqRight
                                    | applyEqRight >= applyEqOther )
                     \heuristics(apply_equations_andOr) };

  applyEq_or_int5  { \find ( (b | applyEqLeft != applyEqRight)
                             | applyEqLeft >= applyEqOther )
                     \replacewith ( (b | applyEqLeft != applyEqRight)
                                    | applyEqRight >= applyEqOther )
                     \heuristics(apply_equations_andOr) };

  applyEq_or_int6  { \find ( applyEqLeft != applyEqRight
                             | applyEqLeft <= applyEqOther )
                     \replacewith ( applyEqLeft != applyEqRight
                                    | applyEqRight <= applyEqOther )
                     \heuristics(apply_equations_andOr) };

  applyEq_or_int7  { \find ( (b | applyEqLeft != applyEqRight)
                             | applyEqLeft <= applyEqOther )
                     \replacewith ( (b | applyEqLeft != applyEqRight)
                                    | applyEqRight <= applyEqOther )
                     \heuristics(apply_equations_andOr) };

}


// ---------------------------------------------------------------------------
// ------------- dividing equations and inequations by literals --------------
// ---------------------------------------------------------------------------

\rules(integerSimplificationRules:full){

  divide_equation {
	\find ( elimGcdLeft = elimGcdRight )
	\replacewith ( \if   (elimGcd >= 1
                              & elimGcdLeft % elimGcd = 0
                              & elimGcdRight % elimGcd <= (-1) + elimGcd)
		       \then (elimGcdRight % elimGcd = 0
                              & div(elimGcdLeft, elimGcd)=div(elimGcdRight, elimGcd))
		       \else (elimGcdLeft=elimGcdRight))
  };

  divide_leq {
	\find ( elimGcdLeft <= elimGcdRight )
	\replacewith ( \if (elimGcd >= 1
	                    & elimGcdLeft % elimGcd = 0
                            & elimGcdRight % elimGcd <= (-1) + elimGcd)
                       \then (div(elimGcdLeft, elimGcd) <= div(elimGcdRight, elimGcd))
                       \else (elimGcdLeft <= elimGcdRight) )
  };

  divide_geq {
	\find ( elimGcdLeft >= elimGcdRight )
	\replacewith ( \if (elimGcd >= 1
	                    & elimGcdLeft % elimGcd = 0
                            & elimGcdRight % elimGcd <= (-1) + elimGcd)
                       \then (div(elimGcdLeft, elimGcd) >=
                              1 + div((-1) + elimGcdRight, elimGcd))
                       \else (elimGcdLeft >= elimGcdRight) )
  };


  elimGcdEq {
	\find ( elimGcdLeft = elimGcdRight )
	\replacewith ( \if (  elimGcdLeftDiv * elimGcd = elimGcdLeft
                            & elimGcdRight + ( elimGcd * (-1) ) * elimGcdRightDiv
                              <= (-1) + elimGcd
                            & elimGcdRight + ( elimGcd * (-1) ) * elimGcdRightDiv
                              >= 0 )
                       \then (  elimGcdRight + ( elimGcd * (-1) ) * elimGcdRightDiv = 0
                              & elimGcdLeftDiv = elimGcdRightDiv)
                       \else (elimGcdLeft = elimGcdRight) )
        \heuristics (polySimp_pullOutGcd, notHumanReadable)
  };

  elimGcdLeq {
	\find ( elimGcdLeft <= elimGcdRight )
	\replacewith ( \if (  1 - elimGcd
                              + ( elimGcd * (-1) ) * elimGcdRightDiv + elimGcdRight
                              + elimGcdLeftDiv * elimGcd + elimGcdLeft * (-1)
                              <= 0
                            & ( elimGcd * (-1) ) * elimGcdRightDiv + elimGcdRight
                              + elimGcdLeftDiv * elimGcd + elimGcdLeft * (-1)
                              >= 0 )
                       \then (elimGcdLeftDiv <= elimGcdRightDiv)
                       \else (elimGcdLeft <= elimGcdRight) )
        \heuristics (inEqSimp_pullOutGcd, inEqSimp_pullOutGcd_leq, notHumanReadable)
  };

  elimGcdGeq {
	\find ( elimGcdLeft >= elimGcdRight )
	\replacewith ( \if (  elimGcd - 1
                              + ( elimGcd * (-1) ) * elimGcdRightDiv + elimGcdRight
                              + elimGcdLeftDiv * elimGcd + elimGcdLeft * (-1)
                              >= 0
                            & ( elimGcd * (-1) ) * elimGcdRightDiv + elimGcdRight
                              + elimGcdLeftDiv * elimGcd + elimGcdLeft * (-1)
                              <= 0 )
                       \then (elimGcdLeftDiv >= elimGcdRightDiv)
                       \else (elimGcdLeft >= elimGcdRight) )
        \heuristics (inEqSimp_pullOutGcd, inEqSimp_pullOutGcd_geq, notHumanReadable)
  };

  elimGcdLeq_antec {
	\find ( elimGcdLeft <= elimGcdRight ==> )
	\replacewith (   elimGcd <= 0
                       | - elimGcd
                         + ( elimGcd * (-1) ) * elimGcdRightDiv + elimGcdRight
                         + elimGcdLeftDiv * elimGcd + elimGcdLeft * (-1)
                         >= 0
                       | elimGcdLeftDiv <= elimGcdRightDiv ==> )
        \heuristics (inEqSimp_pullOutGcd, inEqSimp_pullOutGcd_leq, inEqSimp_pullOutGcd_antec, notHumanReadable)
  };

  elimGcdGeq_antec {
	\find ( elimGcdLeft >= elimGcdRight ==> )
	\replacewith (   elimGcd <= 0
                       | elimGcd
                         + ( elimGcd * (-1) ) * elimGcdRightDiv + elimGcdRight
                         + elimGcdLeftDiv * elimGcd + elimGcdLeft * (-1)
                         <= 0
                       | elimGcdLeftDiv >= elimGcdRightDiv ==> )
        \heuristics (inEqSimp_pullOutGcd, inEqSimp_pullOutGcd_geq, inEqSimp_pullOutGcd_antec, notHumanReadable)
  };

}

// ---------------------------------------------------------------------------
// ------------- case distinctions on the sign of a term ---------------------
// ---------------------------------------------------------------------------

\rules{
  sign_case_distinction { "#signCasesLeft is negative": \add (signCasesLeft <= -1 ==>);
                          "#signCasesLeft is zero": \add (signCasesLeft = 0 ==>);
                          "#signCasesLeft is positive": \add (signCasesLeft >= 1 ==>)
                         \heuristics(inEqSimp_signCases) };

// ---------------------------------------------------------------------------
// ------------- squares are always non-negative -----------------------------
// ---------------------------------------------------------------------------

  add_non_neg_square { \add ( squareFac * squareFac >= 0 ==> )
                       \heuristics(inEqSimp_special_nonLin,
                                   inEqSimp_nonNegSquares) };
}

// ---------------------------------------------------------------------------
// -------- operations defined using polynomials (division, modulo) ----------
// ---------------------------------------------------------------------------

\rules(integerSimplificationRules:full){

  jdiv_axiom_inline { \find (jdiv(divNum,divDenom))
                      \replacewith (\if (divNum>=0)
                                    \then (div(divNum,divDenom))
                                   \else (div(divNum*(-1),divDenom)*(-1)))
                      \heuristics(defOps_jdiv_inline,notHumanReadable ) };

  jdiv_axiom { \find (jdiv(divNum,divDenom)) \sameUpdateLevel
               \add (jdiv(divNum,divDenom) =
                     \if (divNum>=0)
                     \then (div(divNum,divDenom))
                     \else (div(divNum*(-1),divDenom)*(-1)) ==>)
               \heuristics(defOps_jdiv, notHumanReadable) };

//  div_axiom { \find (div(divNum,divDenom)) \sameUpdateLevel
//              \add (divDenom=0 |
//                   (mul(div(divNum,divDenom),divDenom) <= divNum &
//                    \if (divDenom >= 0)
//                    \then (mul(div(divNum,divDenom),divDenom) >=
//                                     1 + divNum + (-1) * divDenom)
//                    \else (mul(div(divNum,divDenom),divDenom) >=
//                                     1 + divNum + divDenom) ) ==> )
//            \heuristics(defOps_div) };

//  div_axiom { \find (div(divNum,divDenom)) \sameUpdateLevel
//              \varcond (\notFreeIn(k, divNum, divDenom))
//              \add (divDenom=0 |
//                     (\exists k; (k=div(divNum,divDenom) &
//                        mul(k,divDenom) <= divNum &
//                        \if (divDenom >= 0)
//                        \then (mul(k,divDenom) >= 1 + divNum + (-1) * divDenom)
//                       \else (mul(k,divDenom) >= 1 + divNum + divDenom) )) ==> )
//            \heuristics(defOps_div) };

  div_axiom { \find (div(divNum,divDenom)) \sameUpdateLevel
              \varcond ( \new(quotient, \dependingOn(divNum)),
                         \new(quotient, \dependingOn(divDenom)) )
              \add (divDenom=0 |
                     (div(divNum,divDenom) = quotient &
                      mul(quotient,divDenom) <= divNum &
                      \if (divDenom >= 0)
                      \then (mul(quotient,divDenom) >= 1 + divNum + (-1) * divDenom)
                      \else (mul(quotient,divDenom) >= 1 + divNum + divDenom) ) ==> )
            \heuristics(defOps_div, polySimp_newSmallSym, notHumanReadable) };

  jmod_axiom { \find (jmod(divNum,divDenom))
               \replacewith (divNum + jdiv(divNum,divDenom)*(-1)*divDenom)
               \heuristics(defOps_mod, notHumanReadable) };

  mod_axiom { \find (mod(divNum,divDenom))
              \replacewith (divNum + (divNum/divDenom)*(-1)*divDenom)
              \heuristics(defOps_mod, notHumanReadable) };


  polyDiv_pullOut {
    \find ( divNum / divDenom )
    \replacewith ( \if   (divDenom = 0)
                   \then (divNum / 0)
                   \else (( divNum + polyDivCoeff * (-1) * divDenom )
                          / divDenom + polyDivCoeff) )
    \heuristics(polyDivision, defOps_divModPullOut, notHumanReadable)
  };

  polyDiv_zero {
    \find ( 0 / divDenom )
    \replacewith ( \if   (divDenom = 0)
                   \then (0 / 0)
                   \else (0))
    \heuristics(polyDivision )
  };

  polyMod_pullOut {
    \find ( divNum % divDenom )
    \replacewith ( ( divNum + polyDivCoeff * (-1) * divDenom )
                   % divDenom )
    \heuristics(polyDivision, defOps_divModPullOut,notHumanReadable)
  };

  polyMod_zero {
    \find ( 0 % divDenom )
    \replacewith ( 0 )
    \heuristics(polyDivision,concrete)
  };

  mod_homoEq {
    \find ( modNumLeft % modDenom = modNumRight % modDenom )
    \replacewith ( (modNumLeft - modNumRight) % modDenom = 0 )
    \heuristics(defOps_modHomoEq, notHumanReadable)
  };

}

// ---------------------------------------------------------------------------
// ------------- introduce new symbols for basis transformations -------------
// ---------------------------------------------------------------------------

\rules(integerSimplificationRules:full){
  newSym_eq  { \find ( newSymLeft*newSymLeftCoeff = newSymRight ==> )
               \varcond ( \new(l, \dependingOn(newSymDef)),
                          \new(l, \dependingOn(newSymLeft)) )
               \add ( newSymLeft = l + newSymDef ==> )
               \heuristics (polySimp_leftNonUnit,
                            polySimp_newSym, polySimp_newSmallSym) };

}

//--------------------------------------------------------------------
// rules for bounded sums
//--------------------------------------------------------------------

\rules(integerSimplificationRules:full){

 // axiom
 bsum_empty {
	\find(bsum{uSub;} (i0, i1, t))\sameUpdateLevel
	\varcond (\notFreeIn(uSub, i0),
		  \notFreeIn(uSub, i1))
	"Precondition": \add(==> i1<=i0);
	"Empty Sum": \replacewith(0)
 };


 // axiom
 bsum_induction_upper {
	\find(bsum{uSub;} (i0, i2, t))
	\varcond ( \notFreeIn(uSub, i0), 
		   \notFreeIn(uSub, i2))
	\replacewith(bsum{uSub;} (i0, i2-1, t) + \if(i0<i2)\then({\subst uSub; (i2-1)}t)\else(0))
 };


 bsum_split {
 	\schemaVar \term int low, high;
 	\schemaVar \term int middle;
 	
	\find(bsum{uSub;} (low, high, t))
	\varcond ( \notFreeIn(uSub, low), 
		   \notFreeIn(uSub, middle),
		   \notFreeIn(uSub, high) )
	\replacewith(\if(low<=middle & middle<=high)
	             \then(bsum{uSub;}(low, middle, t) + bsum{uSub;}(middle,high,t))
	             \else(bsum{uSub;}(low, high, t)))
	 
	\heuristics(comprehension_split, triggered)

	\trigger{middle} bsum{uSub;}(low, middle, t) \avoid middle <= low, middle >= high; 
 };


 bsum_commutative_associative {
	\find(bsum{uSub;} (i0, i2, t+t2))
	\varcond ( \notFreeIn(uSub1, i0), 
		   \notFreeIn(uSub1, i2),
                   \notFreeIn(uSub, i0), 
		   \notFreeIn(uSub, i2),
                   \notFreeIn(uSub1, t2) )
	\replacewith(bsum{uSub;}(i0, i2, t) + bsum{uSub1;}(i0, i2, {\subst uSub; uSub1}t2))
 };
 bsum_induction_upper2 {
	\find(bsum{uSub;} (i0, i2, t))
	\varcond ( \notFreeIn(uSub, i0), 
		   \notFreeIn(uSub, i2))
	\replacewith(bsum{uSub;} (i0, i2+1, t) - \if(i0<i2+1)\then({\subst uSub; (i2)}t)\else(0))
 };

 bsum_induction_upper_concrete {
	\find(bsum{uSub;} (i0, 1+i2, t))
	\varcond ( \notFreeIn(uSub, i0), 
		   \notFreeIn(uSub, i2))
	\replacewith(bsum{uSub;} (i0, i2, t) + \if(i0<=i2)\then({\subst uSub; (i2)}t)\else(0))
	\heuristics(simplify)
 };

 bsum_induction_upper_concrete_2 {
	\find(bsum{uSub;} (Z(iz), Z(jz), t))
	\varcond ( \notFreeIn(uSub, i0),
		   \notFreeIn(uSub, i2))
	\replacewith(bsum{uSub;} (Z(iz), Z(jz)-1, t) + \if(Z(iz)<=Z(jz)-1)\then({\subst uSub; (Z(jz)-1)}t)\else(0))
	\heuristics(simplify)
 };

 bsum_induction_upper2_concrete {
	\find(bsum{uSub;} (i0, -1+i2, t))
	\varcond ( \notFreeIn(uSub, i0), 
		   \notFreeIn(uSub, i2))
	\replacewith(bsum{uSub;} (i0, i2, t) - \if(i0<i2)\then({\subst uSub; (i2-1)}t)\else(0))
	\heuristics(simplify)
 };

  bsum_induction_lower {
	\find(bsum{uSub;} (i0, i2, t))
	\varcond ( \notFreeIn(uSub, i0), 
		   \notFreeIn(uSub, i2))
	\replacewith(bsum{uSub;} (i0+1, i2, t) + \if(i0<i2)\then({\subst uSub; (i0)}t)\else(0))
 };

  bsum_induction_lower_concrete {
	\find(bsum{uSub;} (-1+i0, i2, t))
	\varcond ( \notFreeIn(uSub, i0), 
		   \notFreeIn(uSub, i2))
	\replacewith(bsum{uSub;} (i0, i2, t) + \if(-1+i0<i2)\then({\subst uSub; (-1+i0)}t)\else(0))
 	\heuristics(simplify)
 };

 bsum_induction_lower2 {
	\find(bsum{uSub;} (i0, i2, t))
	\varcond ( \notFreeIn(uSub, i0), 
		   \notFreeIn(uSub, i2))
	\replacewith(bsum{uSub;} (i0-1, i2, t) - \if(i0-1<i2)\then({\subst uSub; (i0-1)}t)\else(0))
 };

 bsum_induction_lower2_concrete {
	\find(bsum{uSub;} (1+i0, i2, t))
	\varcond ( \notFreeIn(uSub, i0), 
		   \notFreeIn(uSub, i2))
	\replacewith(bsum{uSub;} (i0, i2, t) - \if(i0<i2)\then({\subst uSub; (i0)}t)\else(0))
 	\heuristics(simplify)
 };

 bsum_zero_right {
	\find(==> bsum{uSub;} (i0, i2, t)=0)
	\varcond ( \notFreeIn(uSub, i0), 
		   \notFreeIn(uSub, i2))
	\add(==> \forall uSub; {\subst uSub; uSub}(uSub>=i0 & uSub<i2 -> t=0))
	\heuristics(comprehensions)	
 };

 bsum_distributive {
	\find(bsum{uSub;} (i0, i2, t*t1))
	\varcond ( \notFreeIn(uSub, i0), 
		   \notFreeIn(uSub, i2), 
		   \notFreeIn(uSub, t1))
	\replacewith(bsum{uSub;} (i0, i2, t)*t1)
 };

 bsum_equal_split1 {
	\find(==> bsum{uSub1;} (i0, i1, t1) = bsum{uSub2;} (i0, i2, t2))
	\varcond (\notFreeIn(uSub1, i0), 
                  \notFreeIn(uSub1, i1), 
                  \notFreeIn(uSub1, i2),
                  \notFreeIn(uSub1, t2),
		  \notFreeIn(uSub2, i2),
		  \notFreeIn(uSub2, i1),
		  \notFreeIn(uSub2, t1),
		  \notFreeIn(uSub2, i0))
	\add(==> i0<=i1 & i0<=i2 & 
		\if(i1<i2)
		\then(bsum{uSub1;} (i0, i1, t1-{\subst uSub2; uSub1}t2) = bsum{uSub2;} (i1, i2, t2))
		\else(bsum{uSub1;} (i2, i1, t1) = bsum{uSub2;} (i0, i2, t2-{\subst uSub1; uSub2}t1)))
 	\heuristics(comprehensions)
 };

 bsum_equal_split2 {
	\assumes(bsum{uSub1;} (i0, i1, t1) = i ==>)
        \find(==>  bsum{uSub2;} (i0, i2, t2) = i)
	\varcond (\notFreeIn(uSub1, i0), 
                  \notFreeIn(uSub1, i1), 
                  \notFreeIn(uSub1, i2),
                  \notFreeIn(uSub1, t2),
		  \notFreeIn(uSub2, i2),
		  \notFreeIn(uSub2, t1),
		  \notFreeIn(uSub2, i1),
		  \notFreeIn(uSub2, i0))
	\add(==> i0<=i1 & i0<=i2 & 
		\if(i2<i1)
		\then(bsum{uSub1;} (i2, i1, t1) = bsum{uSub2;} (i0, i2, t2-{\subst uSub1; uSub2}t1))
		\else(bsum{uSub1;} (i0, i1, t1-{\subst uSub2; uSub1}t2) = bsum{uSub2;} (i1, i2, t2)))
 	\heuristics(comprehensions)
 };

 bsum_equal_split3 {
	\find(==> bsum{uSub1;} (i1, i0, t1) = bsum{uSub2;} (i2, i0, t2))
	\varcond (\notFreeIn(uSub1, i0), 
                  \notFreeIn(uSub1, i1), 
                  \notFreeIn(uSub1, i2),
                  \notFreeIn(uSub1, t2),
		  \notFreeIn(uSub2, i2),
		  \notFreeIn(uSub2, i1),
		  \notFreeIn(uSub2, t1),
		  \notFreeIn(uSub2, i0))
	\add(==> i1<=i0 & i2<=i0 & 
		\if(i1<i2)
		\then(bsum{uSub1;} (i1, i2, t1) = bsum{uSub2;} (i2, i0, t2-{\subst uSub1; uSub2}t1))
		\else(bsum{uSub1;} (i1, i0, t1-{\subst uSub2; uSub1}t2) = bsum{uSub2;} (i2, i1, t2)))
 	\heuristics(comprehensions)
 };

 bsum_equal_split4 {
	\assumes(bsum{uSub1;} (i1, i0, t1) = i ==>)
        \find(==>  bsum{uSub2;} (i2, i0, t2) = i)
	\varcond (\notFreeIn(uSub1, i0), 
                  \notFreeIn(uSub1, i1), 
                  \notFreeIn(uSub1, i2),
                  \notFreeIn(uSub1, t2),
		  \notFreeIn(uSub2, i2),
		  \notFreeIn(uSub2, t1),
		  \notFreeIn(uSub2, i1),
		  \notFreeIn(uSub2, i0))
	\add(==> i1<=i0 & i2<=i0 & 
		\if(i2<i1)
		\then(bsum{uSub1;} (i1, i0, t1-{\subst uSub2; uSub1}t2) = bsum{uSub2;} (i2, i1, t2))
		\else(bsum{uSub1;} (i1, i2, t1) = bsum{uSub2;} (i2, i0, t2-{\subst uSub1; uSub2}t1)))
 	\heuristics(comprehensions)
 };

 bsum_split_in_three {
	\find(bsum{uSub;} (i0, i2, t))\sameUpdateLevel
	\varcond (\notFreeIn(uSub, i1), 
                  \notFreeIn(uSub1, t),
		  \notFreeIn(uSub1, i1),
		  \notFreeIn(uSub, i0),
		  \notFreeIn(uSub1, i2))
	"Precondition": \add(==> (i0<=i1 & i1<i2));
	"Splitted Sum": \replacewith(bsum{uSub;} (i0, i1, t) + 
                                     {\subst uSub;  i1} t +
                                     bsum{uSub1;} (i1+1, i2, {\subst uSub; uSub1}t))
 };

 bsum_one_summand {
	\find(bsum{uSub;} (i0, i1, t))\sameUpdateLevel
	\varcond (\notFreeIn(uSub, i0),
		  \notFreeIn(uSub, i1))
	\replacewith(\if(i0+1=i1)\then({\subst uSub;  i0} t)\else(bsum{uSub;} (i0, i1, t)))
 };

 bsum_one_summand_concrete1 {
	\find(bsum{uSub;} (i0, 1+i0, t))\sameUpdateLevel
	\varcond (\notFreeIn(uSub, i0))
	\replacewith({\subst uSub;  i0} t)
	\heuristics(concrete)
 };

 bsum_one_summand_concrete2 {
	\find(bsum{uSub;} (-1+i0, i0, t))\sameUpdateLevel
	\varcond (\notFreeIn(uSub, i0))
	\replacewith({\subst uSub;  -1+i0} t)
	\heuristics(concrete)
 };


 bsum_zero {
	\find(bsum{uSub;} (i0, i1, 0))
	\varcond (\notFreeIn(uSub, i0),
		  \notFreeIn(uSub, i1))
	\replacewith(0)
 	\heuristics(concrete)
 };

 bsum_lower_equals_upper {
	\find(bsum{uSub;} (i0, i0, t))\sameUpdateLevel
	\varcond (\notFreeIn(uSub, i0))
	\replacewith(0)
 	\heuristics(concrete)
 };

 //this case occurs when translating \num_of
 bsum_positive1 {
	\find(bsum{uSub;} (i0, i1, \if(b)\then(1)\else(0)))\sameUpdateLevel
	\varcond (\notFreeIn(uSub, i0),
		  \notFreeIn(uSub, i1))
	\add(bsum{uSub;} (i0, i1, \if(b)\then(1)\else(0))>=0 ==>)
 };

 //this case occurs when translating \num_of
 bsum_positive2 {
	\find(bsum{uSub;} (i0, i1, \if(b)\then(0)\else(1)))\sameUpdateLevel
	\varcond (\notFreeIn(uSub, i0),
		  \notFreeIn(uSub, i1))
	\add(bsum{uSub;} (i0, i1, \if(b)\then(0)\else(1))>=0 ==>)
<<<<<<< HEAD
	\heuristics(simplify)
=======
>>>>>>> 2f4afa49
 };

 equal_bsum1 {
        \find(==> bsum{uSub1;} (i0, i1, t1) = bsum{uSub2;} (i0, i1, t2))
 	\varcond (\notFreeIn(uSub2, t1),
		  \notFreeIn(uSub1, t2), 
		  \notFreeIn(uSub1, i0), 
                  \notFreeIn(uSub1, i1), 
		  \notFreeIn(uSub2, i0), 
                  \notFreeIn(uSub2, i1))
	\add(==>\forall uSub1; ((uSub1>=i0 & uSub1<i1) -> t1=({\subst uSub2; uSub1}t2)))
//	\replacewith(==>\forall uSub; (({\subst uSub1; uSub}(uSub>=i0 & uSub<i1)) -> ({\subst uSub1; uSub}t1)=({\subst uSub2; uSub}t2)))
	\heuristics(comprehensions)
 };

 equal_bsum2 {
	\assumes(bsum{uSub1;} (i0, i1, t1) = i ==>)
        \find(==>  bsum{uSub2;} (i0, i1, t2) = i)
 	\varcond (\notFreeIn(uSub2, t1),
		  \notFreeIn(uSub1, t2), 
		  \notFreeIn(uSub1, i0), 
                  \notFreeIn(uSub1, i1), 
		  \notFreeIn(uSub2, i0), 
                  \notFreeIn(uSub2, i1))
	\add(==>\forall uSub1; ((uSub1>=i0 & uSub1<i1) -> t1=({\subst uSub2; uSub1}t2)))
	\heuristics(comprehensions)
 };

 equal_bsum3 {
	\assumes(bsum{uSub1;} (i0, i1, t1) = i, bsum{uSub2;} (i0, i1, t2) = j ==>)
        \find(==>  j = i)
 	\varcond (\notFreeIn(uSub2, t1),
		  \notFreeIn(uSub1, t2), 
		  \notFreeIn(uSub1, i0), 
                  \notFreeIn(uSub1, i1), 
		  \notFreeIn(uSub2, i0), 
                  \notFreeIn(uSub2, i1))
	\add(==>\forall uSub1; ((uSub1>=i0 & uSub1<i1) -> t1=({\subst uSub2; uSub1}t2)))
	\heuristics(comprehensions)
 };

 equal_bsum_zero_cut {
        \find(==>  bsum{uSub1;} (i0, i1, t1) = bsum{uSub2;} (i2, i3, t2)*t)
	\add( ==> bsum{uSub1;} (i0, i1, t1)=0);
	\add( bsum{uSub1;} (i0, i1, t1)=0 ==>)
 	\heuristics(comprehensions_high_costs)
 };

 pullOutbsum1 {
       	\find(bsum{uSub1;} (i0, i1, t1) >= t ==>)
	   \varcond ( \new(sk, \dependingOn(t1)),
	              \new(sk, \dependingOn(i0)),
	              \new(sk, \dependingOn(i1)) )
        \replacewith (sk >= t ==>)
        \add ( bsum{uSub1;} (i0, i1, t1) = sk ==>) 
 };

 pullOutbsum2 {
       	\find(bsum{uSub1;} (i0, i1, t1) <= t ==>)
	   \varcond ( \new(sk, \dependingOn(t1)),
	              \new(sk, \dependingOn(i0)),
	              \new(sk, \dependingOn(i1)) )
        \replacewith (sk <= t ==>)
        \add ( bsum{uSub1;} (i0, i1, t1) = sk ==>) 
 };


// not proven yet
 bsum_add {
     \find( bsum{uSub1;}(i0,i1,t1) + bsum{uSub2;}(i2,i3,t2) )
     \varcond( \notFreeIn(uSub1, i0,i1,i2,i3,t2),
               \notFreeIn(uSub2, i0,i1,i2,i3,t1) )
     \replacewith( bsum{uSub1;}(
		\if(i0<i2)\then(i0)\else(i2),
                \if(i1>i3)\then(i1)\else(i3),
		{\subst uSub2; uSub1}(
			\if(i0 <= uSub1 & uSub1 < i1)\then(t1)\else(0) +
			\if(i2 <= uSub1 & uSub1 < i3)\then(t2)\else(0))
                  )
     )
 };

// proven conditionally (see above) -- DB 2012/12/11
 bsum_add_concrete {
     \find( bsum{uSub1;}(i0,i1,t1) + bsum{uSub2;}(i1,i3,t2) )
     \varcond( \notFreeIn(uSub1, i0,i1,i3,t2),
               \notFreeIn(uSub2, i0,i1,i3,t1) )
     \add(==> i0 <= i1 & i1 <= i3);
     \replacewith( bsum{uSub1;}(i0,i3,
		{\subst uSub2; uSub1} \if(uSub1 < i1)\then(t1)\else(t2) )
     )
 };
}

//--------------------------------------------------------------------
// rules for bounded products
//--------------------------------------------------------------------

\rules(integerSimplificationRules:full){

  // axiom
  bprod_empty {
	\find(bprod{uSub;} (i0, i1, t))\sameUpdateLevel
	\varcond (\notFreeIn(uSub, i0),
		  \notFreeIn(uSub, i1))
	"Precondition": \add(==> i1<=i0);
	"Empty Sum": \replacewith(1)
  };


  // axiom
  bprod_induction_upper {
	\find(bprod{uSub;} (i0, i2, t))
	\varcond ( \notFreeIn(uSub, i0), 
		   \notFreeIn(uSub, i2))
	\replacewith(bprod{uSub;} (i0, i2-1, t) 
			* \if(i0<i2)\then({\subst uSub; (i2-1)}t)\else(1))
  };

  bprod_find {
  
  	\schemaVar \term int low, high, middle;
  
        \find (bprod{uSub;} (low, high, t))
	\varcond ( \notFreeIn(uSub, low), 
		   \notFreeIn(uSub, middle),
		   \notFreeIn(uSub, high) )
	\replacewith(\if(low<=middle & middle<=high)
	             \then(bprod{uSub;}(low, middle, t) 
				* bprod{uSub;}(middle,high,t))
	             \else(bprod{uSub;}(low, high, t)))
  
  	\heuristics (comprehension_split, triggered)
  	
	\trigger{middle} bprod{uSub;}(low, middle, t) \avoid middle <= low, middle >= high; 
  };


  bprod_commutative_associative {
	\find(bprod{uSub;} (i0, i2, t*t2))
	\varcond ( \notFreeIn(uSub1, i0), 
		   \notFreeIn(uSub1, i2),
                   \notFreeIn(uSub, i0), 
		   \notFreeIn(uSub, i2),
                   \notFreeIn(uSub1, t2) )
	\replacewith(bprod{uSub;}(i0, i2, t) 
			* bprod{uSub1;}(i0, i2, {\subst uSub; uSub1}t2))
  };

  bprod_induction_upper_concrete {
	\find(bprod{uSub;} (i0, 1+i2, t))
	\varcond ( \notFreeIn(uSub, i0), 
		   \notFreeIn(uSub, i2))
	\replacewith(bprod{uSub;} (i0, i2, t) 
			* \if(i0<=i2)\then({\subst uSub; (i2)}t)\else(1))
 	\heuristics(simplify)
  };

  bprod_induction_lower {
	\find(bprod{uSub;} (i0, i2, t))
	\varcond ( \notFreeIn(uSub, i0), 
		   \notFreeIn(uSub, i2))
	\replacewith(bprod{uSub;} (i0+1, i2, t) 
			* \if(i0<i2)\then({\subst uSub; (i0)}t)\else(1))
  };

  bprod_induction_lower_concrete {
	\find(bprod{uSub;} (-1+i0, i2, t))
	\varcond ( \notFreeIn(uSub, i0), 
		   \notFreeIn(uSub, i2))
	\replacewith(bprod{uSub;} (i0, i2, t) 
			* \if(-1+i0<i2)\then({\subst uSub; (-1+i0)}t)\else(1))
 	\heuristics(simplify)
  };

  // proven in KeY -- DB 19/10/2012
  bprod_equal_zero_right {
	\find(==> bprod{uSub;} (i0, i2, t)=0)
	\varcond ( \notFreeIn(uSub, i0), 
		   \notFreeIn(uSub, i2))
	\add(==> \exists uSub; {\subst uSub; uSub}(uSub>=i0 & uSub<i2 & t=0))
	\heuristics(comprehensions)	
  };

  bprod_equal_one_right {
	\find(==> bprod{uSub;} (i0, i2, t)=1)
	\varcond ( \notFreeIn(uSub, i0), 
		   \notFreeIn(uSub, i2))
	\add(==> \forall uSub; {\subst uSub; uSub}(uSub>=i0 & uSub<i2 -> t=1))
	\heuristics(comprehensions)	
  };

  // proven in KeY -- DB 19/10/2012
  bprod_one_factor {
	\find(bprod{uSub;} (i0, i1, t))\sameUpdateLevel
	\varcond (\notFreeIn(uSub, i0),
		  \notFreeIn(uSub, i1))
	\replacewith(\if(i0+1=i1)\then({\subst uSub;  i0} t)
				\else(bprod{uSub;} (i0, i1, t)))
  };

  // proven in KeY -- DB 19/10/2012
  bprod_one_factor_concrete1 {
	\find(bprod{uSub;} (i0, 1+i0, t))\sameUpdateLevel
	\varcond (\notFreeIn(uSub, i0))
	\replacewith({\subst uSub; i0} t)
        \heuristics(concrete)
  };

  // proven in KeY -- DB 19/10/2012
  bprod_one_factor_concrete2 {
	\find(bprod{uSub;} (-1+i0, i0, t))\sameUpdateLevel
	\varcond (\notFreeIn(uSub, i0))
	\replacewith({\subst uSub; -1+i0} t)
        \heuristics(concrete)
  };

  // proven in KeY -- DB 27/09/2013
  bprod_zero {
	\find(bprod{uSub;} (i0, i1, 0))
	\varcond (\notFreeIn(uSub, i0),
		  \notFreeIn(uSub, i1))
	\replacewith( \if(i0 < i1) \then(0) \else(1) )
        \heuristics(simplify_enlarging)
  };

  // proven in KeY -- DB 19/10/2012
  bprod_one {
	\find(bprod{uSub;} (i0, i1, 1))
	\varcond (\notFreeIn(uSub, i0),
		  \notFreeIn(uSub, i1))
	\replacewith(1)
 	\heuristics(concrete)
  };

  // proven in KeY -- DB 19/10/2012
  bprod_lower_equals_upper {
	\find(bprod{uSub;} (i0, i0, t))\sameUpdateLevel
	\varcond (\notFreeIn(uSub, i0))
	\replacewith(1)
 	\heuristics(concrete)
  };

  equal_bprod1 {
        \find(==> bprod{uSub1;} (i0, i1, t1) = bprod{uSub2;} (i0, i1, t2))
 	\varcond (\notFreeIn(uSub2, t1),
		  \notFreeIn(uSub1, t2), 
		  \notFreeIn(uSub1, i0), 
                  \notFreeIn(uSub1, i1), 
		  \notFreeIn(uSub2, i0), 
                  \notFreeIn(uSub2, i1))
	\add(==>\forall uSub1; ((uSub1>=i0 & uSub1<i1) 
			-> t1=({\subst uSub2; uSub1}t2)))
 	\heuristics(comprehensions_high_costs)
  };

  equal_bprod2 {
	\assumes(bprod{uSub1;} (i0, i1, t1) = i ==>)
        \find(==>  bprod{uSub2;} (i0, i1, t2) = i)
 	\varcond (\notFreeIn(uSub2, t1),
		  \notFreeIn(uSub1, t2), 
		  \notFreeIn(uSub1, i0), 
                  \notFreeIn(uSub1, i1), 
		  \notFreeIn(uSub2, i0), 
                  \notFreeIn(uSub2, i1))
	\add(==>\forall uSub1; ((uSub1>=i0 & uSub1<i1) 
			-> t1=({\subst uSub2; uSub1}t2)))
 	\heuristics(comprehensions_high_costs)
  };

  equal_bprod3 {
	\assumes(bprod{uSub1;} (i0, i1, t1) = i, bprod{uSub2;} (i0, i1, t2) = j ==>)
        \find(==>  j = i)
 	\varcond (\notFreeIn(uSub2, t1),
		  \notFreeIn(uSub1, t2), 
		  \notFreeIn(uSub1, i0), 
                  \notFreeIn(uSub1, i1), 
		  \notFreeIn(uSub2, i0), 
                  \notFreeIn(uSub2, i1))
	\add(==>\forall uSub1; ((uSub1>=i0 & uSub1<i1) 
			-> t1=({\subst uSub2; uSub1}t2)))
 	\heuristics(comprehensions_high_costs)
  };

}
<|MERGE_RESOLUTION|>--- conflicted
+++ resolved
@@ -2448,10 +2448,6 @@
 	\varcond (\notFreeIn(uSub, i0),
 		  \notFreeIn(uSub, i1))
 	\add(bsum{uSub;} (i0, i1, \if(b)\then(0)\else(1))>=0 ==>)
-<<<<<<< HEAD
-	\heuristics(simplify)
-=======
->>>>>>> 2f4afa49
  };
 
  equal_bsum1 {
@@ -2638,10 +2634,10 @@
 
   bprod_equal_one_right {
 	\find(==> bprod{uSub;} (i0, i2, t)=1)
-	\varcond ( \notFreeIn(uSub, i0), 
+	\varcond ( \notFreeIn(uSub, i0),
 		   \notFreeIn(uSub, i2))
 	\add(==> \forall uSub; {\subst uSub; uSub}(uSub>=i0 & uSub<i2 -> t=1))
-	\heuristics(comprehensions)	
+	\heuristics(comprehensions)
   };
 
   // proven in KeY -- DB 19/10/2012
