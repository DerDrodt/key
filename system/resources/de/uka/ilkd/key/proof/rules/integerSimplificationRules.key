// This file is part of KeY - Integrated Deductive Software Design 
//
// Copyright (C) 2001-2011 Universitaet Karlsruhe (TH), Germany 
//                         Universitaet Koblenz-Landau, Germany
//                         Chalmers University of Technology, Sweden
// Copyright (C) 2011-2013 Karlsruhe Institute of Technology, Germany 
//                         Technical University Darmstadt, Germany
//                         Chalmers University of Technology, Sweden
//
// The KeY system is protected by the GNU General 
// Public License. See LICENSE.TXT for details.
// 


\schemaVariables{

  \term int i,i0,i1,i2,i3,i4,j,j0,j1,t,t1,t2;
  \term[rigid] int ir, i0r;
  \variables int k, j2, c, nv ;
  \skolemTerm int sk, sk2 ;


  \term numbers iz, jz ;
  \formula b, psi, phi, post, inv;

  \term int commLeft, commRight;
  \term int distSummand0, distSummand1, distCoeff;
  \term int invertLeft, invertRight;
  \term int pullOutCommon, pullOutLeft, pullOutRight;
  \term int homoLeft, homoRight;
  \term int addAssocMono, addAssocPoly0, addAssocPoly1;
  \term int mulAssocAtom, mulAssocMono0, mulAssocMono1;
  \term int applyEqDividend, applyEqDivisor;
  \term[rigid] int applyEqDivisorr;
  \term int cpLeft1, cpLeft2, cpRight1, cpRight2;
  \term int esLeft, esRight1, esRight2, esCoeff1, esCoeff2;
  \term int sepPosMono, sepNegMono, sepResidue;
  \term int multLeft, multRight, multFac;
  \term int multFacLeft, multFacRight;
  \term int divX, divXBoundPos, divXBoundNonPos, divXBoundNeg, divXBoundNonNeg;
  \term int divY;
  \term int divProd, divProdBoundPos, divProdBoundNonPos;
  \term int divProdBoundNeg, divProdBoundNonNeg;
  \term int squareFac;
  \term int subsumLeft, subsumRightBigger, subsumRightSmaller,
            subsumCoeffBigger, subsumCoeffSmaller;
  \term int contradLeft, contradRightBigger, contradRightSmaller,
            contradCoeffBigger, contradCoeffSmaller;
  \term int strengthenLeft, strengthenRight;
  \term int splitEqLeft, splitEqRight;
  \term int signCasesLeft;
  \term int elimGcdLeft, elimGcdRight, elimGcd;

  \term int elimGcdLeftDiv, elimGcdRightDiv;
  \term int divNum, divDenom, polyDivCoeff;
  \term int modNumLeft, modNumRight, modDenom;
  \term int newSymLeft, newSymLeftCoeff, newSymRight, newSymDef;
  \skolemTerm int l, quotient;
  \term int applyEqLeft, applyEqRight, applyEqOther;
  \term int tautLeft, tautRightBigger, tautRightSmaller;
  \term int weakenLeft, weakenRightSmaller, weakenRightBigger;
  \term int antiSymmLeft, antiSymmRightSmaller, antiSymmRightBigger;
  \term int aePseudoLeft, aePseudoLeftCoeff, aePseudoRight;
  \term int aePseudoTargetLeft, aePseudoTargetRight, aePseudoTargetFactor;

  // attention strategy depends on this var.name
  \term int castedTerm;

  \variables int uSub, uSub1, uSub2;
  \term int tInt;
}

\rules {

//--------------------------------------------------------------------
// some of these taclets are from Isabelle theory IntArith
//--------------------------------------------------------------------

 //reviewed 04/16/2004, St.S.
  less_iff_diff_less_0  {\find (lt(i0,i1)) \replacewith (lt(sub(i0,i1),0)) };

 //reviewed 04/16/2004, St.S.
  leq_iff_diff_leq_0    {\find (leq(i0,i1)) \replacewith (leq(sub(i0,i1),0))};

 //reviewed 04/16/2004, St.S.
  minus_distribute_1 { \find (neg(add(i,i1))) \replacewith (add(neg(i),neg(i1))) 
	\displayname "minus_distribute"};
 //reviewed 04/16/2004, St.S.
  minus_distribute_2 { \find (neg(sub(i,i1))) \replacewith (add(neg(i),i1)) 
	\displayname "minus_distribute"};

 //reviewed 04/16/2004, St.S.
  left_add_mult_distrib {\find (add( mul(i0,i1), add(mul(i2,i1),i3) ) ) 
                           \replacewith (add(mul(add(i0,i2), i1), i3)) };

 //reviewed 04/16/2004, St.S.
  eq_add_iff1            {\find ( add(mul(i0,i1),i2)=add(mul(i3,i1),i4) ) 
                           \replacewith (add(mul(sub(i0,i3),i1),i2)=i4) };

 //reviewed 04/16/2004, St.S.
  eq_add_iff2            {\find (add(mul(i0,i1),i2)=add(mul(i3,i1),i4)) 
                           \replacewith (i2=add(mul(sub(i3,i0),i1),i4)) };

 //reviewed 04/16/2004, St.S.
  less_add_iff1          {\find (lt(add(mul(i0,i1),i2),add(mul(i3,i1),i4))) 
                           \replacewith (lt(add(mul(sub(i0,i3),i1),i2),i4)) };

 //reviewed 04/16/2004, St.S.
  less_add_iff2          {\find (lt(add(mul(i0,i1),i2),add(mul(i3,i1),i4)))
                           \replacewith (lt(i2,add(mul(sub(i3,i0),i1),i4))) };

 //reviewed 04/16/2004, St.S.
  leq_add_iff1           {\find (leq(add(mul(i0,i1),i2),add(mul(i3,i1),i4))) 
                           \replacewith (leq(add(mul(sub(i0,i3),i1),i2),i4)) };

 //reviewed 04/16/2004, St.S.
  leq_add_iff2           {\find (leq(add(mul(i0,i1),i2),add(mul(i3,i1),i4)))
                           \replacewith (leq(i2,add(mul(sub(i3,i0),i1),i4))) };

 //reviewed 04/16/2004, St.S.
  leq_diff1_eq           {\find (leq(i0,sub(i1,1))) 
                           \replacewith (lt(i0,i1)) };

 //reviewed 04/16/2004, St.S.
  le1_add1_eq_le         {\find (lt(i0,add(i1,1))) 
                           \replacewith (leq(i0,i1)) };

 //reviewed 04/16/2004, St.S.
  zadd_left_cancel0      {\find (i0=add(i0,i1)) \replacewith (i1=0) };

 //reviewed 04/16/2004, St.S.
  int_diff_minus_eq      {\find (sub(i0,neg(i1))) \replacewith (add(i0,i1)) };

 //reviewed 04/16/2004, St.S.
  mult_pos               {\find (lt(0,i0) & lt(0,i1)) 
                           \replacewith (lt(0,mul(i0,i1))) };

 //reviewed 04/16/2004, St.S.
  mult_neg               {\find (lt(i0,0) & lt(i1,0)) 
                           \replacewith (lt(0,mul(i0,i1))) };

 //reviewed 04/16/2004, St.S.
  mult_pos_neg           {\find (lt(i0,0) & lt(0,i1)) 
                           \replacewith (lt(mul(i0,i1),0)) };

 //reviewed 04/16/2004, St.S.
  zero_less_mult_iff        {\find (lt(0, mul(i0,i1))) 
                           \replacewith (lt(0,i0) & lt(0,i1) | lt(i0,0) & lt(i1,0)) 
                           };

 //reviewed 04/16/2004, St.S.  
  zero_leq_mult_iff         {\find (leq(0,mul(i0,i1))) 
                           \replacewith (leq(0,i0) & leq(0,i1) | leq(i0,0) & leq(i1,0)) 
                           };

 //reviewed 04/16/2004, St.S.
  mult_less_0_iff        {\find (lt(mul(i0,i1),0)) 
                           \replacewith (lt(i0,0) & lt(0,i1) | lt(0,i0) & lt(i1,0)) 
                           };

 //reviewed 04/16/2004, St.S.
  mult_leq_0_iff         {\find ( leq(mul(i0,i1),0) )
                           \replacewith (leq(i0,0) & leq(0,i1) | leq(0,i0) & leq(i1,0)) 
                           };

  //reviewed 04/16/2004, St.S.
  square_nonneg          {\find (leq(0,mul(i0,i0))) \replacewith (true) };

  //reviewed 04/16/2004, St.S.
  mult_eq_self_iff       {\find (i0=mul(i0,i1)) \replacewith (i0=0 | i1=1) 
                           };

  //reviewed 04/16/2004, St.S.
  less_1_mult            {\find (lt(1,i0) & lt(1,i1)) 
                           \replacewith (lt(1,mul(i0,i1))) };

  //reviewed 04/16/2004, St.S.
  pos_mult_eq_1_iff      {\find (lt(0,i0) -> mul(i0,i1)=1 )
                           \replacewith (i0=1 & i1=1) };

  //reviewed 04/16/2004, St.S.
  mult_eq_1_iff          {\find (mul(i0,i1)=1) 
                           \replacewith (i0=1 & i1=1| i0=Z(neglit(1(#))) & i1=Z(neglit(1(#))))
                           };

  //reviewed 04/16/2004, St.S.
  multiply_distribute_1    {\find (mul(add(i0,i1),add(j0,j1))) \replacewith 
                           (add( add(mul(i0,j0),mul(i0,j1)), add(mul(i1,j0),mul(i1,j1)) ))                            
                            \displayname "multiply_distribute"};                           

 //reviewed 04/16/2004, St.S.
 multiply_distribute_2    {\find (mul(add(i0,i1),sub(j0,j1))) \replacewith 
                           (add( sub(mul(i0,j0),mul(i0,j1)), sub(mul(i1,j0),mul(i1,j1)) ))                            
                            \displayname "multiply_distribute"};

 //reviewed 04/16/2004, St.S.
 multiply_distribute_3    {\find (mul(sub(i0,i1),sub(j0,j1))) \replacewith 
                           (add( sub(mul(i0,j0),mul(i0,j1)), sub(mul(i1,j1),mul(i1,j0)) ))                            
                            \displayname "multiply_distribute"};                           

 //reviewed 12/21/2004, St.S.
   mul_distribute_4 {
	\find ( mul(i0, add(i1,i2)) ) \replacewith( add(mul(i0,i1), mul(i0,i2)))
                            \displayname "multiply_distribute"
   };

 //reviewed 12/21/2004, St.S.
   mul_distribute_5 {
	\find ( mul( add(i1,i2), i0) ) \replacewith( add(mul(i0,i1), mul(i0,i2)))
                            \displayname "multiply_distribute"
   };

 //reviewed 12/21/2004, St.S.
   theorem_of_archimedes {
        \assumes (gt(i0,sub(i1,1)) ==>) \find (lt(i0,i1) ==> ) \replacewith (false ==>) 
   };


 //reviewed 04/16/2004, St.S.
  collect_same_terms_1          {\find (add(mul(i,j),mul(i,j))) 
                           \replacewith (mul(2,mul(i,j)))                           
                           \displayname "collect_same_terms"};                           

 //reviewed 04/16/2004, St.S.
  collect_same_terms_2          {\find (add(add(mul(i,j),mul(i0,i1)),add(mul(i,j),mul(j0,j1)))) 
                           \replacewith (add(mul(2,mul(i,j)),add(mul(i0,i1),mul(j0,j1))))                           
                           \displayname "collect_same_terms"};

 //reviewed 04/16/2004, St.S.
  collect_same_terms_3          {\find (add( add(neg(mul(i,j)),mul(i0,i1)), add(neg(mul(i,j)),mul(j0,j1)))) 
                           \replacewith (add(neg(mul(2,mul(i,j))), add(mul(i0,i1), mul(j0,j1))))                           
                           \displayname "collect_same_terms"};

 //reviewed 04/16/2004, St.S.
  addition_associative   {\find ( add(add(i0,i1),add(j0,j1)) ) 
                           \replacewith ( add(add(j0,i1),add(i0,j1)) ) };

 //reviewed 04/16/2004, St.S.
  leq_add_one                {\find (leq(i0,i1)) \replacewith (leq(add(i0,1),add(i1,1)))
			   };

 //reviewed 04/16/2004, St.S.
  less_add_one               {\find (lt(i0,i1)) \replacewith (lt(add(i0,1),add(i1,1)))
			   };

 //reviewed 04/16/2004, St.S.
  geq_add_one                {\find (geq(i0,i1)) \replacewith (geq(add(i0,1),add(i1,1)))
			   };

 //reviewed 04/16/2004, St.S.
  greater_add_one            {\find (gt(i0,i1)) \replacewith (gt(add(i0,1),add(i1,1)))
			   };
 //reviewed 04/16/2004, St.S.
  equal_add_one              {\find (i0=i1) \replacewith (add(i0,1)=add(i1,1))
			   };


 //reviewed 04/16/2004, St.S.
  leq_add                {\find (==> leq(i0,i1)) \varcond(\notFreeIn(j2,i0,i1)) \replacewith (==> \exists j2; leq(add(i0,j2),add(i1,j2)))
			   };

 //reviewed 04/16/2004, St.S.
  less_add               {\find (==> lt(i0,i1)) \varcond(\notFreeIn(j2,i0,i1)) \replacewith (==> \exists j2; lt(add(i0,j2),add(i1,j2)))
			   };

 //reviewed 04/16/2004, St.S.
  geq_add                {\find (==> geq(i0,i1)) \varcond(\notFreeIn(j2,i0,i1)) \replacewith (==> \exists j2; geq(add(i0,j2),add(i1,j2)))
			   };

 //reviewed 04/16/2004, St.S.
  greater_add            {\find (==> gt(i0,i1)) \varcond(\notFreeIn(j2,i0,i1)) \replacewith (==> \exists j2; gt(add(i0,j2),add(i1,j2)))
			   };

 //reviewed 04/16/2004, St.S.
  equal_add              {\find (==> i0=i1) \varcond(\notFreeIn(j2,i0,i1)) \replacewith (==> \exists j2; add(i0,j2)=add(i1,j2))
			   };

 //reviewed 04/16/2004, St.S.  
  leq_diff_1             { \find (leq(i0,add(i0,1))) \replacewith (true)
			   \heuristics (int_arithmetic)};

 //reviewed 04/16/2004, St.S.  
  lt_diff_1              { \find (lt(i0,add(i0,1))) \replacewith (true)
			   \heuristics (int_arithmetic)};

 //reviewed 04/16/2004, St.S.  
  geq_diff_1             { \find (geq(add(i0,1),i0)) \replacewith (true)
			   \heuristics (int_arithmetic)};

 //reviewed 04/16/2004, St.S.  
  gt_diff_1              { \find (gt(add(i0,1),i0)) \replacewith (true)
			   \heuristics (int_arithmetic)};



 //reviewed 04/16/2004, St.S.  
  i_minus_i_is_zero { \find (sub(i,i)) \replacewith (0) };

 //reviewed 04/16/2004, St.S.  
  add_two_inequations_1 { \assumes (lt(i,i0)==>) \find (lt(j,j0)==>) \add (lt(add(i,j),add(i0,j0))==>)};
 //reviewed 04/16/2004, St.S.  
  add_two_inequations_2 { \assumes (leq(i,i0)==>) \find (leq(j,j0)==>) \add (leq(add(i,j),add(i0,j0))==>)};

 //reviewed 04/16/2004, St.S.  
 partition_inequation { \assumes (==>lt(i,i0)) \find (lt(i,i1)==>) \add (==>lt(i1, i0)) };

  //reviewed 04/16/2004, St.S.  
  eq_sides { \find (i=j) \replacewith ( sub(i,j)=0 ) };


  //reviewed 04/15/2004, St.S.
  times_one_1 {\find (mul(i,1)) \replacewith (i)
               \displayname "times_one"};
  //reviewed 04/15/2004, St.S.
  times_one_2 {\find (mul(1,i)) \replacewith (i)
               \displayname "times_one"};
  //reviewed 04/15/2004, St.S.
  times_minus_one_1 {\find (mul(i,-1)) \replacewith (neg(i))
                     \displayname "times_minus_one"};
  //reviewed 04/15/2004, St.S.
  times_minus_one_2 {\find (mul(-1,i)) \replacewith (neg(i))
                     \displayname "times_minus_one"};
  //reviewed 04/15/2004, St.S.
  times_zero_1 {\find (mul(i,0)) 
  		\replacewith (0) 
  		\heuristics (simplify_literals)
                \displayname "times_zero"};
  //reviewed 04/15/2004, St.S.
  times_zero_2 {\find (mul(0,i)) \replacewith (0) \heuristics (simplify_literals)
                \displayname "times_zero"};


  //reviewed 04/15/2004, St.S.
  leq_to_gt { \find (leq(i,j)) \replacewith(!gt(i,j)) };

  //reviewed 04/15/2004, St.S.
  geq_to_lt { \find (geq(i,j)) \replacewith(!lt(i,j)) };

  //reviewed 04/15/2004, St.S.
  leq_to_gt_alt {\find (leq(i,j)) \replacewith(lt(i,j) | i=j) };

  //reviewed 04/15/2004, St.S.
  geq_to_lt_alt {\find (geq(i,j)) \replacewith(gt(i,j) | i=j) };


  //reviewed 04/15/2004, St.S.
  greater { \find (gt(i, i0)) \replacewith (lt(i0, i)) };
 
  //reviewed 04/15/2004, St.S.
  less_is_total_heu { \assumes (==> lt(i, i0), (i = i0), lt(i0, i)) \closegoal };
  //reviewed 04/15/2004, St.S.
  less_is_total { \find (i) \sameUpdateLevel \add (lt(i, i0) ==>); \add ((i = i0) ==>); \add (lt(i0, i) ==>) };
  //reviewed 04/15/2004, St.S.
  less_zero_is_total { \find (i) \sameUpdateLevel \add (lt(i, 0) ==>); \add (i = 0 ==>); \add (lt(0, i) ==>) };

  //reviewed 04/15/2004, St.S.
  less_is_alternative_1 { \assumes (lt(i, i0), lt(i0, i) ==>) \closegoal };
  //reviewed 04/15/2004, St.S.
  less_is_alternative_2 { \assumes (==> lt(i, i0)) \find (==> lt(i0, i)) \add ((i = i0) ==>) };

  //reviewed 04/15/2004, St.S.
  less_trans{ \assumes (lt(i, i0) ==>) \find (lt(i0, i1) ==>) \add (lt(i, i1) ==>)};
  //reviewed 04/15/2004, St.S.
  leq_trans{ \assumes (leq(i, i0) ==>) \find (leq(i0, i1) ==>) \add (leq(i, i1) ==>) };

  //reviewed 04/15/2004, St.S.
  less_neg { \find (lt(i, i0)) \replacewith (!(lt(i0, i+1))) };

  //reviewed 04/15/2004, St.S.
  less_base { \find (lt(i, i)) \replacewith (false) };

  //reviewed 04/15/2004, St.S.
  add_zero_left  { \find (add(0, i)) \replacewith (i) \heuristics (simplify_literals) };
  //reviewed 04/15/2004, St.S.
  add_zero_right { \find (add(i, 0)) \replacewith (i) \heuristics (simplify_literals) };

  //reviewed 04/15/2004, St.S.
  switch_brackets { \find (add(add(i, i0), i1)) \replacewith(add(i, add(i0, i1))) };
  //reviewed 04/15/2004, St.S.
  switch_params { \find (add(i0, i1))  \replacewith(add(i1, i0)) };

  //reviewed 04/15/2004, St.S.
  mul_assoc { \find (mul(mul(i, i0), i1)) \replacewith(mul(i, mul(i0, i1))) };
  //reviewed 04/15/2004, St.S.
  mul_comm  { \find (mul(i0, i1)) \replacewith(mul(i1, i0)) };

  //reviewed 04/15/2004, St.S.
  pull_out_neg_1  { \find (mul(neg(i0), i1)) \replacewith(neg(mul(i0, i1))) \displayname "pull_out_minus" };
  //reviewed 04/15/2004, St.S.
  pull_out_neg_2  { \find (mul(i0, neg(i1))) \replacewith(neg(mul(i0, i1))) \displayname "pull_out_minus"};

  //reviewed 04/15/2004, St.S.
  rotate_params { \find (add(i, add(i0, i1))) \replacewith(add(i0, add(i, i1))) };

  // TODO: review;  added 04/19/05 RB
  add_equations { \assumes (i = i0==>) \find (j = j0 ==>) \add (add(i,j) = add(i0,j0)==>)};
  add_equations_right { \assumes (i = i0==>) \find (==> j = j0) \add (==> add(i,j) = add(i0,j0))};

  sub_equations_left { \assumes (i = i0==>) \find (j = j0 ==>) \add (sub(j,i) = sub(j0,i0)==>)};
  sub_equations_right { \assumes (i = i0==>) \find (==> j = j0) \add (==> sub(j,i) = sub(j0,i0))};

  //reviewed 04/15/2004, St.S.
  add_eq { \find (i0 = i1) \replacewith(add(i, i0) = add(i, i1)) };

  //reviewed 04/15/2004, St.S.
  add_eq_back { 
	\find (add(i1, i) = add(i1, i0)) 
	\replacewith(i = i0)
  };

  // new, not reviewed but proven: see ../proof/rules/proven_rules/add_eq_back_2.proof
  add_eq_back_2 { 
	\find (add(i, i1) = add(i0, i1)) 
	\replacewith(i = i0) 
	\displayname "add_eq_back"
  };

  // new, not reviewed, but proven: see ../proof/rules/proven_rules/add_eq_back_2_fst_comm.proof
  add_eq_back_2_fst_comm { 
	\find (add(i1, i) = add(i0, i1)) 
	\replacewith(i = i0) 
	\displayname "add_eq_back"
  };

  // new, not reviewed, but proven: see ../proof/rules/proven_rules/add_eq_back_3.proof
  add_eq_back_3 { 
	\find (i1 = add(i1, i0)) 
	\replacewith (0 = i0) 
	\displayname "add_eq_back"
  };

  //reviewed 04/15/2004, St.S.
  add_less { \find (lt(i, i0)) \replacewith(lt(add(i1, i), add(i1, i0))) };

  //reviewed 04/15/2004, St.S.
  add_less_back { 
	\find (lt(add(i1, i), add(i1, i0))) 
	\replacewith(lt(i, i0)) 
  };

  //reviewed 04/15/2004, St.S.
  add_less_back_zero_1 { 
	\find (lt(i,add(i,i1))) 
	\replacewith(lt(0,i1)) 
	\displayname "add_less_back"
  };

  // new, not reviewed, but proven: see ../proof/rules/proven_rules/add_less_back_zero_1_comm.proof
  add_less_back_zero_1_comm { 
	\find (lt(i,add(i1,i))) 
	\replacewith(lt(0,i1)) 
	\displayname "add_less_back"
  };

  //reviewed 04/15/2004, St.S.
  add_less_back_zero_2 { 
	\find (lt(add(i,i1),i)) 
	\replacewith(lt(i1,0)) 
	\displayname "add_less_back"
  };

  // new, not reviewed, but proven: see ../proof/rules/proven_rules/add_less_back_zero_2_comm.proof
  add_less_back_zero_2_comm { 
	\find (lt(add(i1,i),i)) 
	\replacewith(lt(i1,0)) 
	\displayname "add_less_back"
  };
 

  //reviewed 04/15/2004, St.S.
  sub { \find (sub(i, i0)) \replacewith (add(i, neg(i0))) };
  //reviewed 04/15/2004, St.S.
  sub_zero_1 { \find (Z(neglit(0(#)))) \replacewith (Z(0(#)))
               \heuristics(simplify_literals) };
  //reviewed 04/15/2004, St.S.
  sub_zero_2 { \find (sub(i,0)) \replacewith (i) };
  //reviewed 04/15/2004, St.S.
  add_sub_elim_left  { \find (add(neg(i), i)) \replacewith (0) };
  //reviewed 04/15/2004, St.S.
  add_sub_elim_right { \find (add(i, neg(i))) \replacewith (0) };
  //reviewed 04/15/2004, St.S.
  add_sub_step { \find (add(neg(i), neg(i0))) \replacewith (neg(add(i, i0))) };
  //reviewed 04/15/2004, St.S.
  sub_sub_elim { \find (neg(neg(i))) \replacewith (i) };
  //reviewed 04/15/2004, St.S.
  less_sub { \find (lt(i, i0)) \replacewith (lt(neg(i0), neg(i))) };

  //reviewed 04/15/2004, St.S.
  less_plus { \find (lt(0, add(i0, i1))) \replacewith(lt(neg(i0),i1)) };

  //reviewed 04/15/2004, St.S.
  close_by_lt_leq { \assumes (lt (i,j) ==>) 
           \find (==> leq(add(i,1), j) )
           \replacewith (==> true) };

  //reviewed 04/15/2004, St.S.
  lt_to_leq_1 {\find (lt(i,j)|i=j) \replacewith (leq(i,j))};

  //reviewed 04/15/2004, St.S.
  lt_to_leq_2 { \assumes (==> lt(i,j)) 
              \find (==> i=j) 
              \replacewith (==> leq(i,j))};

  //reviewed 04/15/2004, St.S.
  lt_to_gt {\find (lt(i,i0)) \replacewith (gt(i0,i))};
  //reviewed 04/15/2004, St.S.
  gt_to_lt {\find (gt(i,i0)) \replacewith (lt(i0,i))};
  //reviewed 04/15/2004, St.S.
  leq_to_geq {\find (leq(i,i0)) \replacewith (geq(i0,i))};
  //reviewed 04/15/2004, St.S.
  geq_to_leq {\find (geq(i,i0)) \replacewith (leq(i0,i))};



// -------------------------------------------------------
// ------------- Rules for integer literals --------------
// -------------------------------------------------------

  //reviewed 04/20/2004, St.S.
  double_unary_minus_literal { \find (Z(neglit(neglit(iz)))) 
	  \replacewith (Z(iz)) 
	  \heuristics (simplify_literals)
	  \displayname "double_unary_minus"};


 //reviewed 04/16/2004, St.S.  
  charLiteral_to_int {\find (C(iz)) \replacewith (Z(iz)) \heuristics (charLiteral_to_intLiteral)};
  
 //reviewed 04/15/2004, St.S.
  add_literals {\find (add(Z(iz),Z(jz)))        
    \replacewith (#add(Z(iz),Z(jz)))
    \heuristics (simplify_literals)};

 //reviewed 04/15/2004, St.S.
  sub_literals {\find (sub(Z(iz),Z(jz)))   
    \replacewith (#sub(Z(iz),Z(jz))) 
    \heuristics (simplify_literals)};

 //reviewed 04/15/2004, St.S.
  mul_literals {\find (mul(Z(iz),Z(jz))) 
    \replacewith (#mul(Z(iz),Z(jz))) 
    \heuristics (simplify_literals)};

 //reviewed 04/15/2004, St.S.
   div_literals {\find (div(Z(iz),Z(jz)))     
    \replacewith (#div(Z(iz),Z(jz))) 
    \heuristics (simplify_literals)};

 //reviewed 04/15/2004, St.S.
   less_literals {\find (lt(Z(iz),Z(jz)))   
    \replacewith (#less(Z(iz),Z(jz))) 
    \heuristics (simplify_literals)};

 //reviewed 04/15/2004, St.S.
   greater_literals {\find (gt(Z(iz),Z(jz)))   
    \replacewith (#greater(Z(iz),Z(jz))) 
    \heuristics (simplify_literals)};

 //reviewed 04/15/2004, St.S.
   leq_literals {\find (leq(Z(iz),Z(jz)))   
    \replacewith (#leq(Z(iz),Z(jz))) 
    \heuristics (simplify_literals)};

 //reviewed 04/15/2004, St.S.
   qeq_literals {\find (geq(Z(iz),Z(jz)))   
    \replacewith (#geq(Z(iz),Z(jz))) 
    \heuristics (simplify_literals)};

 //reviewed 04/15/2004, St.S.
   equal_literals {\find (Z(iz)=Z(jz))  
    \replacewith (#eq(Z(iz),Z(jz)))
    \heuristics (simplify_literals)};

 //reviewed 04/15/2004, St.S.
  neg_literal { \find (neg(Z(iz))) 
    \replacewith (Z(neglit(iz))) 
    \heuristics (simplify_literals)};
}

// ---------------------------------------------------------
// - multiply both sides of an (in)equation with some term -
// ---------------------------------------------------------

\rules(integerSimplificationRules:full){
  multiply_inEq0 { \find ( multLeft <= multRight ==> )
                   \add ( \if (multFac >= 0)
                          \then (multLeft * multFac <= multRight * multFac)
                          \else (multLeft * multFac >= multRight * multFac) ==> ) };

  multiply_inEq1 { \find ( multLeft >= multRight ==> )
                   \add ( \if (multFac >= 0)
                          \then (multLeft * multFac >= multRight * multFac)
                          \else (multLeft * multFac <= multRight * multFac) ==> ) };

  multiply_eq    { \find ( multLeft = multRight ==> )
                   \add ( multLeft * multFac = multRight * multFac ==> ) };

  multiply_2_inEq0 { \assumes ( multFacLeft <= multFacRight ==> )
                     \find ( multLeft <= multRight ==> )
                     \add ( multLeft * multFacLeft >=
                            - multRight * multFacRight
                            + multRight * multFacLeft
                            + multLeft * multFacRight ==> )
                     \heuristics (inEqSimp_nonLin,
                                  inEqSimp_nonLin_multiply) };

  multiply_2_inEq1 { \assumes ( multFacLeft >= multFacRight ==> )
                     \find ( multLeft <= multRight ==> )
                     \add ( multLeft * multFacLeft <=
                            - multRight * multFacRight
                            + multRight * multFacLeft
                            + multLeft * multFacRight ==> )
                     \heuristics (inEqSimp_nonLin,
                                  inEqSimp_nonLin_multiply) };

  multiply_2_inEq2 { \assumes ( multFacLeft <= multFacRight ==> )
                     \find ( multLeft >= multRight ==> )
                     \add ( multLeft * multFacLeft <=
                            - multRight * multFacRight
                            + multRight * multFacLeft
                            + multLeft * multFacRight ==> )
                     \heuristics (inEqSimp_nonLin,
                                  inEqSimp_nonLin_multiply) };

  multiply_2_inEq3 { \assumes ( multFacLeft >= multFacRight ==> )
                     \find ( multLeft >= multRight ==> )
                     \add ( multLeft * multFacLeft >=
                            - multRight * multFacRight
                            + multRight * multFacLeft
                            + multLeft * multFacRight ==> )
                     \heuristics (inEqSimp_nonLin,
                                  inEqSimp_nonLin_multiply) };




  divide_inEq0 { \assumes ( divX >= divXBoundPos ==> )
                 \find ( divProd <= divProdBoundNonNeg ==> )
                 \add ( divProd = divX * divY ->
                        divXBoundPos >= 1 ->
                        divProdBoundNonNeg >= 0 ->
                        divY <= divProdBoundNonNeg / divXBoundPos ==> )
                 \heuristics (inEqSimp_special_nonLin,
                              inEqSimp_nonLin_divide) };

  divide_inEq1 { \assumes ( divX >= divXBoundNonNeg ==> )
                 \find ( divProd <= divProdBoundNeg ==> )
                 \add ( divProd = divX * divY ->
                        divXBoundNonNeg >= 0 ->
                        divProdBoundNeg <= -1 ->
                        divY <= -1 ==> )
                 \heuristics (inEqSimp_special_nonLin,
                              inEqSimp_nonLin_neg) };

  divide_inEq2 { \assumes ( divX >= divXBoundPos ==> )
                 \find ( divProd >= divProdBoundNonPos ==> )
                 \add ( divProd = divX * divY ->
                        divXBoundPos >= 1 ->
                        divProdBoundNonPos <= 0 ->
                        divY >= ( divProdBoundNonPos + divXBoundPos - 1 )
                                / divXBoundPos ==> )
                 \heuristics (inEqSimp_special_nonLin,
                              inEqSimp_nonLin_divide) };

  divide_inEq3 { \assumes ( divX >= divXBoundNonNeg ==> )
                 \find ( divProd >= divProdBoundPos ==> )
                 \add ( divProd = divX * divY ->
                        divXBoundNonNeg >= 0 ->
                        divProdBoundPos >= 1 ->
                        divY >= 1 ==> )
                 \heuristics (inEqSimp_special_nonLin,
                              inEqSimp_nonLin_pos) };

  divide_inEq4 { \assumes ( divX <= divXBoundNeg ==> )
                 \find ( divProd >= divProdBoundNonPos ==> )
                 \add ( divProd = divX * divY ->
                        divXBoundNeg <= -1 ->
                        divProdBoundNonPos <= 0 ->
                        divY <= divProdBoundNonPos / divXBoundNeg ==> )
                 \heuristics (inEqSimp_special_nonLin,
                              inEqSimp_nonLin_divide) };

  divide_inEq5 { \assumes ( divX <= divXBoundNonPos ==> )
                 \find ( divProd >= divProdBoundPos ==> )
                 \add ( divProd = divX * divY ->
                        divXBoundNonPos <= 0 ->
                        divProdBoundPos >= 1 ->
                        divY <= -1 ==> )
                 \heuristics (inEqSimp_special_nonLin,
                              inEqSimp_nonLin_neg) };

  divide_inEq6 { \assumes ( divX <= divXBoundNeg ==> )
                 \find ( divProd <= divProdBoundNonNeg ==> )
                 \add ( divProd = divX * divY ->
                        divXBoundNeg <= -1 ->
                        divProdBoundNonNeg >= 0 ->
                        divY >= divProdBoundNonNeg / divXBoundNeg ==> )
                 \heuristics (inEqSimp_special_nonLin,
                              inEqSimp_nonLin_divide) };

  divide_inEq7 { \assumes ( divX <= divXBoundNonPos ==> )
                 \find ( divProd <= divProdBoundNeg ==> )
                 \add ( divProd = divX * divY ->
                        divXBoundNonPos <= 0 ->
                        divProdBoundNeg <= -1 ->
                        divY >= 1 ==> )
                 \heuristics (inEqSimp_special_nonLin,
                              inEqSimp_nonLin_pos) };

  divide_eq0 { \assumes ( divX >= divXBoundPos ==> )
               \find ( divProd = divProdBoundNonNeg ==> )
               \add ( divProd = divX * divY ->
                      divXBoundPos >= 1 ->
                      divProdBoundNonNeg >= 0 ->
                      divY <= divProdBoundNonNeg / divXBoundPos ==> )
               \heuristics (inEqSimp_special_nonLin,
                            inEqSimp_nonLin_divide) };

  divide_eq1 { \assumes ( divX >= divXBoundNonNeg ==> )
               \find ( divProd = divProdBoundNeg ==> )
               \add ( divProd = divX * divY ->
                      divXBoundNonNeg >= 0 ->
                      divProdBoundNeg <= -1 ->
                      divY <= -1 ==> )
               \heuristics (inEqSimp_special_nonLin,
                            inEqSimp_nonLin_neg) };

  divide_eq2 { \assumes ( divX >= divXBoundPos ==> )
               \find ( divProd = divProdBoundNonPos ==> )
               \add ( divProd = divX * divY ->
                      divXBoundPos >= 1 ->
                      divProdBoundNonPos <= 0 ->
                      divY >= ( divProdBoundNonPos + divXBoundPos - 1 )
                              / divXBoundPos ==> )
               \heuristics (inEqSimp_special_nonLin,
                            inEqSimp_nonLin_divide) };

  divide_eq3 { \assumes ( divX >= divXBoundNonNeg ==> )
               \find ( divProd = divProdBoundPos ==> )
               \add ( divProd = divX * divY ->
                      divXBoundNonNeg >= 0 ->
                      divProdBoundPos >= 1 ->
                      divY >= 1 ==> )
               \heuristics (inEqSimp_special_nonLin,
                            inEqSimp_nonLin_pos) };

  divide_eq4 { \assumes ( divX <= divXBoundNeg ==> )
               \find ( divProd = divProdBoundNonPos ==> )
               \add ( divProd = divX * divY ->
                      divXBoundNeg <= -1 ->
                      divProdBoundNonPos <= 0 ->
                      divY <= divProdBoundNonPos / divXBoundNeg ==> )
               \heuristics (inEqSimp_special_nonLin,
                            inEqSimp_nonLin_divide) };

  divide_eq5 { \assumes ( divX <= divXBoundNonPos ==> )
               \find ( divProd = divProdBoundPos ==> )
               \add ( divProd = divX * divY ->
                      divXBoundNonPos <= 0 ->
                      divProdBoundPos >= 1 ->
                      divY <= -1 ==> )
               \heuristics (inEqSimp_special_nonLin,
                            inEqSimp_nonLin_neg) };

  divide_eq6 { \assumes ( divX <= divXBoundNeg ==> )
               \find ( divProd = divProdBoundNonNeg ==> )
               \add ( divProd = divX * divY ->
                      divXBoundNeg <= -1 ->
                      divProdBoundNonNeg >= 0 ->
                      divY >= divProdBoundNonNeg / divXBoundNeg ==> )
               \heuristics (inEqSimp_special_nonLin,
                            inEqSimp_nonLin_divide) };

  divide_eq7 { \assumes ( divX <= divXBoundNonPos ==> )
               \find ( divProd = divProdBoundNeg ==> )
               \add ( divProd = divX * divY ->
                      divXBoundNonPos <= 0 ->
                      divProdBoundNeg <= -1 ->
                      divY >= 1 ==> )
               \heuristics (inEqSimp_special_nonLin,
                            inEqSimp_nonLin_pos) };
}


// ##########################################################################################################
// ------------- integer induction rules    --------------
// ##########################################################################################################

\rules{
  //reviewed 04/15/2004, St.S.
  int_induction { "Base Case": \add ( ==> {\subst nv; 0}(b) );
                  "Step Case": \add ( ==> \forall nv ; ((geq(nv,0) & b)->{\subst nv; (nv + 1)}b) );
                  "Use Case":  \add ( \forall nv; (geq(nv,0) -> b) ==>) };
}

// -------------------------------------------------------------------------------------
// Automatic induction rules. Ch.G.
// Universal quantification in the succedent
// -------------------------------------------------------------------------------------

\rules(integerSimplificationRules:full){

//basic pattern, 
  auto_int_induction_geqZero { 
      \find (==> \forall uSub; b )    \varcond ( \new(sk, \dependingOn(b)) )
      "Base Case": \replacewith ( ==> {\subst uSub; 0}b );
      "Step Case": \replacewith ( ==> ((geq(sk,0) & {\subst uSub; sk}b)->
                                                    {\subst uSub; sk + 1}b) )
      \displayname "auto_induction"
  };

// -------------------------------------------------------------------------------------
//auto induction for: variable greater or equal to some term
  auto_int_induction_geq_1 { 
      \find (==> \forall uSub; (t<=uSub -> b) )   \varcond ( \new(sk, \dependingOn(b)) , \notFreeIn(uSub, t) , \isInductVar(uSub))
      "Base Case": \replacewith ( ==> #ExpandQueries({\subst uSub; t}b, true) );
      "Step Case": \replacewith ( ==> ((geq(sk,0) &  {\subst uSub; t + sk}b)->
                                                     #ExpandQueries({\subst uSub; t + (sk + 1)}b, true)) )
      \heuristics(auto_induction)
      \displayname "auto_induction"
  };

  auto_int_induction_geq_2 { 
      \find (==> \forall uSub; (t>uSub | b) )   \varcond ( \new(sk, \dependingOn(b)) , \notFreeIn(uSub, t) , \isInductVar(uSub))
      "Base Case": \replacewith ( ==> #ExpandQueries({\subst uSub; t}b, true));
      "Step Case": \replacewith ( ==> ((geq(sk,0) &  {\subst uSub; t + sk}b)->
                                                     #ExpandQueries({\subst uSub; t + (sk + 1)}b, true)) )
      \heuristics(auto_induction)
      \displayname "auto_induction"
  };

  auto_int_induction_geq_3 { 
      \find (==> \forall uSub; (uSub<t | b) )   \varcond ( \new(sk, \dependingOn(b)) , \notFreeIn(uSub, t) , \isInductVar(uSub))
      "Base Case": \replacewith ( ==> #ExpandQueries({\subst uSub; t}b, true));
      "Step Case": \replacewith ( ==> ((geq(sk,0) &  {\subst uSub; t + sk}b)->
                                                     #ExpandQueries({\subst uSub; t + (sk + 1)}b, true)) )
      \heuristics(auto_induction)
      \displayname "auto_induction"
  };

//auto induction for: variable greater or equal to some term and a second bound psi

  auto_int_induction_geq_5 { 
      \find (==> \forall uSub; ((t>uSub | psi) | b) )   \varcond ( \new(sk, \dependingOn(b)) , \notFreeIn(uSub, t) , \isInductVar(uSub))
      "Base Case": \replacewith ( ==> #ExpandQueries({\subst uSub; t}(psi|b), true));
      "Step Case": \replacewith ( ==> ((geq(sk,0) &  {\subst uSub; t + sk}(psi|b))->
                                                     #ExpandQueries({\subst uSub; t + (sk + 1)}(psi|b), true)) )
      \heuristics(auto_induction)
      \displayname "auto_induction"
  };

  auto_int_induction_geq_6 { 
      \find (==> \forall uSub; ((uSub<t | psi) | b) )   \varcond ( \new(sk, \dependingOn(b)) , \notFreeIn(uSub, t) , \isInductVar(uSub))
      "Base Case": \replacewith ( ==> #ExpandQueries({\subst uSub; t}(psi|b), true));
      "Step Case": \replacewith ( ==> ((geq(sk,0) &  {\subst uSub; t + sk}(psi|b))->
                                                     #ExpandQueries({\subst uSub; t + (sk + 1)}(psi|b), true)) )
      \heuristics(auto_induction)
      \displayname "auto_induction"
  };

// -------------------------------------------------------------------------------------
//auto induction for: variable greater than some term
  auto_int_induction_gt_1 { 
      \find (==> \forall uSub; (t < uSub -> b) )   \varcond ( \new(sk, \dependingOn(b)) , \notFreeIn(uSub, t) , \isInductVar(uSub))
      "Base Case": \replacewith ( ==> #ExpandQueries({\subst uSub; t + 1}b, true) );
      "Step Case": \replacewith ( ==> ((geq(sk,1) &  {\subst uSub; t + sk}b)->
                                                     #ExpandQueries({\subst uSub; t + (sk + 1)}b, true)) )
      \heuristics(auto_induction)
      \displayname "auto_induction"
  };

  auto_int_induction_gt_2 { 
      \find (==> \forall uSub; (t>=uSub | b) )   \varcond ( \new(sk, \dependingOn(b)) , \notFreeIn(uSub, t) , \isInductVar(uSub))
      "Base Case": \replacewith ( ==> #ExpandQueries({\subst uSub; t + 1}b, true));
      "Step Case": \replacewith ( ==> ((geq(sk,1) &  {\subst uSub; t + sk}b)->
                                                     #ExpandQueries({\subst uSub; t + (sk + 1)}b, true)) )
      \heuristics(auto_induction)
      \displayname "auto_induction"
  };

  auto_int_induction_gt_3 { 
      \find (==> \forall uSub; (uSub<=t | b) )   \varcond ( \new(sk, \dependingOn(b)) , \notFreeIn(uSub, t) , \isInductVar(uSub))
      "Base Case": \replacewith ( ==> #ExpandQueries({\subst uSub; t + 1}b, true));
      "Step Case": \replacewith ( ==> ((geq(sk,1) &  {\subst uSub; t + sk}b)->
                                                     #ExpandQueries({\subst uSub; t + (sk + 1)}b, true)) )
      \heuristics(auto_induction)
      \displayname "auto_induction"
  };

//auto induction for: variable greater than some term and a second bound psi

  auto_int_induction_gt_5 { 
      \find (==> \forall uSub; ((t>=uSub | psi) | b) )   \varcond ( \new(sk, \dependingOn(b)) , \notFreeIn(uSub, t) , \isInductVar(uSub))
      "Base Case": \replacewith ( ==> #ExpandQueries({\subst uSub; t + 1}(psi|b), true));
      "Step Case": \replacewith ( ==> ((geq(sk,1) &  {\subst uSub; t + sk}(psi|b))->
                                                     #ExpandQueries({\subst uSub; t + (sk + 1)}(psi|b), true)) )
      \heuristics(auto_induction)
      \displayname "auto_induction"
  };

  auto_int_induction_gt_6 { 
      \find (==> \forall uSub; ((uSub<=t | psi) | b) )   \varcond ( \new(sk, \dependingOn(b)) , \notFreeIn(uSub, t) , \isInductVar(uSub))
      "Base Case": \replacewith ( ==> #ExpandQueries({\subst uSub; t + 1}(psi|b), true));
      "Step Case": \replacewith ( ==> ((geq(sk,1) &  {\subst uSub; t + sk}(psi|b))->
                                                     #ExpandQueries({\subst uSub; t + (sk + 1)}(psi|b), true)) )
      \heuristics(auto_induction)
      \displayname "auto_induction"
  };

// -------------------------------------------------------------------------------------
// Automatic induction rules and lemma generation rule. The inductively proved formula is 
//  used as a lemma for consecutive formulas in a conjunction. Ch.G.
// -------------------------------------------------------------------------------------

//basic pattern
  autoInduct_Lemma { 
      \find (==> (\forall uSub; b) & phi )   \varcond ( \new(sk, \dependingOn(b)) )
      "Base Case": \replacewith ( ==> {\subst uSub; 0}b );
      "Step Case": \replacewith ( ==> ((geq(sk,0) & {\subst uSub; sk}b)->
                                                    {\subst uSub; sk + 1}b) );
      "Use Case": \replacewith ( \forall uSub;  b ==> phi) 
  };

  

//---------------------------------------------------------------------------------------------------------------------------------  
//auto induction for: variable greater or equal to some term
  autoInductGEQ_Lemma_1 { 
      \find (==> (\forall uSub; (t<=uSub -> b)) & phi )   \varcond ( \new(sk, \dependingOn(b)) , \notFreeIn(uSub, t) , \isInductVar(uSub))
      "Base Case": \replacewith ( ==> #ExpandQueries({\subst uSub; t}b, true) );
      "Step Case": \replacewith ( ==> ((geq(sk,0) &  {\subst uSub; t + sk}b)->
                                                     #ExpandQueries({\subst uSub; t + (sk + 1)}b, true)) );
      "Use Case": \replacewith ( \forall uSub; (t<=uSub -> b) ==> phi)
      \heuristics(auto_induction_lemma)
      \displayname "auto_induction_lemma"
  };

  autoInductGEQ_Lemma_2 { 
      \find (==> (\forall uSub; (t>uSub | b)) & phi )   \varcond ( \new(sk, \dependingOn(b)) , \notFreeIn(uSub, t) , \isInductVar(uSub))
      "Base Case": \replacewith ( ==> #ExpandQueries({\subst uSub; t}b, true));
      "Step Case": \replacewith ( ==> ((geq(sk,0) &  {\subst uSub; t + sk}b)->
                                                     #ExpandQueries({\subst uSub; (t + (sk + 1))}b, true)) );
      "Use Case": \replacewith ( \forall uSub; (t<=uSub -> b) ==> phi)
      \heuristics(auto_induction_lemma)
      \displayname "auto_induction_lemma"
  };

  autoInductGEQ_Lemma_3 { 
      \find (==> (\forall uSub; (uSub<t | b)) & phi )   \varcond ( \new(sk, \dependingOn(b)) , \notFreeIn(uSub, t) , \isInductVar(uSub))
      "Base Case": \replacewith ( ==> #ExpandQueries({\subst uSub; t}b, true));
      "Step Case": \replacewith ( ==> ((geq(sk,0) &  {\subst uSub; t + sk}b)->
                                                     #ExpandQueries({\subst uSub; (t + (sk + 1))}b, true)) );
      "Use Case": \replacewith ( \forall uSub; (t<=uSub -> b) ==> phi)
      \heuristics(auto_induction_lemma)
      \displayname "auto_induction_lemma"
  };

//auto induction for: variable greater or equal to some term and a second bound psi.

  autoInductGEQ_Lemma_5 { 
      \find (==> (\forall uSub; ((t>uSub | psi) | b)) & phi )   \varcond ( \new(sk, \dependingOn(b)) , \notFreeIn(uSub, t) , \isInductVar(uSub))
      "Base Case": \replacewith ( ==> #ExpandQueries({\subst uSub; t}(psi|b), true));
      "Step Case": \replacewith ( ==> ((geq(sk,0) &  {\subst uSub; t + sk}(psi|b))->
                                                     #ExpandQueries({\subst uSub; (t + (sk + 1))}(psi|b), true)) );
      "Use Case": \replacewith ( \forall uSub; (t<=uSub -> (psi|b)) ==> phi)
      \heuristics(auto_induction_lemma)
      \displayname "auto_induction_lemma"
  };

  autoInductGEQ_Lemma_6 { 
      \find (==> (\forall uSub; ((uSub<t | psi) | b)) & phi )   \varcond ( \new(sk, \dependingOn(b)) , \notFreeIn(uSub, t) , \isInductVar(uSub))
      "Base Case": \replacewith ( ==> #ExpandQueries({\subst uSub; t}(psi|b), true));
      "Step Case": \replacewith ( ==> ((geq(sk,0) &  {\subst uSub; t + sk}(psi|b))->
                                                     #ExpandQueries({\subst uSub; (t + (sk + 1))}(psi|b), true)) );
      "Use Case": \replacewith ( \forall uSub; (t<=uSub -> (psi|b)) ==> phi)
      \heuristics(auto_induction_lemma)
      \displayname "auto_induction_lemma"
  };

//---------------------------------------------------------------------------------------------------------------------------------  
//auto induction for: variable greater than some term
  
  autoInductGT_Lemma_1 { 
      \find (==> (\forall uSub; (t < uSub -> b)) & phi )   \varcond ( \new(sk, \dependingOn(b)) , \notFreeIn(uSub, t) , \isInductVar(uSub))
      "Base Case": \replacewith ( ==> #ExpandQueries({\subst uSub; t + 1}b, true) );
      "Step Case": \replacewith ( ==> ((geq(sk,1) &  {\subst uSub; t + sk}b)->
                                                     #ExpandQueries({\subst uSub; (t + (sk + 1))}b, true)) );
      "Use Case": \replacewith ( \forall uSub; (t<uSub -> b) ==> phi)
      \heuristics(auto_induction_lemma)
      \displayname "auto_induction_lemma"
  };

  autoInductGT_Lemma_2 { 
      \find (==> (\forall uSub; (t>=uSub | b)) & phi )   \varcond ( \new(sk, \dependingOn(b)) , \notFreeIn(uSub, t) , \isInductVar(uSub))
      "Base Case": \replacewith ( ==> #ExpandQueries({\subst uSub; t + 1}b, true));
      "Step Case": \replacewith ( ==> ((geq(sk,1) &  {\subst uSub; t + sk}b)->
                                                     #ExpandQueries({\subst uSub; (t + (sk + 1))}b, true)) );
      "Use Case": \replacewith ( \forall uSub; (t<uSub -> b) ==> phi)
      \heuristics(auto_induction_lemma)
      \displayname "auto_induction_lemma"
  };

  autoInductGT_Lemma_3 { 
      \find (==> (\forall uSub; (uSub<=t | b)) & phi )   \varcond ( \new(sk, \dependingOn(b)) , \notFreeIn(uSub, t) , \isInductVar(uSub))
      "Base Case": \replacewith ( ==> #ExpandQueries({\subst uSub; t + 1}b, true));
      "Step Case": \replacewith ( ==> ((geq(sk,1) &  {\subst uSub; t + sk}b)->
                                                     #ExpandQueries({\subst uSub; (t + (sk + 1))}b, true)) );
      "Use Case": \replacewith ( \forall uSub; (t<uSub -> b) ==> phi)
      \heuristics(auto_induction_lemma)
      \displayname "auto_induction_lemma"
  };

//auto induction for: variable greater than some term and a second bound psi.
  
  autoInductGT_Lemma_5 { 
      \find (==> (\forall uSub; ((t>=uSub | psi) | b)) & phi )   \varcond ( \new(sk, \dependingOn(b)) , \notFreeIn(uSub, t) , \isInductVar(uSub))
      "Base Case": \replacewith ( ==> #ExpandQueries({\subst uSub; t + 1}(psi|b), true));
      "Step Case": \replacewith ( ==> ((geq(sk,1) &  {\subst uSub; t + sk}(psi|b))->
                                                     #ExpandQueries({\subst uSub; (t + (sk + 1))}(psi|b), true)) );
      "Use Case": \replacewith ( \forall uSub; (t<uSub -> (psi|b)) ==> phi)
      \heuristics(auto_induction_lemma)
      \displayname "auto_induction_lemma"
  };

  autoInductGT_Lemma_6 { 
      \find (==> (\forall uSub; ((uSub<=t | psi) | b)) & phi )   \varcond ( \new(sk, \dependingOn(b)) , \notFreeIn(uSub, t) , \isInductVar(uSub))
      "Base Case": \replacewith ( ==> #ExpandQueries({\subst uSub; t + 1}(psi|b), true));
      "Step Case": \replacewith ( ==> ((geq(sk,1) &  {\subst uSub; t + sk}(psi|b))->
                                                     #ExpandQueries({\subst uSub; (t + (sk + 1))}(psi|b), true)) );
      "Use Case": \replacewith ( \forall uSub; (t<uSub -> (psi|b)) ==> phi)
      \heuristics(auto_induction_lemma)
      \displayname "auto_induction_lemma"
  };

// -------------------------------------------------------------------------------------
// Automatic induction rules. Ch.G.
// Existential quantification in the antecedent
// -------------------------------------------------------------------------------------

//basic pattern, 
  auto_int_induction_geqZeroLeft { 
      \find ( \exists uSub; b ==>)    \varcond ( \new(sk, \dependingOn(b)) )
      "Base Case": \replacewith ( ==> {\subst uSub; 0}!b );
      "Step Case": \replacewith ( ==> ((geq(sk,0) & {\subst uSub; sk}!b)->
                                                    {\subst uSub; (sk + 1)}!b) )
      \displayname "auto_induction"
  };

//auto induction for: variable greater or equal to some term
  auto_int_induction_geq_Left1 { 
      \find (\exists uSub; (t<=uSub & b) ==>)   \varcond ( \new(sk, \dependingOn(b)) , \notFreeIn(uSub, t) , \isInductVar(uSub))
      "Base Case": \replacewith ( ==> #ExpandQueries({\subst uSub; t}!b, true) );
      "Step Case": \replacewith ( ==> ((geq(sk,0) &  {\subst uSub; t + sk}!b)->
                                                     #ExpandQueries({\subst uSub; (t + (sk + 1))}!b, true)) )
      \heuristics(auto_induction)
      \displayname "auto_induction"
  };

  auto_int_induction_geq_Left2 { 
      \find (\exists uSub; (uSub>=t & b) ==>)   \varcond ( \new(sk, \dependingOn(b)) , \notFreeIn(uSub, t) , \isInductVar(uSub))
      "Base Case": \replacewith ( ==> #ExpandQueries({\subst uSub; t}!b, true));
      "Step Case": \replacewith ( ==> ((geq(sk,0) &  {\subst uSub; t + sk}!b)->
                                                     #ExpandQueries({\subst uSub; (t + (sk + 1))}!b, true)) )
      \heuristics(auto_induction)
      \displayname "auto_induction"
  };

 

//auto induction for: variable greater than some term
  auto_int_induction_gt_Left1 { 
      \find (\exists uSub; (t<uSub & b) ==>)   \varcond ( \new(sk, \dependingOn(b)) , \notFreeIn(uSub, t) , \isInductVar(uSub))
      "Base Case": \replacewith ( ==> #ExpandQueries({\subst uSub; t + 1}!b, true) );
      "Step Case": \replacewith ( ==> ((geq(sk,1) &  {\subst uSub; t + sk}!b)->
                                                     #ExpandQueries({\subst uSub; (t + (sk + 1))}!b, true)) )
      \heuristics(auto_induction)
      \displayname "auto_induction"
  };

  auto_int_induction_gt_Left2 { 
      \find (\exists uSub; (uSub>t & b) ==>)   \varcond ( \new(sk, \dependingOn(b)) , \notFreeIn(uSub, t) , \isInductVar(uSub))
      "Base Case": \replacewith ( ==> #ExpandQueries({\subst uSub; t + 1}!b, true));
      "Step Case": \replacewith ( ==> ((geq(sk,1) &  {\subst uSub; t + sk}!b)->
                                                     #ExpandQueries({\subst uSub; (t + (sk + 1))}!b, true)) )
      \heuristics(auto_induction)
      \displayname "auto_induction"
  };

}
  
  
// ##########################################################################################################

// ---------------------------------------------------------
// ------------- split an equation into inequations --------
// ---------------------------------------------------------

\rules{

  splitEquation {
	\find (splitEqLeft = splitEqRight)
	\replacewith (splitEqLeft >= splitEqRight & splitEqLeft <= splitEqRight)
  };

  splitEquationSucc {
	\find (==> splitEqLeft = splitEqRight)
	\replacewith (==> splitEqLeft >= splitEqRight);
	\replacewith (==> splitEqLeft <= splitEqRight)
        \heuristics (inEqSimp_nonLin, inEqSimp_split_eq, notHumanReadable)
  };
}


// ---------------------------------------------------------
// ------------- normalisation of polynomials --------------
// ---------------------------------------------------------

\rules{

  polySimp_elimSub { \find (sub(i, i0)) \replacewith (add(i, mul(i0, -1)))
                     \heuristics(polySimp_expand, polySimp_elimSubNeg)
  };

  polySimp_elimNeg { \find (neg(i)) \replacewith (mul(i, -1))
                     \heuristics(polySimp_expand, polySimp_elimSubNeg)
  };

  polySimp_elimOne {\find (mul(i,1)) \replacewith (i)
                    \heuristics (polySimp_expand, polySimp_elimOneRight)};

  polySimp_elimOneLeft0 {\find (mul(1,i)) \replacewith (i)
                         \heuristics (polySimp_expand, polySimp_elimOneLeft)};

  polySimp_elimOneLeft1 {\find (mul(mul(i0,1),i)) \replacewith (mul(i0,i))
                         \heuristics (polySimp_expand, polySimp_elimOneLeft)};


  polySimp_homoEq  { \find (homoLeft = homoRight)
                     \replacewith (add(homoRight, mul(homoLeft, -1)) = 0)
                     \heuristics(polySimp_expand, polySimp_homo,notHumanReadable )
  };



  polySimp_rightDist { \find ( mul(distCoeff, add(distSummand0, distSummand1)) )
                       \replacewith( add(mul(distCoeff, distSummand0),
                                         mul(distSummand1, distCoeff)))
                       \heuristics(polySimp_expand, polySimp_dist)
  };


  polySimp_addAssoc {
         \find (add(addAssocPoly0, add(addAssocPoly1, addAssocMono)))
         \replacewith(add(add(addAssocPoly0, addAssocPoly1), addAssocMono))
         \heuristics(polySimp_expand, polySimp_addAssoc)
  };

  polySimp_mulAssoc {
         \find (mul(mulAssocMono0, mul(mulAssocMono1, mulAssocAtom)))
         \replacewith(mul(mul(mulAssocMono0, mulAssocMono1), mulAssocAtom))
         \heuristics(polySimp_expand, polySimp_mulAssoc)
  };


  polySimp_addComm0  { \find (add(commLeft, commRight))
                       \replacewith(add(commRight, commLeft))
                       \heuristics(polySimp_expand, polySimp_addOrder)
  };

  polySimp_addComm1  { \find (add(add(i0, commLeft), commRight))
                       \replacewith(add(add(i0, commRight), commLeft))
                       \heuristics(polySimp_expand, polySimp_addOrder)
  };


  polySimp_mulComm0  { \find (mul(commLeft, commRight))
                       \replacewith(mul(commRight, commLeft))
                       \heuristics(polySimp_expand, polySimp_mulOrder)
  };

  polySimp_mulComm1  { \find (mul(mul(i0, commLeft), commRight))
                       \replacewith(mul(mul(i0, commRight), commLeft))
                       \heuristics(polySimp_expand, polySimp_mulOrder)
  };


  polySimp_addLiterals {\find (add(add(i, Z(iz)),Z(jz)))
                        \replacewith (add(i, #add(Z(iz),Z(jz))))
                        \heuristics (simplify_literals)};

  polySimp_mulLiterals {\find (mul(mul(i, Z(iz)),Z(jz)))
                        \replacewith (mul(i, #mul(Z(iz),Z(jz))))
                        \heuristics (simplify_literals)};



  polySimp_pullOutFactor0 {\find (add(mul(pullOutCommon, pullOutLeft),
                                      mul(pullOutCommon, pullOutRight)))
                           \replacewith (mul(pullOutCommon,
                                             add(pullOutLeft, pullOutRight)))
                           \heuristics (polySimp_expand, polySimp_pullOutFactor)};

  polySimp_pullOutFactor1 {\find (add(pullOutCommon,
                                      mul(pullOutCommon, pullOutRight)))
                           \replacewith (mul(pullOutCommon,
                                             add(1, pullOutRight)))
                           \heuristics (polySimp_expand, polySimp_pullOutFactor)};

  polySimp_pullOutFactor2 {\find (add(mul(pullOutCommon, pullOutLeft),
                                      pullOutCommon))
                           \replacewith (mul(pullOutCommon,
                                             add(pullOutLeft, 1)))
                           \heuristics (polySimp_expand, polySimp_pullOutFactor)};

  polySimp_pullOutFactor3 {\find (add(pullOutCommon, pullOutCommon))
                           \replacewith (mul(pullOutCommon, 2))
                           \heuristics (polySimp_expand, polySimp_pullOutFactor)};

  polySimp_pullOutFactor0b {\find (add(add(i0, mul(pullOutCommon, pullOutLeft)),
                                       mul(pullOutCommon, pullOutRight)))
                            \replacewith (add(i0, mul(pullOutCommon,
                                                      add(pullOutLeft, pullOutRight))))
                            \heuristics (polySimp_expand, polySimp_pullOutFactor)};

  polySimp_pullOutFactor1b {\find (add(add(i0, pullOutCommon),
                                       mul(pullOutCommon, pullOutRight)))
                            \replacewith (add(i0, mul(pullOutCommon,
                                                      add(1, pullOutRight))))
                            \heuristics (polySimp_expand, polySimp_pullOutFactor)};

  polySimp_pullOutFactor2b {\find (add(add(i0, mul(pullOutCommon, pullOutLeft)),
                                       pullOutCommon))
                            \replacewith (add(i0, mul(pullOutCommon,
                                                      add(pullOutLeft, 1))))
                            \heuristics (polySimp_expand, polySimp_pullOutFactor)};

  polySimp_pullOutFactor3b {\find (add(add(i0, pullOutCommon), pullOutCommon))
                            \replacewith (add(i0, mul(pullOutCommon, 2)))
                            \heuristics (polySimp_expand, polySimp_pullOutFactor)};



  polySimp_invertEq  { \find ( invertLeft = invertRight )
                       \replacewith ( invertLeft * (-1) = invertRight * (-1) )
                       \heuristics (polySimp_directEquations, polySimp_normalise) };

  polySimp_sepPosMonomial {\find (add(sepResidue, sepPosMono) = 0)
                           \replacewith (sepPosMono = mul(sepResidue, -1))
                           \heuristics (polySimp_directEquations, polySimp_balance, notHumanReadable)};

  polySimp_sepNegMonomial {\find (add(sepResidue, sepNegMono) = 0)
                           \replacewith (mul(sepNegMono, -1) = sepResidue)
                           \heuristics (polySimp_directEquations, polySimp_balance)};


  apply_eq_monomials {
     \assumes ( applyEqDivisor = i0 ==> ) \find ( applyEqDividend ) \sameUpdateLevel
     \replacewith ( #divideMonomials(applyEqDividend, applyEqDivisor) *
                    ( i0 + applyEqDivisor * -1 ) 
                    + applyEqDividend )
     \heuristics ( polySimp_applyEq, apply_equations, notHumanReadable ) };

  apply_eq_monomials_rigid {
     \assumes ( applyEqDivisorr = i0r ==> ) \find ( applyEqDividend )
     \replacewith ( #divideMonomials(applyEqDividend, applyEqDivisorr) *
                    ( i0r + applyEqDivisorr * -1 )
                    + applyEqDividend )
     \heuristics ( polySimp_applyEqRigid, apply_equations, notHumanReadable ) };


  apply_eq_pseudo_eq {
     \assumes ( aePseudoLeft * aePseudoLeftCoeff = aePseudoRight ==> )
     \find ( aePseudoTargetLeft = aePseudoTargetRight ) \sameUpdateLevel
     \replacewith ( \if ( aePseudoTargetLeft = aePseudoLeft * aePseudoTargetFactor
                          & aePseudoLeftCoeff != 0 )
                    \then ( aePseudoRight * aePseudoTargetFactor
                                = aePseudoTargetRight * aePseudoLeftCoeff )
                    \else ( aePseudoTargetLeft = aePseudoTargetRight ) )
     \heuristics ( polySimp_leftNonUnit, polySimp_applyEqPseudo, notHumanReadable, notHumanReadable) };

  apply_eq_pseudo_leq {
     \assumes ( aePseudoLeft * aePseudoLeftCoeff = aePseudoRight ==> )
     \find ( aePseudoTargetLeft <= aePseudoTargetRight ) \sameUpdateLevel
     \replacewith ( \if ( aePseudoTargetLeft = aePseudoLeft * aePseudoTargetFactor
                          & aePseudoLeftCoeff > 0 )
                    \then ( aePseudoRight * aePseudoTargetFactor
                                <= aePseudoTargetRight * aePseudoLeftCoeff )
                    \else ( aePseudoTargetLeft <= aePseudoTargetRight ) )
     \heuristics ( polySimp_leftNonUnit, polySimp_applyEqPseudo, notHumanReadable ) };

  apply_eq_pseudo_geq {
     \assumes ( aePseudoLeft * aePseudoLeftCoeff = aePseudoRight ==> )
     \find ( aePseudoTargetLeft >= aePseudoTargetRight ) \sameUpdateLevel
     \replacewith ( \if ( aePseudoTargetLeft = aePseudoLeft * aePseudoTargetFactor
                          & aePseudoLeftCoeff > 0 )
                    \then ( aePseudoRight * aePseudoTargetFactor
                                >= aePseudoTargetRight * aePseudoLeftCoeff )
                    \else ( aePseudoTargetLeft >= aePseudoTargetRight ) )
     \heuristics ( polySimp_leftNonUnit, polySimp_applyEqPseudo, notHumanReadable ) };


  polySimp_critPair { \assumes ( cpLeft1=cpRight1 ==> )
                      \find ( cpLeft2=cpRight2 ==> )
                      \add ( #divideLCRMonomials(cpLeft2, cpLeft1)
                             * ( -1 * cpRight1 + cpLeft1 )
                             +
                             #divideLCRMonomials(cpLeft1, cpLeft2)
                             * ( cpRight2 + -1 * cpLeft2 )
                             = 0 ==> )
                      \heuristics (polySimp_saturate, polySimp_critPair, notHumanReadable) };

}

// ---------------------------------------------------------
// ------------- normalisation of inequations --------------
// ---------------------------------------------------------

\rules{

  inEqSimp_ltRight   { \find (==> i < i0) \replacewith ((-1)*i0 + i >= 0 ==>)
                       \heuristics(inEqSimp_expand, inEqSimp_moveLeft, notHumanReadable)
  };

  inEqSimp_gtRight   { \find (==> i > i0) \replacewith ((-1)*i0 + i <= 0 ==>)
                       \heuristics(inEqSimp_expand, inEqSimp_moveLeft, notHumanReadable)
  };

  inEqSimp_leqRight  { \find (==> i <= i0) \replacewith ((-1)+(-1)*i0+i >= 0 ==>)
                       \heuristics(inEqSimp_expand, inEqSimp_moveLeft, notHumanReadable) 
  };

  inEqSimp_geqRight  { \find (==> i >= i0) \replacewith (1+(-1)*i0+i <= 0 ==>)
                       \heuristics(inEqSimp_expand, inEqSimp_moveLeft, notHumanReadable) 
  };

  inEqSimp_ltToLeq   { \find (i < i0) \replacewith (1+(-1)*i0+i <= 0)
                       \heuristics(inEqSimp_expand, inEqSimp_makeNonStrict, notHumanReadable) 
  };

  inEqSimp_gtToGeq   { \find (i > i0) \replacewith ((-1)+(-1)*i0+i >= 0)
                       \heuristics(inEqSimp_expand, inEqSimp_makeNonStrict, notHumanReadable) 
  };


  inEqSimp_commuteLeq { \find (commLeft <= commRight)
                        \replacewith (commRight >= commLeft)
                        \heuristics(inEqSimp_expand, inEqSimp_commute)
  };

  inEqSimp_commuteGeq { \find (commLeft >= commRight)
                        \replacewith (commRight <= commLeft)
                        \heuristics(inEqSimp_expand, inEqSimp_commute)
  };

  inEqSimp_homoInEq0  { \find (homoLeft <= homoRight)
                        \replacewith (add(homoRight, mul(homoLeft, -1)) >= 0)
                        \heuristics(inEqSimp_expand, inEqSimp_homo, notHumanReadable)
  };

  inEqSimp_homoInEq1  { \find (homoLeft >= homoRight)
                        \replacewith (add(homoRight, mul(homoLeft, -1)) <= 0)
                        \heuristics(inEqSimp_expand, inEqSimp_homo, notHumanReadable)
  };



  inEqSimp_invertInEq0  { \find ( invertLeft <= invertRight )
                          \replacewith ( invertLeft * (-1) >= invertRight * (-1) )
                          \heuristics (inEqSimp_directInEquations, inEqSimp_normalise, notHumanReadable)
  };

  inEqSimp_invertInEq1  { \find ( invertLeft >= invertRight )
                          \replacewith ( invertLeft * (-1) <= invertRight * (-1) )
                          \heuristics (inEqSimp_directInEquations, inEqSimp_normalise, notHumanReadable) 
  };


  inEqSimp_sepPosMonomial0 {\find (add(sepResidue, sepPosMono) <= 0)
                            \replacewith (sepPosMono <= mul(sepResidue, -1))
                            \heuristics (inEqSimp_directInEquations, inEqSimp_balance, notHumanReadable)
  };

  inEqSimp_sepNegMonomial0 {\find (add(sepResidue, sepNegMono) <= 0)
                            \replacewith (mul(sepNegMono, -1) >= sepResidue)
                            \heuristics (inEqSimp_directInEquations, inEqSimp_balance, notHumanReadable)
  };

  inEqSimp_sepPosMonomial1 {\find (add(sepResidue, sepPosMono) >= 0)
                            \replacewith (sepPosMono >= mul(sepResidue, -1))
                            \heuristics (inEqSimp_directInEquations, inEqSimp_balance, notHumanReadable)
  };

  inEqSimp_sepNegMonomial1 {\find (add(sepResidue, sepNegMono) >= 0)
                            \replacewith (mul(sepNegMono, -1) <= sepResidue)
                            \heuristics (inEqSimp_directInEquations, inEqSimp_balance, notHumanReadable)
  };



  inEqSimp_antiSymm    { \assumes ( i <= i0 ==> ) \find ( i >= i0 ==> )
                         \add ( i = i0 ==> )
                         \heuristics (inEqSimp_saturate, inEqSimp_antiSymm) };

  inEqSimp_exactShadow0 { \assumes ( mul(esLeft, esCoeff1) <= esRight1 ==> )
                          \find ( mul(esLeft, esCoeff2) >= esRight2 ==> )
                          \add (   (esCoeff1 > 0 & esCoeff2 > 0)
                                   ->
                                   (-1) * mul(esCoeff1, esRight2)
                                             + mul(esCoeff2, esRight1) >= 0
                                 ==> )
                          \heuristics (inEqSimp_saturate, inEqSimp_exactShadow, notHumanReadable) 
  };

  inEqSimp_exactShadow1 { \assumes ( esLeft <= esRight1 ==> )
                          \find ( mul(esLeft, esCoeff2) >= esRight2 ==> )
                          \add (   (esCoeff2 > 0)
                                   ->
                                   (-1) * esRight2 + mul(esCoeff2, esRight1) >= 0
                                 ==> )
                          \heuristics (inEqSimp_saturate, inEqSimp_exactShadow,notHumanReadable) 
  };

  inEqSimp_exactShadow2 { \assumes ( mul(esLeft, esCoeff1) <= esRight1 ==> )
                          \find ( esLeft >= esRight2 ==> )
                          \add (   (esCoeff1 > 0)
                                   ->
                                   (-1) * mul(esCoeff1, esRight2) + esRight1 >= 0
                                 ==> )
                          \heuristics (inEqSimp_saturate, inEqSimp_exactShadow, notHumanReadable) 
  };

  inEqSimp_exactShadow3 { \assumes ( esLeft <= esRight1 ==> )
                          \find ( esLeft >= esRight2 ==> )
                          \add ( (-1) * esRight2 + esRight1 >= 0 ==> )
                          \heuristics (inEqSimp_saturate, inEqSimp_exactShadow,notHumanReadable) 
  };


  inEqSimp_subsumption0 { \assumes ( subsumLeft <= subsumRightSmaller ==> )
                          \find ( subsumLeft <= subsumRightBigger )
                          \sameUpdateLevel
                          \replacewith ( subsumRightSmaller <= subsumRightBigger |
                                         subsumLeft <= subsumRightBigger )
                          \heuristics (inEqSimp_propagation, inEqSimp_subsumption) };

  inEqSimp_subsumption1 { \assumes ( subsumLeft >= subsumRightBigger ==> )
                          \find ( subsumLeft >= subsumRightSmaller )
                          \sameUpdateLevel
                          \replacewith ( subsumRightSmaller <= subsumRightBigger |
                                         subsumLeft >= subsumRightSmaller )
                          \heuristics (inEqSimp_propagation, inEqSimp_subsumption) };


  inEqSimp_subsumption2 { \assumes ( subsumLeft*subsumCoeffSmaller <= subsumRightSmaller ==> )
                          \find ( subsumLeft*subsumCoeffBigger <= subsumRightBigger )
                          \sameUpdateLevel
                          \replacewith ( ( subsumCoeffSmaller > 0
                                           & subsumCoeffBigger > 0
                                           & subsumCoeffBigger * subsumRightSmaller <=
                                             subsumCoeffSmaller * subsumRightBigger ) |
                                         subsumLeft*subsumCoeffBigger <= subsumRightBigger )
                          \heuristics (inEqSimp_propagation, inEqSimp_subsumption, notHumanReadable) 
  };

  inEqSimp_subsumption4 { \assumes ( subsumLeft <= subsumRightSmaller ==> )
                          \find ( subsumLeft*subsumCoeffBigger <= subsumRightBigger )
                          \sameUpdateLevel
                          \replacewith ( ( subsumCoeffBigger > 0
                                           & subsumCoeffBigger * subsumRightSmaller <=
                                             subsumRightBigger ) |
                                         subsumLeft*subsumCoeffBigger <= subsumRightBigger )
                          \heuristics (inEqSimp_propagation, inEqSimp_subsumption, notHumanReadable) 
  };

  inEqSimp_subsumption5 { \assumes ( subsumLeft*subsumCoeffBigger >= subsumRightBigger ==> )
                          \find ( subsumLeft*subsumCoeffSmaller >= subsumRightSmaller )
                          \sameUpdateLevel
                          \replacewith ( ( subsumCoeffSmaller > 0
                                           & subsumCoeffBigger > 0
                                           & subsumCoeffBigger * subsumRightSmaller <=
                                             subsumCoeffSmaller * subsumRightBigger ) |
                                         subsumLeft*subsumCoeffSmaller >= subsumRightSmaller )
                          \heuristics (inEqSimp_propagation, inEqSimp_subsumption,notHumanReadable) 
  };

  inEqSimp_subsumption6 { \assumes ( subsumLeft >= subsumRightBigger ==> )
                          \find ( subsumLeft*subsumCoeffSmaller >= subsumRightSmaller )
                          \sameUpdateLevel
                          \replacewith ( ( subsumCoeffSmaller > 0
                                           & subsumRightSmaller <=
                                             subsumCoeffSmaller * subsumRightBigger ) |
                                         subsumLeft*subsumCoeffSmaller >= subsumRightSmaller )
                          \heuristics (inEqSimp_propagation, inEqSimp_subsumption,notHumanReadable) 
  };


  inEqSimp_contradInEq0 { \assumes ( contradLeft <= contradRightSmaller ==> )
                          \find ( contradLeft >= contradRightBigger )
                          \sameUpdateLevel
                          \replacewith ( contradRightSmaller >= contradRightBigger &
                                         contradLeft >= contradRightBigger )
                          \heuristics (inEqSimp_propagation, inEqSimp_contradInEqs) };

  inEqSimp_contradInEq1 { \assumes ( contradLeft >= contradRightBigger ==> )
                          \find ( contradLeft <= contradRightSmaller )
                          \sameUpdateLevel
                          \replacewith ( contradRightSmaller >= contradRightBigger &
                                         contradLeft <= contradRightSmaller )
                          \heuristics (inEqSimp_propagation, inEqSimp_contradInEqs) };

  inEqSimp_contradInEq2 { \assumes ( contradLeft*contradCoeffSmaller <= contradRightSmaller ==> )
                          \find ( contradLeft*contradCoeffBigger >= contradRightBigger )
                          \sameUpdateLevel
                          \replacewith ( ( contradCoeffSmaller > 0 ->
                                           contradCoeffBigger > 0 ->
                                           contradCoeffBigger * contradRightSmaller >=
                                           contradCoeffSmaller * contradRightBigger ) &
                                         contradLeft*contradCoeffBigger >= contradRightBigger )
                          \heuristics (inEqSimp_propagation, inEqSimp_contradInEqs,notHumanReadable)
  };

  inEqSimp_contradInEq3 { \assumes ( contradLeft <= contradRightSmaller ==> )
                          \find ( contradLeft*contradCoeffBigger >= contradRightBigger )
                          \sameUpdateLevel
                          \replacewith ( ( contradCoeffBigger > 0 ->
                                           contradCoeffBigger * contradRightSmaller >=
                                           contradRightBigger ) &
                                         contradLeft*contradCoeffBigger >= contradRightBigger )
                          \heuristics (inEqSimp_propagation, inEqSimp_contradInEqs,notHumanReadable) 
  };

  inEqSimp_contradInEq4 { \assumes ( contradLeft*contradCoeffBigger >= contradRightBigger ==> )
                          \find ( contradLeft*contradCoeffSmaller <= contradRightSmaller )
                          \sameUpdateLevel
                          \replacewith ( ( contradCoeffSmaller > 0 ->
                                           contradCoeffBigger > 0 ->
                                           contradCoeffBigger * contradRightSmaller >=
                                           contradCoeffSmaller * contradRightBigger ) &
                                         contradLeft*contradCoeffSmaller <= contradRightSmaller )
                          \heuristics (inEqSimp_propagation, inEqSimp_contradInEqs,notHumanReadable) 
  };

  inEqSimp_contradInEq5 { \assumes ( contradLeft >= contradRightBigger ==> )
                          \find ( contradLeft*contradCoeffSmaller <= contradRightSmaller )
                          \sameUpdateLevel
                          \replacewith ( ( contradCoeffSmaller > 0 ->
                                           contradRightSmaller >=
                                           contradCoeffSmaller * contradRightBigger ) &
                                         contradLeft*contradCoeffSmaller <= contradRightSmaller )
                          \heuristics (inEqSimp_propagation, inEqSimp_contradInEqs,notHumanReadable)
  };


  inEqSimp_strengthen0 { \assumes ( ==> strengthenLeft = strengthenRight )
                         \find ( strengthenLeft <= strengthenRight ==> )
                         \replacewith ( strengthenLeft <= -1 + strengthenRight ==> )
                         \heuristics (inEqSimp_propagation, inEqSimp_strengthen,notHumanReadable)   };

  inEqSimp_strengthen1 { \assumes ( ==> strengthenLeft = strengthenRight )
                         \find ( strengthenLeft >= strengthenRight ==> )
                         \replacewith ( strengthenLeft >= 1 + strengthenRight ==> )
                         \heuristics (inEqSimp_propagation, inEqSimp_strengthen,notHumanReadable) 
  };

  inEqSimp_contradEq3 { \assumes ( contradLeft <= contradRightSmaller ==> )
                        \find ( contradLeft = contradRightBigger )
                        \sameUpdateLevel
                        \replacewith ( contradRightSmaller + (-1)*contradRightBigger >= 0 &
                                       contradLeft = contradRightBigger )
                        \heuristics (inEqSimp_propagation, inEqSimp_contradEqs,notHumanReadable)   };

  inEqSimp_contradEq7 { \assumes ( contradLeft >= contradRightBigger ==> )
                        \find ( contradLeft = contradRightSmaller )
                        \sameUpdateLevel
                        \replacewith ( contradRightBigger + (-1)*contradRightSmaller <= 0 &
                                       contradLeft = contradRightSmaller )
                        \heuristics (inEqSimp_propagation, inEqSimp_contradEqs,notHumanReadable) 
  };
}

// ---------------------------------------------------------------------------
// ------------- formula normalisation ---------------------------------------
// ---------------------------------------------------------------------------

// conjunctions and disjunctions are normalised so that they are left-associative,
// <= is left of >= is left of = (provided that the left sides are equal)

\rules{

  inEqSimp_notLeq    { \find (!(i <= i0)) \replacewith ((-1)+(-1)*i0+i >= 0)
                       \heuristics(inEqSimp_forNormalisation,notHumanReadable)   };

  inEqSimp_notGeq    { \find (!(i >= i0)) \replacewith (1+(-1)*i0+i <= 0)
                       \heuristics(inEqSimp_forNormalisation,notHumanReadable) 
  };



  inEqSimp_and_antiSymm0  { \find ( i <= i0 & i >= i0 )
                            \replacewith ( i = i0 )
                            \heuristics (inEqSimp_forNormalisation) };

  inEqSimp_and_antiSymm1  { \find ( (b & i <= i0) & i >= i0 )
                            \replacewith ( b & i = i0 )
                            \heuristics (inEqSimp_forNormalisation) };

  inEqSimp_and_contradInEq0 { \find ( contradLeft <= contradRightSmaller
                                      & contradLeft >= contradRightBigger )
                              \replacewith ( (contradLeft <= contradRightSmaller
                                              & contradLeft >= contradRightBigger)
                                             & contradRightSmaller >= contradRightBigger )
                              \heuristics (inEqSimp_forNormalisation,
                                           inEqSimp_and_contradInEqs) };

  inEqSimp_and_contradInEq1 { \find ( (b & contradLeft <= contradRightSmaller)
                                      & contradLeft >= contradRightBigger )
                              \replacewith ( ((b & contradLeft <= contradRightSmaller)
                                              & contradLeft >= contradRightBigger)
                                             & contradRightSmaller >= contradRightBigger )
                              \heuristics (inEqSimp_forNormalisation,
                                           inEqSimp_and_contradInEqs) };

  inEqSimp_and_strengthen0  { \find ( strengthenLeft <= strengthenRight
                                      & strengthenLeft != strengthenRight )
                              \replacewith ( strengthenLeft <= -1 + strengthenRight )
                              \heuristics (inEqSimp_forNormalisation,notHumanReadable) 

  };

  inEqSimp_and_strengthen1  { \find ( strengthenLeft >= strengthenRight
                                      & strengthenLeft != strengthenRight )
                              \replacewith ( strengthenLeft >= 1 + strengthenRight )
                              \heuristics (inEqSimp_forNormalisation,notHumanReadable) 
  };

  inEqSimp_and_strengthen2  { \find ( (b & strengthenLeft <= strengthenRight)
                                      & strengthenLeft != strengthenRight )
                              \replacewith ( b & strengthenLeft <= -1 + strengthenRight )
                              \heuristics (inEqSimp_forNormalisation,notHumanReadable) 

  };

  inEqSimp_and_strengthen3  { \find ( (b & strengthenLeft >= strengthenRight)
                                      & strengthenLeft != strengthenRight )
                              \replacewith ( b & strengthenLeft >= 1 + strengthenRight )
                              \heuristics (inEqSimp_forNormalisation, notHumanReadable) 
  };

  inEqSimp_and_subsumption0 { \find ( subsumLeft <= subsumRightSmaller
                                      & subsumLeft <= subsumRightBigger )
                              \replacewith ( subsumLeft <= subsumRightSmaller
                                             & (subsumRightSmaller <= subsumRightBigger
                                                | subsumLeft <= subsumRightBigger) )
                              \heuristics (inEqSimp_forNormalisation,
                                           inEqSimp_andOr_subsumption,notHumanReadable) };

  inEqSimp_and_subsumption1 { \find ( (b & subsumLeft <= subsumRightSmaller)
                                      & subsumLeft <= subsumRightBigger )
                              \replacewith ( (b & subsumLeft <= subsumRightSmaller)
                                             & (subsumRightSmaller <= subsumRightBigger
                                                | subsumLeft <= subsumRightBigger) )
                              \heuristics (inEqSimp_forNormalisation,
                                           inEqSimp_andOr_subsumption, notHumanReadable) };

  inEqSimp_and_subsumption2 { \find ( subsumLeft >= subsumRightSmaller
                                      & subsumLeft >= subsumRightBigger )
                              \replacewith ( (subsumRightSmaller <= subsumRightBigger
                                              | subsumLeft >= subsumRightSmaller)
                                             & subsumLeft >= subsumRightBigger )
                              \heuristics (inEqSimp_forNormalisation,
                                           inEqSimp_andOr_subsumption, notHumanReadable) };

  inEqSimp_and_subsumption3 { \find ( (b & subsumLeft >= subsumRightSmaller)
                                      & subsumLeft >= subsumRightBigger )
                              \replacewith ( (b & (subsumRightSmaller <= subsumRightBigger
                                                   | subsumLeft >= subsumRightSmaller))
                                             & subsumLeft >= subsumRightBigger )
                              \heuristics (inEqSimp_forNormalisation,
                                           inEqSimp_andOr_subsumption, notHumanReadable) };

  inEqSimp_and_subsumption4 { \find ( subsumLeft <= subsumRightSmaller
                                      & subsumLeft != subsumRightBigger )
                              \replacewith ( subsumLeft <= subsumRightSmaller
                                             & (subsumRightSmaller < subsumRightBigger
                                                | subsumLeft != subsumRightBigger) )
                              \heuristics (inEqSimp_forNormalisation,
                                           inEqSimp_and_subsumptionEq, notHumanReadable) };

  inEqSimp_and_subsumption5 { \find ( (b & subsumLeft <= subsumRightSmaller)
                                      & subsumLeft != subsumRightBigger )
                              \replacewith ( (b & subsumLeft <= subsumRightSmaller)
                                             & (subsumRightSmaller < subsumRightBigger
                                                | subsumLeft != subsumRightBigger) )
                              \heuristics (inEqSimp_forNormalisation,
                                           inEqSimp_and_subsumptionEq, notHumanReadable) };

  inEqSimp_and_subsumption6 { \find ( subsumLeft >= subsumRightBigger
                                      & subsumLeft != subsumRightSmaller )
                              \replacewith ( subsumLeft >= subsumRightBigger
                                             & (subsumRightSmaller < subsumRightBigger
                                                | subsumLeft != subsumRightSmaller) )
                              \heuristics (inEqSimp_forNormalisation,
                                           inEqSimp_and_subsumptionEq, notHumanReadable) };

  inEqSimp_and_subsumption7 { \find ( (b & subsumLeft >= subsumRightBigger)
                                      & subsumLeft != subsumRightSmaller )
                              \replacewith ( (b & subsumLeft >= subsumRightBigger)
                                             & (subsumRightSmaller < subsumRightBigger
                                                | subsumLeft != subsumRightSmaller) )
                              \heuristics (inEqSimp_forNormalisation,
                                           inEqSimp_and_subsumptionEq, notHumanReadable) };

  inEqSimp_or_antiSymm0 { \find ( antiSymmLeft <= antiSymmRightSmaller
                                  | antiSymmLeft >= antiSymmRightBigger )
                          \replacewith ( \if   ( 2 + antiSymmRightSmaller
                                                 = antiSymmRightBigger )
                                         \then ( antiSymmLeft != 1 + antiSymmRightSmaller )
                                         \else ( antiSymmLeft <= antiSymmRightSmaller
                                                 | antiSymmLeft >= antiSymmRightBigger ) )
                          \heuristics (inEqSimp_forNormalisation, inEqSimp_or_antiSymm, notHumanReadable) };

  inEqSimp_or_antiSymm1 { \find ( (b | antiSymmLeft <= antiSymmRightSmaller)
                                  | antiSymmLeft >= antiSymmRightBigger )
                          \replacewith ( b |
                                         \if   ( 2 + antiSymmRightSmaller
                                                 = antiSymmRightBigger )
                                         \then ( antiSymmLeft != 1 + antiSymmRightSmaller )
                                         \else ( antiSymmLeft <= antiSymmRightSmaller
                                                 | antiSymmLeft >= antiSymmRightBigger ) )
                          \heuristics (inEqSimp_forNormalisation, inEqSimp_or_antiSymm, notHumanReadable) };

  inEqSimp_or_tautInEq0 { \find ( tautLeft <= tautRightBigger
                                  | tautLeft >= tautRightSmaller )
                          \replacewith ( (tautLeft <= tautRightBigger
                                          | tautLeft >= tautRightSmaller)
                                         | tautRightBigger >= (-1) + tautRightSmaller )
                          \heuristics (inEqSimp_forNormalisation, inEqSimp_or_tautInEqs,notHumanReadable) };

  inEqSimp_or_tautInEq1 { \find ( (b | tautLeft <= tautRightBigger)
                                  | tautLeft >= tautRightSmaller )
                          \replacewith ( ((b | tautLeft <= tautRightBigger)
                                          | tautLeft >= tautRightSmaller)
                                         | tautRightBigger >= (-1) + tautRightSmaller )
                          \heuristics (inEqSimp_forNormalisation, inEqSimp_or_tautInEqs, notHumanReadable) };

  inEqSimp_or_tautInEq2 { \find ( tautLeft >= tautRightSmaller
                                  | tautLeft <= tautRightBigger )
                          \replacewith ( (tautLeft >= tautRightSmaller
                                          | tautLeft <= tautRightBigger)
                                         | tautRightBigger >= (-1) + tautRightSmaller )
                          \heuristics (inEqSimp_forNormalisation, inEqSimp_or_tautInEqs, notHumanReadable) };

  inEqSimp_or_tautInEq3 { \find ( (b | tautLeft >= tautRightSmaller)
                                  | tautLeft <= tautRightBigger )
                          \replacewith ( ((b | tautLeft >= tautRightSmaller)
                                          | tautLeft <= tautRightBigger)
                                         | tautRightBigger >= (-1) + tautRightSmaller )
                          \heuristics (inEqSimp_forNormalisation, inEqSimp_or_tautInEqs, notHumanReadable) };

  inEqSimp_or_weaken0  { \find ( weakenLeft <= weakenRightSmaller
                                 | weakenLeft = weakenRightBigger )
                         \replacewith ( \if   (weakenRightBigger = 1 + weakenRightSmaller)
                                        \then (weakenLeft <= weakenRightBigger)
                                        \else (weakenLeft <= weakenRightSmaller
                                               | weakenLeft = weakenRightBigger) )
                         \heuristics (inEqSimp_forNormalisation, inEqSimp_or_weaken, notHumanReadable) };

  inEqSimp_or_weaken1  { \find ( weakenLeft = weakenRightSmaller
                                 | weakenLeft >= weakenRightBigger )
                         \replacewith ( \if   (weakenRightBigger = 1 + weakenRightSmaller)
                                        \then (weakenLeft >= weakenRightSmaller)
                                        \else (weakenLeft = weakenRightSmaller
                                               | weakenLeft >= weakenRightBigger) )
                         \heuristics (inEqSimp_forNormalisation, inEqSimp_or_weaken, notHumanReadable) };

  inEqSimp_or_weaken2  { \find ( (b | weakenLeft <= weakenRightSmaller)
                                 | weakenLeft = weakenRightBigger )
                         \replacewith ( b |
                                        \if   (weakenRightBigger = 1 + weakenRightSmaller)
                                        \then (weakenLeft <= weakenRightBigger)
                                        \else (weakenLeft <= weakenRightSmaller
                                               | weakenLeft = weakenRightBigger) )
                         \heuristics (inEqSimp_forNormalisation, inEqSimp_or_weaken, notHumanReadable) };

  inEqSimp_or_weaken3  { \find ( (b | weakenLeft = weakenRightSmaller)
                                 | weakenLeft >= weakenRightBigger )
                         \replacewith ( b |
                                        \if   (weakenRightBigger = 1 + weakenRightSmaller)
                                        \then (weakenLeft >= weakenRightSmaller)
                                        \else (weakenLeft = weakenRightSmaller
                                               | weakenLeft >= weakenRightBigger) )
                         \heuristics (inEqSimp_forNormalisation, inEqSimp_or_weaken, notHumanReadable) };

  inEqSimp_or_subsumption0  { \find ( subsumLeft <= subsumRightSmaller
                                      | subsumLeft <= subsumRightBigger )
                              \replacewith ( (subsumRightSmaller >= subsumRightBigger
                                              & subsumLeft <= subsumRightSmaller)
                                             | subsumLeft <= subsumRightBigger )
                              \heuristics (inEqSimp_forNormalisation,
                                           inEqSimp_andOr_subsumption) };

  inEqSimp_or_subsumption1  { \find ( (b | subsumLeft <= subsumRightSmaller)
                                      | subsumLeft <= subsumRightBigger )
                              \replacewith ( (b | (subsumRightSmaller >= subsumRightBigger
                                                   & subsumLeft <= subsumRightSmaller))
                                             | subsumLeft <= subsumRightBigger )
                              \heuristics (inEqSimp_forNormalisation,
                                           inEqSimp_andOr_subsumption) };

  inEqSimp_or_subsumption2  { \find ( subsumLeft >= subsumRightSmaller
                                      | subsumLeft >= subsumRightBigger )
                              \replacewith ( subsumLeft >= subsumRightSmaller
                                             | (subsumRightSmaller >= subsumRightBigger
                                                & subsumLeft >= subsumRightBigger) )
                              \heuristics (inEqSimp_forNormalisation,
                                           inEqSimp_andOr_subsumption) };

  inEqSimp_or_subsumption3  { \find ( (b | subsumLeft >= subsumRightSmaller)
                                      | subsumLeft >= subsumRightBigger )
                              \replacewith ( (b | subsumLeft >= subsumRightSmaller)
                                             | (subsumRightSmaller >= subsumRightBigger
                                                & subsumLeft >= subsumRightBigger) )
                              \heuristics (inEqSimp_forNormalisation,
                                           inEqSimp_andOr_subsumption) };

  inEqSimp_or_subsumption4 { \find ( subsumLeft = subsumRightSmaller
                                     | subsumLeft <= subsumRightBigger )
                             \replacewith ( (subsumRightSmaller > subsumRightBigger
                                             & subsumLeft = subsumRightSmaller)
                                            | subsumLeft <= subsumRightBigger )
                             \heuristics (inEqSimp_forNormalisation,
                                          inEqSimp_andOr_subsumption) };

  inEqSimp_or_subsumption5 { \find ( (b | subsumLeft = subsumRightSmaller)
                                     | subsumLeft <= subsumRightBigger )
                             \replacewith ( (b | (subsumRightSmaller > subsumRightBigger
                                                  & subsumLeft = subsumRightSmaller) )
                                            | subsumLeft <= subsumRightBigger )
                             \heuristics (inEqSimp_forNormalisation,
                                          inEqSimp_andOr_subsumption) };

  inEqSimp_or_subsumption6 { \find ( subsumLeft >= subsumRightSmaller
                                     | subsumLeft = subsumRightBigger )
                             \replacewith ( subsumLeft >= subsumRightSmaller
                                            | (subsumRightSmaller > subsumRightBigger
                                               & subsumLeft = subsumRightBigger) )
                             \heuristics (inEqSimp_forNormalisation,
                                          inEqSimp_andOr_subsumption) };

  inEqSimp_or_subsumption7 { \find ( (b | subsumLeft >= subsumRightSmaller)
                                     | subsumLeft = subsumRightBigger )
                             \replacewith ( (b | subsumLeft >= subsumRightSmaller)
                                            | (subsumRightSmaller > subsumRightBigger
                                               & subsumLeft = subsumRightBigger) )
                             \heuristics (inEqSimp_forNormalisation,
                                          inEqSimp_andOr_subsumption) };

  applyEq_and_int0 { \find ( applyEqLeft >= applyEqOther
                             & applyEqLeft = applyEqRight )
                     \replacewith ( applyEqRight >= applyEqOther
                                    & applyEqLeft = applyEqRight )
                     \heuristics(apply_equations_andOr) };

  applyEq_and_int1 { \find ( (b & applyEqLeft >= applyEqOther)
                             & applyEqLeft = applyEqRight )
                     \replacewith ( (b & applyEqRight >= applyEqOther)
                                    & applyEqLeft = applyEqRight )
                     \heuristics(apply_equations_andOr) };

  applyEq_and_int2 { \find ( applyEqLeft <= applyEqOther
                             & applyEqLeft = applyEqRight )
                     \replacewith ( applyEqRight <= applyEqOther
                                    & applyEqLeft = applyEqRight )
                     \heuristics(apply_equations_andOr) };

  applyEq_and_int3 { \find ( (b & applyEqLeft <= applyEqOther)
                             & applyEqLeft = applyEqRight )
                     \replacewith ( (b & applyEqRight <= applyEqOther)
                                    & applyEqLeft = applyEqRight )
                     \heuristics(apply_equations_andOr) };

  applyEq_and_int4 { \find ( applyEqLeft = applyEqRight
                             & applyEqLeft >= applyEqOther )
                     \replacewith ( applyEqLeft = applyEqRight
                                    & applyEqRight >= applyEqOther )
                     \heuristics(apply_equations_andOr) };

  applyEq_and_int5 { \find ( (b & applyEqLeft = applyEqRight)
                             & applyEqLeft >= applyEqOther )
                     \replacewith ( (b & applyEqLeft = applyEqRight)
                                    & applyEqRight >= applyEqOther )
                     \heuristics(apply_equations_andOr) };

  applyEq_and_int6 { \find ( applyEqLeft = applyEqRight
                             & applyEqLeft <= applyEqOther )
                     \replacewith ( applyEqLeft = applyEqRight
                                    & applyEqRight <= applyEqOther )
                     \heuristics(apply_equations_andOr) };

  applyEq_and_int7 { \find ( (b & applyEqLeft = applyEqRight)
                             & applyEqLeft <= applyEqOther )
                     \replacewith ( (b & applyEqLeft = applyEqRight)
                                    & applyEqRight <= applyEqOther )
                     \heuristics(apply_equations_andOr) };

  applyEq_or_int0  { \find ( applyEqLeft >= applyEqOther
                             | applyEqLeft != applyEqRight )
                     \replacewith ( applyEqRight >= applyEqOther
                                    | applyEqLeft != applyEqRight )
                     \heuristics(apply_equations_andOr) };

  applyEq_or_int1  { \find ( (b | applyEqLeft >= applyEqOther)
                             | applyEqLeft != applyEqRight )
                     \replacewith ( (b | applyEqRight >= applyEqOther)
                                    | applyEqLeft != applyEqRight )
                     \heuristics(apply_equations_andOr) };

  applyEq_or_int2  { \find ( applyEqLeft <= applyEqOther
                             | applyEqLeft != applyEqRight )
                     \replacewith ( applyEqRight <= applyEqOther
                                    | applyEqLeft != applyEqRight )
                     \heuristics(apply_equations_andOr) };

  applyEq_or_int3  { \find ( (b | applyEqLeft <= applyEqOther)
                             | applyEqLeft != applyEqRight )
                     \replacewith ( (b | applyEqRight <= applyEqOther)
                                    | applyEqLeft != applyEqRight )
                     \heuristics(apply_equations_andOr) };

  applyEq_or_int4  { \find ( applyEqLeft != applyEqRight
                             | applyEqLeft >= applyEqOther )
                     \replacewith ( applyEqLeft != applyEqRight
                                    | applyEqRight >= applyEqOther )
                     \heuristics(apply_equations_andOr) };

  applyEq_or_int5  { \find ( (b | applyEqLeft != applyEqRight)
                             | applyEqLeft >= applyEqOther )
                     \replacewith ( (b | applyEqLeft != applyEqRight)
                                    | applyEqRight >= applyEqOther )
                     \heuristics(apply_equations_andOr) };

  applyEq_or_int6  { \find ( applyEqLeft != applyEqRight
                             | applyEqLeft <= applyEqOther )
                     \replacewith ( applyEqLeft != applyEqRight
                                    | applyEqRight <= applyEqOther )
                     \heuristics(apply_equations_andOr) };

  applyEq_or_int7  { \find ( (b | applyEqLeft != applyEqRight)
                             | applyEqLeft <= applyEqOther )
                     \replacewith ( (b | applyEqLeft != applyEqRight)
                                    | applyEqRight <= applyEqOther )
                     \heuristics(apply_equations_andOr) };

}


// ---------------------------------------------------------------------------
// ------------- dividing equations and inequations by literals --------------
// ---------------------------------------------------------------------------

\rules(integerSimplificationRules:full){

  divide_equation {
	\find ( elimGcdLeft = elimGcdRight )
	\replacewith ( \if   (elimGcd >= 1
                              & elimGcdLeft % elimGcd = 0
                              & elimGcdRight % elimGcd <= (-1) + elimGcd)
		       \then (elimGcdRight % elimGcd = 0
                              & div(elimGcdLeft, elimGcd)=div(elimGcdRight, elimGcd))
		       \else (elimGcdLeft=elimGcdRight))
  };

  divide_leq {
	\find ( elimGcdLeft <= elimGcdRight )
	\replacewith ( \if (elimGcd >= 1
	                    & elimGcdLeft % elimGcd = 0
                            & elimGcdRight % elimGcd <= (-1) + elimGcd)
                       \then (div(elimGcdLeft, elimGcd) <= div(elimGcdRight, elimGcd))
                       \else (elimGcdLeft <= elimGcdRight) )
  };

  divide_geq {
	\find ( elimGcdLeft >= elimGcdRight )
	\replacewith ( \if (elimGcd >= 1
	                    & elimGcdLeft % elimGcd = 0
                            & elimGcdRight % elimGcd <= (-1) + elimGcd)
                       \then (div(elimGcdLeft, elimGcd) >=
                              1 + div((-1) + elimGcdRight, elimGcd))
                       \else (elimGcdLeft >= elimGcdRight) )
  };


  elimGcdEq {
	\find ( elimGcdLeft = elimGcdRight )
	\replacewith ( \if (  elimGcdLeftDiv * elimGcd = elimGcdLeft
                            & elimGcdRight + ( elimGcd * (-1) ) * elimGcdRightDiv
                              <= (-1) + elimGcd
                            & elimGcdRight + ( elimGcd * (-1) ) * elimGcdRightDiv
                              >= 0 )
                       \then (  elimGcdRight + ( elimGcd * (-1) ) * elimGcdRightDiv = 0
                              & elimGcdLeftDiv = elimGcdRightDiv)
                       \else (elimGcdLeft = elimGcdRight) )
        \heuristics (polySimp_pullOutGcd, notHumanReadable)
  };

  elimGcdLeq {
	\find ( elimGcdLeft <= elimGcdRight )
	\replacewith ( \if (  1 - elimGcd
                              + ( elimGcd * (-1) ) * elimGcdRightDiv + elimGcdRight
                              + elimGcdLeftDiv * elimGcd + elimGcdLeft * (-1)
                              <= 0
                            & ( elimGcd * (-1) ) * elimGcdRightDiv + elimGcdRight
                              + elimGcdLeftDiv * elimGcd + elimGcdLeft * (-1)
                              >= 0 )
                       \then (elimGcdLeftDiv <= elimGcdRightDiv)
                       \else (elimGcdLeft <= elimGcdRight) )
        \heuristics (inEqSimp_pullOutGcd, inEqSimp_pullOutGcd_leq, notHumanReadable)
  };

  elimGcdGeq {
	\find ( elimGcdLeft >= elimGcdRight )
	\replacewith ( \if (  elimGcd - 1
                              + ( elimGcd * (-1) ) * elimGcdRightDiv + elimGcdRight
                              + elimGcdLeftDiv * elimGcd + elimGcdLeft * (-1)
                              >= 0
                            & ( elimGcd * (-1) ) * elimGcdRightDiv + elimGcdRight
                              + elimGcdLeftDiv * elimGcd + elimGcdLeft * (-1)
                              <= 0 )
                       \then (elimGcdLeftDiv >= elimGcdRightDiv)
                       \else (elimGcdLeft >= elimGcdRight) )
        \heuristics (inEqSimp_pullOutGcd, inEqSimp_pullOutGcd_geq, notHumanReadable)
  };

  elimGcdLeq_antec {
	\find ( elimGcdLeft <= elimGcdRight ==> )
	\replacewith (   elimGcd <= 0
                       | - elimGcd
                         + ( elimGcd * (-1) ) * elimGcdRightDiv + elimGcdRight
                         + elimGcdLeftDiv * elimGcd + elimGcdLeft * (-1)
                         >= 0
                       | elimGcdLeftDiv <= elimGcdRightDiv ==> )
        \heuristics (inEqSimp_pullOutGcd, inEqSimp_pullOutGcd_leq, inEqSimp_pullOutGcd_antec, notHumanReadable)
  };

  elimGcdGeq_antec {
	\find ( elimGcdLeft >= elimGcdRight ==> )
	\replacewith (   elimGcd <= 0
                       | elimGcd
                         + ( elimGcd * (-1) ) * elimGcdRightDiv + elimGcdRight
                         + elimGcdLeftDiv * elimGcd + elimGcdLeft * (-1)
                         <= 0
                       | elimGcdLeftDiv >= elimGcdRightDiv ==> )
        \heuristics (inEqSimp_pullOutGcd, inEqSimp_pullOutGcd_geq, inEqSimp_pullOutGcd_antec, notHumanReadable)
  };

}

// ---------------------------------------------------------------------------
// ------------- case distinctions on the sign of a term ---------------------
// ---------------------------------------------------------------------------

\rules{
  sign_case_distinction { "#signCasesLeft is negative": \add (signCasesLeft <= -1 ==>);
                          "#signCasesLeft is zero": \add (signCasesLeft = 0 ==>);
                          "#signCasesLeft is positive": \add (signCasesLeft >= 1 ==>)
                         \heuristics(inEqSimp_signCases) };

// ---------------------------------------------------------------------------
// ------------- squares are always non-negative -----------------------------
// ---------------------------------------------------------------------------

  add_non_neg_square { \add ( squareFac * squareFac >= 0 ==> )
                       \heuristics(inEqSimp_special_nonLin,
                                   inEqSimp_nonNegSquares) };
}

// ---------------------------------------------------------------------------
// -------- operations defined using polynomials (division, modulo) ----------
// ---------------------------------------------------------------------------

\rules(integerSimplificationRules:full){

  jdiv_axiom_inline { \find (jdiv(divNum,divDenom))
                      \replacewith (\if (divNum>=0)
                                    \then (div(divNum,divDenom))
                                   \else (div(divNum*(-1),divDenom)*(-1)))
                      \heuristics(defOps_jdiv_inline,notHumanReadable ) };

  jdiv_axiom { \find (jdiv(divNum,divDenom)) \sameUpdateLevel
               \add (jdiv(divNum,divDenom) =
                     \if (divNum>=0)
                     \then (div(divNum,divDenom))
                     \else (div(divNum*(-1),divDenom)*(-1)) ==>)
               \heuristics(defOps_jdiv, notHumanReadable) };

//  div_axiom { \find (div(divNum,divDenom)) \sameUpdateLevel
//              \add (divDenom=0 |
//                   (mul(div(divNum,divDenom),divDenom) <= divNum &
//                    \if (divDenom >= 0)
//                    \then (mul(div(divNum,divDenom),divDenom) >=
//                                     1 + divNum + (-1) * divDenom)
//                    \else (mul(div(divNum,divDenom),divDenom) >=
//                                     1 + divNum + divDenom) ) ==> )
//            \heuristics(defOps_div) };

//  div_axiom { \find (div(divNum,divDenom)) \sameUpdateLevel
//              \varcond (\notFreeIn(k, divNum, divDenom))
//              \add (divDenom=0 |
//                     (\exists k; (k=div(divNum,divDenom) &
//                        mul(k,divDenom) <= divNum &
//                        \if (divDenom >= 0)
//                        \then (mul(k,divDenom) >= 1 + divNum + (-1) * divDenom)
//                       \else (mul(k,divDenom) >= 1 + divNum + divDenom) )) ==> )
//            \heuristics(defOps_div) };

  div_axiom { \find (div(divNum,divDenom)) \sameUpdateLevel
              \varcond ( \new(quotient, \dependingOn(divNum)),
                         \new(quotient, \dependingOn(divDenom)) )
              \add (divDenom=0 |
                     (div(divNum,divDenom) = quotient &
                      mul(quotient,divDenom) <= divNum &
                      \if (divDenom >= 0)
                      \then (mul(quotient,divDenom) >= 1 + divNum + (-1) * divDenom)
                      \else (mul(quotient,divDenom) >= 1 + divNum + divDenom) ) ==> )
            \heuristics(defOps_div, polySimp_newSmallSym, notHumanReadable) };

  jmod_axiom { \find (jmod(divNum,divDenom))
               \replacewith (divNum + jdiv(divNum,divDenom)*(-1)*divDenom)
               \heuristics(defOps_mod, notHumanReadable) };

  mod_axiom { \find (mod(divNum,divDenom))
              \replacewith (divNum + (divNum/divDenom)*(-1)*divDenom)
              \heuristics(defOps_mod, notHumanReadable) };


  polyDiv_pullOut {
    \find ( divNum / divDenom )
    \replacewith ( \if   (divDenom = 0)
                   \then (divNum / 0)
                   \else (( divNum + polyDivCoeff * (-1) * divDenom )
                          / divDenom + polyDivCoeff) )
    \heuristics(polyDivision, defOps_divModPullOut, notHumanReadable)
  };

  polyDiv_zero {
    \find ( 0 / divDenom )
    \replacewith ( \if   (divDenom = 0)
                   \then (0 / 0)
                   \else (0))
    \heuristics(polyDivision )
  };

  polyMod_pullOut {
    \find ( divNum % divDenom )
    \replacewith ( ( divNum + polyDivCoeff * (-1) * divDenom )
                   % divDenom )
    \heuristics(polyDivision, defOps_divModPullOut,notHumanReadable)
  };

  polyMod_zero {
    \find ( 0 % divDenom )
    \replacewith ( 0 )
    \heuristics(polyDivision,concrete)
  };

  mod_homoEq {
    \find ( modNumLeft % modDenom = modNumRight % modDenom )
    \replacewith ( (modNumLeft - modNumRight) % modDenom = 0 )
    \heuristics(defOps_modHomoEq, notHumanReadable)
  };

}

// ---------------------------------------------------------------------------
// ------------- introduce new symbols for basis transformations -------------
// ---------------------------------------------------------------------------

\rules(integerSimplificationRules:full){
  newSym_eq  { \find ( newSymLeft*newSymLeftCoeff = newSymRight ==> )
               \varcond ( \new(l, \dependingOn(newSymDef)),
                          \new(l, \dependingOn(newSymLeft)) )
               \add ( newSymLeft = l + newSymDef ==> )
               \heuristics (polySimp_leftNonUnit,
                            polySimp_newSym, polySimp_newSmallSym) };

}
<<<<<<< HEAD

//--------------------------------------------------------------------
// rules for bounded sums
//--------------------------------------------------------------------

\rules(integerSimplificationRules:full){

 // axiom
 bsum_empty {
	\find(bsum{uSub;} (i0, i1, t))\sameUpdateLevel
	\varcond (\notFreeIn(uSub, i0),
		  \notFreeIn(uSub, i1))
	"Precondition": \add(==> i1<=i0);
	"Empty Sum": \replacewith(0)
 };


 // axiom
 bsum_induction_upper {
	\find(bsum{uSub;} (i0, i2, t))
	\varcond ( \notFreeIn(uSub, i0), 
		   \notFreeIn(uSub, i2))
	\replacewith(bsum{uSub;} (i0, i2-1, t) + \if(i0<i2)\then({\subst uSub; (i2-1)}t)\else(0))
 };


 bsum_split {
 	\schemaVar \term int low, high;
 	\schemaVar \term int middle;
 	
	\find(bsum{uSub;} (low, high, t))
	\varcond ( \notFreeIn(uSub, low), 
		   \notFreeIn(uSub, middle),
		   \notFreeIn(uSub, high) )
	\replacewith(\if(low<=middle & middle<=high)
	             \then(bsum{uSub;}(low, middle, t) + bsum{uSub;}(middle,high,t))
	             \else(bsum{uSub;}(low, high, t)))
	 
	\heuristics(comprehension_split, triggered)

	\trigger{middle} bsum{uSub;}(low, middle, t) \avoid middle <= low, middle >= high; 
 };


 bsum_commutative_associative {
	\find(bsum{uSub;} (i0, i2, t+t2))
	\varcond ( \notFreeIn(uSub1, i0), 
		   \notFreeIn(uSub1, i2),
                   \notFreeIn(uSub, i0), 
		   \notFreeIn(uSub, i2),
                   \notFreeIn(uSub1, t2) )
	\replacewith(bsum{uSub;}(i0, i2, t) + bsum{uSub1;}(i0, i2, {\subst uSub; uSub1}t2))
 };
 bsum_induction_upper2 {
	\find(bsum{uSub;} (i0, i2, t))
	\varcond ( \notFreeIn(uSub, i0), 
		   \notFreeIn(uSub, i2))
	\replacewith(bsum{uSub;} (i0, i2+1, t) - \if(i0<i2+1)\then({\subst uSub; (i2)}t)\else(0))
 };

 bsum_induction_upper_concrete {
	\find(bsum{uSub;} (i0, 1+i2, t))
	\varcond ( \notFreeIn(uSub, i0), 
		   \notFreeIn(uSub, i2))
	\replacewith(bsum{uSub;} (i0, i2, t) + \if(i0<=i2)\then({\subst uSub; (i2)}t)\else(0))
	\heuristics(simplify)
 };

 bsum_induction_upper_concrete_2 {
	\find(bsum{uSub;} (Z(iz), Z(jz), t))
	\varcond ( \notFreeIn(uSub, i0),
		   \notFreeIn(uSub, i2))
	\replacewith(bsum{uSub;} (Z(iz), Z(jz)-1, t) + \if(Z(iz)<=Z(jz)-1)\then({\subst uSub; (Z(jz)-1)}t)\else(0))
	\heuristics(simplify)
 };

 bsum_induction_upper2_concrete {
	\find(bsum{uSub;} (i0, -1+i2, t))
	\varcond ( \notFreeIn(uSub, i0), 
		   \notFreeIn(uSub, i2))
	\replacewith(bsum{uSub;} (i0, i2, t) - \if(i0<i2)\then({\subst uSub; (i2-1)}t)\else(0))
	\heuristics(simplify)
 };

  bsum_induction_lower {
	\find(bsum{uSub;} (i0, i2, t))
	\varcond ( \notFreeIn(uSub, i0), 
		   \notFreeIn(uSub, i2))
	\replacewith(bsum{uSub;} (i0+1, i2, t) + \if(i0<i2)\then({\subst uSub; (i0)}t)\else(0))
 };

  bsum_induction_lower_concrete {
	\find(bsum{uSub;} (-1+i0, i2, t))
	\varcond ( \notFreeIn(uSub, i0), 
		   \notFreeIn(uSub, i2))
	\replacewith(bsum{uSub;} (i0, i2, t) + \if(-1+i0<i2)\then({\subst uSub; (-1+i0)}t)\else(0))
 	\heuristics(simplify)
 };

 bsum_induction_lower2 {
	\find(bsum{uSub;} (i0, i2, t))
	\varcond ( \notFreeIn(uSub, i0), 
		   \notFreeIn(uSub, i2))
	\replacewith(bsum{uSub;} (i0-1, i2, t) - \if(i0-1<i2)\then({\subst uSub; (i0-1)}t)\else(0))
 };

 bsum_induction_lower2_concrete {
	\find(bsum{uSub;} (1+i0, i2, t))
	\varcond ( \notFreeIn(uSub, i0), 
		   \notFreeIn(uSub, i2))
	\replacewith(bsum{uSub;} (i0, i2, t) - \if(i0<i2)\then({\subst uSub; (i0)}t)\else(0))
 	\heuristics(simplify)
 };

 bsum_zero_right {
	\find(==> bsum{uSub;} (i0, i2, t)=0)
	\varcond ( \notFreeIn(uSub, i0), 
		   \notFreeIn(uSub, i2))
	\add(==> \forall uSub; {\subst uSub; uSub}(uSub>=i0 & uSub<i2 -> t=0))
	\heuristics(comprehensions)	
 };

 bsum_distributive {
	\find(bsum{uSub;} (i0, i2, t*t1))
	\varcond ( \notFreeIn(uSub, i0), 
		   \notFreeIn(uSub, i2), 
		   \notFreeIn(uSub, t1))
	\replacewith(bsum{uSub;} (i0, i2, t)*t1)
        \heuristics(simplify)
 };

 bsum_equal_split1 {
	\find(==> bsum{uSub1;} (i0, i1, t1) = bsum{uSub2;} (i0, i2, t2))
	\varcond (\notFreeIn(uSub1, i0), 
                  \notFreeIn(uSub1, i1), 
                  \notFreeIn(uSub1, i2),
                  \notFreeIn(uSub1, t2),
		  \notFreeIn(uSub2, i2),
		  \notFreeIn(uSub2, i1),
		  \notFreeIn(uSub2, t1),
		  \notFreeIn(uSub2, i0))
	\add(==> i0<=i1 & i0<=i2 & 
		\if(i1<i2)
		\then(bsum{uSub1;} (i0, i1, t1-{\subst uSub2; uSub1}t2) = bsum{uSub2;} (i1, i2, t2))
		\else(bsum{uSub1;} (i2, i1, t1) = bsum{uSub2;} (i0, i2, t2-{\subst uSub1; uSub2}t1)))
 	\heuristics(comprehensions)
 };

 bsum_equal_split2 {
	\assumes(bsum{uSub1;} (i0, i1, t1) = i ==>)
        \find(==>  bsum{uSub2;} (i0, i2, t2) = i)
	\varcond (\notFreeIn(uSub1, i0), 
                  \notFreeIn(uSub1, i1), 
                  \notFreeIn(uSub1, i2),
                  \notFreeIn(uSub1, t2),
		  \notFreeIn(uSub2, i2),
		  \notFreeIn(uSub2, t1),
		  \notFreeIn(uSub2, i1),
		  \notFreeIn(uSub2, i0))
	\add(==> i0<=i1 & i0<=i2 & 
		\if(i2<i1)
		\then(bsum{uSub1;} (i2, i1, t1) = bsum{uSub2;} (i0, i2, t2-{\subst uSub1; uSub2}t1))
		\else(bsum{uSub1;} (i0, i1, t1-{\subst uSub2; uSub1}t2) = bsum{uSub2;} (i1, i2, t2)))
 	\heuristics(comprehensions)
 };

 bsum_equal_split3 {
	\find(==> bsum{uSub1;} (i1, i0, t1) = bsum{uSub2;} (i2, i0, t2))
	\varcond (\notFreeIn(uSub1, i0), 
                  \notFreeIn(uSub1, i1), 
                  \notFreeIn(uSub1, i2),
                  \notFreeIn(uSub1, t2),
		  \notFreeIn(uSub2, i2),
		  \notFreeIn(uSub2, i1),
		  \notFreeIn(uSub2, t1),
		  \notFreeIn(uSub2, i0))
	\add(==> i1<=i0 & i2<=i0 & 
		\if(i1<i2)
		\then(bsum{uSub1;} (i1, i2, t1) = bsum{uSub2;} (i2, i0, t2-{\subst uSub1; uSub2}t1))
		\else(bsum{uSub1;} (i1, i0, t1-{\subst uSub2; uSub1}t2) = bsum{uSub2;} (i2, i1, t2)))
 	\heuristics(comprehensions)
 };

 bsum_equal_split4 {
	\assumes(bsum{uSub1;} (i1, i0, t1) = i ==>)
        \find(==>  bsum{uSub2;} (i2, i0, t2) = i)
	\varcond (\notFreeIn(uSub1, i0), 
                  \notFreeIn(uSub1, i1), 
                  \notFreeIn(uSub1, i2),
                  \notFreeIn(uSub1, t2),
		  \notFreeIn(uSub2, i2),
		  \notFreeIn(uSub2, t1),
		  \notFreeIn(uSub2, i1),
		  \notFreeIn(uSub2, i0))
	\add(==> i1<=i0 & i2<=i0 & 
		\if(i2<i1)
		\then(bsum{uSub1;} (i1, i0, t1-{\subst uSub2; uSub1}t2) = bsum{uSub2;} (i2, i1, t2))
		\else(bsum{uSub1;} (i1, i2, t1) = bsum{uSub2;} (i2, i0, t2-{\subst uSub1; uSub2}t1)))
 	\heuristics(comprehensions)
 };

 bsum_split_in_three {
	\find(bsum{uSub;} (i0, i2, t))\sameUpdateLevel
	\varcond (\notFreeIn(uSub, i1), 
                  \notFreeIn(uSub1, t),
		  \notFreeIn(uSub1, i1),
		  \notFreeIn(uSub, i0),
		  \notFreeIn(uSub1, i2))
	"Precondition": \add(==> (i0<=i1 & i1<i2));
	"Splitted Sum": \replacewith(bsum{uSub;} (i0, i1, t) + 
                                     {\subst uSub;  i1} t +
                                     bsum{uSub1;} (i1+1, i2, {\subst uSub; uSub1}t))
 };

 bsum_one_summand {
	\find(bsum{uSub;} (i0, i1, t))\sameUpdateLevel
	\varcond (\notFreeIn(uSub, i0),
		  \notFreeIn(uSub, i1))
	\replacewith(\if(i0+1=i1)\then({\subst uSub;  i0} t)\else(bsum{uSub;} (i0, i1, t)))
 };

 bsum_one_summand_concrete1 {
	\find(bsum{uSub;} (i0, 1+i0, t))\sameUpdateLevel
	\varcond (\notFreeIn(uSub, i0))
	\replacewith({\subst uSub;  i0} t)
	\heuristics(concrete)
 };

 bsum_one_summand_concrete2 {
	\find(bsum{uSub;} (-1+i0, i0, t))\sameUpdateLevel
	\varcond (\notFreeIn(uSub, i0))
	\replacewith({\subst uSub;  -1+i0} t)
	\heuristics(concrete)
 };

 // proven in KeY (DB 25/10/2013)
 bsum_shift_index {
     \find(bsum{uSub;}(i0,i1,t))
     \varcond (\notFreeIn(uSub, i0),\notFreeIn(uSub, i1),
               \notFreeIn(uSub1, i0),\notFreeIn(uSub1, i1),\notFreeIn(uSub1,t))
     \replacewith( bsum{uSub1;}(0, i1-i0, {\subst uSub; uSub1+i0} t) )
     \heuristics(comprehensions)
 };

 // proven in KeY (DB 25/10/2013)
 bsum_same_summand {
	\find(bsum{uSub;} (i0, i1, t))
	\varcond (\notFreeIn(uSub, i0),
		  \notFreeIn(uSub, i1),
                  \notFreeIn(uSub, t))
	\replacewith( \if( i1 >= i0 )
                      \then( t * (i1-i0) )
                      \else( 0 ) )
	\heuristics(simplify)
 };

 bsum_zero {
	\find(bsum{uSub;} (i0, i1, 0))
	\varcond (\notFreeIn(uSub, i0),
		  \notFreeIn(uSub, i1))
	\replacewith(0)
	\heuristics(concrete)
 };

 bsum_lower_equals_upper {
	\find(bsum{uSub;} (i0, i0, t))\sameUpdateLevel
	\varcond (\notFreeIn(uSub, i0))
	\replacewith(0)
	\heuristics(concrete)
 };

 //this case occurs when translating \num_of
 bsum_positive1 {
	\find(bsum{uSub;} (i0, i1, \if(b)\then(1)\else(0)))\sameUpdateLevel
	\varcond (\notFreeIn(uSub, i0),
		  \notFreeIn(uSub, i1))
	\add(bsum{uSub;} (i0, i1, \if(b)\then(1)\else(0))>=0 ==>)
 };

 //this case occurs when translating \num_of
 bsum_positive2 {
	\find(bsum{uSub;} (i0, i1, \if(b)\then(0)\else(1)))\sameUpdateLevel
	\varcond (\notFreeIn(uSub, i0),
		  \notFreeIn(uSub, i1))
	\add(bsum{uSub;} (i0, i1, \if(b)\then(0)\else(1))>=0 ==>)
 };

 equal_bsum1 {
        \find(==> bsum{uSub1;} (i0, i1, t1) = bsum{uSub2;} (i0, i1, t2))
 	\varcond (\notFreeIn(uSub2, t1),
		  \notFreeIn(uSub1, t2),
		  \notFreeIn(uSub1, i0),
		  \notFreeIn(uSub1, i1),
		  \notFreeIn(uSub2, i0),
		  \notFreeIn(uSub2, i1))
	\add(==>\forall uSub1; ((uSub1>=i0 & uSub1<i1) -> t1=({\subst uSub2; uSub1}t2)))
	\heuristics(comprehensions)
	\displayname "equal_bsum_same_index"
 };

 equal_bsum2 {
	\assumes(bsum{uSub1;} (i0, i1, t1) = i ==>)
        \find(==>  bsum{uSub2;} (i0, i1, t2) = i)
 	\varcond (\notFreeIn(uSub2, t1),
		  \notFreeIn(uSub1, t2), 
		  \notFreeIn(uSub1, i0), 
                  \notFreeIn(uSub1, i1), 
		  \notFreeIn(uSub2, i0), 
		  \notFreeIn(uSub2, i1))
	\add(==>\forall uSub1; ((uSub1>=i0 & uSub1<i1) -> t1=({\subst uSub2; uSub1}t2)))
	\heuristics(comprehensions)
        \displayname "equal_bsum_same_index"
 };

 equal_bsum3 {
	\assumes(bsum{uSub1;} (i0, i1, t1) = i, bsum{uSub2;} (i0, i1, t2) = j ==>)
        \find(==>  j = i)
 	\varcond (\notFreeIn(uSub2, t1),
		  \notFreeIn(uSub1, t2),
		  \notFreeIn(uSub1, i0),
		  \notFreeIn(uSub1, i1),
		  \notFreeIn(uSub2, i0),
		  \notFreeIn(uSub2, i1))
	\add(==>\forall uSub1; ((uSub1>=i0 & uSub1<i1) -> t1=({\subst uSub2; uSub1}t2)))
	\heuristics(comprehensions)
        \displayname "equal_bsum_same_index"
 };

 // proven in KeY (DB 25/10/2013)
 equal_bsum5 {
        \find(==> bsum{uSub1;} (i0, i1, t1) = bsum{uSub2;} (i2, i3, t2))
	\varcond (\notFreeIn(uSub2, t1),
		  \notFreeIn(uSub1, t2),
		  \notFreeIn(uSub1, i0), \notFreeIn(uSub2, i0),
                  \notFreeIn(uSub1, i1), \notFreeIn(uSub2, i1),
		  \notFreeIn(uSub1, i2), \notFreeIn(uSub2, i2),
                  \notFreeIn(uSub1, i3), \notFreeIn(uSub2, i3))
        "Equal length" :\add(==> i1-i0 = i3-i2);
        "Equal elements":
	\add(==>\forall uSub1; ((uSub1>=i0 & uSub1<i1) -> t1=({\subst uSub2; uSub1+i2-i0}t2)))
	\heuristics(comprehensions_high_costs)
        \displayname "equal_bsum"
 };

  equal_bsum_perm1 {
      \find(==> bsum{uSub1;} (i0, i1, t1) = bsum{uSub2;} (i2, i3, t2))
      \varcond (\notFreeIn(uSub2, t1),
	        \notFreeIn(uSub1, t2),
	        \notFreeIn(uSub1, i0), \notFreeIn(uSub2, i0),
                \notFreeIn(uSub1, i1), \notFreeIn(uSub2, i1),
                \notFreeIn(uSub1, i2), \notFreeIn(uSub2, i2),
                \notFreeIn(uSub1, i3), \notFreeIn(uSub2, i3))
      \add ( ==> seqPerm( seqDef{uSub1;}(i0, i1, t1), seqDef{uSub2;}(i2, i3, t2) ) )
      \displayname "equal_bsum_perm"
 };

 equal_bsum_zero_cut {
        \find(==>  bsum{uSub1;} (i0, i1, t1) = bsum{uSub2;} (i2, i3, t2)*t)
	\add( ==> bsum{uSub1;} (i0, i1, t1)=0);
	\add( bsum{uSub1;} (i0, i1, t1)=0 ==>)
 };

 pullOutbsum1 {
       	\find(bsum{uSub1;} (i0, i1, t1) >= t ==>)
	   \varcond ( \new(sk, \dependingOn(t1)),
	              \new(sk, \dependingOn(i0)),
	              \new(sk, \dependingOn(i1)) )
        \replacewith (sk >= t ==>)
        \add ( bsum{uSub1;} (i0, i1, t1) = sk ==>) 
 };

 pullOutbsum2 {
       	\find(bsum{uSub1;} (i0, i1, t1) <= t ==>)
	   \varcond ( \new(sk, \dependingOn(t1)),
	              \new(sk, \dependingOn(i0)),
	              \new(sk, \dependingOn(i1)) )
        \replacewith (sk <= t ==>)
        \add ( bsum{uSub1;} (i0, i1, t1) = sk ==>) 
 };

  bsum_invert_index {
     \find ( bsum{uSub;}(i0, i1, t) )
     \varcond(\notFreeIn(uSub,i0,i1),
              \notFreeIn(uSub1,i0,i1,t))
     \replacewith( bsum{uSub1;}(-i1, -i0, {\subst uSub; -uSub1}t) )
  };

  bsum_invert_index_concrete {
     \find ( bsum{uSub;}(i0 * -1, i1 * -1, t) )
     \varcond(\notFreeIn(uSub,i0,i1),
              \notFreeIn(uSub1,i0,i1,t))
     \replacewith( bsum{uSub1;}(i1, i0, {\subst uSub; -uSub1}t) )
     \heuristics(simplify)
  };

// not proven yet
 bsum_add {
     \find( bsum{uSub1;}(i0,i1,t1) + bsum{uSub2;}(i2,i3,t2) )
     \varcond( \notFreeIn(uSub1, i0,i1,i2,i3,t2),
               \notFreeIn(uSub2, i0,i1,i2,i3,t1) )
     \replacewith( bsum{uSub1;}(
		\if(i0<i2)\then(i0)\else(i2),
                \if(i1>i3)\then(i1)\else(i3),
		{\subst uSub2; uSub1}(
			\if(i0 <= uSub1 & uSub1 < i1)\then(t1)\else(0) +
			\if(i2 <= uSub1 & uSub1 < i3)\then(t2)\else(0))
                  )
     )
 };

// proven conditionally (see above) -- DB 2012/12/11
 bsum_add_concrete {
     \find( bsum{uSub1;}(i0,i1,t1) + bsum{uSub2;}(i1,i3,t2) )
     \varcond( \notFreeIn(uSub1, i0,i1,i3,t2),
               \notFreeIn(uSub2, i0,i1,i3,t1) )
     \add(==> i0 <= i1 & i1 <= i3);
     \replacewith( bsum{uSub1;}(i0,i3,
		{\subst uSub2; uSub1} \if(uSub1 < i1)\then(t1)\else(t2) )
     )
 };
}

//--------------------------------------------------------------------
// rules for bounded products
//--------------------------------------------------------------------

\rules(integerSimplificationRules:full){

  // axiom
  bprod_empty {
	\find(bprod{uSub;} (i0, i1, t))\sameUpdateLevel
	\varcond (\notFreeIn(uSub, i0),
		  \notFreeIn(uSub, i1))
	"Precondition": \add(==> i1<=i0);
	"Empty Sum": \replacewith(1)
  };


  // axiom
  bprod_induction_upper {
	\find(bprod{uSub;} (i0, i2, t))
	\varcond ( \notFreeIn(uSub, i0), 
		   \notFreeIn(uSub, i2))
	\replacewith(bprod{uSub;} (i0, i2-1, t) 
			* \if(i0<i2)\then({\subst uSub; (i2-1)}t)\else(1))
  };

  bprod_find {
  
  	\schemaVar \term int low, high, middle;
  
        \find (bprod{uSub;} (low, high, t))
	\varcond ( \notFreeIn(uSub, low), 
		   \notFreeIn(uSub, middle),
		   \notFreeIn(uSub, high) )
	\replacewith(\if(low<=middle & middle<=high)
	             \then(bprod{uSub;}(low, middle, t) 
				* bprod{uSub;}(middle,high,t))
	             \else(bprod{uSub;}(low, high, t)))
  
  	\heuristics (comprehension_split, triggered)
  	
	\trigger{middle} bprod{uSub;}(low, middle, t) \avoid middle <= low, middle >= high; 
  };


  bprod_commutative_associative {
	\find(bprod{uSub;} (i0, i2, t*t2))
	\varcond ( \notFreeIn(uSub1, i0), 
		   \notFreeIn(uSub1, i2),
                   \notFreeIn(uSub, i0), 
		   \notFreeIn(uSub, i2),
                   \notFreeIn(uSub1, t2) )
	\replacewith(bprod{uSub;}(i0, i2, t) 
			* bprod{uSub1;}(i0, i2, {\subst uSub; uSub1}t2))
  };

  bprod_induction_upper_concrete {
	\find(bprod{uSub;} (i0, 1+i2, t))
	\varcond ( \notFreeIn(uSub, i0), 
		   \notFreeIn(uSub, i2))
	\replacewith(bprod{uSub;} (i0, i2, t) 
			* \if(i0<=i2)\then({\subst uSub; (i2)}t)\else(1))
 	\heuristics(simplify)
  };

  bprod_induction_lower {
	\find(bprod{uSub;} (i0, i2, t))
	\varcond ( \notFreeIn(uSub, i0), 
		   \notFreeIn(uSub, i2))
	\replacewith(bprod{uSub;} (i0+1, i2, t) 
			* \if(i0<i2)\then({\subst uSub; (i0)}t)\else(1))
  };

  bprod_induction_lower_concrete {
	\find(bprod{uSub;} (-1+i0, i2, t))
	\varcond ( \notFreeIn(uSub, i0), 
		   \notFreeIn(uSub, i2))
	\replacewith(bprod{uSub;} (i0, i2, t) 
			* \if(-1+i0<i2)\then({\subst uSub; (-1+i0)}t)\else(1))
 	\heuristics(simplify)
  };

  // proven in KeY -- DB 25/10/2013
  bprod_shift_index {
     \find(bprod{uSub;}(i0,i1,t))
     \varcond (\notFreeIn(uSub, i0),\notFreeIn(uSub, i1),
               \notFreeIn(uSub1, i0),\notFreeIn(uSub1, i1),\notFreeIn(uSub1,t))
     \replacewith( bprod{uSub1;}(0, i1-i0, {\subst uSub; uSub1+i0} t) )
	\heuristics(comprehensions)
  };


  // proven in KeY -- DB 19/10/2012
  bprod_equal_zero_right {
	\find(==> bprod{uSub;} (i0, i2, t)=0)
	\varcond ( \notFreeIn(uSub, i0), 
		   \notFreeIn(uSub, i2))
	\add(==> \exists uSub; {\subst uSub; uSub}(uSub>=i0 & uSub<i2 & t=0))
	\heuristics(comprehensions)	
  };

  bprod_equal_one_right {
	\find(==> bprod{uSub;} (i0, i2, t)=1)
	\varcond ( \notFreeIn(uSub, i0),
		   \notFreeIn(uSub, i2))
	\add(==> \forall uSub; {\subst uSub; uSub}(uSub>=i0 & uSub<i2 -> t=1))
	\heuristics(comprehensions)
  };

  // proven in KeY -- DB 19/10/2012
  bprod_one_factor {
	\find(bprod{uSub;} (i0, i1, t))\sameUpdateLevel
	\varcond (\notFreeIn(uSub, i0),
		  \notFreeIn(uSub, i1))
	\replacewith(\if(i0+1=i1)\then({\subst uSub;  i0} t)
				\else(bprod{uSub;} (i0, i1, t)))
  };

  // proven in KeY -- DB 19/10/2012
  bprod_one_factor_concrete1 {
	\find(bprod{uSub;} (i0, 1+i0, t))\sameUpdateLevel
	\varcond (\notFreeIn(uSub, i0))
	\replacewith({\subst uSub; i0} t)
        \heuristics(concrete)
  };

  // proven in KeY -- DB 19/10/2012
  bprod_one_factor_concrete2 {
	\find(bprod{uSub;} (-1+i0, i0, t))\sameUpdateLevel
	\varcond (\notFreeIn(uSub, i0))
	\replacewith({\subst uSub; -1+i0} t)
        \heuristics(concrete)
  };

  // proven in KeY -- DB 27/09/2013
  bprod_zero {
	\find(bprod{uSub;} (i0, i1, 0))
	\varcond (\notFreeIn(uSub, i0),
		  \notFreeIn(uSub, i1))
	\replacewith( \if(i0 < i1) \then(0) \else(1) )
        \heuristics(simplify)
  };

  // proven in KeY -- DB 19/10/2012
  bprod_one {
	\find(bprod{uSub;} (i0, i1, 1))
	\varcond (\notFreeIn(uSub, i0),
		  \notFreeIn(uSub, i1))
	\replacewith(1)
	\heuristics(concrete)
  };

  // proven in KeY -- DB 19/10/2012
  bprod_lower_equals_upper {
	\find(bprod{uSub;} (i0, i0, t))\sameUpdateLevel
	\varcond (\notFreeIn(uSub, i0))
	\replacewith(1)
	\heuristics(concrete)
  };

  equal_bprod1 {
        \find(==> bprod{uSub1;} (i0, i1, t1) = bprod{uSub2;} (i0, i1, t2))
	\varcond (\notFreeIn(uSub2, t1),
		  \notFreeIn(uSub1, t2), 
		  \notFreeIn(uSub1, i0), 
                  \notFreeIn(uSub1, i1), 
		  \notFreeIn(uSub2, i0), 
                  \notFreeIn(uSub2, i1))
	\add(==>\forall uSub1; ((uSub1>=i0 & uSub1<i1) 
			-> t1=({\subst uSub2; uSub1}t2)))
	\heuristics(comprehensions)
        \displayname "equal_bprod_same_index"
  };

  equal_bprod2 {
	\assumes(bprod{uSub1;} (i0, i1, t1) = i ==>)
        \find(==>  bprod{uSub2;} (i0, i1, t2) = i)
	\varcond (\notFreeIn(uSub2, t1),
		  \notFreeIn(uSub1, t2), 
		  \notFreeIn(uSub1, i0), 
                  \notFreeIn(uSub1, i1), 
		  \notFreeIn(uSub2, i0), 
                  \notFreeIn(uSub2, i1))
	\add(==>\forall uSub1; ((uSub1>=i0 & uSub1<i1) 
			-> t1=({\subst uSub2; uSub1}t2)))
	\heuristics(comprehensions)
        \displayname "equal_bprod_same_index"
  };

  equal_bprod3 {
	\assumes(bprod{uSub1;} (i0, i1, t1) = i, bprod{uSub2;} (i0, i1, t2) = j ==>)
        \find(==>  j = i)
	\varcond (\notFreeIn(uSub2, t1),
		  \notFreeIn(uSub1, t2), 
		  \notFreeIn(uSub1, i0), 
                  \notFreeIn(uSub1, i1), 
		  \notFreeIn(uSub2, i0), 
                  \notFreeIn(uSub2, i1))
	\add(==>\forall uSub1; ((uSub1>=i0 & uSub1<i1) 
			-> t1=({\subst uSub2; uSub1}t2)))
	\heuristics(comprehensions)
        \displayname "equal_bprod_same_index"
  };

 equal_bprod5 {
        \find(==> bprod{uSub1;} (i0, i1, t1) = bprod{uSub2;} (i2, i3, t2))
	\varcond (\notFreeIn(uSub2, t1),
		  \notFreeIn(uSub1, t2),
		  \notFreeIn(uSub1, i0), \notFreeIn(uSub2, i0),
                  \notFreeIn(uSub1, i1), \notFreeIn(uSub2, i1),
		  \notFreeIn(uSub1, i2), \notFreeIn(uSub2, i2),
                  \notFreeIn(uSub1, i3), \notFreeIn(uSub2, i3))
        "Equal length" :\add(==> i1-i0 = i3-i2);
        "Equal elements":
	\add(==>\forall uSub1; ((uSub1>=i0 & uSub1<i1) -> t1=({\subst uSub2; uSub1+i2-i0}t2)))
	\heuristics(comprehensions_high_costs)
        \displayname "equal_bprod"
 };

  bprod_invert_index {
     \find ( bprod{uSub;}(i0, i1, t) )
     \varcond(\notFreeIn(uSub,i0,i1),
              \notFreeIn(uSub1,i0,i1,t))
     \replacewith( bprod{uSub1;}(-i1, -i0, {\subst uSub; -uSub1}t) )
  };

  bprod_invert_index_concrete {
     \find ( bprod{uSub;}(i0 * -1, i1 * -1, t) )
     \varcond(\notFreeIn(uSub,i0,i1),
              \notFreeIn(uSub1,i0,i1,t))
     \replacewith( bprod{uSub1;}(i1, i0, {\subst uSub; -uSub1}t) )
     \heuristics(simplify)
  };


}
=======
>>>>>>> 5d6cc9c6
<|MERGE_RESOLUTION|>--- conflicted
+++ resolved
@@ -2183,664 +2183,4 @@
                \heuristics (polySimp_leftNonUnit,
                             polySimp_newSym, polySimp_newSmallSym) };
 
-}
-<<<<<<< HEAD
-
-//--------------------------------------------------------------------
-// rules for bounded sums
-//--------------------------------------------------------------------
-
-\rules(integerSimplificationRules:full){
-
- // axiom
- bsum_empty {
-	\find(bsum{uSub;} (i0, i1, t))\sameUpdateLevel
-	\varcond (\notFreeIn(uSub, i0),
-		  \notFreeIn(uSub, i1))
-	"Precondition": \add(==> i1<=i0);
-	"Empty Sum": \replacewith(0)
- };
-
-
- // axiom
- bsum_induction_upper {
-	\find(bsum{uSub;} (i0, i2, t))
-	\varcond ( \notFreeIn(uSub, i0), 
-		   \notFreeIn(uSub, i2))
-	\replacewith(bsum{uSub;} (i0, i2-1, t) + \if(i0<i2)\then({\subst uSub; (i2-1)}t)\else(0))
- };
-
-
- bsum_split {
- 	\schemaVar \term int low, high;
- 	\schemaVar \term int middle;
- 	
-	\find(bsum{uSub;} (low, high, t))
-	\varcond ( \notFreeIn(uSub, low), 
-		   \notFreeIn(uSub, middle),
-		   \notFreeIn(uSub, high) )
-	\replacewith(\if(low<=middle & middle<=high)
-	             \then(bsum{uSub;}(low, middle, t) + bsum{uSub;}(middle,high,t))
-	             \else(bsum{uSub;}(low, high, t)))
-	 
-	\heuristics(comprehension_split, triggered)
-
-	\trigger{middle} bsum{uSub;}(low, middle, t) \avoid middle <= low, middle >= high; 
- };
-
-
- bsum_commutative_associative {
-	\find(bsum{uSub;} (i0, i2, t+t2))
-	\varcond ( \notFreeIn(uSub1, i0), 
-		   \notFreeIn(uSub1, i2),
-                   \notFreeIn(uSub, i0), 
-		   \notFreeIn(uSub, i2),
-                   \notFreeIn(uSub1, t2) )
-	\replacewith(bsum{uSub;}(i0, i2, t) + bsum{uSub1;}(i0, i2, {\subst uSub; uSub1}t2))
- };
- bsum_induction_upper2 {
-	\find(bsum{uSub;} (i0, i2, t))
-	\varcond ( \notFreeIn(uSub, i0), 
-		   \notFreeIn(uSub, i2))
-	\replacewith(bsum{uSub;} (i0, i2+1, t) - \if(i0<i2+1)\then({\subst uSub; (i2)}t)\else(0))
- };
-
- bsum_induction_upper_concrete {
-	\find(bsum{uSub;} (i0, 1+i2, t))
-	\varcond ( \notFreeIn(uSub, i0), 
-		   \notFreeIn(uSub, i2))
-	\replacewith(bsum{uSub;} (i0, i2, t) + \if(i0<=i2)\then({\subst uSub; (i2)}t)\else(0))
-	\heuristics(simplify)
- };
-
- bsum_induction_upper_concrete_2 {
-	\find(bsum{uSub;} (Z(iz), Z(jz), t))
-	\varcond ( \notFreeIn(uSub, i0),
-		   \notFreeIn(uSub, i2))
-	\replacewith(bsum{uSub;} (Z(iz), Z(jz)-1, t) + \if(Z(iz)<=Z(jz)-1)\then({\subst uSub; (Z(jz)-1)}t)\else(0))
-	\heuristics(simplify)
- };
-
- bsum_induction_upper2_concrete {
-	\find(bsum{uSub;} (i0, -1+i2, t))
-	\varcond ( \notFreeIn(uSub, i0), 
-		   \notFreeIn(uSub, i2))
-	\replacewith(bsum{uSub;} (i0, i2, t) - \if(i0<i2)\then({\subst uSub; (i2-1)}t)\else(0))
-	\heuristics(simplify)
- };
-
-  bsum_induction_lower {
-	\find(bsum{uSub;} (i0, i2, t))
-	\varcond ( \notFreeIn(uSub, i0), 
-		   \notFreeIn(uSub, i2))
-	\replacewith(bsum{uSub;} (i0+1, i2, t) + \if(i0<i2)\then({\subst uSub; (i0)}t)\else(0))
- };
-
-  bsum_induction_lower_concrete {
-	\find(bsum{uSub;} (-1+i0, i2, t))
-	\varcond ( \notFreeIn(uSub, i0), 
-		   \notFreeIn(uSub, i2))
-	\replacewith(bsum{uSub;} (i0, i2, t) + \if(-1+i0<i2)\then({\subst uSub; (-1+i0)}t)\else(0))
- 	\heuristics(simplify)
- };
-
- bsum_induction_lower2 {
-	\find(bsum{uSub;} (i0, i2, t))
-	\varcond ( \notFreeIn(uSub, i0), 
-		   \notFreeIn(uSub, i2))
-	\replacewith(bsum{uSub;} (i0-1, i2, t) - \if(i0-1<i2)\then({\subst uSub; (i0-1)}t)\else(0))
- };
-
- bsum_induction_lower2_concrete {
-	\find(bsum{uSub;} (1+i0, i2, t))
-	\varcond ( \notFreeIn(uSub, i0), 
-		   \notFreeIn(uSub, i2))
-	\replacewith(bsum{uSub;} (i0, i2, t) - \if(i0<i2)\then({\subst uSub; (i0)}t)\else(0))
- 	\heuristics(simplify)
- };
-
- bsum_zero_right {
-	\find(==> bsum{uSub;} (i0, i2, t)=0)
-	\varcond ( \notFreeIn(uSub, i0), 
-		   \notFreeIn(uSub, i2))
-	\add(==> \forall uSub; {\subst uSub; uSub}(uSub>=i0 & uSub<i2 -> t=0))
-	\heuristics(comprehensions)	
- };
-
- bsum_distributive {
-	\find(bsum{uSub;} (i0, i2, t*t1))
-	\varcond ( \notFreeIn(uSub, i0), 
-		   \notFreeIn(uSub, i2), 
-		   \notFreeIn(uSub, t1))
-	\replacewith(bsum{uSub;} (i0, i2, t)*t1)
-        \heuristics(simplify)
- };
-
- bsum_equal_split1 {
-	\find(==> bsum{uSub1;} (i0, i1, t1) = bsum{uSub2;} (i0, i2, t2))
-	\varcond (\notFreeIn(uSub1, i0), 
-                  \notFreeIn(uSub1, i1), 
-                  \notFreeIn(uSub1, i2),
-                  \notFreeIn(uSub1, t2),
-		  \notFreeIn(uSub2, i2),
-		  \notFreeIn(uSub2, i1),
-		  \notFreeIn(uSub2, t1),
-		  \notFreeIn(uSub2, i0))
-	\add(==> i0<=i1 & i0<=i2 & 
-		\if(i1<i2)
-		\then(bsum{uSub1;} (i0, i1, t1-{\subst uSub2; uSub1}t2) = bsum{uSub2;} (i1, i2, t2))
-		\else(bsum{uSub1;} (i2, i1, t1) = bsum{uSub2;} (i0, i2, t2-{\subst uSub1; uSub2}t1)))
- 	\heuristics(comprehensions)
- };
-
- bsum_equal_split2 {
-	\assumes(bsum{uSub1;} (i0, i1, t1) = i ==>)
-        \find(==>  bsum{uSub2;} (i0, i2, t2) = i)
-	\varcond (\notFreeIn(uSub1, i0), 
-                  \notFreeIn(uSub1, i1), 
-                  \notFreeIn(uSub1, i2),
-                  \notFreeIn(uSub1, t2),
-		  \notFreeIn(uSub2, i2),
-		  \notFreeIn(uSub2, t1),
-		  \notFreeIn(uSub2, i1),
-		  \notFreeIn(uSub2, i0))
-	\add(==> i0<=i1 & i0<=i2 & 
-		\if(i2<i1)
-		\then(bsum{uSub1;} (i2, i1, t1) = bsum{uSub2;} (i0, i2, t2-{\subst uSub1; uSub2}t1))
-		\else(bsum{uSub1;} (i0, i1, t1-{\subst uSub2; uSub1}t2) = bsum{uSub2;} (i1, i2, t2)))
- 	\heuristics(comprehensions)
- };
-
- bsum_equal_split3 {
-	\find(==> bsum{uSub1;} (i1, i0, t1) = bsum{uSub2;} (i2, i0, t2))
-	\varcond (\notFreeIn(uSub1, i0), 
-                  \notFreeIn(uSub1, i1), 
-                  \notFreeIn(uSub1, i2),
-                  \notFreeIn(uSub1, t2),
-		  \notFreeIn(uSub2, i2),
-		  \notFreeIn(uSub2, i1),
-		  \notFreeIn(uSub2, t1),
-		  \notFreeIn(uSub2, i0))
-	\add(==> i1<=i0 & i2<=i0 & 
-		\if(i1<i2)
-		\then(bsum{uSub1;} (i1, i2, t1) = bsum{uSub2;} (i2, i0, t2-{\subst uSub1; uSub2}t1))
-		\else(bsum{uSub1;} (i1, i0, t1-{\subst uSub2; uSub1}t2) = bsum{uSub2;} (i2, i1, t2)))
- 	\heuristics(comprehensions)
- };
-
- bsum_equal_split4 {
-	\assumes(bsum{uSub1;} (i1, i0, t1) = i ==>)
-        \find(==>  bsum{uSub2;} (i2, i0, t2) = i)
-	\varcond (\notFreeIn(uSub1, i0), 
-                  \notFreeIn(uSub1, i1), 
-                  \notFreeIn(uSub1, i2),
-                  \notFreeIn(uSub1, t2),
-		  \notFreeIn(uSub2, i2),
-		  \notFreeIn(uSub2, t1),
-		  \notFreeIn(uSub2, i1),
-		  \notFreeIn(uSub2, i0))
-	\add(==> i1<=i0 & i2<=i0 & 
-		\if(i2<i1)
-		\then(bsum{uSub1;} (i1, i0, t1-{\subst uSub2; uSub1}t2) = bsum{uSub2;} (i2, i1, t2))
-		\else(bsum{uSub1;} (i1, i2, t1) = bsum{uSub2;} (i2, i0, t2-{\subst uSub1; uSub2}t1)))
- 	\heuristics(comprehensions)
- };
-
- bsum_split_in_three {
-	\find(bsum{uSub;} (i0, i2, t))\sameUpdateLevel
-	\varcond (\notFreeIn(uSub, i1), 
-                  \notFreeIn(uSub1, t),
-		  \notFreeIn(uSub1, i1),
-		  \notFreeIn(uSub, i0),
-		  \notFreeIn(uSub1, i2))
-	"Precondition": \add(==> (i0<=i1 & i1<i2));
-	"Splitted Sum": \replacewith(bsum{uSub;} (i0, i1, t) + 
-                                     {\subst uSub;  i1} t +
-                                     bsum{uSub1;} (i1+1, i2, {\subst uSub; uSub1}t))
- };
-
- bsum_one_summand {
-	\find(bsum{uSub;} (i0, i1, t))\sameUpdateLevel
-	\varcond (\notFreeIn(uSub, i0),
-		  \notFreeIn(uSub, i1))
-	\replacewith(\if(i0+1=i1)\then({\subst uSub;  i0} t)\else(bsum{uSub;} (i0, i1, t)))
- };
-
- bsum_one_summand_concrete1 {
-	\find(bsum{uSub;} (i0, 1+i0, t))\sameUpdateLevel
-	\varcond (\notFreeIn(uSub, i0))
-	\replacewith({\subst uSub;  i0} t)
-	\heuristics(concrete)
- };
-
- bsum_one_summand_concrete2 {
-	\find(bsum{uSub;} (-1+i0, i0, t))\sameUpdateLevel
-	\varcond (\notFreeIn(uSub, i0))
-	\replacewith({\subst uSub;  -1+i0} t)
-	\heuristics(concrete)
- };
-
- // proven in KeY (DB 25/10/2013)
- bsum_shift_index {
-     \find(bsum{uSub;}(i0,i1,t))
-     \varcond (\notFreeIn(uSub, i0),\notFreeIn(uSub, i1),
-               \notFreeIn(uSub1, i0),\notFreeIn(uSub1, i1),\notFreeIn(uSub1,t))
-     \replacewith( bsum{uSub1;}(0, i1-i0, {\subst uSub; uSub1+i0} t) )
-     \heuristics(comprehensions)
- };
-
- // proven in KeY (DB 25/10/2013)
- bsum_same_summand {
-	\find(bsum{uSub;} (i0, i1, t))
-	\varcond (\notFreeIn(uSub, i0),
-		  \notFreeIn(uSub, i1),
-                  \notFreeIn(uSub, t))
-	\replacewith( \if( i1 >= i0 )
-                      \then( t * (i1-i0) )
-                      \else( 0 ) )
-	\heuristics(simplify)
- };
-
- bsum_zero {
-	\find(bsum{uSub;} (i0, i1, 0))
-	\varcond (\notFreeIn(uSub, i0),
-		  \notFreeIn(uSub, i1))
-	\replacewith(0)
-	\heuristics(concrete)
- };
-
- bsum_lower_equals_upper {
-	\find(bsum{uSub;} (i0, i0, t))\sameUpdateLevel
-	\varcond (\notFreeIn(uSub, i0))
-	\replacewith(0)
-	\heuristics(concrete)
- };
-
- //this case occurs when translating \num_of
- bsum_positive1 {
-	\find(bsum{uSub;} (i0, i1, \if(b)\then(1)\else(0)))\sameUpdateLevel
-	\varcond (\notFreeIn(uSub, i0),
-		  \notFreeIn(uSub, i1))
-	\add(bsum{uSub;} (i0, i1, \if(b)\then(1)\else(0))>=0 ==>)
- };
-
- //this case occurs when translating \num_of
- bsum_positive2 {
-	\find(bsum{uSub;} (i0, i1, \if(b)\then(0)\else(1)))\sameUpdateLevel
-	\varcond (\notFreeIn(uSub, i0),
-		  \notFreeIn(uSub, i1))
-	\add(bsum{uSub;} (i0, i1, \if(b)\then(0)\else(1))>=0 ==>)
- };
-
- equal_bsum1 {
-        \find(==> bsum{uSub1;} (i0, i1, t1) = bsum{uSub2;} (i0, i1, t2))
- 	\varcond (\notFreeIn(uSub2, t1),
-		  \notFreeIn(uSub1, t2),
-		  \notFreeIn(uSub1, i0),
-		  \notFreeIn(uSub1, i1),
-		  \notFreeIn(uSub2, i0),
-		  \notFreeIn(uSub2, i1))
-	\add(==>\forall uSub1; ((uSub1>=i0 & uSub1<i1) -> t1=({\subst uSub2; uSub1}t2)))
-	\heuristics(comprehensions)
-	\displayname "equal_bsum_same_index"
- };
-
- equal_bsum2 {
-	\assumes(bsum{uSub1;} (i0, i1, t1) = i ==>)
-        \find(==>  bsum{uSub2;} (i0, i1, t2) = i)
- 	\varcond (\notFreeIn(uSub2, t1),
-		  \notFreeIn(uSub1, t2), 
-		  \notFreeIn(uSub1, i0), 
-                  \notFreeIn(uSub1, i1), 
-		  \notFreeIn(uSub2, i0), 
-		  \notFreeIn(uSub2, i1))
-	\add(==>\forall uSub1; ((uSub1>=i0 & uSub1<i1) -> t1=({\subst uSub2; uSub1}t2)))
-	\heuristics(comprehensions)
-        \displayname "equal_bsum_same_index"
- };
-
- equal_bsum3 {
-	\assumes(bsum{uSub1;} (i0, i1, t1) = i, bsum{uSub2;} (i0, i1, t2) = j ==>)
-        \find(==>  j = i)
- 	\varcond (\notFreeIn(uSub2, t1),
-		  \notFreeIn(uSub1, t2),
-		  \notFreeIn(uSub1, i0),
-		  \notFreeIn(uSub1, i1),
-		  \notFreeIn(uSub2, i0),
-		  \notFreeIn(uSub2, i1))
-	\add(==>\forall uSub1; ((uSub1>=i0 & uSub1<i1) -> t1=({\subst uSub2; uSub1}t2)))
-	\heuristics(comprehensions)
-        \displayname "equal_bsum_same_index"
- };
-
- // proven in KeY (DB 25/10/2013)
- equal_bsum5 {
-        \find(==> bsum{uSub1;} (i0, i1, t1) = bsum{uSub2;} (i2, i3, t2))
-	\varcond (\notFreeIn(uSub2, t1),
-		  \notFreeIn(uSub1, t2),
-		  \notFreeIn(uSub1, i0), \notFreeIn(uSub2, i0),
-                  \notFreeIn(uSub1, i1), \notFreeIn(uSub2, i1),
-		  \notFreeIn(uSub1, i2), \notFreeIn(uSub2, i2),
-                  \notFreeIn(uSub1, i3), \notFreeIn(uSub2, i3))
-        "Equal length" :\add(==> i1-i0 = i3-i2);
-        "Equal elements":
-	\add(==>\forall uSub1; ((uSub1>=i0 & uSub1<i1) -> t1=({\subst uSub2; uSub1+i2-i0}t2)))
-	\heuristics(comprehensions_high_costs)
-        \displayname "equal_bsum"
- };
-
-  equal_bsum_perm1 {
-      \find(==> bsum{uSub1;} (i0, i1, t1) = bsum{uSub2;} (i2, i3, t2))
-      \varcond (\notFreeIn(uSub2, t1),
-	        \notFreeIn(uSub1, t2),
-	        \notFreeIn(uSub1, i0), \notFreeIn(uSub2, i0),
-                \notFreeIn(uSub1, i1), \notFreeIn(uSub2, i1),
-                \notFreeIn(uSub1, i2), \notFreeIn(uSub2, i2),
-                \notFreeIn(uSub1, i3), \notFreeIn(uSub2, i3))
-      \add ( ==> seqPerm( seqDef{uSub1;}(i0, i1, t1), seqDef{uSub2;}(i2, i3, t2) ) )
-      \displayname "equal_bsum_perm"
- };
-
- equal_bsum_zero_cut {
-        \find(==>  bsum{uSub1;} (i0, i1, t1) = bsum{uSub2;} (i2, i3, t2)*t)
-	\add( ==> bsum{uSub1;} (i0, i1, t1)=0);
-	\add( bsum{uSub1;} (i0, i1, t1)=0 ==>)
- };
-
- pullOutbsum1 {
-       	\find(bsum{uSub1;} (i0, i1, t1) >= t ==>)
-	   \varcond ( \new(sk, \dependingOn(t1)),
-	              \new(sk, \dependingOn(i0)),
-	              \new(sk, \dependingOn(i1)) )
-        \replacewith (sk >= t ==>)
-        \add ( bsum{uSub1;} (i0, i1, t1) = sk ==>) 
- };
-
- pullOutbsum2 {
-       	\find(bsum{uSub1;} (i0, i1, t1) <= t ==>)
-	   \varcond ( \new(sk, \dependingOn(t1)),
-	              \new(sk, \dependingOn(i0)),
-	              \new(sk, \dependingOn(i1)) )
-        \replacewith (sk <= t ==>)
-        \add ( bsum{uSub1;} (i0, i1, t1) = sk ==>) 
- };
-
-  bsum_invert_index {
-     \find ( bsum{uSub;}(i0, i1, t) )
-     \varcond(\notFreeIn(uSub,i0,i1),
-              \notFreeIn(uSub1,i0,i1,t))
-     \replacewith( bsum{uSub1;}(-i1, -i0, {\subst uSub; -uSub1}t) )
-  };
-
-  bsum_invert_index_concrete {
-     \find ( bsum{uSub;}(i0 * -1, i1 * -1, t) )
-     \varcond(\notFreeIn(uSub,i0,i1),
-              \notFreeIn(uSub1,i0,i1,t))
-     \replacewith( bsum{uSub1;}(i1, i0, {\subst uSub; -uSub1}t) )
-     \heuristics(simplify)
-  };
-
-// not proven yet
- bsum_add {
-     \find( bsum{uSub1;}(i0,i1,t1) + bsum{uSub2;}(i2,i3,t2) )
-     \varcond( \notFreeIn(uSub1, i0,i1,i2,i3,t2),
-               \notFreeIn(uSub2, i0,i1,i2,i3,t1) )
-     \replacewith( bsum{uSub1;}(
-		\if(i0<i2)\then(i0)\else(i2),
-                \if(i1>i3)\then(i1)\else(i3),
-		{\subst uSub2; uSub1}(
-			\if(i0 <= uSub1 & uSub1 < i1)\then(t1)\else(0) +
-			\if(i2 <= uSub1 & uSub1 < i3)\then(t2)\else(0))
-                  )
-     )
- };
-
-// proven conditionally (see above) -- DB 2012/12/11
- bsum_add_concrete {
-     \find( bsum{uSub1;}(i0,i1,t1) + bsum{uSub2;}(i1,i3,t2) )
-     \varcond( \notFreeIn(uSub1, i0,i1,i3,t2),
-               \notFreeIn(uSub2, i0,i1,i3,t1) )
-     \add(==> i0 <= i1 & i1 <= i3);
-     \replacewith( bsum{uSub1;}(i0,i3,
-		{\subst uSub2; uSub1} \if(uSub1 < i1)\then(t1)\else(t2) )
-     )
- };
-}
-
-//--------------------------------------------------------------------
-// rules for bounded products
-//--------------------------------------------------------------------
-
-\rules(integerSimplificationRules:full){
-
-  // axiom
-  bprod_empty {
-	\find(bprod{uSub;} (i0, i1, t))\sameUpdateLevel
-	\varcond (\notFreeIn(uSub, i0),
-		  \notFreeIn(uSub, i1))
-	"Precondition": \add(==> i1<=i0);
-	"Empty Sum": \replacewith(1)
-  };
-
-
-  // axiom
-  bprod_induction_upper {
-	\find(bprod{uSub;} (i0, i2, t))
-	\varcond ( \notFreeIn(uSub, i0), 
-		   \notFreeIn(uSub, i2))
-	\replacewith(bprod{uSub;} (i0, i2-1, t) 
-			* \if(i0<i2)\then({\subst uSub; (i2-1)}t)\else(1))
-  };
-
-  bprod_find {
-  
-  	\schemaVar \term int low, high, middle;
-  
-        \find (bprod{uSub;} (low, high, t))
-	\varcond ( \notFreeIn(uSub, low), 
-		   \notFreeIn(uSub, middle),
-		   \notFreeIn(uSub, high) )
-	\replacewith(\if(low<=middle & middle<=high)
-	             \then(bprod{uSub;}(low, middle, t) 
-				* bprod{uSub;}(middle,high,t))
-	             \else(bprod{uSub;}(low, high, t)))
-  
-  	\heuristics (comprehension_split, triggered)
-  	
-	\trigger{middle} bprod{uSub;}(low, middle, t) \avoid middle <= low, middle >= high; 
-  };
-
-
-  bprod_commutative_associative {
-	\find(bprod{uSub;} (i0, i2, t*t2))
-	\varcond ( \notFreeIn(uSub1, i0), 
-		   \notFreeIn(uSub1, i2),
-                   \notFreeIn(uSub, i0), 
-		   \notFreeIn(uSub, i2),
-                   \notFreeIn(uSub1, t2) )
-	\replacewith(bprod{uSub;}(i0, i2, t) 
-			* bprod{uSub1;}(i0, i2, {\subst uSub; uSub1}t2))
-  };
-
-  bprod_induction_upper_concrete {
-	\find(bprod{uSub;} (i0, 1+i2, t))
-	\varcond ( \notFreeIn(uSub, i0), 
-		   \notFreeIn(uSub, i2))
-	\replacewith(bprod{uSub;} (i0, i2, t) 
-			* \if(i0<=i2)\then({\subst uSub; (i2)}t)\else(1))
- 	\heuristics(simplify)
-  };
-
-  bprod_induction_lower {
-	\find(bprod{uSub;} (i0, i2, t))
-	\varcond ( \notFreeIn(uSub, i0), 
-		   \notFreeIn(uSub, i2))
-	\replacewith(bprod{uSub;} (i0+1, i2, t) 
-			* \if(i0<i2)\then({\subst uSub; (i0)}t)\else(1))
-  };
-
-  bprod_induction_lower_concrete {
-	\find(bprod{uSub;} (-1+i0, i2, t))
-	\varcond ( \notFreeIn(uSub, i0), 
-		   \notFreeIn(uSub, i2))
-	\replacewith(bprod{uSub;} (i0, i2, t) 
-			* \if(-1+i0<i2)\then({\subst uSub; (-1+i0)}t)\else(1))
- 	\heuristics(simplify)
-  };
-
-  // proven in KeY -- DB 25/10/2013
-  bprod_shift_index {
-     \find(bprod{uSub;}(i0,i1,t))
-     \varcond (\notFreeIn(uSub, i0),\notFreeIn(uSub, i1),
-               \notFreeIn(uSub1, i0),\notFreeIn(uSub1, i1),\notFreeIn(uSub1,t))
-     \replacewith( bprod{uSub1;}(0, i1-i0, {\subst uSub; uSub1+i0} t) )
-	\heuristics(comprehensions)
-  };
-
-
-  // proven in KeY -- DB 19/10/2012
-  bprod_equal_zero_right {
-	\find(==> bprod{uSub;} (i0, i2, t)=0)
-	\varcond ( \notFreeIn(uSub, i0), 
-		   \notFreeIn(uSub, i2))
-	\add(==> \exists uSub; {\subst uSub; uSub}(uSub>=i0 & uSub<i2 & t=0))
-	\heuristics(comprehensions)	
-  };
-
-  bprod_equal_one_right {
-	\find(==> bprod{uSub;} (i0, i2, t)=1)
-	\varcond ( \notFreeIn(uSub, i0),
-		   \notFreeIn(uSub, i2))
-	\add(==> \forall uSub; {\subst uSub; uSub}(uSub>=i0 & uSub<i2 -> t=1))
-	\heuristics(comprehensions)
-  };
-
-  // proven in KeY -- DB 19/10/2012
-  bprod_one_factor {
-	\find(bprod{uSub;} (i0, i1, t))\sameUpdateLevel
-	\varcond (\notFreeIn(uSub, i0),
-		  \notFreeIn(uSub, i1))
-	\replacewith(\if(i0+1=i1)\then({\subst uSub;  i0} t)
-				\else(bprod{uSub;} (i0, i1, t)))
-  };
-
-  // proven in KeY -- DB 19/10/2012
-  bprod_one_factor_concrete1 {
-	\find(bprod{uSub;} (i0, 1+i0, t))\sameUpdateLevel
-	\varcond (\notFreeIn(uSub, i0))
-	\replacewith({\subst uSub; i0} t)
-        \heuristics(concrete)
-  };
-
-  // proven in KeY -- DB 19/10/2012
-  bprod_one_factor_concrete2 {
-	\find(bprod{uSub;} (-1+i0, i0, t))\sameUpdateLevel
-	\varcond (\notFreeIn(uSub, i0))
-	\replacewith({\subst uSub; -1+i0} t)
-        \heuristics(concrete)
-  };
-
-  // proven in KeY -- DB 27/09/2013
-  bprod_zero {
-	\find(bprod{uSub;} (i0, i1, 0))
-	\varcond (\notFreeIn(uSub, i0),
-		  \notFreeIn(uSub, i1))
-	\replacewith( \if(i0 < i1) \then(0) \else(1) )
-        \heuristics(simplify)
-  };
-
-  // proven in KeY -- DB 19/10/2012
-  bprod_one {
-	\find(bprod{uSub;} (i0, i1, 1))
-	\varcond (\notFreeIn(uSub, i0),
-		  \notFreeIn(uSub, i1))
-	\replacewith(1)
-	\heuristics(concrete)
-  };
-
-  // proven in KeY -- DB 19/10/2012
-  bprod_lower_equals_upper {
-	\find(bprod{uSub;} (i0, i0, t))\sameUpdateLevel
-	\varcond (\notFreeIn(uSub, i0))
-	\replacewith(1)
-	\heuristics(concrete)
-  };
-
-  equal_bprod1 {
-        \find(==> bprod{uSub1;} (i0, i1, t1) = bprod{uSub2;} (i0, i1, t2))
-	\varcond (\notFreeIn(uSub2, t1),
-		  \notFreeIn(uSub1, t2), 
-		  \notFreeIn(uSub1, i0), 
-                  \notFreeIn(uSub1, i1), 
-		  \notFreeIn(uSub2, i0), 
-                  \notFreeIn(uSub2, i1))
-	\add(==>\forall uSub1; ((uSub1>=i0 & uSub1<i1) 
-			-> t1=({\subst uSub2; uSub1}t2)))
-	\heuristics(comprehensions)
-        \displayname "equal_bprod_same_index"
-  };
-
-  equal_bprod2 {
-	\assumes(bprod{uSub1;} (i0, i1, t1) = i ==>)
-        \find(==>  bprod{uSub2;} (i0, i1, t2) = i)
-	\varcond (\notFreeIn(uSub2, t1),
-		  \notFreeIn(uSub1, t2), 
-		  \notFreeIn(uSub1, i0), 
-                  \notFreeIn(uSub1, i1), 
-		  \notFreeIn(uSub2, i0), 
-                  \notFreeIn(uSub2, i1))
-	\add(==>\forall uSub1; ((uSub1>=i0 & uSub1<i1) 
-			-> t1=({\subst uSub2; uSub1}t2)))
-	\heuristics(comprehensions)
-        \displayname "equal_bprod_same_index"
-  };
-
-  equal_bprod3 {
-	\assumes(bprod{uSub1;} (i0, i1, t1) = i, bprod{uSub2;} (i0, i1, t2) = j ==>)
-        \find(==>  j = i)
-	\varcond (\notFreeIn(uSub2, t1),
-		  \notFreeIn(uSub1, t2), 
-		  \notFreeIn(uSub1, i0), 
-                  \notFreeIn(uSub1, i1), 
-		  \notFreeIn(uSub2, i0), 
-                  \notFreeIn(uSub2, i1))
-	\add(==>\forall uSub1; ((uSub1>=i0 & uSub1<i1) 
-			-> t1=({\subst uSub2; uSub1}t2)))
-	\heuristics(comprehensions)
-        \displayname "equal_bprod_same_index"
-  };
-
- equal_bprod5 {
-        \find(==> bprod{uSub1;} (i0, i1, t1) = bprod{uSub2;} (i2, i3, t2))
-	\varcond (\notFreeIn(uSub2, t1),
-		  \notFreeIn(uSub1, t2),
-		  \notFreeIn(uSub1, i0), \notFreeIn(uSub2, i0),
-                  \notFreeIn(uSub1, i1), \notFreeIn(uSub2, i1),
-		  \notFreeIn(uSub1, i2), \notFreeIn(uSub2, i2),
-                  \notFreeIn(uSub1, i3), \notFreeIn(uSub2, i3))
-        "Equal length" :\add(==> i1-i0 = i3-i2);
-        "Equal elements":
-	\add(==>\forall uSub1; ((uSub1>=i0 & uSub1<i1) -> t1=({\subst uSub2; uSub1+i2-i0}t2)))
-	\heuristics(comprehensions_high_costs)
-        \displayname "equal_bprod"
- };
-
-  bprod_invert_index {
-     \find ( bprod{uSub;}(i0, i1, t) )
-     \varcond(\notFreeIn(uSub,i0,i1),
-              \notFreeIn(uSub1,i0,i1,t))
-     \replacewith( bprod{uSub1;}(-i1, -i0, {\subst uSub; -uSub1}t) )
-  };
-
-  bprod_invert_index_concrete {
-     \find ( bprod{uSub;}(i0 * -1, i1 * -1, t) )
-     \varcond(\notFreeIn(uSub,i0,i1),
-              \notFreeIn(uSub1,i0,i1,t))
-     \replacewith( bprod{uSub1;}(i1, i0, {\subst uSub; -uSub1}t) )
-     \heuristics(simplify)
-  };
-
-
-}
-=======
->>>>>>> 5d6cc9c6
+}