\schemaVariables {
  \modalOperator { diamond, box, throughout,
                   diamond_trc, box_trc, throughout_trc,
                   diamond_tra, box_tra, throughout_tra,
    	           diamond_susp, box_susp, throughout_susp } #allmodal;

  \program SimpleExpression #se;
  \program Expression #e;
  \program AnyNumberTypeExpression #left, #right;

  \program AnyJavaTypeExpression #seByteShortIntLong;
  \program JavaShortIntLongExpression #seShortIntLong;
  \program JavaIntLongExpression #seIntLong;
  \program JavaLongExpression #seLong;

  \program Variable #loc;
  \program StaticVariable #sv, #sv1;

  \program LeftHandSide #lhs;
  \program Variable #v, #v0, #v1, #a;

  \formula post;
}

\rules(programRules:Java, initialisation:enableStaticInitialisation) {

  activeUseStaticFieldWriteAccess {
	\find (\modality{#allmodal}{.. #sv = #e; ...}\endmodality(post))
        \varcond(\new(#v0, \typeof(#se)))
        \replacewith(
	   \modality{#allmodal}{.. 
                   #typeof(#e) #v0 = #e;
	           #static-initialisation(#sv);
                   @(#sv) = #v0; 
               ...}\endmodality(post))
        \heuristics(simplify_prog, simplify_prog_subset)
        \displayname "activeUse"  
  };

  activeUseStaticFieldWriteAccess2 {
	\find (\modality{#allmodal}{.. #v.#sv = #e; ...}\endmodality(post))
        \varcond(\new(#v0, \typeof(#se)))
        \replacewith(
	   \modality{#allmodal}{.. 
                   #typeof(#e) #v0 = #e;
	           #static-initialisation(#sv);
                   @(#sv) = #v0; 
               ...}\endmodality(post))
        \heuristics(simplify_prog, simplify_prog_subset)
        \displayname "activeUse"  
  };

<<<<<<< HEAD
/*  activeUseStaticFieldWriteAccess5 {
=======
 activeUseStaticFieldWriteAccess3 {
        \schemaVar \program Expression #arr, #idx;
	\find (\modality{#allmodal}{.. #sv = #arr[#idx]; ...}\endmodality(post))
        \varcond(\new(#v0, \typeof(#sv)))
        \replacewith(
	   \modality{#allmodal}{.. 
                   #typeof(#sv) #v0 = #arr[#idx];
	           #static-initialisation(#sv);
                   @(#sv) = #v0; 
               ...}\endmodality(post))
        \heuristics(simplify_prog, simplify_prog_subset)
        \displayname "activeUse"  
  };

 activeUseStaticFieldWriteAccess4 {
        \schemaVar \program Expression #arr, #idx;
	\find (\modality{#allmodal}{.. #v.#sv = #arr[#idx]; ...}\endmodality(post))
        \varcond(\new(#v0, \typeof(#sv)))
        \replacewith(
	   \modality{#allmodal}{.. 
                   #typeof(#sv) #v0 = #arr[#idx];
	           #static-initialisation(#sv);
                   @(#sv) = #v0; 
               ...}\endmodality(post))
        \heuristics(simplify_prog, simplify_prog_subset)
        \displayname "activeUse"  
  };

  activeUseStaticFieldWriteAccess5 {
>>>>>>> a694c5db
	\find (\modality{#allmodal}{.. #sv = #v1.#a; ...}\endmodality(post))
        \varcond(\new(#v0, \typeof(#a)))
        \replacewith(
	   \modality{#allmodal}{.. 
                   #typeof(#a) #v0 = #v1.#a;
	           #static-initialisation(#sv);
                   @(#sv) = #v0; 
               ...}\endmodality(post))
        \heuristics(simplify_prog, simplify_prog_subset)
        \displayname "activeUse"  
  };

  activeUseStaticFieldWriteAccess6 {
	\find (\modality{#allmodal}{.. #v.#sv = #v1.#a; ...}\endmodality(post))
        \varcond(\new(#v0, \typeof(#a)))
        \replacewith(
	   \modality{#allmodal}{.. 
                   #typeof(#a) #v0 = #v1.#a;
	           #static-initialisation(#sv);
                   @(#sv) = #v0; 
               ...}\endmodality(post))
        \heuristics(simplify_prog, simplify_prog_subset)
        \displayname "activeUse"  
  };
*/

  activeUseStaticFieldReadAccess {
	\find (\modality{#allmodal}{.. #lhs = #sv; ...}\endmodality(post))
        \replacewith (\modality{#allmodal}{.. 
             #static-initialisation(#sv); 
             #lhs = @(#sv); 
        ...}\endmodality(post))
        \heuristics(simplify_prog, simplify_prog_subset)
        \displayname "activeUse"
  };

  activeUseStaticFieldReadAccess2 {
	\find (\modality{#allmodal}{.. #lhs = #v.#sv; ...}\endmodality(post))
        \replacewith (\modality{#allmodal}{.. 
               #static-initialisation(#sv); 
               #lhs = @(#sv); 
             ...}\endmodality(post))
        \heuristics(simplify_prog, simplify_prog_subset)
        \displayname "activeUse"
  };

}

\rules(programRules:Java, initialisation:disableStaticInitialisation) {

  activeUseStaticFieldWriteAccess {
	\find (\modality{#allmodal}{.. #sv = #e; ...}\endmodality(post))
        \varcond(\new(#v0, \typeof(#e)))
        \replacewith(
	   \modality{#allmodal}{.. 
                   #typeof(#e) #v0 = #e;
                   @(#sv) = #v0; 
               ...}\endmodality(post))
        \heuristics(simplify_prog, simplify_prog_subset)
        \displayname "activeUse"  
  };

  activeUseStaticFieldWriteAccess2 {
	\find (\modality{#allmodal}{.. #v.#sv = #e; ...}\endmodality(post))
        \varcond(\new(#v0, \typeof(#e)))
        \replacewith(
	   \modality{#allmodal}{.. 
                   #typeof(#e) #v0 = #e;
                   @(#sv) = #v0; 
               ...}\endmodality(post))
        \heuristics(simplify_prog, simplify_prog_subset)
        \displayname "activeUse"  
  };

<<<<<<< HEAD
/*  activeUseStaticFieldWriteAccess5 {
=======
 activeUseStaticFieldWriteAccess3 {
        \schemaVar \program Expression #arr, #idx;
	\find (\modality{#allmodal}{.. #sv = #arr[#idx]; ...}\endmodality(post))
        \varcond(\new(#v0, \typeof(#sv)))
        \replacewith(
	   \modality{#allmodal}{.. 
                   #typeof(#sv) #v0 = #arr[#idx];
                   @(#sv) = #v0; 
               ...}\endmodality(post))
        \heuristics(simplify_prog, simplify_prog_subset)
        \displayname "activeUse"  
  };

 activeUseStaticFieldWriteAccess4 {
        \schemaVar \program Expression #arr, #idx;
	\find (\modality{#allmodal}{.. #v.#sv = #arr[#idx]; ...}\endmodality(post))
        \varcond(\new(#v0, \typeof(#sv)))
        \replacewith(
	   \modality{#allmodal}{.. 
                   #typeof(#sv) #v0 = #arr[#idx];
                   @(#sv) = #v0; 
               ...}\endmodality(post))
        \heuristics(simplify_prog, simplify_prog_subset)
        \displayname "activeUse"  
  };

  activeUseStaticFieldWriteAccess5 {
>>>>>>> a694c5db
	\find (\modality{#allmodal}{.. #sv = #v1.#a; ...}\endmodality(post))
        \varcond(\new(#v0, \typeof(#a)))
        \replacewith(
	   \modality{#allmodal}{.. 
                   #typeof(#a) #v0 = #v1.#a;
                   @(#sv) = #v0; 
               ...}\endmodality(post))
        \heuristics(simplify_prog, simplify_prog_subset)
        \displayname "activeUse"  
  };

  activeUseStaticFieldWriteAccess6 {
	\find (\modality{#allmodal}{.. #v.#sv = #v1.#a; ...}\endmodality(post))
        \varcond(\new(#v0, \typeof(#a)))
        \replacewith(
	   \modality{#allmodal}{.. 
                   #typeof(#a) #v0 = #v1.#a;
                   @(#sv) = #v0; 
               ...}\endmodality(post))
        \heuristics(simplify_prog, simplify_prog_subset)
        \displayname "activeUse"  
  };
*/
  activeUseStaticFieldReadAccess {
	\find (\modality{#allmodal}{.. #lhs = #sv; ...}\endmodality(post))
        \replacewith (\modality{#allmodal}{.. 
             #lhs = @(#sv); 
        ...}\endmodality(post))
        \heuristics(simplify_prog, simplify_prog_subset)
        \displayname "activeUse"
  };

  activeUseStaticFieldReadAccess2 {
	\find (\modality{#allmodal}{.. #lhs = #v.#sv; ...}\endmodality(post))
        \replacewith (\modality{#allmodal}{.. 
                  #lhs = @(#sv); 
             ...}\endmodality(post))
        \heuristics(simplify_prog, simplify_prog_subset)
        \displayname "activeUse"
  };
}


\rules(programRules:Java, initialisation:enableStaticInitialisation) {

  activeUseMultiplication  { 
      \find (\modality{#allmodal}{.. 
                 #sv = #left * #right; 
             ...}\endmodality(post)) 
      \varcond(\new(#v0, \typeof(#sv)))
      \replacewith (
           \modality{#allmodal}{.. 
                  #typeof(#sv) #v0 = #left * #right; 	          
                  #static-initialisation(#sv);                  
                  @(#sv) = #v0;
           ...}\endmodality(post)
       ) 
      \heuristics(simplify_expression)
      \displayname "activeUse"
  };

  activeUseDivision  { 
      \find(\modality{#allmodal}{.. 
                #sv = #left / #right; 
            ...}\endmodality(post)) 
      \varcond(\new(#v0, \typeof(#sv)))
      \replacewith (\modality{#allmodal}{.. 
                #typeof(#sv) #v0 = #left / #right; 
                #static-initialisation(#sv);                  
                @(#sv) = #v0;
            ...}\endmodality(post))
      \heuristics(simplify_expression)
      \displayname "activeUse"
  };
    
  activeUseModulo {
      \find(\modality{#allmodal}{..
                #sv = #left % #right; 
            ...}\endmodality(post)) 
      \varcond(\new(#v0, \typeof(#sv)))
      \replacewith(\modality{#allmodal}{..
                #typeof(#sv) #v0 = #left % #right; 
                #static-initialisation(#sv);                  
                @(#sv) = #v0;
            ...}\endmodality(post))
      \heuristics(simplify_expression)
      \displayname "activeUse"
  };


  activeUseSubtraction  { 
     \find (\modality{#allmodal}{.. 
                #sv = #left - #right; 
            ...}\endmodality(post)) 
     \varcond(\new(#v0, \typeof(#sv)))
     \replacewith(\modality{#allmodal}{.. 
                #typeof(#sv) #v0 = #left - #right; 
                #static-initialisation(#sv);                  
                @(#sv) = #v0;
            ...}\endmodality(post)) 
     \heuristics(simplify_expression)
     \displayname "activeUse"
  };

  activeUseAddition  { 
      \find(\modality{#allmodal}{.. 
                #sv = #left + #right; 
            ...}\endmodality(post)) 
      \varcond(\new(#v0, \typeof(#sv)))
      \replacewith(\modality{#allmodal}{.. 
                #typeof(#sv) #v0 = #left + #right; 
                #static-initialisation(#sv);                  
                @(#sv) = #v0;
            ...}\endmodality(post)) 
      \heuristics(simplify_expression)
      \displayname "activeUse"
  };

  activeUseBitwiseAnd { 
      \find (\modality{#allmodal}{.. 
                  #sv = #left & #right; 
             ...}\endmodality(post)) 
      \varcond(\new(#v0, \typeof(#sv)))
      \replacewith(\modality{#allmodal}{.. 
                  #typeof(#sv) #v0 = #left & #right; 
                  #static-initialisation(#sv);                  
                  @(#sv) = #v0;
             ...}\endmodality(post)) 
      \heuristics(simplify_expression)
      \displayname "activeUse"
  };

  activeUseBitwiseOr { 
      \find (\modality{#allmodal}{.. 
                  #sv=#left | #right; 
             ...}\endmodality(post)) 
      \varcond(\new(#v0, \typeof(#sv)))
      \replacewith (\modality{#allmodal}{.. 
                  #typeof(#sv) #v0 = #left | #right; 
                  #static-initialisation(#sv);                  
                  @(#sv) = #v0;
             ...}\endmodality(post)) 
      \heuristics(simplify_expression)
      \displayname "activeUse"
  };

  activeUseBitwiseXOr { 
       \find (\modality{#allmodal}{.. 
                  #sv=#left ^ #right; 
              ...}\endmodality(post)) 
       \varcond(\new(#v0, \typeof(#sv)))
       \replacewith(\modality{#allmodal}{.. 
                  #typeof(#sv) #v0 = #left ^ #right; 
                  #static-initialisation(#sv);                  
                  @(#sv) = #v0;
              ...}\endmodality(post)) 
       \heuristics(simplify_expression)
       \displayname "activeUse"
  };

  activeUseShiftRight { 
      \find (\modality{#allmodal}{.. 
                 #sv=#left >> #right; 
             ...}\endmodality(post)) 
      \varcond(\new(#v0, \typeof(#sv)))
      \replacewith(\modality{#allmodal}{.. 
                 #typeof(#sv) #v0 = #left >> #right; 
                 #static-initialisation(#sv);                  
                 @(#sv) = #v0;
             ...}\endmodality(post)) 
      \heuristics(simplify_expression)
      \displayname "activeUse"
  };

  activeUseShiftLeft { 
      \find (\modality{#allmodal}{.. 
                 #sv=#left << #right; ...}
             \endmodality(post)) 
      \varcond(\new(#v0, \typeof(#sv)))
      \replacewith(\modality{#allmodal}{.. 
                 #typeof(#sv) #v0 = #left << #right; 
                 #static-initialisation(#sv);                  
                 @(#sv) = #v0;
              ...} \endmodality(post)) 
      \heuristics(simplify_expression)
      \displayname "activeUse"
  };

  activeUseUnsignedShiftRight { 
      \find (\modality{#allmodal}{.. 
                 #sv=#left >>> #right; 
             ...}\endmodality(post)) 
      \varcond(\new(#v0, \typeof(#sv)))
      \replacewith(\modality{#allmodal}{.. 
                 #typeof(#sv) #v0 = #left >>> #right; ...}
                 #static-initialisation(#sv);                  
                 @(#sv) = #v0;
             \endmodality(post)) 
      \heuristics(simplify_expression)
      \displayname "activeUse"
  };

  activeUseMinus { 
     \find (\modality{#allmodal}{.. 
                #sv = - #left; 
            ...}\endmodality(post)) 
     \varcond(\new(#v0, \typeof(#sv)))
     \replacewith(\modality{#allmodal}{.. 
                #typeof(#sv) #v0 = - #left; 
                #static-initialisation(#sv);                  
                @(#sv) = #v0;
            ...}\endmodality(post))
     \heuristics (simplify_expression)
     \displayname "activeUse"
  };

  activeUseBitwiseNegation { 
      \find (\modality{#allmodal}{.. 
                 #sv = ~ #left; 
             ...}\endmodality(post)) 
      \varcond(\new(#v0, \typeof(#sv)))
      \replacewith(\modality{#allmodal}{.. 
                 #typeof(#sv) #v0 = ~ #left; 
                 #static-initialisation(#sv);                  
                 @(#sv) = #v0;
             ...}\endmodality(post)) 
      \heuristics (simplify_expression)
      \displayname "activeUse"
  };

  activeUseByteCast { 
     \find(\modality{#allmodal}{..
               #sv = (byte) #seShortIntLong; 
           ...}\endmodality(post))
     \varcond(\new(#v0, \typeof(#sv)))
     \replacewith (\modality{#allmodal}{..
               #typeof(#sv) #v0 = (byte) #seShortIntLong; 
               #static-initialisation(#sv);                  
               @(#sv) = #v0;
           ...}\endmodality(post)) 
     \heuristics (simplify_expression)
     \displayname "activeUse" 
  };


  activeUseShortCast { 
       \find (\modality{#allmodal}{.. 
                  #sv = (short) #seIntLong; 
              ...}\endmodality(post))
       \varcond(\new(#v0, \typeof(#sv)))
       \replacewith(\modality{#allmodal}{.. 
                  #typeof(#sv) #v0 = (short) #seIntLong; 
                  #static-initialisation(#sv);                  
                  @(#sv) = #v0;
             ...}\endmodality(post)) 
       \heuristics (simplify_expression)
       \displayname "activeUse" 
  };


  activeUseIntCast { 
      \find (\modality{#allmodal}{.. 
                 #sv = (int) #seLong; 
             ...}\endmodality(post))
      \varcond(\new(#v0, \typeof(#sv)))
      \replacewith (\modality{#allmodal}{.. 
                 #typeof(#sv) #v0 = (int) #seLong; 
                 #static-initialisation(#sv);                  
                 @(#sv) = #v0;
             ...}\endmodality(post)) 
      \heuristics (simplify_expression)
      \displayname "activeUse" 
  };

  activeUseCharCast { 
      \find (\modality{#allmodal}{.. 
                 #sv = (char) #seByteShortIntLong; 
             ...}\endmodality(post))
      \varcond(\new(#v0, \typeof(#sv)))
      \replacewith (\modality{#allmodal}{.. 
                 #typeof(#sv) #v0 = (char) #seByteShortIntLong; 
                 #static-initialisation(#sv);                  
                 @(#sv) = #v0;
             ...}\endmodality(post)) 
      \heuristics (simplify_expression)
      \displayname "activeUse" 
  };

}

\rules(programRules:Java, initialisation:disableStaticInitialisation) {

  activeUseMultiplication { 
      \find (\modality{#allmodal}{.. 
                 #sv = #left * #right; 
             ...}\endmodality(post)) 
      \varcond(\new(#v0, \typeof(#sv)))
      \replacewith (
           \modality{#allmodal}{.. 
                  #typeof(#sv) #v0 = #left * #right; 	          
                  @(#sv) = #v0;
           ...}\endmodality(post)
       ) 
      \heuristics(simplify_expression)
      \displayname "activeUse"
  };

  activeUseDivision { 
      \find(\modality{#allmodal}{.. 
                #sv = #left / #right; 
            ...}\endmodality(post)) 
      \varcond(\new(#v0, \typeof(#sv)))
      \replacewith (\modality{#allmodal}{.. 
                #typeof(#sv) #v0 = #left / #right; 
                @(#sv) = #v0;
            ...}\endmodality(post))
      \heuristics(simplify_expression)
      \displayname "activeUse"
  };
    
  activeUseModulo {
      \find(\modality{#allmodal}{..
                #sv = #left % #right; 
            ...}\endmodality(post)) 
      \varcond(\new(#v0, \typeof(#sv)))
      \replacewith(\modality{#allmodal}{..
                #typeof(#sv) #v0 = #left % #right; 
                @(#sv) = #v0;
            ...}\endmodality(post))
      \heuristics(simplify_expression)
      \displayname "activeUse"
  };

  activeUseSubtraction  { 
     \find (\modality{#allmodal}{.. 
                #sv = #left - #right; 
            ...}\endmodality(post)) 
     \varcond(\new(#v0, \typeof(#sv)))
     \replacewith(\modality{#allmodal}{.. 
                #typeof(#sv) #v0 = #left - #right; 
                @(#sv) = #v0;
            ...}\endmodality(post)) 
     \heuristics(simplify_expression)
     \displayname "activeUse"
  };

  activeUseAddition { 
      \find(\modality{#allmodal}{.. 
                #sv = #left + #right; 
            ...}\endmodality(post)) 
      \varcond(\new(#v0, \typeof(#sv)))
      \replacewith(\modality{#allmodal}{.. 
                #typeof(#sv) #v0 = #left + #right; 
                @(#sv) = #v0;
            ...}\endmodality(post)) 
      \heuristics(simplify_expression)
      \displayname "activeUse"
  };

  activeUseBitwiseAnd { 
      \find (\modality{#allmodal}{.. 
                  #sv = #left & #right; 
             ...}\endmodality(post)) 
      \varcond(\new(#v0, \typeof(#sv)))
      \replacewith(\modality{#allmodal}{.. 
                  #typeof(#sv) #v0 = #left & #right; 
                  @(#sv) = #v0;
             ...}\endmodality(post)) 
      \heuristics(simplify_expression)
      \displayname "activeUse"
  };

  activeUseBitwiseOr { 
      \find (\modality{#allmodal}{.. 
                  #sv=#left | #right; 
             ...}\endmodality(post)) 
      \varcond(\new(#v0, \typeof(#sv)))
      \replacewith (\modality{#allmodal}{.. 
                  #typeof(#sv) #v0 = #left | #right; 
                  @(#sv) = #v0;
             ...}\endmodality(post)) 
      \heuristics(simplify_expression)
      \displayname "activeUse"
  };

  activeUseBitwiseXOr { 
       \find (\modality{#allmodal}{.. 
                  #sv=#left ^ #right; 
              ...}\endmodality(post)) 
       \varcond(\new(#v0, \typeof(#sv)))
       \replacewith(\modality{#allmodal}{.. 
                  #typeof(#sv) #v0 = #left ^ #right; 
                  @(#sv) = #v0;
              ...}\endmodality(post)) 
       \heuristics(simplify_expression)
       \displayname "activeUse"
  };

  activeUseShiftRight { 
      \find (\modality{#allmodal}{.. 
                 #sv=#left >> #right; 
             ...}\endmodality(post)) 
      \varcond(\new(#v0, \typeof(#sv)))
      \replacewith(\modality{#allmodal}{.. 
                 #typeof(#sv) #v0 = #left >> #right; 
                 @(#sv) = #v0;
             ...}\endmodality(post)) 
      \heuristics(simplify_expression)
      \displayname "activeUse"
  };

  activeUseShiftLeft { 
      \find (\modality{#allmodal}{.. 
                 #sv=#left << #right; ...}
             \endmodality(post)) 
      \varcond(\new(#v0, \typeof(#sv)))
      \replacewith(\modality{#allmodal}{.. 
                 #typeof(#sv) #v0 = #left << #right; 
                 @(#sv) = #v0;
              ...} \endmodality(post)) 
      \heuristics(simplify_expression)
      \displayname "activeUse"
  };

  activeUseUnsignedShiftRight { 
      \find (\modality{#allmodal}{.. 
                 #sv=#left >>> #right; 
             ...}\endmodality(post)) 
      \varcond(\new(#v0, \typeof(#sv)))
      \replacewith(\modality{#allmodal}{.. 
                 #typeof(#sv) #v0 = #left >>> #right; ...}
                 @(#sv) = #v0;
             \endmodality(post)) 
      \heuristics(simplify_expression)
      \displayname "activeUse"
  };

  activeUseUnaryMinus { 
     \find (\modality{#allmodal}{.. 
                #sv = - #left; 
            ...}\endmodality(post)) 
     \varcond(\new(#v0, \typeof(#sv)))
     \replacewith(\modality{#allmodal}{.. 
                #typeof(#sv) #v0 = - #left; 
                @(#sv) = #v0;
            ...}\endmodality(post))
     \heuristics (simplify_expression)
     \displayname "activeUse"
  };

  activeUseBitwiseNegation { 
      \find (\modality{#allmodal}{.. 
                 #sv = ~ #left; 
             ...}\endmodality(post)) 
      \varcond(\new(#v0, \typeof(#sv)))
      \replacewith(\modality{#allmodal}{.. 
                 #typeof(#sv) #v0 = ~ #left; 
                 @(#sv) = #v0;
             ...}\endmodality(post)) 
      \heuristics (simplify_expression)
      \displayname "activeUse"
  };

  activeUseByteCast { 
     \find(\modality{#allmodal}{..
               #sv = (byte) #seShortIntLong; 
           ...}\endmodality(post))
     \varcond(\new(#v0, \typeof(#sv)))
     \replacewith (\modality{#allmodal}{..
               #typeof(#sv) #v0 = (byte) #seShortIntLong; 
               @(#sv) = #v0;
           ...}\endmodality(post)) 
     \heuristics (simplify_expression)
     \displayname "activeUse" 
  };


  activeUseShortCast { 
       \find (\modality{#allmodal}{.. 
                  #sv = (short) #seIntLong; 
              ...}\endmodality(post))
       \varcond(\new(#v0, \typeof(#sv)))
       \replacewith(\modality{#allmodal}{.. 
                  #typeof(#sv) #v0 = (short) #seIntLong; 
                  @(#sv) = #v0;
             ...}\endmodality(post)) 
       \heuristics (simplify_expression)
       \displayname "activeUse" 
  };


  activeUseIntCast { 
      \find (\modality{#allmodal}{.. 
                 #sv = (int) #seLong; 
             ...}\endmodality(post))
      \varcond(\new(#v0, \typeof(#sv)))
      \replacewith (\modality{#allmodal}{.. 
                 #typeof(#sv) #v0 = (int) #seLong; 
                 @(#sv) = #v0;
             ...}\endmodality(post)) 
      \heuristics (simplify_expression)
      \displayname "activeUse" 
  };

  activeUseCharCast { 
      \find (\modality{#allmodal}{.. 
                 #sv = (char) #seByteShortIntLong; 
             ...}\endmodality(post))
      \varcond(\new(#v0, \typeof(#sv)))
      \replacewith (\modality{#allmodal}{.. 
                 #typeof(#sv) #v0 = (char) #seByteShortIntLong; 
                 @(#sv) = #v0;
             ...}\endmodality(post)) 
      \heuristics (simplify_expression)
      \displayname "activeUse" 
  };
}<|MERGE_RESOLUTION|>--- conflicted
+++ resolved
@@ -50,9 +50,6 @@
         \displayname "activeUse"  
   };
 
-<<<<<<< HEAD
-/*  activeUseStaticFieldWriteAccess5 {
-=======
  activeUseStaticFieldWriteAccess3 {
         \schemaVar \program Expression #arr, #idx;
 	\find (\modality{#allmodal}{.. #sv = #arr[#idx]; ...}\endmodality(post))
@@ -82,7 +79,6 @@
   };
 
   activeUseStaticFieldWriteAccess5 {
->>>>>>> a694c5db
 	\find (\modality{#allmodal}{.. #sv = #v1.#a; ...}\endmodality(post))
         \varcond(\new(#v0, \typeof(#a)))
         \replacewith(
@@ -107,7 +103,6 @@
         \heuristics(simplify_prog, simplify_prog_subset)
         \displayname "activeUse"  
   };
-*/
 
   activeUseStaticFieldReadAccess {
 	\find (\modality{#allmodal}{.. #lhs = #sv; ...}\endmodality(post))
@@ -157,9 +152,6 @@
         \displayname "activeUse"  
   };
 
-<<<<<<< HEAD
-/*  activeUseStaticFieldWriteAccess5 {
-=======
  activeUseStaticFieldWriteAccess3 {
         \schemaVar \program Expression #arr, #idx;
 	\find (\modality{#allmodal}{.. #sv = #arr[#idx]; ...}\endmodality(post))
@@ -187,7 +179,6 @@
   };
 
   activeUseStaticFieldWriteAccess5 {
->>>>>>> a694c5db
 	\find (\modality{#allmodal}{.. #sv = #v1.#a; ...}\endmodality(post))
         \varcond(\new(#v0, \typeof(#a)))
         \replacewith(
@@ -210,7 +201,7 @@
         \heuristics(simplify_prog, simplify_prog_subset)
         \displayname "activeUse"  
   };
-*/
+
   activeUseStaticFieldReadAccess {
 	\find (\modality{#allmodal}{.. #lhs = #sv; ...}\endmodality(post))
         \replacewith (\modality{#allmodal}{.. 
