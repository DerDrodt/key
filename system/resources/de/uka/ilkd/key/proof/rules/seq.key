// This file contains the new rule set for the sequence data type
// In case a new taclet is a modification of an old taclet
// the old taclet is contained as a comment.
//
// A version this file but without comments on the
// old taclets is file seqStandard-new-WOC.key
//
// 
// This file is the union of previous files
//  seqCore0.key
//  seqCore.key
//  seqCorePI.key
//  seqCorePIX.key
//  seqCoreP.key


\sorts {
    Seq;
}

\predicates {
     seqPerm(Seq,Seq);
     seqNPerm(Seq);
}

\functions {
    //getters      
    alpha alpha::seqGet(Seq, int);
    int seqLen(Seq);
    int seqIndexOf(Seq, any);
    any seqGetOutside;
    
    //constructors
    Seq seqEmpty;
    Seq seqSingleton(any);
    Seq seqConcat(Seq, Seq);
    Seq seqSub(Seq, int, int);
    Seq seqReverse(Seq);
    Seq seqDef{false,false,true}(int, int, any);

    Seq seqSwap(Seq,int,int);
    Seq seqRemove(Seq,int);
    Seq seqNPermInv(Seq);

    
    // placeholder for values in enhanced for loop
    Seq values;
}


\rules {

    //===============================================================
    //  Core axioms
    //  (4 in total)
    //===============================================================
 
   //--------------------------------------------------------------------
    // Core axioms for equality of sequences
    //--------------------------------------------------------------------


    lenNonNegative {
	\schemaVar \term Seq seq;
   
	\find(seqLen(seq)) \sameUpdateLevel
	
	\add(0 <= seqLen(seq) ==>)
                     
      	\heuristics(inReachableStateImplication)
    };     


   equalityToSeqGetAndSeqLen {
     \schemaVar \term Seq s, s2;
     \schemaVar \variables int iv;    	
    	
    \find(s = s2)
    \varcond(\notFreeIn(iv, s, s2))
	
    \replacewith(seqLen(s) = seqLen(s2) 
     & \forall iv; (0 <= iv & iv < seqLen(s) 
           -> any::seqGet(s, iv) = any::seqGet(s2, iv)))

    };    

     
   //--------------------------------------------------------------------
    // Core axioms for sequence definition
    //--------------------------------------------------------------------


 getOfSeqDef {
	\schemaVar \term int idx, from, to;
        \schemaVar \term any t;
        \schemaVar \variables int uSub, uSub1, uSub2;
   
	\find(alpha::seqGet(seqDef{uSub;} (from, to, t), idx))
	\varcond ( \notFreeIn(uSub, from), 
                   \notFreeIn(uSub, to))
	\replacewith(\if(0 <= idx & idx < (to - from))
	             \then( {\subst uSub; (idx + from)}t)
	             \else(seqGetOutside))
                     
      	\heuristics(simplify)
    };

//    getOfSeqDef {
//	\schemaVar \term int idx, from, to;
//        \schemaVar \term any t;
//        \schemaVar \variables int uSub, uSub1, uSub2;
//   
//	\find(beta::seqGet(seqDef{uSub;} (from, to, t), idx))
//	\varcond ( \notFreeIn(uSub, from), 
//                   \notFreeIn(uSub, to))
//	\replacewith(\if(0 <= idx & idx < (to - from))
//	             \then((beta) {\subst uSub; (idx + from)}t)
//	             \else(beta::seqGet(seqEmpty, 0)))
//                     
//      	\heuristics(simplify)
//    };


  lenOfSeqDef {
	\schemaVar \term int from, to;
        \schemaVar \term any t;
        \schemaVar \variables int uSub, uSub1, uSub2;

   
	\find(seqLen(seqDef{uSub;} (from, to, t)))
	
	\replacewith(\if(from < to)\then((to - from))\else(0))
                     
      	\heuristics(simplify_enlarging)
    };


//   lenOfSeqDef {
//	\schemaVar \term int from, to;
//        \schemaVar \term any t;
//        \schemaVar \variables int uSub, uSub1, uSub2;
//
//   
//	\find(seqLen(seqDef{uSub;} (from, to, t)))
//	
//	\replacewith(\if(from <= to)\then((to - from))\else(0))
//                     
//      	\heuristics(simplify_enlarging)
//    };




    //--------------------------------------------------------------------
    // The core taclets for Seq end here.
    // Consistency of the core theory has to be guaranteed by external means,
    //  e.g. by presenting a model for it.
    // 
    //--------------------------------------------------------------------


    //--------------------------------------------------------------------------
    //  corePIX theory, extensions by Definitions 
    //  These taclets were not part of the original Seq axiomatization by
    //  B.Weiss
    //  These taclets extend the signature of the core theory by indroducing 
    //  function  symbols via explicit definition. 
    //  Consistency of the extended theory is thus guaranteed by 
    //  the Theorem on  conservative extentions.
    //--------------------------------------------------------------------------


    //--------------------------------------------------------------------
    // rule for generic types
    //--------------------------------------------------------------------


      castedGetAny {
	\schemaVar \term Seq seq;    
	\schemaVar \term int idx;	
   
	\find((beta)any::seqGet(seq, idx))
	
	\replacewith(beta::seqGet(seq, idx))
                     
      	\heuristics(simplify)
    };    


       seqGetAlphaCast {
	\schemaVar \term Seq seq;
	\schemaVar \term int at;
 
       \find( alpha::seqGet(seq,at) )
        \add( (alpha)any::seqGet(seq,at) = alpha::seqGet(seq,at) ==>)
        
       };





 defOfEmpty {
	\schemaVar \term any te;
        \schemaVar \variables int uSub;

        \find(seqEmpty)

        \varcond ( \notFreeIn(uSub, te)) 
	\replacewith(seqDef{uSub;}(0, 0, te))
    };
  
    defOfSeqSingleton {
	\schemaVar \term any x;
        \schemaVar \variables int uSub;

	\find(seqSingleton(x))

	\varcond ( \notFreeIn(uSub, x)) 
	\replacewith(seqDef{uSub;}(0,1,x))
                     
    };
    
    
    defOfSeqConcat {
	\schemaVar \term Seq seq1, seq2;
        \schemaVar \variables int uSub;

   
	\find(seqConcat(seq1, seq2))

	\varcond (\notFreeIn(uSub, seq1),
                \notFreeIn(uSub, seq2))
	\replacewith(seqDef{uSub;}(0,seqLen(seq1)+seqLen(seq2),
           \if (uSub < seqLen(seq1))
             \then (any::seqGet(seq1,uSub))
             \else (any::seqGet(seq2, uSub - seqLen(seq1)))))
                     
      };


    
//--------------------------------------------------------------------
//  The next definition differs from the original semantics of seqSub!
//  Now seqSub(seq,from,from) is the empty sequence, previously it
//  was the singleton <seq(from)>.
//  The new semantics however is in line with all other definitions
//  involving a lower and and upper bound. The upper bound is always
//  strict. 
//--------------------------------------------------------------------

    defOfSeqSub {
	\schemaVar \term Seq seq;
	\schemaVar \term int from, to;
        \schemaVar \variables int uSub;

	\find(seqSub(seq, from, to))
        \varcond (\notFreeIn(uSub, seq),
               \notFreeIn(uSub, from),  \notFreeIn(uSub, to))
	\replacewith(seqDef{uSub;}(from,to,any::seqGet(seq,uSub)))
                     
     };
    
    
    defOfSeqReverse {
        \schemaVar \term Seq seq;
        \schemaVar \variables int uSub;

	\find(seqReverse(seq))

	\varcond (\notFreeIn(uSub, seq))
	\replacewith(seqDef{uSub;}(0,seqLen(seq),any::seqGet(seq,seqLen(seq)-uSub-1)))
                     
    };
    

    //--------------------------------------------------------------------
    // rule for seqIndexOf
    // This is logically equivalent to a conditional (partial)
    // definition of  seqIndexOf
    //--------------------------------------------------------------------

   seqIndexOf {
    \schemaVar \term Seq s;
    \schemaVar \term any t;
    \schemaVar \skolemTerm int jsk;
    \schemaVar \variables int n, m;

   \find(seqIndexOf(s,t))
   \varcond ( \new(jsk, \dependingOn(t)),  
          \notFreeIn(n, s), \notFreeIn(n, t),
          \notFreeIn(m, s), \notFreeIn(m, t))
   \replacewith(jsk)
   \add( 0 <= jsk & jsk < seqLen(s) & any::seqGet(s,jsk)=t & 
         \forall m;((0 <= m & m < jsk) -> any::seqGet(s,m)!=t) ==> );
   \add( ==> \exists n;( 0 <= n & n < seqLen(s) & any::seqGet(s,n) = t ))


   };



    //====================================================================
    //  
    //  Derived taclets
    //  All the following taclets can be derived from the taclets occuring prior
    //  to this point in this file.
    //  The taclets differ from the original axiomatization by
    //   (1) the right hand bound in seqDef is now strict
    //   (2) the default value is explicitely given by  seqGetOutside 
    //       instead of   any::seqGet(seqEmpty, 0)
    //   (3) generic types "alpha", "beta" are replaced by the constant 
    //       "any". This does not cause a loss of generality because of
    //       taclets  seqGetAlphaCast and  seqGetAlphaCast.
    //
    //  For transparency we give the old version, where applicable,
    //  as comments.
    //====================================================================


//
// The next two taclets have no counterparts 
// in the old exiomatization. They can be derived from  seqCore
//

     seqSelfDefinition {
      \schemaVar \term Seq seq;
      \schemaVar \variables Seq s;
      \schemaVar \variables int u;
      \find(seq )
      \add(\forall s;(s = seqDef{u;}(0,seqLen(s),any::seqGet(s,u)))   ==>)

    };

//  Differs from seqOutsideValue in seqStandard-new-verify.key
//

      seqOutsideValue {
        \schemaVar \variables Seq s;
        \schemaVar \variables int iv;
      \find(seqGetOutside   )
      \add( \forall s;(\forall iv;((iv < 0 | seqLen(s)<= iv) 
               -> alpha::seqGet(s,iv) = (alpha)seqGetOutside)) ==>)

    };

//  Differs from seqOutsideValue in seqStandard-new-verify.key
//

 getOfSeqSingleton {
	\schemaVar \term any x;
	\schemaVar \term int idx;	
   
	\find(alpha::seqGet(seqSingleton(x), idx))
	
	\replacewith(\if(idx = 0)
                     \then( (alpha)x )
                     \else(  (alpha)seqGetOutside ))
                     
      	\heuristics(simplify)
    };
    

//    getOfSeqSingleton {
//	\schemaVar \term alpha x;
//	\schemaVar \term int idx;	
//   
//	\find(beta::seqGet(seqSingleton(x), idx))
//	
//	\replacewith(\if(idx = 0)
//                     \then((beta)x)
//                     \else(beta::seqGet(seqEmpty, 0)))
//                     
//      	\heuristics(simplify)
//    };
    
//  Differs from seqOutsideValue in seqStandard-new-verify.key
//

  getOfSeqConcat {
	\schemaVar \term Seq seq, seq2;
	\schemaVar \term int idx;
   
	\find(alpha::seqGet(seqConcat(seq, seq2), idx))
	
	\replacewith(\if(idx < seqLen(seq))
                     \then(alpha::seqGet(seq, idx))
                     \else(alpha::seqGet(seq2, idx - seqLen(seq))))
                     
      	\heuristics(simplify_enlarging)
    };

   
//    getOfSeqConcat {
//	\schemaVar \term Seq seq, seq2;
//	\schemaVar \term int idx;
//   
//	\find(beta::seqGet(seqConcat(seq, seq2), idx))
//	
//	\replacewith(\if(idx < seqLen(seq))
//                     \then(beta::seqGet(seq, idx))
//                     \else(beta::seqGet(seq2, idx - seqLen(seq))))
//                    
//      	\heuristics(simplify_enlarging)
//    };
   
//  Differs from seqOutsideValue in seqStandard-new-verify.key
//

  getOfSeqSub {
	\schemaVar \term Seq seq;
	\schemaVar \term int idx, from, to;
   
	\find(alpha::seqGet(seqSub(seq, from, to), idx))
	
	\replacewith(\if(0 <= idx & idx < (to - from))
	             \then(alpha::seqGet(seq, idx + from))
	             \else( (alpha)seqGetOutside ))
                     
      	\heuristics(simplify)
    };
   
//    getOfSeqSub {
//	\schemaVar \term Seq seq;
//	\schemaVar \term int idx, from, to;
//   
//	\find(beta::seqGet(seqSub(seq, from, to), idx))
//	
//	\replacewith(\if(0 <= idx & idx < (to - from) + 1)
//	             \then(beta::seqGet(seq, idx + from))
//	             \else(beta::seqGet(seqEmpty, 0)))
//                     
//      	\heuristics(simplify)
//    };
    
//  Differs from seqOutsideValue in seqStandard-new-verify.key
//  
 
  getOfSeqReverse {
        \schemaVar \term Seq seq;
	\schemaVar \term int idx;        
   
	\find(alpha::seqGet(seqReverse(seq), idx))
	
	\replacewith(alpha::seqGet(seq, seqLen(seq) - 1 - idx))
                     
      	\heuristics(simplify_enlarging)
    };
        
//    getOfSeqReverse {
//        \schemaVar \term Seq seq;
//	\schemaVar \term int idx;        
//   
//	\find(beta::seqGet(seqReverse(seq), idx))
//	
//	\replacewith(beta::seqGet(seq, seqLen(seq) - 1 - idx))
//                     
//      	\heuristics(simplify_enlarging)
//    };
    
    
    
    
  lenOfSeqEmpty {
	\find(seqLen(seqEmpty))
	
	\replacewith(0)
                     
      	\heuristics(concrete)
    };
    
    
  lenOfSeqSingleton {
	\schemaVar \term alpha x;
   
	\find(seqLen(seqSingleton(x)))
	
	\replacewith(1)
                     
      	\heuristics(concrete)
    };
    
    
  lenOfSeqConcat {
	\schemaVar \term Seq seq, seq2;
   
	\find(seqLen(seqConcat(seq, seq2)))
	
	\replacewith(seqLen(seq) + seqLen(seq2))
                     
      	\heuristics(simplify)
    };
    
    lenOfSeqSub {
	\schemaVar \term Seq seq;
	\schemaVar \term int from, to;
   
	\find(seqLen(seqSub(seq, from, to)))
	
	\replacewith(\if(from < to)\then(to - from)\else(0))
                     
      	\heuristics(simplify_enlarging)
    };   
    
//  lenOfSeqSub {
//	\schemaVar \term Seq seq;
//	\schemaVar \term int from, to;
//   
//	\find(seqLen(seqSub(seq, from, to)))
//	
//	\replacewith(\if(from <= to)\then((to - from) + 1)\else(0))
//                     
//      	\heuristics(simplify_enlarging)
//    };
    
    
  lenOfSeqReverse {
	\schemaVar \term Seq seq;
   
	\find(seqLen(seqReverse(seq)))
	
	\replacewith(seqLen(seq))
                     
      	\heuristics(simplify)    
    };
    
  equalityToSeqGetAndSeqLenLeft {
    \schemaVar \term Seq s, s2;
    \schemaVar \variables int iv;    	
    	
    \find(s = s2 ==>)
    \varcond(\notFreeIn(iv, s, s2))
	
<<<<<<< HEAD
    	\replacewith(seqLen(s) = seqLen(s2) 
    	             & \forall iv; (0 <= iv & iv < seqLen(s) -> any::seqGet(s, iv) = any::seqGet(s2, iv)))
    	\heuristics(simplify_enlarging)
    };    
    
    
    equalityToSeqGetAndSeqLenLeft {
    	\schemaVar \term Seq s, s2;
	\schemaVar \variables int iv;    	
    	
    	\find(s = s2 ==>)
	\varcond(\notFreeIn(iv, s, s2))
	
    	\add(seqLen(s) = seqLen(s2) 
    	     & \forall iv; (0 <= iv & iv < seqLen(s) -> any::seqGet(s, iv) = any::seqGet(s2, iv)) ==>)
=======
    \add(seqLen(s) = seqLen(s2) 
    & \forall iv; (0 <= iv & iv < seqLen(s) 
           -> any::seqGet(s, iv) = any::seqGet(s2, iv)) ==>)
>>>>>>> 78f7993b
    	
    	\heuristics(inReachableStateImplication)
    };    


  equalityToSeqGetAndSeqLenRight {
    \schemaVar \term Seq s, s2;
    \schemaVar \variables int iv;    	
    	
    \find(==> s = s2)
    \varcond(\notFreeIn(iv, s, s2))
	
    \replacewith(==> seqLen(s) = seqLen(s2) 
   & \forall iv; (0 <= iv & iv < seqLen(s) 
        -> any::seqGet(s, iv) = any::seqGet(s2, iv)))
    	
    	\heuristics(simplify_enlarging)
    }; 
  
  

    //--------------------------------------------------------------------------
    // derived EQ versions 
    // again we give the old version, where applicable,
    //  as comments.
    //--------------------------------------------------------------------------
 
//  Differs from seqOutsideValue in seqStandard-new-verify.key
//
    
  getOfSeqSingletonEQ{
	\schemaVar \term any x;
	\schemaVar \term int idx;
	\schemaVar \term Seq EQ;
   
        \assumes(seqSingleton(x) = EQ ==>)   
	\find(alpha::seqGet(EQ, idx))
        \sameUpdateLevel	
	
	\replacewith(\if(idx = 0)
                     \then( (alpha)x)
                     \else( (alpha)seqGetOutside))
                     
      	\heuristics(simplify)
    };

//   getOfSeqSingletonEQ {
//	\schemaVar \term alpha x;
//	\schemaVar \term int idx;
//	\schemaVar \term Seq EQ;
//   
//        \assumes(seqSingleton(x) = EQ ==>)   
//	\find(beta::seqGet(EQ, idx))
//        \sameUpdateLevel	
//	
//	\replacewith(\if(idx = 0)
//                     \then((beta)x)
//                     \else(beta::seqGet(seqEmpty, 0)))
//                     
//      	\heuristics(simplify)
//    };
    
 
//  Differs from seqOutsideValue in seqStandard-new-verify.key
//

   getOfSeqConcatEQ {
	\schemaVar \term Seq seq, seq2;
	\schemaVar \term int idx;
	\schemaVar \term Seq EQ;	
   
        \assumes(seqConcat(seq, seq2) = EQ ==>)      
	\find(alpha::seqGet(EQ, idx))
        \sameUpdateLevel	
	
	\replacewith(\if(idx < seqLen(seq))
                     \then(alpha::seqGet(seq, idx))
                     \else(alpha::seqGet(seq2, idx - seqLen(seq))))
                     
      	\heuristics(simplify_enlarging)
    };

   
//    getOfSeqConcatEQ {
//	\schemaVar \term Seq seq, seq2;
//	\schemaVar \term int idx;
//	\schemaVar \term Seq EQ;	
//   
//        \assumes(seqConcat(seq, seq2) = EQ ==>)      
//	\find(beta::seqGet(EQ, idx))
//       \sameUpdateLevel	
//	
//	\replacewith(\if(idx < seqLen(seq))
//                     \then(beta::seqGet(seq, idx))
//                     \else(beta::seqGet(seq2, idx - seqLen(seq))))
//                     
//      	\heuristics(simplify_enlarging)
//    };
    
//  Differs from seqOutsideValue in seqStandard-new-verify.key
//
    getOfSeqSubEQ {
	\schemaVar \term Seq seq;
	\schemaVar \term int idx, from, to;
	\schemaVar \term Seq EQ;
   
        \assumes(seqSub(seq, from, to) = EQ ==>)
	\find(alpha::seqGet(EQ, idx))
        \sameUpdateLevel
	
	\replacewith(\if(0 <= idx & idx < (to - from))
	             \then(alpha::seqGet(seq, idx + from))
	             \else((alpha)seqGetOutside))
                     
      	\heuristics(simplify)
    };

    
//   getOfSeqSubEQ {
//	\schemaVar \term Seq seq;
//	\schemaVar \term int idx, from, to;
//	\schemaVar \term Seq EQ;
//   
//        \assumes(seqSub(seq, from, to) = EQ ==>)
//	\find(beta::seqGet(EQ, idx))
//        \sameUpdateLevel
//	
//	\replacewith(\if(0 <= idx & idx < (to - from) + 1)
//	             \then(beta::seqGet(seq, idx + from))
//	             \else(beta::seqGet(seqEmpty, 0)))
//                     
//      	\heuristics(simplify)
//    };

//  Differs from seqOutsideValue in seqStandard-new-verify.key
//  
       getOfSeqReverseEQ {
        \schemaVar \term Seq seq;
	\schemaVar \term int idx;        
	\schemaVar \term Seq EQ;        
   
        \assumes(seqReverse(seq) = EQ ==>)   
	\find(alpha::seqGet(EQ, idx))
        \sameUpdateLevel	
	
	\replacewith(alpha::seqGet(seq, seqLen(seq) - 1 - idx))
                     
      	\heuristics(simplify_enlarging)
    };

    
//    getOfSeqReverseEQ {
//        \schemaVar \term Seq seq;
//	\schemaVar \term int idx;        
//	\schemaVar \term Seq EQ;        
//   
//        \assumes(seqReverse(seq) = EQ ==>)   
//	\find(beta::seqGet(EQ, idx))
//        \sameUpdateLevel	
//	
//	\replacewith(beta::seqGet(seq, seqLen(seq) - 1 - idx))
//                     
//      	\heuristics(simplify_enlarging)
//    };
    
    
    lenOfSeqEmptyEQ {
	\schemaVar \term alpha x;
	\schemaVar \term Seq EQ;	
   
        \assumes(seqEmpty = EQ ==>)
	\find(seqLen(EQ))
        \sameUpdateLevel	
	\replacewith(0)

      	\heuristics(concrete)
    };    
    
    
    lenOfSeqSingletonEQ {
	\schemaVar \term alpha x;
	\schemaVar \term Seq EQ;	
   
        \assumes(seqSingleton(x) = EQ ==>)   
	\find(seqLen(EQ))
        \sameUpdateLevel
	\replacewith(1)
                     
      	\heuristics(concrete)
    };
    
    
    lenOfSeqConcatEQ {
	\schemaVar \term Seq seq, seq2;
	\schemaVar \term Seq EQ;	
   
        \assumes(seqConcat(seq, seq2) = EQ ==>)
	\find(seqLen(EQ))
        \sameUpdateLevel
	
	\replacewith(seqLen(seq) + seqLen(seq2))
                     
      	\heuristics(simplify)
    };
    
     lenOfSeqSubEQ {
	\schemaVar \term Seq seq;
	\schemaVar \term int from, to;
	\schemaVar \term Seq EQ;
   
        \assumes(seqSub(seq, from, to) = EQ ==>)
	\find(seqLen(EQ))
        \sameUpdateLevel	
	
	\replacewith(\if(from < to)\then(to - from)\else(0))
                     
      	\heuristics(simplify_enlarging)
    };  

//    lenOfSeqSubEQ {
//	\schemaVar \term Seq seq;
//	\schemaVar \term int from, to;
//	\schemaVar \term Seq EQ;
//   
//        \assumes(seqSub(seq, from, to) = EQ ==>)
//	\find(seqLen(EQ))
//        \sameUpdateLevel	
//	
//	\replacewith(\if(from <= to)\then((to - from) + 1)\else(0))
//                    
//      	\heuristics(simplify_enlarging)
//    };    
    
    
    lenOfSeqReverseEQ {
	\schemaVar \term Seq seq;
	\schemaVar \term Seq EQ;
   
  	\assumes(seqReverse(seq) = EQ ==>)
	\find(seqLen(EQ))
	\sameUpdateLevel
	
	\replacewith(seqLen(seq))
                     
      	\heuristics(simplify)    
    };
    
//  Differs from seqOutsideValue in seqStandard-new-verify.key
//

  getOfSeqDefEQ {
	\schemaVar \term int idx, from, to;
        \schemaVar \term Seq EQ;
        \schemaVar \term any t;
        \schemaVar \variables int uSub, uSub1, uSub2;

   
        \assumes(seqDef{uSub;} (from, to, t) = EQ ==>)
	\find(alpha::seqGet(EQ, idx))
	\varcond ( \notFreeIn(uSub, from), 
                   \notFreeIn(uSub, to))
	\replacewith(\if(0 <= idx & idx < (to - from))
	             \then((alpha){\subst uSub; (idx + from)}t)
	             \else ( (alpha)seqGetOutside))
                     
      	\heuristics(simplify)
    };



//   getOfSeqDefEQ {
//	\schemaVar \term int idx, from, to;
//        \schemaVar \term Seq EQ;
//        \schemaVar \term any t;
//        \schemaVar \variables int uSub, uSub1, uSub2;
//
//        \assumes(seqDef{uSub;} (from, to, t) = EQ ==>)
//	\find(beta::seqGet(EQ, idx))
//	\varcond ( \notFreeIn(uSub, from), 
//                   \notFreeIn(uSub, to))
//	\replacewith(\if(0 <= idx & idx < (to - from))
//	             \then((beta) {\subst uSub; (idx + from)}t)
//	             \else(beta::seqGet(seqEmpty, 0)))
//                     
//      	\heuristics(simplify)
//    };

 lenOfSeqDefEQ {
	\schemaVar \term int from, to;
        \schemaVar \term Seq EQ;
        \schemaVar \term any t;
        \schemaVar \variables int uSub, uSub1, uSub2;

   
        \assumes(seqDef{uSub;} (from, to, t) = EQ ==>)
	\find(seqLen(EQ))
        
	\replacewith(\if(from <= to)\then((to - from))\else(0))
                     
      	\heuristics(simplify_enlarging)
    };

     
    //--------------------------------------------------------------------------
    // derived taclets involving  seqEmpty
    //--------------------------------------------------------------------------
    
    seqConcatWithSeqEmpty1 {
        \schemaVar \term Seq seq;
        
        \find(seqConcat(seq, seqEmpty))
        
        \replacewith(seq)
        
        \heuristics(concrete)
    };
    
    
    seqConcatWithSeqEmpty2 {
        \schemaVar \term Seq seq;
        
        \find(seqConcat(seqEmpty, seq))
        
        \replacewith(seq)
        
        \heuristics(concrete)
    };
    

    seqReverseOfSeqEmpty {
        \find(seqReverse(seqEmpty))
        
        \replacewith(seqEmpty)
        
        \heuristics(concrete)
    };
    
    
    
    //--------------------------------------------------------------------------
    // derived taclets for special instantiations
    //--------------------------------------------------------------------------

     subSeqComplete {
	\schemaVar \term Seq seq;
   
	\find(seqSub(seq, 0, seqLen(seq)))
	
	\replacewith(seq)
                     
      	\heuristics(concrete)
    };   


//    subSeqComplete {
//	\schemaVar \term Seq seq;
//   
//	\find(seqSub(seq, 0, seqLen(seq) - 1))
//	
//	\replacewith(seq)
//                     
//      \heuristics(concrete)
//    };    
    
    subSeqTailR {
	\schemaVar \term Seq seq;
	\schemaVar \term any x;	
   
	\find(seqSub(seqConcat(seqSingleton(x), seq), 1, seqLen(seq)+1))
	
	\replacewith(seq)
                     
      	\heuristics(concrete)
    };

 subSeqTailL {
	\schemaVar \term Seq seq;
	\schemaVar \term any x;	
   
	\find(seqSub(seqConcat(seqSingleton(x), seq), 1, 1 + seqLen(seq)))
	
	\replacewith(seq)
                     
      	\heuristics(concrete)
    };
    
//    subSeqTail {
//	\schemaVar \term Seq seq;
//	\schemaVar \term any x;	
//   
//	\find(seqSub(seqConcat(seqSingleton(x), seq), 1, seqLen(seq)))
//	
//	\replacewith(seq)
//                     
//      \heuristics(concrete)
//    };
  
    subSeqTailEQR {
	\schemaVar \term Seq seq;
	\schemaVar \term any x;
	\schemaVar \term int EQ;
   
   	\assumes(seqLen(seq) = EQ ==>)
	\find(seqSub(seqConcat(seqSingleton(x), seq), 1, EQ+1))
	\sameUpdateLevel
	
	\replacewith(seq)
                     
      	\heuristics(concrete)
    }; 

   subSeqTailEQL {
	\schemaVar \term Seq seq;
	\schemaVar \term any x;
	\schemaVar \term int EQ;
   
   	\assumes(seqLen(seq) = EQ ==>)
	\find(seqSub(seqConcat(seqSingleton(x), seq), 1, 1+EQ))
	\sameUpdateLevel
	
	\replacewith(seq)
                     
      	\heuristics(concrete)
    }; 
  
    
//    subSeqTailEQ {
//	\schemaVar \term Seq seq;
//	\schemaVar \term any x;
//	\schemaVar \term int EQ;
//   
//   	\assumes(seqLen(seq) = EQ ==>)
//	\find(seqSub(seqConcat(seqSingleton(x), seq), 1, EQ))
//	\sameUpdateLevel
//	
//	\replacewith(seq)
//                     
//     	\heuristics(concrete)
//    };      
    
    
  
  
   
  //--------------------------------------------------------------------------
  // other derived taclets 
  //--------------------------------------------------------------------------


    seqDef_split {
        \schemaVar \term int idx, from, to;
        \schemaVar \term any t;
        \schemaVar \variables int uSub, uSub1, uSub2;

        \find(seqDef{uSub;} (from, to, t))
        \varcond ( \notFreeIn(uSub1, from), 
                \notFreeIn(uSub1, idx),
                \notFreeIn(uSub1, to),
                \notFreeIn(uSub, from), 
                \notFreeIn(uSub, idx),
                \notFreeIn(uSub, to),
                \notFreeIn(uSub1, t) )
        \replacewith(\if(from <=idx & idx < to)
           \then(seqConcat(
                    seqDef{uSub;}(from, idx, t), 
                    seqDef{uSub1;}(idx,to,{\subst uSub; uSub1}t)))
           \else(seqDef{uSub;}(from, to, t)))
    };
   

//  seqDef_split {
//    \schemaVar \term int idx, from, to;
//    \schemaVar \term any t;
//    \schemaVar \variables int uSub, uSub1, uSub2;
//
//    \find(seqDef{uSub;} (from, to, t))
//    \varcond (\notFreeIn(uSub1, from), 
//              \notFreeIn(uSub1, idx),
//              \notFreeIn(uSub1, to),
//              \notFreeIn(uSub, from), 
//              \notFreeIn(uSub, idx),
//              \notFreeIn(uSub, to),
//              \notFreeIn(uSub1, t) )
//    \replacewith(\if(from<=idx & idx<=to)
//         \then(seqConcat(
//              seqDef{uSub;}(from, idx, t), 
//              seqDef{uSub1;}(idx,to,{\subst uSub; uSub1}t)))
//        \else(seqDef{uSub;}(from, to, t)))
//    };




    seqDef_induction_upper {
        \schemaVar \term int idx, from, to;
        \schemaVar \term any t;
        \schemaVar \variables int uSub, uSub1, uSub2;

        \find(seqDef{uSub;} (from, to, t))
        \varcond ( \notFreeIn(uSub, from), 
                \notFreeIn(uSub, to))
        \replacewith(seqConcat(
            seqDef{uSub;} (from, to-1, t), 
            \if(from<to)\then(seqSingleton({\subst uSub; (to-1)}t))
                        \else(seqEmpty)))
    };

  seqDef_induction_upper_concrete {
        \schemaVar \term int idx, from, to;
        \schemaVar \term any t;
        \schemaVar \variables int uSub, uSub1, uSub2;

        \find(seqDef{uSub;} (from, 1+to, t))
        \varcond ( \notFreeIn(uSub, from), 
                   \notFreeIn(uSub, to))
        \replacewith(seqConcat(
           seqDef{uSub;} (from, to, t), 
         \if(from<=to)\then(seqSingleton({\subst uSub; (to)}t))
                       \else(seqEmpty)))
        \heuristics(simplify)
    };

//    seqDef_induction_upper_concrete {
//        \schemaVar \term int idx, from, to;
//        \schemaVar \term any t;
//        \schemaVar \variables int uSub, uSub1, uSub2;
//
//        \find(seqDef{uSub;} (from, 1+to, t))
//        \varcond ( \notFreeIn(uSub, from), 
//                   \notFreeIn(uSub, to))
//        \replacewith(seqConcat(
//           seqDef{uSub;} (from, to, t), 
//          \if(from<=to)\then(seqSingleton({\subst uSub; (to)}t))
//                       \else(seqEmpty)))
//        \heuristics(simplify)
//    };


    seqDef_induction_lower {
        \schemaVar \term int idx, from, to;
        \schemaVar \term any t;
        \schemaVar \variables int uSub, uSub1, uSub2;

        \find(seqDef{uSub;} (from, to, t))
        \varcond ( \notFreeIn(uSub, from), 
                   \notFreeIn(uSub, to))
        \replacewith(seqConcat(
             \if(from<to)\then(seqSingleton({\subst uSub; (from)}t))
                         \else(seqEmpty), 
             seqDef{uSub;} (from+1, to, t)))
    };

    seqDef_induction_lower_concrete {
        \schemaVar \term int idx, from, to;
        \schemaVar \term any t;
        \schemaVar \variables int uSub, uSub1, uSub2;

        \find(seqDef{uSub;} (-1+from, to, t))
        \varcond ( \notFreeIn(uSub, from), 
                \notFreeIn(uSub, to))
        \replacewith(seqConcat(
            \if(-1+from<to)\then(seqSingleton({\subst uSub; (-1+from)}t))
                           \else(seqEmpty), 
            seqDef{uSub;} (from, to, t)))
        \heuristics(simplify)
    };


  seqDef_split_in_three {
    \schemaVar \term int idx, from, to;
    \schemaVar \term any t;
    \schemaVar \variables int uSub, uSub1, uSub2;

    \find(seqDef{uSub;} (from, to, t)) \sameUpdateLevel
    \varcond (\notFreeIn(uSub, idx), 
              \notFreeIn(uSub1, t),
              \notFreeIn(uSub1, idx),
              \notFreeIn(uSub, from),
              \notFreeIn(uSub1, to))
  "Precondition":    \add(==> (from<=idx & idx<to));
  "Splitted SeqDef": \replacewith(
     seqConcat(seqDef{uSub;} (from, idx, t),
                seqConcat(seqSingleton({\subst uSub;  idx} t),
                          seqDef{uSub1;} (idx+1, to, {\subst uSub; uSub1}t))))
    };



    seqDef_empty {
        \schemaVar \term int idx, from, to;
        \schemaVar \term any t;
        \schemaVar \variables int uSub, uSub1, uSub2;

        \find(seqDef{uSub;} (from, idx, t))\sameUpdateLevel
        \varcond (\notFreeIn(uSub, from),
                  \notFreeIn(uSub, idx))
        "Precondition": \add(==> idx<=from);
        "Empty SeqDef": \replacewith(seqEmpty)
    };

    seqDef_one_summand {
        \schemaVar \term int idx, from, to;
        \schemaVar \term any t;
        \schemaVar \variables int uSub, uSub1, uSub2;

        \find(seqDef{uSub;} (from, idx, t))\sameUpdateLevel
        \varcond (\notFreeIn(uSub, from),
                \notFreeIn(uSub, idx))
        \replacewith(\if(from+1=idx)
                       \then(seqSingleton({\subst uSub;  from}t))
                       \else(seqDef{uSub;} (from, idx, t)))
    };
/// exception occurs during proof attempt
/// Since it was also unclear how useful this taclet
/// is it has been removed.

//    seqDef_empty_concrete1 {
//        \schemaVar \term int idx, from, to;
//        \schemaVar \term any t;
//        \schemaVar \variables int uSub, uSub1, uSub2;
//
//        \find(==>seqDef{uSub;} ( Z(iz),  Z(jz), t)=seqEmpty)
//        \varcond (\notFreeIn(uSub, iz),
//                \notFreeIn(uSub, jz))
//        \add(==> Z(jz)<=Z(iz))
//        \heuristics(simplify)
//    };

/// exception occurs during proof attempt
/// Since it was also unclear how useful this taclet
/// is it has been removed.

//    seqDef_empty_concrete2 {
//        \schemaVar \term int idx, from, to;
//        \schemaVar \term any t;
//        \schemaVar \variables int uSub, uSub1, uSub2;
//
//
//
//        \find(seqDef{uSub;} ( Z(iz), Z(neglit(jz)), t))
//        \varcond (\notFreeIn(uSub, iz),
//                \notFreeIn(uSub, jz))
//        \replacewith(\if(Z(neglit(jz))<=Z(iz))
//                       \then(seqEmpty)
//                        \else(seqDef{uSub;} ( Z(iz), Z(neglit(jz)), t)))
//        \heuristics(simplify)
//    };

    seqDef_lower_equals_upper {
        \schemaVar \term int idx, from, to;
        \schemaVar \term any t;
        \schemaVar \variables int uSub, uSub1, uSub2;

        \find(seqDef{uSub;} (idx, idx, t))\sameUpdateLevel
        \varcond (\notFreeIn(uSub, idx))
        \replacewith(seqEmpty)
        \heuristics(simplify)
    };


 
  //--------------------------------------------------------------------------
  // derived taclets for seqIndexOf
  //--------------------------------------------------------------------------   



    indexOfSeqSingleton {
    	\schemaVar \term any x;
    	\find(seqIndexOf(seqSingleton(x),x))
    	\sameUpdateLevel
    	\replacewith(0)
    	\heuristics(concrete)
    };

  indexOfSeqConcatFirst {
    	\schemaVar \term Seq s1, s2;
    	\schemaVar \term any x;
    	\schemaVar \variables int idx;
    	\find(seqIndexOf(seqConcat(s1,s2),x))
    	\sameUpdateLevel
    	\varcond(\notFreeIn(idx,s1,s2,x))
  \replacewith(seqIndexOf(s1,x));
  \add(==> \exists idx; (0 <= idx & idx < seqLen(s1) & 
                         any::seqGet(s1,idx) = x))
    };

 indexOfSeqConcatSecond {
    	\schemaVar \term Seq s1, s2;
    	\schemaVar \term any x;
    	\schemaVar \variables int idx;
    	\find(seqIndexOf(seqConcat(s1,s2),x))
    	\sameUpdateLevel
    	\varcond(\notFreeIn(idx,s1,s2,x))
  \replacewith(add(seqIndexOf(s2,x),seqLen(s1))) ;
  \add(==> (!\exists idx; 
              (0 <= idx & idx < seqLen(s1) & any::seqGet(s1,idx) = x)
    	   & \exists idx; 
     (0 <= idx & idx < seqLen(s2) & any::seqGet(s2,idx) = x)) )
    };
    
// indexOfSeqConcatSecond {
//   \schemaVar \term Seq s1, s2;
//   \schemaVar \term any x;
//   \schemaVar \variables int idx;
//   \find(seqIndexOf(seqConcat(s1,s2),x))
//   \sameUpdateLevel
//   \varcond(\notFreeIn(idx,s1,s2,x))
//   \replacewith(add(seqIndexOf(s2,x),seqLen(s1))) ;
//   \add(==> (!\exists idx; (0 <= idx & idx < seqLen(s1) & 
//                             any::seqGet(s1,idx) = x)
//    	      & \exists idx; (0 <= idx & idx < seqLen(s2) & 
//                      any::seqGet(s2,add(seqLen(s1),idx)) = x)) )
//    };

 indexOfSeqSub {
    	\schemaVar \term Seq s;
    	\schemaVar \term int from, to, n;
    	\schemaVar \term any x;
	\schemaVar \variables int nx;

    	\find(seqIndexOf(seqSub(s,from,to),x))
	\sameUpdateLevel
        \varcond (\notFreeIn(nx, s),    \notFreeIn(nx, x), 
                  \notFreeIn(nx, from), \notFreeIn(nx, to))
       	\replacewith(sub(seqIndexOf(s,x),from));
    	\add(==> from <= seqIndexOf(s,x) & seqIndexOf(s,x) < to & 0 <= from &
             \exists nx;((0 <= nx & nx < seqLen(s) & any::seqGet(s,nx) = x)))
    };

//    indexOfSeqSub {
//    	\schemaVar \term Seq s;
//    	\schemaVar \term int from, to;
//    	\schemaVar \term any x;
//    	\find(seqIndexOf(seqSub(s,from,to),x))
//    	\sameUpdateLevel
//    	\replacewith(sub(seqIndexOf(s,x),from));
//    	\add(==> from <= seqIndexOf(s,x) & seqIndexOf(s,x) <= to)
//    };
 
//
//    Since seqIndexOf(s,x) is the first index i with 
//          s[i] = x the following taclet is incorrect
//    No fix could be found.
// 
//
//    indexOfSeqReverse {
//    	\schemaVar \term Seq s;
//    	\schemaVar \term any x;
//    	\find(seqIndexOf(seqReverse(s),x))
//    	\replacewith(sub(seqLen(s),seqIndexOf(s,x)))
//    	\heuristics(simplify_enlarging)
//    };


}<|MERGE_RESOLUTION|>--- conflicted
+++ resolved
@@ -524,6 +524,7 @@
       	\heuristics(simplify)    
     };
     
+    	\heuristics(simplify_enlarging)
   equalityToSeqGetAndSeqLenLeft {
     \schemaVar \term Seq s, s2;
     \schemaVar \variables int iv;    	
@@ -531,27 +532,9 @@
     \find(s = s2 ==>)
     \varcond(\notFreeIn(iv, s, s2))
 	
-<<<<<<< HEAD
-    	\replacewith(seqLen(s) = seqLen(s2) 
-    	             & \forall iv; (0 <= iv & iv < seqLen(s) -> any::seqGet(s, iv) = any::seqGet(s2, iv)))
-    	\heuristics(simplify_enlarging)
-    };    
-    
-    
-    equalityToSeqGetAndSeqLenLeft {
-    	\schemaVar \term Seq s, s2;
-	\schemaVar \variables int iv;    	
-    	
-    	\find(s = s2 ==>)
-	\varcond(\notFreeIn(iv, s, s2))
-	
-    	\add(seqLen(s) = seqLen(s2) 
-    	     & \forall iv; (0 <= iv & iv < seqLen(s) -> any::seqGet(s, iv) = any::seqGet(s2, iv)) ==>)
-=======
     \add(seqLen(s) = seqLen(s2) 
     & \forall iv; (0 <= iv & iv < seqLen(s) 
            -> any::seqGet(s, iv) = any::seqGet(s2, iv)) ==>)
->>>>>>> 78f7993b
     	
     	\heuristics(inReachableStateImplication)
     };    
