--- conflicted
+++ resolved
@@ -1,12 +1,8 @@
 		*********************************
 		* KeY Source Code Installation  * 
-<<<<<<< HEAD
 		*        Version 1.7.x         *
 		*        Nightly Builds        *
                 *     (Development Version)    *
-=======
-		*        Version 1.6.0         *
->>>>>>> 8f17586b
 		********************************
 
 (1) Requirements: 
