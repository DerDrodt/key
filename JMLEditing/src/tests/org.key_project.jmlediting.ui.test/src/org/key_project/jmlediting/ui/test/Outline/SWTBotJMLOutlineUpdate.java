--- conflicted
+++ resolved
@@ -3,11 +3,8 @@
 import static org.junit.Assert.assertEquals;
 import static org.junit.Assert.assertTrue;
 
-<<<<<<< HEAD
 
 
-=======
->>>>>>> 7e32d5f7
 import org.eclipse.core.runtime.CoreException;
 import org.eclipse.swtbot.eclipse.finder.SWTWorkbenchBot;
 import org.eclipse.swtbot.eclipse.finder.widgets.SWTBotEclipseEditor;
@@ -39,15 +36,6 @@
 
    private static SWTBotTree tree;
    
-<<<<<<< HEAD
-   
-   
-   
-   
-   
-   
-=======
->>>>>>> 7e32d5f7
    @BeforeClass
    public static void initProject() throws CoreException, InterruptedException {
       TestUtilsUtil.closeWelcomeView();
@@ -62,7 +50,6 @@
       SWTBotView view = bot.viewByTitle("Outline");
        bot.menu("Window").click().menu("Show View").click().menu("Outline").click();
        view.show();
-       tree = view.bot().tree();   
    }
    
    private int getLine(String s){
@@ -139,7 +126,6 @@
    public void outlineUpdateInvariant() {
      addTextSeriell(6, 0, textToAdd2);
      bot.sleep(1000);
-     test(textToAdd2, "invariant a < b", 1, 0);  
    }
    
    @Test
