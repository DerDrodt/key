--- conflicted
+++ resolved
@@ -1,16 +1,11 @@
 <?xml version="1.0" encoding="UTF-8"?>
 <?eclipse version="3.2"?>
-<<<<<<< HEAD
-<!-- $Format: " <plugin id=\"VisualDebugger\" name=\"Visual Debugger\" version=\"1.$ProjectVersion$\" provider-name=\"KeY Project\" class=\"visualdebugger.Activator\">"$ -->
- <plugin id="VisualDebugger" name="Visual Debugger" version="1.jseidelConstructorCollector.3" provider-name="KeY Project" class="visualdebugger.Activator">
-=======
  <plugin 
     id="VisualDebugger" 
     name="Visual Debugger" 
     version="1.0.2655" 
     provider-name="KeY Project" 
     class="visualdebugger.Activator">
->>>>>>> d1f27b84
 
      <extension
          point="org.eclipse.ui.views">
