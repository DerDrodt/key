//This file is part of KeY - Integrated Deductive Software Design
//Copyright (C) 2001-2005 Universitaet Karlsruhe, Germany
//                    Universitaet Koblenz-Landau, Germany
//                    Chalmers University of Technology, Sweden
//
//The KeY system is protected by the GNU General Public License. 
//See LICENSE.TXT for details.
//
//

package de.uka.ilkd.key.casetool.eclipse;

import org.eclipse.core.resources.IProject;
import org.eclipse.jdt.core.ICompilationUnit;
import org.eclipse.jdt.core.IMethod;
import org.eclipse.jface.action.IAction;
import org.eclipse.jface.viewers.ISelection;
import org.eclipse.jface.viewers.StructuredSelection;
import org.eclipse.ui.IObjectActionDelegate;
import org.eclipse.ui.IWorkbenchPart;

<<<<<<< HEAD
import de.uka.ilkd.key.collection.ListOfString;
import de.uka.ilkd.key.collection.SLListOfString;
import de.uka.ilkd.key.gui.Main;
=======
>>>>>>> 59710ed1

/**
 * Action which opens KeY, loads the current project, and opens the PO browser
 * for a specific method.
 * This action is selectable from the context menu of a java method.
 */
public class MethodPOAction implements IObjectActionDelegate {
    
    private ISelection selection;
    

    public void setActivePart(IAction action, IWorkbenchPart targetPart) {
    }


<<<<<<< HEAD
		//new MethodPOSelectionDialog(PlatformUI.getWorkbench().getActiveWorkbenchWindow().getShell(), new Vector()).open();
		
		
		if(selection != null && selection instanceof StructuredSelection) {
		    IMethod selectedMethod = (IMethod) 
		    		((StructuredSelection)selection).getFirstElement();
		    ICompilationUnit srcFile = selectedMethod.getCompilationUnit();
		    
		    if(srcFile==null) {
		        MessageDialog.openError(PlatformUI.getWorkbench().getActiveWorkbenchWindow().getShell(),
		                "Not source method", "The method you selected does not exist in source form. " +
		                "It cannot be used for a proof.");
		    } else {
		        // TODO generalize to consider packageFragmentRoots (needed to support
		        // special source locations like folders only linked into the eclipse
		        // project
		        IProject project = srcFile.getJavaProject().getProject();
		        
		        // assure the sources are parsed
		        int status = KeYPlugin.getDefault().assertProjectParsed(project, false);
				// int status = KeYPlugin.PROJECT_ALREADY_OPEN;
				
				if(status==KeYPlugin.PROJECT_ALREADY_OPEN ||
						status == KeYPlugin.PROJECT_LOAD_SUCESSFUL) {
					// determine the encapsulating class of the selected method
			        IType declaringType = selectedMethod.getDeclaringType();
			        
			        // extract signature of method
			        //int paramCount = selectedMethod.getNumberOfParameters();
			        try {
	                    //selectedMethod.get
	                    String[] parameterNames = selectedMethod.getParameterNames();
	                    String[] parameterTypes = selectedMethod.getParameterTypes(); 
	                    ListOfString sigStrings = SLListOfString.EMPTY_LIST;
	                
	                    for(int i = 0; i<parameterNames.length; i++) {
	                        // System.out.println(parameterNames[i]+" \"" +parameterTypes[i]+"\"");
	                        
							String javaType = 
								EclipseSignaturesHelper.determineJavaType(parameterTypes[i], declaringType);
							
							if(javaType!=null) {
								sigStrings = sigStrings.append(javaType);
							} else {
								MessageDialog.openError(PlatformUI.getWorkbench().getActiveWorkbenchWindow().getShell(),
										"Error determining signature types !", "Could not resolve type "
										+parameterTypes[i]+" of the method's parameter "+parameterNames[i]+" !"
										+" This is probably a syntax problem, check your import statements.");
								return;	
							}
	                    }
	                        
	    		        
/*	    		        JMLPOAndSpecProvider provider = 
	    		            Main.getInstance().getJMLPOAndSpecProvider();
						Main.getInstance().toBack();
                        
						Vector methodSpecs = provider.getMethodSpecs(declaringType.getFullyQualifiedName(), 
								selectedMethod.getElementName(), sigStrings);
						dialog = new MethodPOSelectionDialog(
								PlatformUI.getWorkbench().getActiveWorkbenchWindow().getShell(), methodSpecs);
						state = dialog.open();
						
						boolean allInvariants = dialog.isAllInvariantsSelected();
						boolean addInvariantsToPostCondition = 
                            dialog.isAddInvariantsToPostConditionSelected();
						
						if(state == Window.OK) {
							Object selectedPO = dialog.getSelectionOnOK().getFirstElement();
							//System.out.println("Selected proof obligation: "+selectedPO);
							
							// TODO complete this step-by-step
							// assignable: see JML Specification browser
							//boolean assignablePO = (selectedPO instanceof AssignableCheckProofOblInput);
							if(selectedPO instanceof AssignableCheckProofOblInput) {
								AssignableCheckProofOblInput assignableCheckPO = (AssignableCheckProofOblInput) selectedPO;
								provider.createPOandStartProver(assignableCheckPO.getSpec(), allInvariants, addInvariantsToPostCondition, true);
								//assignableCheckPO.get
								
							} else if(selectedPO instanceof JMLSpec){
								provider.createPOandStartProver((JMLSpec) selectedPO, allInvariants, addInvariantsToPostCondition, false);
								
							} else {
								// TODO handle error case
							}
						}
						*/
	                } catch (JavaModelException e) {
	                    // TODO Auto-generated catch block
	                    e.printStackTrace();
	                }
				}
		    }
		}
=======
    public void run(IAction action) {
	if(selection == null || !(selection instanceof StructuredSelection)) {
	    return;
>>>>>>> 59710ed1
	}
	
	try {
	    //determine selected method and project
	    IMethod method 
	    = (IMethod) ((StructuredSelection)selection).getFirstElement();
	    ICompilationUnit srcFile = method.getCompilationUnit();
	    if(srcFile == null) {
		KeYPlugin.getInstance().showErrorMessage(
			"Not source method", 
			"The method you selected does not "
			+ "exist in source form. It cannot "
			+ "be used for a proof.");
		return;
	    }	
	    IProject project = srcFile.getJavaProject().getProject();

	    //start proof
	    KeYPlugin.getInstance().startProof(project, method);
	} catch(Throwable e) {
	    KeYPlugin.getInstance().showErrorMessage(e.getClass().getName(), 
		    				     e.getMessage());
	    e.printStackTrace(System.out);
	}
    }


    public void selectionChanged(IAction action, ISelection selection) {
	this.selection = selection;
    }
}<|MERGE_RESOLUTION|>--- conflicted
+++ resolved
@@ -19,12 +19,6 @@
 import org.eclipse.ui.IObjectActionDelegate;
 import org.eclipse.ui.IWorkbenchPart;
 
-<<<<<<< HEAD
-import de.uka.ilkd.key.collection.ListOfString;
-import de.uka.ilkd.key.collection.SLListOfString;
-import de.uka.ilkd.key.gui.Main;
-=======
->>>>>>> 59710ed1
 
 /**
  * Action which opens KeY, loads the current project, and opens the PO browser
@@ -40,106 +34,9 @@
     }
 
 
-<<<<<<< HEAD
-		//new MethodPOSelectionDialog(PlatformUI.getWorkbench().getActiveWorkbenchWindow().getShell(), new Vector()).open();
-		
-		
-		if(selection != null && selection instanceof StructuredSelection) {
-		    IMethod selectedMethod = (IMethod) 
-		    		((StructuredSelection)selection).getFirstElement();
-		    ICompilationUnit srcFile = selectedMethod.getCompilationUnit();
-		    
-		    if(srcFile==null) {
-		        MessageDialog.openError(PlatformUI.getWorkbench().getActiveWorkbenchWindow().getShell(),
-		                "Not source method", "The method you selected does not exist in source form. " +
-		                "It cannot be used for a proof.");
-		    } else {
-		        // TODO generalize to consider packageFragmentRoots (needed to support
-		        // special source locations like folders only linked into the eclipse
-		        // project
-		        IProject project = srcFile.getJavaProject().getProject();
-		        
-		        // assure the sources are parsed
-		        int status = KeYPlugin.getDefault().assertProjectParsed(project, false);
-				// int status = KeYPlugin.PROJECT_ALREADY_OPEN;
-				
-				if(status==KeYPlugin.PROJECT_ALREADY_OPEN ||
-						status == KeYPlugin.PROJECT_LOAD_SUCESSFUL) {
-					// determine the encapsulating class of the selected method
-			        IType declaringType = selectedMethod.getDeclaringType();
-			        
-			        // extract signature of method
-			        //int paramCount = selectedMethod.getNumberOfParameters();
-			        try {
-	                    //selectedMethod.get
-	                    String[] parameterNames = selectedMethod.getParameterNames();
-	                    String[] parameterTypes = selectedMethod.getParameterTypes(); 
-	                    ListOfString sigStrings = SLListOfString.EMPTY_LIST;
-	                
-	                    for(int i = 0; i<parameterNames.length; i++) {
-	                        // System.out.println(parameterNames[i]+" \"" +parameterTypes[i]+"\"");
-	                        
-							String javaType = 
-								EclipseSignaturesHelper.determineJavaType(parameterTypes[i], declaringType);
-							
-							if(javaType!=null) {
-								sigStrings = sigStrings.append(javaType);
-							} else {
-								MessageDialog.openError(PlatformUI.getWorkbench().getActiveWorkbenchWindow().getShell(),
-										"Error determining signature types !", "Could not resolve type "
-										+parameterTypes[i]+" of the method's parameter "+parameterNames[i]+" !"
-										+" This is probably a syntax problem, check your import statements.");
-								return;	
-							}
-	                    }
-	                        
-	    		        
-/*	    		        JMLPOAndSpecProvider provider = 
-	    		            Main.getInstance().getJMLPOAndSpecProvider();
-						Main.getInstance().toBack();
-                        
-						Vector methodSpecs = provider.getMethodSpecs(declaringType.getFullyQualifiedName(), 
-								selectedMethod.getElementName(), sigStrings);
-						dialog = new MethodPOSelectionDialog(
-								PlatformUI.getWorkbench().getActiveWorkbenchWindow().getShell(), methodSpecs);
-						state = dialog.open();
-						
-						boolean allInvariants = dialog.isAllInvariantsSelected();
-						boolean addInvariantsToPostCondition = 
-                            dialog.isAddInvariantsToPostConditionSelected();
-						
-						if(state == Window.OK) {
-							Object selectedPO = dialog.getSelectionOnOK().getFirstElement();
-							//System.out.println("Selected proof obligation: "+selectedPO);
-							
-							// TODO complete this step-by-step
-							// assignable: see JML Specification browser
-							//boolean assignablePO = (selectedPO instanceof AssignableCheckProofOblInput);
-							if(selectedPO instanceof AssignableCheckProofOblInput) {
-								AssignableCheckProofOblInput assignableCheckPO = (AssignableCheckProofOblInput) selectedPO;
-								provider.createPOandStartProver(assignableCheckPO.getSpec(), allInvariants, addInvariantsToPostCondition, true);
-								//assignableCheckPO.get
-								
-							} else if(selectedPO instanceof JMLSpec){
-								provider.createPOandStartProver((JMLSpec) selectedPO, allInvariants, addInvariantsToPostCondition, false);
-								
-							} else {
-								// TODO handle error case
-							}
-						}
-						*/
-	                } catch (JavaModelException e) {
-	                    // TODO Auto-generated catch block
-	                    e.printStackTrace();
-	                }
-				}
-		    }
-		}
-=======
     public void run(IAction action) {
 	if(selection == null || !(selection instanceof StructuredSelection)) {
 	    return;
->>>>>>> 59710ed1
 	}
 	
 	try {
