--- conflicted
+++ resolved
@@ -1,275 +1,260 @@
-package org.key_project.key4eclipse.common.ui.completion;
-
-import java.io.StringWriter;
-
-import org.eclipse.jface.resource.JFaceResources;
-import org.eclipse.swt.SWT;
+package org.key_project.key4eclipse.common.ui.completion;
+
+import java.io.StringWriter;
+
+import org.eclipse.jface.resource.JFaceResources;
+import org.eclipse.swt.SWT;
 import org.eclipse.swt.events.ModifyEvent;
-import org.eclipse.swt.events.ModifyListener;
-<<<<<<< HEAD
-=======
-import org.eclipse.swt.events.SelectionAdapter;
-import org.eclipse.swt.events.SelectionEvent;
+import org.eclipse.swt.events.ModifyListener;
+import org.eclipse.swt.events.SelectionAdapter;
+import org.eclipse.swt.events.SelectionEvent;
 import org.eclipse.swt.graphics.Color;
->>>>>>> f825662f
-import org.eclipse.swt.graphics.Font;
-import org.eclipse.swt.layout.FillLayout;
-import org.eclipse.swt.widgets.Composite;
-import org.eclipse.swt.widgets.Control;
-import org.eclipse.swt.widgets.Group;
-import org.eclipse.swt.widgets.Label;
-import org.eclipse.swt.widgets.TabFolder;
-import org.eclipse.swt.widgets.TabItem;
-import org.eclipse.swt.widgets.Text;
-
-import de.uka.ilkd.key.gui.InteractiveRuleApplicationCompletion;
-import de.uka.ilkd.key.java.PrettyPrinter;
-import de.uka.ilkd.key.proof.Goal;
-import de.uka.ilkd.key.rule.IBuiltInRuleApp;
-import de.uka.ilkd.key.rule.LoopInvariantBuiltInRuleApp;
-import de.uka.ilkd.key.rule.WhileInvariantRule;
-
-/**
- * The {@link InteractiveRuleApplicationCompletion} to treat {@link WhileInvariantRule} in the Eclipse context.
- * @author Martin Hentschel
- */
-public class LoopInvariantRuleCompletion extends AbstractInteractiveRuleApplicationCompletion {
-   /**
-    * {@inheritDoc}
-    */
-   @Override
-   public boolean canComplete(IBuiltInRuleApp app) {
-      return de.uka.ilkd.key.gui.LoopInvariantRuleCompletion.checkCanComplete(app);
-   }
-
-   /**
-    * {@inheritDoc}
-    */
-   @Override
-   protected IInteractiveRuleApplicationCompletionPerform createPerform(IBuiltInRuleApp app, Goal goal, boolean forced) {
-      return new Perform(app, goal, forced);
-   }
-   
-   /**
-    * The used {@link IInteractiveRuleApplicationCompletionPerform}.
-    * @author Martin Hentschel
-    */
-   public static class Perform extends AbstractInteractiveRuleApplicationCompletionPerform {
-      
-      private Composite root = null;
-      private Label invariantStatus = null;
-      private Label modifiesStatus = null;
-      private Label variantStatus = null;
-      private Text invariantText = null;
-      private TabFolder invariants = null;
-      
-      
-      
-      /**
-       * Constructor.
-       * @param app The DefaultBuiltInRuleApp to be completed.
-       * @param goal The Goal where the app will later be applied to.
-       * @param forced A boolean indicating if the rule should be applied without any additional interaction from the user provided that the application object can be made complete automatically.
-       */
-      public Perform(IBuiltInRuleApp app, Goal goal, boolean forced) {
-         super(app, goal, forced);
-         setErrorMessage("Functionality is not available yet.");
-      }
-
-      /**
-       * {@inheritDoc}
-       */
-      @Override
-      public String getWindowTitle() {
-         return "Invariant Configurator";
-      }
-
-      /**
-       * {@inheritDoc}
-       */
-      @Override
-      public String getTitle() {
-         return "Invariant Configurator";
-      }
-      
-      /**
-       * extracts loop from app
-       * @author Anna Marie Filighera
-       * @return complete loop as String
-       */
-      private String getLoopText() {
-         StringWriter writer = new StringWriter();
-         String text = "";
-         LoopInvariantBuiltInRuleApp loopApp = (LoopInvariantBuiltInRuleApp) getApp();
-         try {
-            loopApp.getLoopStatement().prettyPrint(new PrettyPrinter(writer));
-            text = writer.toString();
-         } catch (Exception e) {
-            text = loopApp.getLoopStatement().toSource();
-         } 
-         return text.trim();
-      }
-      
-      private void updateStatusText(){
-         return; //TODO
-      }
-
-      /**
-       * {@inheritDoc}
-       */
-      @Override
-      public void createControl(Composite root) {
-         this.root = root;
-         
-         FillLayout horlayout = new FillLayout(SWT.HORIZONTAL);
-         root.setLayout(horlayout);
-         FillLayout vertlayout = new FillLayout(SWT.VERTICAL);
-         
-         //Set up right column:
-         Composite stateColumn = new Composite(root, SWT.NO_BACKGROUND);
-         stateColumn.setLayout(vertlayout);
-         
-         //Set up loop preview:
-         Label code = new Label(stateColumn, SWT.BORDER);
-         Font monospace = JFaceResources.getFont(JFaceResources.TEXT_FONT);//new Font(root.getDisplay(), "Monospaced", 10, SWT.NORMAL);
-         code.setFont(monospace);
-         code.setBackground(root.getDisplay().getSystemColor(SWT.COLOR_WHITE));
-         code.setText(getLoopText());
-         
-         //Set up state view:
-         Group invStatusGrp = new Group(stateColumn, SWT.SHADOW_IN);
-         invStatusGrp.setLayout(vertlayout);
-         invStatusGrp.setText("Invariant - Status:");
-         invariantStatus = new Label(invStatusGrp, SWT.BORDER);
-         invariantStatus.setText("Ok");
-
-         Group modStatusGrp = new Group(stateColumn, SWT.SHADOW_IN);
-         modStatusGrp.setLayout(vertlayout);
-         modStatusGrp.setText("Modifies - Status:");
-         modifiesStatus = new Label(modStatusGrp, SWT.BORDER);
-         modifiesStatus.setText("Ok");
-
-         Group varStatusGrp = new Group(stateColumn, SWT.SHADOW_IN);
-         varStatusGrp.setLayout(vertlayout);
-         varStatusGrp.setText("Variant - Status:");
-         variantStatus = new Label(varStatusGrp, SWT.BORDER);
-         variantStatus.setText("Ok");
-         
-         //Set up right column
-         TabFolder editorTab = new TabFolder(root, SWT.TOP);
-         //Set up initial Tab
-         TabItem t = new TabItem (editorTab, SWT.NONE);
-         t.setText("inv 0");
-         Composite textContainer = new Composite(editorTab, SWT.NO_BACKGROUND);
-         t.setControl(textContainer);
-         Group inv1 = new Group(textContainer, SWT.SHADOW_IN);
-         Text invariant = new Text(inv1, SWT.MULTI);
-         Group mod1 = new Group(textContainer, SWT.SHADOW_IN);
-         Text modifies = new Text(mod1, SWT.MULTI);
-         Group var1 = new Group(textContainer, SWT.SHADOW_IN);
-         Text variants = new Text(var1, SWT.MULTI);
-         textContainer.setLayout(vertlayout);
-         inv1.setLayout(vertlayout);
-         mod1.setLayout(vertlayout);
-         var1.setLayout(vertlayout);
-         inv1.setText("invariant");
-         invariant.setText("some invariant text, probably monospace");//TODO
-         mod1.setText("modifies");
-         modifies.setText("d");//TODO
-         var1.setText("variants");
-         variants.setText("f");//TODO
-         
-<<<<<<< HEAD
-         invariant.addModifyListener(new ModifyListener(){
-            public void modifyText(ModifyEvent event) {
-               Text text = (Text) event.widget;
-               //do something with the text.
-            }
-         });
-         
+import org.eclipse.swt.graphics.Font;
+import org.eclipse.swt.layout.FillLayout;
+import org.eclipse.swt.widgets.Button;
+import org.eclipse.swt.widgets.Composite;
+import org.eclipse.swt.widgets.Control;
+import org.eclipse.swt.widgets.Group;
+import org.eclipse.swt.widgets.Label;
+import org.eclipse.swt.widgets.TabFolder;
+import org.eclipse.swt.widgets.TabItem;
+import org.eclipse.swt.widgets.Text;
+
+import de.uka.ilkd.key.gui.InteractiveRuleApplicationCompletion;
+import de.uka.ilkd.key.java.PrettyPrinter;
+import de.uka.ilkd.key.proof.Goal;
+import de.uka.ilkd.key.rule.IBuiltInRuleApp;
+import de.uka.ilkd.key.rule.LoopInvariantBuiltInRuleApp;
+import de.uka.ilkd.key.rule.WhileInvariantRule;
+
+/**
+ * The {@link InteractiveRuleApplicationCompletion} to treat {@link WhileInvariantRule} in the Eclipse context.
+ * @author Martin Hentschel
+ */
+public class LoopInvariantRuleCompletion extends AbstractInteractiveRuleApplicationCompletion {
+   /**
+    * {@inheritDoc}
+    */
+   @Override
+   public boolean canComplete(IBuiltInRuleApp app) {
+      return de.uka.ilkd.key.gui.LoopInvariantRuleCompletion.checkCanComplete(app);
+   }
+
+   /**
+    * {@inheritDoc}
+    */
+   @Override
+   protected IInteractiveRuleApplicationCompletionPerform createPerform(IBuiltInRuleApp app, Goal goal, boolean forced) {
+      return new Perform(app, goal, forced);
+   }
+   
+   /**
+    * The used {@link IInteractiveRuleApplicationCompletionPerform}.
+    * @author Martin Hentschel
+    */
+   public static class Perform extends AbstractInteractiveRuleApplicationCompletionPerform {
+      
+      private Composite root = null;
+      private Label invariantStatus = null;
+      private Label modifiesStatus = null;
+      private Label variantStatus = null;
+      private Text invariantText = null;
+      private TabFolder invariants = null;
+      
+      
+      
+      /**
+       * Constructor.
+       * @param app The DefaultBuiltInRuleApp to be completed.
+       * @param goal The Goal where the app will later be applied to.
+       * @param forced A boolean indicating if the rule should be applied without any additional interaction from the user provided that the application object can be made complete automatically.
+       */
+      public Perform(IBuiltInRuleApp app, Goal goal, boolean forced) {
+         super(app, goal, forced);
+         setErrorMessage("Functionality is not available yet.");
+      }
+
+      /**
+       * {@inheritDoc}
+       */
+      @Override
+      public String getWindowTitle() {
+         return "Invariant Configurator";
+      }
+
+      /**
+       * {@inheritDoc}
+       */
+      @Override
+      public String getTitle() {
+         return "Invariant Configurator";
+      }
+      
+      /**
+       * extracts loop from app
+       * @author Anna Marie Filighera
+       * @return complete loop as String
+       */
+      private String getLoopText() {
+         StringWriter writer = new StringWriter();
+         String text = "";
+         LoopInvariantBuiltInRuleApp loopApp = (LoopInvariantBuiltInRuleApp) getApp();
+         try {
+            loopApp.getLoopStatement().prettyPrint(new PrettyPrinter(writer));
+            text = writer.toString();
+         } catch (Exception e) {
+            text = loopApp.getLoopStatement().toSource();
+         } 
+         return text.trim();
+      }
+      
+      private void updateStatusText(){
+         return; //TODO
+      }
+
+      /**
+       * {@inheritDoc}
+       */
+      @Override
+      public void createControl(Composite root) {
+         this.root = root;
+         
+         FillLayout horlayout = new FillLayout(SWT.HORIZONTAL);
+         root.setLayout(horlayout);
+         FillLayout vertlayout = new FillLayout(SWT.VERTICAL);
+         
+         //Set up right column:
+         Composite stateColumn = new Composite(root, SWT.NO_BACKGROUND);
+         stateColumn.setLayout(vertlayout);
+         
+         //Set up loop preview:
+         Label code = new Label(stateColumn, SWT.BORDER);
+         Font monospace = JFaceResources.getFont(JFaceResources.TEXT_FONT);//new Font(root.getDisplay(), "Monospaced", 10, SWT.NORMAL);
+         code.setFont(monospace);
+         code.setBackground(root.getDisplay().getSystemColor(SWT.COLOR_WHITE));
+         code.setText(getLoopText());
+         
+         //Set up state view:
+         Group invStatusGrp = new Group(stateColumn, SWT.SHADOW_IN);
+         invStatusGrp.setLayout(vertlayout);
+         invStatusGrp.setText("Invariant - Status:");
+         invariantStatus = new Label(invStatusGrp, SWT.BORDER);
+         invariantStatus.setText("Ok");
+
+         Group modStatusGrp = new Group(stateColumn, SWT.SHADOW_IN);
+         modStatusGrp.setLayout(vertlayout);
+         modStatusGrp.setText("Modifies - Status:");
+         modifiesStatus = new Label(modStatusGrp, SWT.BORDER);
+         modifiesStatus.setText("Ok");
+
+         Group varStatusGrp = new Group(stateColumn, SWT.SHADOW_IN);
+         varStatusGrp.setLayout(vertlayout);
+         varStatusGrp.setText("Variant - Status:");
+         variantStatus = new Label(varStatusGrp, SWT.BORDER);
+         variantStatus.setText("Ok");
+         
+         //Set up right column
+         TabFolder editorTab = new TabFolder(root, SWT.TOP);
+         //Set up initial Tab
+         TabItem t = new TabItem (editorTab, SWT.NONE);
+         t.setText("inv 0");
+         Composite textContainer = new Composite(editorTab, SWT.NO_BACKGROUND);
+         t.setControl(textContainer);
+         Group inv1 = new Group(textContainer, SWT.SHADOW_IN);
+         Text invariant = new Text(inv1, SWT.MULTI);
+         Group mod1 = new Group(textContainer, SWT.SHADOW_IN);
+         Text modifies = new Text(mod1, SWT.MULTI);
+         Group var1 = new Group(textContainer, SWT.SHADOW_IN);
+         Text variants = new Text(var1, SWT.MULTI);
+         textContainer.setLayout(vertlayout);
+         inv1.setLayout(vertlayout);
+         mod1.setLayout(vertlayout);
+         var1.setLayout(vertlayout);
+         inv1.setText("invariant");
+         invariant.setText("some invariant text, probably monospace");//TODO
+         mod1.setText("modifies");
+         modifies.setText("d");//TODO
+         var1.setText("variants");
+         variants.setText("f");//TODO
+         
+         // set up store button
+         Button store = new Button(textContainer, SWT.PUSH);
+         store.setText("Store");
+         
+         store.addSelectionListener(new SelectionAdapter(){
+            // adds new tab 
+            @Override
+            public void widgetSelected(SelectionEvent e) {
+               int currentTab = invariants.getSelectionIndex();
+               int amountTabs = invariants.getItemCount();
+               
+               addTextTabItem("Inv " + amountTabs, ((Text) invariants.getItem(currentTab).getControl()).getText(), true, invariants);
+               
+            }
+         });
+         
+         invariant.addModifyListener(new ModifyListener(){
+            public void modifyText(ModifyEvent event) {
+               Text text = (Text) event.widget;
+               //do something with the text.
+            }
+         });
+         
          modifies.addModifyListener(new ModifyListener(){
-=======
-         //set up invariantEditor:
-         Group invariantColumn = new Group(root, SWT.SHADOW_IN);
-         invariantColumn.setLayout(vertlayout);
-         invariants = new TabFolder(invariantColumn, SWT.TOP);
-         invariantText = (Text)addTextTabItem("Inv 0", "some invariant text, probably monospace", true, invariants);
-         // TODO remove following tab folders, merge texts into one tab folder
-         TabFolder modifies = new TabFolder(invariantColumn, SWT.TOP);
-         Text modifiesText = (Text)addTextTabItem("heap", "Modifies\nEmpty", true, modifies);
-         TabFolder variant = new TabFolder(invariantColumn, SWT.TOP);
-         Text invariantText = (Text)addTextTabItem("heap", "Variant: someCode", true, variant);
-         
-         // set up store button
-         Button store = new Button(invariantColumn, SWT.PUSH);
-         store.setText("Store");
-         store.addSelectionListener(new SelectionAdapter(){
-            // adds new tab 
-            @Override
-            public void widgetSelected(SelectionEvent e) {
-               int currentTab = invariants.getSelectionIndex();
-               int amountTabs = invariants.getItemCount();
-               
-               addTextTabItem("Inv " + amountTabs, ((Text) invariants.getItem(currentTab).getControl()).getText(), true, invariants);
-               
-            }
-         });
-         modifiesText.addModifyListener(new ModifyListener(){
->>>>>>> f825662f
-            public void modifyText(ModifyEvent event) {
-               Text text = (Text) event.widget;
-               //do something with the text.
-            }
-         });
-         
-         variants.addModifyListener(new ModifyListener(){
-            public void modifyText(ModifyEvent event) {
-               Text text = (Text) event.widget;
-               //do something with the text.
-            }
-         });
-         
-      }
-      
-      /**
-       * @param head - title of the tabitem
-       * @param body - text within the tabitem
-       * @param writable - is the text user-editable
-       * @param parent - where to attach the item
-       * @return the generated TabItem
-       */
-      private Control addTextTabItem(String head, String body, boolean writable, TabFolder parent){
-         TabItem t = new TabItem (parent, SWT.NONE);
-         t.setText(head);
-         Control c = null;
-         if (writable){
-            Text l = new Text(parent, SWT.MULTI);
-            l.setFont(JFaceResources.getFont(JFaceResources.TEXT_FONT));
-            l.setText(body);
-            c = l;
-         } else {
-            Label l = new Label(parent, SWT.NONE);
-            l.setText(body);
-            c = l;
-         }
-         t.setControl(c);
-         return c;
-      }
-
-      /**
-       * {@inheritDoc}
-       */
-      @Override
-      public IBuiltInRuleApp finish() {
-         return null;
-      }
-
-      /**
-       * {@inheritDoc}
-       */
-      @Override
-      public void dispose() {
-         root.dispose();
-      }
-   }
-}
+            public void modifyText(ModifyEvent event) {
+               Text text = (Text) event.widget;
+               //do something with the text.
+            }
+         });
+         
+         variants.addModifyListener(new ModifyListener(){
+            public void modifyText(ModifyEvent event) {
+               Text text = (Text) event.widget;
+               //do something with the text.
+            }
+         });
+         
+      }
+      
+      /**
+       * @param head - title of the tabitem
+       * @param body - text within the tabitem
+       * @param writable - is the text user-editable
+       * @param parent - where to attach the item
+       * @return the generated TabItem
+       */
+      private Control addTextTabItem(String head, String body, boolean writable, TabFolder parent){
+         TabItem t = new TabItem (parent, SWT.NONE);
+         t.setText(head);
+         Control c = null;
+         if (writable){
+            Text l = new Text(parent, SWT.MULTI);
+            l.setFont(JFaceResources.getFont(JFaceResources.TEXT_FONT));
+            l.setText(body);
+            c = l;
+         } else {
+            Label l = new Label(parent, SWT.NONE);
+            l.setText(body);
+            c = l;
+         }
+         t.setControl(c);
+         return c;
+      }
+
+      /**
+       * {@inheritDoc}
+       */
+      @Override
+      public IBuiltInRuleApp finish() {
+         return null;
+      }
+
+      /**
+       * {@inheritDoc}
+       */
+      @Override
+      public void dispose() {
+         root.dispose();
+      }
+   }
+}