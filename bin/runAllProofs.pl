#!/usr/bin/perl -w
use strict;
use Cwd 'getcwd', 'realpath';
use File::Find;
use File::Basename;
use Getopt::Long;
use POSIX qw(strftime);
# use File::Copy;
# use Net::SMTP;

#
# Configuration variables
my $orig_path = &getcwd;
my $path_to_key = realpath(dirname($0) . "/..");
my $path_to_examples = $path_to_key . "/examples/";
my $path_to_automated = "index/";
my $path_to_header = $path_to_examples . $path_to_automated . "headerJavaDL.txt";
my $path_to_index = $path_to_examples . $path_to_automated . "automaticJAVADL.txt";

# time out set to 30 minutes
my $time_limit = 30*60; 

# use the time command to print out runtime info
#my $time_executable = "/usr/bin/time";
# output of the time command
#my $time_format = '   user %U sec\n system %S sec\nelapsed %E sec\nMax. size %M kB\nAvg. size %t kB';


# see http://www.somacon.com/p114.php
sub trim($) {
    my $string = shift;
    chomp $string;
    $string =~ s/^\s+//;
    $string =~ s/\s+$//;
    return $string;
}

#
# Command line options
my %option = ();
GetOptions(\%option, 'help|h', 'verbose|v', 'silent|z', 'delete|d', 'reload|l', 'stopfail|t', 'storefailed|s=s', 'file|f=s', 'xml-junit|x=s', 'printStatistics|p=s', 'noAuto|n', 'args|a=s');

if ($option{'help'}) {
  print "Runs all proofs listed in the file \'$path_to_index\'.\n";
#  print "\'$path_to_index\' can be found in the directory \'$key_path/$path_to_examples$path_to_automated\'.\n\n";
  print "Use '-h' or '--help' to get this text (very necessary this line).\n";
  print "Use '-v' or '--verbose' to increase verbosity.\n";
  print "Use '-z' or '--silent' to reduce verbosity (only final results are displayed).\n";
  print "Use '-l' or '--reload' to save proofs and reload them directly afterwards. (Test cases for proof loading.)\n";
  print "Use '-d' or '--delete' to delete all files created automatically by a run of this script.\n";
  print "Use '-t' or '--stopfail' to stop immediately upon a failure.\n";
  print "Use '-s <filename>' or '--storefailed <filename>' to store the file names of failures in file <filename>.\n";
  print "Use '-f <filename>' or '--file <filename>' to load the problems from <filename>.\n";
  print "Use '-x <filename>' or '--xml-junit <filename>' to store the results in junit's xml result format to <filename>.\n";
  print "Use '-p <filename>' or '--printStatistics <filename>' to generate a statistics file. The file is overridden in case it already exists.\n";
  print "Use '-n' or '--noAuto' to run all examples with gui.\n";
  print "Use '-a' or '--args' to pass arguments directly to runProver.\n";
#  print "[DEFUNCT] Use '-m email\@address.com' to send the report as an email to the specified address.\n";
#  print "[DEFUNCT] Use '-c' to get the debug messages from the smtp part if there are email problems.\n";
  exit;
}

my $reloadTests = $option{'reload'};

if($option{'delete'}) {
    &cleanDirectories ($path_to_examples);
    exit 0;
}

if ($option{'printStatistics'}) {
    $option{'printStatistics'} = realpath($option{'printStatistics'});
    unlink($option{'printStatistics'}) 
	if $option{'printStatistics'} && -e $option{'printStatistics'};
}

#
# read in the configuration files and store them in arrays.

open (HEADER_JAVADL, $path_to_header) or die $path_to_header . " couldn't be opened.";
binmode(HEADER_JAVADL);
my @headerJavaDL = <HEADER_JAVADL>;
close HEADER_JAVADL;

my $testFile;
if (not $option{'file'}) {
  $testFile = $path_to_index;
} else {
  $testFile = $option{'file'};
}

print "Reading from $testFile.\n\n" unless $option{'silent'};

my @automatic_JAVADL;
open (AUTOMATIC, $testFile) or die $testFile . " couldn't be opened.";
@automatic_JAVADL = <AUTOMATIC>;
close AUTOMATIC;

my $counter = 0;
my $total = trim(`grep provable "$testFile" | grep -v "\#" | wc -l`);
my $correct = 0;
my $failures = 0;
my $errors = 0;
my @reloadFailed;
my @reloadSuccesses;
my %successes;
my %failing;
my %erroneous;

#
# go through automatic files
#
chdir $path_to_examples;
foreach my $dotkey (@automatic_JAVADL) {
   if ($option{'stopfail'} && 
		($failures + $errors + scalar(@reloadFailed) > 0)) {
      print "Bailing out due to error\n";
      last;
   }

   # ignore empty lines and comments
   next if $dotkey =~ /^\s*#/;
   next if $dotkey =~ /^\s*$/;
 
   (my $provable, $dotkey) = &fileline($dotkey);

   print "Now running $dotkey ...\n" unless $option{'silent'};

   &prepare_file($dotkey);

   my $success = &runAuto ($dotkey . ".auto.key");

   if ($provable and $success == 0) {
       &processReturn (0, "indeed provable", $dotkey);
   } elsif ($provable and $success == 256) {
       &processReturn (1, "proof failed", $dotkey);
   } elsif ((not $provable) and $success == 0) {
       &processReturn (1, "should not be provable", $dotkey);
   } elsif ((not $provable) and $success == 256) {
       &processReturn (0, "indeed not provable", $dotkey);
   } else {
       &processReturn (2, "error in proof/timed out (" . 
 		    "Error code $success)", $dotkey);
   }

   # replace trailing .key by .auto.proof
   $dotkey =~ s/\.key$/.auto.proof/;

   &reloadFile($dotkey) if ($reloadTests and $provable);
    
   unless($option{'silent'}) {
      print "\nStatus: $counter / $total examples tested. $failures failures and $errors errors occurred.\n";
      print "Reload-Tests: " . 
         (($reloadTests and $provable) ? (scalar(@reloadFailed) . 
					  " failures") : "disabled") 
         . "\n\n";
   }
}

chdir $orig_path;

print "\n$counter / $total prover runs according to spec.\n".
     "$failures failures and $errors errors occurred.\n";

if($reloadTests) {
    print "Failing reload attempts: " . scalar(@reloadFailed) . "\n\n";
} else {
    print "Reload tests were disabled\n\n";
}

print &produceResultText;

if($option{'storefailed'}) {
  &storeFailedProofs
}

if($option{'xml-junit'}) {
    &writeXmlReport($option{'xml-junit'});
}

if ($option{'printStatistics'}) {
    # calculate Summas
    my @sum = &calculateSummas($option{'printStatistics'});
    
    # append summas 
    my $line = "--- SUM ---";
    foreach my $s (@sum) {
	$line = $line." | ".$s;
    }
    open OUT, ">>", $option{'printStatistics'} or die $!;
    print OUT $line."\n";
    
    # append git commit hash
    my $gitHash = `git rev-parse HEAD`;
    print OUT "\n";
    print OUT "# git commit $gitHash\n";
    close OUT;
}

if($failures + $errors + scalar(@reloadFailed) > 0) {
    if($option{'stopfail'}) {
        print "Tests stopped after first failure.\n";
    }
    exit -1;
} else {
    exit 0;
}

# Sub routines
# ------------------------------------------------------------

sub prepare_file {

    my $dotkey = $_[0];

    open (IN, $dotkey) or 
	die $dotkey. " couldn't be opened for reading.";
    open (OUT, "> " . $dotkey . ".auto.key") or 
	die $dotkey. ".auto.key couldn't be opened for writing.";
    
    my $has_settings = grep /\\settings/, <IN>;
    
    seek IN, 0, 0;

    print OUT @headerJavaDL unless $has_settings;

    while(<IN>) {
	print OUT $_;
    }

    close OUT;
    close IN;
}

sub fileline {
    chop $_[0];
    (my $result, my $file) = split(/: */, $_[0]);
    return (($result eq 'provable'), $file);
}

sub produceResultText {
    my $result = "";

    if (%failing) {
	$result .= "++The following files did not behave as expected:\n";
	foreach my $key (keys %failing) {
	    $result .= "$key \t :  $failing{$key}\n"
	}
    }
    
    if (%erroneous) {
	$result .= "++The following files produced unexpected errors:\n";
	foreach my $key (keys %erroneous) {
	    $result .= "$key \t :  $erroneous{$key}\n"
	}
    }

    if (@reloadFailed) {
	$result .= "++The following files could not have their proof reloaded:\n";
	foreach (@reloadFailed) {
	    $result .= "$_\n";
	}
    }
    
    return $result."\n";
}

sub storeFailedProofs {
    open (OUT, "> ".$option{'storefailed'}) or 
        die $option{'storefailed'}." couldn't be opened for writing.";

    if (%failing) {
# 	++The following files did not behave as expected:
	foreach my $key (keys %failing) {
	    print OUT ($failing{$key} eq 'proof failed' ? 'provable: ' : 'notprovable: ');
	    print OUT "$key\n";
	}
    }
    
    if (%erroneous) {
# 	++The following files produced unexpected errors:
	foreach my $key (keys %erroneous) {
	    print OUT ($erroneous{$key} eq 'proof failed' ? 'provable: ' : 'notprovable: ');
	    print OUT "$key\n";
	}
    }

    if (@reloadFailed) {
# 	++The following files could not have their proof reloaded:
	foreach (@reloadFailed) {
	    # reload is done only in case the problem is provable
	    print OUT 'provable: ';
	    print OUT "$_\n";
	}
    }
    close OUT;
    print "Failed proof attempts stored in \'".$option{'storefailed'}."\'.\n\n";
}

sub iso8601now {
    # ISO8601
    return strftime("%Y-%m-%dT%H:%M:%S", localtime(time()));
}

sub writeXmlReport {
    my $filename = $_[0];
    open OUT, "> $filename" or die "cannot open $filename for writing.";

    my $errors    = scalar(keys(%erroneous));
    my $failures  = scalar(keys(%failing)) + scalar(@reloadFailed);
    my $successes = scalar(keys(%successes)) + scalar(@reloadSuccesses);
    my $tests     = $errors + $failures + $successes;
    my $timestamp = &iso8601now;

    print OUT <<HEADER;
<?xml version="1.0" encoding="UTF-8" ?>
<testsuite errors="$errors" failures="$failures" name="runAllProofs" tests="$counter" timestamp="$timestamp" host="localhost" time="0.0">
  <properties>
    <property name="reload" value="$reloadTests" />
    <property name="directory" value="$path_to_key" />
  </properties>
HEADER
    foreach (keys(%successes)) {
	print OUT '  <testcase classname="runallproofs.run" name="' . 
	    $_ . '" time="0.0" />'  . "\n";
    }
    foreach (@reloadSuccesses) {
	print OUT '  <testcase classname="runallproofs.reload" name="' . 
	    $_ . '" time="0.0" />'  . "\n";
    }
    foreach (keys(%erroneous)) {
	print OUT '  <testcase classname="runallproofs.run" name="' . 
	    $_ . '" time="0.0">'  . "\n";
	print OUT '     <error type="ERR">error during proof for ' .
	    $_ . "</error>\n  </testcase>\n";
    }
    foreach (keys(%failing)) {
	print OUT '  <testcase classname="runallproofs.run" name="' . 
	    $_ . '" time="0.0">'  . "\n";
	print OUT '     <failure type="FAIL">proof for ' .
	    $_ . " failed</failure>\n  </testcase>\n";
    }
    foreach (@reloadFailed) {
	print OUT '  <testcase classname="runallproofs.reload" name="' . 
	    $_ . '" time="0.0">'  . "\n";
	print OUT '     <failure type="FAIL">could not reload proof for ' .
	    $_ . "</failure>\n  </testcase>\n";
    }

    print OUT "</testsuite>";
    close OUT;
    print "JUnit XML report written to $filename.\n\n";
}

# first argument: timeout in seconds
# following arguments: used to call exec.
# returns error code with user error code shifted to the left by 8.
# user exit code 1 ==> 256
sub system_timeout {
    my $child = fork();
    if($child == 0) {
	# child process: call process, with alarm set
	alarm shift @_;
	exec @_;
	exit 127;
    } elsif($child > 0) {
	# parent process, waiting for child
	waitpid $child, 0;
	my $result = ${^CHILD_ERROR_NATIVE};
        # this waitpid call makes the result value (of KeY) shift by 8 to the left
	# in case of a time out - wait a little for the process to finish
	sleep 10 if $result & 0xff;
	return $result;
    } else {
	die "Error while forking!";
    }
}
 
sub runAuto {
  my $dk = &getcwd . "/$_[0]";
  my $statisticsCmd = "";
  if ($option{'printStatistics'}) {
    $statisticsCmd = "--print-statistics '$option{'printStatistics'}'";
  }
  my $verbosity = "";
  my $automode = "--auto";
  my $arguments = "";
  if ($option{'silent'}) { $verbosity = "--verbose 0"; }
  if ($option{'verbose'}) { $verbosity = "--verbose 2"; }
<<<<<<< HEAD
  if ($option{'noAuto'}) { $automode = ""; }
  if ($option{'args'}) { $arguments = $option{'args'}; }
  my $command = "'" . $path_to_key . "/bin/runProver' $automode $verbosity $statisticsCmd $arguments '$dk'";
=======
  my $command = "'" . $path_to_key . "/bin/key' --K-headless --auto $verbosity $statisticsCmd '$dk'";
>>>>>>> 224ad001
  print "Command is: $command\n" unless $option{'silent'};
  my $starttime = time();
  my $result = &system_timeout($time_limit, $command);
  print "Total time elapsed: " . (time() - $starttime) . " sec\n" unless $option{'silent'};
  return $result;
}

sub processReturn {
    print "$_[1] : $_[2]\n";
    $counter++;
    if ($_[0] == 0) {
	$successes{"$_[2]"} = $_[1];
	$correct++;
    } elsif ($_[0] == 1) {
	$failing{"$_[2]"} = $_[1];
	$failures++;
    } elsif ($_[0] == 2) {
	$erroneous{"$_[2]"} = $_[1];
	$errors++;
    }
}

sub reloadFile {
    my $file = $_[0];
    if (not $option{'silent'}) {print "\nTry to reload proof result $file:\n";}

    my $dk = &getcwd . "/$file";
    unless(-r $dk) {
	if (not $option{'silent'}) {print "$dk cannot be read!";}
	push @reloadFailed, $file;
	return;
    }

    my $command = "'" . $path_to_key . "/bin/key' --K-headless --auto-loadonly '$dk'";
    # print "Command is: $command\n";
    my $result = &system_timeout($time_limit, $command);
#    print "\nReturn value: $result\n";

    if($result != 0) {
	if (not $option{'silent'}) {
	    print "\nCould not reload saved file $file\n";
        }
	push @reloadFailed, $file;
    } else {
	push @reloadSuccesses, $file;
    }
}

sub cleanDirectories {
    print @_;
    find(\&wanted, @_);
    sub wanted {
	# $_ holds filename and $File::Find::name the full path
	# print $_ . "\n";
	if(/auto\.key$/ || /auto(\.[0-9]+)?\.proof$/) {
	    if (not $option{'silent'}){print "Remove file $File::Find::name\n";}
	    unlink($_) or die "Cannot remove $_ in " . `pwd` . ": $!"; 
	}
    }

}

sub calculateSummas {
    my $filename = shift @_;
    my @sum;
    my @columnNames;
    my $countExamples = 0;
    open IN, "<", $filename or die $!;
    while (<IN>) {
	my @line = split /\s*\|\s*/, &trim($_);
	# remove the name of the example (can not be summed up)
	shift(@line);
	if ($. == 1) {
	    # first line with column names
	    @columnNames = @line;
	} elsif ($. == 2) {
	    # second line: init sum
	    die "wrong number of fields in line $." 
		unless scalar(@line) == scalar(@columnNames);
	    @sum = @line;
	    $countExamples ++;
	} else {
	    # remaining lines: adding up
	    die "wrong number of fields in line $." 
		unless scalar(@line) == scalar(@columnNames);
	    for (@sum) {
		$_ = $_ + shift(@line);
	    }
	    $countExamples ++;
	}
    }
    close IN;
    
    # Compute average time per step.
    # This is the ratio between sums.
    # Previously, we wrongly calculated the average of ratios (bug #1442).
    $sum[6] = $sum[4] / $sum[1];

    # Compute averages instead of sums for memory consumption.
    $sum[7] = $sum[7] / $countExamples;
    return @sum;
}

<|MERGE_RESOLUTION|>--- conflicted
+++ resolved
@@ -386,13 +386,9 @@
   my $arguments = "";
   if ($option{'silent'}) { $verbosity = "--verbose 0"; }
   if ($option{'verbose'}) { $verbosity = "--verbose 2"; }
-<<<<<<< HEAD
   if ($option{'noAuto'}) { $automode = ""; }
   if ($option{'args'}) { $arguments = $option{'args'}; }
-  my $command = "'" . $path_to_key . "/bin/runProver' $automode $verbosity $statisticsCmd $arguments '$dk'";
-=======
-  my $command = "'" . $path_to_key . "/bin/key' --K-headless --auto $verbosity $statisticsCmd '$dk'";
->>>>>>> 224ad001
+  my $command = "'" . $path_to_key . "/bin/key' --K-headless $automode $verbosity $statisticsCmd $arguments '$dk'";
   print "Command is: $command\n" unless $option{'silent'};
   my $starttime = time();
   my $result = &system_timeout($time_limit, $command);
