--- conflicted
+++ resolved
@@ -22,18 +22,6 @@
   - export GRADLE_USER_HOME=`pwd`/.gradle
 
 stages:
-<<<<<<< HEAD
-  - primary
-  - secondary
-  - ternary
-
-  # compile:oraclejdk8:
-  #   stage: primary
-  #   image: key-dev-jdk8
-  #   script:
-  #     - javac -version
-  #     - ant -f key/scripts/build.xml compileAll
-=======
     - primary
     - secondary
     - ternary
@@ -44,7 +32,6 @@
 #   script:
 #     - javac -version
 #     - ant -f key/scripts/build.xml compileAll
->>>>>>> 3f1ea475
 
 
 compile:classes:
@@ -75,24 +62,6 @@
       - build
       - .gradle
 
-<<<<<<< HEAD
-#compile:testClassesOracle8:
-#  stage: secondary
-#  image: key-dev-jdk8
-#  script:
-#    - javac -version
-#    - cd key
-#    - gradle --parallel classes testClasses
-
-#compile:testClassesJava11:
-#  stage: secondary
-#  image: key-dev-openjdk11
-#  allow_failure: true
-#  script:
-#    - javac -version
-#    - cd key
-#    - gradle --parallel classes testClasses
-=======
 compile:testClasses8:
   stage: secondary
   image: wadoon/key-test-docker:jdk8
@@ -119,7 +88,6 @@
     reports:
       junit:
         - "**/**/build/test-results/*/TEST-*.xml"
->>>>>>> 3f1ea475
 
 compile:testFast:key.core:
   stage: ternary
@@ -127,11 +95,7 @@
   script:
     - javac -version
     - cd key
-<<<<<<< HEAD
-    - gradle --build-cache --continue :key.util:check
-=======
     - gradle --build-cache --continue :key.core:testFast
->>>>>>> 3f1ea475
     - ls
   cache:
     key: "$CI_COMMIT_REF_NAME"
@@ -150,11 +114,7 @@
   script:
     - javac -version
     - cd key
-<<<<<<< HEAD
-    - gradle --build-cache --continue :key.core:check
-=======
     - gradle --build-cache --continue :key.core.proof_references:testFast
->>>>>>> 3f1ea475
     - ls
   cache:
     key: "$CI_COMMIT_REF_NAME"
@@ -173,12 +133,7 @@
   script:
     - javac -version
     - cd key
-<<<<<<< HEAD
-    - gradle --build-cache --continue :key.core.proof_references:check
-    - ls
-=======
     - gradle --build-cache --continue :key.core.testgen:testFast
->>>>>>> 3f1ea475
   cache:
     key: "$CI_COMMIT_REF_NAME"
     policy: pull
@@ -196,12 +151,7 @@
   script:
     - javac -version
     - cd key
-<<<<<<< HEAD
-    - gradle --build-cache --continue :key.core.testgen:check
-    - ls
-=======
     - gradle --build-cache --continue :keyex.interactionlog:testFast
->>>>>>> 3f1ea475
   cache:
     key: "$CI_COMMIT_REF_NAME"
     policy: pull
@@ -219,11 +169,7 @@
   script:
     - javac -version
     - cd key
-<<<<<<< HEAD
-    - gradle --build-cache --continue :key.ui:check
-=======
     - gradle --build-cache --continue :key.ui:testFast
->>>>>>> 3f1ea475
     - ls
   cache:
     key: "$CI_COMMIT_REF_NAME"
@@ -242,34 +188,23 @@
   script:
     - javac -version
     - cd key
-<<<<<<< HEAD
-    - gradle --build-cache --continue :key.removegenerics:check
-=======
     - gradle --build-cache --continue :key.removegenerics:testFast
->>>>>>> 3f1ea475
-    - ls
-  cache:
-    key: "$CI_COMMIT_REF_NAME"
-    policy: pull
-    paths:
-      - build
-      - .gradle
-  artifacts:
-    reports:
-      junit:
-        - "**/**/build/test-results/*/TEST-*.xml"
-
-
-<<<<<<< HEAD
-
-#compile:check:testRunAllProofs:
-#  stage: primary
-#  image: key-dev-openjdk8
-=======
+    - ls
+  cache:
+    key: "$CI_COMMIT_REF_NAME"
+    policy: pull
+    paths:
+      - build
+      - .gradle
+  artifacts:
+    reports:
+      junit:
+        - "**/**/build/test-results/*/TEST-*.xml"
+
+
 #compile:testFast:testRunAllProofs:
 #  stage: primary
 #  image: wadoon/key-test-docker:jdk11
->>>>>>> 3f1ea475
 #  script:
 #    - javac -version
 #    - cd key
@@ -284,21 +219,12 @@
 #  artifacts:
 #    reports:
 #      junit:
-<<<<<<< HEAD
-#        - "**/**/build/test-results/test/TEST-*.xml"
-#
-#
-#compile:check:testProofRules:
-#  stage: primary
-#  image: key-dev-openjdk8
-=======
 #        - "**/**/build/test-results/*/TEST-*.xml"
 #
 #
 #compile:testFast:testProofRules:
 #  stage: primary
 #  image: wadoon/key-test-docker:jdk11
->>>>>>> 3f1ea475
 #  script:
 #    - javac -version
 #    - cd key
@@ -313,11 +239,7 @@
 #  artifacts:
 #    reports:
 #      junit:
-<<<<<<< HEAD
-#        - "**/**/build/test-results/test/TEST-*.xml"
-=======
 #        - "**/**/build/test-results/*/TEST-*.xml"
->>>>>>> 3f1ea475
 
 checkstyle:
   stage: primary
