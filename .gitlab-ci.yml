#
# This files describes the workflow of the continous integration
# checker for KeY run within gitlab.
#
# Jenkins runs are triggered from somewhere else.
#

cache:
  policy: pull-push
  paths:
    - .gradle/wrapper
    - .gradle/caches
  untracked: true
  key: ${CI_COMMIT_REF_SLUG}

variables:
  GRADLE_OPTS: "-Dorg.gradle.daemon=false"

before_script:
  #  - echo `pwd` # debug
  #  - echo "$CI_BUILD_NAME, $CI_BUILD_REF_NAME $CI_BUILD_STAGE" # debug
  - export GRADLE_USER_HOME=`pwd`/.gradle

stages:
  - primary
  - secondary
  - ternary

  # compile:oraclejdk8:
  #   stage: primary
  #   image: key-dev-jdk8
  #   script:
  #     - javac -version
  #     - ant -f key/scripts/build.xml compileAll

<<<<<<< HEAD
# compile:oraclejdk8:
#   stage: primary
#   image: key-dev-jdk8
#   script:
#     - javac -version
#     - ant -f key/scripts/build.xml compileAll

=======
>>>>>>> af75784c

compile:classes:
  stage: primary
  image: wadoon/key-test-docker:jdk11
  script:
    - javac -version
    - cd key
    - gradle --build-cache classes
  cache:
    key: "$CI_COMMIT_REF_NAME"
    policy: push
    paths:
      - build
      - .gradle

compile:testClasses:
  stage: secondary
  image: wadoon/key-test-docker:jdk11
  script:
    - javac -version
    - cd key
    - gradle --build-cache --parallel testClasses
  cache:
    key: "$CI_COMMIT_REF_NAME"
    policy: pull-push
    paths:
      - build
      - .gradle

compile:testClasses8:
  stage: secondary
  image: wadoon/key-test-docker:jdk8
  script:
    - javac -version
    - cd key
    - gradle --parallel classes testClasses

compile:testFast:key.util:
  stage: ternary
  image: wadoon/key-test-docker:jdk11
  script:
    - javac -version
    - cd key
    - gradle --build-cache --continue :key.util:testFast
    - ls
  cache:
    key: "$CI_COMMIT_REF_NAME"
    policy: pull
    paths:
      - build
      - .gradle
  artifacts:
    reports:
      junit:
        - "**/**/build/test-results/*/TEST-*.xml"

compile:testFast:key.core:
  stage: ternary
  image: wadoon/key-test-docker:jdk11
  script:
    - javac -version
    - cd key
    - gradle --build-cache --continue :key.core:testFast
    - ls
  cache:
    key: "$CI_COMMIT_REF_NAME"
    policy: pull
    paths:
      - build
      - .gradle
  artifacts:
    reports:
      junit:
        - "**/**/build/test-results/*/TEST-*.xml"

compile:testFast:proofref:
  stage: ternary
  image: wadoon/key-test-docker:jdk11
  script:
    - javac -version
    - cd key
    - gradle --build-cache --continue :key.core.proof_references:testFast
    - ls
  cache:
    key: "$CI_COMMIT_REF_NAME"
    policy: pull
    paths:
      - build
      - .gradle
  artifacts:
    reports:
      junit:
        - "**/**/build/test-results/*/TEST-*.xml"

compile:testFast:testgen:
  stage: ternary
  image: wadoon/key-test-docker:jdk11
  script:
    - javac -version
    - cd key
    - gradle --build-cache --continue :key.core.testgen:testFast
  cache:
    key: "$CI_COMMIT_REF_NAME"
    policy: pull
    paths:
      - build
      - .gradle
  artifacts:
    reports:
      junit:
        - "**/**/build/test-results/*/TEST-*.xml"

compile:testFast:interactionlog:
  stage: ternary
  image: wadoon/key-test-docker:jdk11
  script:
    - javac -version
    - cd key
    - gradle --build-cache --continue :keyex.interactionlog:testFast
  cache:
    key: "$CI_COMMIT_REF_NAME"
    policy: pull
    paths:
      - build
      - .gradle
  artifacts:
    reports:
      junit:
        - "**/**/build/test-results/*/TEST-*.xml"

compile:testFast:ui:
  stage: ternary
  image: wadoon/key-test-docker:jdk11
  script:
    - javac -version
    - cd key
    - gradle --build-cache --continue :key.ui:testFast
    - ls
  cache:
    key: "$CI_COMMIT_REF_NAME"
    policy: pull
    paths:
      - build
      - .gradle
  artifacts:
    reports:
      junit:
        - "**/**/build/test-results/*/TEST-*.xml"

compile:testFast:removegenerics:
  stage: ternary
  image: wadoon/key-test-docker:jdk11
  script:
    - javac -version
    - cd key
    - gradle --build-cache --continue :key.removegenerics:testFast
    - ls
  cache:
    key: "$CI_COMMIT_REF_NAME"
    policy: pull
    paths:
      - build
      - .gradle
  artifacts:
    reports:
      junit:
        - "**/**/build/test-results/*/TEST-*.xml"

#
#
#compile:testFast:testRunAllProofs:
#  stage: primary
#  image: wadoon/key-test-docker:jdk11
#  script:
#    - javac -version
#    - cd key
#    - gradle --build-cache --continue :key.core:testRunAllProofs
#    - ls
#  cache:
#    key: "$CI_COMMIT_REF_NAME"
#    policy: pull
#    paths:
#      - build
#      - .gradle
#  artifacts:
#    reports:
#      junit:
#        - "**/**/build/test-results/*/TEST-*.xml"
#
#
#compile:testFast:testProofRules:
#  stage: primary
#  image: wadoon/key-test-docker:jdk11
#  script:
#    - javac -version
#    - cd key
#    - gradle --build-cache --continue :key.core:testProofRules
#    - ls
#  cache:
#    key: "$CI_COMMIT_REF_NAME"
#    policy: pull
#    paths:
#      - build
#      - .gradle
#  artifacts:
#    reports:
#      junit:
#        - "**/**/build/test-results/*/TEST-*.xml"

checkstyle:
  stage: primary
  image: wadoon/key-test-docker:jdk11
  allow_failure: true
  script:
    - echo "**** Check the commit's gitlab page for a readable checkstyle report ****"
    - (key/scripts/tools/checkstyle/runIncrementalCheckstyle.sh | tee report.txt) || true
    - key/scripts/tools/checkstyle/publishAudit.py report.txt
  artifacts:
    name: "checkstyle-report-$CI_JOB_ID"
    expire_in: 1 year
    when: always
    paths:
      - report.txt<|MERGE_RESOLUTION|>--- conflicted
+++ resolved
@@ -33,16 +33,6 @@
   #     - javac -version
   #     - ant -f key/scripts/build.xml compileAll
 
-<<<<<<< HEAD
-# compile:oraclejdk8:
-#   stage: primary
-#   image: key-dev-jdk8
-#   script:
-#     - javac -version
-#     - ant -f key/scripts/build.xml compileAll
-
-=======
->>>>>>> af75784c
 
 compile:classes:
   stage: primary
