#
# This files describes the workflow of the continous integration
# checker for KeY run within gitlab.
#
# Jenkins runs are triggered from somewhere else.
#

cache:
  policy: pull-push
  paths:
    - .gradle/wrapper
    - .gradle/caches
  untracked: true
  key: ${CI_COMMIT_REF_SLUG}

variables:
  GRADLE_OPTS:  "-Dorg.gradle.daemon=false -Dorg.gradle.parallel=true -Dorg.gradle.workers.max=2 -Dorg.gradle.configureondemand=true"
  GIT_DEPTH: 0
  # SONAR_TOKEN: configured in gitlab-ci web ui. Ask <weigl@kit.edu> if you need this token.

before_script:
  #  - echo `pwd` # debug
  #  - echo "$CI_BUILD_NAME, $CI_BUILD_REF_NAME $CI_BUILD_STAGE" # debug
  - export GRADLE_USER_HOME=`pwd`/.gradle

stages:
    - primary
    - secondary
    - ternary

compile:classes:
  stage: primary
  image: wadoon/key-test-docker:jdk11
  script:
    - javac -version
    - cd key
    - gradle --build-cache classes
  cache:
    key: "$CI_COMMIT_REF_NAME"
    policy: push
    paths:
      - build
      - .gradle

compile:testClasses:
  dependencies:  ["compile:classes"]
  stage: secondary
  image: wadoon/key-test-docker:jdk11
  script:
    - javac -version
    - cd key
    - gradle --build-cache --parallel testClasses
  cache:
    key: "$CI_COMMIT_REF_NAME"
    policy: pull-push
    paths:
      - build
      - .gradle

compile:testClasses8:
  dependencies:  []
  stage: secondary
  image: wadoon/key-test-docker:jdk8
  script:
    - javac -version
    - cd key
    - gradle --parallel classes testClasses

<<<<<<< HEAD
compile:testFast:key.util:
  stage: ternary
  image: wadoon/key-test-docker:jdk11
  script:
    - javac -version
    - cd key
    - gradle --build-cache --continue :key.util:testFast
    - ls
  cache:
    key: "$CI_COMMIT_REF_NAME"
    policy: pull
    paths:
      - build
      - .gradle
  artifacts:
    reports:
      junit:
        - "**/**/build/test-results/*/TEST-*.xml"

compile:testFast:key.core:
  stage: ternary
  image: wadoon/key-test-docker:jdk11
  script:
    - javac -version
    - cd key
    - gradle --build-cache --continue :key.core:testFast
    - ls
  cache:
    key: "$CI_COMMIT_REF_NAME"
    policy: pull
    paths:
      - build
      - .gradle
  artifacts:
    reports:
      junit:
        - "**/**/build/test-results/*/TEST-*.xml"

compile:testFast:proveSMT:
  stage: ternary
  image: wadoon/key-test-docker:jdk11
  script:
    - javac -version
    - cd key
    - gradle --build-cache --continue :key.core:testProveSMTLemmas
    - ls
  cache:
    key: "$CI_COMMIT_REF_NAME"
    policy: pull
    paths:
      - build
      - .gradle
  artifacts:
    reports:
      junit:
        - "**/**/build/test-results/*/TEST-*.xml"
  

compile:testFast:proofref:
  stage: ternary
  image: wadoon/key-test-docker:jdk11
  script:
    - javac -version
    - cd key
    - gradle --build-cache --continue :key.core.proof_references:testFast
    - ls
  cache:
    key: "$CI_COMMIT_REF_NAME"
    policy: pull
    paths:
      - build
      - .gradle
  artifacts:
    reports:
      junit:
        - "**/**/build/test-results/*/TEST-*.xml"

compile:testFast:testgen:
  stage: ternary
  image: wadoon/key-test-docker:jdk11
  script:
    - javac -version
    - cd key
    - gradle --build-cache --continue :key.core.testgen:testFast
  cache:
    key: "$CI_COMMIT_REF_NAME"
    policy: pull
    paths:
      - build
      - .gradle
  artifacts:
    reports:
      junit:
        - "**/**/build/test-results/*/TEST-*.xml"

compile:testFast:interactionlog:
  stage: ternary
  image: wadoon/key-test-docker:jdk11
  script:
    - javac -version
    - cd key
    - gradle --build-cache --continue :keyex.interactionlog:testFast
  cache:
    key: "$CI_COMMIT_REF_NAME"
    policy: pull
    paths:
      - build
      - .gradle
  artifacts:
    reports:
      junit:
        - "**/**/build/test-results/*/TEST-*.xml"

compile:testFast:ui:
  stage: ternary
  image: wadoon/key-test-docker:jdk11
  script:
    - javac -version
    - cd key
    - gradle --build-cache --continue :key.ui:testFast
    - ls
  cache:
    key: "$CI_COMMIT_REF_NAME"
    policy: pull
    paths:
      - build
      - .gradle
  artifacts:
    reports:
      junit:
        - "**/**/build/test-results/*/TEST-*.xml"

compile:testFast:removegenerics:
=======
sonarqube:
  dependencies:  ["compile:testClasses"]
>>>>>>> d6a95418
  stage: ternary
  image: wadoon/key-test-docker:jdk11
  allow_failure: true
  script:
    - cd key
    - gradle --build-cache --continue -Dsonar.qualitygate.wait=true -DjacocoEnabled=true testFast sonarqube
  only:
    - merge_requests
    - master
  cache:
    key: "$CI_COMMIT_REF_NAME"
    policy: pull
    paths:
      - build
      - .gradle
  artifacts:
    reports:
      junit:
        - "**/**/build/test-results/*/TEST-*.xml"

checkstyle:
  stage: primary
  image: wadoon/key-test-docker:jdk11
  allow_failure: true
  script:
    - echo "**** Check the commit's gitlab page for a readable checkstyle report ****"
    - (key/scripts/tools/checkstyle/runIncrementalCheckstyle.sh | tee report.txt) || true
    - key/scripts/tools/checkstyle/publishAudit.py report.txt
  artifacts:
    name: "checkstyle-report-$CI_JOB_ID"
    expire_in: 1 year
    when: always
    paths:
    - report.txt<|MERGE_RESOLUTION|>--- conflicted
+++ resolved
@@ -66,144 +66,8 @@
     - cd key
     - gradle --parallel classes testClasses
 
-<<<<<<< HEAD
-compile:testFast:key.util:
-  stage: ternary
-  image: wadoon/key-test-docker:jdk11
-  script:
-    - javac -version
-    - cd key
-    - gradle --build-cache --continue :key.util:testFast
-    - ls
-  cache:
-    key: "$CI_COMMIT_REF_NAME"
-    policy: pull
-    paths:
-      - build
-      - .gradle
-  artifacts:
-    reports:
-      junit:
-        - "**/**/build/test-results/*/TEST-*.xml"
-
-compile:testFast:key.core:
-  stage: ternary
-  image: wadoon/key-test-docker:jdk11
-  script:
-    - javac -version
-    - cd key
-    - gradle --build-cache --continue :key.core:testFast
-    - ls
-  cache:
-    key: "$CI_COMMIT_REF_NAME"
-    policy: pull
-    paths:
-      - build
-      - .gradle
-  artifacts:
-    reports:
-      junit:
-        - "**/**/build/test-results/*/TEST-*.xml"
-
-compile:testFast:proveSMT:
-  stage: ternary
-  image: wadoon/key-test-docker:jdk11
-  script:
-    - javac -version
-    - cd key
-    - gradle --build-cache --continue :key.core:testProveSMTLemmas
-    - ls
-  cache:
-    key: "$CI_COMMIT_REF_NAME"
-    policy: pull
-    paths:
-      - build
-      - .gradle
-  artifacts:
-    reports:
-      junit:
-        - "**/**/build/test-results/*/TEST-*.xml"
-  
-
-compile:testFast:proofref:
-  stage: ternary
-  image: wadoon/key-test-docker:jdk11
-  script:
-    - javac -version
-    - cd key
-    - gradle --build-cache --continue :key.core.proof_references:testFast
-    - ls
-  cache:
-    key: "$CI_COMMIT_REF_NAME"
-    policy: pull
-    paths:
-      - build
-      - .gradle
-  artifacts:
-    reports:
-      junit:
-        - "**/**/build/test-results/*/TEST-*.xml"
-
-compile:testFast:testgen:
-  stage: ternary
-  image: wadoon/key-test-docker:jdk11
-  script:
-    - javac -version
-    - cd key
-    - gradle --build-cache --continue :key.core.testgen:testFast
-  cache:
-    key: "$CI_COMMIT_REF_NAME"
-    policy: pull
-    paths:
-      - build
-      - .gradle
-  artifacts:
-    reports:
-      junit:
-        - "**/**/build/test-results/*/TEST-*.xml"
-
-compile:testFast:interactionlog:
-  stage: ternary
-  image: wadoon/key-test-docker:jdk11
-  script:
-    - javac -version
-    - cd key
-    - gradle --build-cache --continue :keyex.interactionlog:testFast
-  cache:
-    key: "$CI_COMMIT_REF_NAME"
-    policy: pull
-    paths:
-      - build
-      - .gradle
-  artifacts:
-    reports:
-      junit:
-        - "**/**/build/test-results/*/TEST-*.xml"
-
-compile:testFast:ui:
-  stage: ternary
-  image: wadoon/key-test-docker:jdk11
-  script:
-    - javac -version
-    - cd key
-    - gradle --build-cache --continue :key.ui:testFast
-    - ls
-  cache:
-    key: "$CI_COMMIT_REF_NAME"
-    policy: pull
-    paths:
-      - build
-      - .gradle
-  artifacts:
-    reports:
-      junit:
-        - "**/**/build/test-results/*/TEST-*.xml"
-
-compile:testFast:removegenerics:
-=======
 sonarqube:
   dependencies:  ["compile:testClasses"]
->>>>>>> d6a95418
   stage: ternary
   image: wadoon/key-test-docker:jdk11
   allow_failure: true
