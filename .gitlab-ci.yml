#
# This files describes the workflow of the continous integration
# checker for KeY run within gitlab.
#
# Jenkins runs are triggered from somewhere else.
#

cache:
  policy: pull-push
  paths:
    - .gradle/wrapper
    - .gradle/caches
  untracked: true
  key: ${CI_COMMIT_REF_SLUG}

variables:
<<<<<<< HEAD
  GRADLE_OPTS: "-Dorg.gradle.daemon=false"
  SONAR_TOKEN: "533cf8bfa3eac2dc4be3c63252a7090000797699"
  GIT_DEPTH: 0
=======
  GRADLE_OPTS:  "-Dorg.gradle.daemon=false -Dorg.gradle.parallel=true -Dorg.gradle.workers.max=2 -Dorg.gradle.configureondemand=true"
  GIT_DEPTH: 0
  # SONAR_TOKEN: configured in gitlab-ci web ui. Ask <weigl@kit.edu> if you need this token.
>>>>>>> 2b7636ca

before_script:
  #  - echo `pwd` # debug
  #  - echo "$CI_BUILD_NAME, $CI_BUILD_REF_NAME $CI_BUILD_STAGE" # debug
  - export GRADLE_USER_HOME=`pwd`/.gradle

stages:
    - primary
    - secondary
    - ternary

compile:classes:
  stage: primary
  image: wadoon/key-test-docker:jdk11
  script:
    - javac -version
    - cd key
    - gradle --build-cache classes
  cache:
    key: "$CI_COMMIT_REF_NAME"
    policy: push
    paths:
      - build
      - .gradle

compile:testClasses:
  dependencies:  ["compile:classes"]
  stage: secondary
  image: wadoon/key-test-docker:jdk11
  script:
    - javac -version
    - cd key
    - gradle --build-cache --parallel testClasses
  cache:
    key: "$CI_COMMIT_REF_NAME"
    policy: pull-push
    paths:
      - build
      - .gradle

compile:testClasses8:
  dependencies:  []
  stage: secondary
  image: wadoon/key-test-docker:jdk8
  script:
    - javac -version
    - cd key
    - gradle --parallel classes testClasses

sonarqube:
  dependencies:  ["compile:testClasses"]
  stage: ternary
  image: wadoon/key-test-docker:jdk11
  allow_failure: true
  script:
    - cd key
    - gradle --build-cache --continue -Dsonar.qualitygate.wait=true -DjacocoEnabled=true testFast sonarqube
  only:
    - merge_requests
    - master
  cache:
    key: "$CI_COMMIT_REF_NAME"
    policy: pull
    paths:
      - build
      - .gradle
  artifacts:
    reports:
      junit:
        - "**/**/build/test-results/*/TEST-*.xml"

checkstyle:
  stage: primary
  image: wadoon/key-test-docker:jdk11
  allow_failure: true
  script:
    - echo "**** Check the commit's gitlab page for a readable checkstyle report ****"
    - (key/scripts/tools/checkstyle/runIncrementalCheckstyle.sh | tee report.txt) || true
    - key/scripts/tools/checkstyle/publishAudit.py report.txt
  artifacts:
    name: "checkstyle-report-$CI_JOB_ID"
    expire_in: 1 year
    when: always
    paths:
    - report.txt

sonarqube:
  stage: primary
  image: wadoon/key-test-docker:jdk11
  allow_failure: true
  script:
    - cd key
    - gradle --build-cache sonarqube -Dsonar.qualitygate.wait=true
  only:
    - merge_requests
    - master<|MERGE_RESOLUTION|>--- conflicted
+++ resolved
@@ -14,15 +14,9 @@
   key: ${CI_COMMIT_REF_SLUG}
 
 variables:
-<<<<<<< HEAD
-  GRADLE_OPTS: "-Dorg.gradle.daemon=false"
-  SONAR_TOKEN: "533cf8bfa3eac2dc4be3c63252a7090000797699"
-  GIT_DEPTH: 0
-=======
   GRADLE_OPTS:  "-Dorg.gradle.daemon=false -Dorg.gradle.parallel=true -Dorg.gradle.workers.max=2 -Dorg.gradle.configureondemand=true"
   GIT_DEPTH: 0
   # SONAR_TOKEN: configured in gitlab-ci web ui. Ask <weigl@kit.edu> if you need this token.
->>>>>>> 2b7636ca
 
 before_script:
   #  - echo `pwd` # debug
@@ -107,15 +101,4 @@
     expire_in: 1 year
     when: always
     paths:
-    - report.txt
-
-sonarqube:
-  stage: primary
-  image: wadoon/key-test-docker:jdk11
-  allow_failure: true
-  script:
-    - cd key
-    - gradle --build-cache sonarqube -Dsonar.qualitygate.wait=true
-  only:
-    - merge_requests
-    - master+    - report.txt