--- conflicted
+++ resolved
@@ -14,15 +14,9 @@
   key: ${CI_COMMIT_REF_SLUG}
 
 variables:
-<<<<<<< HEAD
-  GRADLE_OPTS: "-Dorg.gradle.daemon=false"
-  SONAR_TOKEN: "533cf8bfa3eac2dc4be3c63252a7090000797699"
-  GIT_DEPTH: 0
-=======
   GRADLE_OPTS:  "-Dorg.gradle.daemon=false -Dorg.gradle.parallel=true -Dorg.gradle.workers.max=2 -Dorg.gradle.configureondemand=true"
   GIT_DEPTH: 0
   # SONAR_TOKEN: configured in gitlab-ci web ui. Ask <weigl@kit.edu> if you need this token.
->>>>>>> 06575f73
 
 before_script:
   #  - echo `pwd` # debug
@@ -63,119 +57,6 @@
       - build
       - .gradle
 
-<<<<<<< HEAD
-compile:testFast:key.util:
-  stage: ternary
-  image: wadoon/key-test-docker:jdk11
-  script:
-    - javac -version
-    - cd key
-    - gradle --build-cache --continue :key.util:testFast
-    - ls
-  cache:
-    key: "$CI_COMMIT_REF_NAME"
-    policy: pull
-    paths:
-      - build
-      - .gradle
-  artifacts:
-    reports:
-      junit:
-        - "**/**/build/test-results/*/TEST-*.xml"
-
-compile:testFast:key.core:
-  stage: ternary
-  image: wadoon/key-test-docker:jdk11
-  script:
-    - javac -version
-    - cd key
-    - gradle --build-cache --continue :key.core:testFast
-    - ls
-  cache:
-    key: "$CI_COMMIT_REF_NAME"
-    policy: pull
-    paths:
-      - build
-      - .gradle
-  artifacts:
-    reports:
-      junit:
-        - "**/**/build/test-results/*/TEST-*.xml"
-
-compile:testFast:proofref:
-  stage: ternary
-  image: wadoon/key-test-docker:jdk11
-  script:
-    - javac -version
-    - cd key
-    - gradle --build-cache --continue :key.core.proof_references:testFast
-    - ls
-  cache:
-    key: "$CI_COMMIT_REF_NAME"
-    policy: pull
-    paths:
-      - build
-      - .gradle
-  artifacts:
-    reports:
-      junit:
-        - "**/**/build/test-results/*/TEST-*.xml"
-
-compile:testFast:testgen:
-  stage: ternary
-  image: wadoon/key-test-docker:jdk11
-  script:
-    - javac -version
-    - cd key
-    - gradle --build-cache --continue :key.core.testgen:testFast
-  cache:
-    key: "$CI_COMMIT_REF_NAME"
-    policy: pull
-    paths:
-      - build
-      - .gradle
-  artifacts:
-    reports:
-      junit:
-        - "**/**/build/test-results/*/TEST-*.xml"
-
-compile:testFast:interactionlog:
-  stage: ternary
-  image: wadoon/key-test-docker:jdk11
-  script:
-    - javac -version
-    - cd key
-    - gradle --build-cache --continue :keyex.interactionlog:testFast
-  cache:
-    key: "$CI_COMMIT_REF_NAME"
-    policy: pull
-    paths:
-      - build
-      - .gradle
-  artifacts:
-    reports:
-      junit:
-        - "**/**/build/test-results/*/TEST-*.xml"
-
-compile:testFast:ui:
-  stage: ternary
-  image: wadoon/key-test-docker:jdk11
-  script:
-    - javac -version
-    - cd key
-    - gradle --build-cache --continue :key.ui:testFast :keyext.interactionlog:testFast :keyext.exploration:testFast
-    - ls
-  cache:
-    key: "$CI_COMMIT_REF_NAME"
-    policy: pull
-    paths:
-      - build
-      - .gradle
-  artifacts:
-    reports:
-      junit:
-        - "**/**/build/test-results/*/TEST-*.xml"
-=======
 compile:testClasses8:
   dependencies:  []
   stage: secondary
@@ -184,7 +65,6 @@
     - javac -version
     - cd key
     - gradle --parallel clean classes testClasses
->>>>>>> 06575f73
 
 sonarqube:
   dependencies:  ["compile:testClasses"]
@@ -219,23 +99,8 @@
   artifacts:
     name: "checkstyle-report-$CI_JOB_ID"
     paths:
-<<<<<<< HEAD
-    - report.txt
-
-sonarqube:
-  stage: primary
-  image: wadoon/key-test-docker:jdk11
-  allow_failure: true
-  script:
-    - cd key
-    - gradle --build-cache sonarqube -Dsonar.qualitygate.wait=true
-  only:
-    - merge_requests
-    - master
-=======
       - report.txt
     when: always
     reports:
       codequality: report.json
-    expire_in: 1 year
->>>>>>> 06575f73
+    expire_in: 1 year