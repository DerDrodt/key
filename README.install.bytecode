--- conflicted
+++ resolved
@@ -1,12 +1,8 @@
 		********************************
 		* KeY Byte Code Installation   * 
-<<<<<<< HEAD
 		*        Version 1.7.x         *
 		*        Nightly Builds        *
                 *     (Development Version)    *
-=======
-		*        Version 1.6.0         *
->>>>>>> 8f17586b
 		********************************
 
 
