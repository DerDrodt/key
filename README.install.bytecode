--- conflicted
+++ resolved
@@ -29,20 +29,11 @@
   At the KeY homepage you can find the following parts:
 
    * README-xxx.txt: this file
-<<<<<<< HEAD
-   * KeY-xxx.tgz or KeY-xxx.zip: the KeY-system in the jar-file version. That is the
-                  distribution version without the source code.
-   * KeYExtLib_xxx.tgz or KeYExtLib-xxx.zip: contains the external libraries (see above)
-   * quicktour_xxx.zip or quicktour_xxx.tgz: a short tutorial
-=======
-   * KeY-xxx.tgz or KeY-xxx.zip: 
+   * KeY-xxx.tgz or KeY-xxx.zip:
                 the KeY-system in the jar-file version. That is the
                 distribution version without the source code.
-   * KeYExtLib-xxx.tgz or KeYExtLib-xxx.zip: 
-                contains the external libraries (see above) 
-
-   where xxx stands for the current version.
->>>>>>> 224ad001
+   * KeYExtLib-xxx.tgz or KeYExtLib-xxx.zip:
+                contains the external libraries (see above)
 
 	where xxx stands for the current version.
 
@@ -50,11 +41,7 @@
 (3) Installation (Byte Code)
 ----------------------------
 
-<<<<<<< HEAD
 	1) Copy the KeY-xxx.tgz or KeY-xxx.zip to a temporary directory;
-=======
-	1) Copy the KeY-xxx.tgz or KeY-xxx.zip to a temporary directory; 
->>>>>>> 224ad001
 	   Here: tmp/
 
 	2) Unpack KeY.tgz 
@@ -62,11 +49,7 @@
 		Linux: 
 		   tar -xzvf KeY-xxx.tgz 
 
-<<<<<<< HEAD
 		Windows (use your favorite unpack program, e.g. WinZip)
-=======
-		Windows (use your favorite unpack program, e.g. WinZip) 
->>>>>>> 224ad001
 
 	3) The following files should be found in the directory (tmp/):
 		setup.jar key.jar LICENSE.TXT
