--- conflicted
+++ resolved
@@ -1,15 +1,9 @@
 <?xml version="1.0" encoding="UTF-8"?>
 <start name="&lt;start&gt;" pathCondition="true" pathConditionChanged="false">
    <methodCall name="VerifiedTest.notLoop(_x);" pathCondition="true" pathConditionChanged="false">
-<<<<<<< HEAD
       <branchStatement name="if (_x&lt;0)" pathCondition="true" pathConditionChanged="false">
-         <branchCondition name="x &lt; 0" pathCondition="x &lt; 0" pathConditionChanged="true" branchCondition="x &lt; 0" mergedBranchCondition="false" isBranchConditionComputed="true">
-            <statement name="_x=-_x;" pathCondition="x &lt; 0" pathConditionChanged="false">
-=======
-      <branchStatement name="if (_x&lt;0) {   _x=-_x; }" pathCondition="true" pathConditionChanged="false">
          <branchCondition name="lt(x,Z(0(#)))" pathCondition="lt(x,Z(0(#)))" pathConditionChanged="true" branchCondition="lt(x,Z(0(#)))" mergedBranchCondition="false" isBranchConditionComputed="true">
             <statement name="_x=-_x;" pathCondition="lt(x,Z(0(#)))" pathConditionChanged="false">
->>>>>>> 22906a6b
                <loopInvariant name="
 invariant: _x &gt;= 0;
 variant: _x
