<?xml version="1.0" encoding="UTF-8"?>
<start name="&lt;start&gt;" pathCondition="true" pathConditionChanged="false">
   <methodCall name="ComplexPrecondition.main(x,y);" pathCondition="true" pathConditionChanged="false">
      <statement name="int magicValue = magic(x,y);" pathCondition="true" pathConditionChanged="false">
         <operationContract name="result_0 = magic(x, y) catch(exc_0)
pre: x &gt;= 0 &amp; y &lt; 0 | !(x &gt;= 0 &amp; y &lt; 0)
post: (   x &gt;= 0 &amp; y &lt; 0
   -&gt; result_0 = subFirst(x, y) &amp; exc_0 = null)
&amp; (   !(x &gt;= 0 &amp; y &lt; 0)
   -&gt; result_0 = subSecond(x, y) &amp; exc_0 = null)
mod: \if (true)  \then ({})  \else (allLocs)
\cap \if (!(x &gt;= 0 &amp; y &lt; 0))
         \then ({})
         \else (allLocs)
termination: diamond" pathCondition="true" pathConditionChanged="false" preconditionComplied="true" hasNotNullCheck="false" notNullCheckComplied="false">
            <statement name="return magicValue;" pathCondition="true" pathConditionChanged="false">
               <methodReturn name="&lt;return of ComplexPrecondition.main(x,y);&gt;" pathCondition="true" pathConditionChanged="false" nameIncludingReturnValue="&lt;return 
<<<<<<< HEAD
	42 {x &gt;= 0 &amp; y &lt;= -1},
	-4711 {!(y &lt;= -1 &amp; x &gt;= 0)}
=======
	-4711 {!(y &lt;= -1 &amp; x &gt;= 0)}, 
	42 {result_0 = 42 &amp; x &gt;= 0 &amp; y &lt;= -1}
>>>>>>> 45f9aec8
as result of ComplexPrecondition.main(x,y);&gt;" isReturnValueComputed="true">
                  <methodReturnValue name="-4711 {!(y &lt;= -1 &amp; x &gt;= 0)}" returnValueString="-4711" hasCondition="true" conditionString="!(y &lt;= -1 &amp; x &gt;= 0)">
                  </methodReturnValue>
                  <methodReturnValue name="42 {result_0 = 42 &amp; x &gt;= 0 &amp; y &lt;= -1}" returnValueString="42" hasCondition="true" conditionString="result_0 = 42 &amp; x &gt;= 0 &amp; y &lt;= -1">
                  </methodReturnValue>
                  <termination name="&lt;end&gt;" pathCondition="true" pathConditionChanged="false" terminationKind="NORMAL" branchVerified="true">
                  </termination>
               </methodReturn>
            </statement>
         </operationContract>
      </statement>
   </methodCall>
</start><|MERGE_RESOLUTION|>--- conflicted
+++ resolved
@@ -15,13 +15,8 @@
 termination: diamond" pathCondition="true" pathConditionChanged="false" preconditionComplied="true" hasNotNullCheck="false" notNullCheckComplied="false">
             <statement name="return magicValue;" pathCondition="true" pathConditionChanged="false">
                <methodReturn name="&lt;return of ComplexPrecondition.main(x,y);&gt;" pathCondition="true" pathConditionChanged="false" nameIncludingReturnValue="&lt;return 
-<<<<<<< HEAD
-	42 {x &gt;= 0 &amp; y &lt;= -1},
-	-4711 {!(y &lt;= -1 &amp; x &gt;= 0)}
-=======
-	-4711 {!(y &lt;= -1 &amp; x &gt;= 0)}, 
+	-4711 {!(y &lt;= -1 &amp; x &gt;= 0)},
 	42 {result_0 = 42 &amp; x &gt;= 0 &amp; y &lt;= -1}
->>>>>>> 45f9aec8
 as result of ComplexPrecondition.main(x,y);&gt;" isReturnValueComputed="true">
                   <methodReturnValue name="-4711 {!(y &lt;= -1 &amp; x &gt;= 0)}" returnValueString="-4711" hasCondition="true" conditionString="!(y &lt;= -1 &amp; x &gt;= 0)">
                   </methodReturnValue>
