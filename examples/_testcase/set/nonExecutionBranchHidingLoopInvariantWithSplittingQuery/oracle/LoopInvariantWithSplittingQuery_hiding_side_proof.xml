--- conflicted
+++ resolved
@@ -5,40 +5,9 @@
 invariant: magic(x) &gt;= 0;
 variant: magic(x)
 mod: false" pathCondition="true" pathConditionChanged="false" initiallyValid="true">
-<<<<<<< HEAD
-         <branchCondition name="true" pathCondition="true" pathConditionChanged="true" branchCondition="true" mergedBranchCondition="false" isBranchConditionComputed="true" additionalBranchLabel="Body Preserves Invariant">
-            <methodCall name="LoopInvariantWithSplittingQuery.magic(x_10);" pathCondition="true" pathConditionChanged="false">
-               <branchStatement name="if (x_10==0)" pathCondition="true" pathConditionChanged="false">
-                  <branchStatement name="if (x_10&gt;=0)" pathCondition="true" pathConditionChanged="false">
-                     <branchCondition name="x_0 &gt;  -1" pathCondition="x_0 &gt;  -1" pathConditionChanged="true" branchCondition="x_0 &gt;  -1" mergedBranchCondition="false" isBranchConditionComputed="true">
-                        <statement name="return x_10;" pathCondition="x_0 &gt;  -1" pathConditionChanged="false">
-                           <methodReturn name="&lt;return of LoopInvariantWithSplittingQuery.magic(x_10);&gt;" pathCondition="x_0 &gt;  -1" pathConditionChanged="false" nameIncludingReturnValue="&lt;return magic_sk_1 as result of LoopInvariantWithSplittingQuery.magic(x_10);&gt;" isReturnValueComputed="true">
-                              <methodReturnValue name="magic_sk_1" returnValueString="magic_sk_1" hasCondition="false">
-                              </methodReturnValue>
-                              <statement name="x--;" pathCondition="x_0 &gt;  -1" pathConditionChanged="false">
-                                 <termination name="&lt;loop body end&gt;" pathCondition="x_0 &gt;  -1" pathConditionChanged="false" terminationKind="LOOP_BODY" branchVerified="false">
-                                 </termination>
-                              </statement>
-                           </methodReturn>
-                        </statement>
-                     </branchCondition>
-                     <branchCondition name="x_0 &lt; 0" pathCondition="x_0 &lt; 0" pathConditionChanged="true" branchCondition="x_0 &lt; 0" mergedBranchCondition="false" isBranchConditionComputed="true">
-                        <statement name="return -x_10;" pathCondition="x_0 &lt; 0" pathConditionChanged="false">
-                           <methodReturn name="&lt;return of LoopInvariantWithSplittingQuery.magic(x_10);&gt;" pathCondition="x_0 &lt; 0" pathConditionChanged="false" nameIncludingReturnValue="&lt;return magic_sk_1 as result of LoopInvariantWithSplittingQuery.magic(x_10);&gt;" isReturnValueComputed="true">
-                              <methodReturnValue name="magic_sk_1" returnValueString="magic_sk_1" hasCondition="false">
-                              </methodReturnValue>
-                              <statement name="x--;" pathCondition="x_0 &lt; 0" pathConditionChanged="false">
-                                 <termination name="&lt;loop body end&gt;" pathCondition="x_0 &lt; 0" pathConditionChanged="false" terminationKind="LOOP_BODY" branchVerified="false">
-                                 </termination>
-                              </statement>
-                           </methodReturn>
-                        </statement>
-                     </branchCondition>
-                  </branchStatement>
-=======
          <branchCondition name="not(or(and(and(equals(x_0,mul(res_magic_0,Z(neglit(1(#))))),geq(res_magic_0,Z(1(#)))),equals(x,Z(0(#)))),and(and(equals(x_0,res_magic_0),equals(x,Z(0(#)))),geq(res_magic_0,Z(0(#))))))" pathCondition="not(and(and(and(geq(res_magic_0,Z(0(#))),or(geq(res_magic_0,Z(1(#))),equals(x_0,res_magic_0))),or(equals(x_0,res_magic_0),equals(x_0,mul(res_magic_0,Z(neglit(1(#))))))),equals(x,Z(0(#)))))" pathConditionChanged="true" branchCondition="not(or(and(and(equals(x_0,mul(res_magic_0,Z(neglit(1(#))))),geq(res_magic_0,Z(1(#)))),equals(x,Z(0(#)))),and(and(equals(x_0,res_magic_0),equals(x,Z(0(#)))),geq(res_magic_0,Z(0(#))))))" mergedBranchCondition="false" isBranchConditionComputed="true" additionalBranchLabel="Body Preserves Invariant">
             <methodCall name="LoopInvariantWithSplittingQuery.magic(x_9);" pathCondition="not(and(and(and(geq(res_magic_0,Z(0(#))),or(geq(res_magic_0,Z(1(#))),equals(x_0,res_magic_0))),or(equals(x_0,res_magic_0),equals(x_0,mul(res_magic_0,Z(neglit(1(#))))))),equals(x,Z(0(#)))))" pathConditionChanged="false">
-               <branchStatement name="if (x_9&gt;=0) {return x_9; }else  {return    -x_9; }" pathCondition="not(and(and(and(geq(res_magic_0,Z(0(#))),or(geq(res_magic_0,Z(1(#))),equals(x_0,res_magic_0))),or(equals(x_0,res_magic_0),equals(x_0,mul(res_magic_0,Z(neglit(1(#))))))),equals(x,Z(0(#)))))" pathConditionChanged="false">
+               <branchStatement name="if (x_9&gt;=0)" pathCondition="not(and(and(and(geq(res_magic_0,Z(0(#))),or(geq(res_magic_0,Z(1(#))),equals(x_0,res_magic_0))),or(equals(x_0,res_magic_0),equals(x_0,mul(res_magic_0,Z(neglit(1(#))))))),equals(x,Z(0(#)))))" pathConditionChanged="false">
                   <branchCondition name="gt(x_0,Z(neglit(1(#))))" pathCondition="and(not(and(and(and(geq(res_magic_0,Z(0(#))),equals(x,Z(0(#)))),or(equals(x_0,res_magic_0),equals(x_0,mul(res_magic_0,Z(neglit(1(#))))))),or(geq(res_magic_0,Z(1(#))),equals(x_0,res_magic_0)))),geq(x_0,Z(0(#))))" pathConditionChanged="true" branchCondition="gt(x_0,Z(neglit(1(#))))" mergedBranchCondition="false" isBranchConditionComputed="true">
                      <statement name="return x_9;" pathCondition="and(not(and(and(and(geq(res_magic_0,Z(0(#))),equals(x,Z(0(#)))),or(equals(x_0,res_magic_0),equals(x_0,mul(res_magic_0,Z(neglit(1(#))))))),or(geq(res_magic_0,Z(1(#))),equals(x_0,res_magic_0)))),geq(x_0,Z(0(#))))" pathConditionChanged="false">
                         <methodReturn name="&lt;return of LoopInvariantWithSplittingQuery.magic(x_9);&gt;" pathCondition="and(not(and(and(and(geq(res_magic_0,Z(0(#))),equals(x,Z(0(#)))),or(equals(x_0,res_magic_0),equals(x_0,mul(res_magic_0,Z(neglit(1(#))))))),or(geq(res_magic_0,Z(1(#))),equals(x_0,res_magic_0)))),geq(x_0,Z(0(#))))" pathConditionChanged="false" nameIncludingReturnValue="&lt;return magic_sk_1 as result of LoopInvariantWithSplittingQuery.magic(x_9);&gt;" isReturnValueComputed="true">
@@ -63,7 +32,6 @@
                         </methodReturn>
                      </statement>
                   </branchCondition>
->>>>>>> 22906a6b
                </branchStatement>
             </methodCall>
          </branchCondition>
