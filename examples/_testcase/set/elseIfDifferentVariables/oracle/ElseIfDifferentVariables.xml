<?xml version="1.0" encoding="UTF-8"?>
<start name="&lt;start&gt;" pathCondition="true" pathConditionChanged="false">
   <methodCall name="self.main(a,b);" pathCondition="true" pathConditionChanged="false">
<<<<<<< HEAD
      <branchStatement name="if (a)" pathCondition="true" pathConditionChanged="false">
         <branchCondition name="a = TRUE" pathCondition="a = TRUE" pathConditionChanged="true" branchCondition="a = TRUE" mergedBranchCondition="false" isBranchConditionComputed="true">
            <statement name="return 1;" pathCondition="a = TRUE" pathConditionChanged="false">
               <methodReturn name="&lt;return of self.main(a,b);&gt;" pathCondition="a = TRUE" pathConditionChanged="false" isReturnValueComputed="false">
                  <termination name="&lt;end&gt;" pathCondition="a = TRUE" pathConditionChanged="false" terminationKind="NORMAL" branchVerified="true">
=======
      <branchStatement name="if (a) {return 1; }else if (b) {return 2;   }else  {return 3;   }" pathCondition="true" pathConditionChanged="false">
         <branchCondition name="equals(a,TRUE)" pathCondition="equals(a,TRUE)" pathConditionChanged="true" branchCondition="equals(a,TRUE)" mergedBranchCondition="false" isBranchConditionComputed="true">
            <statement name="return 1;" pathCondition="equals(a,TRUE)" pathConditionChanged="false">
               <methodReturn name="&lt;return of self.main(a,b);&gt;" pathCondition="equals(a,TRUE)" pathConditionChanged="false" isReturnValueComputed="false">
                  <termination name="&lt;end&gt;" pathCondition="equals(a,TRUE)" pathConditionChanged="false" terminationKind="NORMAL" branchVerified="true">
>>>>>>> 22906a6b
                  </termination>
               </methodReturn>
            </statement>
         </branchCondition>
<<<<<<< HEAD
         <branchCondition name="!a = TRUE" pathCondition="!a = TRUE" pathConditionChanged="true" branchCondition="!a = TRUE" mergedBranchCondition="false" isBranchConditionComputed="true">
            <branchStatement name="if (b)" pathCondition="!a = TRUE" pathConditionChanged="false">
               <branchCondition name="b = TRUE" pathCondition="!a = TRUE &amp; b = TRUE" pathConditionChanged="true" branchCondition="b = TRUE" mergedBranchCondition="false" isBranchConditionComputed="true">
                  <statement name="return 2;" pathCondition="!a = TRUE &amp; b = TRUE" pathConditionChanged="false">
                     <methodReturn name="&lt;return of self.main(a,b);&gt;" pathCondition="!a = TRUE &amp; b = TRUE" pathConditionChanged="false" isReturnValueComputed="false">
                        <termination name="&lt;end&gt;" pathCondition="!a = TRUE &amp; b = TRUE" pathConditionChanged="false" terminationKind="NORMAL" branchVerified="true">
=======
         <branchCondition name="not(equals(a,TRUE))" pathCondition="not(equals(a,TRUE))" pathConditionChanged="true" branchCondition="not(equals(a,TRUE))" mergedBranchCondition="false" isBranchConditionComputed="true">
            <branchStatement name="if (b) {return 2; }else  {return 3; }" pathCondition="not(equals(a,TRUE))" pathConditionChanged="false">
               <branchCondition name="equals(b,TRUE)" pathCondition="and(not(equals(a,TRUE)),equals(b,TRUE))" pathConditionChanged="true" branchCondition="equals(b,TRUE)" mergedBranchCondition="false" isBranchConditionComputed="true">
                  <statement name="return 2;" pathCondition="and(not(equals(a,TRUE)),equals(b,TRUE))" pathConditionChanged="false">
                     <methodReturn name="&lt;return of self.main(a,b);&gt;" pathCondition="and(not(equals(a,TRUE)),equals(b,TRUE))" pathConditionChanged="false" isReturnValueComputed="false">
                        <termination name="&lt;end&gt;" pathCondition="and(not(equals(a,TRUE)),equals(b,TRUE))" pathConditionChanged="false" terminationKind="NORMAL" branchVerified="true">
>>>>>>> 22906a6b
                        </termination>
                     </methodReturn>
                  </statement>
               </branchCondition>
               <branchCondition name="not(equals(b,TRUE))" pathCondition="and(not(equals(a,TRUE)),not(equals(b,TRUE)))" pathConditionChanged="true" branchCondition="not(equals(b,TRUE))" mergedBranchCondition="false" isBranchConditionComputed="true">
                  <statement name="return 3;" pathCondition="and(not(equals(a,TRUE)),not(equals(b,TRUE)))" pathConditionChanged="false">
                     <methodReturn name="&lt;return of self.main(a,b);&gt;" pathCondition="and(not(equals(a,TRUE)),not(equals(b,TRUE)))" pathConditionChanged="false" isReturnValueComputed="false">
                        <termination name="&lt;end&gt;" pathCondition="and(not(equals(a,TRUE)),not(equals(b,TRUE)))" pathConditionChanged="false" terminationKind="NORMAL" branchVerified="true">
                        </termination>
                     </methodReturn>
                  </statement>
               </branchCondition>
            </branchStatement>
         </branchCondition>
      </branchStatement>
   </methodCall>
</start><|MERGE_RESOLUTION|>--- conflicted
+++ resolved
@@ -1,38 +1,21 @@
 <?xml version="1.0" encoding="UTF-8"?>
 <start name="&lt;start&gt;" pathCondition="true" pathConditionChanged="false">
    <methodCall name="self.main(a,b);" pathCondition="true" pathConditionChanged="false">
-<<<<<<< HEAD
       <branchStatement name="if (a)" pathCondition="true" pathConditionChanged="false">
-         <branchCondition name="a = TRUE" pathCondition="a = TRUE" pathConditionChanged="true" branchCondition="a = TRUE" mergedBranchCondition="false" isBranchConditionComputed="true">
-            <statement name="return 1;" pathCondition="a = TRUE" pathConditionChanged="false">
-               <methodReturn name="&lt;return of self.main(a,b);&gt;" pathCondition="a = TRUE" pathConditionChanged="false" isReturnValueComputed="false">
-                  <termination name="&lt;end&gt;" pathCondition="a = TRUE" pathConditionChanged="false" terminationKind="NORMAL" branchVerified="true">
-=======
-      <branchStatement name="if (a) {return 1; }else if (b) {return 2;   }else  {return 3;   }" pathCondition="true" pathConditionChanged="false">
          <branchCondition name="equals(a,TRUE)" pathCondition="equals(a,TRUE)" pathConditionChanged="true" branchCondition="equals(a,TRUE)" mergedBranchCondition="false" isBranchConditionComputed="true">
             <statement name="return 1;" pathCondition="equals(a,TRUE)" pathConditionChanged="false">
                <methodReturn name="&lt;return of self.main(a,b);&gt;" pathCondition="equals(a,TRUE)" pathConditionChanged="false" isReturnValueComputed="false">
                   <termination name="&lt;end&gt;" pathCondition="equals(a,TRUE)" pathConditionChanged="false" terminationKind="NORMAL" branchVerified="true">
->>>>>>> 22906a6b
                   </termination>
                </methodReturn>
             </statement>
          </branchCondition>
-<<<<<<< HEAD
-         <branchCondition name="!a = TRUE" pathCondition="!a = TRUE" pathConditionChanged="true" branchCondition="!a = TRUE" mergedBranchCondition="false" isBranchConditionComputed="true">
-            <branchStatement name="if (b)" pathCondition="!a = TRUE" pathConditionChanged="false">
-               <branchCondition name="b = TRUE" pathCondition="!a = TRUE &amp; b = TRUE" pathConditionChanged="true" branchCondition="b = TRUE" mergedBranchCondition="false" isBranchConditionComputed="true">
-                  <statement name="return 2;" pathCondition="!a = TRUE &amp; b = TRUE" pathConditionChanged="false">
-                     <methodReturn name="&lt;return of self.main(a,b);&gt;" pathCondition="!a = TRUE &amp; b = TRUE" pathConditionChanged="false" isReturnValueComputed="false">
-                        <termination name="&lt;end&gt;" pathCondition="!a = TRUE &amp; b = TRUE" pathConditionChanged="false" terminationKind="NORMAL" branchVerified="true">
-=======
          <branchCondition name="not(equals(a,TRUE))" pathCondition="not(equals(a,TRUE))" pathConditionChanged="true" branchCondition="not(equals(a,TRUE))" mergedBranchCondition="false" isBranchConditionComputed="true">
-            <branchStatement name="if (b) {return 2; }else  {return 3; }" pathCondition="not(equals(a,TRUE))" pathConditionChanged="false">
+            <branchStatement name="if (b)" pathCondition="not(equals(a,TRUE))" pathConditionChanged="false">
                <branchCondition name="equals(b,TRUE)" pathCondition="and(not(equals(a,TRUE)),equals(b,TRUE))" pathConditionChanged="true" branchCondition="equals(b,TRUE)" mergedBranchCondition="false" isBranchConditionComputed="true">
                   <statement name="return 2;" pathCondition="and(not(equals(a,TRUE)),equals(b,TRUE))" pathConditionChanged="false">
                      <methodReturn name="&lt;return of self.main(a,b);&gt;" pathCondition="and(not(equals(a,TRUE)),equals(b,TRUE))" pathConditionChanged="false" isReturnValueComputed="false">
                         <termination name="&lt;end&gt;" pathCondition="and(not(equals(a,TRUE)),equals(b,TRUE))" pathConditionChanged="false" terminationKind="NORMAL" branchVerified="true">
->>>>>>> 22906a6b
                         </termination>
                      </methodReturn>
                   </statement>
