<?xml version="1.0" encoding="UTF-8"?>
<start name="&lt;start&gt;" pathCondition="true" pathConditionChanged="false">
   <methodCall name="self.main(a);" pathCondition="true" pathConditionChanged="false">
<<<<<<< HEAD
      <branchStatement name="if (a==0)" pathCondition="true" pathConditionChanged="false">
         <branchCondition name="a = 0" pathCondition="a = 0" pathConditionChanged="true" branchCondition="a = 0" mergedBranchCondition="false" isBranchConditionComputed="true">
            <statement name="int i = 2;" pathCondition="a = 0" pathConditionChanged="false">
               <statement name="int j = 3;" pathCondition="a = 0" pathConditionChanged="false">
                  <statement name="int x = valueLonger(i);" pathCondition="a = 0" pathConditionChanged="false">
                     <methodCall name="self.valueLonger(i_2);" pathCondition="a = 0" pathConditionChanged="false">
                        <statement name="int j = i_2;" pathCondition="a = 0" pathConditionChanged="false">
                           <statement name="i_2=j_2;" pathCondition="a = 0" pathConditionChanged="false">
                              <statement name="return j_2;" pathCondition="a = 0" pathConditionChanged="false">
                                 <methodReturn name="&lt;return of self.valueLonger(i_2);&gt;" pathCondition="a = 0" pathConditionChanged="false" isReturnValueComputed="false">
                                    <statement name="int y = value(j_1);" pathCondition="a = 0" pathConditionChanged="false">
                                       <methodCall name="self.value(i_5);" pathCondition="a = 0" pathConditionChanged="false">
                                          <statement name="return i_5;" pathCondition="a = 0" pathConditionChanged="false">
                                             <methodReturn name="&lt;return of self.value(i_5);&gt;" pathCondition="a = 0" pathConditionChanged="false" isReturnValueComputed="false">
                                                <statement name="int z = valueLonger(x)+valueLonger(y_1);" pathCondition="a = 0" pathConditionChanged="false">
                                                   <methodCall name="self.valueLonger(i_6);" pathCondition="a = 0" pathConditionChanged="false">
                                                      <statement name="int j = i_6;" pathCondition="a = 0" pathConditionChanged="false">
                                                         <statement name="i_6=j_4;" pathCondition="a = 0" pathConditionChanged="false">
                                                            <statement name="return j_4;" pathCondition="a = 0" pathConditionChanged="false">
                                                               <methodReturn name="&lt;return of self.valueLonger(i_6);&gt;" pathCondition="a = 0" pathConditionChanged="false" isReturnValueComputed="false">
                                                                  <methodCall name="self.valueLonger(i_9);" pathCondition="a = 0" pathConditionChanged="false">
                                                                     <statement name="int j = i_9;" pathCondition="a = 0" pathConditionChanged="false">
                                                                        <statement name="i_9=j_5;" pathCondition="a = 0" pathConditionChanged="false">
                                                                           <statement name="return j_5;" pathCondition="a = 0" pathConditionChanged="false">
                                                                              <methodReturn name="&lt;return of self.valueLonger(i_9);&gt;" pathCondition="a = 0" pathConditionChanged="false" isReturnValueComputed="false">
                                                                                 <statement name="int zz = value(-3)+value(-4);" pathCondition="a = 0" pathConditionChanged="false">
=======
      <branchStatement name="if (a==0) {int i = 2;int j = 3;int x = valueLonger(i);int y = value(j);int z = valueLonger(x)+valueLonger(y);int zz = value(-3)+value(-4);return value(z+zz); }else  {int i = 2;int j = 3;int x = value(i);int y = valueLonger(j);int z = value(x)+value(y);int zz = valueLonger(-3)+valueLonger(-4);return valueLonger(z+zz); }" pathCondition="true" pathConditionChanged="false">
         <branchCondition name="equals(a,Z(0(#)))" pathCondition="equals(a,Z(0(#)))" pathConditionChanged="true" branchCondition="equals(a,Z(0(#)))" mergedBranchCondition="false" isBranchConditionComputed="true">
            <statement name="int i = 2;" pathCondition="equals(a,Z(0(#)))" pathConditionChanged="false">
               <statement name="int j = 3;" pathCondition="equals(a,Z(0(#)))" pathConditionChanged="false">
                  <statement name="int x = valueLonger(i);" pathCondition="equals(a,Z(0(#)))" pathConditionChanged="false">
                     <methodCall name="self.valueLonger(i_2);" pathCondition="equals(a,Z(0(#)))" pathConditionChanged="false">
                        <statement name="int j = i_2;" pathCondition="equals(a,Z(0(#)))" pathConditionChanged="false">
                           <statement name="i_2=j_2;" pathCondition="equals(a,Z(0(#)))" pathConditionChanged="false">
                              <statement name="return j_2;" pathCondition="equals(a,Z(0(#)))" pathConditionChanged="false">
                                 <methodReturn name="&lt;return of self.valueLonger(i_2);&gt;" pathCondition="equals(a,Z(0(#)))" pathConditionChanged="false" isReturnValueComputed="false">
                                    <statement name="int y = value(j_1);" pathCondition="equals(a,Z(0(#)))" pathConditionChanged="false">
                                       <methodCall name="self.value(i_5);" pathCondition="equals(a,Z(0(#)))" pathConditionChanged="false">
                                          <statement name="return i_5;" pathCondition="equals(a,Z(0(#)))" pathConditionChanged="false">
                                             <methodReturn name="&lt;return of self.value(i_5);&gt;" pathCondition="equals(a,Z(0(#)))" pathConditionChanged="false" isReturnValueComputed="false">
                                                <statement name="int z = valueLonger(x)+valueLonger(y_1);" pathCondition="equals(a,Z(0(#)))" pathConditionChanged="false">
                                                   <methodCall name="self.valueLonger(i_6);" pathCondition="equals(a,Z(0(#)))" pathConditionChanged="false">
                                                      <statement name="int j = i_6;" pathCondition="equals(a,Z(0(#)))" pathConditionChanged="false">
                                                         <statement name="i_6=j_4;" pathCondition="equals(a,Z(0(#)))" pathConditionChanged="false">
                                                            <statement name="return j_4;" pathCondition="equals(a,Z(0(#)))" pathConditionChanged="false">
                                                               <methodReturn name="&lt;return of self.valueLonger(i_6);&gt;" pathCondition="equals(a,Z(0(#)))" pathConditionChanged="false" isReturnValueComputed="false">
                                                                  <methodCall name="self.valueLonger(i_9);" pathCondition="equals(a,Z(0(#)))" pathConditionChanged="false">
                                                                     <statement name="int j = i_9;" pathCondition="equals(a,Z(0(#)))" pathConditionChanged="false">
                                                                        <statement name="i_9=j_5;" pathCondition="equals(a,Z(0(#)))" pathConditionChanged="false">
                                                                           <statement name="return j_5;" pathCondition="equals(a,Z(0(#)))" pathConditionChanged="false">
                                                                              <methodReturn name="&lt;return of self.valueLonger(i_9);&gt;" pathCondition="equals(a,Z(0(#)))" pathConditionChanged="false" isReturnValueComputed="false">
                                                                                 <statement name="int zz = value(-3)+value(-4);" pathCondition="equals(a,Z(0(#)))" pathConditionChanged="false">
>>>>>>> 22906a6b
                                                                                 </statement>
                                                                              </methodReturn>
                                                                           </statement>
                                                                        </statement>
                                                                     </statement>
                                                                  </methodCall>
                                                               </methodReturn>
                                                            </statement>
                                                         </statement>
                                                      </statement>
                                                   </methodCall>
                                                </statement>
                                             </methodReturn>
                                          </statement>
                                       </methodCall>
                                    </statement>
                                 </methodReturn>
                              </statement>
                           </statement>
                        </statement>
                     </methodCall>
                  </statement>
               </statement>
            </statement>
         </branchCondition>
         <branchCondition name="not(equals(a,Z(0(#))))" pathCondition="not(equals(a,Z(0(#))))" pathConditionChanged="true" branchCondition="not(equals(a,Z(0(#))))" mergedBranchCondition="false" isBranchConditionComputed="true">
            <statement name="int i = 2;" pathCondition="not(equals(a,Z(0(#))))" pathConditionChanged="false">
               <statement name="int j = 3;" pathCondition="not(equals(a,Z(0(#))))" pathConditionChanged="false">
                  <statement name="int x = value(i_1);" pathCondition="not(equals(a,Z(0(#))))" pathConditionChanged="false">
                     <methodCall name="self.value(i_3);" pathCondition="not(equals(a,Z(0(#))))" pathConditionChanged="false">
                        <statement name="return i_3;" pathCondition="not(equals(a,Z(0(#))))" pathConditionChanged="false">
                           <methodReturn name="&lt;return of self.value(i_3);&gt;" pathCondition="not(equals(a,Z(0(#))))" pathConditionChanged="false" isReturnValueComputed="false">
                              <statement name="int y = valueLonger(j);" pathCondition="not(equals(a,Z(0(#))))" pathConditionChanged="false">
                                 <methodCall name="self.valueLonger(i_4);" pathCondition="not(equals(a,Z(0(#))))" pathConditionChanged="false">
                                    <statement name="int j = i_4;" pathCondition="not(equals(a,Z(0(#))))" pathConditionChanged="false">
                                       <statement name="i_4=j_3;" pathCondition="not(equals(a,Z(0(#))))" pathConditionChanged="false">
                                          <statement name="return j_3;" pathCondition="not(equals(a,Z(0(#))))" pathConditionChanged="false">
                                             <methodReturn name="&lt;return of self.valueLonger(i_4);&gt;" pathCondition="not(equals(a,Z(0(#))))" pathConditionChanged="false" isReturnValueComputed="false">
                                                <statement name="int z = value(x_3)+value(y);" pathCondition="not(equals(a,Z(0(#))))" pathConditionChanged="false">
                                                   <methodCall name="self.value(i_7);" pathCondition="not(equals(a,Z(0(#))))" pathConditionChanged="false">
                                                      <statement name="return i_7;" pathCondition="not(equals(a,Z(0(#))))" pathConditionChanged="false">
                                                         <methodReturn name="&lt;return of self.value(i_7);&gt;" pathCondition="not(equals(a,Z(0(#))))" pathConditionChanged="false" isReturnValueComputed="false">
                                                            <methodCall name="self.value(i_8);" pathCondition="not(equals(a,Z(0(#))))" pathConditionChanged="false">
                                                               <statement name="return i_8;" pathCondition="not(equals(a,Z(0(#))))" pathConditionChanged="false">
                                                                  <methodReturn name="&lt;return of self.value(i_8);&gt;" pathCondition="not(equals(a,Z(0(#))))" pathConditionChanged="false" isReturnValueComputed="false">
                                                                     <statement name="int zz = valueLonger(-3)+valueLonger(-4);" pathCondition="not(equals(a,Z(0(#))))" pathConditionChanged="false">
                                                                     </statement>
                                                                  </methodReturn>
                                                               </statement>
                                                            </methodCall>
                                                         </methodReturn>
                                                      </statement>
                                                   </methodCall>
                                                </statement>
                                             </methodReturn>
                                          </statement>
                                       </statement>
                                    </statement>
                                 </methodCall>
                              </statement>
                           </methodReturn>
                        </statement>
                     </methodCall>
                  </statement>
               </statement>
            </statement>
         </branchCondition>
      </branchStatement>
   </methodCall>
</start><|MERGE_RESOLUTION|>--- conflicted
+++ resolved
@@ -1,35 +1,7 @@
 <?xml version="1.0" encoding="UTF-8"?>
 <start name="&lt;start&gt;" pathCondition="true" pathConditionChanged="false">
    <methodCall name="self.main(a);" pathCondition="true" pathConditionChanged="false">
-<<<<<<< HEAD
       <branchStatement name="if (a==0)" pathCondition="true" pathConditionChanged="false">
-         <branchCondition name="a = 0" pathCondition="a = 0" pathConditionChanged="true" branchCondition="a = 0" mergedBranchCondition="false" isBranchConditionComputed="true">
-            <statement name="int i = 2;" pathCondition="a = 0" pathConditionChanged="false">
-               <statement name="int j = 3;" pathCondition="a = 0" pathConditionChanged="false">
-                  <statement name="int x = valueLonger(i);" pathCondition="a = 0" pathConditionChanged="false">
-                     <methodCall name="self.valueLonger(i_2);" pathCondition="a = 0" pathConditionChanged="false">
-                        <statement name="int j = i_2;" pathCondition="a = 0" pathConditionChanged="false">
-                           <statement name="i_2=j_2;" pathCondition="a = 0" pathConditionChanged="false">
-                              <statement name="return j_2;" pathCondition="a = 0" pathConditionChanged="false">
-                                 <methodReturn name="&lt;return of self.valueLonger(i_2);&gt;" pathCondition="a = 0" pathConditionChanged="false" isReturnValueComputed="false">
-                                    <statement name="int y = value(j_1);" pathCondition="a = 0" pathConditionChanged="false">
-                                       <methodCall name="self.value(i_5);" pathCondition="a = 0" pathConditionChanged="false">
-                                          <statement name="return i_5;" pathCondition="a = 0" pathConditionChanged="false">
-                                             <methodReturn name="&lt;return of self.value(i_5);&gt;" pathCondition="a = 0" pathConditionChanged="false" isReturnValueComputed="false">
-                                                <statement name="int z = valueLonger(x)+valueLonger(y_1);" pathCondition="a = 0" pathConditionChanged="false">
-                                                   <methodCall name="self.valueLonger(i_6);" pathCondition="a = 0" pathConditionChanged="false">
-                                                      <statement name="int j = i_6;" pathCondition="a = 0" pathConditionChanged="false">
-                                                         <statement name="i_6=j_4;" pathCondition="a = 0" pathConditionChanged="false">
-                                                            <statement name="return j_4;" pathCondition="a = 0" pathConditionChanged="false">
-                                                               <methodReturn name="&lt;return of self.valueLonger(i_6);&gt;" pathCondition="a = 0" pathConditionChanged="false" isReturnValueComputed="false">
-                                                                  <methodCall name="self.valueLonger(i_9);" pathCondition="a = 0" pathConditionChanged="false">
-                                                                     <statement name="int j = i_9;" pathCondition="a = 0" pathConditionChanged="false">
-                                                                        <statement name="i_9=j_5;" pathCondition="a = 0" pathConditionChanged="false">
-                                                                           <statement name="return j_5;" pathCondition="a = 0" pathConditionChanged="false">
-                                                                              <methodReturn name="&lt;return of self.valueLonger(i_9);&gt;" pathCondition="a = 0" pathConditionChanged="false" isReturnValueComputed="false">
-                                                                                 <statement name="int zz = value(-3)+value(-4);" pathCondition="a = 0" pathConditionChanged="false">
-=======
-      <branchStatement name="if (a==0) {int i = 2;int j = 3;int x = valueLonger(i);int y = value(j);int z = valueLonger(x)+valueLonger(y);int zz = value(-3)+value(-4);return value(z+zz); }else  {int i = 2;int j = 3;int x = value(i);int y = valueLonger(j);int z = value(x)+value(y);int zz = valueLonger(-3)+valueLonger(-4);return valueLonger(z+zz); }" pathCondition="true" pathConditionChanged="false">
          <branchCondition name="equals(a,Z(0(#)))" pathCondition="equals(a,Z(0(#)))" pathConditionChanged="true" branchCondition="equals(a,Z(0(#)))" mergedBranchCondition="false" isBranchConditionComputed="true">
             <statement name="int i = 2;" pathCondition="equals(a,Z(0(#)))" pathConditionChanged="false">
                <statement name="int j = 3;" pathCondition="equals(a,Z(0(#)))" pathConditionChanged="false">
@@ -55,7 +27,6 @@
                                                                            <statement name="return j_5;" pathCondition="equals(a,Z(0(#)))" pathConditionChanged="false">
                                                                               <methodReturn name="&lt;return of self.valueLonger(i_9);&gt;" pathCondition="equals(a,Z(0(#)))" pathConditionChanged="false" isReturnValueComputed="false">
                                                                                  <statement name="int zz = value(-3)+value(-4);" pathCondition="equals(a,Z(0(#)))" pathConditionChanged="false">
->>>>>>> 22906a6b
                                                                                  </statement>
                                                                               </methodReturn>
                                                                            </statement>
