<?xml version="1.0" encoding="UTF-8"?>
<startNode name="&lt;start&gt;" pathCondition="true" pathConditionChanged="false">
   <methodCall name="UseOperationContractNoPreconditionWithNullCheckTest.main(obj);" pathCondition="true" pathConditionChanged="false">
      <statement name="int magicNumber = obj.magic(123);" pathCondition="true" pathConditionChanged="false">
         <useOperationContract name="result = self.magic(x) catch(exc)
pre: self.&lt;inv&gt;
post: result = 42 &amp; self.&lt;inv&gt; &amp; exc = null
mod: allLocs
termination: diamond" pathCondition="true" pathConditionChanged="false" preconditionComplied="false" hasNotNullCheck="true" notNullCheckComplied="false">
<<<<<<< HEAD
            <branchCondition name="true" pathCondition="true" pathConditionChanged="true" branchCondition="true" mergedBranchCondition="false" isBranchConditionComputed="true" additionalBranchLabel="Post (magic)">
               <statement name="int magicNumberCopy = magicNumber;" pathCondition="true" pathConditionChanged="false">
                  <statement name="return magicNumber+magicNumberCopy;" pathCondition="true" pathConditionChanged="false">
                     <methodReturn name="&lt;return of UseOperationContractNoPreconditionWithNullCheckTest.main(obj);&gt;" pathCondition="true" pathConditionChanged="false" nameIncludingReturnValue="&lt;return &apos;84&apos; as result of UseOperationContractNoPreconditionWithNullCheckTest.main(obj);&gt;" isReturnValueComputed="true">
                        <termination name="&lt;end&gt;" pathCondition="true" pathConditionChanged="false" terminationKind="NORMAL">
=======
            <branchCondition name="!obj = null" pathCondition="!obj = null" pathConditionChanged="true" branchCondition="!obj = null" mergedBranchCondition="false" isBranchConditionComputed="true">
               <statement name="int magicNumberCopy = magicNumber;" pathCondition="!obj = null" pathConditionChanged="false">
                  <statement name="return magicNumber+magicNumberCopy;" pathCondition="!obj = null" pathConditionChanged="false">
                     <methodReturn name="&lt;return of UseOperationContractNoPreconditionWithNullCheckTest.main(obj);&gt;" pathCondition="!obj = null" pathConditionChanged="false" nameIncludingReturnValue="&lt;return &apos;84&apos; as result of UseOperationContractNoPreconditionWithNullCheckTest.main(obj);&gt;" isReturnValueComputed="true">
                        <termination name="&lt;end&gt;" pathCondition="!obj = null" pathConditionChanged="false" exceptionalTermination="false">
>>>>>>> 20498692
                        </termination>
                     </methodReturn>
                  </statement>
               </statement>
            </branchCondition>
         </useOperationContract>
      </statement>
   </methodCall>
</startNode><|MERGE_RESOLUTION|>--- conflicted
+++ resolved
@@ -7,19 +7,11 @@
 post: result = 42 &amp; self.&lt;inv&gt; &amp; exc = null
 mod: allLocs
 termination: diamond" pathCondition="true" pathConditionChanged="false" preconditionComplied="false" hasNotNullCheck="true" notNullCheckComplied="false">
-<<<<<<< HEAD
-            <branchCondition name="true" pathCondition="true" pathConditionChanged="true" branchCondition="true" mergedBranchCondition="false" isBranchConditionComputed="true" additionalBranchLabel="Post (magic)">
-               <statement name="int magicNumberCopy = magicNumber;" pathCondition="true" pathConditionChanged="false">
-                  <statement name="return magicNumber+magicNumberCopy;" pathCondition="true" pathConditionChanged="false">
-                     <methodReturn name="&lt;return of UseOperationContractNoPreconditionWithNullCheckTest.main(obj);&gt;" pathCondition="true" pathConditionChanged="false" nameIncludingReturnValue="&lt;return &apos;84&apos; as result of UseOperationContractNoPreconditionWithNullCheckTest.main(obj);&gt;" isReturnValueComputed="true">
-                        <termination name="&lt;end&gt;" pathCondition="true" pathConditionChanged="false" terminationKind="NORMAL">
-=======
-            <branchCondition name="!obj = null" pathCondition="!obj = null" pathConditionChanged="true" branchCondition="!obj = null" mergedBranchCondition="false" isBranchConditionComputed="true">
+            <branchCondition name="!obj = null" pathCondition="!obj = null" pathConditionChanged="true" branchCondition="!obj = null" mergedBranchCondition="false" isBranchConditionComputed="true" additionalBranchLabel="Post (magic)">
                <statement name="int magicNumberCopy = magicNumber;" pathCondition="!obj = null" pathConditionChanged="false">
                   <statement name="return magicNumber+magicNumberCopy;" pathCondition="!obj = null" pathConditionChanged="false">
                      <methodReturn name="&lt;return of UseOperationContractNoPreconditionWithNullCheckTest.main(obj);&gt;" pathCondition="!obj = null" pathConditionChanged="false" nameIncludingReturnValue="&lt;return &apos;84&apos; as result of UseOperationContractNoPreconditionWithNullCheckTest.main(obj);&gt;" isReturnValueComputed="true">
-                        <termination name="&lt;end&gt;" pathCondition="!obj = null" pathConditionChanged="false" exceptionalTermination="false">
->>>>>>> 20498692
+                        <termination name="&lt;end&gt;" pathCondition="!obj = null" pathConditionChanged="false" terminationKind="NORMAL">
                         </termination>
                      </methodReturn>
                   </statement>
