<?xml version="1.0" encoding="UTF-8"?>
<start name="&lt;start&gt;" pathCondition="true" pathConditionChanged="false">
   <methodCall name="self.main(x);" pathCondition="true" pathConditionChanged="false">
      <statement name="int magicValue = magic(x);" pathCondition="true" pathConditionChanged="false">
         <operationContract name="result_0 = self.magic(x) catch(exc_0)
pre: self.&lt;inv&gt;
post: result_0 = self.subMagic(x) &amp; self.&lt;inv&gt; &amp; exc_0 = null
mod: {}
termination: diamond" pathCondition="true" pathConditionChanged="false" preconditionComplied="true" hasNotNullCheck="false" notNullCheckComplied="false">
            <statement name="return magicValue;" pathCondition="true" pathConditionChanged="false">
               <methodReturn name="&lt;return of self.main(x);&gt;" pathCondition="true" pathConditionChanged="false" nameIncludingReturnValue="&lt;return 
	42 {  result_0 = 42 &amp; x &gt;= 0 &amp; self.instanceField = 11
| result_0 = 42
&amp; x &gt;= 0
&amp; !self.instanceField = 11}, 
<<<<<<< HEAD
	421166 {!result_0 = 42 &amp; x &gt;= 0}, 
	-4711 {!x &gt;= 0}
=======
	421166 {!result_0 = 42 &amp; x &gt;= 0 &amp; self.instanceField = 11}, 
	-4711 {x &lt; 0}
>>>>>>> 3a38b86f
as result of self.main(x);&gt;" isReturnValueComputed="true">
                  <methodReturnValue name="42 {  result_0 = 42 &amp; x &gt;= 0 &amp; self.instanceField = 11
| result_0 = 42
&amp; x &gt;= 0
&amp; !self.instanceField = 11}" returnValueString="42" hasCondition="true" conditionString="  result_0 = 42 &amp; x &gt;= 0 &amp; self.instanceField = 11
| result_0 = 42
&amp; x &gt;= 0
&amp; !self.instanceField = 11">
                  </methodReturnValue>
                  <methodReturnValue name="421166 {!result_0 = 42 &amp; x &gt;= 0}" returnValueString="421166" hasCondition="true" conditionString="!result_0 = 42 &amp; x &gt;= 0">
                  </methodReturnValue>
                  <methodReturnValue name="-4711 {x &lt; 0}" returnValueString="-4711" hasCondition="true" conditionString="x &lt; 0">
                  </methodReturnValue>
                  <termination name="&lt;end&gt;" pathCondition="true" pathConditionChanged="false" terminationKind="NORMAL" branchVerified="true">
                  </termination>
               </methodReturn>
            </statement>
         </operationContract>
      </statement>
   </methodCall>
</start><|MERGE_RESOLUTION|>--- conflicted
+++ resolved
@@ -13,13 +13,8 @@
 | result_0 = 42
 &amp; x &gt;= 0
 &amp; !self.instanceField = 11}, 
-<<<<<<< HEAD
-	421166 {!result_0 = 42 &amp; x &gt;= 0}, 
-	-4711 {!x &gt;= 0}
-=======
 	421166 {!result_0 = 42 &amp; x &gt;= 0 &amp; self.instanceField = 11}, 
 	-4711 {x &lt; 0}
->>>>>>> 3a38b86f
 as result of self.main(x);&gt;" isReturnValueComputed="true">
                   <methodReturnValue name="42 {  result_0 = 42 &amp; x &gt;= 0 &amp; self.instanceField = 11
 | result_0 = 42
