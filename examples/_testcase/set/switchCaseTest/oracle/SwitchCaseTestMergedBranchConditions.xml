<?xml version="1.0" encoding="UTF-8"?>
<start name="&lt;start&gt;" pathCondition="true" pathConditionChanged="false">
   <methodCall name="self.switchCase(x);" pathCondition="true" pathConditionChanged="false">
      <statement name="int a;" pathCondition="true" pathConditionChanged="false">
<<<<<<< HEAD
         <branchStatement name="switch (x)" pathCondition="true" pathConditionChanged="false">
            <branchCondition name="x = 0" pathCondition="x = 0" pathConditionChanged="true" branchCondition="x = 0" mergedBranchCondition="false" isBranchConditionComputed="true">
               <statement name="a=1;" pathCondition="x = 0" pathConditionChanged="false">
                  <statement name="return a;" pathCondition="x = 0" pathConditionChanged="false">
                     <methodReturn name="&lt;return of self.switchCase(x);&gt;" pathCondition="x = 0" pathConditionChanged="false" isReturnValueComputed="false">
                        <termination name="&lt;end&gt;" pathCondition="x = 0" pathConditionChanged="false" terminationKind="NORMAL" branchVerified="true">
=======
         <branchStatement name="switch (x) {case 0:a=1;break ;case 1:case 2:   a=-1;case 3:   a=x*x;break ;case 4:return 42;default:   a=x; }" pathCondition="true" pathConditionChanged="false">
            <branchCondition name="equals(x,Z(0(#)))" pathCondition="equals(x,Z(0(#)))" pathConditionChanged="true" branchCondition="equals(x,Z(0(#)))" mergedBranchCondition="false" isBranchConditionComputed="true">
               <statement name="a=1;" pathCondition="equals(x,Z(0(#)))" pathConditionChanged="false">
                  <statement name="return a;" pathCondition="equals(x,Z(0(#)))" pathConditionChanged="false">
                     <methodReturn name="&lt;return of self.switchCase(x);&gt;" pathCondition="equals(x,Z(0(#)))" pathConditionChanged="false" isReturnValueComputed="false">
                        <termination name="&lt;end&gt;" pathCondition="equals(x,Z(0(#)))" pathConditionChanged="false" terminationKind="NORMAL" branchVerified="true">
>>>>>>> 22906a6b
                        </termination>
                     </methodReturn>
                  </statement>
               </statement>
            </branchCondition>
            <branchCondition name="equals(x,Z(1(#)))" pathCondition="equals(x,Z(1(#)))" pathConditionChanged="true" branchCondition="equals(x,Z(1(#)))" mergedBranchCondition="true" isBranchConditionComputed="true">
               <statement name="a=-1;" pathCondition="equals(x,Z(1(#)))" pathConditionChanged="false">
                  <statement name="a=x*x;" pathCondition="equals(x,Z(1(#)))" pathConditionChanged="false">
                     <statement name="return a;" pathCondition="equals(x,Z(1(#)))" pathConditionChanged="false">
                        <methodReturn name="&lt;return of self.switchCase(x);&gt;" pathCondition="equals(x,Z(1(#)))" pathConditionChanged="false" isReturnValueComputed="false">
                           <termination name="&lt;end&gt;" pathCondition="equals(x,Z(1(#)))" pathConditionChanged="false" terminationKind="NORMAL" branchVerified="true">
                           </termination>
                        </methodReturn>
                     </statement>
                  </statement>
               </statement>
            </branchCondition>
            <branchCondition name="equals(x,Z(2(#)))" pathCondition="equals(x,Z(2(#)))" pathConditionChanged="true" branchCondition="equals(x,Z(2(#)))" mergedBranchCondition="true" isBranchConditionComputed="true">
               <statement name="a=-1;" pathCondition="equals(x,Z(2(#)))" pathConditionChanged="false">
                  <statement name="a=x*x;" pathCondition="equals(x,Z(2(#)))" pathConditionChanged="false">
                     <statement name="return a;" pathCondition="equals(x,Z(2(#)))" pathConditionChanged="false">
                        <methodReturn name="&lt;return of self.switchCase(x);&gt;" pathCondition="equals(x,Z(2(#)))" pathConditionChanged="false" isReturnValueComputed="false">
                           <termination name="&lt;end&gt;" pathCondition="equals(x,Z(2(#)))" pathConditionChanged="false" terminationKind="NORMAL" branchVerified="true">
                           </termination>
                        </methodReturn>
                     </statement>
                  </statement>
               </statement>
            </branchCondition>
            <branchCondition name="equals(x,Z(3(#)))" pathCondition="equals(x,Z(3(#)))" pathConditionChanged="true" branchCondition="equals(x,Z(3(#)))" mergedBranchCondition="true" isBranchConditionComputed="true">
               <statement name="a=x*x;" pathCondition="equals(x,Z(3(#)))" pathConditionChanged="false">
                  <statement name="return a;" pathCondition="equals(x,Z(3(#)))" pathConditionChanged="false">
                     <methodReturn name="&lt;return of self.switchCase(x);&gt;" pathCondition="equals(x,Z(3(#)))" pathConditionChanged="false" isReturnValueComputed="false">
                        <termination name="&lt;end&gt;" pathCondition="equals(x,Z(3(#)))" pathConditionChanged="false" terminationKind="NORMAL" branchVerified="true">
                        </termination>
                     </methodReturn>
                  </statement>
               </statement>
            </branchCondition>
            <branchCondition name="equals(x,Z(4(#)))" pathCondition="equals(x,Z(4(#)))" pathConditionChanged="true" branchCondition="equals(x,Z(4(#)))" mergedBranchCondition="true" isBranchConditionComputed="true">
               <statement name="return 42;" pathCondition="equals(x,Z(4(#)))" pathConditionChanged="false">
                  <methodReturn name="&lt;return of self.switchCase(x);&gt;" pathCondition="equals(x,Z(4(#)))" pathConditionChanged="false" isReturnValueComputed="false">
                     <termination name="&lt;end&gt;" pathCondition="equals(x,Z(4(#)))" pathConditionChanged="false" terminationKind="NORMAL" branchVerified="true">
                     </termination>
                  </methodReturn>
               </statement>
            </branchCondition>
            <branchCondition name="and(and(and(and(not(equals(x,Z(0(#)))),not(equals(x,Z(1(#))))),not(equals(x,Z(2(#))))),not(equals(x,Z(3(#))))),not(equals(x,Z(4(#)))))" pathCondition="and(and(and(and(not(equals(x,Z(0(#)))),not(equals(x,Z(1(#))))),not(equals(x,Z(2(#))))),not(equals(x,Z(3(#))))),not(equals(x,Z(4(#)))))" pathConditionChanged="true" branchCondition="and(and(and(and(not(equals(x,Z(0(#)))),not(equals(x,Z(1(#))))),not(equals(x,Z(2(#))))),not(equals(x,Z(3(#))))),not(equals(x,Z(4(#)))))" mergedBranchCondition="true" isBranchConditionComputed="true">
               <statement name="a=x;" pathCondition="and(and(and(and(not(equals(x,Z(0(#)))),not(equals(x,Z(1(#))))),not(equals(x,Z(2(#))))),not(equals(x,Z(3(#))))),not(equals(x,Z(4(#)))))" pathConditionChanged="false">
                  <statement name="return a;" pathCondition="and(and(and(and(not(equals(x,Z(0(#)))),not(equals(x,Z(1(#))))),not(equals(x,Z(2(#))))),not(equals(x,Z(3(#))))),not(equals(x,Z(4(#)))))" pathConditionChanged="false">
                     <methodReturn name="&lt;return of self.switchCase(x);&gt;" pathCondition="and(and(and(and(not(equals(x,Z(0(#)))),not(equals(x,Z(1(#))))),not(equals(x,Z(2(#))))),not(equals(x,Z(3(#))))),not(equals(x,Z(4(#)))))" pathConditionChanged="false" isReturnValueComputed="false">
                        <termination name="&lt;end&gt;" pathCondition="and(and(and(and(not(equals(x,Z(0(#)))),not(equals(x,Z(1(#))))),not(equals(x,Z(2(#))))),not(equals(x,Z(3(#))))),not(equals(x,Z(4(#)))))" pathConditionChanged="false" terminationKind="NORMAL" branchVerified="true">
                        </termination>
                     </methodReturn>
                  </statement>
               </statement>
            </branchCondition>
         </branchStatement>
      </statement>
   </methodCall>
</start><|MERGE_RESOLUTION|>--- conflicted
+++ resolved
@@ -2,21 +2,12 @@
 <start name="&lt;start&gt;" pathCondition="true" pathConditionChanged="false">
    <methodCall name="self.switchCase(x);" pathCondition="true" pathConditionChanged="false">
       <statement name="int a;" pathCondition="true" pathConditionChanged="false">
-<<<<<<< HEAD
          <branchStatement name="switch (x)" pathCondition="true" pathConditionChanged="false">
-            <branchCondition name="x = 0" pathCondition="x = 0" pathConditionChanged="true" branchCondition="x = 0" mergedBranchCondition="false" isBranchConditionComputed="true">
-               <statement name="a=1;" pathCondition="x = 0" pathConditionChanged="false">
-                  <statement name="return a;" pathCondition="x = 0" pathConditionChanged="false">
-                     <methodReturn name="&lt;return of self.switchCase(x);&gt;" pathCondition="x = 0" pathConditionChanged="false" isReturnValueComputed="false">
-                        <termination name="&lt;end&gt;" pathCondition="x = 0" pathConditionChanged="false" terminationKind="NORMAL" branchVerified="true">
-=======
-         <branchStatement name="switch (x) {case 0:a=1;break ;case 1:case 2:   a=-1;case 3:   a=x*x;break ;case 4:return 42;default:   a=x; }" pathCondition="true" pathConditionChanged="false">
             <branchCondition name="equals(x,Z(0(#)))" pathCondition="equals(x,Z(0(#)))" pathConditionChanged="true" branchCondition="equals(x,Z(0(#)))" mergedBranchCondition="false" isBranchConditionComputed="true">
                <statement name="a=1;" pathCondition="equals(x,Z(0(#)))" pathConditionChanged="false">
                   <statement name="return a;" pathCondition="equals(x,Z(0(#)))" pathConditionChanged="false">
                      <methodReturn name="&lt;return of self.switchCase(x);&gt;" pathCondition="equals(x,Z(0(#)))" pathConditionChanged="false" isReturnValueComputed="false">
                         <termination name="&lt;end&gt;" pathCondition="equals(x,Z(0(#)))" pathConditionChanged="false" terminationKind="NORMAL" branchVerified="true">
->>>>>>> 22906a6b
                         </termination>
                      </methodReturn>
                   </statement>
