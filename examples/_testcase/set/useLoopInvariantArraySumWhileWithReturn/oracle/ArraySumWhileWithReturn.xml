--- conflicted
+++ resolved
@@ -28,11 +28,7 @@
                   </branchCondition>
                   <branchCondition name="not(equals(array,null))" pathCondition="not(equals(array,null))" pathConditionChanged="true" branchCondition="not(equals(array,null))" mergedBranchCondition="false" isBranchConditionComputed="true">
                      <callStackEntry path="/0"/>
-<<<<<<< HEAD
-                     <branchStatement name="if (i==array.length)" pathCondition="!array = null" pathConditionChanged="false">
-=======
-                     <branchStatement name="if (i==array.length) { {     rtrn=true;     returnExpr=result_1;break inner_label;   } }" pathCondition="not(equals(array,null))" pathConditionChanged="false">
->>>>>>> 22906a6b
+                     <branchStatement name="if (i==array.length)" pathCondition="not(equals(array,null))" pathConditionChanged="false">
                         <callStackEntry path="/0"/>
                         <branchCondition name="imp(geq(length(array),Z(0(#))),equals(length(array),i_0))" pathCondition="imp(geq(length(array),Z(0(#))),and(not(equals(array,null)),equals(length(array),i_0)))" pathConditionChanged="true" branchCondition="imp(geq(length(array),Z(0(#))),equals(length(array),i_0))" mergedBranchCondition="false" isBranchConditionComputed="true">
                            <callStackEntry path="/0"/>
