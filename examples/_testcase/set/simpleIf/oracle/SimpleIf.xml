<?xml version="1.0" encoding="UTF-8"?>
<start name="&lt;start&gt;" pathCondition="true" pathConditionChanged="false">
   <methodCall name="self.min(i,j);" pathCondition="true" pathConditionChanged="false">
      <statement name="int result;" pathCondition="true" pathConditionChanged="false">
<<<<<<< HEAD
         <branchStatement name="if (i&lt;j)" pathCondition="true" pathConditionChanged="false">
            <branchCondition name="j &gt;  i" pathCondition="j &gt;  i" pathConditionChanged="true" branchCondition="j &gt;  i" mergedBranchCondition="false" isBranchConditionComputed="true">
               <statement name="result_1=i;" pathCondition="j &gt;  i" pathConditionChanged="false">
                  <statement name="return result_1;" pathCondition="j &gt;  i" pathConditionChanged="false">
                     <methodReturn name="&lt;return of self.min(i,j);&gt;" pathCondition="j &gt;  i" pathConditionChanged="false" isReturnValueComputed="false">
                        <termination name="&lt;end&gt;" pathCondition="j &gt;  i" pathConditionChanged="false" terminationKind="NORMAL" branchVerified="true">
=======
         <branchStatement name="if (i&lt;j) {   result_1=i; }else  {   result_1=j; }" pathCondition="true" pathConditionChanged="false">
            <branchCondition name="gt(j,i)" pathCondition="gt(j,i)" pathConditionChanged="true" branchCondition="gt(j,i)" mergedBranchCondition="false" isBranchConditionComputed="true">
               <statement name="result_1=i;" pathCondition="gt(j,i)" pathConditionChanged="false">
                  <statement name="return result_1;" pathCondition="gt(j,i)" pathConditionChanged="false">
                     <methodReturn name="&lt;return of self.min(i,j);&gt;" pathCondition="gt(j,i)" pathConditionChanged="false" isReturnValueComputed="false">
                        <termination name="&lt;end&gt;" pathCondition="gt(j,i)" pathConditionChanged="false" terminationKind="NORMAL" branchVerified="true">
>>>>>>> 22906a6b
                        </termination>
                     </methodReturn>
                  </statement>
               </statement>
            </branchCondition>
            <branchCondition name="leq(j,i)" pathCondition="leq(j,i)" pathConditionChanged="true" branchCondition="leq(j,i)" mergedBranchCondition="false" isBranchConditionComputed="true">
               <statement name="result_1=j;" pathCondition="leq(j,i)" pathConditionChanged="false">
                  <statement name="return result_1;" pathCondition="leq(j,i)" pathConditionChanged="false">
                     <methodReturn name="&lt;return of self.min(i,j);&gt;" pathCondition="leq(j,i)" pathConditionChanged="false" isReturnValueComputed="false">
                        <termination name="&lt;end&gt;" pathCondition="leq(j,i)" pathConditionChanged="false" terminationKind="NORMAL" branchVerified="true">
                        </termination>
                     </methodReturn>
                  </statement>
               </statement>
            </branchCondition>
         </branchStatement>
      </statement>
   </methodCall>
</start><|MERGE_RESOLUTION|>--- conflicted
+++ resolved
@@ -2,21 +2,12 @@
 <start name="&lt;start&gt;" pathCondition="true" pathConditionChanged="false">
    <methodCall name="self.min(i,j);" pathCondition="true" pathConditionChanged="false">
       <statement name="int result;" pathCondition="true" pathConditionChanged="false">
-<<<<<<< HEAD
          <branchStatement name="if (i&lt;j)" pathCondition="true" pathConditionChanged="false">
-            <branchCondition name="j &gt;  i" pathCondition="j &gt;  i" pathConditionChanged="true" branchCondition="j &gt;  i" mergedBranchCondition="false" isBranchConditionComputed="true">
-               <statement name="result_1=i;" pathCondition="j &gt;  i" pathConditionChanged="false">
-                  <statement name="return result_1;" pathCondition="j &gt;  i" pathConditionChanged="false">
-                     <methodReturn name="&lt;return of self.min(i,j);&gt;" pathCondition="j &gt;  i" pathConditionChanged="false" isReturnValueComputed="false">
-                        <termination name="&lt;end&gt;" pathCondition="j &gt;  i" pathConditionChanged="false" terminationKind="NORMAL" branchVerified="true">
-=======
-         <branchStatement name="if (i&lt;j) {   result_1=i; }else  {   result_1=j; }" pathCondition="true" pathConditionChanged="false">
             <branchCondition name="gt(j,i)" pathCondition="gt(j,i)" pathConditionChanged="true" branchCondition="gt(j,i)" mergedBranchCondition="false" isBranchConditionComputed="true">
                <statement name="result_1=i;" pathCondition="gt(j,i)" pathConditionChanged="false">
                   <statement name="return result_1;" pathCondition="gt(j,i)" pathConditionChanged="false">
                      <methodReturn name="&lt;return of self.min(i,j);&gt;" pathCondition="gt(j,i)" pathConditionChanged="false" isReturnValueComputed="false">
                         <termination name="&lt;end&gt;" pathCondition="gt(j,i)" pathConditionChanged="false" terminationKind="NORMAL" branchVerified="true">
->>>>>>> 22906a6b
                         </termination>
                      </methodReturn>
                   </statement>
