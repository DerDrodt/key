--- conflicted
+++ resolved
@@ -35,21 +35,13 @@
             </value>
          </variable>
          <variable name="param" arrayIndex="-1" isArrayIndex="false">
-<<<<<<< HEAD
-            <value name="param {!param = null &amp; !param = null}" typeString="IntWrapper" valueString="param" isValueAnObject="true" isValueUnknown="false" conditionString="!param = null &amp; !param = null">
-=======
+            <value name="param {param = null}" typeString="Null" valueString="null" isValueAnObject="false" isValueUnknown="false" conditionString="param = null">
+            </value>
             <value name="param {!param = null}" typeString="IntWrapper" valueString="param" isValueAnObject="true" isValueUnknown="false" conditionString="!param = null">
->>>>>>> 20498692
                <variable name="value" arrayIndex="-1" isArrayIndex="false">
                   <value name="value {true}" typeString="int" valueString="param.value" isValueAnObject="false" isValueUnknown="false" conditionString="true">
                   </value>
                </variable>
-            </value>
-<<<<<<< HEAD
-            <value name="param {param = null &amp; param = null}" typeString="Null" valueString="null" isValueAnObject="false" isValueUnknown="false" conditionString="param = null &amp; param = null">
-=======
-            <value name="param {param = null}" typeString="Null" valueString="null" isValueAnObject="false" isValueUnknown="false" conditionString="param = null">
->>>>>>> 20498692
             </value>
          </variable>
          <variable name="exc" arrayIndex="-1" isArrayIndex="false">
@@ -86,21 +78,13 @@
                </value>
             </variable>
             <variable name="param" arrayIndex="-1" isArrayIndex="false">
-<<<<<<< HEAD
-               <value name="param {!param = null &amp; !param = null}" typeString="IntWrapper" valueString="param" isValueAnObject="true" isValueUnknown="false" conditionString="!param = null &amp; !param = null">
-=======
+               <value name="param {param = null}" typeString="Null" valueString="null" isValueAnObject="false" isValueUnknown="false" conditionString="param = null">
+               </value>
                <value name="param {!param = null}" typeString="IntWrapper" valueString="param" isValueAnObject="true" isValueUnknown="false" conditionString="!param = null">
->>>>>>> 20498692
                   <variable name="value" arrayIndex="-1" isArrayIndex="false">
                      <value name="value {true}" typeString="int" valueString="param.value" isValueAnObject="false" isValueUnknown="false" conditionString="true">
                      </value>
                   </variable>
-               </value>
-<<<<<<< HEAD
-               <value name="param {param = null &amp; param = null}" typeString="Null" valueString="null" isValueAnObject="false" isValueUnknown="false" conditionString="param = null &amp; param = null">
-=======
-               <value name="param {param = null}" typeString="Null" valueString="null" isValueAnObject="false" isValueUnknown="false" conditionString="param = null">
->>>>>>> 20498692
                </value>
             </variable>
             <variable name="exc" arrayIndex="-1" isArrayIndex="false">
@@ -141,21 +125,13 @@
                   </value>
                </variable>
                <variable name="param" arrayIndex="-1" isArrayIndex="false">
-<<<<<<< HEAD
-                  <value name="param {!param = null &amp; !param = null}" typeString="IntWrapper" valueString="param" isValueAnObject="true" isValueUnknown="false" conditionString="!param = null &amp; !param = null">
-=======
+                  <value name="param {param = null}" typeString="Null" valueString="null" isValueAnObject="false" isValueUnknown="false" conditionString="param = null">
+                  </value>
                   <value name="param {!param = null}" typeString="IntWrapper" valueString="param" isValueAnObject="true" isValueUnknown="false" conditionString="!param = null">
->>>>>>> 20498692
                      <variable name="value" arrayIndex="-1" isArrayIndex="false">
                         <value name="value {true}" typeString="int" valueString="param.value" isValueAnObject="false" isValueUnknown="false" conditionString="true">
                         </value>
                      </variable>
-                  </value>
-<<<<<<< HEAD
-                  <value name="param {param = null &amp; param = null}" typeString="Null" valueString="null" isValueAnObject="false" isValueUnknown="false" conditionString="param = null &amp; param = null">
-=======
-                  <value name="param {param = null}" typeString="Null" valueString="null" isValueAnObject="false" isValueUnknown="false" conditionString="param = null">
->>>>>>> 20498692
                   </value>
                </variable>
                <variable name="exc" arrayIndex="-1" isArrayIndex="false">
@@ -196,21 +172,13 @@
                      </value>
                   </variable>
                   <variable name="param" arrayIndex="-1" isArrayIndex="false">
-<<<<<<< HEAD
-                     <value name="param {!param = null &amp; !param = null}" typeString="IntWrapper" valueString="param" isValueAnObject="true" isValueUnknown="false" conditionString="!param = null &amp; !param = null">
-=======
+                     <value name="param {param = null}" typeString="Null" valueString="null" isValueAnObject="false" isValueUnknown="false" conditionString="param = null">
+                     </value>
                      <value name="param {!param = null}" typeString="IntWrapper" valueString="param" isValueAnObject="true" isValueUnknown="false" conditionString="!param = null">
->>>>>>> 20498692
                         <variable name="value" arrayIndex="-1" isArrayIndex="false">
                            <value name="value {true}" typeString="int" valueString="param.value" isValueAnObject="false" isValueUnknown="false" conditionString="true">
                            </value>
                         </variable>
-                     </value>
-<<<<<<< HEAD
-                     <value name="param {param = null &amp; param = null}" typeString="Null" valueString="null" isValueAnObject="false" isValueUnknown="false" conditionString="param = null &amp; param = null">
-=======
-                     <value name="param {param = null}" typeString="Null" valueString="null" isValueAnObject="false" isValueUnknown="false" conditionString="param = null">
->>>>>>> 20498692
                      </value>
                   </variable>
                   <variable name="exc" arrayIndex="-1" isArrayIndex="false">
@@ -251,21 +219,13 @@
                         </value>
                      </variable>
                      <variable name="param" arrayIndex="-1" isArrayIndex="false">
-<<<<<<< HEAD
-                        <value name="param {!param = null &amp; !param = null}" typeString="IntWrapper" valueString="param" isValueAnObject="true" isValueUnknown="false" conditionString="!param = null &amp; !param = null">
-=======
+                        <value name="param {param = null}" typeString="Null" valueString="null" isValueAnObject="false" isValueUnknown="false" conditionString="param = null">
+                        </value>
                         <value name="param {!param = null}" typeString="IntWrapper" valueString="param" isValueAnObject="true" isValueUnknown="false" conditionString="!param = null">
->>>>>>> 20498692
                            <variable name="value" arrayIndex="-1" isArrayIndex="false">
                               <value name="value {!param = i_2}" typeString="int" valueString="param.value" isValueAnObject="false" isValueUnknown="false" conditionString="!param = i_2">
                               </value>
                            </variable>
-                        </value>
-<<<<<<< HEAD
-                        <value name="param {param = null &amp; param = null}" typeString="Null" valueString="null" isValueAnObject="false" isValueUnknown="false" conditionString="param = null &amp; param = null">
-=======
-                        <value name="param {param = null}" typeString="Null" valueString="null" isValueAnObject="false" isValueUnknown="false" conditionString="param = null">
->>>>>>> 20498692
                         </value>
                      </variable>
                      <variable name="exc" arrayIndex="-1" isArrayIndex="false">
