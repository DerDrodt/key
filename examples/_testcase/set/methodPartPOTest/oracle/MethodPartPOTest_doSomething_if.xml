--- conflicted
+++ resolved
@@ -1,18 +1,10 @@
 <?xml version="1.0" encoding="UTF-8"?>
 <start name="&lt;start&gt;" pathCondition="true" pathConditionChanged="false">
-<<<<<<< HEAD
    <branchStatement name="if (asdf&lt;0)" pathCondition="true" pathConditionChanged="false">
-      <branchCondition name="asdf &lt; 0" pathCondition="asdf &lt; 0" pathConditionChanged="true" branchCondition="asdf &lt; 0" mergedBranchCondition="false" isBranchConditionComputed="true">
-         <statement name="x=x*-1;" pathCondition="asdf &lt; 0" pathConditionChanged="false">
-            <statement name="x+=2;" pathCondition="asdf &lt; 0" pathConditionChanged="false">
-               <termination name="&lt;end&gt;" pathCondition="asdf &lt; 0" pathConditionChanged="false" terminationKind="NORMAL" branchVerified="true">
-=======
-   <branchStatement name="if (asdf&lt;0) {   x=x*-1;   x+=2; }else  {   x-=42;return x; }" pathCondition="true" pathConditionChanged="false">
       <branchCondition name="lt(asdf,Z(0(#)))" pathCondition="lt(asdf,Z(0(#)))" pathConditionChanged="true" branchCondition="lt(asdf,Z(0(#)))" mergedBranchCondition="false" isBranchConditionComputed="true">
          <statement name="x=x*-1;" pathCondition="lt(asdf,Z(0(#)))" pathConditionChanged="false">
             <statement name="x+=2;" pathCondition="lt(asdf,Z(0(#)))" pathConditionChanged="false">
                <termination name="&lt;end&gt;" pathCondition="lt(asdf,Z(0(#)))" pathConditionChanged="false" terminationKind="NORMAL" branchVerified="true">
->>>>>>> 22906a6b
                </termination>
             </statement>
          </statement>
