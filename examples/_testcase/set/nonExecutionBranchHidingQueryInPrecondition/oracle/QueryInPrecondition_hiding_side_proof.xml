<?xml version="1.0" encoding="UTF-8"?>
<startNode name="&lt;start&gt;" pathCondition="true" pathConditionChanged="false">
   <methodCall name="QueryInPrecondition.main(x,y);" pathCondition="true" pathConditionChanged="false">
      <statement name="int magicValue = magic(x,y);" pathCondition="true" pathConditionChanged="false">
         <useOperationContract name="result = magic(x, y) catch(exc)
pre: xPre(x) = TRUE &amp; y &lt; 0 | !(xPre(x) = TRUE &amp; y &lt; 0)
post: (   heapAtPre[xPre(x)] = TRUE &amp; y &lt; 0
   -&gt; result = subFirst(x, y) &amp; exc = null)
&amp; (   !(heapAtPre[xPre(x)] = TRUE &amp; y &lt; 0)
   -&gt; result = subSecond(x, y) &amp; exc = null)
mod: {}
termination: diamond" pathCondition="true" pathConditionChanged="false" preconditionComplied="true" hasNotNullCheck="false" notNullCheckComplied="false">
            <statement name="return magicValue;" pathCondition="true" pathConditionChanged="false">
               <methodReturn name="&lt;return of QueryInPrecondition.main(x,y);&gt;" pathCondition="true" pathConditionChanged="false" nameIncludingReturnValue="&lt;return 
<<<<<<< HEAD
	42 {x &gt;= 0 &amp; y &lt;= -1}, 
	-4711 {x &lt;= -1 &amp; y &lt;= -1 | x &gt;= 0 &amp; y &gt;= 0 | x &lt;= -1 &amp; y &gt;= 0}
=======
	-4711 {x &lt;= -1 &amp; y &lt;= -1 | x &gt;= 0 &amp; y &gt;= 0 | x &lt;= -1 &amp; y &gt;= 0}, 
	42 {x &gt;= 0 &amp; y &lt;= -1}
>>>>>>> 1943a90f
as result of QueryInPrecondition.main(x,y);&gt;" isReturnValueComputed="true">
                  <methodReturnValue name="-4711 {x &lt;= -1 &amp; y &lt;= -1 | x &gt;= 0 &amp; y &gt;= 0 | x &lt;= -1 &amp; y &gt;= 0}" returnValueString="-4711" hasCondition="true" conditionString="x &lt;= -1 &amp; y &lt;= -1 | x &gt;= 0 &amp; y &gt;= 0 | x &lt;= -1 &amp; y &gt;= 0">
                  </methodReturnValue>
<<<<<<< HEAD
                  <methodReturnValue name="-4711 {x &lt;= -1 &amp; y &lt;= -1 | x &gt;= 0 &amp; y &gt;= 0 | x &lt;= -1 &amp; y &gt;= 0}" returnValueString="-4711" hasCondition="true" conditionString="x &lt;= -1 &amp; y &lt;= -1 | x &gt;= 0 &amp; y &gt;= 0 | x &lt;= -1 &amp; y &gt;= 0">
=======
                  <methodReturnValue name="42 {x &gt;= 0 &amp; y &lt;= -1}" returnValueString="42" hasCondition="true" conditionString="x &gt;= 0 &amp; y &lt;= -1">
>>>>>>> 1943a90f
                  </methodReturnValue>
                  <termination name="&lt;end&gt;" pathCondition="true" pathConditionChanged="false" terminationKind="NORMAL">
                  </termination>
               </methodReturn>
            </statement>
         </useOperationContract>
      </statement>
   </methodCall>
</startNode><|MERGE_RESOLUTION|>--- conflicted
+++ resolved
@@ -12,21 +12,12 @@
 termination: diamond" pathCondition="true" pathConditionChanged="false" preconditionComplied="true" hasNotNullCheck="false" notNullCheckComplied="false">
             <statement name="return magicValue;" pathCondition="true" pathConditionChanged="false">
                <methodReturn name="&lt;return of QueryInPrecondition.main(x,y);&gt;" pathCondition="true" pathConditionChanged="false" nameIncludingReturnValue="&lt;return 
-<<<<<<< HEAD
 	42 {x &gt;= 0 &amp; y &lt;= -1}, 
-	-4711 {x &lt;= -1 &amp; y &lt;= -1 | x &gt;= 0 &amp; y &gt;= 0 | x &lt;= -1 &amp; y &gt;= 0}
-=======
-	-4711 {x &lt;= -1 &amp; y &lt;= -1 | x &gt;= 0 &amp; y &gt;= 0 | x &lt;= -1 &amp; y &gt;= 0}, 
-	42 {x &gt;= 0 &amp; y &lt;= -1}
->>>>>>> 1943a90f
+	-4711 {!(y &lt;= -1 &amp; x &gt;= 0)}
 as result of QueryInPrecondition.main(x,y);&gt;" isReturnValueComputed="true">
-                  <methodReturnValue name="-4711 {x &lt;= -1 &amp; y &lt;= -1 | x &gt;= 0 &amp; y &gt;= 0 | x &lt;= -1 &amp; y &gt;= 0}" returnValueString="-4711" hasCondition="true" conditionString="x &lt;= -1 &amp; y &lt;= -1 | x &gt;= 0 &amp; y &gt;= 0 | x &lt;= -1 &amp; y &gt;= 0">
+                  <methodReturnValue name="42 {x &gt;= 0 &amp; y &lt;= -1}" returnValueString="42" hasCondition="true" conditionString="x &gt;= 0 &amp; y &lt;= -1">
                   </methodReturnValue>
-<<<<<<< HEAD
-                  <methodReturnValue name="-4711 {x &lt;= -1 &amp; y &lt;= -1 | x &gt;= 0 &amp; y &gt;= 0 | x &lt;= -1 &amp; y &gt;= 0}" returnValueString="-4711" hasCondition="true" conditionString="x &lt;= -1 &amp; y &lt;= -1 | x &gt;= 0 &amp; y &gt;= 0 | x &lt;= -1 &amp; y &gt;= 0">
-=======
-                  <methodReturnValue name="42 {x &gt;= 0 &amp; y &lt;= -1}" returnValueString="42" hasCondition="true" conditionString="x &gt;= 0 &amp; y &lt;= -1">
->>>>>>> 1943a90f
+                  <methodReturnValue name="-4711 {!(y &lt;= -1 &amp; x &gt;= 0)}" returnValueString="-4711" hasCondition="true" conditionString="!(y &lt;= -1 &amp; x &gt;= 0)">
                   </methodReturnValue>
                   <termination name="&lt;end&gt;" pathCondition="true" pathConditionChanged="false" terminationKind="NORMAL">
                   </termination>
