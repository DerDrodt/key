<?xml version="1.0" encoding="UTF-8"?>
<startNode name="&lt;start&gt;" pathCondition="true" pathConditionChanged="false">
   <methodCall name="self.compute();" pathCondition="true" pathConditionChanged="false">
      <statement name="InstanceCreationTest.classWrapper=new InstanceCreationTestWrapper (1);" pathCondition="true" pathConditionChanged="false">
         <methodCall name="InstanceCreationTestWrapper(var);" pathCondition="true" pathConditionChanged="false">
            <statement name="this.value=var;" pathCondition="true" pathConditionChanged="false">
<<<<<<< HEAD
               <methodReturn name="&lt;return of InstanceCreationTestWrapper(var);&gt;" pathCondition="true" pathConditionChanged="false" nameIncludingReturnValue="&lt;return of InstanceCreationTestWrapper(var);&gt;" isReturnValueComputed="false">
                  <statement name="this.instanceWrapper=new InstanceCreationTestWrapper (2);" pathCondition="true" pathConditionChanged="false">
                     <methodCall name="InstanceCreationTestWrapper(var_1);" pathCondition="true" pathConditionChanged="false">
                        <statement name="this.value=var_1;" pathCondition="true" pathConditionChanged="false">
                           <methodReturn name="&lt;return of InstanceCreationTestWrapper(var_1);&gt;" pathCondition="true" pathConditionChanged="false" nameIncludingReturnValue="&lt;return of InstanceCreationTestWrapper(var_1);&gt;" isReturnValueComputed="false">
                              <branchNode name="if (this.next!=null) {   this.next.instanceWrapper=new InstanceCreationTestWrapper (3);InstanceCreationTestWrapper localWrapper = new InstanceCreationTestWrapper (4);return    InstanceCreationTest.classWrapper.value+this.instanceWrapper.value+this.next.instanceWrapper.value+localWrapper.value; }else  {return    -100; }" pathCondition="true" pathConditionChanged="false">
=======
               <methodReturn name="&lt;return of InstanceCreationTestWrapper(var);&gt;" pathCondition="true" pathConditionChanged="false" isReturnValueComputed="false">
                  <statement name="instanceWrapper=new InstanceCreationTestWrapper (2);" pathCondition="true" pathConditionChanged="false">
                     <methodCall name="InstanceCreationTestWrapper(var_1);" pathCondition="true" pathConditionChanged="false">
                        <statement name="this.value=var_1;" pathCondition="true" pathConditionChanged="false">
                           <methodReturn name="&lt;return of InstanceCreationTestWrapper(var_1);&gt;" pathCondition="true" pathConditionChanged="false" isReturnValueComputed="false">
                              <branchNode name="if (next!=null) {   next.instanceWrapper=new InstanceCreationTestWrapper (3);InstanceCreationTestWrapper localWrapper = new InstanceCreationTestWrapper (4);return    classWrapper.value+instanceWrapper.value+next.instanceWrapper.value+localWrapper.value; }else  {return    -100; }" pathCondition="true" pathConditionChanged="false">
>>>>>>> 106926be
                                 <branchCondition name="!self.next = null" pathCondition="!self.next = null" pathConditionChanged="true" branchCondition="!self.next = null" mergedBranchCondition="false" isBranchConditionComputed="true">
                                    <statement name="this.next.instanceWrapper=new InstanceCreationTestWrapper (3);" pathCondition="!self.next = null" pathConditionChanged="false">
                                       <methodCall name="InstanceCreationTestWrapper(var_2);" pathCondition="!self.next = null" pathConditionChanged="false">
                                          <statement name="this.value=var_2;" pathCondition="!self.next = null" pathConditionChanged="false">
                                             <methodReturn name="&lt;return of InstanceCreationTestWrapper(var_2);&gt;" pathCondition="!self.next = null" pathConditionChanged="false" isReturnValueComputed="false">
                                                <statement name="InstanceCreationTestWrapper localWrapper = new InstanceCreationTestWrapper (4);" pathCondition="!self.next = null" pathConditionChanged="false">
                                                   <methodCall name="InstanceCreationTestWrapper(var_3);" pathCondition="!self.next = null" pathConditionChanged="false">
                                                      <statement name="this.value=var_3;" pathCondition="!self.next = null" pathConditionChanged="false">
<<<<<<< HEAD
                                                         <methodReturn name="&lt;return of InstanceCreationTestWrapper(var_3);&gt;" pathCondition="!self.next = null" pathConditionChanged="false" nameIncludingReturnValue="&lt;return of InstanceCreationTestWrapper(var_3);&gt;" isReturnValueComputed="false">
                                                            <statement name="return InstanceCreationTest.classWrapper.value+this.instanceWrapper.value+this.next.instanceWrapper.value+localWrapper.value;" pathCondition="!self.next = null" pathConditionChanged="false">
                                                               <methodReturn name="&lt;return of self.compute();&gt;" pathCondition="!self.next = null" pathConditionChanged="false" nameIncludingReturnValue="&lt;return &apos;  8
+ \if (  \if (self.next = self)
             \then (i_14)
             \else (i_7)
       = i_17)
      \then (4)
      \else (\if (self.next = self)
                 \then (3)
                 \else (\if (self.next = self)
                            \then (\if (  \if (  self.next
                                               = self)
                                              \then (i_14)
                                              \else (i_7)
                                        = i_2)
                                       \then (1)
                                       \else (\if (  self.next
                                                   = self)
                                                  \then (i_14)
                                                  \else (i_7).value))
                            \else (2)))&apos; as result of self.compute();&gt;" isReturnValueComputed="true">
=======
                                                         <methodReturn name="&lt;return of InstanceCreationTestWrapper(var_3);&gt;" pathCondition="!self.next = null" pathConditionChanged="false" isReturnValueComputed="false">
                                                            <statement name="return classWrapper.value+instanceWrapper.value+next.instanceWrapper.value+localWrapper.value;" pathCondition="!self.next = null" pathConditionChanged="false">
                                                               <methodReturn name="&lt;return of self.compute();&gt;" pathCondition="!self.next = null" pathConditionChanged="false" isReturnValueComputed="false">
>>>>>>> 106926be
                                                                  <termination name="&lt;end&gt;" pathCondition="!self.next = null" pathConditionChanged="false" terminationKind="NORMAL">
                                                                  </termination>
                                                               </methodReturn>
                                                            </statement>
                                                         </methodReturn>
                                                      </statement>
                                                   </methodCall>
                                                </statement>
                                             </methodReturn>
                                          </statement>
                                       </methodCall>
                                    </statement>
                                 </branchCondition>
                                 <branchCondition name="self.next = null" pathCondition="self.next = null" pathConditionChanged="true" branchCondition="self.next = null" mergedBranchCondition="false" isBranchConditionComputed="true">
                                    <statement name="return -100;" pathCondition="self.next = null" pathConditionChanged="false">
                                       <methodReturn name="&lt;return of self.compute();&gt;" pathCondition="self.next = null" pathConditionChanged="false" isReturnValueComputed="false">
                                          <termination name="&lt;end&gt;" pathCondition="self.next = null" pathConditionChanged="false" terminationKind="NORMAL">
                                          </termination>
                                       </methodReturn>
                                    </statement>
                                 </branchCondition>
                              </branchNode>
                           </methodReturn>
                        </statement>
                     </methodCall>
                  </statement>
               </methodReturn>
            </statement>
         </methodCall>
      </statement>
   </methodCall>
</startNode><|MERGE_RESOLUTION|>--- conflicted
+++ resolved
@@ -4,21 +4,12 @@
       <statement name="InstanceCreationTest.classWrapper=new InstanceCreationTestWrapper (1);" pathCondition="true" pathConditionChanged="false">
          <methodCall name="InstanceCreationTestWrapper(var);" pathCondition="true" pathConditionChanged="false">
             <statement name="this.value=var;" pathCondition="true" pathConditionChanged="false">
-<<<<<<< HEAD
                <methodReturn name="&lt;return of InstanceCreationTestWrapper(var);&gt;" pathCondition="true" pathConditionChanged="false" nameIncludingReturnValue="&lt;return of InstanceCreationTestWrapper(var);&gt;" isReturnValueComputed="false">
                   <statement name="this.instanceWrapper=new InstanceCreationTestWrapper (2);" pathCondition="true" pathConditionChanged="false">
                      <methodCall name="InstanceCreationTestWrapper(var_1);" pathCondition="true" pathConditionChanged="false">
                         <statement name="this.value=var_1;" pathCondition="true" pathConditionChanged="false">
                            <methodReturn name="&lt;return of InstanceCreationTestWrapper(var_1);&gt;" pathCondition="true" pathConditionChanged="false" nameIncludingReturnValue="&lt;return of InstanceCreationTestWrapper(var_1);&gt;" isReturnValueComputed="false">
                               <branchNode name="if (this.next!=null) {   this.next.instanceWrapper=new InstanceCreationTestWrapper (3);InstanceCreationTestWrapper localWrapper = new InstanceCreationTestWrapper (4);return    InstanceCreationTest.classWrapper.value+this.instanceWrapper.value+this.next.instanceWrapper.value+localWrapper.value; }else  {return    -100; }" pathCondition="true" pathConditionChanged="false">
-=======
-               <methodReturn name="&lt;return of InstanceCreationTestWrapper(var);&gt;" pathCondition="true" pathConditionChanged="false" isReturnValueComputed="false">
-                  <statement name="instanceWrapper=new InstanceCreationTestWrapper (2);" pathCondition="true" pathConditionChanged="false">
-                     <methodCall name="InstanceCreationTestWrapper(var_1);" pathCondition="true" pathConditionChanged="false">
-                        <statement name="this.value=var_1;" pathCondition="true" pathConditionChanged="false">
-                           <methodReturn name="&lt;return of InstanceCreationTestWrapper(var_1);&gt;" pathCondition="true" pathConditionChanged="false" isReturnValueComputed="false">
-                              <branchNode name="if (next!=null) {   next.instanceWrapper=new InstanceCreationTestWrapper (3);InstanceCreationTestWrapper localWrapper = new InstanceCreationTestWrapper (4);return    classWrapper.value+instanceWrapper.value+next.instanceWrapper.value+localWrapper.value; }else  {return    -100; }" pathCondition="true" pathConditionChanged="false">
->>>>>>> 106926be
                                  <branchCondition name="!self.next = null" pathCondition="!self.next = null" pathConditionChanged="true" branchCondition="!self.next = null" mergedBranchCondition="false" isBranchConditionComputed="true">
                                     <statement name="this.next.instanceWrapper=new InstanceCreationTestWrapper (3);" pathCondition="!self.next = null" pathConditionChanged="false">
                                        <methodCall name="InstanceCreationTestWrapper(var_2);" pathCondition="!self.next = null" pathConditionChanged="false">
@@ -27,7 +18,6 @@
                                                 <statement name="InstanceCreationTestWrapper localWrapper = new InstanceCreationTestWrapper (4);" pathCondition="!self.next = null" pathConditionChanged="false">
                                                    <methodCall name="InstanceCreationTestWrapper(var_3);" pathCondition="!self.next = null" pathConditionChanged="false">
                                                       <statement name="this.value=var_3;" pathCondition="!self.next = null" pathConditionChanged="false">
-<<<<<<< HEAD
                                                          <methodReturn name="&lt;return of InstanceCreationTestWrapper(var_3);&gt;" pathCondition="!self.next = null" pathConditionChanged="false" nameIncludingReturnValue="&lt;return of InstanceCreationTestWrapper(var_3);&gt;" isReturnValueComputed="false">
                                                             <statement name="return InstanceCreationTest.classWrapper.value+this.instanceWrapper.value+this.next.instanceWrapper.value+localWrapper.value;" pathCondition="!self.next = null" pathConditionChanged="false">
                                                                <methodReturn name="&lt;return of self.compute();&gt;" pathCondition="!self.next = null" pathConditionChanged="false" nameIncludingReturnValue="&lt;return &apos;  8
@@ -50,11 +40,6 @@
                                                   \then (i_14)
                                                   \else (i_7).value))
                             \else (2)))&apos; as result of self.compute();&gt;" isReturnValueComputed="true">
-=======
-                                                         <methodReturn name="&lt;return of InstanceCreationTestWrapper(var_3);&gt;" pathCondition="!self.next = null" pathConditionChanged="false" isReturnValueComputed="false">
-                                                            <statement name="return classWrapper.value+instanceWrapper.value+next.instanceWrapper.value+localWrapper.value;" pathCondition="!self.next = null" pathConditionChanged="false">
-                                                               <methodReturn name="&lt;return of self.compute();&gt;" pathCondition="!self.next = null" pathConditionChanged="false" isReturnValueComputed="false">
->>>>>>> 106926be
                                                                   <termination name="&lt;end&gt;" pathCondition="!self.next = null" pathConditionChanged="false" terminationKind="NORMAL">
                                                                   </termination>
                                                                </methodReturn>
