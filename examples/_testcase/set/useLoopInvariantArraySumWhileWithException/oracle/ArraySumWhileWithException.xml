<?xml version="1.0" encoding="UTF-8"?>
<start name="&lt;start&gt;" pathCondition="true" pathConditionChanged="false">
   <methodCall name="ArraySumWhileWithException.sum(array);" pathCondition="true" pathConditionChanged="false">
      <statement name="int result = 0;" pathCondition="true" pathConditionChanged="false">
         <callStackEntry path="/0"/>
         <statement name="int i = 0;" pathCondition="true" pathConditionChanged="false">
            <callStackEntry path="/0"/>
            <loopInvariant name="
invariant: i &gt;= 0
&amp; (  i &lt;= array.length
   &amp;   result_1
     = javaCastInt(bsum{int j;}(0, i, array[j])));
variant: javaSubInt(array.length, i)
mod: false" pathCondition="true" pathConditionChanged="false" initiallyValid="true">
               <callStackEntry path="/0"/>
               <branchCondition name="imp(geq(length(array),Z(0(#))),and(and(and(geq(i_0,Z(0(#))),gt(length(array),i)),geq(length(array),i_0)),equals(bsum{j:int}(Z(0(#)),i_0,int::select(heap,array,arr(j))),result_1_0)))" pathCondition="imp(geq(length(array),Z(0(#))),and(and(and(geq(i_0,Z(0(#))),gt(length(array),i)),geq(length(array),i_0)),equals(bsum{j:int}(Z(0(#)),i_0,int::select(heap,array,arr(j))),result_1_0)))" pathConditionChanged="true" branchCondition="imp(geq(length(array),Z(0(#))),and(and(and(geq(i_0,Z(0(#))),gt(length(array),i)),geq(length(array),i_0)),equals(bsum{j:int}(Z(0(#)),i_0,int::select(heap,array,arr(j))),result_1_0)))" mergedBranchCondition="false" isBranchConditionComputed="true" additionalBranchLabel="Body Preserves Invariant">
                  <callStackEntry path="/0"/>
                  <statement name="result_1+=array[i];" pathCondition="imp(geq(length(array),Z(0(#))),and(and(and(geq(i_0,Z(0(#))),gt(length(array),i)),geq(length(array),i_0)),equals(bsum{j:int}(Z(0(#)),i_0,int::select(heap,array,arr(j))),result_1_0)))" pathConditionChanged="false">
                     <callStackEntry path="/0"/>
                     <statement name="i++;" pathCondition="imp(geq(length(array),Z(0(#))),and(and(and(geq(i_0,Z(0(#))),gt(length(array),i)),geq(length(array),i_0)),equals(bsum{j:int}(Z(0(#)),i_0,int::select(heap,array,arr(j))),result_1_0)))" pathConditionChanged="false">
                        <callStackEntry path="/0"/>
<<<<<<< HEAD
                        <branchStatement name="if (array.length==3)" pathCondition="   array.length &gt;= 0
-&gt;   i_0 &gt;= 0
   &amp; array.length &gt;  i
   &amp; array.length &gt;= i_0
   &amp; bsum{int j;}(0, i_0, array[j]) = result_1_0" pathConditionChanged="false">
=======
                        <branchStatement name="if (array.length==3) {throw new RuntimeException (); }" pathCondition="imp(geq(length(array),Z(0(#))),and(and(and(geq(i_0,Z(0(#))),gt(length(array),i)),geq(length(array),i_0)),equals(bsum{j:int}(Z(0(#)),i_0,int::select(heap,array,arr(j))),result_1_0)))" pathConditionChanged="false">
>>>>>>> 22906a6b
                           <callStackEntry path="/0"/>
                           <branchCondition name="imp(geq(length(array),Z(0(#))),equals(length(array),Z(3(#))))" pathCondition="imp(geq(length(array),Z(0(#))),and(and(and(and(leq(i,Z(2(#))),geq(i_0,Z(0(#)))),leq(i_0,Z(3(#)))),equals(length(array),Z(3(#)))),equals(bsum{j:int}(Z(0(#)),i_0,int::select(heap,array,arr(j))),result_1_0)))" pathConditionChanged="true" branchCondition="imp(geq(length(array),Z(0(#))),equals(length(array),Z(3(#))))" mergedBranchCondition="false" isBranchConditionComputed="true">
                              <callStackEntry path="/0"/>
                              <statement name="throw new RuntimeException ();" pathCondition="imp(geq(length(array),Z(0(#))),and(and(and(and(leq(i,Z(2(#))),geq(i_0,Z(0(#)))),leq(i_0,Z(3(#)))),equals(length(array),Z(3(#)))),equals(bsum{j:int}(Z(0(#)),i_0,int::select(heap,array,arr(j))),result_1_0)))" pathConditionChanged="false">
                                 <callStackEntry path="/0"/>
                                 <termination name="&lt;uncaught java.lang.RuntimeException&gt;" pathCondition="imp(geq(length(array),Z(0(#))),and(and(and(and(leq(i,Z(2(#))),geq(i_0,Z(0(#)))),leq(i_0,Z(3(#)))),equals(length(array),Z(3(#)))),equals(bsum{j:int}(Z(0(#)),i_0,int::select(heap,array,arr(j))),result_1_0)))" pathConditionChanged="false" terminationKind="EXCEPTIONAL" branchVerified="true">
                                 </termination>
                              </statement>
                           </branchCondition>
                           <branchCondition name="not(equals(length(array),Z(3(#))))" pathCondition="imp(geq(length(array),Z(0(#))),and(and(and(and(geq(i_0,Z(0(#))),not(equals(length(array),Z(3(#))))),gt(length(array),i)),geq(length(array),i_0)),equals(bsum{j:int}(Z(0(#)),i_0,int::select(heap,array,arr(j))),result_1_0)))" pathConditionChanged="true" branchCondition="not(equals(length(array),Z(3(#))))" mergedBranchCondition="false" isBranchConditionComputed="true">
                              <callStackEntry path="/0"/>
                              <termination name="&lt;loop body end&gt;" pathCondition="imp(geq(length(array),Z(0(#))),and(and(and(and(geq(i_0,Z(0(#))),not(equals(length(array),Z(3(#))))),gt(length(array),i)),geq(length(array),i_0)),equals(bsum{j:int}(Z(0(#)),i_0,int::select(heap,array,arr(j))),result_1_0)))" pathConditionChanged="false" terminationKind="LOOP_BODY" branchVerified="true">
                              </termination>
                           </branchCondition>
                        </branchStatement>
                     </statement>
                  </statement>
               </branchCondition>
               <branchCondition name="imp(geq(length(array),Z(0(#))),and(and(and(geq(i_0,Z(0(#))),leq(length(array),i)),geq(length(array),i_0)),equals(bsum{j:int}(Z(0(#)),i_0,int::select(heap,array,arr(j))),result_1_0)))" pathCondition="imp(geq(length(array),Z(0(#))),and(and(and(geq(i_0,Z(0(#))),leq(length(array),i)),geq(length(array),i_0)),equals(bsum{j:int}(Z(0(#)),i_0,int::select(heap,array,arr(j))),result_1_0)))" pathConditionChanged="true" branchCondition="imp(geq(length(array),Z(0(#))),and(and(and(geq(i_0,Z(0(#))),leq(length(array),i)),geq(length(array),i_0)),equals(bsum{j:int}(Z(0(#)),i_0,int::select(heap,array,arr(j))),result_1_0)))" mergedBranchCondition="false" isBranchConditionComputed="true" additionalBranchLabel="Use Case">
                  <callStackEntry path="/0"/>
                  <statement name="return result_1;" pathCondition="imp(geq(length(array),Z(0(#))),and(and(and(geq(i_0,Z(0(#))),leq(length(array),i)),geq(length(array),i_0)),equals(bsum{j:int}(Z(0(#)),i_0,int::select(heap,array,arr(j))),result_1_0)))" pathConditionChanged="false">
                     <callStackEntry path="/0"/>
                     <methodReturn name="&lt;return of ArraySumWhileWithException.sum(array);&gt;" pathCondition="imp(geq(length(array),Z(0(#))),and(and(and(geq(i_0,Z(0(#))),leq(length(array),i)),geq(length(array),i_0)),equals(bsum{j:int}(Z(0(#)),i_0,int::select(heap,array,arr(j))),result_1_0)))" pathConditionChanged="false" isReturnValueComputed="false">
                        <callStackEntry path="/0"/>
                        <termination name="&lt;end&gt;" pathCondition="imp(geq(length(array),Z(0(#))),and(and(and(geq(i_0,Z(0(#))),leq(length(array),i)),geq(length(array),i_0)),equals(bsum{j:int}(Z(0(#)),i_0,int::select(heap,array,arr(j))),result_1_0)))" pathConditionChanged="false" terminationKind="NORMAL" branchVerified="true">
                        </termination>
                     </methodReturn>
                  </statement>
               </branchCondition>
            </loopInvariant>
         </statement>
      </statement>
   </methodCall>
</start><|MERGE_RESOLUTION|>--- conflicted
+++ resolved
@@ -19,15 +19,7 @@
                      <callStackEntry path="/0"/>
                      <statement name="i++;" pathCondition="imp(geq(length(array),Z(0(#))),and(and(and(geq(i_0,Z(0(#))),gt(length(array),i)),geq(length(array),i_0)),equals(bsum{j:int}(Z(0(#)),i_0,int::select(heap,array,arr(j))),result_1_0)))" pathConditionChanged="false">
                         <callStackEntry path="/0"/>
-<<<<<<< HEAD
-                        <branchStatement name="if (array.length==3)" pathCondition="   array.length &gt;= 0
--&gt;   i_0 &gt;= 0
-   &amp; array.length &gt;  i
-   &amp; array.length &gt;= i_0
-   &amp; bsum{int j;}(0, i_0, array[j]) = result_1_0" pathConditionChanged="false">
-=======
-                        <branchStatement name="if (array.length==3) {throw new RuntimeException (); }" pathCondition="imp(geq(length(array),Z(0(#))),and(and(and(geq(i_0,Z(0(#))),gt(length(array),i)),geq(length(array),i_0)),equals(bsum{j:int}(Z(0(#)),i_0,int::select(heap,array,arr(j))),result_1_0)))" pathConditionChanged="false">
->>>>>>> 22906a6b
+                        <branchStatement name="if (array.length==3)" pathCondition="imp(geq(length(array),Z(0(#))),and(and(and(geq(i_0,Z(0(#))),gt(length(array),i)),geq(length(array),i_0)),equals(bsum{j:int}(Z(0(#)),i_0,int::select(heap,array,arr(j))),result_1_0)))" pathConditionChanged="false">
                            <callStackEntry path="/0"/>
                            <branchCondition name="imp(geq(length(array),Z(0(#))),equals(length(array),Z(3(#))))" pathCondition="imp(geq(length(array),Z(0(#))),and(and(and(and(leq(i,Z(2(#))),geq(i_0,Z(0(#)))),leq(i_0,Z(3(#)))),equals(length(array),Z(3(#)))),equals(bsum{j:int}(Z(0(#)),i_0,int::select(heap,array,arr(j))),result_1_0)))" pathConditionChanged="true" branchCondition="imp(geq(length(array),Z(0(#))),equals(length(array),Z(3(#))))" mergedBranchCondition="false" isBranchConditionComputed="true">
                               <callStackEntry path="/0"/>
