<?xml version="1.0" encoding="UTF-8"?>
<start name="&lt;start&gt;" pathCondition="true" pathConditionChanged="false">
   <methodCall name="TwoLoops.main(x);" pathCondition="true" pathConditionChanged="false">
<<<<<<< HEAD
      <branchStatement name="if (x&gt;=0)" pathCondition="true" pathConditionChanged="false">
         <branchCondition name="x &gt;  -1" pathCondition="x &gt;  -1" pathConditionChanged="true" branchCondition="x &gt;  -1" mergedBranchCondition="false" isBranchConditionComputed="true">
=======
      <branchStatement name="if (x&gt;=0) {while ( x&gt;0 ) {     x--;   } }else  {ghostint originalX = x;while ( x&lt;0 ) {     x++;   } }" pathCondition="true" pathConditionChanged="false">
         <branchCondition name="gt(x,Z(neglit(1(#))))" pathCondition="gt(x,Z(neglit(1(#))))" pathConditionChanged="true" branchCondition="gt(x,Z(neglit(1(#))))" mergedBranchCondition="false" isBranchConditionComputed="true">
>>>>>>> 22906a6b
            <loopInvariant name="
invariant: x &gt;= 0;
variant: x
mod: false" pathCondition="gt(x,Z(neglit(1(#))))" pathConditionChanged="false" initiallyValid="true">
               <branchCondition name="and(geq(x,Z(1(#))),geq(x_0,Z(0(#))))" pathCondition="and(geq(x,Z(1(#))),geq(x_0,Z(0(#))))" pathConditionChanged="true" branchCondition="and(geq(x,Z(1(#))),geq(x_0,Z(0(#))))" mergedBranchCondition="false" isBranchConditionComputed="true" additionalBranchLabel="Body Preserves Invariant">
                  <statement name="x--;" pathCondition="and(geq(x,Z(1(#))),geq(x_0,Z(0(#))))" pathConditionChanged="false">
                     <termination name="&lt;loop body end&gt;" pathCondition="and(geq(x,Z(1(#))),geq(x_0,Z(0(#))))" pathConditionChanged="false" terminationKind="LOOP_BODY" branchVerified="true">
                     </termination>
                  </statement>
               </branchCondition>
               <branchCondition name="and(leq(x,Z(0(#))),geq(x_0,Z(0(#))))" pathCondition="and(equals(x,Z(0(#))),geq(x_0,Z(0(#))))" pathConditionChanged="true" branchCondition="and(leq(x,Z(0(#))),geq(x_0,Z(0(#))))" mergedBranchCondition="false" isBranchConditionComputed="true" additionalBranchLabel="Use Case">
                  <statement name="return x;" pathCondition="and(equals(x,Z(0(#))),geq(x_0,Z(0(#))))" pathConditionChanged="false">
                     <methodReturn name="&lt;return of TwoLoops.main(x);&gt;" pathCondition="and(equals(x,Z(0(#))),geq(x_0,Z(0(#))))" pathConditionChanged="false" nameIncludingReturnValue="&lt;return Z(0(#)) as result of TwoLoops.main(x);&gt;" isReturnValueComputed="true">
                        <methodReturnValue name="Z(0(#))" returnValueString="Z(0(#))" hasCondition="false">
                        </methodReturnValue>
                        <termination name="&lt;end&gt;" pathCondition="and(equals(x,Z(0(#))),geq(x_0,Z(0(#))))" pathConditionChanged="false" terminationKind="NORMAL" branchVerified="true">
                        </termination>
                     </methodReturn>
                  </statement>
               </branchCondition>
            </loopInvariant>
         </branchCondition>
         <branchCondition name="lt(x,Z(0(#)))" pathCondition="lt(x,Z(0(#)))" pathConditionChanged="true" branchCondition="lt(x,Z(0(#)))" mergedBranchCondition="false" isBranchConditionComputed="true">
            <statement name="ghostint originalX = x;" pathCondition="lt(x,Z(0(#)))" pathConditionChanged="false">
               <loopInvariant name="
invariant: x &lt;= 0;
variant: javaSubInt(originalX, x)
mod: false" pathCondition="lt(x,Z(0(#)))" pathConditionChanged="false" initiallyValid="true">
                  <branchCondition name="lt(x_4,Z(1(#)))" pathCondition="and(leq(x,Z(neglit(1(#)))),leq(x_4,Z(0(#))))" pathConditionChanged="true" branchCondition="lt(x_4,Z(1(#)))" mergedBranchCondition="false" isBranchConditionComputed="true" additionalBranchLabel="Body Preserves Invariant">
                     <statement name="x++;" pathCondition="and(leq(x,Z(neglit(1(#)))),leq(x_4,Z(0(#))))" pathConditionChanged="false">
                        <termination name="&lt;loop body end&gt;" pathCondition="and(leq(x,Z(neglit(1(#)))),leq(x_4,Z(0(#))))" pathConditionChanged="false" terminationKind="LOOP_BODY" branchVerified="false">
                        </termination>
                     </statement>
                  </branchCondition>
                  <branchCondition name="false" pathCondition="false" pathConditionChanged="true" branchCondition="false" mergedBranchCondition="false" isBranchConditionComputed="true" additionalBranchLabel="Use Case">
                     <statement name="return x;" pathCondition="false" pathConditionChanged="false">
                        <methodReturn name="&lt;return of TwoLoops.main(x);&gt;" pathCondition="false" pathConditionChanged="false" nameIncludingReturnValue="&lt;return Z(0(#)) as result of TwoLoops.main(x);&gt;" isReturnValueComputed="true">
                           <methodReturnValue name="Z(0(#))" returnValueString="Z(0(#))" hasCondition="false">
                           </methodReturnValue>
                           <termination name="&lt;end&gt;" pathCondition="false" pathConditionChanged="false" terminationKind="NORMAL" branchVerified="true">
                           </termination>
                        </methodReturn>
                     </statement>
                  </branchCondition>
               </loopInvariant>
            </statement>
         </branchCondition>
      </branchStatement>
   </methodCall>
</start><|MERGE_RESOLUTION|>--- conflicted
+++ resolved
@@ -1,13 +1,8 @@
 <?xml version="1.0" encoding="UTF-8"?>
 <start name="&lt;start&gt;" pathCondition="true" pathConditionChanged="false">
    <methodCall name="TwoLoops.main(x);" pathCondition="true" pathConditionChanged="false">
-<<<<<<< HEAD
       <branchStatement name="if (x&gt;=0)" pathCondition="true" pathConditionChanged="false">
-         <branchCondition name="x &gt;  -1" pathCondition="x &gt;  -1" pathConditionChanged="true" branchCondition="x &gt;  -1" mergedBranchCondition="false" isBranchConditionComputed="true">
-=======
-      <branchStatement name="if (x&gt;=0) {while ( x&gt;0 ) {     x--;   } }else  {ghostint originalX = x;while ( x&lt;0 ) {     x++;   } }" pathCondition="true" pathConditionChanged="false">
          <branchCondition name="gt(x,Z(neglit(1(#))))" pathCondition="gt(x,Z(neglit(1(#))))" pathConditionChanged="true" branchCondition="gt(x,Z(neglit(1(#))))" mergedBranchCondition="false" isBranchConditionComputed="true">
->>>>>>> 22906a6b
             <loopInvariant name="
 invariant: x &gt;= 0;
 variant: x
