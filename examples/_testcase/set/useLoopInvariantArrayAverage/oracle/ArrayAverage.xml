--- conflicted
+++ resolved
@@ -173,21 +173,12 @@
        | !(   i_0 &gt;= 0 &amp; array.length &gt;= i_0
            -&gt; bsum{int j;}(0, i_0, array[j]) = sum_1_0))
    &amp; !i_0 = 0" pathConditionChanged="false" nameIncludingReturnValue="&lt;return 
-<<<<<<< HEAD
-	quotient_1 {!sum_1_0 &lt;= -1}, 
-	quotient_0 * -1 {!sum_1_0 &gt;= 0}
-as result of ArrayAverage.average(array);&gt;" isReturnValueComputed="true">
-                                                <methodReturnValue name="quotient_1 {!sum_1_0 &lt;= -1}" returnValueString="quotient_1" hasCondition="true" conditionString="!sum_1_0 &lt;= -1">
-                                                </methodReturnValue>
-                                                <methodReturnValue name="quotient_0 * -1 {!sum_1_0 &gt;= 0}" returnValueString="quotient_0 * -1" hasCondition="true" conditionString="!sum_1_0 &gt;= 0">
-=======
 	quotient_0 {sum_1_0 &gt;  -1}, 
 	quotient_1 * -1 {sum_1_0 &lt; 0}
 as result of ArrayAverage.average(array);&gt;" isReturnValueComputed="true">
                                                 <methodReturnValue name="quotient_0 {sum_1_0 &gt;  -1}" returnValueString="quotient_0" hasCondition="true" conditionString="sum_1_0 &gt;  -1">
                                                 </methodReturnValue>
                                                 <methodReturnValue name="quotient_1 * -1 {sum_1_0 &lt; 0}" returnValueString="quotient_1 * -1" hasCondition="true" conditionString="sum_1_0 &lt; 0">
->>>>>>> 3a38b86f
                                                 </methodReturnValue>
                                                 <callStackEntry path="/0"/>
                                                 <termination name="&lt;end&gt;" pathCondition="   array.length &gt;= 0
