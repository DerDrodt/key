<?xml version="1.0" encoding="UTF-8"?>
<start name="&lt;start&gt;" pathCondition="true" pathConditionChanged="false">
   <methodCall name="ArrayAverage.average(array);" pathCondition="true" pathConditionChanged="false">
      <statement name="int sum = sum(array);" pathCondition="true" pathConditionChanged="false">
         <callStackEntry path="/0"/>
         <methodCall name="ArrayAverage.sum(array_1);" pathCondition="true" pathConditionChanged="false">
            <callStackEntry path="/0"/>
            <branchStatement name="if (array_1==null) {throw new Exception (); }else  {int sum = 0;for ( int i = 0; i&lt;array_1.length; i++ ) {     sum+=array_1[i];   }return sum; }" pathCondition="true" pathConditionChanged="false">
               <callStackEntry path="/0"/>
               <callStackEntry path="/0/0/0"/>
               <branchCondition name="array = null" pathCondition="array = null" pathConditionChanged="true" branchCondition="array = null" mergedBranchCondition="false" isBranchConditionComputed="true">
                  <callStackEntry path="/0"/>
                  <callStackEntry path="/0/0/0"/>
                  <statement name="throw new Exception ();" pathCondition="array = null" pathConditionChanged="false">
                     <callStackEntry path="/0"/>
                     <callStackEntry path="/0/0/0"/>
                     <termination name="&lt;uncaught java.lang.Exception&gt;" pathCondition="array = null" pathConditionChanged="false" terminationKind="EXCEPTIONAL" branchVerified="true">
                     </termination>
                  </statement>
               </branchCondition>
               <branchCondition name="!array = null" pathCondition="!array = null" pathConditionChanged="true" branchCondition="!array = null" mergedBranchCondition="false" isBranchConditionComputed="true">
                  <callStackEntry path="/0"/>
                  <callStackEntry path="/0/0/0"/>
                  <statement name="int sum = 0;" pathCondition="!array = null" pathConditionChanged="false">
                     <callStackEntry path="/0"/>
                     <callStackEntry path="/0/0/0"/>
                     <loopStatement name="for ( int i = 0; i&lt;array_1.length; i++ ) {   sum_2+=array_1[i]; }" pathCondition="!array = null" pathConditionChanged="false">
                        <callStackEntry path="/0"/>
                        <callStackEntry path="/0/0/0"/>
                        <statement name="int i = 0;" pathCondition="!array = null" pathConditionChanged="false">
                           <callStackEntry path="/0"/>
                           <callStackEntry path="/0/0/0"/>
                           <loopInvariant name="
invariant: i &gt;= 0
&amp; i &lt;= array_1.length
&amp; sum_2 = javaCastInt(bsum{int j;}(0, i, array_1[j]));
variant: javaSubInt(array_1.length, i)
mod: false" pathCondition="!array = null" pathConditionChanged="false" initiallyValid="true">
                              <callStackEntry path="/0"/>
                              <callStackEntry path="/0/0/0"/>
                              <branchCondition name="!(  i_0 &gt;= 1 &amp; array.length &gt;= 0 &amp; array.length &lt; i_0
  | i_0 &lt;= -1
  &amp; array.length &gt;= 0
  &amp; array.length &gt;= i_0
  | !(     i_0 &gt;= 0
         &amp; array.length &gt;= 0
         &amp; array.length &gt;= i_0
      -&gt; bsum{int j;}(0, i_0, array[j]) = sum_2_0))" pathCondition="   array.length &gt;= 0
-&gt;   !array = null
   &amp; !(    !i_0 = 0
         &amp; (i_0 &gt;= 1 | array.length &gt;= i_0)
         &amp; (i_0 &lt;= -1 | array.length &lt; i_0)
       | !(   i_0 &gt;= 0 &amp; array.length &gt;= i_0
           -&gt; bsum{int j;}(0, i_0, array[j]) = sum_2_0))" pathConditionChanged="true" branchCondition="!(  i_0 &gt;= 1 &amp; array.length &gt;= 0 &amp; array.length &lt; i_0
  | i_0 &lt;= -1
  &amp; array.length &gt;= 0
  &amp; array.length &gt;= i_0
  | !(     i_0 &gt;= 0
         &amp; array.length &gt;= 0
         &amp; array.length &gt;= i_0
      -&gt; bsum{int j;}(0, i_0, array[j]) = sum_2_0))" mergedBranchCondition="false" isBranchConditionComputed="true" additionalBranchLabel="Body Preserves Invariant">
                                 <callStackEntry path="/0"/>
                                 <callStackEntry path="/0/0/0"/>
                                 <statement name="sum_2+=array_1[i];" pathCondition="   array.length &gt;= 0
-&gt;   !array = null
   &amp; !(    !i_0 = 0
         &amp; (i_0 &gt;= 1 | array.length &gt;= i_0)
         &amp; (i_0 &lt;= -1 | array.length &lt; i_0)
       | !(   i_0 &gt;= 0 &amp; array.length &gt;= i_0
           -&gt; bsum{int j;}(0, i_0, array[j]) = sum_2_0))" pathConditionChanged="false">
                                    <callStackEntry path="/0/0/0"/>
                                    <statement name="i++;" pathCondition="   array.length &gt;= 0
-&gt;   !array = null
   &amp; !(    !i_0 = 0
         &amp; (i_0 &gt;= 1 | array.length &gt;= i_0)
         &amp; (i_0 &lt;= -1 | array.length &lt; i_0)
       | !(   i_0 &gt;= 0 &amp; array.length &gt;= i_0
           -&gt; bsum{int j;}(0, i_0, array[j]) = sum_2_0))" pathConditionChanged="false">
                                       <callStackEntry path="/0/0/0"/>
                                       <termination name="&lt;loop body end&gt;" pathCondition="   array.length &gt;= 0
-&gt;   !array = null
   &amp; !(    !i_0 = 0
         &amp; (i_0 &gt;= 1 | array.length &gt;= i_0)
         &amp; (i_0 &lt;= -1 | array.length &lt; i_0)
       | !(   i_0 &gt;= 0 &amp; array.length &gt;= i_0
           -&gt; bsum{int j;}(0, i_0, array[j]) = sum_2_0))" pathConditionChanged="false" terminationKind="LOOP_BODY" branchVerified="true">
                                       </termination>
                                    </statement>
                                 </statement>
                              </branchCondition>
                              <branchCondition name="!(  i_0 &gt;= 1 &amp; array.length &gt;= 0 &amp; array.length &lt; i_0
  | i_0 &lt;= -1
  &amp; array.length &gt;= 0
  &amp; array.length &gt;= i_0
  | !(     i_0 &gt;= 0
         &amp; array.length &gt;= 0
         &amp; array.length &gt;= i_0
      -&gt; bsum{int j;}(0, i_0, array[j]) = sum_2_0))" pathCondition="   array.length &gt;= 0
-&gt;   !array = null
   &amp; !(    !i_0 = 0
         &amp; (i_0 &gt;= 1 | array.length &gt;= i_0)
         &amp; (i_0 &lt;= -1 | array.length &lt; i_0)
       | !(   i_0 &gt;= 0 &amp; array.length &gt;= i_0
           -&gt; bsum{int j;}(0, i_0, array[j]) = sum_2_0))" pathConditionChanged="true" branchCondition="!(  i_0 &gt;= 1 &amp; array.length &gt;= 0 &amp; array.length &lt; i_0
  | i_0 &lt;= -1
  &amp; array.length &gt;= 0
  &amp; array.length &gt;= i_0
  | !(     i_0 &gt;= 0
         &amp; array.length &gt;= 0
         &amp; array.length &gt;= i_0
      -&gt; bsum{int j;}(0, i_0, array[j]) = sum_2_0))" mergedBranchCondition="false" isBranchConditionComputed="true" additionalBranchLabel="Use Case">
                                 <callStackEntry path="/0"/>
                                 <callStackEntry path="/0/0/0"/>
                                 <statement name="return sum_2;" pathCondition="   array.length &gt;= 0
-&gt;   !array = null
   &amp; !(    !i_0 = 0
         &amp; (i_0 &gt;= 1 | array.length &gt;= i_0)
         &amp; (i_0 &lt;= -1 | array.length &lt; i_0)
       | !(   i_0 &gt;= 0 &amp; array.length &gt;= i_0
           -&gt; bsum{int j;}(0, i_0, array[j]) = sum_2_0))" pathConditionChanged="false">
                                    <callStackEntry path="/0"/>
                                    <callStackEntry path="/0/0/0"/>
                                    <methodReturn name="&lt;return of ArrayAverage.sum(array_1);&gt;" pathCondition="   array.length &gt;= 0
-&gt;   !array = null
   &amp; !(    !i_0 = 0
         &amp; (i_0 &gt;= 1 | array.length &gt;= i_0)
         &amp; (i_0 &lt;= -1 | array.length &lt; i_0)
       | !(   i_0 &gt;= 0 &amp; array.length &gt;= i_0
           -&gt; bsum{int j;}(0, i_0, array[j]) = sum_2_0))" pathConditionChanged="false" nameIncludingReturnValue="&lt;return sum_2_0 as result of ArrayAverage.sum(array_1);&gt;" isReturnValueComputed="true">
                                       <methodReturnValue name="sum_2_0" returnValueString="sum_2_0" hasCondition="false">
                                       </methodReturnValue>
                                       <callStackEntry path="/0"/>
                                       <callStackEntry path="/0/0/0"/>
                                       <statement name="return sum_1/array.length;" pathCondition="   array.length &gt;= 0
-&gt;   !array = null
   &amp; !(    !i_0 = 0
         &amp; (i_0 &gt;= 1 | array.length &gt;= i_0)
         &amp; (i_0 &lt;= -1 | array.length &lt; i_0)
       | !(   i_0 &gt;= 0 &amp; array.length &gt;= i_0
           -&gt; bsum{int j;}(0, i_0, array[j]) = sum_2_0))" pathConditionChanged="false">
                                          <callStackEntry path="/0"/>
                                          <branchCondition name="i_0 = 0" pathCondition="   array.length &gt;= 0
-&gt;   !array = null
   &amp; !(    !i_0 = 0
         &amp; (i_0 &gt;= 1 | array.length &gt;= i_0)
         &amp; (i_0 &lt;= -1 | array.length &lt; i_0)
       | !(   i_0 &gt;= 0 &amp; array.length &gt;= i_0
           -&gt; bsum{int j;}(0, i_0, array[j]) = sum_2_0))
   &amp; i_0 = 0" pathConditionChanged="true" branchCondition="i_0 = 0" mergedBranchCondition="false" isBranchConditionComputed="true">
                                             <termination name="&lt;uncaught java.lang.ArithmeticException&gt;" pathCondition="   array.length &gt;= 0
-&gt;   !array = null
   &amp; !(    !i_0 = 0
         &amp; (i_0 &gt;= 1 | array.length &gt;= i_0)
         &amp; (i_0 &lt;= -1 | array.length &lt; i_0)
       | !(   i_0 &gt;= 0 &amp; array.length &gt;= i_0
           -&gt; bsum{int j;}(0, i_0, array[j]) = sum_2_0))
   &amp; i_0 = 0" pathConditionChanged="false" terminationKind="EXCEPTIONAL" branchVerified="true">
                                             </termination>
                                          </branchCondition>
                                          <branchCondition name="!i_0 = 0" pathCondition="   array.length &gt;= 0
-&gt;   !array = null
   &amp; !(    !i_0 = 0
         &amp; (i_0 &gt;= 1 | array.length &gt;= i_0)
         &amp; (i_0 &lt;= -1 | array.length &lt; i_0)
       | !(   i_0 &gt;= 0 &amp; array.length &gt;= i_0
           -&gt; bsum{int j;}(0, i_0, array[j]) = sum_2_0))
   &amp; !i_0 = 0" pathConditionChanged="true" branchCondition="!i_0 = 0" mergedBranchCondition="false" isBranchConditionComputed="true">
                                             <methodReturn name="&lt;return of ArrayAverage.average(array);&gt;" pathCondition="   array.length &gt;= 0
-&gt;   !array = null
   &amp; !(    !i_0 = 0
         &amp; (i_0 &gt;= 1 | array.length &gt;= i_0)
         &amp; (i_0 &lt;= -1 | array.length &lt; i_0)
       | !(   i_0 &gt;= 0 &amp; array.length &gt;= i_0
           -&gt; bsum{int j;}(0, i_0, array[j]) = sum_2_0))
   &amp; !i_0 = 0" pathConditionChanged="false" nameIncludingReturnValue="&lt;return 
<<<<<<< HEAD
	quotient_1 {sum_1_0 &gt;  -1},
	quotient_0 * -1 {sum_1_0 &lt; 0}
=======
	quotient_1 {sum_2_0 &gt;  -1}, 
	quotient_0 * -1 {sum_2_0 &lt; 0}
>>>>>>> 59435468
as result of ArrayAverage.average(array);&gt;" isReturnValueComputed="true">
                                                <methodReturnValue name="quotient_1 {sum_2_0 &gt;  -1}" returnValueString="quotient_1" hasCondition="true" conditionString="sum_2_0 &gt;  -1">
                                                </methodReturnValue>
                                                <methodReturnValue name="quotient_0 * -1 {sum_2_0 &lt; 0}" returnValueString="quotient_0 * -1" hasCondition="true" conditionString="sum_2_0 &lt; 0">
                                                </methodReturnValue>
                                                <callStackEntry path="/0"/>
                                                <termination name="&lt;end&gt;" pathCondition="   array.length &gt;= 0
-&gt;   !array = null
   &amp; !(    !i_0 = 0
         &amp; (i_0 &gt;= 1 | array.length &gt;= i_0)
         &amp; (i_0 &lt;= -1 | array.length &lt; i_0)
       | !(   i_0 &gt;= 0 &amp; array.length &gt;= i_0
           -&gt; bsum{int j;}(0, i_0, array[j]) = sum_2_0))
   &amp; !i_0 = 0" pathConditionChanged="false" terminationKind="NORMAL" branchVerified="true">
                                                </termination>
                                             </methodReturn>
                                          </branchCondition>
                                       </statement>
                                    </methodReturn>
                                 </statement>
                              </branchCondition>
                           </loopInvariant>
                        </statement>
                     </loopStatement>
                  </statement>
               </branchCondition>
            </branchStatement>
         </methodCall>
      </statement>
   </methodCall>
</start><|MERGE_RESOLUTION|>--- conflicted
+++ resolved
@@ -173,13 +173,8 @@
        | !(   i_0 &gt;= 0 &amp; array.length &gt;= i_0
            -&gt; bsum{int j;}(0, i_0, array[j]) = sum_2_0))
    &amp; !i_0 = 0" pathConditionChanged="false" nameIncludingReturnValue="&lt;return 
-<<<<<<< HEAD
-	quotient_1 {sum_1_0 &gt;  -1},
-	quotient_0 * -1 {sum_1_0 &lt; 0}
-=======
-	quotient_1 {sum_2_0 &gt;  -1}, 
+	quotient_1 {sum_2_0 &gt;  -1},
 	quotient_0 * -1 {sum_2_0 &lt; 0}
->>>>>>> 59435468
 as result of ArrayAverage.average(array);&gt;" isReturnValueComputed="true">
                                                 <methodReturnValue name="quotient_1 {sum_2_0 &gt;  -1}" returnValueString="quotient_1" hasCondition="true" conditionString="sum_2_0 &gt;  -1">
                                                 </methodReturnValue>
