<?xml version="1.0" encoding="UTF-8"?>
<startNode name="&lt;start&gt;" pathCondition="true" pathConditionChanged="false">
   <methodCall name="SimpleObjectQuery.main(x);" pathCondition="true" pathConditionChanged="false">
      <statement name="int magicValue = magic(x);" pathCondition="true" pathConditionChanged="false">
         <useOperationContract name="result = magic(x) catch(exc)
pre: &lt;$inv&gt; &amp; !x = null
post: result = subMagic(x) &amp; &lt;$inv&gt; &amp; exc = null
mod: {}
termination: diamond" pathCondition="true" pathConditionChanged="false" preconditionComplied="false" hasNotNullCheck="false" notNullCheckComplied="false">
            <branchCondition name="true" pathCondition="true" pathConditionChanged="true" branchCondition="true" mergedBranchCondition="false" isBranchConditionComputed="true" additionalBranchLabel="Post (magic)">
               <statement name="return magicValue;" pathCondition="true" pathConditionChanged="false">
                  <methodReturn name="&lt;return of SimpleObjectQuery.main(x);&gt;" pathCondition="true" pathConditionChanged="false" nameIncludingReturnValue="&lt;return 
<<<<<<< HEAD
	res_subMagic_0 {x = null}, 
	42 {result_0 = 42 &amp; !x = null}, 
	-4711 {!result_0 = 42 &amp; !x = null}
=======
	res_subMagic_0 {result_0 = res_subMagic_0 &amp; x = null}, 
	42 {    result_0 = res_subMagic_0
  &amp; !x = null
  &amp; SimpleObjectQuery.INSTANCE = x
| result_0 = 42
&amp; !result_0 = res_subMagic_0}, 
	-4711 {    result_0 = res_subMagic_0
  &amp; !x = null
  &amp; !SimpleObjectQuery.INSTANCE = x
| !result_0 = 42
&amp; !result_0 = res_subMagic_0}
>>>>>>> 1943a90f
as result of SimpleObjectQuery.main(x);&gt;" isReturnValueComputed="true">
                     <methodReturnValue name="res_subMagic_0 {result_0 = res_subMagic_0 &amp; x = null}" returnValueString="res_subMagic_0" hasCondition="true" conditionString="result_0 = res_subMagic_0 &amp; x = null">
                     </methodReturnValue>
<<<<<<< HEAD
                     <methodReturnValue name="42 {result_0 = 42 &amp; !x = null}" returnValueString="42" hasCondition="true" conditionString="result_0 = 42 &amp; !x = null">
                     </methodReturnValue>
                     <methodReturnValue name="-4711 {!result_0 = 42 &amp; !x = null}" returnValueString="-4711" hasCondition="true" conditionString="!result_0 = 42 &amp; !x = null">
=======
                     <methodReturnValue name="42 {    result_0 = res_subMagic_0
  &amp; !x = null
  &amp; SimpleObjectQuery.INSTANCE = x
| result_0 = 42
&amp; !result_0 = res_subMagic_0}" returnValueString="42" hasCondition="true" conditionString="    result_0 = res_subMagic_0
  &amp; !x = null
  &amp; SimpleObjectQuery.INSTANCE = x
| result_0 = 42
&amp; !result_0 = res_subMagic_0">
                     </methodReturnValue>
                     <methodReturnValue name="-4711 {    result_0 = res_subMagic_0
  &amp; !x = null
  &amp; !SimpleObjectQuery.INSTANCE = x
| !result_0 = 42
&amp; !result_0 = res_subMagic_0}" returnValueString="-4711" hasCondition="true" conditionString="    result_0 = res_subMagic_0
  &amp; !x = null
  &amp; !SimpleObjectQuery.INSTANCE = x
| !result_0 = 42
&amp; !result_0 = res_subMagic_0">
>>>>>>> 1943a90f
                     </methodReturnValue>
                     <termination name="&lt;end&gt;" pathCondition="true" pathConditionChanged="false" terminationKind="NORMAL">
                     </termination>
                  </methodReturn>
               </statement>
            </branchCondition>
         </useOperationContract>
      </statement>
   </methodCall>
</startNode><|MERGE_RESOLUTION|>--- conflicted
+++ resolved
@@ -10,51 +10,15 @@
             <branchCondition name="true" pathCondition="true" pathConditionChanged="true" branchCondition="true" mergedBranchCondition="false" isBranchConditionComputed="true" additionalBranchLabel="Post (magic)">
                <statement name="return magicValue;" pathCondition="true" pathConditionChanged="false">
                   <methodReturn name="&lt;return of SimpleObjectQuery.main(x);&gt;" pathCondition="true" pathConditionChanged="false" nameIncludingReturnValue="&lt;return 
-<<<<<<< HEAD
 	res_subMagic_0 {x = null}, 
-	42 {result_0 = 42 &amp; !x = null}, 
-	-4711 {!result_0 = 42 &amp; !x = null}
-=======
-	res_subMagic_0 {result_0 = res_subMagic_0 &amp; x = null}, 
-	42 {    result_0 = res_subMagic_0
-  &amp; !x = null
-  &amp; SimpleObjectQuery.INSTANCE = x
-| result_0 = 42
-&amp; !result_0 = res_subMagic_0}, 
-	-4711 {    result_0 = res_subMagic_0
-  &amp; !x = null
-  &amp; !SimpleObjectQuery.INSTANCE = x
-| !result_0 = 42
-&amp; !result_0 = res_subMagic_0}
->>>>>>> 1943a90f
+	42 {!x = null &amp; SimpleObjectQuery.INSTANCE = x}, 
+	-4711 {!x = null &amp; !SimpleObjectQuery.INSTANCE = x}
 as result of SimpleObjectQuery.main(x);&gt;" isReturnValueComputed="true">
-                     <methodReturnValue name="res_subMagic_0 {result_0 = res_subMagic_0 &amp; x = null}" returnValueString="res_subMagic_0" hasCondition="true" conditionString="result_0 = res_subMagic_0 &amp; x = null">
+                     <methodReturnValue name="res_subMagic_0 {x = null}" returnValueString="res_subMagic_0" hasCondition="true" conditionString="x = null">
                      </methodReturnValue>
-<<<<<<< HEAD
-                     <methodReturnValue name="42 {result_0 = 42 &amp; !x = null}" returnValueString="42" hasCondition="true" conditionString="result_0 = 42 &amp; !x = null">
+                     <methodReturnValue name="42 {!x = null &amp; SimpleObjectQuery.INSTANCE = x}" returnValueString="42" hasCondition="true" conditionString="!x = null &amp; SimpleObjectQuery.INSTANCE = x">
                      </methodReturnValue>
-                     <methodReturnValue name="-4711 {!result_0 = 42 &amp; !x = null}" returnValueString="-4711" hasCondition="true" conditionString="!result_0 = 42 &amp; !x = null">
-=======
-                     <methodReturnValue name="42 {    result_0 = res_subMagic_0
-  &amp; !x = null
-  &amp; SimpleObjectQuery.INSTANCE = x
-| result_0 = 42
-&amp; !result_0 = res_subMagic_0}" returnValueString="42" hasCondition="true" conditionString="    result_0 = res_subMagic_0
-  &amp; !x = null
-  &amp; SimpleObjectQuery.INSTANCE = x
-| result_0 = 42
-&amp; !result_0 = res_subMagic_0">
-                     </methodReturnValue>
-                     <methodReturnValue name="-4711 {    result_0 = res_subMagic_0
-  &amp; !x = null
-  &amp; !SimpleObjectQuery.INSTANCE = x
-| !result_0 = 42
-&amp; !result_0 = res_subMagic_0}" returnValueString="-4711" hasCondition="true" conditionString="    result_0 = res_subMagic_0
-  &amp; !x = null
-  &amp; !SimpleObjectQuery.INSTANCE = x
-| !result_0 = 42
-&amp; !result_0 = res_subMagic_0">
->>>>>>> 1943a90f
+                     <methodReturnValue name="-4711 {!x = null &amp; !SimpleObjectQuery.INSTANCE = x}" returnValueString="-4711" hasCondition="true" conditionString="!x = null &amp; !SimpleObjectQuery.INSTANCE = x">
                      </methodReturnValue>
                      <termination name="&lt;end&gt;" pathCondition="true" pathConditionChanged="false" terminationKind="NORMAL">
                      </termination>
