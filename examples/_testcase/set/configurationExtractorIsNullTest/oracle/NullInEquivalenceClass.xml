<?xml version="1.0" encoding="UTF-8"?>
<start name="&lt;start&gt;" pathCondition="true" pathConditionChanged="false">
   <methodCall name="IsNullTest.compute(obj);" pathCondition="true" pathConditionChanged="false">
<<<<<<< HEAD
      <branchStatement name="if (obj==null)" pathCondition="true" pathConditionChanged="false">
         <branchCondition name="obj = null" pathCondition="obj = null" pathConditionChanged="true" branchCondition="obj = null" mergedBranchCondition="false" isBranchConditionComputed="true">
            <statement name="return 1;" pathCondition="obj = null" pathConditionChanged="false">
               <methodReturn name="&lt;return of IsNullTest.compute(obj);&gt;" pathCondition="obj = null" pathConditionChanged="false" isReturnValueComputed="false">
                  <termination name="&lt;end&gt;" pathCondition="obj = null" pathConditionChanged="false" terminationKind="NORMAL" branchVerified="true">
=======
      <branchStatement name="if (obj==null) {return 1; }else  {return 0; }" pathCondition="true" pathConditionChanged="false">
         <branchCondition name="equals(obj,null)" pathCondition="equals(obj,null)" pathConditionChanged="true" branchCondition="equals(obj,null)" mergedBranchCondition="false" isBranchConditionComputed="true">
            <statement name="return 1;" pathCondition="equals(obj,null)" pathConditionChanged="false">
               <methodReturn name="&lt;return of IsNullTest.compute(obj);&gt;" pathCondition="equals(obj,null)" pathConditionChanged="false" isReturnValueComputed="false">
                  <termination name="&lt;end&gt;" pathCondition="equals(obj,null)" pathConditionChanged="false" terminationKind="NORMAL" branchVerified="true">
>>>>>>> 22906a6b
                  </termination>
               </methodReturn>
            </statement>
         </branchCondition>
         <branchCondition name="not(equals(obj,null))" pathCondition="not(equals(obj,null))" pathConditionChanged="true" branchCondition="not(equals(obj,null))" mergedBranchCondition="false" isBranchConditionComputed="true">
            <statement name="return 0;" pathCondition="not(equals(obj,null))" pathConditionChanged="false">
               <methodReturn name="&lt;return of IsNullTest.compute(obj);&gt;" pathCondition="not(equals(obj,null))" pathConditionChanged="false" isReturnValueComputed="false">
                  <termination name="&lt;end&gt;" pathCondition="not(equals(obj,null))" pathConditionChanged="false" terminationKind="NORMAL" branchVerified="true">
                  </termination>
               </methodReturn>
            </statement>
         </branchCondition>
      </branchStatement>
   </methodCall>
</start><|MERGE_RESOLUTION|>--- conflicted
+++ resolved
@@ -1,19 +1,11 @@
 <?xml version="1.0" encoding="UTF-8"?>
 <start name="&lt;start&gt;" pathCondition="true" pathConditionChanged="false">
    <methodCall name="IsNullTest.compute(obj);" pathCondition="true" pathConditionChanged="false">
-<<<<<<< HEAD
       <branchStatement name="if (obj==null)" pathCondition="true" pathConditionChanged="false">
-         <branchCondition name="obj = null" pathCondition="obj = null" pathConditionChanged="true" branchCondition="obj = null" mergedBranchCondition="false" isBranchConditionComputed="true">
-            <statement name="return 1;" pathCondition="obj = null" pathConditionChanged="false">
-               <methodReturn name="&lt;return of IsNullTest.compute(obj);&gt;" pathCondition="obj = null" pathConditionChanged="false" isReturnValueComputed="false">
-                  <termination name="&lt;end&gt;" pathCondition="obj = null" pathConditionChanged="false" terminationKind="NORMAL" branchVerified="true">
-=======
-      <branchStatement name="if (obj==null) {return 1; }else  {return 0; }" pathCondition="true" pathConditionChanged="false">
          <branchCondition name="equals(obj,null)" pathCondition="equals(obj,null)" pathConditionChanged="true" branchCondition="equals(obj,null)" mergedBranchCondition="false" isBranchConditionComputed="true">
             <statement name="return 1;" pathCondition="equals(obj,null)" pathConditionChanged="false">
                <methodReturn name="&lt;return of IsNullTest.compute(obj);&gt;" pathCondition="equals(obj,null)" pathConditionChanged="false" isReturnValueComputed="false">
                   <termination name="&lt;end&gt;" pathCondition="equals(obj,null)" pathConditionChanged="false" terminationKind="NORMAL" branchVerified="true">
->>>>>>> 22906a6b
                   </termination>
                </methodReturn>
             </statement>
