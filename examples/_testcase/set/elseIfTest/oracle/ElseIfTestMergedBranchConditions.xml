<?xml version="1.0" encoding="UTF-8"?>
<start name="&lt;start&gt;" pathCondition="true" pathConditionChanged="false">
   <methodCall name="self.elseIf(x);" pathCondition="true" pathConditionChanged="false">
      <statement name="int a;" pathCondition="true" pathConditionChanged="false">
<<<<<<< HEAD
         <branchStatement name="if (x==0)" pathCondition="true" pathConditionChanged="false">
            <branchCondition name="x = 0" pathCondition="x = 0" pathConditionChanged="true" branchCondition="x = 0" mergedBranchCondition="false" isBranchConditionComputed="true">
               <statement name="a=1;" pathCondition="x = 0" pathConditionChanged="false">
                  <statement name="return a;" pathCondition="x = 0" pathConditionChanged="false">
                     <methodReturn name="&lt;return of self.elseIf(x);&gt;" pathCondition="x = 0" pathConditionChanged="false" isReturnValueComputed="false">
                        <termination name="&lt;end&gt;" pathCondition="x = 0" pathConditionChanged="false" terminationKind="NORMAL" branchVerified="true">
=======
         <branchStatement name="if (x==0) {   a=1; }else if (x==1||x==2||x==3) {if (x==1||x==2) {       a=-1;     }     a=x*x;   }else if (x==4) {return 42;     }else  {       a=x;     }" pathCondition="true" pathConditionChanged="false">
            <branchCondition name="equals(x,Z(0(#)))" pathCondition="equals(x,Z(0(#)))" pathConditionChanged="true" branchCondition="equals(x,Z(0(#)))" mergedBranchCondition="false" isBranchConditionComputed="true">
               <statement name="a=1;" pathCondition="equals(x,Z(0(#)))" pathConditionChanged="false">
                  <statement name="return a;" pathCondition="equals(x,Z(0(#)))" pathConditionChanged="false">
                     <methodReturn name="&lt;return of self.elseIf(x);&gt;" pathCondition="equals(x,Z(0(#)))" pathConditionChanged="false" isReturnValueComputed="false">
                        <termination name="&lt;end&gt;" pathCondition="equals(x,Z(0(#)))" pathConditionChanged="false" terminationKind="NORMAL" branchVerified="true">
>>>>>>> 22906a6b
                        </termination>
                     </methodReturn>
                  </statement>
               </statement>
            </branchCondition>
<<<<<<< HEAD
            <branchCondition name="!x = 0" pathCondition="!x = 0" pathConditionChanged="true" branchCondition="!x = 0" mergedBranchCondition="false" isBranchConditionComputed="true">
               <branchStatement name="if (x==1||x==2||x==3)" pathCondition="!x = 0" pathConditionChanged="false">
                  <branchCondition name="x = 1" pathCondition="x = 1" pathConditionChanged="true" branchCondition="x = 1" mergedBranchCondition="false" isBranchConditionComputed="true">
                     <branchStatement name="if (x==1||x==2)" pathCondition="x = 1" pathConditionChanged="false">
                        <statement name="a=-1;" pathCondition="x = 1" pathConditionChanged="false">
                           <statement name="a=x*x;" pathCondition="x = 1" pathConditionChanged="false">
                              <statement name="return a;" pathCondition="x = 1" pathConditionChanged="false">
                                 <methodReturn name="&lt;return of self.elseIf(x);&gt;" pathCondition="x = 1" pathConditionChanged="false" isReturnValueComputed="false">
                                    <termination name="&lt;end&gt;" pathCondition="x = 1" pathConditionChanged="false" terminationKind="NORMAL" branchVerified="true">
=======
            <branchCondition name="not(equals(x,Z(0(#))))" pathCondition="not(equals(x,Z(0(#))))" pathConditionChanged="true" branchCondition="not(equals(x,Z(0(#))))" mergedBranchCondition="false" isBranchConditionComputed="true">
               <branchStatement name="if (x==1||x==2||x==3) {if (x==1||x==2) {     a=-1;   }   a=x*x; }else if (x==4) {return 42;   }else  {     a=x;   }" pathCondition="not(equals(x,Z(0(#))))" pathConditionChanged="false">
                  <branchCondition name="equals(x,Z(1(#)))" pathCondition="equals(x,Z(1(#)))" pathConditionChanged="true" branchCondition="equals(x,Z(1(#)))" mergedBranchCondition="false" isBranchConditionComputed="true">
                     <branchStatement name="if (x==1||x==2) {   a=-1; }" pathCondition="equals(x,Z(1(#)))" pathConditionChanged="false">
                        <statement name="a=-1;" pathCondition="equals(x,Z(1(#)))" pathConditionChanged="false">
                           <statement name="a=x*x;" pathCondition="equals(x,Z(1(#)))" pathConditionChanged="false">
                              <statement name="return a;" pathCondition="equals(x,Z(1(#)))" pathConditionChanged="false">
                                 <methodReturn name="&lt;return of self.elseIf(x);&gt;" pathCondition="equals(x,Z(1(#)))" pathConditionChanged="false" isReturnValueComputed="false">
                                    <termination name="&lt;end&gt;" pathCondition="equals(x,Z(1(#)))" pathConditionChanged="false" terminationKind="NORMAL" branchVerified="true">
>>>>>>> 22906a6b
                                    </termination>
                                 </methodReturn>
                              </statement>
                           </statement>
                        </statement>
                     </branchStatement>
                  </branchCondition>
<<<<<<< HEAD
                  <branchCondition name="x = 2" pathCondition="x = 2" pathConditionChanged="true" branchCondition="x = 2" mergedBranchCondition="true" isBranchConditionComputed="true">
                     <branchStatement name="if (x==1||x==2)" pathCondition="x = 2" pathConditionChanged="false">
                        <statement name="a=-1;" pathCondition="x = 2" pathConditionChanged="false">
                           <statement name="a=x*x;" pathCondition="x = 2" pathConditionChanged="false">
                              <statement name="return a;" pathCondition="x = 2" pathConditionChanged="false">
                                 <methodReturn name="&lt;return of self.elseIf(x);&gt;" pathCondition="x = 2" pathConditionChanged="false" isReturnValueComputed="false">
                                    <termination name="&lt;end&gt;" pathCondition="x = 2" pathConditionChanged="false" terminationKind="NORMAL" branchVerified="true">
=======
                  <branchCondition name="equals(x,Z(2(#)))" pathCondition="equals(x,Z(2(#)))" pathConditionChanged="true" branchCondition="equals(x,Z(2(#)))" mergedBranchCondition="true" isBranchConditionComputed="true">
                     <branchStatement name="if (x==1||x==2) {   a=-1; }" pathCondition="equals(x,Z(2(#)))" pathConditionChanged="false">
                        <statement name="a=-1;" pathCondition="equals(x,Z(2(#)))" pathConditionChanged="false">
                           <statement name="a=x*x;" pathCondition="equals(x,Z(2(#)))" pathConditionChanged="false">
                              <statement name="return a;" pathCondition="equals(x,Z(2(#)))" pathConditionChanged="false">
                                 <methodReturn name="&lt;return of self.elseIf(x);&gt;" pathCondition="equals(x,Z(2(#)))" pathConditionChanged="false" isReturnValueComputed="false">
                                    <termination name="&lt;end&gt;" pathCondition="equals(x,Z(2(#)))" pathConditionChanged="false" terminationKind="NORMAL" branchVerified="true">
>>>>>>> 22906a6b
                                    </termination>
                                 </methodReturn>
                              </statement>
                           </statement>
                        </statement>
                     </branchStatement>
                  </branchCondition>
<<<<<<< HEAD
                  <branchCondition name="x = 3" pathCondition="x = 3" pathConditionChanged="true" branchCondition="x = 3" mergedBranchCondition="true" isBranchConditionComputed="true">
                     <branchStatement name="if (x==1||x==2)" pathCondition="x = 3" pathConditionChanged="false">
                        <statement name="a=x*x;" pathCondition="x = 3" pathConditionChanged="false">
                           <statement name="return a;" pathCondition="x = 3" pathConditionChanged="false">
                              <methodReturn name="&lt;return of self.elseIf(x);&gt;" pathCondition="x = 3" pathConditionChanged="false" isReturnValueComputed="false">
                                 <termination name="&lt;end&gt;" pathCondition="x = 3" pathConditionChanged="false" terminationKind="NORMAL" branchVerified="true">
=======
                  <branchCondition name="equals(x,Z(3(#)))" pathCondition="equals(x,Z(3(#)))" pathConditionChanged="true" branchCondition="equals(x,Z(3(#)))" mergedBranchCondition="true" isBranchConditionComputed="true">
                     <branchStatement name="if (x==1||x==2) {   a=-1; }" pathCondition="equals(x,Z(3(#)))" pathConditionChanged="false">
                        <statement name="a=x*x;" pathCondition="equals(x,Z(3(#)))" pathConditionChanged="false">
                           <statement name="return a;" pathCondition="equals(x,Z(3(#)))" pathConditionChanged="false">
                              <methodReturn name="&lt;return of self.elseIf(x);&gt;" pathCondition="equals(x,Z(3(#)))" pathConditionChanged="false" isReturnValueComputed="false">
                                 <termination name="&lt;end&gt;" pathCondition="equals(x,Z(3(#)))" pathConditionChanged="false" terminationKind="NORMAL" branchVerified="true">
>>>>>>> 22906a6b
                                 </termination>
                              </methodReturn>
                           </statement>
                        </statement>
                     </branchStatement>
                  </branchCondition>
<<<<<<< HEAD
                  <branchCondition name="!x = 1 &amp; !x = 2 &amp; !x = 3" pathCondition="!x = 0 &amp; !x = 1 &amp; !x = 2 &amp; !x = 3" pathConditionChanged="true" branchCondition="!x = 1 &amp; !x = 2 &amp; !x = 3" mergedBranchCondition="true" isBranchConditionComputed="true">
                     <branchStatement name="if (x==4)" pathCondition="!x = 0 &amp; !x = 1 &amp; !x = 2 &amp; !x = 3" pathConditionChanged="false">
                        <branchCondition name="x = 4" pathCondition="x = 4" pathConditionChanged="true" branchCondition="x = 4" mergedBranchCondition="false" isBranchConditionComputed="true">
                           <statement name="return 42;" pathCondition="x = 4" pathConditionChanged="false">
                              <methodReturn name="&lt;return of self.elseIf(x);&gt;" pathCondition="x = 4" pathConditionChanged="false" isReturnValueComputed="false">
                                 <termination name="&lt;end&gt;" pathCondition="x = 4" pathConditionChanged="false" terminationKind="NORMAL" branchVerified="true">
=======
                  <branchCondition name="and(and(not(equals(x,Z(1(#)))),not(equals(x,Z(2(#))))),not(equals(x,Z(3(#)))))" pathCondition="and(and(and(not(equals(x,Z(0(#)))),not(equals(x,Z(1(#))))),not(equals(x,Z(2(#))))),not(equals(x,Z(3(#)))))" pathConditionChanged="true" branchCondition="and(and(not(equals(x,Z(1(#)))),not(equals(x,Z(2(#))))),not(equals(x,Z(3(#)))))" mergedBranchCondition="true" isBranchConditionComputed="true">
                     <branchStatement name="if (x==4) {return 42; }else  {   a=x; }" pathCondition="and(and(and(not(equals(x,Z(0(#)))),not(equals(x,Z(1(#))))),not(equals(x,Z(2(#))))),not(equals(x,Z(3(#)))))" pathConditionChanged="false">
                        <branchCondition name="equals(x,Z(4(#)))" pathCondition="equals(x,Z(4(#)))" pathConditionChanged="true" branchCondition="equals(x,Z(4(#)))" mergedBranchCondition="false" isBranchConditionComputed="true">
                           <statement name="return 42;" pathCondition="equals(x,Z(4(#)))" pathConditionChanged="false">
                              <methodReturn name="&lt;return of self.elseIf(x);&gt;" pathCondition="equals(x,Z(4(#)))" pathConditionChanged="false" isReturnValueComputed="false">
                                 <termination name="&lt;end&gt;" pathCondition="equals(x,Z(4(#)))" pathConditionChanged="false" terminationKind="NORMAL" branchVerified="true">
>>>>>>> 22906a6b
                                 </termination>
                              </methodReturn>
                           </statement>
                        </branchCondition>
                        <branchCondition name="not(equals(x,Z(4(#))))" pathCondition="and(and(and(and(not(equals(x,Z(0(#)))),not(equals(x,Z(1(#))))),not(equals(x,Z(2(#))))),not(equals(x,Z(3(#))))),not(equals(x,Z(4(#)))))" pathConditionChanged="true" branchCondition="not(equals(x,Z(4(#))))" mergedBranchCondition="false" isBranchConditionComputed="true">
                           <statement name="a=x;" pathCondition="and(and(and(and(not(equals(x,Z(0(#)))),not(equals(x,Z(1(#))))),not(equals(x,Z(2(#))))),not(equals(x,Z(3(#))))),not(equals(x,Z(4(#)))))" pathConditionChanged="false">
                              <statement name="return a;" pathCondition="and(and(and(and(not(equals(x,Z(0(#)))),not(equals(x,Z(1(#))))),not(equals(x,Z(2(#))))),not(equals(x,Z(3(#))))),not(equals(x,Z(4(#)))))" pathConditionChanged="false">
                                 <methodReturn name="&lt;return of self.elseIf(x);&gt;" pathCondition="and(and(and(and(not(equals(x,Z(0(#)))),not(equals(x,Z(1(#))))),not(equals(x,Z(2(#))))),not(equals(x,Z(3(#))))),not(equals(x,Z(4(#)))))" pathConditionChanged="false" isReturnValueComputed="false">
                                    <termination name="&lt;end&gt;" pathCondition="and(and(and(and(not(equals(x,Z(0(#)))),not(equals(x,Z(1(#))))),not(equals(x,Z(2(#))))),not(equals(x,Z(3(#))))),not(equals(x,Z(4(#)))))" pathConditionChanged="false" terminationKind="NORMAL" branchVerified="true">
                                    </termination>
                                 </methodReturn>
                              </statement>
                           </statement>
                        </branchCondition>
                     </branchStatement>
                  </branchCondition>
               </branchStatement>
            </branchCondition>
         </branchStatement>
      </statement>
   </methodCall>
</start><|MERGE_RESOLUTION|>--- conflicted
+++ resolved
@@ -2,47 +2,26 @@
 <start name="&lt;start&gt;" pathCondition="true" pathConditionChanged="false">
    <methodCall name="self.elseIf(x);" pathCondition="true" pathConditionChanged="false">
       <statement name="int a;" pathCondition="true" pathConditionChanged="false">
-<<<<<<< HEAD
          <branchStatement name="if (x==0)" pathCondition="true" pathConditionChanged="false">
-            <branchCondition name="x = 0" pathCondition="x = 0" pathConditionChanged="true" branchCondition="x = 0" mergedBranchCondition="false" isBranchConditionComputed="true">
-               <statement name="a=1;" pathCondition="x = 0" pathConditionChanged="false">
-                  <statement name="return a;" pathCondition="x = 0" pathConditionChanged="false">
-                     <methodReturn name="&lt;return of self.elseIf(x);&gt;" pathCondition="x = 0" pathConditionChanged="false" isReturnValueComputed="false">
-                        <termination name="&lt;end&gt;" pathCondition="x = 0" pathConditionChanged="false" terminationKind="NORMAL" branchVerified="true">
-=======
-         <branchStatement name="if (x==0) {   a=1; }else if (x==1||x==2||x==3) {if (x==1||x==2) {       a=-1;     }     a=x*x;   }else if (x==4) {return 42;     }else  {       a=x;     }" pathCondition="true" pathConditionChanged="false">
             <branchCondition name="equals(x,Z(0(#)))" pathCondition="equals(x,Z(0(#)))" pathConditionChanged="true" branchCondition="equals(x,Z(0(#)))" mergedBranchCondition="false" isBranchConditionComputed="true">
                <statement name="a=1;" pathCondition="equals(x,Z(0(#)))" pathConditionChanged="false">
                   <statement name="return a;" pathCondition="equals(x,Z(0(#)))" pathConditionChanged="false">
                      <methodReturn name="&lt;return of self.elseIf(x);&gt;" pathCondition="equals(x,Z(0(#)))" pathConditionChanged="false" isReturnValueComputed="false">
                         <termination name="&lt;end&gt;" pathCondition="equals(x,Z(0(#)))" pathConditionChanged="false" terminationKind="NORMAL" branchVerified="true">
->>>>>>> 22906a6b
                         </termination>
                      </methodReturn>
                   </statement>
                </statement>
             </branchCondition>
-<<<<<<< HEAD
-            <branchCondition name="!x = 0" pathCondition="!x = 0" pathConditionChanged="true" branchCondition="!x = 0" mergedBranchCondition="false" isBranchConditionComputed="true">
-               <branchStatement name="if (x==1||x==2||x==3)" pathCondition="!x = 0" pathConditionChanged="false">
-                  <branchCondition name="x = 1" pathCondition="x = 1" pathConditionChanged="true" branchCondition="x = 1" mergedBranchCondition="false" isBranchConditionComputed="true">
-                     <branchStatement name="if (x==1||x==2)" pathCondition="x = 1" pathConditionChanged="false">
-                        <statement name="a=-1;" pathCondition="x = 1" pathConditionChanged="false">
-                           <statement name="a=x*x;" pathCondition="x = 1" pathConditionChanged="false">
-                              <statement name="return a;" pathCondition="x = 1" pathConditionChanged="false">
-                                 <methodReturn name="&lt;return of self.elseIf(x);&gt;" pathCondition="x = 1" pathConditionChanged="false" isReturnValueComputed="false">
-                                    <termination name="&lt;end&gt;" pathCondition="x = 1" pathConditionChanged="false" terminationKind="NORMAL" branchVerified="true">
-=======
             <branchCondition name="not(equals(x,Z(0(#))))" pathCondition="not(equals(x,Z(0(#))))" pathConditionChanged="true" branchCondition="not(equals(x,Z(0(#))))" mergedBranchCondition="false" isBranchConditionComputed="true">
-               <branchStatement name="if (x==1||x==2||x==3) {if (x==1||x==2) {     a=-1;   }   a=x*x; }else if (x==4) {return 42;   }else  {     a=x;   }" pathCondition="not(equals(x,Z(0(#))))" pathConditionChanged="false">
+               <branchStatement name="if (x==1||x==2||x==3)" pathCondition="not(equals(x,Z(0(#))))" pathConditionChanged="false">
                   <branchCondition name="equals(x,Z(1(#)))" pathCondition="equals(x,Z(1(#)))" pathConditionChanged="true" branchCondition="equals(x,Z(1(#)))" mergedBranchCondition="false" isBranchConditionComputed="true">
-                     <branchStatement name="if (x==1||x==2) {   a=-1; }" pathCondition="equals(x,Z(1(#)))" pathConditionChanged="false">
+                     <branchStatement name="if (x==1||x==2)" pathCondition="equals(x,Z(1(#)))" pathConditionChanged="false">
                         <statement name="a=-1;" pathCondition="equals(x,Z(1(#)))" pathConditionChanged="false">
                            <statement name="a=x*x;" pathCondition="equals(x,Z(1(#)))" pathConditionChanged="false">
                               <statement name="return a;" pathCondition="equals(x,Z(1(#)))" pathConditionChanged="false">
                                  <methodReturn name="&lt;return of self.elseIf(x);&gt;" pathCondition="equals(x,Z(1(#)))" pathConditionChanged="false" isReturnValueComputed="false">
                                     <termination name="&lt;end&gt;" pathCondition="equals(x,Z(1(#)))" pathConditionChanged="false" terminationKind="NORMAL" branchVerified="true">
->>>>>>> 22906a6b
                                     </termination>
                                  </methodReturn>
                               </statement>
@@ -50,23 +29,13 @@
                         </statement>
                      </branchStatement>
                   </branchCondition>
-<<<<<<< HEAD
-                  <branchCondition name="x = 2" pathCondition="x = 2" pathConditionChanged="true" branchCondition="x = 2" mergedBranchCondition="true" isBranchConditionComputed="true">
-                     <branchStatement name="if (x==1||x==2)" pathCondition="x = 2" pathConditionChanged="false">
-                        <statement name="a=-1;" pathCondition="x = 2" pathConditionChanged="false">
-                           <statement name="a=x*x;" pathCondition="x = 2" pathConditionChanged="false">
-                              <statement name="return a;" pathCondition="x = 2" pathConditionChanged="false">
-                                 <methodReturn name="&lt;return of self.elseIf(x);&gt;" pathCondition="x = 2" pathConditionChanged="false" isReturnValueComputed="false">
-                                    <termination name="&lt;end&gt;" pathCondition="x = 2" pathConditionChanged="false" terminationKind="NORMAL" branchVerified="true">
-=======
                   <branchCondition name="equals(x,Z(2(#)))" pathCondition="equals(x,Z(2(#)))" pathConditionChanged="true" branchCondition="equals(x,Z(2(#)))" mergedBranchCondition="true" isBranchConditionComputed="true">
-                     <branchStatement name="if (x==1||x==2) {   a=-1; }" pathCondition="equals(x,Z(2(#)))" pathConditionChanged="false">
+                     <branchStatement name="if (x==1||x==2)" pathCondition="equals(x,Z(2(#)))" pathConditionChanged="false">
                         <statement name="a=-1;" pathCondition="equals(x,Z(2(#)))" pathConditionChanged="false">
                            <statement name="a=x*x;" pathCondition="equals(x,Z(2(#)))" pathConditionChanged="false">
                               <statement name="return a;" pathCondition="equals(x,Z(2(#)))" pathConditionChanged="false">
                                  <methodReturn name="&lt;return of self.elseIf(x);&gt;" pathCondition="equals(x,Z(2(#)))" pathConditionChanged="false" isReturnValueComputed="false">
                                     <termination name="&lt;end&gt;" pathCondition="equals(x,Z(2(#)))" pathConditionChanged="false" terminationKind="NORMAL" branchVerified="true">
->>>>>>> 22906a6b
                                     </termination>
                                  </methodReturn>
                               </statement>
@@ -74,42 +43,24 @@
                         </statement>
                      </branchStatement>
                   </branchCondition>
-<<<<<<< HEAD
-                  <branchCondition name="x = 3" pathCondition="x = 3" pathConditionChanged="true" branchCondition="x = 3" mergedBranchCondition="true" isBranchConditionComputed="true">
-                     <branchStatement name="if (x==1||x==2)" pathCondition="x = 3" pathConditionChanged="false">
-                        <statement name="a=x*x;" pathCondition="x = 3" pathConditionChanged="false">
-                           <statement name="return a;" pathCondition="x = 3" pathConditionChanged="false">
-                              <methodReturn name="&lt;return of self.elseIf(x);&gt;" pathCondition="x = 3" pathConditionChanged="false" isReturnValueComputed="false">
-                                 <termination name="&lt;end&gt;" pathCondition="x = 3" pathConditionChanged="false" terminationKind="NORMAL" branchVerified="true">
-=======
                   <branchCondition name="equals(x,Z(3(#)))" pathCondition="equals(x,Z(3(#)))" pathConditionChanged="true" branchCondition="equals(x,Z(3(#)))" mergedBranchCondition="true" isBranchConditionComputed="true">
-                     <branchStatement name="if (x==1||x==2) {   a=-1; }" pathCondition="equals(x,Z(3(#)))" pathConditionChanged="false">
+                     <branchStatement name="if (x==1||x==2)" pathCondition="equals(x,Z(3(#)))" pathConditionChanged="false">
                         <statement name="a=x*x;" pathCondition="equals(x,Z(3(#)))" pathConditionChanged="false">
                            <statement name="return a;" pathCondition="equals(x,Z(3(#)))" pathConditionChanged="false">
                               <methodReturn name="&lt;return of self.elseIf(x);&gt;" pathCondition="equals(x,Z(3(#)))" pathConditionChanged="false" isReturnValueComputed="false">
                                  <termination name="&lt;end&gt;" pathCondition="equals(x,Z(3(#)))" pathConditionChanged="false" terminationKind="NORMAL" branchVerified="true">
->>>>>>> 22906a6b
                                  </termination>
                               </methodReturn>
                            </statement>
                         </statement>
                      </branchStatement>
                   </branchCondition>
-<<<<<<< HEAD
-                  <branchCondition name="!x = 1 &amp; !x = 2 &amp; !x = 3" pathCondition="!x = 0 &amp; !x = 1 &amp; !x = 2 &amp; !x = 3" pathConditionChanged="true" branchCondition="!x = 1 &amp; !x = 2 &amp; !x = 3" mergedBranchCondition="true" isBranchConditionComputed="true">
-                     <branchStatement name="if (x==4)" pathCondition="!x = 0 &amp; !x = 1 &amp; !x = 2 &amp; !x = 3" pathConditionChanged="false">
-                        <branchCondition name="x = 4" pathCondition="x = 4" pathConditionChanged="true" branchCondition="x = 4" mergedBranchCondition="false" isBranchConditionComputed="true">
-                           <statement name="return 42;" pathCondition="x = 4" pathConditionChanged="false">
-                              <methodReturn name="&lt;return of self.elseIf(x);&gt;" pathCondition="x = 4" pathConditionChanged="false" isReturnValueComputed="false">
-                                 <termination name="&lt;end&gt;" pathCondition="x = 4" pathConditionChanged="false" terminationKind="NORMAL" branchVerified="true">
-=======
                   <branchCondition name="and(and(not(equals(x,Z(1(#)))),not(equals(x,Z(2(#))))),not(equals(x,Z(3(#)))))" pathCondition="and(and(and(not(equals(x,Z(0(#)))),not(equals(x,Z(1(#))))),not(equals(x,Z(2(#))))),not(equals(x,Z(3(#)))))" pathConditionChanged="true" branchCondition="and(and(not(equals(x,Z(1(#)))),not(equals(x,Z(2(#))))),not(equals(x,Z(3(#)))))" mergedBranchCondition="true" isBranchConditionComputed="true">
-                     <branchStatement name="if (x==4) {return 42; }else  {   a=x; }" pathCondition="and(and(and(not(equals(x,Z(0(#)))),not(equals(x,Z(1(#))))),not(equals(x,Z(2(#))))),not(equals(x,Z(3(#)))))" pathConditionChanged="false">
+                     <branchStatement name="if (x==4)" pathCondition="and(and(and(not(equals(x,Z(0(#)))),not(equals(x,Z(1(#))))),not(equals(x,Z(2(#))))),not(equals(x,Z(3(#)))))" pathConditionChanged="false">
                         <branchCondition name="equals(x,Z(4(#)))" pathCondition="equals(x,Z(4(#)))" pathConditionChanged="true" branchCondition="equals(x,Z(4(#)))" mergedBranchCondition="false" isBranchConditionComputed="true">
                            <statement name="return 42;" pathCondition="equals(x,Z(4(#)))" pathConditionChanged="false">
                               <methodReturn name="&lt;return of self.elseIf(x);&gt;" pathCondition="equals(x,Z(4(#)))" pathConditionChanged="false" isReturnValueComputed="false">
                                  <termination name="&lt;end&gt;" pathCondition="equals(x,Z(4(#)))" pathConditionChanged="false" terminationKind="NORMAL" branchVerified="true">
->>>>>>> 22906a6b
                                  </termination>
                               </methodReturn>
                            </statement>
