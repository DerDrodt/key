<?xml version="1.0" encoding="UTF-8"?>
<start name="&lt;start&gt;" pathCondition="true" pathConditionChanged="false">
   <methodCall name="ArrayIndexWriteAccess.compute(array);" pathCondition="true" pathConditionChanged="false">
<<<<<<< HEAD
      <branchStatement name="if (array!=null)" pathCondition="true" pathConditionChanged="false">
         <branchCondition name="!array = null" pathCondition="!array = null" pathConditionChanged="true" branchCondition="!array = null" mergedBranchCondition="false" isBranchConditionComputed="true">
            <branchStatement name="if (array.length==1)" pathCondition="!array = null" pathConditionChanged="false">
               <branchCondition name="array.length &gt;= 0 -&gt; array.length = 1" pathCondition="array.length &gt;= 0 -&gt; !array = null &amp; array.length = 1" pathConditionChanged="true" branchCondition="array.length &gt;= 0 -&gt; array.length = 1" mergedBranchCondition="false" isBranchConditionComputed="true">
                  <statement name="array[0]=42;" pathCondition="array.length &gt;= 0 -&gt; !array = null &amp; array.length = 1" pathConditionChanged="false">
                     <statement name="return array[0];" pathCondition="array.length &gt;= 0 -&gt; !array = null &amp; array.length = 1" pathConditionChanged="false">
                        <methodReturn name="&lt;return of ArrayIndexWriteAccess.compute(array);&gt;" pathCondition="array.length &gt;= 0 -&gt; !array = null &amp; array.length = 1" pathConditionChanged="false" isReturnValueComputed="false">
                           <termination name="&lt;end&gt;" pathCondition="array.length &gt;= 0 -&gt; !array = null &amp; array.length = 1" pathConditionChanged="false" terminationKind="NORMAL" branchVerified="true">
=======
      <branchStatement name="if (array!=null) {if (array.length==1) {     array[0]=42;return array[0];   }else  {return      -200;   } }else  {return    -100; }" pathCondition="true" pathConditionChanged="false">
         <branchCondition name="not(equals(array,null))" pathCondition="not(equals(array,null))" pathConditionChanged="true" branchCondition="not(equals(array,null))" mergedBranchCondition="false" isBranchConditionComputed="true">
            <branchStatement name="if (array.length==1) {   array[0]=42;return array[0]; }else  {return    -200; }" pathCondition="not(equals(array,null))" pathConditionChanged="false">
               <branchCondition name="imp(geq(length(array),Z(0(#))),equals(length(array),Z(1(#))))" pathCondition="imp(geq(length(array),Z(0(#))),and(not(equals(array,null)),equals(length(array),Z(1(#)))))" pathConditionChanged="true" branchCondition="imp(geq(length(array),Z(0(#))),equals(length(array),Z(1(#))))" mergedBranchCondition="false" isBranchConditionComputed="true">
                  <statement name="array[0]=42;" pathCondition="imp(geq(length(array),Z(0(#))),and(not(equals(array,null)),equals(length(array),Z(1(#)))))" pathConditionChanged="false">
                     <statement name="return array[0];" pathCondition="imp(geq(length(array),Z(0(#))),and(not(equals(array,null)),equals(length(array),Z(1(#)))))" pathConditionChanged="false">
                        <methodReturn name="&lt;return of ArrayIndexWriteAccess.compute(array);&gt;" pathCondition="imp(geq(length(array),Z(0(#))),and(not(equals(array,null)),equals(length(array),Z(1(#)))))" pathConditionChanged="false" isReturnValueComputed="false">
                           <termination name="&lt;end&gt;" pathCondition="imp(geq(length(array),Z(0(#))),and(not(equals(array,null)),equals(length(array),Z(1(#)))))" pathConditionChanged="false" terminationKind="NORMAL" branchVerified="true">
>>>>>>> 22906a6b
                           </termination>
                        </methodReturn>
                     </statement>
                  </statement>
               </branchCondition>
               <branchCondition name="not(equals(length(array),Z(1(#))))" pathCondition="imp(geq(length(array),Z(0(#))),and(not(equals(array,null)),not(equals(length(array),Z(1(#))))))" pathConditionChanged="true" branchCondition="not(equals(length(array),Z(1(#))))" mergedBranchCondition="false" isBranchConditionComputed="true">
                  <statement name="return -200;" pathCondition="imp(geq(length(array),Z(0(#))),and(not(equals(array,null)),not(equals(length(array),Z(1(#))))))" pathConditionChanged="false">
                     <methodReturn name="&lt;return of ArrayIndexWriteAccess.compute(array);&gt;" pathCondition="imp(geq(length(array),Z(0(#))),and(not(equals(array,null)),not(equals(length(array),Z(1(#))))))" pathConditionChanged="false" isReturnValueComputed="false">
                        <termination name="&lt;end&gt;" pathCondition="imp(geq(length(array),Z(0(#))),and(not(equals(array,null)),not(equals(length(array),Z(1(#))))))" pathConditionChanged="false" terminationKind="NORMAL" branchVerified="true">
                        </termination>
                     </methodReturn>
                  </statement>
               </branchCondition>
            </branchStatement>
         </branchCondition>
         <branchCondition name="equals(array,null)" pathCondition="equals(array,null)" pathConditionChanged="true" branchCondition="equals(array,null)" mergedBranchCondition="false" isBranchConditionComputed="true">
            <statement name="return -100;" pathCondition="equals(array,null)" pathConditionChanged="false">
               <methodReturn name="&lt;return of ArrayIndexWriteAccess.compute(array);&gt;" pathCondition="equals(array,null)" pathConditionChanged="false" isReturnValueComputed="false">
                  <termination name="&lt;end&gt;" pathCondition="equals(array,null)" pathConditionChanged="false" terminationKind="NORMAL" branchVerified="true">
                  </termination>
               </methodReturn>
            </statement>
         </branchCondition>
      </branchStatement>
   </methodCall>
</start><|MERGE_RESOLUTION|>--- conflicted
+++ resolved
@@ -1,25 +1,14 @@
 <?xml version="1.0" encoding="UTF-8"?>
 <start name="&lt;start&gt;" pathCondition="true" pathConditionChanged="false">
    <methodCall name="ArrayIndexWriteAccess.compute(array);" pathCondition="true" pathConditionChanged="false">
-<<<<<<< HEAD
       <branchStatement name="if (array!=null)" pathCondition="true" pathConditionChanged="false">
-         <branchCondition name="!array = null" pathCondition="!array = null" pathConditionChanged="true" branchCondition="!array = null" mergedBranchCondition="false" isBranchConditionComputed="true">
-            <branchStatement name="if (array.length==1)" pathCondition="!array = null" pathConditionChanged="false">
-               <branchCondition name="array.length &gt;= 0 -&gt; array.length = 1" pathCondition="array.length &gt;= 0 -&gt; !array = null &amp; array.length = 1" pathConditionChanged="true" branchCondition="array.length &gt;= 0 -&gt; array.length = 1" mergedBranchCondition="false" isBranchConditionComputed="true">
-                  <statement name="array[0]=42;" pathCondition="array.length &gt;= 0 -&gt; !array = null &amp; array.length = 1" pathConditionChanged="false">
-                     <statement name="return array[0];" pathCondition="array.length &gt;= 0 -&gt; !array = null &amp; array.length = 1" pathConditionChanged="false">
-                        <methodReturn name="&lt;return of ArrayIndexWriteAccess.compute(array);&gt;" pathCondition="array.length &gt;= 0 -&gt; !array = null &amp; array.length = 1" pathConditionChanged="false" isReturnValueComputed="false">
-                           <termination name="&lt;end&gt;" pathCondition="array.length &gt;= 0 -&gt; !array = null &amp; array.length = 1" pathConditionChanged="false" terminationKind="NORMAL" branchVerified="true">
-=======
-      <branchStatement name="if (array!=null) {if (array.length==1) {     array[0]=42;return array[0];   }else  {return      -200;   } }else  {return    -100; }" pathCondition="true" pathConditionChanged="false">
          <branchCondition name="not(equals(array,null))" pathCondition="not(equals(array,null))" pathConditionChanged="true" branchCondition="not(equals(array,null))" mergedBranchCondition="false" isBranchConditionComputed="true">
-            <branchStatement name="if (array.length==1) {   array[0]=42;return array[0]; }else  {return    -200; }" pathCondition="not(equals(array,null))" pathConditionChanged="false">
+            <branchStatement name="if (array.length==1)" pathCondition="not(equals(array,null))" pathConditionChanged="false">
                <branchCondition name="imp(geq(length(array),Z(0(#))),equals(length(array),Z(1(#))))" pathCondition="imp(geq(length(array),Z(0(#))),and(not(equals(array,null)),equals(length(array),Z(1(#)))))" pathConditionChanged="true" branchCondition="imp(geq(length(array),Z(0(#))),equals(length(array),Z(1(#))))" mergedBranchCondition="false" isBranchConditionComputed="true">
                   <statement name="array[0]=42;" pathCondition="imp(geq(length(array),Z(0(#))),and(not(equals(array,null)),equals(length(array),Z(1(#)))))" pathConditionChanged="false">
                      <statement name="return array[0];" pathCondition="imp(geq(length(array),Z(0(#))),and(not(equals(array,null)),equals(length(array),Z(1(#)))))" pathConditionChanged="false">
                         <methodReturn name="&lt;return of ArrayIndexWriteAccess.compute(array);&gt;" pathCondition="imp(geq(length(array),Z(0(#))),and(not(equals(array,null)),equals(length(array),Z(1(#)))))" pathConditionChanged="false" isReturnValueComputed="false">
                            <termination name="&lt;end&gt;" pathCondition="imp(geq(length(array),Z(0(#))),and(not(equals(array,null)),equals(length(array),Z(1(#)))))" pathConditionChanged="false" terminationKind="NORMAL" branchVerified="true">
->>>>>>> 22906a6b
                            </termination>
                         </methodReturn>
                      </statement>
