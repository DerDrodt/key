--- conflicted
+++ resolved
@@ -3,23 +3,13 @@
    <methodCall name="self.compute();" pathCondition="true" pathConditionChanged="false">
       <statement name="ArrayInstanceCreationTest.classArray=new int[]{1 };" pathCondition="true" pathConditionChanged="false">
          <statement name="this.instanceArray=new int[]{2 };" pathCondition="true" pathConditionChanged="false">
-<<<<<<< HEAD
             <branchStatement name="if (this.next!=null)" pathCondition="true" pathConditionChanged="false">
-               <branchCondition name="!self.next = null" pathCondition="!self.next = null" pathConditionChanged="true" branchCondition="!self.next = null" mergedBranchCondition="false" isBranchConditionComputed="true">
-                  <statement name="this.next.instanceArray=new int[]{3 };" pathCondition="!self.next = null" pathConditionChanged="false">
-                     <statement name="int[] localArray = {4,5 };" pathCondition="!self.next = null" pathConditionChanged="false">
-                        <statement name="return localArray[0]+localArray[1];" pathCondition="!self.next = null" pathConditionChanged="false">
-                           <methodReturn name="&lt;return of self.compute();&gt;" pathCondition="!self.next = null" pathConditionChanged="false" isReturnValueComputed="false">
-                              <termination name="&lt;end&gt;" pathCondition="!self.next = null" pathConditionChanged="false" terminationKind="NORMAL" branchVerified="true">
-=======
-            <branchStatement name="if (this.next!=null) {   this.next.instanceArray=new int[]{3 };  int[] localArray = {4,5 };return    localArray[0]+localArray[1]; }else  {return    -100; }" pathCondition="true" pathConditionChanged="false">
                <branchCondition name="not(equals(ArrayInstanceCreationTest::select(heap,self,ArrayInstanceCreationTest::$next),null))" pathCondition="not(equals(ArrayInstanceCreationTest::select(heap,self,ArrayInstanceCreationTest::$next),null))" pathConditionChanged="true" branchCondition="not(equals(ArrayInstanceCreationTest::select(heap,self,ArrayInstanceCreationTest::$next),null))" mergedBranchCondition="false" isBranchConditionComputed="true">
                   <statement name="this.next.instanceArray=new int[]{3 };" pathCondition="not(equals(ArrayInstanceCreationTest::select(heap,self,ArrayInstanceCreationTest::$next),null))" pathConditionChanged="false">
                      <statement name="int[] localArray = {4,5 };" pathCondition="not(equals(ArrayInstanceCreationTest::select(heap,self,ArrayInstanceCreationTest::$next),null))" pathConditionChanged="false">
                         <statement name="return localArray[0]+localArray[1];" pathCondition="not(equals(ArrayInstanceCreationTest::select(heap,self,ArrayInstanceCreationTest::$next),null))" pathConditionChanged="false">
                            <methodReturn name="&lt;return of self.compute();&gt;" pathCondition="not(equals(ArrayInstanceCreationTest::select(heap,self,ArrayInstanceCreationTest::$next),null))" pathConditionChanged="false" isReturnValueComputed="false">
                               <termination name="&lt;end&gt;" pathCondition="not(equals(ArrayInstanceCreationTest::select(heap,self,ArrayInstanceCreationTest::$next),null))" pathConditionChanged="false" terminationKind="NORMAL" branchVerified="true">
->>>>>>> 22906a6b
                               </termination>
                            </methodReturn>
                         </statement>
