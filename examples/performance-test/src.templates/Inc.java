--- conflicted
+++ resolved
@@ -8,12 +8,4 @@
     x++;
   }
 
-<<<<<<< HEAD
-
-  //@ ensures true;
-  //@ assignable y;
-  void bar () {};
-
-=======
->>>>>>> e135cfa9
 }