--- conflicted
+++ resolved
@@ -198,16 +198,5 @@
                   restNodes.subList(1, restNodes.size()), true);
          }
       }
-<<<<<<< HEAD
-
-      catch (final JavaModelException e) {
-         // TODO Auto-generated catch block
-         e.printStackTrace();
-      }
-
-      return JMLCompletionUtil.getKeywordProposals(context, prefix, null,
-            IStoreRefKeyword.class);
-=======
->>>>>>> 50d0662a
    }
 }