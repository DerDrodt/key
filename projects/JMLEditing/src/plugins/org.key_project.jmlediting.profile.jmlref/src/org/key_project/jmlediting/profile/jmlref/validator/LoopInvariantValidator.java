package org.key_project.jmlediting.profile.jmlref.validator;

import java.util.ArrayList;
import java.util.List;

import org.eclipse.jdt.core.dom.ASTNode;
import org.eclipse.jdt.core.dom.CompilationUnit;
import org.key_project.jmlediting.core.dom.IASTNode;
import org.key_project.jmlediting.core.dom.IKeywordNode;
import org.key_project.jmlediting.core.dom.NodeTypes;
import org.key_project.jmlediting.core.dom.Nodes;
import org.key_project.jmlediting.core.parser.ParserException;
import org.key_project.jmlediting.core.utilities.CommentRange;
import org.key_project.jmlediting.core.utilities.JMLValidationError;
import org.key_project.jmlediting.core.utilities.LoopNodeVisitor;
import org.key_project.jmlediting.core.validation.IJMLValidationContext;
import org.key_project.jmlediting.core.validation.JMLKeywordValidator;
import org.key_project.jmlediting.core.validation.JavaCodeVisitor;
import org.key_project.jmlediting.profile.jmlref.loop.DecreasingKeyword;
import org.key_project.jmlediting.profile.jmlref.loop.LoopInvariantKeyword;

/**
 * This Class checks if Loop Invariant specifications in JML are placed valid,
 * which means that they are immediately followed by a loop in Java Code. It is
 * allowed to have another invariant between the invariant and the loop, but not
 * any other java or jml. Comments are allowed too.
 *
 * @author David Giessing
 *
 */
public class LoopInvariantValidator extends JMLKeywordValidator {

   /**
    * A List of LoopNodes in the JavaAST.
    */
   private List<ASTNode> loopNodes = new ArrayList<ASTNode>();
   private final List<IKeywordNode> keywords = new ArrayList<IKeywordNode>();
   private CommentRange containingComment;

   @Override
<<<<<<< HEAD
   boolean isValidForPosition(final IJMLValidationContext context,
         final Position p) {
      final org.eclipse.jdt.core.dom.CompilationUnit ast;
      final ASTParser parser = ASTParser
            .newParser(ASTParser.K_COMPILATION_UNIT);
      parser.setKind(ASTParser.K_COMPILATION_UNIT);
      parser.setSource(context.getCompilationUnit());
      parser.setResolveBindings(true);
      ast = (org.eclipse.jdt.core.dom.CompilationUnit) parser.createAST(null);
      // TODO check comment for more jml that is not an invariant -> ret false
      // TODO find Loop offset
      // TODO check for JML commments between invariant and loop offset
      // TODO: check them for jml that is not an invariant
      // If Java Code is found between the Loop invariant and the next Loops
      // offset, the invariant is invalid
      /*
       * if (this.javaFoundBetween(p, beginLoop, context.getCompilationUnit()
       * .getSource())) { return false; }
       */
      return true;
   }
=======
   public List<JMLValidationError> validate(
         final IJMLValidationContext context, final IASTNode node) {
      final List<JMLValidationError> error = new ArrayList<JMLValidationError>();
      final CompilationUnit ast = context.getJavaAST();
      final LoopNodeVisitor visitor = new LoopNodeVisitor();
      ast.accept(visitor);
      this.loopNodes = visitor.getLoopNodes();
      final List<IASTNode> keywordNodes = Nodes.getAllNodesOfType(node,
            NodeTypes.KEYWORD);
      for (final IASTNode iastNode : keywordNodes) {
         this.keywords.add((IKeywordNode) iastNode);
      }
      // Filter List for Invariant Keywords
      JMLValidationError keywordError = null;
      for (final IKeywordNode iKeywordNode : this.keywords) {
         if ((iKeywordNode.getKeyword() instanceof LoopInvariantKeyword)
               || (iKeywordNode.getKeyword() instanceof DecreasingKeyword)) {
            // Validate the Loop Keywords
            keywordError = this.validateNode(context, iKeywordNode);
            if (keywordError != null) {
               error.add(keywordError);
            }
         }
>>>>>>> 7d47768d

      }
      return error;
   }

   /**
    * Method for checking if a given JML Specification represented by node is
    * valid.
    *
    * @param context
    *           the Validation Context
    * @param node
    *           the Specification to validate
    * @return an IMarker if the Specification is invalid, null if it is valid
    */
   protected JMLValidationError validateNode(
         final IJMLValidationContext context, final IASTNode node) {
      // find Loop offset that is following the invariant
      ASTNode loopNode = null;
      for (final ASTNode lNode : this.loopNodes) {
         if (lNode.getStartPosition() > node.getStartOffset()) {
            // Loop found
            loopNode = lNode;
            break;
         }
      }
      if (loopNode == null) {
         // Invariant without loop following --> Invalid
         return new JMLValidationError(
               "org.key_project.jmlediting.core.validationerror",
               "No Loop found after LoopInvariant or Decreasing Keyword", node);
      }

<<<<<<< HEAD
      mainloop: while (position < beginLoop) {
         final char c = content[position];
         switch (state) {
         // DefaultState
         case DEFAULT:
            switch (c) {
            // comment opener found
            case '/':
               if (position < content.length - 1) {
                  final char c2 = content[position + 1];
                  switch (c2) {
                  // singleLine Comment found
                  case '/':
                     final int end = source.indexOf('\n', position);
                     position = end + 1;
                     break;
                     // Multiline Comment Opener found
                  case '*':
                     position += 2;
                     state = ScannerState.IN_COMMENT;
                     break;
                     // wrong combination of signs, ignore because there will be
                     // compile errors
                  default:
                     position += 1;
                     state = ScannerState.DEFAULT;
                     break;
                  }
               }
               else {
                  break mainloop;
               }
               break;
               // no special sign found
            default:
               if (Character.isJavaIdentifierStart(c)) {
                  return true;
               }
               position += 1;
               break;
            }
            break;
         case IN_COMMENT:
            switch (c) {
            // possible begin of MultilineComment Closer found
            case '*':
               if (position < content.length - 1) {
                  final char c2 = content[position + 1];
                  switch (c2) {
                  // MultiLine Comment Closer found
                  case '/':
                     state = ScannerState.DEFAULT;
                     position += 2;
                     break;
                     // star found, can be ignored because no / was found after
                  default:
                     position += 1;
                     break;
                  }
               }
               else {
                  break mainloop;
               }
               break;
               // no special sign found
            default:
               position += 1;
               break;
            }
            break;
            // in unexpected state
         default:
            throw new AssertionError("Invalid Enum State");
=======
      // check for JML commments between invariant and loop offset and check
      // comment containing the keyword to check
      for (final CommentRange comment : context.getJMLComments()) {
         if (comment.getEndOffset() > node.getStartOffset()
               && comment.getBeginOffset() < loopNode.getStartPosition()) {
            if (comment.getBeginOffset() < node.getStartOffset()
                  && comment.getEndOffset() > node.getStartOffset()) {
               this.containingComment = comment;
            }
            try {
               final IASTNode ast = context.getJMLParser().parse(
                     context.getSrc(), comment);
               final List<IKeywordNode> keywords = Nodes.getAllKeywords(ast);
               for (final IKeywordNode iKeywordNode : keywords) {
                  // Check for Keywords that are no Invariant
                  // If Keyword is before the Invariant that has to be
                  // checked
                  // ignore it
                  if (iKeywordNode.getStartOffset() > node.getStartOffset()) {
                     if (iKeywordNode.getKeyword() instanceof LoopInvariantKeyword
                           || iKeywordNode.getKeyword() instanceof DecreasingKeyword) {
                        continue;
                     }
                     else {
                        // illegal JML Statement after Loop Specification
                        return new JMLValidationError(
                              "org.key_project.jmlediting.core.validationerror",
                              "Non LoopInvariant or Decreasing Keyword found following the Loop Specification",
                              node);
                     }
                  }
                  else {
                     continue;
                  }
               }
            }
            catch (final ParserException e) {
               // Comment could not be parsed, ignore it and go on with the
               // next
               continue;
            }
>>>>>>> 7d47768d
         }
      }

      // If Java Code is found between the Loop invariant and
      // the next Loops offset, the invariant is invalid
      if (this.javaFoundBetweenAST(this.containingComment.getEndOffset(),
            loopNode.getStartPosition(), context.getJavaAST())) {
         return new JMLValidationError(
               "org.key_project.jmlediting.core.validationerror",
               "Loop Specification followed by a non Loop Java Statement", node);
      }
      // Valid
      return null;
   }

   private boolean javaFoundBetweenAST(final int offset,
         final int loopNodeStart, final ASTNode javaAST) {
      final JavaCodeVisitor visitor = new JavaCodeVisitor(offset, loopNodeStart);
      javaAST.accept(visitor);
      return visitor.getNodeAfterComment() != null;
   }
}<|MERGE_RESOLUTION|>--- conflicted
+++ resolved
@@ -38,29 +38,6 @@
    private CommentRange containingComment;
 
    @Override
-<<<<<<< HEAD
-   boolean isValidForPosition(final IJMLValidationContext context,
-         final Position p) {
-      final org.eclipse.jdt.core.dom.CompilationUnit ast;
-      final ASTParser parser = ASTParser
-            .newParser(ASTParser.K_COMPILATION_UNIT);
-      parser.setKind(ASTParser.K_COMPILATION_UNIT);
-      parser.setSource(context.getCompilationUnit());
-      parser.setResolveBindings(true);
-      ast = (org.eclipse.jdt.core.dom.CompilationUnit) parser.createAST(null);
-      // TODO check comment for more jml that is not an invariant -> ret false
-      // TODO find Loop offset
-      // TODO check for JML commments between invariant and loop offset
-      // TODO: check them for jml that is not an invariant
-      // If Java Code is found between the Loop invariant and the next Loops
-      // offset, the invariant is invalid
-      /*
-       * if (this.javaFoundBetween(p, beginLoop, context.getCompilationUnit()
-       * .getSource())) { return false; }
-       */
-      return true;
-   }
-=======
    public List<JMLValidationError> validate(
          final IJMLValidationContext context, final IASTNode node) {
       final List<JMLValidationError> error = new ArrayList<JMLValidationError>();
@@ -84,7 +61,6 @@
                error.add(keywordError);
             }
          }
->>>>>>> 7d47768d
 
       }
       return error;
@@ -118,81 +94,6 @@
                "No Loop found after LoopInvariant or Decreasing Keyword", node);
       }
 
-<<<<<<< HEAD
-      mainloop: while (position < beginLoop) {
-         final char c = content[position];
-         switch (state) {
-         // DefaultState
-         case DEFAULT:
-            switch (c) {
-            // comment opener found
-            case '/':
-               if (position < content.length - 1) {
-                  final char c2 = content[position + 1];
-                  switch (c2) {
-                  // singleLine Comment found
-                  case '/':
-                     final int end = source.indexOf('\n', position);
-                     position = end + 1;
-                     break;
-                     // Multiline Comment Opener found
-                  case '*':
-                     position += 2;
-                     state = ScannerState.IN_COMMENT;
-                     break;
-                     // wrong combination of signs, ignore because there will be
-                     // compile errors
-                  default:
-                     position += 1;
-                     state = ScannerState.DEFAULT;
-                     break;
-                  }
-               }
-               else {
-                  break mainloop;
-               }
-               break;
-               // no special sign found
-            default:
-               if (Character.isJavaIdentifierStart(c)) {
-                  return true;
-               }
-               position += 1;
-               break;
-            }
-            break;
-         case IN_COMMENT:
-            switch (c) {
-            // possible begin of MultilineComment Closer found
-            case '*':
-               if (position < content.length - 1) {
-                  final char c2 = content[position + 1];
-                  switch (c2) {
-                  // MultiLine Comment Closer found
-                  case '/':
-                     state = ScannerState.DEFAULT;
-                     position += 2;
-                     break;
-                     // star found, can be ignored because no / was found after
-                  default:
-                     position += 1;
-                     break;
-                  }
-               }
-               else {
-                  break mainloop;
-               }
-               break;
-               // no special sign found
-            default:
-               position += 1;
-               break;
-            }
-            break;
-            // in unexpected state
-         default:
-            throw new AssertionError("Invalid Enum State");
-=======
       // check for JML commments between invariant and loop offset and check
       // comment containing the keyword to check
       for (final CommentRange comment : context.getJMLComments()) {
@@ -234,7 +135,6 @@
                // next
                continue;
             }
->>>>>>> 7d47768d
          }
       }
 
