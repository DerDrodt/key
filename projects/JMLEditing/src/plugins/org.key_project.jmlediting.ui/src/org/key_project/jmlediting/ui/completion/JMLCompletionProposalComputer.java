--- conflicted
+++ resolved
@@ -21,25 +21,16 @@
 
 /**
  * An {@link IJavaCompletionProposalComputer} to support JML.
-<<<<<<< HEAD
  *
-=======
- * 
->>>>>>> bf9e2c3a
  * @author Martin Hentschel
  * @author Thomas Glaser
  */
 public class JMLCompletionProposalComputer implements
-<<<<<<< HEAD
 IJavaCompletionProposalComputer {
-   private static final List<String> CUSTOM_PROPOSALS = Arrays
-         .asList(new String[] { "also" });
-=======
-      IJavaCompletionProposalComputer {
-   // not needed atm, but functionality may be needed sometimes
-   private static final List<String> CUSTOM_PROPOSALS = Arrays
-         .asList(new String[0]);
->>>>>>> bf9e2c3a
+	
+    // not needed atm, but functionality may be needed sometimes
+    private static final List<String> CUSTOM_PROPOSALS = Arrays
+          .asList(new String[0]);
 
    @Override
    public void sessionStarted() {
@@ -47,7 +38,6 @@
 
    @Override
    public List<ICompletionProposal> computeCompletionProposals(
-<<<<<<< HEAD
          final ContentAssistInvocationContext context,
          final IProgressMonitor monitor) {
       final List<ICompletionProposal> result = new LinkedList<ICompletionProposal>();
@@ -77,35 +67,6 @@
                final Set<String> keywords = behavior.getKeywords();
                // check for all spellings
                for (final String keyword : keywords) {
-=======
-         ContentAssistInvocationContext context, IProgressMonitor monitor) {
-      List<ICompletionProposal> result = new LinkedList<ICompletionProposal>();
-      try {
-         // add proposals only if Content Assist is invoked in JML Code
-         JMLLocator locator = new JMLLocator(context.getDocument().get());
-         if (locator.isInJMLcomment(context.getInvocationOffset())) {
-
-            // getCurrentProject
-            IProject currentProject = JMLUtil.getCurrentProject();
-
-            // Load the specific JMLProfile for the current Project.
-            IJMLProfile currentJMLProfile = JMLPreferencesHelper
-                  .getProjectActiveJMLProfile(currentProject);
-
-            // get the prefix to filter only fitting keywords
-            String prefix = context.computeIdentifierPrefix().toString();
-            int prefixLength = prefix.length();
-
-            // compute the offset for replacing the prefix
-            int proposalOffset = context.getInvocationOffset()
-                  - prefix.length();
-
-            // Iterate through the supported behaviors defined in JMLProfile
-            for (IKeyword behavior : currentJMLProfile.getSupportedKeywords()) {
-               Set<String> keywords = behavior.getKeywords();
-               // check for all spellings
-               for (String keyword : keywords) {
->>>>>>> bf9e2c3a
                   // ignore not possible suggestions
                   if (keyword.startsWith(prefix)) {
                      result.add(new CompletionProposal(keyword, proposalOffset,
@@ -113,14 +74,8 @@
                   }
                }
             }
-<<<<<<< HEAD
             // Iterate through all JML-Profile independent keywords, like "also"
             for (final String keyword : CUSTOM_PROPOSALS) {
-=======
-            // Iterate through all JML-Profile independent keywords, not needed
-            // anymore but i will let the functionality implemented.
-            for (String keyword : CUSTOM_PROPOSALS) {
->>>>>>> bf9e2c3a
                // ignore not possible suggestions
                if (keyword.startsWith(prefix)) {
                   result.add(new CompletionProposal(keyword, proposalOffset,
@@ -129,11 +84,7 @@
             }
          }
       }
-<<<<<<< HEAD
       catch (final Exception e) {
-=======
-      catch (Exception e) {
->>>>>>> bf9e2c3a
          e.printStackTrace();
       }
       return result;
@@ -141,12 +92,8 @@
 
    @Override
    public List<IContextInformation> computeContextInformation(
-<<<<<<< HEAD
          final ContentAssistInvocationContext context,
          final IProgressMonitor monitor) {
-=======
-         ContentAssistInvocationContext context, IProgressMonitor monitor) {
->>>>>>> bf9e2c3a
       return Collections.emptyList();
    }
 
