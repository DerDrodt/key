--- conflicted
+++ resolved
@@ -143,17 +143,8 @@
          final List<JMLValidationError> errors = new ArrayList<JMLValidationError>();
          for (final CommentRange jmlComment : jmlComments) {
             try {
-<<<<<<< HEAD
-               final IASTNode parseResult = parser.parse(source, jmlComment);
-               /*
-                * final IJMLValidationContext jmlContext = new
-                * JMLValidationContext( parseResult, res, jmlComments.subList(
-                * jmlComments.indexOf(jmlComment) + 1, jmlComments.size()));
-                */
-=======
                final IASTNode node = jmlParser.parse(source, jmlComment);
                errors.addAll(engine.validateComment(node));
->>>>>>> 7d47768d
                // Throw away the result, here only a parse exception is
                // interesting
             }
