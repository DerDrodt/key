package org.key_project.jmlediting.core.profile;

import java.util.Collections;
import java.util.HashMap;
import java.util.HashSet;
import java.util.Map;
import java.util.Set;

<<<<<<< HEAD
import org.key_project.jmlediting.core.profile.syntax.IJMLPrimary;
import org.key_project.jmlediting.core.profile.syntax.IKeyword;
import org.key_project.jmlediting.core.profile.syntax.user.IUserDefinedKeywordContentDescription;
=======
import org.key_project.jmlediting.core.validation.IJMLValidator;
>>>>>>> 7d47768d

/**
 * This class implements some methods of the {@link IJMLProfile} in a generic
 * way.
 *
 * @author Moritz Lichter
 *
 */
public abstract class AbstractJMLProfile implements IJMLProfile {

   /**
    * Helper class for a tuple of key and type class.
    *
    * @author Moritz Lichter
    *
    */
   private static final class TypedKey {
      private final Object key;
      private final Class<?> contentType;

      private TypedKey(final Object key, final Class<?> contentType) {
         super();
         this.key = key;
         this.contentType = contentType;
      }

      @Override
      public int hashCode() {
         final int prime = 31;
         int result = 1;
         result = prime * result
               + ((this.contentType == null) ? 0 : this.contentType.hashCode());
         result = prime * result
               + ((this.key == null) ? 0 : this.key.hashCode());
         return result;
      }

      @Override
      public boolean equals(final Object obj) {
         if (this == obj) {
            return true;
         }
         if (obj == null) {
            return false;
         }
         if (this.getClass() != obj.getClass()) {
            return false;
         }
         final TypedKey other = (TypedKey) obj;
         if (this.contentType == null) {
            if (other.contentType != null) {
               return false;
            }
         }
         else if (!this.contentType.equals(other.contentType)) {
            return false;
         }
         if (this.key == null) {
            if (other.key != null) {
               return false;
            }
         }
         else if (!this.key.equals(other.key)) {
            return false;
         }
         return true;
      }

   }

   /**
    * A set containing all supported keywords.
    */
   private final Set<IKeyword> supportedKeywords = new HashSet<IKeyword>();
   /**
    * The set containing all supported keywords.
    */
   private final Set<IJMLPrimary> supportedPrimaries = new HashSet<IJMLPrimary>();
   /**
    * The set containing all keyword content descriptions.
    */
   private final Set<IUserDefinedKeywordContentDescription> supportedContentDescriptions = new HashSet<IUserDefinedKeywordContentDescription>();

   /**
    * A map which stores the extensions registered to this profile.
    */
   private final Map<TypedKey, Set<?>> extensions = new HashMap<TypedKey, Set<?>>();

   @Override
   public <T> Set<T> getExtensions(final Object key, final Class<T> clazz) {
      @SuppressWarnings("unchecked")
      final Set<T> extensionSet = (Set<T>) this.extensions.get(new TypedKey(
            key, clazz));
      if (extensionSet == null) {
         return Collections.emptySet();
      }
      return Collections.unmodifiableSet(extensionSet);

   }

   @Override
   public Set<IKeyword> getSupportedKeywords() {
      return Collections.unmodifiableSet(this.supportedKeywords);
   }

   @Override
   public Set<IJMLPrimary> getSupportedPrimaries() {
      return Collections.unmodifiableSet(this.supportedPrimaries);
   }

   @Override
   public Set<IUserDefinedKeywordContentDescription> getSupportedContentDescriptions() {
      return Collections.unmodifiableSet(this.supportedContentDescriptions);
   }

   /**
    * Returns the modifiable version of the keywords set to allow subclasses to
    * access them.
    *
    * @return the modifiable keywords set
    */
   protected final Set<IKeyword> getSupportedKeywordsInternal() {
      return this.supportedKeywords;
   }

   /**
    * Returns the modifiable version of the primaries set to allow subclasses to
    * access them.
    *
    * @return the modifiable primaries set
    */
   protected final Set<IJMLPrimary> getSupportedPrimariesInternal() {
      return this.supportedPrimaries;
   }

   /**
    * Returns the modifiable version of the supported content descriptions set
    * to allow subclasses to access them.
    *
    * @return the modifiable content description set
    */
   protected final Set<IUserDefinedKeywordContentDescription> getSupportedContentDescriptionsInternal() {
      return this.supportedContentDescriptions;
   }

   /**
    * Allows subclasses to put an extension to the profile.
    *
    * @param key
    *           the key object
    * @param newValue
    *           the new value
    * @param clazz
    *           the type class
    * @param <T>
    *           the type of the extension
    */
   protected <T> void putExtension(final Object key, final T newValue,
         final Class<T> clazz) {
      final TypedKey tKey = new TypedKey(key, clazz);
      @SuppressWarnings("unchecked")
      Set<T> extensionSet = (Set<T>) this.extensions.get(tKey);
      if (extensionSet == null) {
         extensionSet = new HashSet<T>();
      }
      extensionSet.add(newValue);
      this.extensions.put(tKey, extensionSet);
   }

<<<<<<< HEAD
=======
   @Override
   public Set<IJMLValidator> getValidators() {
      return Collections.emptySet();
   }

>>>>>>> 7d47768d
}<|MERGE_RESOLUTION|>--- conflicted
+++ resolved
@@ -5,14 +5,10 @@
 import java.util.HashSet;
 import java.util.Map;
 import java.util.Set;
-
-<<<<<<< HEAD
+import org.key_project.jmlediting.core.validation.IJMLValidator;
 import org.key_project.jmlediting.core.profile.syntax.IJMLPrimary;
 import org.key_project.jmlediting.core.profile.syntax.IKeyword;
 import org.key_project.jmlediting.core.profile.syntax.user.IUserDefinedKeywordContentDescription;
-=======
-import org.key_project.jmlediting.core.validation.IJMLValidator;
->>>>>>> 7d47768d
 
 /**
  * This class implements some methods of the {@link IJMLProfile} in a generic
@@ -182,12 +178,9 @@
       this.extensions.put(tKey, extensionSet);
    }
 
-<<<<<<< HEAD
-=======
    @Override
    public Set<IJMLValidator> getValidators() {
       return Collections.emptySet();
    }
 
->>>>>>> 7d47768d
 }