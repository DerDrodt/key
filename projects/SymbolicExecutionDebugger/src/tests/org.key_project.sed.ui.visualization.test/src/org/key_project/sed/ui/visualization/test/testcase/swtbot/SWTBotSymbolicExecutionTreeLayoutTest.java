package org.key_project.sed.ui.visualization.test.testcase.swtbot;

<<<<<<< HEAD
import org.eclipse.core.resources.IFile;
import org.eclipse.core.resources.IProject;
import org.eclipse.debug.core.ILaunch;
import org.eclipse.swtbot.eclipse.finder.SWTWorkbenchBot;
import org.eclipse.swtbot.eclipse.finder.widgets.SWTBotView;
import org.eclipse.swtbot.eclipse.gef.finder.widgets.SWTBotGefEditor;
import org.eclipse.swtbot.swt.finder.widgets.SWTBotTree;
=======
import java.util.List;

import org.eclipse.core.resources.IFile;
import org.eclipse.core.resources.IProject;
import org.eclipse.debug.core.ILaunch;
import org.eclipse.draw2d.IFigure;
import org.eclipse.draw2d.Label;
import org.eclipse.gef.EditPart;
import org.eclipse.gef.GraphicalEditPart;
import org.eclipse.gef.editparts.AbstractGraphicalEditPart;
import org.eclipse.swtbot.eclipse.finder.SWTWorkbenchBot;
import org.eclipse.swtbot.eclipse.finder.widgets.SWTBotView;
import org.eclipse.swtbot.eclipse.gef.finder.widgets.SWTBotGefEditPart;
import org.eclipse.swtbot.eclipse.gef.finder.widgets.SWTBotGefEditor;
import org.eclipse.swtbot.swt.finder.widgets.SWTBotTree;
import org.hamcrest.BaseMatcher;
import org.hamcrest.Description;
>>>>>>> 88086247
import org.junit.Test;
import org.key_project.sed.core.model.ISEDDebugTarget;
import org.key_project.sed.ui.visualization.execution_tree.feature.AbstractDebugNodeUpdateFeature;
import org.key_project.sed.ui.visualization.execution_tree.feature.DebugTargetConnectFeature;
import org.key_project.sed.ui.visualization.test.util.TestVisualizationUtil;

/**
 * Tests the automatic layout of symbolic execution trees via
 * {@link DebugTargetConnectFeature} and {@link AbstractDebugNodeUpdateFeature}.
 * @author Martin Hentschel
 */
public class SWTBotSymbolicExecutionTreeLayoutTest extends AbstractSymbolicExecutionTreeTest {  
   /**
    * Launches "data/ThesisExample/test/ThesisExample.set" and tests the shown diagram.
    */
   @Test
   public void testThesisExample() throws Exception {
      doLayoutTest("SWTBotSymbolicExecutionTreeLayoutTest_testThesisExample", 
                   "data/ThesisExample/test",
                   "ThesisExample.set",
                   "data/ThesisExample/oracle",
                   new PathReplacement("D:\\BA\\git\\key\\projects\\SymbolicExecutionDebugger\\runtime-SymbolicExecutionDebugger.product\\SED Examples\\src\\example5\\ThesisExample.java", "ThesisExample.java"));
   }
   
   /**
    * Launches "data/ThesisExample/test/ThesisExample.set" and tests the collapse and the expand function on the most outer group
    */
   @Test
   public void testCollapseExpandOuterGroup() throws Exception {
      IDiagramTestSteps steps = new AbstractDiagramTestSteps() {

         @Override
         public void test(SWTWorkbenchBot bot, IProject project, IFile setFile, SWTBotView debugView, SWTBotTree debugTree, ILaunch launch, ISEDDebugTarget target) throws Exception {
            assertDiagram(bot, project, "ThesisExample.set", "data/ThesisExample/oracle", null);
            SWTBotGefEditor editor = TestVisualizationUtil.getSymbolicExecutionTreeViewGefEditor(bot);
            editor.select("<call self.magic(other)>");
            editor.clickContextMenu("Collapse");
            assertDiagram(bot, project, "ThesisExampleCollapsedOuterGroup.set", "data/ThesisExample/oracle", null);
            editor.select("<call self.magic(other)>");
            editor.clickContextMenu("Expand");
            assertDiagram(bot, project, "ThesisExampleExpandedOuterGroup.set", "data/ThesisExample/oracle", null);
         }

      };
      
      doDiagramTest("SWTBotSymbolicExecutionTreeLayoutTest_testCollapseExpandOuterGroup", 
            "data/ThesisExample/test",
            "ThesisExample.set",
            steps,
            new PathReplacement("D:\\BA\\git\\key\\projects\\SymbolicExecutionDebugger\\runtime-SymbolicExecutionDebugger.product\\SED Examples\\src\\example5\\ThesisExample.java", "ThesisExample.java"));
   }
   
   /**
    * Launches "data/ThesisExample/test/ThesisExample.set" and tests the collapse and the expand function on a group with
    * no previous branch
    */
   @Test
   public void testCollapseExpandGroupNoPrev() throws Exception {
      IDiagramTestSteps steps = new AbstractDiagramTestSteps() {

         @Override
         public void test(SWTWorkbenchBot bot, IProject project, IFile setFile, SWTBotView debugView, SWTBotTree debugTree, ILaunch launch, ISEDDebugTarget target) throws Exception {
            assertDiagram(bot, project, "ThesisExample.set", "data/ThesisExample/oracle", null);
            SWTBotGefEditor editor = TestVisualizationUtil.getSymbolicExecutionTreeViewGefEditor(bot);
            editor.select("if (this.intValue==other.intValue)");
            editor.clickContextMenu("Collapse");
            assertDiagram(bot, project, "ThesisExampleCollapsedGroupNoPrev.set", "data/ThesisExample/oracle", null);
            editor.select("if (this.intValue==other.intValue)");
            editor.clickContextMenu("Expand");
            assertDiagram(bot, project, "ThesisExampleExpandedGroupNoPrev.set", "data/ThesisExample/oracle", null);
         }

      };
      
      doDiagramTest("SWTBotSymbolicExecutionTreeLayoutTest_testCollapseExpandGroupNoPrev", 
            "data/ThesisExample/test",
            "ThesisExample.set",
            steps,
            new PathReplacement("D:\\BA\\git\\key\\projects\\SymbolicExecutionDebugger\\runtime-SymbolicExecutionDebugger.product\\SED Examples\\src\\example5\\ThesisExample.java", "ThesisExample.java"));
   }

   /**
    * Launches "data/ThesisExample/test/ThesisExample.set" and tests the collapse and the expand function on a group with
    * a previous branch
    */
   @Test
   public void testCollapseExpandGroupWithPrev() throws Exception {
      IDiagramTestSteps steps = new AbstractDiagramTestSteps() {

         @Override
         public void test(SWTWorkbenchBot bot, IProject project, IFile setFile, SWTBotView debugView, SWTBotTree debugTree, ILaunch launch, ISEDDebugTarget target) throws Exception {
            assertDiagram(bot, project, "ThesisExample.set", "data/ThesisExample/oracle", null);
            SWTBotGefEditor editor = TestVisualizationUtil.getSymbolicExecutionTreeViewGefEditor(bot);
            editor.select("for ( int i = 0; i<2; i++ )");
            editor.clickContextMenu("Collapse");
            assertDiagram(bot, project, "ThesisExampleCollapsedGroupWithPrev.set", "data/ThesisExample/oracle", null);
            editor.select("for ( int i = 0; i<2; i++ )");
            editor.clickContextMenu("Expand");
            assertDiagram(bot, project, "ThesisExampleExpandedGroupWithPrev.set", "data/ThesisExample/oracle", null);
         }

      };
      
      doDiagramTest("SWTBotSymbolicExecutionTreeLayoutTest_testCollapseExpandGroupWithPrev", 
            "data/ThesisExample/test",
            "ThesisExample.set",
            steps,
            new PathReplacement("D:\\BA\\git\\key\\projects\\SymbolicExecutionDebugger\\runtime-SymbolicExecutionDebugger.product\\SED Examples\\src\\example5\\ThesisExample.java", "ThesisExample.java"));
   }
   
   /**
    * Launches "data/ThesisExample/test/ThesisExample.set" and tests the collapse and the expand function on the iterations
    * of a loop
    */
   @Test
<<<<<<< HEAD
   public void testNumber() throws Exception {
      doLayoutTest("SWTBotSymbolicExecutionTreeLayoutTest_testNumber", 
                   "data/Number/test", 
                   "Number.set",
                   "data/Number/oracle",
                   new PathReplacement("D:\\BA\\git\\key\\projects\\SymbolicExecutionDebugger\\runtime-SymbolicExecutionDebugger.product\\SED Examples\\src\\example1\\Number.java", "Number.java"));
//                   new PathReplacement("D:\\Forschung\\Development\\SymbolicExecutionDebugger\\runtime-SymbolicExecutionDebugger.product\\SED Examples\\src\\example1\\Number.java", "Number.java"));
   }
   
   /**
    * Launches "data/Number2/test/Number2.set" and tests shown diagram.
    */
   @Test
   public void testNumber2() throws Exception {
      doLayoutTest("SWTBotSymbolicExecutionTreeLayoutTest_testNumber2", 
                   "data/Number2/test",
                   "Number2.set",
                   "data/Number2/oracle",
                   new PathReplacement("D:\\BA\\git\\key\\projects\\SymbolicExecutionDebugger\\runtime-SymbolicExecutionDebugger.product\\SED Examples\\src\\example5\\Number2.java", "Number2.java"));
   }
   
   @Test
   public void testCollapse() throws Exception {
=======
   public void testCollapseExpandLoopIterations() throws Exception {
>>>>>>> 88086247
      IDiagramTestSteps steps = new AbstractDiagramTestSteps() {

         @Override
         public void test(SWTWorkbenchBot bot, IProject project, IFile setFile, SWTBotView debugView, SWTBotTree debugTree, ILaunch launch, ISEDDebugTarget target) throws Exception {
<<<<<<< HEAD
            assertDiagram(bot, project, "Number2.set", "data/Number2/oracle", null);
            SWTBotGefEditor editor = TestVisualizationUtil.getSymbolicExecutionTreeViewGefEditor(bot);
            editor.select("<call self.equals(n)>");
            editor.clickContextMenu("Collapse");
            assertDiagram(bot, project, "Number2.set", "data/Number2/oracle", "Collapsed");
         }

      };
      
      doDiagramTest("SWTBotSymbolicExecutionTreeLayoutTest_testNumber2", 
            "data/Number2/test",
            "Number2.set",
            steps,
            new PathReplacement("D:\\BA\\git\\key\\projects\\SymbolicExecutionDebugger\\runtime-SymbolicExecutionDebugger.product\\SED Examples\\src\\example5\\Number2.java", "Number2.java"));
=======
            assertDiagram(bot, project, "ThesisExample.set", "data/ThesisExample/oracle", null);
            SWTBotGefEditor editor = TestVisualizationUtil.getSymbolicExecutionTreeViewGefEditor(bot);
            
            List<SWTBotGefEditPart> parts = editor.getSWTBotGefViewer().editParts(new BaseMatcher<EditPart>() {

               @Override
               public boolean matches(Object item) {
                  if(item instanceof AbstractGraphicalEditPart)
                  {
                     IFigure figure = ((GraphicalEditPart) item).getFigure();
                     for(Object child : figure.getChildren())
                     {
                        if(child instanceof Label && ((Label) child).getText().equals("i<2")) {
                           return true;
                        }
                     }
                  }
                  return false;
               }

               @Override
               public void describeTo(Description description) {}
               
            });
            
            editor.select(parts.get(0));
            editor.clickContextMenu("Collapse");
            assertDiagram(bot, project, "ThesisExampleCollapsedLoopIterationsFirst.set", "data/ThesisExample/oracle", null);
            
            editor.select(parts.get(1));
            editor.clickContextMenu("Collapse");
            assertDiagram(bot, project, "ThesisExampleCollapsedLoopIterationsSecond.set", "data/ThesisExample/oracle", null);
            
            editor.select(parts.get(0));
            editor.clickContextMenu("Expand");
            editor.select(parts.get(1));
            editor.clickContextMenu("Expand");
            assertDiagram(bot, project, "ThesisExampleExpandedLoopIterations.set", "data/ThesisExample/oracle", null);
         }

      };
      
      doDiagramTest("SWTBotSymbolicExecutionTreeLayoutTest_testCollapseExpandLoopIterations", 
            "data/ThesisExample/test",
            "ThesisExample.set",
            steps,
            new PathReplacement("D:\\BA\\git\\key\\projects\\SymbolicExecutionDebugger\\runtime-SymbolicExecutionDebugger.product\\SED Examples\\src\\example5\\ThesisExample.java", "ThesisExample.java"));
>>>>>>> 88086247
   }
   
//   /**
//    * Launches "TODO" and tests the automatic collapse of the diagram
//    */
//   @Test
//   public void testAutoCollapseResume() throws Exception {
//      
//   }
//   
//   /**
//    * Launches "TODO" and tests the automatic collapse of groups
//    * with StepInto-Execution
//    */   
//   @Test
//   public void testAutoCollapseStepInto() throws Exception {
//      
//   }
//   
//   /**
//    * Launches "TODO" and tests the left special case specified in
//    * "Guided Navigations in Symbolic Execution Trees" chapter 5.2.2
//    */
//   @Test
//   public void testBigNodeSmallSubtreeLeft() throws Exception {
//      IDiagramTestSteps steps = new AbstractDiagramTestSteps() {
//
//         @Override
//         public void test(SWTWorkbenchBot bot, IProject project, IFile setFile, SWTBotView debugView, SWTBotTree debugTree, ILaunch launch, ISEDDebugTarget target) throws Exception {
//            assertDiagram(bot, project, "ThesisExampleStart.set", "data/ThesisExample/oracle", null);
//            SWTBotTreeItem item = TestSedCoreUtil.selectInDebugTree(debugTree, 0, 0);
//            Object data = TestUtilsUtil.getTreeItemData(item);            
//            assertTrue(data instanceof ISEDMemoryDebugNode);
//            
//            ISEDMemoryDebugNode leaf = (ISEDMemoryDebugNode) data;
//            leaf.getDebugTarget().resume();
//            SEDMemoryMethodCall checkMethod = new SEDMemoryMethodCall(leaf.getDebugTarget(), leaf, leaf.getThread());
//            checkMethod.setName("<call self.check(i)>");
//            leaf.addChild(checkMethod);
//            leaf.getDebugTarget().suspend();
//            
//            leaf = checkMethod;
//            leaf.getDebugTarget().resume();
//            SEDMemoryStatement longName = new SEDMemoryStatement(leaf.getDebugTarget(), leaf, leaf.getThread());
//            checkMethod.setName("int EINWIRKLICHSEHRLANGERNAMEEINWIRKLICHSEHRLANGERNAME2EINWIRKLICHSEHRLANGERNAMEEINWIRKLICHSEHRLANGERNAME2 = i;");
//            leaf.addChild(longName);
//            
//            assertDiagram(bot, project, "ThesisExampleStart2.set", "data/ThesisExample/oracle", null);
//         }
////         @Override
////         public void test(SWTWorkbenchBot bot, IProject project, IFile setFile, SWTBotView debugView, SWTBotTree debugTree, ILaunch launch, ISEDDebugTarget target) throws Exception {           
////            SWTBotTreeItem item = TestSedCoreUtil.selectInDebugTree(debugTree, 0, 0);
////            Object data = TestUtilsUtil.getTreeItemData(item);
////            assertTrue(data instanceof ISEDMemoryDebugNode);
////            
////            ISEDMemoryDebugNode leaf = (ISEDMemoryDebugNode) data;
////            leaf.getDebugTarget().resume();
////            SEDMemoryTermination newLeaf = new SEDMemoryTermination(leaf.getDebugTarget(), leaf, leaf.getThread(), false);
////            newLeaf.setName("Hello World");
////            leaf.addChild(newLeaf);
////            leaf.getDebugTarget().suspend();
////         }
//
//      };
//      
//      doDiagramTest("SWTBotSymbolicExecutionTreeLayoutTest_testCollapseExpandGroupWithPrev", 
//            "data/ThesisExample/test",
//            "ThesisExample.set",
//            steps,
//            new PathReplacement("D:\\BA\\git\\key\\projects\\SymbolicExecutionDebugger\\runtime-SymbolicExecutionDebugger.product\\SED Examples\\src\\example5\\ThesisExample.java", "ThesisExample.java"));
//   }
//   
//   /**
//    * Launches "TODO" and tests the right special case specified in
//    * "Guided Navigations in Symbolic Execution Trees" chapter 5.2.2
//    */   
//   @Test
//   public void testBigNodeSmallSubtreeRight() throws Exception {
//      
//   }
}<|MERGE_RESOLUTION|>--- conflicted
+++ resolved
@@ -1,14 +1,5 @@
 package org.key_project.sed.ui.visualization.test.testcase.swtbot;
 
-<<<<<<< HEAD
-import org.eclipse.core.resources.IFile;
-import org.eclipse.core.resources.IProject;
-import org.eclipse.debug.core.ILaunch;
-import org.eclipse.swtbot.eclipse.finder.SWTWorkbenchBot;
-import org.eclipse.swtbot.eclipse.finder.widgets.SWTBotView;
-import org.eclipse.swtbot.eclipse.gef.finder.widgets.SWTBotGefEditor;
-import org.eclipse.swtbot.swt.finder.widgets.SWTBotTree;
-=======
 import java.util.List;
 
 import org.eclipse.core.resources.IFile;
@@ -26,7 +17,6 @@
 import org.eclipse.swtbot.swt.finder.widgets.SWTBotTree;
 import org.hamcrest.BaseMatcher;
 import org.hamcrest.Description;
->>>>>>> 88086247
 import org.junit.Test;
 import org.key_project.sed.core.model.ISEDDebugTarget;
 import org.key_project.sed.ui.visualization.execution_tree.feature.AbstractDebugNodeUpdateFeature;
@@ -142,53 +132,11 @@
     * of a loop
     */
    @Test
-<<<<<<< HEAD
-   public void testNumber() throws Exception {
-      doLayoutTest("SWTBotSymbolicExecutionTreeLayoutTest_testNumber", 
-                   "data/Number/test", 
-                   "Number.set",
-                   "data/Number/oracle",
-                   new PathReplacement("D:\\BA\\git\\key\\projects\\SymbolicExecutionDebugger\\runtime-SymbolicExecutionDebugger.product\\SED Examples\\src\\example1\\Number.java", "Number.java"));
-//                   new PathReplacement("D:\\Forschung\\Development\\SymbolicExecutionDebugger\\runtime-SymbolicExecutionDebugger.product\\SED Examples\\src\\example1\\Number.java", "Number.java"));
-   }
-   
-   /**
-    * Launches "data/Number2/test/Number2.set" and tests shown diagram.
-    */
-   @Test
-   public void testNumber2() throws Exception {
-      doLayoutTest("SWTBotSymbolicExecutionTreeLayoutTest_testNumber2", 
-                   "data/Number2/test",
-                   "Number2.set",
-                   "data/Number2/oracle",
-                   new PathReplacement("D:\\BA\\git\\key\\projects\\SymbolicExecutionDebugger\\runtime-SymbolicExecutionDebugger.product\\SED Examples\\src\\example5\\Number2.java", "Number2.java"));
-   }
-   
-   @Test
-   public void testCollapse() throws Exception {
-=======
    public void testCollapseExpandLoopIterations() throws Exception {
->>>>>>> 88086247
-      IDiagramTestSteps steps = new AbstractDiagramTestSteps() {
-
-         @Override
-         public void test(SWTWorkbenchBot bot, IProject project, IFile setFile, SWTBotView debugView, SWTBotTree debugTree, ILaunch launch, ISEDDebugTarget target) throws Exception {
-<<<<<<< HEAD
-            assertDiagram(bot, project, "Number2.set", "data/Number2/oracle", null);
-            SWTBotGefEditor editor = TestVisualizationUtil.getSymbolicExecutionTreeViewGefEditor(bot);
-            editor.select("<call self.equals(n)>");
-            editor.clickContextMenu("Collapse");
-            assertDiagram(bot, project, "Number2.set", "data/Number2/oracle", "Collapsed");
-         }
-
-      };
-      
-      doDiagramTest("SWTBotSymbolicExecutionTreeLayoutTest_testNumber2", 
-            "data/Number2/test",
-            "Number2.set",
-            steps,
-            new PathReplacement("D:\\BA\\git\\key\\projects\\SymbolicExecutionDebugger\\runtime-SymbolicExecutionDebugger.product\\SED Examples\\src\\example5\\Number2.java", "Number2.java"));
-=======
+      IDiagramTestSteps steps = new AbstractDiagramTestSteps() {
+
+         @Override
+         public void test(SWTWorkbenchBot bot, IProject project, IFile setFile, SWTBotView debugView, SWTBotTree debugTree, ILaunch launch, ISEDDebugTarget target) throws Exception {
             assertDiagram(bot, project, "ThesisExample.set", "data/ThesisExample/oracle", null);
             SWTBotGefEditor editor = TestVisualizationUtil.getSymbolicExecutionTreeViewGefEditor(bot);
             
@@ -236,7 +184,6 @@
             "ThesisExample.set",
             steps,
             new PathReplacement("D:\\BA\\git\\key\\projects\\SymbolicExecutionDebugger\\runtime-SymbolicExecutionDebugger.product\\SED Examples\\src\\example5\\ThesisExample.java", "ThesisExample.java"));
->>>>>>> 88086247
    }
    
 //   /**
