<?xml version="1.0" encoding="ASCII"?>
<<<<<<< HEAD
<pi:Diagram xmi:version="2.0" xmlns:xmi="http://www.omg.org/XMI" xmlns:xsi="http://www.w3.org/2001/XMLSchema-instance" xmlns:al="http://eclipse.org/graphiti/mm/algorithms" xmlns:pi="http://eclipse.org/graphiti/mm/pictograms" visible="true" gridUnit="10" diagramTypeId="symbolicExecutionTreeDiagram" name="Empty Diagram" snapToGrid="true" version="0.9.2">
  <properties key="independentObject" value="_1fb53e22-623c-46fe-9e3d-dccb3de44e60"/>
=======
<pi:Diagram xmi:version="2.0" xmlns:xmi="http://www.omg.org/XMI" xmlns:xsi="http://www.w3.org/2001/XMLSchema-instance" xmlns:al="http://eclipse.org/graphiti/mm/algorithms" xmlns:pi="http://eclipse.org/graphiti/mm/pictograms" visible="true" gridUnit="10" diagramTypeId="symbolicExecutionTreeDiagram" name="Empty Diagram" snapToGrid="true" showGuides="true">
  <properties key="independentObject" value="_0cb6efff-89fc-4377-9d75-76e0105f82bc"/>
>>>>>>> 1b380354
  <properties key="domainModelFile" value="platform:/resource/SWTBotSymbolicExecutionTreeStyleTest_testActivateBackgroundAnnotation/CurrentNumberActivateBackgroundAfter.set"/>
  <graphicsAlgorithm xsi:type="al:Rectangle" background="//@colors.1" foreground="//@colors.0" lineWidth="1" transparency="0.0" width="1000" height="1000"/>
  <children xsi:type="pi:ContainerShape" visible="true" active="true">
    <properties key="independentObject" value="_a75a6b28-e1a8-40bd-9041-8c651b0ccba5"/>
    <graphicsAlgorithm xsi:type="al:RoundedRectangle" lineWidth="1" transparency="0.0" width="70" height="20" x="350" y="10" style="//@styles.0" cornerHeight="20" cornerWidth="20"/>
    <anchors xsi:type="pi:ChopboxAnchor" outgoingConnections="//@connections.0"/>
    <children visible="true">
      <properties key="independentObject" value="_a75a6b28-e1a8-40bd-9041-8c651b0ccba5"/>
      <graphicsAlgorithm xsi:type="al:Image" lineWidth="1" transparency="0.0" width="16" height="20" x="5" id="org.key_project.sed.ui.visualization.thread" stretchH="false" stretchV="false" proportional="false"/>
    </children>
    <children visible="true">
<<<<<<< HEAD
      <properties key="independentObject" value="_35610221-6779-4503-9ee4-484311de1af1"/>
      <graphicsAlgorithm xsi:type="al:Text" lineWidth="1" filled="false" transparency="0.0" width="39" height="20" x="26" style="//@styles.1" font="//@fonts.1" value="&lt;start>"/>
=======
      <properties key="independentObject" value="_a75a6b28-e1a8-40bd-9041-8c651b0ccba5"/>
      <graphicsAlgorithm xsi:type="al:Text" lineWidth="1" transparency="0.0" width="39" height="20" x="26" style="//@styles.1" font="//@fonts.1" value="&lt;start>"/>
>>>>>>> 1b380354
    </children>
  </children>
  <children xsi:type="pi:ContainerShape" visible="true" active="true">
    <properties key="independentObject" value="_d6541fdd-f128-4067-a8b0-e4af14d8523d"/>
    <graphicsAlgorithm xsi:type="al:RoundedRectangle" lineWidth="1" transparency="0.0" width="130" height="20" x="320" y="50" style="//@styles.2" cornerHeight="20" cornerWidth="20"/>
    <anchors xsi:type="pi:ChopboxAnchor" outgoingConnections="//@connections.1" incomingConnections="//@connections.0"/>
    <children visible="true">
      <properties key="independentObject" value="_d6541fdd-f128-4067-a8b0-e4af14d8523d"/>
      <graphicsAlgorithm xsi:type="al:Image" lineWidth="1" transparency="0.0" width="16" height="20" x="5" id="org.key_project.sed.ui.visualization.methodCall" stretchH="false" stretchV="false" proportional="false"/>
    </children>
    <children visible="true">
<<<<<<< HEAD
      <properties key="independentObject" value="_2665da05-b3c1-4fe5-b0ca-31ef160252ae"/>
      <graphicsAlgorithm xsi:type="al:Text" lineWidth="1" filled="false" transparency="0.0" width="79" height="20" x="26" style="//@styles.3" font="//@fonts.1" value="self.equals(n);"/>
=======
      <properties key="independentObject" value="_d6541fdd-f128-4067-a8b0-e4af14d8523d"/>
      <graphicsAlgorithm xsi:type="al:Text" lineWidth="1" transparency="0.0" width="99" height="20" x="26" style="//@styles.3" font="//@fonts.1" value="&lt;call self.equals(n)>"/>
>>>>>>> 1b380354
    </children>
  </children>
  <children xsi:type="pi:ContainerShape" visible="true" active="true">
    <properties key="independentObject" value="_133ab07a-43e6-4a14-b8b9-64fd0eaa172a"/>
    <graphicsAlgorithm xsi:type="al:RoundedRectangle" lineWidth="1" transparency="0.0" width="170" height="20" x="300" y="90" style="//@styles.2" cornerHeight="20" cornerWidth="20"/>
    <anchors xsi:type="pi:ChopboxAnchor" outgoingConnections="//@connections.2 //@connections.11" incomingConnections="//@connections.1"/>
    <children visible="true">
      <properties key="independentObject" value="_133ab07a-43e6-4a14-b8b9-64fd0eaa172a"/>
      <graphicsAlgorithm xsi:type="al:Image" lineWidth="1" transparency="0.0" width="16" height="20" x="5" id="org.key_project.sed.ui.visualization.branchStatement" stretchH="false" stretchV="false" proportional="false"/>
    </children>
    <children visible="true">
<<<<<<< HEAD
      <properties key="independentObject" value="_b7359669-af12-40c0-850b-115260bcb8ba"/>
      <graphicsAlgorithm xsi:type="al:Text" lineWidth="1" filled="false" transparency="0.0" width="139" height="20" x="26" style="//@styles.3" font="//@fonts.1" value="if (this.content==n.content)"/>
=======
      <properties key="independentObject" value="_133ab07a-43e6-4a14-b8b9-64fd0eaa172a"/>
      <graphicsAlgorithm xsi:type="al:Text" lineWidth="1" transparency="0.0" width="139" height="20" x="26" style="//@styles.3" font="//@fonts.1" value="if (this.content==n.content)"/>
>>>>>>> 1b380354
    </children>
  </children>
  <children xsi:type="pi:ContainerShape" visible="true" active="true">
    <properties key="independentObject" value="_29b140d0-bd41-4c18-85bf-1926fa940011"/>
    <graphicsAlgorithm xsi:type="al:RoundedRectangle" lineWidth="1" transparency="0.0" width="70" height="20" x="175" y="130" style="//@styles.2" cornerHeight="20" cornerWidth="20"/>
    <anchors xsi:type="pi:ChopboxAnchor" outgoingConnections="//@connections.3 //@connections.7" incomingConnections="//@connections.2"/>
    <children visible="true">
      <properties key="independentObject" value="_29b140d0-bd41-4c18-85bf-1926fa940011"/>
      <graphicsAlgorithm xsi:type="al:Image" lineWidth="1" transparency="0.0" width="16" height="20" x="5" id="org.key_project.sed.ui.visualization.branchCondition" stretchH="false" stretchV="false" proportional="false"/>
    </children>
    <children visible="true">
<<<<<<< HEAD
      <properties key="independentObject" value="_9421520c-4b67-4dbf-a7c0-04f5ae232c6d"/>
      <graphicsAlgorithm xsi:type="al:Text" lineWidth="1" filled="false" transparency="0.0" width="39" height="20" x="26" style="//@styles.3" font="//@fonts.1" value="!n = null"/>
=======
      <properties key="independentObject" value="_29b140d0-bd41-4c18-85bf-1926fa940011"/>
      <graphicsAlgorithm xsi:type="al:Text" lineWidth="1" transparency="0.0" width="39" height="20" x="26" style="//@styles.3" font="//@fonts.1" value="!n = null"/>
>>>>>>> 1b380354
    </children>
  </children>
  <children xsi:type="pi:ContainerShape" visible="true" active="true">
    <properties key="independentObject" value="_c7280610-fcb3-4e8b-ad0d-bf62e619021f"/>
    <graphicsAlgorithm xsi:type="al:RoundedRectangle" lineWidth="1" transparency="0.0" width="150" height="20" x="25" y="170" style="//@styles.2" cornerHeight="20" cornerWidth="20"/>
    <anchors xsi:type="pi:ChopboxAnchor" outgoingConnections="//@connections.4" incomingConnections="//@connections.3"/>
    <children visible="true">
      <properties key="independentObject" value="_c7280610-fcb3-4e8b-ad0d-bf62e619021f"/>
      <graphicsAlgorithm xsi:type="al:Image" lineWidth="1" transparency="0.0" width="16" height="20" x="5" id="org.key_project.sed.ui.visualization.branchCondition" stretchH="false" stretchV="false" proportional="false"/>
    </children>
    <children visible="true">
<<<<<<< HEAD
      <properties key="independentObject" value="_9295f176-0fed-403f-afa0-691e4af894b1"/>
      <graphicsAlgorithm xsi:type="al:Text" lineWidth="1" filled="false" transparency="0.0" width="119" height="20" x="26" style="//@styles.3" font="//@fonts.1" value="self.content = n.content"/>
=======
      <properties key="independentObject" value="_c7280610-fcb3-4e8b-ad0d-bf62e619021f"/>
      <graphicsAlgorithm xsi:type="al:Text" lineWidth="1" transparency="0.0" width="119" height="20" x="26" style="//@styles.3" font="//@fonts.1" value="self.content = n.content"/>
>>>>>>> 1b380354
    </children>
  </children>
  <children xsi:type="pi:ContainerShape" visible="true" active="true">
    <properties key="independentObject" value="_4f4b7476-bfc4-4b22-ad0d-0d26b4556bcd"/>
    <graphicsAlgorithm xsi:type="al:RoundedRectangle" lineWidth="1" transparency="0.0" width="90" height="20" x="55" y="210" style="//@styles.2" cornerHeight="20" cornerWidth="20"/>
    <anchors xsi:type="pi:ChopboxAnchor" outgoingConnections="//@connections.5" incomingConnections="//@connections.4"/>
    <children visible="true">
      <properties key="independentObject" value="_4f4b7476-bfc4-4b22-ad0d-0d26b4556bcd"/>
      <graphicsAlgorithm xsi:type="al:Image" lineWidth="1" transparency="0.0" width="16" height="20" x="5" id="org.key_project.sed.ui.visualization.statement" stretchH="false" stretchV="false" proportional="false"/>
    </children>
    <children visible="true">
<<<<<<< HEAD
      <properties key="independentObject" value="_d2cce5df-8732-4c7f-8fae-65f75cc149cc"/>
      <graphicsAlgorithm xsi:type="al:Text" lineWidth="1" filled="false" transparency="0.0" width="59" height="20" x="26" style="//@styles.3" font="//@fonts.1" value="return true;"/>
=======
      <properties key="independentObject" value="_4f4b7476-bfc4-4b22-ad0d-0d26b4556bcd"/>
      <graphicsAlgorithm xsi:type="al:Text" lineWidth="1" transparency="0.0" width="59" height="20" x="26" style="//@styles.3" font="//@fonts.1" value="return true;"/>
>>>>>>> 1b380354
    </children>
  </children>
  <children xsi:type="pi:ContainerShape" visible="true" active="true">
    <properties key="independentObject" value="_5e35ed5e-19d9-44ff-acd6-6e327acb0899"/>
    <graphicsAlgorithm xsi:type="al:RoundedRectangle" lineWidth="1" transparency="0.0" width="200" height="20" y="250" style="//@styles.2" cornerHeight="20" cornerWidth="20"/>
    <anchors xsi:type="pi:ChopboxAnchor" outgoingConnections="//@connections.6" incomingConnections="//@connections.5"/>
    <children visible="true">
      <properties key="independentObject" value="_5e35ed5e-19d9-44ff-acd6-6e327acb0899"/>
      <graphicsAlgorithm xsi:type="al:Image" lineWidth="1" transparency="0.0" width="16" height="20" x="5" id="org.key_project.sed.ui.visualization.methodReturn" stretchH="false" stretchV="false" proportional="false"/>
    </children>
    <children visible="true">
<<<<<<< HEAD
      <properties key="independentObject" value="_0e992376-4fd1-4f24-bfd6-dda55014632a"/>
      <graphicsAlgorithm xsi:type="al:Text" lineWidth="1" filled="false" transparency="0.0" width="209" height="20" x="26" style="//@styles.3" font="//@fonts.1" value="&lt;return TRUE as result of self.equals(n);>"/>
=======
      <properties key="independentObject" value="_5e35ed5e-19d9-44ff-acd6-6e327acb0899"/>
      <graphicsAlgorithm xsi:type="al:Text" lineWidth="1" transparency="0.0" width="169" height="20" x="26" style="//@styles.3" font="//@fonts.1" value="&lt;return TRUE as result of equals>"/>
>>>>>>> 1b380354
    </children>
  </children>
  <children xsi:type="pi:ContainerShape" visible="true" active="true">
    <properties key="independentObject" value="_057c5f94-f7c4-4c82-8d88-5583fb60dbec"/>
    <graphicsAlgorithm xsi:type="al:RoundedRectangle" lineWidth="1" transparency="0.0" width="70" height="20" x="65" y="290" style="//@styles.2" cornerHeight="20" cornerWidth="20"/>
    <anchors xsi:type="pi:ChopboxAnchor" incomingConnections="//@connections.6"/>
    <children visible="true">
      <properties key="independentObject" value="_057c5f94-f7c4-4c82-8d88-5583fb60dbec"/>
      <graphicsAlgorithm xsi:type="al:Image" lineWidth="1" transparency="0.0" width="16" height="20" x="5" id="org.key_project.sed.ui.visualization.termination" stretchH="false" stretchV="false" proportional="false"/>
    </children>
    <children visible="true">
<<<<<<< HEAD
      <properties key="independentObject" value="_257e85c5-bbfc-4398-8761-09c68c2f863a"/>
      <graphicsAlgorithm xsi:type="al:Text" lineWidth="1" filled="false" transparency="0.0" width="39" height="20" x="26" style="//@styles.3" font="//@fonts.1" value="&lt;end>"/>
=======
      <properties key="independentObject" value="_057c5f94-f7c4-4c82-8d88-5583fb60dbec"/>
      <graphicsAlgorithm xsi:type="al:Text" lineWidth="1" transparency="0.0" width="39" height="20" x="26" style="//@styles.3" font="//@fonts.1" value="&lt;end>"/>
>>>>>>> 1b380354
    </children>
  </children>
  <children xsi:type="pi:ContainerShape" visible="true" active="true">
    <properties key="independentObject" value="_4d7eabe0-9a0e-4d06-a880-e051cb2f0aad"/>
    <graphicsAlgorithm xsi:type="al:RoundedRectangle" lineWidth="1" transparency="0.0" width="150" height="20" x="245" y="170" style="//@styles.2" cornerHeight="20" cornerWidth="20"/>
    <anchors xsi:type="pi:ChopboxAnchor" outgoingConnections="//@connections.8" incomingConnections="//@connections.7"/>
    <children visible="true">
      <properties key="independentObject" value="_4d7eabe0-9a0e-4d06-a880-e051cb2f0aad"/>
      <graphicsAlgorithm xsi:type="al:Image" lineWidth="1" transparency="0.0" width="16" height="20" x="5" id="org.key_project.sed.ui.visualization.branchCondition" stretchH="false" stretchV="false" proportional="false"/>
    </children>
    <children visible="true">
<<<<<<< HEAD
      <properties key="independentObject" value="_dbcec85e-1b70-4f31-807a-40134c8b63c0"/>
      <graphicsAlgorithm xsi:type="al:Text" lineWidth="1" filled="false" transparency="0.0" width="119" height="20" x="26" style="//@styles.3" font="//@fonts.1" value="!self.content = n.content"/>
=======
      <properties key="independentObject" value="_4d7eabe0-9a0e-4d06-a880-e051cb2f0aad"/>
      <graphicsAlgorithm xsi:type="al:Text" lineWidth="1" transparency="0.0" width="119" height="20" x="26" style="//@styles.3" font="//@fonts.1" value="!self.content = n.content"/>
>>>>>>> 1b380354
    </children>
  </children>
  <children xsi:type="pi:ContainerShape" visible="true" active="true">
    <properties key="independentObject" value="_8ca49a17-d31e-4a1a-a980-e42ffcf56442"/>
    <graphicsAlgorithm xsi:type="al:RoundedRectangle" lineWidth="1" transparency="0.0" width="90" height="20" x="275" y="210" style="//@styles.2" cornerHeight="20" cornerWidth="20"/>
    <anchors xsi:type="pi:ChopboxAnchor" outgoingConnections="//@connections.9" incomingConnections="//@connections.8"/>
    <children visible="true">
      <properties key="independentObject" value="_8ca49a17-d31e-4a1a-a980-e42ffcf56442"/>
      <graphicsAlgorithm xsi:type="al:Image" lineWidth="1" transparency="0.0" width="16" height="20" x="5" id="org.key_project.sed.ui.visualization.statement" stretchH="false" stretchV="false" proportional="false"/>
    </children>
    <children visible="true">
<<<<<<< HEAD
      <properties key="independentObject" value="_475c1f0e-28d1-4cd3-8fbf-e5124c3091d7"/>
      <graphicsAlgorithm xsi:type="al:Text" lineWidth="1" filled="false" transparency="0.0" width="59" height="20" x="26" style="//@styles.3" font="//@fonts.1" value="return false;"/>
=======
      <properties key="independentObject" value="_8ca49a17-d31e-4a1a-a980-e42ffcf56442"/>
      <graphicsAlgorithm xsi:type="al:Text" lineWidth="1" transparency="0.0" width="59" height="20" x="26" style="//@styles.3" font="//@fonts.1" value="return false;"/>
>>>>>>> 1b380354
    </children>
  </children>
  <children xsi:type="pi:ContainerShape" visible="true" active="true">
    <properties key="independentObject" value="_a3f335e2-c544-48ba-ad85-4f28d6bbf202"/>
    <graphicsAlgorithm xsi:type="al:RoundedRectangle" lineWidth="1" transparency="0.0" width="200" height="20" x="220" y="250" style="//@styles.2" cornerHeight="20" cornerWidth="20"/>
    <anchors xsi:type="pi:ChopboxAnchor" outgoingConnections="//@connections.10" incomingConnections="//@connections.9"/>
    <children visible="true">
      <properties key="independentObject" value="_a3f335e2-c544-48ba-ad85-4f28d6bbf202"/>
      <graphicsAlgorithm xsi:type="al:Image" lineWidth="1" transparency="0.0" width="16" height="20" x="5" id="org.key_project.sed.ui.visualization.methodReturn" stretchH="false" stretchV="false" proportional="false"/>
    </children>
    <children visible="true">
<<<<<<< HEAD
      <properties key="independentObject" value="_185a5b3b-e99b-4858-992f-072cb3caeb37"/>
      <graphicsAlgorithm xsi:type="al:Text" lineWidth="1" filled="false" transparency="0.0" width="209" height="20" x="26" style="//@styles.3" font="//@fonts.1" value="&lt;return FALSE as result of self.equals(n);>"/>
=======
      <properties key="independentObject" value="_a3f335e2-c544-48ba-ad85-4f28d6bbf202"/>
      <graphicsAlgorithm xsi:type="al:Text" lineWidth="1" transparency="0.0" width="169" height="20" x="26" style="//@styles.3" font="//@fonts.1" value="&lt;return FALSE as result of equals>"/>
>>>>>>> 1b380354
    </children>
  </children>
  <children xsi:type="pi:ContainerShape" visible="true" active="true">
    <properties key="independentObject" value="_40a25840-db60-4841-88cb-c4003b045ebc"/>
    <graphicsAlgorithm xsi:type="al:RoundedRectangle" lineWidth="1" transparency="0.0" width="70" height="20" x="285" y="290" style="//@styles.2" cornerHeight="20" cornerWidth="20"/>
    <anchors xsi:type="pi:ChopboxAnchor" incomingConnections="//@connections.10"/>
    <children visible="true">
      <properties key="independentObject" value="_40a25840-db60-4841-88cb-c4003b045ebc"/>
      <graphicsAlgorithm xsi:type="al:Image" lineWidth="1" transparency="0.0" width="16" height="20" x="5" id="org.key_project.sed.ui.visualization.termination" stretchH="false" stretchV="false" proportional="false"/>
    </children>
    <children visible="true">
<<<<<<< HEAD
      <properties key="independentObject" value="_a6326ac8-dc5e-40bf-af00-7a9e13b6f830"/>
      <graphicsAlgorithm xsi:type="al:Text" lineWidth="1" filled="false" transparency="0.0" width="39" height="20" x="26" style="//@styles.3" font="//@fonts.1" value="&lt;end>"/>
=======
      <properties key="independentObject" value="_40a25840-db60-4841-88cb-c4003b045ebc"/>
      <graphicsAlgorithm xsi:type="al:Text" lineWidth="1" transparency="0.0" width="39" height="20" x="26" style="//@styles.3" font="//@fonts.1" value="&lt;end>"/>
>>>>>>> 1b380354
    </children>
  </children>
  <children xsi:type="pi:ContainerShape" visible="true" active="true">
    <properties key="independentObject" value="_4e7ca08b-cdec-4a89-9d7a-bc5bd4f73011"/>
    <graphicsAlgorithm xsi:type="al:RoundedRectangle" lineWidth="1" transparency="0.0" width="70" height="20" x="525" y="130" style="//@styles.2" cornerHeight="20" cornerWidth="20"/>
    <anchors xsi:type="pi:ChopboxAnchor" outgoingConnections="//@connections.12" incomingConnections="//@connections.11"/>
    <children visible="true">
      <properties key="independentObject" value="_4e7ca08b-cdec-4a89-9d7a-bc5bd4f73011"/>
      <graphicsAlgorithm xsi:type="al:Image" lineWidth="1" transparency="0.0" width="16" height="20" x="5" id="org.key_project.sed.ui.visualization.branchCondition" stretchH="false" stretchV="false" proportional="false"/>
    </children>
    <children visible="true">
<<<<<<< HEAD
      <properties key="independentObject" value="_b13498fb-eee7-499d-8772-ad74648f8c52"/>
      <graphicsAlgorithm xsi:type="al:Text" lineWidth="1" filled="false" transparency="0.0" width="39" height="20" x="26" style="//@styles.3" font="//@fonts.1" value="n = null"/>
=======
      <properties key="independentObject" value="_4e7ca08b-cdec-4a89-9d7a-bc5bd4f73011"/>
      <graphicsAlgorithm xsi:type="al:Text" lineWidth="1" transparency="0.0" width="39" height="20" x="26" style="//@styles.3" font="//@fonts.1" value="n = null"/>
>>>>>>> 1b380354
    </children>
  </children>
  <children xsi:type="pi:ContainerShape" visible="true" active="true">
    <properties key="independentObject" value="_5214e70a-c4e5-4562-9369-d4f44df24cd3"/>
    <graphicsAlgorithm xsi:type="al:RoundedRectangle" lineWidth="1" transparency="0.0" width="220" height="20" x="450" y="170" style="//@styles.2" cornerHeight="20" cornerWidth="20"/>
    <anchors xsi:type="pi:ChopboxAnchor" outgoingConnections="//@connections.13" incomingConnections="//@connections.12"/>
    <children visible="true">
      <properties key="independentObject" value="_5214e70a-c4e5-4562-9369-d4f44df24cd3"/>
      <graphicsAlgorithm xsi:type="al:Image" lineWidth="1" transparency="0.0" width="16" height="20" x="5" id="org.key_project.sed.ui.visualization.exceptionalMethodReturn" stretchH="false" stretchV="false" proportional="false"/>
    </children>
    <children visible="true">
      <properties key="independentObject" value="_5214e70a-c4e5-4562-9369-d4f44df24cd3"/>
      <graphicsAlgorithm xsi:type="al:Text" lineWidth="1" transparency="0.0" width="189" height="20" x="26" style="//@styles.3" font="//@fonts.1" value="&lt;throw java.lang.NullPointerException>"/>
    </children>
  </children>
  <children xsi:type="pi:ContainerShape" visible="true" active="true">
    <properties key="independentObject" value="_35bc252f-842b-4a31-bbb9-57fb42d66f04"/>
    <graphicsAlgorithm xsi:type="al:RoundedRectangle" lineWidth="1" transparency="0.0" width="240" height="20" x="440" y="210" style="//@styles.2" cornerHeight="20" cornerWidth="20"/>
    <anchors xsi:type="pi:ChopboxAnchor" incomingConnections="//@connections.13"/>
    <children visible="true">
      <properties key="independentObject" value="_35bc252f-842b-4a31-bbb9-57fb42d66f04"/>
      <graphicsAlgorithm xsi:type="al:Image" lineWidth="1" transparency="0.0" width="16" height="20" x="5" id="org.key_project.sed.ui.visualization.exceptionalTermination" stretchH="false" stretchV="false" proportional="false"/>
    </children>
    <children visible="true">
<<<<<<< HEAD
      <properties key="independentObject" value="_bb80f334-5a0d-4b30-9726-cab9620fcb37"/>
      <graphicsAlgorithm xsi:type="al:Text" lineWidth="1" filled="false" transparency="0.0" width="209" height="20" x="26" style="//@styles.3" font="//@fonts.1" value="&lt;uncaught java.lang.NullPointerException>"/>
=======
      <properties key="independentObject" value="_35bc252f-842b-4a31-bbb9-57fb42d66f04"/>
      <graphicsAlgorithm xsi:type="al:Text" lineWidth="1" transparency="0.0" width="209" height="20" x="26" style="//@styles.3" font="//@fonts.1" value="&lt;uncaught java.lang.NullPointerException>"/>
>>>>>>> 1b380354
    </children>
  </children>
  <styles foreground="//@colors.2" lineWidth="2" id="_AnnotationUniqueIDdebugNode" font="//@fonts.0">
    <renderingStyle>
      <adaptedGradientColoredAreas gradientType="1">
        <adaptedGradientColoredAreas styleAdaption="0">
          <gradientColor>
            <start locationValue="0">
              <color red="255"/>
            </start>
            <end locationValue="100">
              <color red="250" green="251" blue="252"/>
            </end>
          </gradientColor>
        </adaptedGradientColoredAreas>
        <adaptedGradientColoredAreas styleAdaption="0">
          <gradientColor>
            <start locationValue="0">
              <color red="178"/>
            </start>
            <end locationValue="100">
              <color red="155" green="175" blue="195"/>
            </end>
          </gradientColor>
        </adaptedGradientColoredAreas>
        <adaptedGradientColoredAreas styleAdaption="0">
          <gradientColor>
            <start locationValue="0">
              <color red="216"/>
            </start>
            <end locationValue="100">
              <color red="202" green="213" blue="223"/>
            </end>
          </gradientColor>
        </adaptedGradientColoredAreas>
      </adaptedGradientColoredAreas>
    </renderingStyle>
  </styles>
  <styles foreground="//@colors.2" lineWidth="2" id="_AnnotationUniqueIDdebugNodeText" font="//@fonts.0"/>
  <styles foreground="//@colors.3" lineWidth="2" id="debugNode" font="//@fonts.0">
    <renderingStyle>
      <adaptedGradientColoredAreas gradientType="1">
        <adaptedGradientColoredAreas styleAdaption="0">
          <gradientColor>
            <start locationValue="0">
              <color red="212" green="231" blue="248"/>
            </start>
            <end locationValue="100">
              <color red="250" green="251" blue="252"/>
            </end>
          </gradientColor>
        </adaptedGradientColoredAreas>
        <adaptedGradientColoredAreas styleAdaption="0">
          <gradientColor>
            <start locationValue="0">
              <color red="93" green="164" blue="228"/>
            </start>
            <end locationValue="100">
              <color red="155" green="175" blue="195"/>
            </end>
          </gradientColor>
        </adaptedGradientColoredAreas>
        <adaptedGradientColoredAreas styleAdaption="0">
          <gradientColor>
            <start locationValue="0">
              <color red="152" green="197" blue="238"/>
            </start>
            <end locationValue="100">
              <color red="202" green="213" blue="223"/>
            </end>
          </gradientColor>
        </adaptedGradientColoredAreas>
      </adaptedGradientColoredAreas>
    </renderingStyle>
  </styles>
  <styles foreground="//@colors.4" lineWidth="2" id="debugNodeText" font="//@fonts.0"/>
  <styles foreground="//@colors.4" lineWidth="2" id="parentConnection" font="//@fonts.0"/>
  <connections xsi:type="pi:FreeFormConnection" visible="true" active="true" start="//@children.0/@anchors.0" end="//@children.1/@anchors.0">
    <graphicsAlgorithm xsi:type="al:Polyline" lineWidth="1" filled="false" transparency="0.0" style="//@styles.4"/>
    <connectionDecorators visible="true" locationRelative="true" location="1.0">
      <graphicsAlgorithm xsi:type="al:Polyline" lineWidth="1" filled="false" transparency="0.0" style="//@styles.4">
        <points x="-10" y="5"/>
        <points/>
        <points x="-10" y="-5"/>
      </graphicsAlgorithm>
    </connectionDecorators>
  </connections>
  <connections xsi:type="pi:FreeFormConnection" visible="true" active="true" start="//@children.1/@anchors.0" end="//@children.2/@anchors.0">
    <graphicsAlgorithm xsi:type="al:Polyline" lineWidth="1" filled="false" transparency="0.0" style="//@styles.4"/>
    <connectionDecorators visible="true" locationRelative="true" location="1.0">
      <graphicsAlgorithm xsi:type="al:Polyline" lineWidth="1" filled="false" transparency="0.0" style="//@styles.4">
        <points x="-10" y="5"/>
        <points/>
        <points x="-10" y="-5"/>
      </graphicsAlgorithm>
    </connectionDecorators>
  </connections>
  <connections xsi:type="pi:FreeFormConnection" visible="true" active="true" start="//@children.2/@anchors.0" end="//@children.3/@anchors.0">
    <graphicsAlgorithm xsi:type="al:Polyline" lineWidth="1" filled="false" transparency="0.0" style="//@styles.4"/>
    <connectionDecorators visible="true" locationRelative="true" location="1.0">
      <graphicsAlgorithm xsi:type="al:Polyline" lineWidth="1" filled="false" transparency="0.0" style="//@styles.4">
        <points x="-10" y="5"/>
        <points/>
        <points x="-10" y="-5"/>
      </graphicsAlgorithm>
    </connectionDecorators>
  </connections>
  <connections xsi:type="pi:FreeFormConnection" visible="true" active="true" start="//@children.3/@anchors.0" end="//@children.4/@anchors.0">
    <graphicsAlgorithm xsi:type="al:Polyline" lineWidth="1" filled="false" transparency="0.0" style="//@styles.4"/>
    <connectionDecorators visible="true" locationRelative="true" location="1.0">
      <graphicsAlgorithm xsi:type="al:Polyline" lineWidth="1" filled="false" transparency="0.0" style="//@styles.4">
        <points x="-10" y="5"/>
        <points/>
        <points x="-10" y="-5"/>
      </graphicsAlgorithm>
    </connectionDecorators>
  </connections>
  <connections xsi:type="pi:FreeFormConnection" visible="true" active="true" start="//@children.4/@anchors.0" end="//@children.5/@anchors.0">
    <graphicsAlgorithm xsi:type="al:Polyline" lineWidth="1" filled="false" transparency="0.0" style="//@styles.4"/>
    <connectionDecorators visible="true" locationRelative="true" location="1.0">
      <graphicsAlgorithm xsi:type="al:Polyline" lineWidth="1" filled="false" transparency="0.0" style="//@styles.4">
        <points x="-10" y="5"/>
        <points/>
        <points x="-10" y="-5"/>
      </graphicsAlgorithm>
    </connectionDecorators>
  </connections>
  <connections xsi:type="pi:FreeFormConnection" visible="true" active="true" start="//@children.5/@anchors.0" end="//@children.6/@anchors.0">
    <graphicsAlgorithm xsi:type="al:Polyline" lineWidth="1" filled="false" transparency="0.0" style="//@styles.4"/>
    <connectionDecorators visible="true" locationRelative="true" location="1.0">
      <graphicsAlgorithm xsi:type="al:Polyline" lineWidth="1" filled="false" transparency="0.0" style="//@styles.4">
        <points x="-10" y="5"/>
        <points/>
        <points x="-10" y="-5"/>
      </graphicsAlgorithm>
    </connectionDecorators>
  </connections>
  <connections xsi:type="pi:FreeFormConnection" visible="true" active="true" start="//@children.6/@anchors.0" end="//@children.7/@anchors.0">
    <graphicsAlgorithm xsi:type="al:Polyline" lineWidth="1" filled="false" transparency="0.0" style="//@styles.4"/>
    <connectionDecorators visible="true" locationRelative="true" location="1.0">
      <graphicsAlgorithm xsi:type="al:Polyline" lineWidth="1" filled="false" transparency="0.0" style="//@styles.4">
        <points x="-10" y="5"/>
        <points/>
        <points x="-10" y="-5"/>
      </graphicsAlgorithm>
    </connectionDecorators>
  </connections>
  <connections xsi:type="pi:FreeFormConnection" visible="true" active="true" start="//@children.3/@anchors.0" end="//@children.8/@anchors.0">
    <graphicsAlgorithm xsi:type="al:Polyline" lineWidth="1" filled="false" transparency="0.0" style="//@styles.4"/>
    <connectionDecorators visible="true" locationRelative="true" location="1.0">
      <graphicsAlgorithm xsi:type="al:Polyline" lineWidth="1" filled="false" transparency="0.0" style="//@styles.4">
        <points x="-10" y="5"/>
        <points/>
        <points x="-10" y="-5"/>
      </graphicsAlgorithm>
    </connectionDecorators>
  </connections>
  <connections xsi:type="pi:FreeFormConnection" visible="true" active="true" start="//@children.8/@anchors.0" end="//@children.9/@anchors.0">
    <graphicsAlgorithm xsi:type="al:Polyline" lineWidth="1" filled="false" transparency="0.0" style="//@styles.4"/>
    <connectionDecorators visible="true" locationRelative="true" location="1.0">
      <graphicsAlgorithm xsi:type="al:Polyline" lineWidth="1" filled="false" transparency="0.0" style="//@styles.4">
        <points x="-10" y="5"/>
        <points/>
        <points x="-10" y="-5"/>
      </graphicsAlgorithm>
    </connectionDecorators>
  </connections>
  <connections xsi:type="pi:FreeFormConnection" visible="true" active="true" start="//@children.9/@anchors.0" end="//@children.10/@anchors.0">
    <graphicsAlgorithm xsi:type="al:Polyline" lineWidth="1" filled="false" transparency="0.0" style="//@styles.4"/>
    <connectionDecorators visible="true" locationRelative="true" location="1.0">
      <graphicsAlgorithm xsi:type="al:Polyline" lineWidth="1" filled="false" transparency="0.0" style="//@styles.4">
        <points x="-10" y="5"/>
        <points/>
        <points x="-10" y="-5"/>
      </graphicsAlgorithm>
    </connectionDecorators>
  </connections>
  <connections xsi:type="pi:FreeFormConnection" visible="true" active="true" start="//@children.10/@anchors.0" end="//@children.11/@anchors.0">
    <graphicsAlgorithm xsi:type="al:Polyline" lineWidth="1" filled="false" transparency="0.0" style="//@styles.4"/>
    <connectionDecorators visible="true" locationRelative="true" location="1.0">
      <graphicsAlgorithm xsi:type="al:Polyline" lineWidth="1" filled="false" transparency="0.0" style="//@styles.4">
        <points x="-10" y="5"/>
        <points/>
        <points x="-10" y="-5"/>
      </graphicsAlgorithm>
    </connectionDecorators>
  </connections>
  <connections xsi:type="pi:FreeFormConnection" visible="true" active="true" start="//@children.2/@anchors.0" end="//@children.12/@anchors.0">
    <graphicsAlgorithm xsi:type="al:Polyline" lineWidth="1" filled="false" transparency="0.0" style="//@styles.4"/>
    <connectionDecorators visible="true" locationRelative="true" location="1.0">
      <graphicsAlgorithm xsi:type="al:Polyline" lineWidth="1" filled="false" transparency="0.0" style="//@styles.4">
        <points x="-10" y="5"/>
        <points/>
        <points x="-10" y="-5"/>
      </graphicsAlgorithm>
    </connectionDecorators>
  </connections>
  <connections xsi:type="pi:FreeFormConnection" visible="true" active="true" start="//@children.12/@anchors.0" end="//@children.13/@anchors.0">
    <graphicsAlgorithm xsi:type="al:Polyline" lineWidth="1" filled="false" transparency="0.0" style="//@styles.4"/>
    <connectionDecorators visible="true" locationRelative="true" location="1.0">
      <graphicsAlgorithm xsi:type="al:Polyline" lineWidth="1" filled="false" transparency="0.0" style="//@styles.4">
        <points x="-10" y="5"/>
        <points/>
        <points x="-10" y="-5"/>
      </graphicsAlgorithm>
    </connectionDecorators>
  </connections>
  <connections xsi:type="pi:FreeFormConnection" visible="true" active="true" start="//@children.13/@anchors.0" end="//@children.14/@anchors.0">
    <graphicsAlgorithm xsi:type="al:Polyline" lineWidth="1" filled="false" transparency="0.0" style="//@styles.4"/>
    <connectionDecorators visible="true" locationRelative="true" location="1.0">
      <graphicsAlgorithm xsi:type="al:Polyline" lineWidth="1" filled="false" transparency="0.0" style="//@styles.4">
        <points x="-10" y="5"/>
        <points/>
        <points x="-10" y="-5"/>
      </graphicsAlgorithm>
    </connectionDecorators>
  </connections>
  <colors red="227" green="238" blue="249"/>
  <colors red="255" green="255" blue="255"/>
  <colors green="255"/>
  <colors red="67" green="106" blue="149"/>
  <colors/>
  <fonts name="Arial" size="10"/>
  <fonts name="Arial" size="8"/>
</pi:Diagram><|MERGE_RESOLUTION|>--- conflicted
+++ resolved
@@ -1,11 +1,6 @@
 <?xml version="1.0" encoding="ASCII"?>
-<<<<<<< HEAD
 <pi:Diagram xmi:version="2.0" xmlns:xmi="http://www.omg.org/XMI" xmlns:xsi="http://www.w3.org/2001/XMLSchema-instance" xmlns:al="http://eclipse.org/graphiti/mm/algorithms" xmlns:pi="http://eclipse.org/graphiti/mm/pictograms" visible="true" gridUnit="10" diagramTypeId="symbolicExecutionTreeDiagram" name="Empty Diagram" snapToGrid="true" version="0.9.2">
-  <properties key="independentObject" value="_1fb53e22-623c-46fe-9e3d-dccb3de44e60"/>
-=======
-<pi:Diagram xmi:version="2.0" xmlns:xmi="http://www.omg.org/XMI" xmlns:xsi="http://www.w3.org/2001/XMLSchema-instance" xmlns:al="http://eclipse.org/graphiti/mm/algorithms" xmlns:pi="http://eclipse.org/graphiti/mm/pictograms" visible="true" gridUnit="10" diagramTypeId="symbolicExecutionTreeDiagram" name="Empty Diagram" snapToGrid="true" showGuides="true">
   <properties key="independentObject" value="_0cb6efff-89fc-4377-9d75-76e0105f82bc"/>
->>>>>>> 1b380354
   <properties key="domainModelFile" value="platform:/resource/SWTBotSymbolicExecutionTreeStyleTest_testActivateBackgroundAnnotation/CurrentNumberActivateBackgroundAfter.set"/>
   <graphicsAlgorithm xsi:type="al:Rectangle" background="//@colors.1" foreground="//@colors.0" lineWidth="1" transparency="0.0" width="1000" height="1000"/>
   <children xsi:type="pi:ContainerShape" visible="true" active="true">
@@ -17,13 +12,8 @@
       <graphicsAlgorithm xsi:type="al:Image" lineWidth="1" transparency="0.0" width="16" height="20" x="5" id="org.key_project.sed.ui.visualization.thread" stretchH="false" stretchV="false" proportional="false"/>
     </children>
     <children visible="true">
-<<<<<<< HEAD
-      <properties key="independentObject" value="_35610221-6779-4503-9ee4-484311de1af1"/>
+      <properties key="independentObject" value="_a75a6b28-e1a8-40bd-9041-8c651b0ccba5"/>
       <graphicsAlgorithm xsi:type="al:Text" lineWidth="1" filled="false" transparency="0.0" width="39" height="20" x="26" style="//@styles.1" font="//@fonts.1" value="&lt;start>"/>
-=======
-      <properties key="independentObject" value="_a75a6b28-e1a8-40bd-9041-8c651b0ccba5"/>
-      <graphicsAlgorithm xsi:type="al:Text" lineWidth="1" transparency="0.0" width="39" height="20" x="26" style="//@styles.1" font="//@fonts.1" value="&lt;start>"/>
->>>>>>> 1b380354
     </children>
   </children>
   <children xsi:type="pi:ContainerShape" visible="true" active="true">
@@ -35,13 +25,8 @@
       <graphicsAlgorithm xsi:type="al:Image" lineWidth="1" transparency="0.0" width="16" height="20" x="5" id="org.key_project.sed.ui.visualization.methodCall" stretchH="false" stretchV="false" proportional="false"/>
     </children>
     <children visible="true">
-<<<<<<< HEAD
-      <properties key="independentObject" value="_2665da05-b3c1-4fe5-b0ca-31ef160252ae"/>
-      <graphicsAlgorithm xsi:type="al:Text" lineWidth="1" filled="false" transparency="0.0" width="79" height="20" x="26" style="//@styles.3" font="//@fonts.1" value="self.equals(n);"/>
-=======
       <properties key="independentObject" value="_d6541fdd-f128-4067-a8b0-e4af14d8523d"/>
-      <graphicsAlgorithm xsi:type="al:Text" lineWidth="1" transparency="0.0" width="99" height="20" x="26" style="//@styles.3" font="//@fonts.1" value="&lt;call self.equals(n)>"/>
->>>>>>> 1b380354
+      <graphicsAlgorithm xsi:type="al:Text" lineWidth="1" filled="false" transparency="0.0" width="99" height="20" x="26" style="//@styles.3" font="//@fonts.1" value="&lt;call self.equals(n)>"/>
     </children>
   </children>
   <children xsi:type="pi:ContainerShape" visible="true" active="true">
@@ -53,13 +38,8 @@
       <graphicsAlgorithm xsi:type="al:Image" lineWidth="1" transparency="0.0" width="16" height="20" x="5" id="org.key_project.sed.ui.visualization.branchStatement" stretchH="false" stretchV="false" proportional="false"/>
     </children>
     <children visible="true">
-<<<<<<< HEAD
-      <properties key="independentObject" value="_b7359669-af12-40c0-850b-115260bcb8ba"/>
+      <properties key="independentObject" value="_133ab07a-43e6-4a14-b8b9-64fd0eaa172a"/>
       <graphicsAlgorithm xsi:type="al:Text" lineWidth="1" filled="false" transparency="0.0" width="139" height="20" x="26" style="//@styles.3" font="//@fonts.1" value="if (this.content==n.content)"/>
-=======
-      <properties key="independentObject" value="_133ab07a-43e6-4a14-b8b9-64fd0eaa172a"/>
-      <graphicsAlgorithm xsi:type="al:Text" lineWidth="1" transparency="0.0" width="139" height="20" x="26" style="//@styles.3" font="//@fonts.1" value="if (this.content==n.content)"/>
->>>>>>> 1b380354
     </children>
   </children>
   <children xsi:type="pi:ContainerShape" visible="true" active="true">
@@ -71,13 +51,8 @@
       <graphicsAlgorithm xsi:type="al:Image" lineWidth="1" transparency="0.0" width="16" height="20" x="5" id="org.key_project.sed.ui.visualization.branchCondition" stretchH="false" stretchV="false" proportional="false"/>
     </children>
     <children visible="true">
-<<<<<<< HEAD
-      <properties key="independentObject" value="_9421520c-4b67-4dbf-a7c0-04f5ae232c6d"/>
+      <properties key="independentObject" value="_29b140d0-bd41-4c18-85bf-1926fa940011"/>
       <graphicsAlgorithm xsi:type="al:Text" lineWidth="1" filled="false" transparency="0.0" width="39" height="20" x="26" style="//@styles.3" font="//@fonts.1" value="!n = null"/>
-=======
-      <properties key="independentObject" value="_29b140d0-bd41-4c18-85bf-1926fa940011"/>
-      <graphicsAlgorithm xsi:type="al:Text" lineWidth="1" transparency="0.0" width="39" height="20" x="26" style="//@styles.3" font="//@fonts.1" value="!n = null"/>
->>>>>>> 1b380354
     </children>
   </children>
   <children xsi:type="pi:ContainerShape" visible="true" active="true">
@@ -89,13 +64,8 @@
       <graphicsAlgorithm xsi:type="al:Image" lineWidth="1" transparency="0.0" width="16" height="20" x="5" id="org.key_project.sed.ui.visualization.branchCondition" stretchH="false" stretchV="false" proportional="false"/>
     </children>
     <children visible="true">
-<<<<<<< HEAD
-      <properties key="independentObject" value="_9295f176-0fed-403f-afa0-691e4af894b1"/>
+      <properties key="independentObject" value="_c7280610-fcb3-4e8b-ad0d-bf62e619021f"/>
       <graphicsAlgorithm xsi:type="al:Text" lineWidth="1" filled="false" transparency="0.0" width="119" height="20" x="26" style="//@styles.3" font="//@fonts.1" value="self.content = n.content"/>
-=======
-      <properties key="independentObject" value="_c7280610-fcb3-4e8b-ad0d-bf62e619021f"/>
-      <graphicsAlgorithm xsi:type="al:Text" lineWidth="1" transparency="0.0" width="119" height="20" x="26" style="//@styles.3" font="//@fonts.1" value="self.content = n.content"/>
->>>>>>> 1b380354
     </children>
   </children>
   <children xsi:type="pi:ContainerShape" visible="true" active="true">
@@ -107,13 +77,8 @@
       <graphicsAlgorithm xsi:type="al:Image" lineWidth="1" transparency="0.0" width="16" height="20" x="5" id="org.key_project.sed.ui.visualization.statement" stretchH="false" stretchV="false" proportional="false"/>
     </children>
     <children visible="true">
-<<<<<<< HEAD
-      <properties key="independentObject" value="_d2cce5df-8732-4c7f-8fae-65f75cc149cc"/>
+      <properties key="independentObject" value="_4f4b7476-bfc4-4b22-ad0d-0d26b4556bcd"/>
       <graphicsAlgorithm xsi:type="al:Text" lineWidth="1" filled="false" transparency="0.0" width="59" height="20" x="26" style="//@styles.3" font="//@fonts.1" value="return true;"/>
-=======
-      <properties key="independentObject" value="_4f4b7476-bfc4-4b22-ad0d-0d26b4556bcd"/>
-      <graphicsAlgorithm xsi:type="al:Text" lineWidth="1" transparency="0.0" width="59" height="20" x="26" style="//@styles.3" font="//@fonts.1" value="return true;"/>
->>>>>>> 1b380354
     </children>
   </children>
   <children xsi:type="pi:ContainerShape" visible="true" active="true">
@@ -125,13 +90,8 @@
       <graphicsAlgorithm xsi:type="al:Image" lineWidth="1" transparency="0.0" width="16" height="20" x="5" id="org.key_project.sed.ui.visualization.methodReturn" stretchH="false" stretchV="false" proportional="false"/>
     </children>
     <children visible="true">
-<<<<<<< HEAD
-      <properties key="independentObject" value="_0e992376-4fd1-4f24-bfd6-dda55014632a"/>
-      <graphicsAlgorithm xsi:type="al:Text" lineWidth="1" filled="false" transparency="0.0" width="209" height="20" x="26" style="//@styles.3" font="//@fonts.1" value="&lt;return TRUE as result of self.equals(n);>"/>
-=======
       <properties key="independentObject" value="_5e35ed5e-19d9-44ff-acd6-6e327acb0899"/>
-      <graphicsAlgorithm xsi:type="al:Text" lineWidth="1" transparency="0.0" width="169" height="20" x="26" style="//@styles.3" font="//@fonts.1" value="&lt;return TRUE as result of equals>"/>
->>>>>>> 1b380354
+      <graphicsAlgorithm xsi:type="al:Text" lineWidth="1" filled="false" transparency="0.0" width="169" height="20" x="26" style="//@styles.3" font="//@fonts.1" value="&lt;return TRUE as result of equals>"/>
     </children>
   </children>
   <children xsi:type="pi:ContainerShape" visible="true" active="true">
@@ -143,13 +103,8 @@
       <graphicsAlgorithm xsi:type="al:Image" lineWidth="1" transparency="0.0" width="16" height="20" x="5" id="org.key_project.sed.ui.visualization.termination" stretchH="false" stretchV="false" proportional="false"/>
     </children>
     <children visible="true">
-<<<<<<< HEAD
-      <properties key="independentObject" value="_257e85c5-bbfc-4398-8761-09c68c2f863a"/>
+      <properties key="independentObject" value="_057c5f94-f7c4-4c82-8d88-5583fb60dbec"/>
       <graphicsAlgorithm xsi:type="al:Text" lineWidth="1" filled="false" transparency="0.0" width="39" height="20" x="26" style="//@styles.3" font="//@fonts.1" value="&lt;end>"/>
-=======
-      <properties key="independentObject" value="_057c5f94-f7c4-4c82-8d88-5583fb60dbec"/>
-      <graphicsAlgorithm xsi:type="al:Text" lineWidth="1" transparency="0.0" width="39" height="20" x="26" style="//@styles.3" font="//@fonts.1" value="&lt;end>"/>
->>>>>>> 1b380354
     </children>
   </children>
   <children xsi:type="pi:ContainerShape" visible="true" active="true">
@@ -161,13 +116,8 @@
       <graphicsAlgorithm xsi:type="al:Image" lineWidth="1" transparency="0.0" width="16" height="20" x="5" id="org.key_project.sed.ui.visualization.branchCondition" stretchH="false" stretchV="false" proportional="false"/>
     </children>
     <children visible="true">
-<<<<<<< HEAD
-      <properties key="independentObject" value="_dbcec85e-1b70-4f31-807a-40134c8b63c0"/>
+      <properties key="independentObject" value="_4d7eabe0-9a0e-4d06-a880-e051cb2f0aad"/>
       <graphicsAlgorithm xsi:type="al:Text" lineWidth="1" filled="false" transparency="0.0" width="119" height="20" x="26" style="//@styles.3" font="//@fonts.1" value="!self.content = n.content"/>
-=======
-      <properties key="independentObject" value="_4d7eabe0-9a0e-4d06-a880-e051cb2f0aad"/>
-      <graphicsAlgorithm xsi:type="al:Text" lineWidth="1" transparency="0.0" width="119" height="20" x="26" style="//@styles.3" font="//@fonts.1" value="!self.content = n.content"/>
->>>>>>> 1b380354
     </children>
   </children>
   <children xsi:type="pi:ContainerShape" visible="true" active="true">
@@ -179,13 +129,8 @@
       <graphicsAlgorithm xsi:type="al:Image" lineWidth="1" transparency="0.0" width="16" height="20" x="5" id="org.key_project.sed.ui.visualization.statement" stretchH="false" stretchV="false" proportional="false"/>
     </children>
     <children visible="true">
-<<<<<<< HEAD
-      <properties key="independentObject" value="_475c1f0e-28d1-4cd3-8fbf-e5124c3091d7"/>
+      <properties key="independentObject" value="_8ca49a17-d31e-4a1a-a980-e42ffcf56442"/>
       <graphicsAlgorithm xsi:type="al:Text" lineWidth="1" filled="false" transparency="0.0" width="59" height="20" x="26" style="//@styles.3" font="//@fonts.1" value="return false;"/>
-=======
-      <properties key="independentObject" value="_8ca49a17-d31e-4a1a-a980-e42ffcf56442"/>
-      <graphicsAlgorithm xsi:type="al:Text" lineWidth="1" transparency="0.0" width="59" height="20" x="26" style="//@styles.3" font="//@fonts.1" value="return false;"/>
->>>>>>> 1b380354
     </children>
   </children>
   <children xsi:type="pi:ContainerShape" visible="true" active="true">
@@ -197,13 +142,8 @@
       <graphicsAlgorithm xsi:type="al:Image" lineWidth="1" transparency="0.0" width="16" height="20" x="5" id="org.key_project.sed.ui.visualization.methodReturn" stretchH="false" stretchV="false" proportional="false"/>
     </children>
     <children visible="true">
-<<<<<<< HEAD
-      <properties key="independentObject" value="_185a5b3b-e99b-4858-992f-072cb3caeb37"/>
-      <graphicsAlgorithm xsi:type="al:Text" lineWidth="1" filled="false" transparency="0.0" width="209" height="20" x="26" style="//@styles.3" font="//@fonts.1" value="&lt;return FALSE as result of self.equals(n);>"/>
-=======
       <properties key="independentObject" value="_a3f335e2-c544-48ba-ad85-4f28d6bbf202"/>
-      <graphicsAlgorithm xsi:type="al:Text" lineWidth="1" transparency="0.0" width="169" height="20" x="26" style="//@styles.3" font="//@fonts.1" value="&lt;return FALSE as result of equals>"/>
->>>>>>> 1b380354
+      <graphicsAlgorithm xsi:type="al:Text" lineWidth="1" filled="false" transparency="0.0" width="169" height="20" x="26" style="//@styles.3" font="//@fonts.1" value="&lt;return FALSE as result of equals>"/>
     </children>
   </children>
   <children xsi:type="pi:ContainerShape" visible="true" active="true">
@@ -215,13 +155,8 @@
       <graphicsAlgorithm xsi:type="al:Image" lineWidth="1" transparency="0.0" width="16" height="20" x="5" id="org.key_project.sed.ui.visualization.termination" stretchH="false" stretchV="false" proportional="false"/>
     </children>
     <children visible="true">
-<<<<<<< HEAD
-      <properties key="independentObject" value="_a6326ac8-dc5e-40bf-af00-7a9e13b6f830"/>
+      <properties key="independentObject" value="_40a25840-db60-4841-88cb-c4003b045ebc"/>
       <graphicsAlgorithm xsi:type="al:Text" lineWidth="1" filled="false" transparency="0.0" width="39" height="20" x="26" style="//@styles.3" font="//@fonts.1" value="&lt;end>"/>
-=======
-      <properties key="independentObject" value="_40a25840-db60-4841-88cb-c4003b045ebc"/>
-      <graphicsAlgorithm xsi:type="al:Text" lineWidth="1" transparency="0.0" width="39" height="20" x="26" style="//@styles.3" font="//@fonts.1" value="&lt;end>"/>
->>>>>>> 1b380354
     </children>
   </children>
   <children xsi:type="pi:ContainerShape" visible="true" active="true">
@@ -233,13 +168,8 @@
       <graphicsAlgorithm xsi:type="al:Image" lineWidth="1" transparency="0.0" width="16" height="20" x="5" id="org.key_project.sed.ui.visualization.branchCondition" stretchH="false" stretchV="false" proportional="false"/>
     </children>
     <children visible="true">
-<<<<<<< HEAD
-      <properties key="independentObject" value="_b13498fb-eee7-499d-8772-ad74648f8c52"/>
+      <properties key="independentObject" value="_4e7ca08b-cdec-4a89-9d7a-bc5bd4f73011"/>
       <graphicsAlgorithm xsi:type="al:Text" lineWidth="1" filled="false" transparency="0.0" width="39" height="20" x="26" style="//@styles.3" font="//@fonts.1" value="n = null"/>
-=======
-      <properties key="independentObject" value="_4e7ca08b-cdec-4a89-9d7a-bc5bd4f73011"/>
-      <graphicsAlgorithm xsi:type="al:Text" lineWidth="1" transparency="0.0" width="39" height="20" x="26" style="//@styles.3" font="//@fonts.1" value="n = null"/>
->>>>>>> 1b380354
     </children>
   </children>
   <children xsi:type="pi:ContainerShape" visible="true" active="true">
@@ -252,7 +182,7 @@
     </children>
     <children visible="true">
       <properties key="independentObject" value="_5214e70a-c4e5-4562-9369-d4f44df24cd3"/>
-      <graphicsAlgorithm xsi:type="al:Text" lineWidth="1" transparency="0.0" width="189" height="20" x="26" style="//@styles.3" font="//@fonts.1" value="&lt;throw java.lang.NullPointerException>"/>
+      <graphicsAlgorithm xsi:type="al:Text" lineWidth="1" filled="false" transparency="0.0" width="189" height="20" x="26" style="//@styles.3" font="//@fonts.1" value="&lt;throw java.lang.NullPointerException>"/>
     </children>
   </children>
   <children xsi:type="pi:ContainerShape" visible="true" active="true">
@@ -264,13 +194,8 @@
       <graphicsAlgorithm xsi:type="al:Image" lineWidth="1" transparency="0.0" width="16" height="20" x="5" id="org.key_project.sed.ui.visualization.exceptionalTermination" stretchH="false" stretchV="false" proportional="false"/>
     </children>
     <children visible="true">
-<<<<<<< HEAD
-      <properties key="independentObject" value="_bb80f334-5a0d-4b30-9726-cab9620fcb37"/>
+      <properties key="independentObject" value="_35bc252f-842b-4a31-bbb9-57fb42d66f04"/>
       <graphicsAlgorithm xsi:type="al:Text" lineWidth="1" filled="false" transparency="0.0" width="209" height="20" x="26" style="//@styles.3" font="//@fonts.1" value="&lt;uncaught java.lang.NullPointerException>"/>
-=======
-      <properties key="independentObject" value="_35bc252f-842b-4a31-bbb9-57fb42d66f04"/>
-      <graphicsAlgorithm xsi:type="al:Text" lineWidth="1" transparency="0.0" width="209" height="20" x="26" style="//@styles.3" font="//@fonts.1" value="&lt;uncaught java.lang.NullPointerException>"/>
->>>>>>> 1b380354
     </children>
   </children>
   <styles foreground="//@colors.2" lineWidth="2" id="_AnnotationUniqueIDdebugNode" font="//@fonts.0">
