--- conflicted
+++ resolved
@@ -43,10 +43,7 @@
          debugTree = debugView.bot().tree();
          TestSedCoreUtil.waitUntilDebugTreeHasDebugTarget(bot, debugTree);
          // Get properties view
-<<<<<<< HEAD
          SWTBotView propertiesView = TestUtilsUtil.getPropertiesView(bot);
-=======
-         final SWTBotView propertiesView = TestSedCoreUtil.getPropertiesView(bot);
          // Make sure that all nodes to test are loaded and that the automatic selection set to the debug target by the Debug API is done.
          selectDebugTarget(debugTree);
          selectThread(debugTree);
@@ -56,7 +53,6 @@
          // Select and test debug target in once because otherwise the selection can be changed by Eclipse itself.
          selectDebugTarget(debugTree);
          steps.assertDebugTarget(debugTree, propertiesView, getPropertiesTabs(propertiesView));
->>>>>>> bfe860a7
          // Select first thread
          selectThread(debugTree);
          steps.assertThread(debugTree, propertiesView, getPropertiesTabs(propertiesView));
