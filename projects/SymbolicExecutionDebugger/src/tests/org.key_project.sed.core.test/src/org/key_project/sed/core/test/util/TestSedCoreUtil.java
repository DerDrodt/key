--- conflicted
+++ resolved
@@ -1447,10 +1447,7 @@
                                        boolean compareCallStack,
                                        boolean compareConstraints) throws DebugException {
       compareThread((IThread)expected, (IThread)current, compareReferences, compareVariables, compareConstraints);
-<<<<<<< HEAD
-=======
       compareStackFrame(expected, current, compareVariables, compareConstraints);
->>>>>>> 65501f16
       compareNode(expected, current, compareReferences, compareId, compareVariables, compareCallStack, compareConstraints);
       compareTerminations(expected.getTerminations(), current.getTerminations());
    }
@@ -1473,10 +1470,7 @@
                                                 boolean compareVariables,
                                                 boolean compareCallStack,
                                                 boolean compareConstraints) throws DebugException {
-<<<<<<< HEAD
-=======
       compareStackFrame(expected, current, compareVariables, compareConstraints);
->>>>>>> 65501f16
       compareNode(expected, current, compareReferences, compareId, compareVariables, compareCallStack, compareConstraints);
    }
 
@@ -1776,10 +1770,7 @@
                                             boolean compareCallStack,
                                             boolean compareConstraints) throws DebugException {
       compareNode(expected, current, compareReferences, compareId, compareVariables, compareCallStack, compareConstraints);
-<<<<<<< HEAD
-=======
       compareStackFrame(expected, current, compareVariables, compareConstraints);
->>>>>>> 65501f16
       assertEquals(expected.isVerified(), current.isVerified());
    }
    
