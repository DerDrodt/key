/*******************************************************************************
 * Copyright (c) 2013 Karlsruhe Institute of Technology, Germany 
 *                    Technical University Darmstadt, Germany
 *                    Chalmers University of Technology, Sweden
 * All rights reserved. This program and the accompanying materials
 * are made available under the terms of the Eclipse Public License v1.0
 * which accompanies this distribution, and is available at
 * http://www.eclipse.org/legal/epl-v10.html
 *
 * Contributors:
 *    Technical University Darmstadt - initial API and implementation and/or initial documentation
 *******************************************************************************/

package org.key_project.sed.key.ui.test.suite.swtbot;

import org.junit.runner.RunWith;
import org.junit.runners.Suite;
import org.key_project.sed.key.ui.test.testcase.swtbot.SWTBotAddKeYWatchpointTest;
import org.key_project.sed.key.ui.test.testcase.swtbot.SWTBotCustomizationTabTest;
import org.key_project.sed.key.ui.test.testcase.swtbot.SWTBotGraphitiCustomizationTabTest;
import org.key_project.sed.key.ui.test.testcase.swtbot.SWTBotGraphitiKeYTabTest;
import org.key_project.sed.key.ui.test.testcase.swtbot.SWTBotGraphitiMainTabTest;
import org.key_project.sed.key.ui.test.testcase.swtbot.SWTBotKeYSourceCodeLookupTest;
import org.key_project.sed.key.ui.test.testcase.swtbot.SWTBotKeYTabTest;
import org.key_project.sed.key.ui.test.testcase.swtbot.SWTBotMainTabTest;
import org.key_project.sed.key.ui.test.testcase.swtbot.SWTBotOpenProofTest;

/**
 * Run all contained JUnit 4 test cases that requires SWT Bot.
 * @author Martin Hentschel
 */
@RunWith(Suite.class)
@Suite.SuiteClasses({
   SWTBotCustomizationTabTest.class,
   SWTBotGraphitiCustomizationTabTest.class,
   SWTBotGraphitiKeYTabTest.class,
   SWTBotGraphitiMainTabTest.class,
   SWTBotKeYSourceCodeLookupTest.class,
   SWTBotKeYTabTest.class,
   SWTBotMainTabTest.class,
<<<<<<< HEAD
   SWTBotAddKeYWatchpointTest.class
=======
   SWTBotOpenProofTest.class
>>>>>>> 2ecda8aa
})
public class SWTBotAllSEDKeYUITests {
}<|MERGE_RESOLUTION|>--- conflicted
+++ resolved
@@ -38,11 +38,8 @@
    SWTBotKeYSourceCodeLookupTest.class,
    SWTBotKeYTabTest.class,
    SWTBotMainTabTest.class,
-<<<<<<< HEAD
-   SWTBotAddKeYWatchpointTest.class
-=======
+   SWTBotAddKeYWatchpointTest.class,
    SWTBotOpenProofTest.class
->>>>>>> 2ecda8aa
 })
 public class SWTBotAllSEDKeYUITests {
 }