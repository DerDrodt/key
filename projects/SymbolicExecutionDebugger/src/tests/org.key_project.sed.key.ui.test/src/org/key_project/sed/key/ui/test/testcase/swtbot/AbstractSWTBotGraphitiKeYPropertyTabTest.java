--- conflicted
+++ resolved
@@ -72,12 +72,8 @@
     * {@inheritDoc}
     */
    @Override
-<<<<<<< HEAD
    protected void selectLaunch(SWTBotView debugView) throws Exception {
       super.selectLaunch(debugView);
-=======
-   protected void selectMethodContract(SWTBotTree debugTree) {
-      super.selectMethodContract(debugTree);
       TestVisualizationUtil.setFocusToSymbolicExecutionTreeView();
    }
 
@@ -85,9 +81,8 @@
     * {@inheritDoc}
     */
    @Override
-   protected void selectLaunch(SWTBotTree debugTree) {
-      super.selectLaunch(debugTree);
->>>>>>> 1b380354
+   protected void selectMethodContract(SWTBotView debugView) throws Exception {
+      super.selectMethodContract(debugView);
       TestVisualizationUtil.setFocusToSymbolicExecutionTreeView();
    }
    
@@ -95,8 +90,8 @@
     * {@inheritDoc}
     */
    @Override
-   protected void selectTermination(SWTBotTree debugTree) throws Exception {
-      super.selectTermination(debugTree);
+   protected void selectTermination(SWTBotView debugView) throws Exception {
+      super.selectTermination(debugView);
       TestVisualizationUtil.setFocusToSymbolicExecutionTreeView();
    }
    
@@ -104,8 +99,8 @@
     * {@inheritDoc}
     */
    @Override
-   protected void selectLoopInvariant(SWTBotTree debugTree) throws Exception {
-      super.selectLoopInvariant(debugTree);
+   protected void selectLoopInvariant(SWTBotView debugView) throws Exception {
+      super.selectLoopInvariant(debugView);
       TestVisualizationUtil.setFocusToSymbolicExecutionTreeView();
    }
    
@@ -113,8 +108,8 @@
     * {@inheritDoc}
     */
    @Override
-   protected void selectLoopBodyTermination(SWTBotTree debugTree) throws Exception {
-      super.selectLoopBodyTermination(debugTree);
+   protected void selectLoopBodyTermination(SWTBotView debugView) throws Exception {
+      super.selectLoopBodyTermination(debugView);
       TestVisualizationUtil.setFocusToSymbolicExecutionTreeView();
    }
 
