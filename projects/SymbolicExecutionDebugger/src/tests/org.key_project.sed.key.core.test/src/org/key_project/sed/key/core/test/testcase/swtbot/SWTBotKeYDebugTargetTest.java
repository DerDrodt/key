--- conflicted
+++ resolved
@@ -51,26 +51,61 @@
     * If the fast mode is enabled the step wise creation of models is disabled.
     */
    private static final boolean FAST_MODE = true;
-
-   /**
-    * Tests the suspend/resume functionality on the {@link IDebugTarget}.
-    */
-   @Test
-<<<<<<< HEAD
+   
+   /**
+    * Tests the suspend/resume functionality on the {@link IDebugTarget}.
+    */
+   @Test
+   public void testAliasTest_AliasChecksImmediately() throws Exception {
+      assertSEDModel("SWTBotKeYDebugTargetSuspendResumeTest_testAliasTest_AliasChecksImmediately",
+                     "data/aliasTest/test",
+                     false,
+                     createMethodSelector("AliasTest", "main", "QIntWrapper;", "QIntWrapper;"),
+                     "data/aliasTest/oracle/AliasTest_Immediately.xml",
+                     false,
+                     14,
+                     false,
+                     false,
+                     false,
+                     false,
+                     false,
+                     false,
+                     false,
+                     true);
+   }
+   
+   /**
+    * Tests the suspend/resume functionality on the {@link IDebugTarget}.
+    */
+   @Test
+   public void testAliasTest_AliasChecksNever() throws Exception {
+      assertSEDModel("SWTBotKeYDebugTargetSuspendResumeTest_testAliasTest_AliasChecksNever",
+                     "data/aliasTest/test",
+                     false,
+                     createMethodSelector("AliasTest", "main", "QIntWrapper;", "QIntWrapper;"),
+                     "data/aliasTest/oracle/AliasTest_Never.xml",
+                     false,
+                     14,
+                     false,
+                     false,
+                     false,
+                     false,
+                     false,
+                     false,
+                     false,
+                     false);
+   }
+
+   /**
+    * Tests the suspend/resume functionality on the {@link IDebugTarget}.
+    */
+   @Test
    public void testUseLoopInvariantArraySumWhile() throws Exception {
       assertSEDModel("SWTBotKeYDebugTargetSuspendResumeTest_useLoopInvariantArraySumWhile",
                      "data/useLoopInvariantArraySumWhile/test",
                      false,
                      createMethodSelector("ArraySumWhile", "sum", "[I"),
                      "data/useLoopInvariantArraySumWhile/oracle/ArraySumWhile.xml",
-=======
-   public void testAliasTest_AliasChecksImmediately() throws Exception {
-      assertSEDModel("SWTBotKeYDebugTargetSuspendResumeTest_testAliasTest_AliasChecksImmediately",
-                     "data/aliasTest/test",
-                     false,
-                     createMethodSelector("AliasTest", "main", "QIntWrapper;", "QIntWrapper;"),
-                     "data/aliasTest/oracle/AliasTest_Immediately.xml",
->>>>>>> bfe6af23
                      false,
                      14,
                      false,
@@ -79,34 +114,10 @@
                      false,
                      false,
                      false,
-                     true);
-   }
-<<<<<<< HEAD
-
-=======
-   
-   /**
-    * Tests the suspend/resume functionality on the {@link IDebugTarget}.
-    */
-   @Test
-   public void testAliasTest_AliasChecksNever() throws Exception {
-      assertSEDModel("SWTBotKeYDebugTargetSuspendResumeTest_testAliasTest_AliasChecksNever",
-                     "data/aliasTest/test",
-                     false,
-                     createMethodSelector("AliasTest", "main", "QIntWrapper;", "QIntWrapper;"),
-                     "data/aliasTest/oracle/AliasTest_Never.xml",
-                     false,
-                     14,
-                     false,
-                     false,
-                     false,
-                     false,
-                     false,
-                     false,
-                     false);
-   }
-   
->>>>>>> bfe6af23
+                     true,
+                     false);
+   }
+   
    /**
     * Tests the suspend/resume functionality on the {@link IDebugTarget}.
     */
@@ -125,6 +136,7 @@
                      false,
                      false,
                      true,
+                     false,
                      false);
    }
 
@@ -146,6 +158,7 @@
                      false,
                      false,
                      true,
+                     false,
                      false);
    }
 
@@ -167,6 +180,7 @@
                      false,
                      false,
                      true,
+                     false,
                      false);
    }
 
@@ -188,6 +202,7 @@
                      false,
                      false,
                      true,
+                     false,
                      false);
    }
 
@@ -209,6 +224,7 @@
                      false,
                      false,
                      true,
+                     false,
                      false);
    }
 
@@ -230,6 +246,7 @@
                      false,
                      false,
                      true,
+                     false,
                      false);
    }
 
@@ -251,6 +268,7 @@
                      false,
                      false,
                      true,
+                     false,
                      false);
    }
 
@@ -272,6 +290,7 @@
                      false,
                      false,
                      true,
+                     false,
                      false);
    }
 
@@ -293,6 +312,7 @@
                      false,
                      false,
                      true,
+                     false,
                      false);
    }
 
@@ -314,6 +334,7 @@
                      false,
                      false,
                      true,
+                     false,
                      false);
    }
 
@@ -335,6 +356,7 @@
                      false,
                      false,
                      true,
+                     false,
                      false);
    }
    
@@ -380,6 +402,7 @@
                      false,
                      false,
                      false,
+                     false,
                      false);
    }
    
@@ -465,6 +488,7 @@
                      false,
                      false,
                      false,
+                     false,
                      false);
    }
    
@@ -486,6 +510,7 @@
                      false,
                      false,
                      false,
+                     false,
                      false);
    }
    
@@ -507,6 +532,7 @@
                      false,
                      false,
                      false,
+                     false,
                      false);
    }
    
@@ -523,6 +549,7 @@
                      false,
                      8,
                      true,
+                     false,
                      false,
                      false,
                      false,
@@ -976,6 +1003,7 @@
                      true,
                      false,
                      false,
+                     false,
                      false);
    }
    
@@ -991,6 +1019,7 @@
                      "data/recursiveFibonacci/oracle/RecursiveFibonacci.xml",
                      false,
                      30,
+                     false,
                      false,
                      false,
                      false,
@@ -1130,9 +1159,9 @@
                                                String expectedModelPathInBundle,
                                                boolean includeCallStack,
                                                boolean mergeBranchConditions) throws Exception {
-      assertSEDModel(projectName, pathInBundle, clearProofListInKeYBeforeResume, selector, expectedModelPathInBundle, false, 8, false, includeCallStack, false, false, mergeBranchConditions, false, false);
+      assertSEDModel(projectName, pathInBundle, clearProofListInKeYBeforeResume, selector, expectedModelPathInBundle, false, 8, false, includeCallStack, false, false, mergeBranchConditions, false, false, false);
       if (!FAST_MODE) {
-         assertSEDModel(projectName + "stepInto", pathInBundle, clearProofListInKeYBeforeResume, selector, expectedModelPathInBundle, false, 8, false, includeCallStack, true, false, mergeBranchConditions, false, false);
+         assertSEDModel(projectName + "stepInto", pathInBundle, clearProofListInKeYBeforeResume, selector, expectedModelPathInBundle, false, 8, false, includeCallStack, true, false, mergeBranchConditions, false, false, false);
       }
    }
    
@@ -1189,7 +1218,7 @@
                                  String expectedModelPathInBundle,
                                  boolean showMethodReturnValues,
                                  boolean stepIntoInsteadOfRun) throws Exception {
-      assertSEDModel(projectName, pathInBundle, clearProofListInKeYBeforeResume, selector, expectedModelPathInBundle, showMethodReturnValues, 10, false, false, stepIntoInsteadOfRun, false, false, false, false);
+      assertSEDModel(projectName, pathInBundle, clearProofListInKeYBeforeResume, selector, expectedModelPathInBundle, showMethodReturnValues, 10, false, false, stepIntoInsteadOfRun, false, false, false, false, false);
    }
    
    /**
@@ -1215,11 +1244,8 @@
     * @param showKeYMainWindow Show KeY's main window?
     * @param mergeBranchConditions Merge branch conditions?
     * @param useOperationContracts Use operation contracts?
-<<<<<<< HEAD
     * @param useLoopInvariants Use loop invariants?
-=======
     * @param aliasChecks Do alias checks?
->>>>>>> bfe6af23
     * @throws Exception Occurred Exception.
     */
    protected void assertSEDModel(String projectName,
@@ -1235,11 +1261,8 @@
                                  final boolean showKeYMainWindow,
                                  final boolean mergeBranchConditions,
                                  final boolean useOperationContracts,
-<<<<<<< HEAD
-                                 final boolean useLoopInvariants) throws Exception {
-=======
+                                 final boolean useLoopInvariants,
                                  final boolean aliasChecks) throws Exception {
->>>>>>> bfe6af23
       IKeYDebugTargetTestExecutor executor = new IKeYDebugTargetTestExecutor() {
          @Override
          public void test(SWTWorkbenchBot bot, IJavaProject project, IMethod method, String targetName, SWTBotView debugView, SWTBotTree debugTree, ISEDDebugTarget target, ILaunch launch) throws Exception {
@@ -1261,15 +1284,12 @@
             SWTBotCombo methodTreatmentCombo = symbolicSettingsView.bot().comboBox();
             assertTrue(methodTreatmentCombo.isEnabled());
             methodTreatmentCombo.setSelection(useOperationContracts ? SymbolicExecutionSettingsView.METHOD_TREATMENT_CONTRACT : SymbolicExecutionSettingsView.METHOD_TREATMENT_EXPAND);
-<<<<<<< HEAD
             SWTBotCombo loopInvariantCombo = symbolicSettingsView.bot().comboBox(1);
             assertTrue(loopInvariantCombo.isEnabled());
             loopInvariantCombo.setSelection(useLoopInvariants ? SymbolicExecutionSettingsView.LOOP_TREATMENT_INVARIANT : SymbolicExecutionSettingsView.LOOP_TREATMENT_EXPAND);
-=======
-            SWTBotCombo aliasCheckCombo = symbolicSettingsView.bot().comboBox(SymbolicExecutionSettingsView.LOOP_INVARIANTS_SUPPORTED ? 2 : 1);
+            SWTBotCombo aliasCheckCombo = symbolicSettingsView.bot().comboBox(2);
             assertTrue(aliasCheckCombo.isEnabled());
             aliasCheckCombo.setSelection(aliasChecks ? SymbolicExecutionSettingsView.ALIAS_CHECK_IMMEDIATELY : SymbolicExecutionSettingsView.ALIAS_CHECK_NEVER);
->>>>>>> bfe6af23
             // Get debug target TreeItem
             SWTBotTreeItem item = TestSedCoreUtil.selectInDebugTree(debugTree, 0, 0); // Select first debug target
             // Create tree
