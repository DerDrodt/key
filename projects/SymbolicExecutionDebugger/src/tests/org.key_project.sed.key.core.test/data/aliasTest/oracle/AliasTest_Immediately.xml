<?xml version="1.0" encoding="UTF-8"?>
<launch xmlns="http://key-project.org/sed/serialization">
<<<<<<< HEAD
   <sedTarget xml:id="_68c36294-9037-4f3e-968f-b75cc775e7bd" name="main(AliasTest.IntWrapper, AliasTest.IntWrapper)" modelIdentifier="org.key_project.sed.key.core">
      <sedThread xml:id="_c2e32cfc-e612-47da-9d01-55676373e9d2" name="&lt;start&gt;" pathCondition="true">
         <sedMethodCall xml:id="_b516ee61-928b-4abb-b284-1ee99fec1404" name="self.main(a,b);" pathCondition="true" lineNumber="-1" charStart="217" charEnd="221">
            <sedStatement xml:id="_a8c6ace4-f7cb-4b28-a4ae-52f39170a934" name="a.value=2;" pathCondition="true" lineNumber="-1" charStart="255" charEnd="267">
               <sedBranchCondition xml:id="_2b28024d-ae26-46eb-baf4-853ab39c0d2a" name="!a = null" pathCondition="!a = null">
                  <sedStatement xml:id="_774a6c26-cfb0-44ff-90e5-42a9b111761d" name="b.value=3;" pathCondition="!a = null" lineNumber="-1" charStart="271" charEnd="283">
                     <sedBranchCondition xml:id="_94dd2cd3-bbb6-43f4-8a6b-dec79ceb1eba" name="!b = null" pathCondition="!a = null &amp; !b = null">
                        <sedBranchCondition xml:id="_a3cff420-784a-4529-b5dc-91c1f6bf73ce" name="!b = a" pathCondition="!a = null &amp; !b = null &amp; !b = a">
                           <sedStatement xml:id="_e0a95b5b-d521-4e10-8794-0bf84ac32ab1" name="return a.value+b.value;" pathCondition="!a = null &amp; !b = null &amp; !b = a" lineNumber="-1" charStart="287" charEnd="312">
                              <sedMethodReturn xml:id="_7ca9d579-1af9-4da5-9fd1-c73494e10c13" name="&lt;return of self.main(a,b);&gt;" pathCondition="!a = null &amp; !b = null &amp; !b = a" lineNumber="-1" charStart="217" charEnd="221">
                                 <sedTermination xml:id="_833e41df-c4dc-456f-a66d-f44b3fa1ed5b" name="&lt;end&gt;" pathCondition="!a = null &amp; !b = null &amp; !b = a" verified="true">
=======
   <sedTarget xml:id="_f3a66df7-70ff-442b-b6f9-5fc2cb524c56" name="main(AliasTest.IntWrapper, AliasTest.IntWrapper)" modelIdentifier="org.key_project.sed.key.core">
      <sedThread xml:id="_12ba4fec-4d12-44e8-9246-a6c243008012" name="&lt;start&gt;" pathCondition="true">
         <sedMethodCall xml:id="_58fd8d4f-be60-42be-975a-7c459b7ae1a5" name="self.main(a,b);" pathCondition="true" lineNumber="-1" charStart="217" charEnd="221">
            <sedStatement xml:id="_7c49003c-5c6c-4e27-8a7b-7c9fc40731d0" name="a.value=2;" pathCondition="true" lineNumber="-1" charStart="255" charEnd="267">
               <sedBranchCondition xml:id="_2228bdc6-b370-4987-acf6-52a6c0c1b54f" name="not(equals(a,null))" pathCondition="not(equals(a,null))">
                  <sedStatement xml:id="_8f38b9f8-d4ab-49da-9acb-930dc5d18539" name="b.value=3;" pathCondition="not(equals(a,null))" lineNumber="-1" charStart="271" charEnd="283">
                     <sedBranchCondition xml:id="_11de5b52-0654-48c6-875e-f7e9361b5d13" name="not(equals(b,null))" pathCondition="and(not(equals(a,null)),not(equals(b,null)))">
                        <sedBranchCondition xml:id="_a44b1657-28db-41d3-9ebd-12acc123fe06" name="not(equals(b,a))" pathCondition="and(and(not(equals(a,null)),not(equals(b,null))),not(equals(b,a)))">
                           <sedStatement xml:id="_a4360fa8-5774-4327-8346-92bfe32b7971" name="return a.value+b.value;" pathCondition="and(and(not(equals(a,null)),not(equals(b,null))),not(equals(b,a)))" lineNumber="-1" charStart="287" charEnd="312">
                              <sedMethodReturn xml:id="_8effdda4-f098-4d1f-9bb8-9ddece8849a8" name="&lt;return of self.main(a,b);&gt;" pathCondition="and(and(not(equals(a,null)),not(equals(b,null))),not(equals(b,a)))" lineNumber="-1" charStart="217" charEnd="221">
                                 <sedTermination xml:id="_45b14483-6233-4c13-8be9-31b65a4be865" name="&lt;end&gt;" pathCondition="and(and(not(equals(a,null)),not(equals(b,null))),not(equals(b,a)))" verified="true">
>>>>>>> 22906a6b
                                 </sedTermination>
                              </sedMethodReturn>
                           </sedStatement>
                        </sedBranchCondition>
<<<<<<< HEAD
                        <sedBranchCondition xml:id="_a055b88b-f444-4903-93fb-a672cdc62731" name="b = a" pathCondition="!a = null &amp; b = a">
                           <sedStatement xml:id="_29ee5100-59b5-417e-80f3-445b5db06796" name="return a.value+b.value;" pathCondition="!a = null &amp; b = a" lineNumber="-1" charStart="287" charEnd="312">
                              <sedMethodReturn xml:id="_aa4a41c5-5654-4e7b-acfa-391fa751277d" name="&lt;return of self.main(a,b);&gt;" pathCondition="!a = null &amp; b = a" lineNumber="-1" charStart="217" charEnd="221">
                                 <sedTermination xml:id="_df82099f-1f7d-4a56-ab66-8e2058f10fe3" name="&lt;end&gt;" pathCondition="!a = null &amp; b = a" verified="true">
=======
                        <sedBranchCondition xml:id="_b01dbc19-0445-461e-a016-ddc831fe3266" name="equals(b,a)" pathCondition="and(not(equals(a,null)),equals(b,a))">
                           <sedStatement xml:id="_d9476093-bda8-4925-a4da-046a04346cde" name="return a.value+b.value;" pathCondition="and(not(equals(a,null)),equals(b,a))" lineNumber="-1" charStart="287" charEnd="312">
                              <sedMethodReturn xml:id="_abe0c61b-0e29-4d7b-98bf-42d74c2b2256" name="&lt;return of self.main(a,b);&gt;" pathCondition="and(not(equals(a,null)),equals(b,a))" lineNumber="-1" charStart="217" charEnd="221">
                                 <sedTermination xml:id="_b95379e2-605c-4c4a-8131-366763b45a5a" name="&lt;end&gt;" pathCondition="and(not(equals(a,null)),equals(b,a))" verified="true">
>>>>>>> 22906a6b
                                 </sedTermination>
                              </sedMethodReturn>
                           </sedStatement>
                        </sedBranchCondition>
                     </sedBranchCondition>
<<<<<<< HEAD
                     <sedBranchCondition xml:id="_475e41ad-7feb-4883-8466-6ac1f0fbf8ff" name="b = null" pathCondition="!a = null &amp; b = null">
                        <sedExceptionalTermination xml:id="_098e8592-945f-4731-854f-44d2e1c66fd6" name="&lt;uncaught java.lang.NullPointerException&gt;" pathCondition="!a = null &amp; b = null" verified="true">
=======
                     <sedBranchCondition xml:id="_419e8669-3852-4523-ac54-8960c10070a5" name="equals(b,null)" pathCondition="and(not(equals(a,null)),equals(b,null))">
                        <sedExceptionalTermination xml:id="_869e49d7-9293-410f-b543-b4814ef6e029" name="&lt;uncaught java.lang.NullPointerException&gt;" pathCondition="and(not(equals(a,null)),equals(b,null))" verified="true">
>>>>>>> 22906a6b
                        </sedExceptionalTermination>
                     </sedBranchCondition>
                  </sedStatement>
               </sedBranchCondition>
<<<<<<< HEAD
               <sedBranchCondition xml:id="_25f9d968-c674-421d-9f93-8e0804d2130c" name="a = null" pathCondition="a = null">
                  <sedExceptionalTermination xml:id="_0a731f2f-72b6-4c79-aefa-6d41ddbbeb62" name="&lt;uncaught java.lang.NullPointerException&gt;" pathCondition="a = null" verified="true">
=======
               <sedBranchCondition xml:id="_89587666-dea4-4ce7-b4ca-4c63d9bd546b" name="equals(a,null)" pathCondition="equals(a,null)">
                  <sedExceptionalTermination xml:id="_66638e3d-444c-411b-be56-19fd3c6b3e93" name="&lt;uncaught java.lang.NullPointerException&gt;" pathCondition="equals(a,null)" verified="true">
>>>>>>> 22906a6b
                  </sedExceptionalTermination>
               </sedBranchCondition>
            </sedStatement>
         </sedMethodCall>
      </sedThread>
   </sedTarget>
</launch><|MERGE_RESOLUTION|>--- conflicted
+++ resolved
@@ -1,68 +1,37 @@
 <?xml version="1.0" encoding="UTF-8"?>
 <launch xmlns="http://key-project.org/sed/serialization">
-<<<<<<< HEAD
-   <sedTarget xml:id="_68c36294-9037-4f3e-968f-b75cc775e7bd" name="main(AliasTest.IntWrapper, AliasTest.IntWrapper)" modelIdentifier="org.key_project.sed.key.core">
-      <sedThread xml:id="_c2e32cfc-e612-47da-9d01-55676373e9d2" name="&lt;start&gt;" pathCondition="true">
-         <sedMethodCall xml:id="_b516ee61-928b-4abb-b284-1ee99fec1404" name="self.main(a,b);" pathCondition="true" lineNumber="-1" charStart="217" charEnd="221">
-            <sedStatement xml:id="_a8c6ace4-f7cb-4b28-a4ae-52f39170a934" name="a.value=2;" pathCondition="true" lineNumber="-1" charStart="255" charEnd="267">
-               <sedBranchCondition xml:id="_2b28024d-ae26-46eb-baf4-853ab39c0d2a" name="!a = null" pathCondition="!a = null">
-                  <sedStatement xml:id="_774a6c26-cfb0-44ff-90e5-42a9b111761d" name="b.value=3;" pathCondition="!a = null" lineNumber="-1" charStart="271" charEnd="283">
-                     <sedBranchCondition xml:id="_94dd2cd3-bbb6-43f4-8a6b-dec79ceb1eba" name="!b = null" pathCondition="!a = null &amp; !b = null">
-                        <sedBranchCondition xml:id="_a3cff420-784a-4529-b5dc-91c1f6bf73ce" name="!b = a" pathCondition="!a = null &amp; !b = null &amp; !b = a">
-                           <sedStatement xml:id="_e0a95b5b-d521-4e10-8794-0bf84ac32ab1" name="return a.value+b.value;" pathCondition="!a = null &amp; !b = null &amp; !b = a" lineNumber="-1" charStart="287" charEnd="312">
-                              <sedMethodReturn xml:id="_7ca9d579-1af9-4da5-9fd1-c73494e10c13" name="&lt;return of self.main(a,b);&gt;" pathCondition="!a = null &amp; !b = null &amp; !b = a" lineNumber="-1" charStart="217" charEnd="221">
-                                 <sedTermination xml:id="_833e41df-c4dc-456f-a66d-f44b3fa1ed5b" name="&lt;end&gt;" pathCondition="!a = null &amp; !b = null &amp; !b = a" verified="true">
-=======
-   <sedTarget xml:id="_f3a66df7-70ff-442b-b6f9-5fc2cb524c56" name="main(AliasTest.IntWrapper, AliasTest.IntWrapper)" modelIdentifier="org.key_project.sed.key.core">
-      <sedThread xml:id="_12ba4fec-4d12-44e8-9246-a6c243008012" name="&lt;start&gt;" pathCondition="true">
-         <sedMethodCall xml:id="_58fd8d4f-be60-42be-975a-7c459b7ae1a5" name="self.main(a,b);" pathCondition="true" lineNumber="-1" charStart="217" charEnd="221">
-            <sedStatement xml:id="_7c49003c-5c6c-4e27-8a7b-7c9fc40731d0" name="a.value=2;" pathCondition="true" lineNumber="-1" charStart="255" charEnd="267">
-               <sedBranchCondition xml:id="_2228bdc6-b370-4987-acf6-52a6c0c1b54f" name="not(equals(a,null))" pathCondition="not(equals(a,null))">
-                  <sedStatement xml:id="_8f38b9f8-d4ab-49da-9acb-930dc5d18539" name="b.value=3;" pathCondition="not(equals(a,null))" lineNumber="-1" charStart="271" charEnd="283">
-                     <sedBranchCondition xml:id="_11de5b52-0654-48c6-875e-f7e9361b5d13" name="not(equals(b,null))" pathCondition="and(not(equals(a,null)),not(equals(b,null)))">
-                        <sedBranchCondition xml:id="_a44b1657-28db-41d3-9ebd-12acc123fe06" name="not(equals(b,a))" pathCondition="and(and(not(equals(a,null)),not(equals(b,null))),not(equals(b,a)))">
-                           <sedStatement xml:id="_a4360fa8-5774-4327-8346-92bfe32b7971" name="return a.value+b.value;" pathCondition="and(and(not(equals(a,null)),not(equals(b,null))),not(equals(b,a)))" lineNumber="-1" charStart="287" charEnd="312">
-                              <sedMethodReturn xml:id="_8effdda4-f098-4d1f-9bb8-9ddece8849a8" name="&lt;return of self.main(a,b);&gt;" pathCondition="and(and(not(equals(a,null)),not(equals(b,null))),not(equals(b,a)))" lineNumber="-1" charStart="217" charEnd="221">
-                                 <sedTermination xml:id="_45b14483-6233-4c13-8be9-31b65a4be865" name="&lt;end&gt;" pathCondition="and(and(not(equals(a,null)),not(equals(b,null))),not(equals(b,a)))" verified="true">
->>>>>>> 22906a6b
+   <sedTarget xml:id="_54be6d3a-71cd-4945-b430-9346dbfc28e3" name="main(AliasTest.IntWrapper, AliasTest.IntWrapper)" modelIdentifier="org.key_project.sed.key.core">
+      <sedThread xml:id="_fc289451-82c3-4513-aac5-91cbadd899be" name="&lt;start&gt;" pathCondition="true">
+         <sedMethodCall xml:id="_01320a3b-11d9-4902-9b75-931a07ffc910" name="self.main(a,b);" pathCondition="true" lineNumber="-1" charStart="217" charEnd="221">
+            <sedStatement xml:id="_6a8bac77-ab04-40a3-92af-0bd2dd196302" name="a.value=2;" pathCondition="true" lineNumber="-1" charStart="255" charEnd="267">
+               <sedBranchCondition xml:id="_a50a64dd-95b3-4606-ae9d-3ec921c319cc" name="not(equals(a,null))" pathCondition="not(equals(a,null))">
+                  <sedStatement xml:id="_0a008cca-980b-4b70-9ee3-0b1cf25b15f0" name="b.value=3;" pathCondition="not(equals(a,null))" lineNumber="-1" charStart="271" charEnd="283">
+                     <sedBranchCondition xml:id="_48c30021-ae99-40db-9410-4370b31b79b7" name="not(equals(b,null))" pathCondition="and(not(equals(a,null)),not(equals(b,null)))">
+                        <sedBranchCondition xml:id="_7aa9e1bf-5004-423e-a6d1-33901502af5a" name="not(equals(b,a))" pathCondition="and(and(not(equals(a,null)),not(equals(b,null))),not(equals(b,a)))">
+                           <sedStatement xml:id="_802367b9-ebc7-4a30-9b03-dbb1eebb6da0" name="return a.value+b.value;" pathCondition="and(and(not(equals(a,null)),not(equals(b,null))),not(equals(b,a)))" lineNumber="-1" charStart="287" charEnd="312">
+                              <sedMethodReturn xml:id="_d56de1f4-5112-4bf7-a5fc-7a218737584c" name="&lt;return of self.main(a,b);&gt;" pathCondition="and(and(not(equals(a,null)),not(equals(b,null))),not(equals(b,a)))" lineNumber="-1" charStart="217" charEnd="221">
+                                 <sedTermination xml:id="_f57ce519-c3fc-4921-80b3-6eb0c4cf4d2a" name="&lt;end&gt;" pathCondition="and(and(not(equals(a,null)),not(equals(b,null))),not(equals(b,a)))" verified="true">
                                  </sedTermination>
                               </sedMethodReturn>
                            </sedStatement>
                         </sedBranchCondition>
-<<<<<<< HEAD
-                        <sedBranchCondition xml:id="_a055b88b-f444-4903-93fb-a672cdc62731" name="b = a" pathCondition="!a = null &amp; b = a">
-                           <sedStatement xml:id="_29ee5100-59b5-417e-80f3-445b5db06796" name="return a.value+b.value;" pathCondition="!a = null &amp; b = a" lineNumber="-1" charStart="287" charEnd="312">
-                              <sedMethodReturn xml:id="_aa4a41c5-5654-4e7b-acfa-391fa751277d" name="&lt;return of self.main(a,b);&gt;" pathCondition="!a = null &amp; b = a" lineNumber="-1" charStart="217" charEnd="221">
-                                 <sedTermination xml:id="_df82099f-1f7d-4a56-ab66-8e2058f10fe3" name="&lt;end&gt;" pathCondition="!a = null &amp; b = a" verified="true">
-=======
-                        <sedBranchCondition xml:id="_b01dbc19-0445-461e-a016-ddc831fe3266" name="equals(b,a)" pathCondition="and(not(equals(a,null)),equals(b,a))">
-                           <sedStatement xml:id="_d9476093-bda8-4925-a4da-046a04346cde" name="return a.value+b.value;" pathCondition="and(not(equals(a,null)),equals(b,a))" lineNumber="-1" charStart="287" charEnd="312">
-                              <sedMethodReturn xml:id="_abe0c61b-0e29-4d7b-98bf-42d74c2b2256" name="&lt;return of self.main(a,b);&gt;" pathCondition="and(not(equals(a,null)),equals(b,a))" lineNumber="-1" charStart="217" charEnd="221">
-                                 <sedTermination xml:id="_b95379e2-605c-4c4a-8131-366763b45a5a" name="&lt;end&gt;" pathCondition="and(not(equals(a,null)),equals(b,a))" verified="true">
->>>>>>> 22906a6b
+                        <sedBranchCondition xml:id="_ca076c5a-2bcd-4509-aef7-51c0dcb46eb3" name="equals(b,a)" pathCondition="and(not(equals(a,null)),equals(b,a))">
+                           <sedStatement xml:id="_9757cf06-16d8-448e-9112-374a3b722098" name="return a.value+b.value;" pathCondition="and(not(equals(a,null)),equals(b,a))" lineNumber="-1" charStart="287" charEnd="312">
+                              <sedMethodReturn xml:id="_2eaadfba-f813-4e0f-82cf-c4541f29407d" name="&lt;return of self.main(a,b);&gt;" pathCondition="and(not(equals(a,null)),equals(b,a))" lineNumber="-1" charStart="217" charEnd="221">
+                                 <sedTermination xml:id="_c7c256ad-5706-4c83-a7aa-7e6d743a080f" name="&lt;end&gt;" pathCondition="and(not(equals(a,null)),equals(b,a))" verified="true">
                                  </sedTermination>
                               </sedMethodReturn>
                            </sedStatement>
                         </sedBranchCondition>
                      </sedBranchCondition>
-<<<<<<< HEAD
-                     <sedBranchCondition xml:id="_475e41ad-7feb-4883-8466-6ac1f0fbf8ff" name="b = null" pathCondition="!a = null &amp; b = null">
-                        <sedExceptionalTermination xml:id="_098e8592-945f-4731-854f-44d2e1c66fd6" name="&lt;uncaught java.lang.NullPointerException&gt;" pathCondition="!a = null &amp; b = null" verified="true">
-=======
-                     <sedBranchCondition xml:id="_419e8669-3852-4523-ac54-8960c10070a5" name="equals(b,null)" pathCondition="and(not(equals(a,null)),equals(b,null))">
-                        <sedExceptionalTermination xml:id="_869e49d7-9293-410f-b543-b4814ef6e029" name="&lt;uncaught java.lang.NullPointerException&gt;" pathCondition="and(not(equals(a,null)),equals(b,null))" verified="true">
->>>>>>> 22906a6b
+                     <sedBranchCondition xml:id="_5c3fc768-3e80-48fc-919e-bdbf6029cc1f" name="equals(b,null)" pathCondition="and(not(equals(a,null)),equals(b,null))">
+                        <sedExceptionalTermination xml:id="_e214be79-baad-43c2-8942-2f0955297a37" name="&lt;uncaught java.lang.NullPointerException&gt;" pathCondition="and(not(equals(a,null)),equals(b,null))" verified="true">
                         </sedExceptionalTermination>
                      </sedBranchCondition>
                   </sedStatement>
                </sedBranchCondition>
-<<<<<<< HEAD
-               <sedBranchCondition xml:id="_25f9d968-c674-421d-9f93-8e0804d2130c" name="a = null" pathCondition="a = null">
-                  <sedExceptionalTermination xml:id="_0a731f2f-72b6-4c79-aefa-6d41ddbbeb62" name="&lt;uncaught java.lang.NullPointerException&gt;" pathCondition="a = null" verified="true">
-=======
-               <sedBranchCondition xml:id="_89587666-dea4-4ce7-b4ca-4c63d9bd546b" name="equals(a,null)" pathCondition="equals(a,null)">
-                  <sedExceptionalTermination xml:id="_66638e3d-444c-411b-be56-19fd3c6b3e93" name="&lt;uncaught java.lang.NullPointerException&gt;" pathCondition="equals(a,null)" verified="true">
->>>>>>> 22906a6b
+               <sedBranchCondition xml:id="_01b3049f-2a25-4d3a-b372-7ff6838d2f4f" name="equals(a,null)" pathCondition="equals(a,null)">
+                  <sedExceptionalTermination xml:id="_d8ceb5ea-d40c-4db7-a4ca-6a4a70cbb925" name="&lt;uncaught java.lang.NullPointerException&gt;" pathCondition="equals(a,null)" verified="true">
                   </sedExceptionalTermination>
                </sedBranchCondition>
             </sedStatement>
