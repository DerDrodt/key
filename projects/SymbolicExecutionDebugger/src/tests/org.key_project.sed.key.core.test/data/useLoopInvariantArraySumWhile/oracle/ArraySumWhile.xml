<?xml version="1.0" encoding="UTF-8"?>
<launch xmlns="http://key-project.org/sed/serialization">
<<<<<<< HEAD
   <sedTarget xml:id="_2c66ec98-ef4a-4459-97dc-d3320d6ac335" name="sum(int[])" modelIdentifier="org.key_project.sed.key.core">
      <sedThread xml:id="_78f206b5-4e91-47b4-8a1a-763ebf70981f" name="&lt;start&gt;" pathCondition="true">
         <sedMethodCall xml:id="_db80b1d4-10eb-412b-9fb3-d0129f3a11e5" name="ArraySumWhile.sum(array);" pathCondition="true" lineNumber="-1" charStart="166" charEnd="169">
            <sedStatement xml:id="_f4acf7f3-f562-419a-ae80-e97f7a65a8ea" name="int result = 0;" pathCondition="true" lineNumber="-1" charStart="188" charEnd="203">
               <sedStatement xml:id="_44c00f0f-dc2c-442d-b9c1-4a02dbbe636d" name="int i = 0;" pathCondition="true" lineNumber="-1" charStart="207" charEnd="217">
                  <sedLoopInvariant xml:id="_73a43f9c-d42f-4ec9-b7b4-53566ea80dc7" name="
=======
   <sedTarget xml:id="_c45178ab-3765-45b1-b71b-feab4657ebe6" name="sum(int[])" modelIdentifier="org.key_project.sed.key.core">
      <sedThread xml:id="_ef7b863b-562c-45ca-8916-00e21e1568b5" name="&lt;start&gt;" pathCondition="true">
         <sedMethodCall xml:id="_6d4e1a4d-5b07-4890-bc43-735f6441efa5" name="ArraySumWhile.sum(array);" pathCondition="true" lineNumber="-1" charStart="166" charEnd="169">
            <sedStatement xml:id="_f986ac61-1b31-4164-b3b2-5a0a0e285d64" name="int result = 0;" pathCondition="true" lineNumber="-1" charStart="188" charEnd="203">
               <sedStatement xml:id="_5cfdc063-7ec5-4026-9c77-cf6f1ebf436d" name="int i = 0;" pathCondition="true" lineNumber="-1" charStart="207" charEnd="217">
                  <sedLoopInvariant xml:id="_cee0a0e7-ecea-4345-ab4e-87a02653f881" name="
>>>>>>> 22906a6b
invariant: i &gt;= 0
&amp; (  i &lt;= array.length
   &amp;   result_1
     = javaCastInt(bsum{int j;}(0, i, array[j])));
variant: javaSubInt(array.length, i)
mod: false" pathCondition="true" lineNumber="-1" charStart="407" charEnd="471" initiallyValid="true">
<<<<<<< HEAD
                     <sedBranchCondition xml:id="_5d655fad-dfa1-4f8a-912f-ba3e846ab7c8" name="Body Preserves Invariant: !(  i_0 &gt;= 1 &amp; array.length &gt;= 0 &amp; array.length &lt; i_0
  | i_0 &lt;= -1
  &amp; array.length &gt;= 0
  &amp; array.length &gt;= i_0
  | !(     i_0 &gt;= 0
         &amp; array.length &gt;= 0
         &amp; array.length &gt;= i_0
      -&gt; bsum{int j;}(0, i_0, array[j]) = result_1_0))" pathCondition="!(  array.length &gt;= 0
  &amp; (    !i_0 = 0
       &amp; (i_0 &gt;= 1 | array.length &gt;= i_0)
       &amp; (i_0 &lt;= -1 | array.length &lt; i_0)
     | !(   i_0 &gt;= 0 &amp; array.length &gt;= i_0
         -&gt; bsum{int j;}(0, i_0, array[j]) = result_1_0)))">
                        <sedBranchCondition xml:id="_29a5e87c-17de-4cc0-83df-e5cc06b8f614" name="!array = null" pathCondition="   array.length &gt;= 0
-&gt;   !(    !i_0 = 0
         &amp; (i_0 &gt;= 1 | array.length &gt;= i_0)
         &amp; (i_0 &lt;= -1 | array.length &lt; i_0)
       | !(   i_0 &gt;= 0 &amp; array.length &gt;= i_0
           -&gt;   bsum{int j;}(0, i_0, array[j])
              = result_1_0))
   &amp; !array = null">
                           <sedStatement xml:id="_ad5b98bc-56f6-4f99-81f3-3f7c1abecef7" name="result_1+=array[i];" pathCondition="   array.length &gt;= 0
-&gt;   !(    !i_0 = 0
         &amp; (i_0 &gt;= 1 | array.length &gt;= i_0)
         &amp; (i_0 &lt;= -1 | array.length &lt; i_0)
       | !(   i_0 &gt;= 0 &amp; array.length &gt;= i_0
           -&gt;   bsum{int j;}(0, i_0, array[j])
              = result_1_0))
   &amp; !array = null" lineNumber="-1" charStart="438" charEnd="457">
                              <sedStatement xml:id="_51d5b59e-1c26-444c-bfb6-d54d446fd74a" name="i++;" pathCondition="   array.length &gt;= 0
-&gt;   !(    !i_0 = 0
         &amp; (i_0 &gt;= 1 | array.length &gt;= i_0)
         &amp; (i_0 &lt;= -1 | array.length &lt; i_0)
       | !(   i_0 &gt;= 0 &amp; array.length &gt;= i_0
           -&gt;   bsum{int j;}(0, i_0, array[j])
              = result_1_0))
   &amp; !array = null" lineNumber="-1" charStart="462" charEnd="466">
                                 <sedLoopBodyTermination xml:id="_712fd6f9-acec-457f-a82d-4834f055eb2a" name="&lt;loop body end&gt;" pathCondition="   array.length &gt;= 0
-&gt;   !(    !i_0 = 0
         &amp; (i_0 &gt;= 1 | array.length &gt;= i_0)
         &amp; (i_0 &lt;= -1 | array.length &lt; i_0)
       | !(   i_0 &gt;= 0 &amp; array.length &gt;= i_0
           -&gt;   bsum{int j;}(0, i_0, array[j])
              = result_1_0))
   &amp; !array = null" verified="true">
=======
                     <sedBranchCondition xml:id="_a4332eec-9d62-422a-bdc4-547d38705541" name="Body Preserves Invariant: not(or(or(and(and(geq(i_0,Z(1(#))),geq(length(array),Z(0(#)))),lt(length(array),i_0)),and(and(leq(i_0,Z(neglit(1(#)))),geq(length(array),Z(0(#)))),geq(length(array),i_0))),not(imp(and(and(geq(i_0,Z(0(#))),geq(length(array),Z(0(#)))),geq(length(array),i_0)),equals(bsum{j:int}(Z(0(#)),i_0,int::select(heap,array,arr(j))),result_1_0)))))" pathCondition="not(and(geq(length(array),Z(0(#))),or(and(and(not(equals(i_0,Z(0(#)))),or(geq(i_0,Z(1(#))),geq(length(array),i_0))),or(leq(i_0,Z(neglit(1(#)))),lt(length(array),i_0))),not(imp(and(geq(i_0,Z(0(#))),geq(length(array),i_0)),equals(bsum{j:int}(Z(0(#)),i_0,int::select(heap,array,arr(j))),result_1_0))))))">
                        <sedBranchCondition xml:id="_eafe221e-f767-4cd8-9811-b05520781d37" name="not(equals(array,null))" pathCondition="imp(geq(length(array),Z(0(#))),and(not(or(and(and(not(equals(i_0,Z(0(#)))),or(geq(i_0,Z(1(#))),geq(length(array),i_0))),or(leq(i_0,Z(neglit(1(#)))),lt(length(array),i_0))),not(imp(and(geq(i_0,Z(0(#))),geq(length(array),i_0)),equals(bsum{j:int}(Z(0(#)),i_0,int::select(heap,array,arr(j))),result_1_0))))),not(equals(array,null))))">
                           <sedStatement xml:id="_86f855d8-0977-46a1-af01-98a508a56479" name="result_1+=array[i];" pathCondition="imp(geq(length(array),Z(0(#))),and(not(or(and(and(not(equals(i_0,Z(0(#)))),or(geq(i_0,Z(1(#))),geq(length(array),i_0))),or(leq(i_0,Z(neglit(1(#)))),lt(length(array),i_0))),not(imp(and(geq(i_0,Z(0(#))),geq(length(array),i_0)),equals(bsum{j:int}(Z(0(#)),i_0,int::select(heap,array,arr(j))),result_1_0))))),not(equals(array,null))))" lineNumber="-1" charStart="438" charEnd="457">
                              <sedStatement xml:id="_6ca77fcf-bc15-4eae-bfd1-5bc187c430c4" name="i++;" pathCondition="imp(geq(length(array),Z(0(#))),and(not(or(and(and(not(equals(i_0,Z(0(#)))),or(geq(i_0,Z(1(#))),geq(length(array),i_0))),or(leq(i_0,Z(neglit(1(#)))),lt(length(array),i_0))),not(imp(and(geq(i_0,Z(0(#))),geq(length(array),i_0)),equals(bsum{j:int}(Z(0(#)),i_0,int::select(heap,array,arr(j))),result_1_0))))),not(equals(array,null))))" lineNumber="-1" charStart="462" charEnd="466">
                                 <sedLoopBodyTermination xml:id="_808e8a45-36a8-4a7d-b192-50da433416ab" name="&lt;loop body end&gt;" pathCondition="imp(geq(length(array),Z(0(#))),and(not(or(and(and(not(equals(i_0,Z(0(#)))),or(geq(i_0,Z(1(#))),geq(length(array),i_0))),or(leq(i_0,Z(neglit(1(#)))),lt(length(array),i_0))),not(imp(and(geq(i_0,Z(0(#))),geq(length(array),i_0)),equals(bsum{j:int}(Z(0(#)),i_0,int::select(heap,array,arr(j))),result_1_0))))),not(equals(array,null))))" verified="true">
>>>>>>> 22906a6b
                                 </sedLoopBodyTermination>
                              </sedStatement>
                           </sedStatement>
                        </sedBranchCondition>
<<<<<<< HEAD
                        <sedBranchCondition xml:id="_ab2076ec-fcd7-49a0-be7c-f057c0bc9293" name="array = null" pathCondition="   array.length &gt;= 0
-&gt;   !(    !i_0 = 0
         &amp; (i_0 &gt;= 1 | array.length &gt;= i_0)
         &amp; (i_0 &lt;= -1 | array.length &lt; i_0)
       | !(   i_0 &gt;= 0 &amp; array.length &gt;= i_0
           -&gt;   bsum{int j;}(0, i_0, array[j])
              = result_1_0))
   &amp; array = null">
                           <sedExceptionalTermination xml:id="_a16132c2-0cb5-40fd-b22e-55a376e60f70" name="&lt;uncaught java.lang.NullPointerException&gt;" pathCondition="   array.length &gt;= 0
-&gt;   !(    !i_0 = 0
         &amp; (i_0 &gt;= 1 | array.length &gt;= i_0)
         &amp; (i_0 &lt;= -1 | array.length &lt; i_0)
       | !(   i_0 &gt;= 0 &amp; array.length &gt;= i_0
           -&gt;   bsum{int j;}(0, i_0, array[j])
              = result_1_0))
   &amp; array = null" verified="true">
                           </sedExceptionalTermination>
                        </sedBranchCondition>
                     </sedBranchCondition>
                     <sedBranchCondition xml:id="_40e67fc8-b8ee-4bb1-9291-1c0cbaf83624" name="Use Case: !(  i_0 &gt;= 1 &amp; array.length &gt;= 0 &amp; array.length &lt; i_0
  | i_0 &lt;= -1
  &amp; array.length &gt;= 0
  &amp; array.length &gt;= i_0
  | !(     i_0 &gt;= 0
         &amp; array.length &gt;= 0
         &amp; array.length &gt;= i_0
      -&gt; bsum{int j;}(0, i_0, array[j]) = result_1_0))" pathCondition="!(  array.length &gt;= 0
  &amp; (    !i_0 = 0
       &amp; (i_0 &gt;= 1 | array.length &gt;= i_0)
       &amp; (i_0 &lt;= -1 | array.length &lt; i_0)
     | !(   i_0 &gt;= 0 &amp; array.length &gt;= i_0
         -&gt; bsum{int j;}(0, i_0, array[j]) = result_1_0)))">
                        <sedStatement xml:id="_95001796-1b34-4bae-9014-77e9babc7a32" name="return result_1;" pathCondition="!(  array.length &gt;= 0
  &amp; (    !i_0 = 0
       &amp; (i_0 &gt;= 1 | array.length &gt;= i_0)
       &amp; (i_0 &lt;= -1 | array.length &lt; i_0)
     | !(   i_0 &gt;= 0 &amp; array.length &gt;= i_0
         -&gt; bsum{int j;}(0, i_0, array[j]) = result_1_0)))" lineNumber="-1" charStart="475" charEnd="489">
                           <sedMethodReturn xml:id="_ea9376a3-4067-4b34-a88e-7cf8cee0ddc2" name="&lt;return of ArraySumWhile.sum(array);&gt;" pathCondition="!(  array.length &gt;= 0
  &amp; (    !i_0 = 0
       &amp; (i_0 &gt;= 1 | array.length &gt;= i_0)
       &amp; (i_0 &lt;= -1 | array.length &lt; i_0)
     | !(   i_0 &gt;= 0 &amp; array.length &gt;= i_0
         -&gt; bsum{int j;}(0, i_0, array[j]) = result_1_0)))" lineNumber="-1" charStart="166" charEnd="169">
                              <sedTermination xml:id="_374c1ded-c8b5-45a2-bfda-4386349ef8b4" name="&lt;end&gt;" pathCondition="!(  array.length &gt;= 0
  &amp; (    !i_0 = 0
       &amp; (i_0 &gt;= 1 | array.length &gt;= i_0)
       &amp; (i_0 &lt;= -1 | array.length &lt; i_0)
     | !(   i_0 &gt;= 0 &amp; array.length &gt;= i_0
         -&gt; bsum{int j;}(0, i_0, array[j]) = result_1_0)))" verified="true">
=======
                        <sedBranchCondition xml:id="_c30b74c8-4e0c-4bc1-b193-4f29c1c408b6" name="equals(array,null)" pathCondition="imp(geq(length(array),Z(0(#))),and(not(or(and(and(not(equals(i_0,Z(0(#)))),or(geq(i_0,Z(1(#))),geq(length(array),i_0))),or(leq(i_0,Z(neglit(1(#)))),lt(length(array),i_0))),not(imp(and(geq(i_0,Z(0(#))),geq(length(array),i_0)),equals(bsum{j:int}(Z(0(#)),i_0,int::select(heap,array,arr(j))),result_1_0))))),equals(array,null)))">
                           <sedExceptionalTermination xml:id="_2185d65e-e794-4846-aaf6-7382b20ed9b1" name="&lt;uncaught java.lang.NullPointerException&gt;" pathCondition="imp(geq(length(array),Z(0(#))),and(not(or(and(and(not(equals(i_0,Z(0(#)))),or(geq(i_0,Z(1(#))),geq(length(array),i_0))),or(leq(i_0,Z(neglit(1(#)))),lt(length(array),i_0))),not(imp(and(geq(i_0,Z(0(#))),geq(length(array),i_0)),equals(bsum{j:int}(Z(0(#)),i_0,int::select(heap,array,arr(j))),result_1_0))))),equals(array,null)))" verified="true">
                           </sedExceptionalTermination>
                        </sedBranchCondition>
                     </sedBranchCondition>
                     <sedBranchCondition xml:id="_78fb1605-71e4-479f-82ce-cf5597e81bf6" name="Use Case: not(or(or(and(and(geq(i_0,Z(1(#))),geq(length(array),Z(0(#)))),lt(length(array),i_0)),and(and(leq(i_0,Z(neglit(1(#)))),geq(length(array),Z(0(#)))),geq(length(array),i_0))),not(imp(and(and(geq(i_0,Z(0(#))),geq(length(array),Z(0(#)))),geq(length(array),i_0)),equals(bsum{j:int}(Z(0(#)),i_0,int::select(heap,array,arr(j))),result_1_0)))))" pathCondition="not(and(geq(length(array),Z(0(#))),or(and(and(not(equals(i_0,Z(0(#)))),or(geq(i_0,Z(1(#))),geq(length(array),i_0))),or(leq(i_0,Z(neglit(1(#)))),lt(length(array),i_0))),not(imp(and(geq(i_0,Z(0(#))),geq(length(array),i_0)),equals(bsum{j:int}(Z(0(#)),i_0,int::select(heap,array,arr(j))),result_1_0))))))">
                        <sedStatement xml:id="_a5b8f37f-4bc2-4fec-957a-88a00259ac1b" name="return result_1;" pathCondition="not(and(geq(length(array),Z(0(#))),or(and(and(not(equals(i_0,Z(0(#)))),or(geq(i_0,Z(1(#))),geq(length(array),i_0))),or(leq(i_0,Z(neglit(1(#)))),lt(length(array),i_0))),not(imp(and(geq(i_0,Z(0(#))),geq(length(array),i_0)),equals(bsum{j:int}(Z(0(#)),i_0,int::select(heap,array,arr(j))),result_1_0))))))" lineNumber="-1" charStart="475" charEnd="489">
                           <sedMethodReturn xml:id="_f50bee48-e453-43da-aaad-97a805ad6bd8" name="&lt;return of ArraySumWhile.sum(array);&gt;" pathCondition="not(and(geq(length(array),Z(0(#))),or(and(and(not(equals(i_0,Z(0(#)))),or(geq(i_0,Z(1(#))),geq(length(array),i_0))),or(leq(i_0,Z(neglit(1(#)))),lt(length(array),i_0))),not(imp(and(geq(i_0,Z(0(#))),geq(length(array),i_0)),equals(bsum{j:int}(Z(0(#)),i_0,int::select(heap,array,arr(j))),result_1_0))))))" lineNumber="-1" charStart="166" charEnd="169">
                              <sedTermination xml:id="_4a80f4c5-a489-485e-bb9e-87bdfe670c76" name="&lt;end&gt;" pathCondition="not(and(geq(length(array),Z(0(#))),or(and(and(not(equals(i_0,Z(0(#)))),or(geq(i_0,Z(1(#))),geq(length(array),i_0))),or(leq(i_0,Z(neglit(1(#)))),lt(length(array),i_0))),not(imp(and(geq(i_0,Z(0(#))),geq(length(array),i_0)),equals(bsum{j:int}(Z(0(#)),i_0,int::select(heap,array,arr(j))),result_1_0))))))" verified="true">
>>>>>>> 22906a6b
                              </sedTermination>
                           </sedMethodReturn>
                        </sedStatement>
                     </sedBranchCondition>
                  </sedLoopInvariant>
               </sedStatement>
            </sedStatement>
         </sedMethodCall>
      </sedThread>
   </sedTarget>
</launch><|MERGE_RESOLUTION|>--- conflicted
+++ resolved
@@ -1,145 +1,35 @@
 <?xml version="1.0" encoding="UTF-8"?>
 <launch xmlns="http://key-project.org/sed/serialization">
-<<<<<<< HEAD
-   <sedTarget xml:id="_2c66ec98-ef4a-4459-97dc-d3320d6ac335" name="sum(int[])" modelIdentifier="org.key_project.sed.key.core">
-      <sedThread xml:id="_78f206b5-4e91-47b4-8a1a-763ebf70981f" name="&lt;start&gt;" pathCondition="true">
-         <sedMethodCall xml:id="_db80b1d4-10eb-412b-9fb3-d0129f3a11e5" name="ArraySumWhile.sum(array);" pathCondition="true" lineNumber="-1" charStart="166" charEnd="169">
-            <sedStatement xml:id="_f4acf7f3-f562-419a-ae80-e97f7a65a8ea" name="int result = 0;" pathCondition="true" lineNumber="-1" charStart="188" charEnd="203">
-               <sedStatement xml:id="_44c00f0f-dc2c-442d-b9c1-4a02dbbe636d" name="int i = 0;" pathCondition="true" lineNumber="-1" charStart="207" charEnd="217">
-                  <sedLoopInvariant xml:id="_73a43f9c-d42f-4ec9-b7b4-53566ea80dc7" name="
-=======
-   <sedTarget xml:id="_c45178ab-3765-45b1-b71b-feab4657ebe6" name="sum(int[])" modelIdentifier="org.key_project.sed.key.core">
-      <sedThread xml:id="_ef7b863b-562c-45ca-8916-00e21e1568b5" name="&lt;start&gt;" pathCondition="true">
-         <sedMethodCall xml:id="_6d4e1a4d-5b07-4890-bc43-735f6441efa5" name="ArraySumWhile.sum(array);" pathCondition="true" lineNumber="-1" charStart="166" charEnd="169">
-            <sedStatement xml:id="_f986ac61-1b31-4164-b3b2-5a0a0e285d64" name="int result = 0;" pathCondition="true" lineNumber="-1" charStart="188" charEnd="203">
-               <sedStatement xml:id="_5cfdc063-7ec5-4026-9c77-cf6f1ebf436d" name="int i = 0;" pathCondition="true" lineNumber="-1" charStart="207" charEnd="217">
-                  <sedLoopInvariant xml:id="_cee0a0e7-ecea-4345-ab4e-87a02653f881" name="
->>>>>>> 22906a6b
+   <sedTarget xml:id="_af03fa7a-5345-43b3-92f8-a941c75f7b10" name="sum(int[])" modelIdentifier="org.key_project.sed.key.core">
+      <sedThread xml:id="_416d09f6-bd65-41b1-b04a-0d2b596c6e67" name="&lt;start&gt;" pathCondition="true">
+         <sedMethodCall xml:id="_0ee121eb-a4ab-4902-8ca7-865dab543e96" name="ArraySumWhile.sum(array);" pathCondition="true" lineNumber="-1" charStart="166" charEnd="169">
+            <sedStatement xml:id="_fde9e28c-20c6-4028-8fa4-83a82b6be332" name="int result = 0;" pathCondition="true" lineNumber="-1" charStart="188" charEnd="203">
+               <sedStatement xml:id="_f7dfe5c7-f93a-4036-a24c-9b6245bc56fa" name="int i = 0;" pathCondition="true" lineNumber="-1" charStart="207" charEnd="217">
+                  <sedLoopInvariant xml:id="_e1c252c8-a2d9-4e12-984f-612e8f8e70e7" name="
 invariant: i &gt;= 0
 &amp; (  i &lt;= array.length
    &amp;   result_1
      = javaCastInt(bsum{int j;}(0, i, array[j])));
 variant: javaSubInt(array.length, i)
 mod: false" pathCondition="true" lineNumber="-1" charStart="407" charEnd="471" initiallyValid="true">
-<<<<<<< HEAD
-                     <sedBranchCondition xml:id="_5d655fad-dfa1-4f8a-912f-ba3e846ab7c8" name="Body Preserves Invariant: !(  i_0 &gt;= 1 &amp; array.length &gt;= 0 &amp; array.length &lt; i_0
-  | i_0 &lt;= -1
-  &amp; array.length &gt;= 0
-  &amp; array.length &gt;= i_0
-  | !(     i_0 &gt;= 0
-         &amp; array.length &gt;= 0
-         &amp; array.length &gt;= i_0
-      -&gt; bsum{int j;}(0, i_0, array[j]) = result_1_0))" pathCondition="!(  array.length &gt;= 0
-  &amp; (    !i_0 = 0
-       &amp; (i_0 &gt;= 1 | array.length &gt;= i_0)
-       &amp; (i_0 &lt;= -1 | array.length &lt; i_0)
-     | !(   i_0 &gt;= 0 &amp; array.length &gt;= i_0
-         -&gt; bsum{int j;}(0, i_0, array[j]) = result_1_0)))">
-                        <sedBranchCondition xml:id="_29a5e87c-17de-4cc0-83df-e5cc06b8f614" name="!array = null" pathCondition="   array.length &gt;= 0
--&gt;   !(    !i_0 = 0
-         &amp; (i_0 &gt;= 1 | array.length &gt;= i_0)
-         &amp; (i_0 &lt;= -1 | array.length &lt; i_0)
-       | !(   i_0 &gt;= 0 &amp; array.length &gt;= i_0
-           -&gt;   bsum{int j;}(0, i_0, array[j])
-              = result_1_0))
-   &amp; !array = null">
-                           <sedStatement xml:id="_ad5b98bc-56f6-4f99-81f3-3f7c1abecef7" name="result_1+=array[i];" pathCondition="   array.length &gt;= 0
--&gt;   !(    !i_0 = 0
-         &amp; (i_0 &gt;= 1 | array.length &gt;= i_0)
-         &amp; (i_0 &lt;= -1 | array.length &lt; i_0)
-       | !(   i_0 &gt;= 0 &amp; array.length &gt;= i_0
-           -&gt;   bsum{int j;}(0, i_0, array[j])
-              = result_1_0))
-   &amp; !array = null" lineNumber="-1" charStart="438" charEnd="457">
-                              <sedStatement xml:id="_51d5b59e-1c26-444c-bfb6-d54d446fd74a" name="i++;" pathCondition="   array.length &gt;= 0
--&gt;   !(    !i_0 = 0
-         &amp; (i_0 &gt;= 1 | array.length &gt;= i_0)
-         &amp; (i_0 &lt;= -1 | array.length &lt; i_0)
-       | !(   i_0 &gt;= 0 &amp; array.length &gt;= i_0
-           -&gt;   bsum{int j;}(0, i_0, array[j])
-              = result_1_0))
-   &amp; !array = null" lineNumber="-1" charStart="462" charEnd="466">
-                                 <sedLoopBodyTermination xml:id="_712fd6f9-acec-457f-a82d-4834f055eb2a" name="&lt;loop body end&gt;" pathCondition="   array.length &gt;= 0
--&gt;   !(    !i_0 = 0
-         &amp; (i_0 &gt;= 1 | array.length &gt;= i_0)
-         &amp; (i_0 &lt;= -1 | array.length &lt; i_0)
-       | !(   i_0 &gt;= 0 &amp; array.length &gt;= i_0
-           -&gt;   bsum{int j;}(0, i_0, array[j])
-              = result_1_0))
-   &amp; !array = null" verified="true">
-=======
-                     <sedBranchCondition xml:id="_a4332eec-9d62-422a-bdc4-547d38705541" name="Body Preserves Invariant: not(or(or(and(and(geq(i_0,Z(1(#))),geq(length(array),Z(0(#)))),lt(length(array),i_0)),and(and(leq(i_0,Z(neglit(1(#)))),geq(length(array),Z(0(#)))),geq(length(array),i_0))),not(imp(and(and(geq(i_0,Z(0(#))),geq(length(array),Z(0(#)))),geq(length(array),i_0)),equals(bsum{j:int}(Z(0(#)),i_0,int::select(heap,array,arr(j))),result_1_0)))))" pathCondition="not(and(geq(length(array),Z(0(#))),or(and(and(not(equals(i_0,Z(0(#)))),or(geq(i_0,Z(1(#))),geq(length(array),i_0))),or(leq(i_0,Z(neglit(1(#)))),lt(length(array),i_0))),not(imp(and(geq(i_0,Z(0(#))),geq(length(array),i_0)),equals(bsum{j:int}(Z(0(#)),i_0,int::select(heap,array,arr(j))),result_1_0))))))">
-                        <sedBranchCondition xml:id="_eafe221e-f767-4cd8-9811-b05520781d37" name="not(equals(array,null))" pathCondition="imp(geq(length(array),Z(0(#))),and(not(or(and(and(not(equals(i_0,Z(0(#)))),or(geq(i_0,Z(1(#))),geq(length(array),i_0))),or(leq(i_0,Z(neglit(1(#)))),lt(length(array),i_0))),not(imp(and(geq(i_0,Z(0(#))),geq(length(array),i_0)),equals(bsum{j:int}(Z(0(#)),i_0,int::select(heap,array,arr(j))),result_1_0))))),not(equals(array,null))))">
-                           <sedStatement xml:id="_86f855d8-0977-46a1-af01-98a508a56479" name="result_1+=array[i];" pathCondition="imp(geq(length(array),Z(0(#))),and(not(or(and(and(not(equals(i_0,Z(0(#)))),or(geq(i_0,Z(1(#))),geq(length(array),i_0))),or(leq(i_0,Z(neglit(1(#)))),lt(length(array),i_0))),not(imp(and(geq(i_0,Z(0(#))),geq(length(array),i_0)),equals(bsum{j:int}(Z(0(#)),i_0,int::select(heap,array,arr(j))),result_1_0))))),not(equals(array,null))))" lineNumber="-1" charStart="438" charEnd="457">
-                              <sedStatement xml:id="_6ca77fcf-bc15-4eae-bfd1-5bc187c430c4" name="i++;" pathCondition="imp(geq(length(array),Z(0(#))),and(not(or(and(and(not(equals(i_0,Z(0(#)))),or(geq(i_0,Z(1(#))),geq(length(array),i_0))),or(leq(i_0,Z(neglit(1(#)))),lt(length(array),i_0))),not(imp(and(geq(i_0,Z(0(#))),geq(length(array),i_0)),equals(bsum{j:int}(Z(0(#)),i_0,int::select(heap,array,arr(j))),result_1_0))))),not(equals(array,null))))" lineNumber="-1" charStart="462" charEnd="466">
-                                 <sedLoopBodyTermination xml:id="_808e8a45-36a8-4a7d-b192-50da433416ab" name="&lt;loop body end&gt;" pathCondition="imp(geq(length(array),Z(0(#))),and(not(or(and(and(not(equals(i_0,Z(0(#)))),or(geq(i_0,Z(1(#))),geq(length(array),i_0))),or(leq(i_0,Z(neglit(1(#)))),lt(length(array),i_0))),not(imp(and(geq(i_0,Z(0(#))),geq(length(array),i_0)),equals(bsum{j:int}(Z(0(#)),i_0,int::select(heap,array,arr(j))),result_1_0))))),not(equals(array,null))))" verified="true">
->>>>>>> 22906a6b
+                     <sedBranchCondition xml:id="_cf5c800d-1af4-4743-a2af-a6b9450bac50" name="Body Preserves Invariant: not(or(or(and(and(geq(i_0,Z(1(#))),geq(length(array),Z(0(#)))),lt(length(array),i_0)),and(and(leq(i_0,Z(neglit(1(#)))),geq(length(array),Z(0(#)))),geq(length(array),i_0))),not(imp(and(and(geq(i_0,Z(0(#))),geq(length(array),Z(0(#)))),geq(length(array),i_0)),equals(bsum{j:int}(Z(0(#)),i_0,int::select(heap,array,arr(j))),result_1_0)))))" pathCondition="not(and(geq(length(array),Z(0(#))),or(and(and(not(equals(i_0,Z(0(#)))),or(geq(i_0,Z(1(#))),geq(length(array),i_0))),or(leq(i_0,Z(neglit(1(#)))),lt(length(array),i_0))),not(imp(and(geq(i_0,Z(0(#))),geq(length(array),i_0)),equals(bsum{j:int}(Z(0(#)),i_0,int::select(heap,array,arr(j))),result_1_0))))))">
+                        <sedBranchCondition xml:id="_9ecf85bd-8100-41d2-b015-579a61351b2d" name="not(equals(array,null))" pathCondition="imp(geq(length(array),Z(0(#))),and(not(or(and(and(not(equals(i_0,Z(0(#)))),or(geq(i_0,Z(1(#))),geq(length(array),i_0))),or(leq(i_0,Z(neglit(1(#)))),lt(length(array),i_0))),not(imp(and(geq(i_0,Z(0(#))),geq(length(array),i_0)),equals(bsum{j:int}(Z(0(#)),i_0,int::select(heap,array,arr(j))),result_1_0))))),not(equals(array,null))))">
+                           <sedStatement xml:id="_4db6c091-ddf9-4ddd-90d8-0e4779726990" name="result_1+=array[i];" pathCondition="imp(geq(length(array),Z(0(#))),and(not(or(and(and(not(equals(i_0,Z(0(#)))),or(geq(i_0,Z(1(#))),geq(length(array),i_0))),or(leq(i_0,Z(neglit(1(#)))),lt(length(array),i_0))),not(imp(and(geq(i_0,Z(0(#))),geq(length(array),i_0)),equals(bsum{j:int}(Z(0(#)),i_0,int::select(heap,array,arr(j))),result_1_0))))),not(equals(array,null))))" lineNumber="-1" charStart="438" charEnd="457">
+                              <sedStatement xml:id="_2a6c292b-798c-4be2-a7d0-03825d3f5633" name="i++;" pathCondition="imp(geq(length(array),Z(0(#))),and(not(or(and(and(not(equals(i_0,Z(0(#)))),or(geq(i_0,Z(1(#))),geq(length(array),i_0))),or(leq(i_0,Z(neglit(1(#)))),lt(length(array),i_0))),not(imp(and(geq(i_0,Z(0(#))),geq(length(array),i_0)),equals(bsum{j:int}(Z(0(#)),i_0,int::select(heap,array,arr(j))),result_1_0))))),not(equals(array,null))))" lineNumber="-1" charStart="462" charEnd="466">
+                                 <sedLoopBodyTermination xml:id="_bd68c2ac-fa66-401e-8960-b1299b81a3e1" name="&lt;loop body end&gt;" pathCondition="imp(geq(length(array),Z(0(#))),and(not(or(and(and(not(equals(i_0,Z(0(#)))),or(geq(i_0,Z(1(#))),geq(length(array),i_0))),or(leq(i_0,Z(neglit(1(#)))),lt(length(array),i_0))),not(imp(and(geq(i_0,Z(0(#))),geq(length(array),i_0)),equals(bsum{j:int}(Z(0(#)),i_0,int::select(heap,array,arr(j))),result_1_0))))),not(equals(array,null))))" verified="true">
                                  </sedLoopBodyTermination>
                               </sedStatement>
                            </sedStatement>
                         </sedBranchCondition>
-<<<<<<< HEAD
-                        <sedBranchCondition xml:id="_ab2076ec-fcd7-49a0-be7c-f057c0bc9293" name="array = null" pathCondition="   array.length &gt;= 0
--&gt;   !(    !i_0 = 0
-         &amp; (i_0 &gt;= 1 | array.length &gt;= i_0)
-         &amp; (i_0 &lt;= -1 | array.length &lt; i_0)
-       | !(   i_0 &gt;= 0 &amp; array.length &gt;= i_0
-           -&gt;   bsum{int j;}(0, i_0, array[j])
-              = result_1_0))
-   &amp; array = null">
-                           <sedExceptionalTermination xml:id="_a16132c2-0cb5-40fd-b22e-55a376e60f70" name="&lt;uncaught java.lang.NullPointerException&gt;" pathCondition="   array.length &gt;= 0
--&gt;   !(    !i_0 = 0
-         &amp; (i_0 &gt;= 1 | array.length &gt;= i_0)
-         &amp; (i_0 &lt;= -1 | array.length &lt; i_0)
-       | !(   i_0 &gt;= 0 &amp; array.length &gt;= i_0
-           -&gt;   bsum{int j;}(0, i_0, array[j])
-              = result_1_0))
-   &amp; array = null" verified="true">
+                        <sedBranchCondition xml:id="_159c72de-867a-426d-9936-d1ceeb7a7a91" name="equals(array,null)" pathCondition="imp(geq(length(array),Z(0(#))),and(not(or(and(and(not(equals(i_0,Z(0(#)))),or(geq(i_0,Z(1(#))),geq(length(array),i_0))),or(leq(i_0,Z(neglit(1(#)))),lt(length(array),i_0))),not(imp(and(geq(i_0,Z(0(#))),geq(length(array),i_0)),equals(bsum{j:int}(Z(0(#)),i_0,int::select(heap,array,arr(j))),result_1_0))))),equals(array,null)))">
+                           <sedExceptionalTermination xml:id="_78c29472-3ab1-4e42-9f2a-3ceaf0ac30aa" name="&lt;uncaught java.lang.NullPointerException&gt;" pathCondition="imp(geq(length(array),Z(0(#))),and(not(or(and(and(not(equals(i_0,Z(0(#)))),or(geq(i_0,Z(1(#))),geq(length(array),i_0))),or(leq(i_0,Z(neglit(1(#)))),lt(length(array),i_0))),not(imp(and(geq(i_0,Z(0(#))),geq(length(array),i_0)),equals(bsum{j:int}(Z(0(#)),i_0,int::select(heap,array,arr(j))),result_1_0))))),equals(array,null)))" verified="true">
                            </sedExceptionalTermination>
                         </sedBranchCondition>
                      </sedBranchCondition>
-                     <sedBranchCondition xml:id="_40e67fc8-b8ee-4bb1-9291-1c0cbaf83624" name="Use Case: !(  i_0 &gt;= 1 &amp; array.length &gt;= 0 &amp; array.length &lt; i_0
-  | i_0 &lt;= -1
-  &amp; array.length &gt;= 0
-  &amp; array.length &gt;= i_0
-  | !(     i_0 &gt;= 0
-         &amp; array.length &gt;= 0
-         &amp; array.length &gt;= i_0
-      -&gt; bsum{int j;}(0, i_0, array[j]) = result_1_0))" pathCondition="!(  array.length &gt;= 0
-  &amp; (    !i_0 = 0
-       &amp; (i_0 &gt;= 1 | array.length &gt;= i_0)
-       &amp; (i_0 &lt;= -1 | array.length &lt; i_0)
-     | !(   i_0 &gt;= 0 &amp; array.length &gt;= i_0
-         -&gt; bsum{int j;}(0, i_0, array[j]) = result_1_0)))">
-                        <sedStatement xml:id="_95001796-1b34-4bae-9014-77e9babc7a32" name="return result_1;" pathCondition="!(  array.length &gt;= 0
-  &amp; (    !i_0 = 0
-       &amp; (i_0 &gt;= 1 | array.length &gt;= i_0)
-       &amp; (i_0 &lt;= -1 | array.length &lt; i_0)
-     | !(   i_0 &gt;= 0 &amp; array.length &gt;= i_0
-         -&gt; bsum{int j;}(0, i_0, array[j]) = result_1_0)))" lineNumber="-1" charStart="475" charEnd="489">
-                           <sedMethodReturn xml:id="_ea9376a3-4067-4b34-a88e-7cf8cee0ddc2" name="&lt;return of ArraySumWhile.sum(array);&gt;" pathCondition="!(  array.length &gt;= 0
-  &amp; (    !i_0 = 0
-       &amp; (i_0 &gt;= 1 | array.length &gt;= i_0)
-       &amp; (i_0 &lt;= -1 | array.length &lt; i_0)
-     | !(   i_0 &gt;= 0 &amp; array.length &gt;= i_0
-         -&gt; bsum{int j;}(0, i_0, array[j]) = result_1_0)))" lineNumber="-1" charStart="166" charEnd="169">
-                              <sedTermination xml:id="_374c1ded-c8b5-45a2-bfda-4386349ef8b4" name="&lt;end&gt;" pathCondition="!(  array.length &gt;= 0
-  &amp; (    !i_0 = 0
-       &amp; (i_0 &gt;= 1 | array.length &gt;= i_0)
-       &amp; (i_0 &lt;= -1 | array.length &lt; i_0)
-     | !(   i_0 &gt;= 0 &amp; array.length &gt;= i_0
-         -&gt; bsum{int j;}(0, i_0, array[j]) = result_1_0)))" verified="true">
-=======
-                        <sedBranchCondition xml:id="_c30b74c8-4e0c-4bc1-b193-4f29c1c408b6" name="equals(array,null)" pathCondition="imp(geq(length(array),Z(0(#))),and(not(or(and(and(not(equals(i_0,Z(0(#)))),or(geq(i_0,Z(1(#))),geq(length(array),i_0))),or(leq(i_0,Z(neglit(1(#)))),lt(length(array),i_0))),not(imp(and(geq(i_0,Z(0(#))),geq(length(array),i_0)),equals(bsum{j:int}(Z(0(#)),i_0,int::select(heap,array,arr(j))),result_1_0))))),equals(array,null)))">
-                           <sedExceptionalTermination xml:id="_2185d65e-e794-4846-aaf6-7382b20ed9b1" name="&lt;uncaught java.lang.NullPointerException&gt;" pathCondition="imp(geq(length(array),Z(0(#))),and(not(or(and(and(not(equals(i_0,Z(0(#)))),or(geq(i_0,Z(1(#))),geq(length(array),i_0))),or(leq(i_0,Z(neglit(1(#)))),lt(length(array),i_0))),not(imp(and(geq(i_0,Z(0(#))),geq(length(array),i_0)),equals(bsum{j:int}(Z(0(#)),i_0,int::select(heap,array,arr(j))),result_1_0))))),equals(array,null)))" verified="true">
-                           </sedExceptionalTermination>
-                        </sedBranchCondition>
-                     </sedBranchCondition>
-                     <sedBranchCondition xml:id="_78fb1605-71e4-479f-82ce-cf5597e81bf6" name="Use Case: not(or(or(and(and(geq(i_0,Z(1(#))),geq(length(array),Z(0(#)))),lt(length(array),i_0)),and(and(leq(i_0,Z(neglit(1(#)))),geq(length(array),Z(0(#)))),geq(length(array),i_0))),not(imp(and(and(geq(i_0,Z(0(#))),geq(length(array),Z(0(#)))),geq(length(array),i_0)),equals(bsum{j:int}(Z(0(#)),i_0,int::select(heap,array,arr(j))),result_1_0)))))" pathCondition="not(and(geq(length(array),Z(0(#))),or(and(and(not(equals(i_0,Z(0(#)))),or(geq(i_0,Z(1(#))),geq(length(array),i_0))),or(leq(i_0,Z(neglit(1(#)))),lt(length(array),i_0))),not(imp(and(geq(i_0,Z(0(#))),geq(length(array),i_0)),equals(bsum{j:int}(Z(0(#)),i_0,int::select(heap,array,arr(j))),result_1_0))))))">
-                        <sedStatement xml:id="_a5b8f37f-4bc2-4fec-957a-88a00259ac1b" name="return result_1;" pathCondition="not(and(geq(length(array),Z(0(#))),or(and(and(not(equals(i_0,Z(0(#)))),or(geq(i_0,Z(1(#))),geq(length(array),i_0))),or(leq(i_0,Z(neglit(1(#)))),lt(length(array),i_0))),not(imp(and(geq(i_0,Z(0(#))),geq(length(array),i_0)),equals(bsum{j:int}(Z(0(#)),i_0,int::select(heap,array,arr(j))),result_1_0))))))" lineNumber="-1" charStart="475" charEnd="489">
-                           <sedMethodReturn xml:id="_f50bee48-e453-43da-aaad-97a805ad6bd8" name="&lt;return of ArraySumWhile.sum(array);&gt;" pathCondition="not(and(geq(length(array),Z(0(#))),or(and(and(not(equals(i_0,Z(0(#)))),or(geq(i_0,Z(1(#))),geq(length(array),i_0))),or(leq(i_0,Z(neglit(1(#)))),lt(length(array),i_0))),not(imp(and(geq(i_0,Z(0(#))),geq(length(array),i_0)),equals(bsum{j:int}(Z(0(#)),i_0,int::select(heap,array,arr(j))),result_1_0))))))" lineNumber="-1" charStart="166" charEnd="169">
-                              <sedTermination xml:id="_4a80f4c5-a489-485e-bb9e-87bdfe670c76" name="&lt;end&gt;" pathCondition="not(and(geq(length(array),Z(0(#))),or(and(and(not(equals(i_0,Z(0(#)))),or(geq(i_0,Z(1(#))),geq(length(array),i_0))),or(leq(i_0,Z(neglit(1(#)))),lt(length(array),i_0))),not(imp(and(geq(i_0,Z(0(#))),geq(length(array),i_0)),equals(bsum{j:int}(Z(0(#)),i_0,int::select(heap,array,arr(j))),result_1_0))))))" verified="true">
->>>>>>> 22906a6b
+                     <sedBranchCondition xml:id="_2ab9aec8-e3f5-42a5-83f5-f475bf07aafe" name="Use Case: not(or(or(and(and(geq(i_0,Z(1(#))),geq(length(array),Z(0(#)))),lt(length(array),i_0)),and(and(leq(i_0,Z(neglit(1(#)))),geq(length(array),Z(0(#)))),geq(length(array),i_0))),not(imp(and(and(geq(i_0,Z(0(#))),geq(length(array),Z(0(#)))),geq(length(array),i_0)),equals(bsum{j:int}(Z(0(#)),i_0,int::select(heap,array,arr(j))),result_1_0)))))" pathCondition="not(and(geq(length(array),Z(0(#))),or(and(and(not(equals(i_0,Z(0(#)))),or(geq(i_0,Z(1(#))),geq(length(array),i_0))),or(leq(i_0,Z(neglit(1(#)))),lt(length(array),i_0))),not(imp(and(geq(i_0,Z(0(#))),geq(length(array),i_0)),equals(bsum{j:int}(Z(0(#)),i_0,int::select(heap,array,arr(j))),result_1_0))))))">
+                        <sedStatement xml:id="_073550db-63e4-4500-8b83-27aaf023f415" name="return result_1;" pathCondition="not(and(geq(length(array),Z(0(#))),or(and(and(not(equals(i_0,Z(0(#)))),or(geq(i_0,Z(1(#))),geq(length(array),i_0))),or(leq(i_0,Z(neglit(1(#)))),lt(length(array),i_0))),not(imp(and(geq(i_0,Z(0(#))),geq(length(array),i_0)),equals(bsum{j:int}(Z(0(#)),i_0,int::select(heap,array,arr(j))),result_1_0))))))" lineNumber="-1" charStart="475" charEnd="489">
+                           <sedMethodReturn xml:id="_ef96c27f-ef5d-4d0e-9430-6df2d8790b21" name="&lt;return of ArraySumWhile.sum(array);&gt;" pathCondition="not(and(geq(length(array),Z(0(#))),or(and(and(not(equals(i_0,Z(0(#)))),or(geq(i_0,Z(1(#))),geq(length(array),i_0))),or(leq(i_0,Z(neglit(1(#)))),lt(length(array),i_0))),not(imp(and(geq(i_0,Z(0(#))),geq(length(array),i_0)),equals(bsum{j:int}(Z(0(#)),i_0,int::select(heap,array,arr(j))),result_1_0))))))" lineNumber="-1" charStart="166" charEnd="169">
+                              <sedTermination xml:id="_ed68d794-487d-4abd-b092-ee5ddf648145" name="&lt;end&gt;" pathCondition="not(and(geq(length(array),Z(0(#))),or(and(and(not(equals(i_0,Z(0(#)))),or(geq(i_0,Z(1(#))),geq(length(array),i_0))),or(leq(i_0,Z(neglit(1(#)))),lt(length(array),i_0))),not(imp(and(geq(i_0,Z(0(#))),geq(length(array),i_0)),equals(bsum{j:int}(Z(0(#)),i_0,int::select(heap,array,arr(j))),result_1_0))))))" verified="true">
                               </sedTermination>
                            </sedMethodReturn>
                         </sedStatement>
