<?xml version="1.0" encoding="UTF-8"?>
<launch xmlns="http://key-project.org/sed/serialization">
<<<<<<< HEAD
   <sedTarget xml:id="_0a3dc3b2-d1a3-4456-aa1c-b29e64cbc139" name="main()" modelIdentifier="org.key_project.sed.key.core">
      <sedThread xml:id="_c5342f81-cd3e-422e-aba9-f1b1ba47b226" name="&lt;start&gt;" pathCondition="true">
         <sedMethodCall xml:id="_3fc10e33-05e0-4a41-bc17-74c6732469f7" name="MethodFormatTest.main();" pathCondition="true" lineNumber="-1" charStart="54" charEnd="58">
            <sedStatement xml:id="_1b89a9bc-1b0a-4007-b8a4-8e96991a06b7" name="return a();" pathCondition="true" lineNumber="-1" charStart="62" charEnd="73">
               <sedMethodCall xml:id="_f5a22b90-2c03-413b-a7bd-7b61b4eb2812" name="MethodFormatTest.a();" pathCondition="true" lineNumber="-1" charStart="100" charEnd="101">
                  <sedStatement xml:id="_68c7dcf7-0ab0-4d83-87a1-e82f9b4f3dd8" name="return b();" pathCondition="true" lineNumber="-1" charStart="105" charEnd="116">
                     <sedMethodCall xml:id="_91703a2f-5e65-402e-9462-fecf91dffb77" name="MethodFormatTest.b();" pathCondition="true" lineNumber="-1" charStart="136" charEnd="137">
                        <sedStatement xml:id="_1e7225dc-4c0a-4d00-a67b-186fd5f85631" name="return c();" pathCondition="true" lineNumber="-1" charStart="142" charEnd="153">
                           <sedMethodCall xml:id="_09b40c5d-9079-489d-9168-4d6ec6447660" name="MethodFormatTest.c();" pathCondition="true" lineNumber="-1" charStart="173" charEnd="174">
                              <sedStatement xml:id="_5f14bb0b-512a-4781-8c78-9e29b61f6a4f" name="return d();" pathCondition="true" lineNumber="-1" charStart="178" charEnd="189">
                                 <sedMethodCall xml:id="_30942f77-0fb5-4044-a1aa-1f000e3237fd" name="MethodFormatTest.d();" pathCondition="true" lineNumber="-1" charStart="214" charEnd="215">
                                    <sedStatement xml:id="_cd1ab8c8-2467-416a-87d2-722aeb309ade" name="return e();" pathCondition="true" lineNumber="-1" charStart="219" charEnd="230">
                                       <sedMethodCall xml:id="_11792046-10ff-4ff3-a841-05504e798eb8" name="MethodFormatTest.e();" pathCondition="true" lineNumber="-1" charStart="252" charEnd="253">
                                          <sedStatement xml:id="_e26edd77-5245-49c3-938a-6040220ea18b" name="return f();" pathCondition="true" lineNumber="-1" charStart="257" charEnd="268">
                                             <sedMethodCall xml:id="_088b0a6d-cdcb-4677-8f73-01daa1fd0e8d" name="MethodFormatTest.f();" pathCondition="true" lineNumber="-1" charStart="294" charEnd="295">
                                                <sedStatement xml:id="_1baf4972-4ee2-4d27-9292-836599405399" name="return g();" pathCondition="true" lineNumber="-1" charStart="299" charEnd="310">
                                                   <sedMethodCall xml:id="_452d91ce-1baa-457f-9e35-79694693d4c0" name="MethodFormatTest.g();" pathCondition="true" lineNumber="-1" charStart="332" charEnd="333">
                                                      <sedStatement xml:id="_4ceea69e-a4db-4729-b79f-0206fae7e527" name="return 42;" pathCondition="true" lineNumber="-1" charStart="341" charEnd="351">
                                                         <sedMethodReturn xml:id="_b35f26bf-ee06-488a-b6c5-104d12392310" name="&lt;return 42 as result of MethodFormatTest.g();&gt;" pathCondition="true" lineNumber="-1" charStart="332" charEnd="333">
                                                            <sedMethodReturn xml:id="_4fe05895-649b-4172-a2f6-8250194a17c2" name="&lt;return 42 as result of MethodFormatTest.f();&gt;" pathCondition="true" lineNumber="-1" charStart="294" charEnd="295">
                                                               <sedMethodReturn xml:id="_ee79b5cf-31d2-47c8-9563-509c9999e9a0" name="&lt;return 42 as result of MethodFormatTest.e();&gt;" pathCondition="true" lineNumber="-1" charStart="252" charEnd="253">
                                                                  <sedMethodReturn xml:id="_33a1d7ba-92b1-41c5-b8f4-51753412cdda" name="&lt;return 42 as result of MethodFormatTest.d();&gt;" pathCondition="true" lineNumber="-1" charStart="214" charEnd="215">
                                                                     <sedMethodReturn xml:id="_8f04af2f-522d-42db-9d85-6c5f2504d896" name="&lt;return 42 as result of MethodFormatTest.c();&gt;" pathCondition="true" lineNumber="-1" charStart="173" charEnd="174">
                                                                        <sedMethodReturn xml:id="_24c66850-85ac-4404-bb02-1037900090d4" name="&lt;return 42 as result of MethodFormatTest.b();&gt;" pathCondition="true" lineNumber="-1" charStart="136" charEnd="137">
                                                                           <sedMethodReturn xml:id="_04dd44d8-ec93-4fdf-bddb-d38059b16001" name="&lt;return 42 as result of MethodFormatTest.a();&gt;" pathCondition="true" lineNumber="-1" charStart="100" charEnd="101">
                                                                              <sedMethodReturn xml:id="_8c3503eb-ba1a-4078-8e60-1debe38ebf39" name="&lt;return 42 as result of MethodFormatTest.main();&gt;" pathCondition="true" lineNumber="-1" charStart="54" charEnd="58">
                                                                                 <sedTermination xml:id="_02acdb19-aeb8-496f-9d55-804b0d9742f7" name="&lt;end&gt;" pathCondition="true" verified="true">
=======
   <sedTarget xml:id="_eb1e5dce-b008-44f4-8869-2c99f54a6436" name="main()" modelIdentifier="org.key_project.sed.key.core">
      <sedThread xml:id="_cd0d2855-6ff8-4302-ad18-75449f51ab4a" name="&lt;start&gt;" pathCondition="true">
         <sedMethodCall xml:id="_32c8b7da-400d-4285-948b-fc0adc7e0c02" name="MethodFormatTest.main();" pathCondition="true" lineNumber="-1" charStart="54" charEnd="58">
            <sedStatement xml:id="_293e10e9-e6d3-4741-a63b-d025e28160da" name="return a();" pathCondition="true" lineNumber="-1" charStart="62" charEnd="73">
               <sedMethodCall xml:id="_be210775-7983-4a74-96d4-d3884ce650b2" name="MethodFormatTest.a();" pathCondition="true" lineNumber="-1" charStart="100" charEnd="101">
                  <sedStatement xml:id="_c7c404dd-4f43-47ca-a9f9-bdb18364a597" name="return b();" pathCondition="true" lineNumber="-1" charStart="105" charEnd="116">
                     <sedMethodCall xml:id="_1e21fb0f-75bc-40b6-992f-37b38fd24f49" name="MethodFormatTest.b();" pathCondition="true" lineNumber="-1" charStart="136" charEnd="137">
                        <sedStatement xml:id="_3278dc94-6cf4-44a4-9a0f-270fc8bc9c98" name="return c();" pathCondition="true" lineNumber="-1" charStart="142" charEnd="153">
                           <sedMethodCall xml:id="_56dbb27e-9971-4763-a65e-15462ad6fb71" name="MethodFormatTest.c();" pathCondition="true" lineNumber="-1" charStart="173" charEnd="174">
                              <sedStatement xml:id="_5e2eddaf-4727-4ef3-ac6a-ba59febfea28" name="return d();" pathCondition="true" lineNumber="-1" charStart="178" charEnd="189">
                                 <sedMethodCall xml:id="_9d064548-6ecf-493f-9e63-2c9ca3fdecf9" name="MethodFormatTest.d();" pathCondition="true" lineNumber="-1" charStart="214" charEnd="215">
                                    <sedStatement xml:id="_801bf902-661a-409c-9c2a-5ee7c17cd131" name="return e();" pathCondition="true" lineNumber="-1" charStart="219" charEnd="230">
                                       <sedMethodCall xml:id="_3a751068-9fb5-47a0-a5a7-b5c20cee12e5" name="MethodFormatTest.e();" pathCondition="true" lineNumber="-1" charStart="252" charEnd="253">
                                          <sedStatement xml:id="_e48f7a4e-699b-4074-9966-51d5246e7bef" name="return f();" pathCondition="true" lineNumber="-1" charStart="257" charEnd="268">
                                             <sedMethodCall xml:id="_a4f93cd6-d959-40fe-a5df-27301dddd601" name="MethodFormatTest.f();" pathCondition="true" lineNumber="-1" charStart="294" charEnd="295">
                                                <sedStatement xml:id="_18024331-20bd-44a3-be4d-1c5f74b1df97" name="return g();" pathCondition="true" lineNumber="-1" charStart="299" charEnd="310">
                                                   <sedMethodCall xml:id="_c522ba5a-28b4-4207-b573-171d30ebb749" name="MethodFormatTest.g();" pathCondition="true" lineNumber="-1" charStart="332" charEnd="333">
                                                      <sedStatement xml:id="_d52a47b8-9565-438d-be0a-416c9e296d54" name="return 42;" pathCondition="true" lineNumber="-1" charStart="341" charEnd="351">
                                                         <sedMethodReturn xml:id="_3c73381f-f356-4a58-96a1-e5282e9ff1ae" name="&lt;return Z(2(4(#))) as result of MethodFormatTest.g();&gt;" pathCondition="true" lineNumber="-1" charStart="332" charEnd="333">
                                                            <sedMethodReturn xml:id="_f4905cef-34fd-409c-a22f-2911b6e13037" name="&lt;return Z(2(4(#))) as result of MethodFormatTest.f();&gt;" pathCondition="true" lineNumber="-1" charStart="294" charEnd="295">
                                                               <sedMethodReturn xml:id="_e2f8620f-1774-41ed-96a5-5b93745efa5e" name="&lt;return Z(2(4(#))) as result of MethodFormatTest.e();&gt;" pathCondition="true" lineNumber="-1" charStart="252" charEnd="253">
                                                                  <sedMethodReturn xml:id="_29a0e514-52bc-4774-b194-14a7891adb3d" name="&lt;return Z(2(4(#))) as result of MethodFormatTest.d();&gt;" pathCondition="true" lineNumber="-1" charStart="214" charEnd="215">
                                                                     <sedMethodReturn xml:id="_d8571ea3-5e3b-488c-9c95-6bfa6bb92373" name="&lt;return Z(2(4(#))) as result of MethodFormatTest.c();&gt;" pathCondition="true" lineNumber="-1" charStart="173" charEnd="174">
                                                                        <sedMethodReturn xml:id="_e0b79bed-66c7-4340-96ac-3a471c0a6834" name="&lt;return Z(2(4(#))) as result of MethodFormatTest.b();&gt;" pathCondition="true" lineNumber="-1" charStart="136" charEnd="137">
                                                                           <sedMethodReturn xml:id="_9caa70a1-d8e0-431e-ad05-6eef831095fa" name="&lt;return Z(2(4(#))) as result of MethodFormatTest.a();&gt;" pathCondition="true" lineNumber="-1" charStart="100" charEnd="101">
                                                                              <sedMethodReturn xml:id="_1cab728b-49e8-4d57-a3e8-5c98b54173ad" name="&lt;return Z(2(4(#))) as result of MethodFormatTest.main();&gt;" pathCondition="true" lineNumber="-1" charStart="54" charEnd="58">
                                                                                 <sedTermination xml:id="_b0b64dd8-3e9f-440b-a5e8-d553966e60ac" name="&lt;end&gt;" pathCondition="true" verified="true">
>>>>>>> 22906a6b
                                                                                 </sedTermination>
                                                                              </sedMethodReturn>
                                                                           </sedMethodReturn>
                                                                        </sedMethodReturn>
                                                                     </sedMethodReturn>
                                                                  </sedMethodReturn>
                                                               </sedMethodReturn>
                                                            </sedMethodReturn>
                                                         </sedMethodReturn>
                                                      </sedStatement>
                                                   </sedMethodCall>
                                                </sedStatement>
                                             </sedMethodCall>
                                          </sedStatement>
                                       </sedMethodCall>
                                    </sedStatement>
                                 </sedMethodCall>
                              </sedStatement>
                           </sedMethodCall>
                        </sedStatement>
                     </sedMethodCall>
                  </sedStatement>
               </sedMethodCall>
            </sedStatement>
         </sedMethodCall>
      </sedThread>
   </sedTarget>
</launch><|MERGE_RESOLUTION|>--- conflicted
+++ resolved
@@ -1,62 +1,32 @@
 <?xml version="1.0" encoding="UTF-8"?>
 <launch xmlns="http://key-project.org/sed/serialization">
-<<<<<<< HEAD
-   <sedTarget xml:id="_0a3dc3b2-d1a3-4456-aa1c-b29e64cbc139" name="main()" modelIdentifier="org.key_project.sed.key.core">
-      <sedThread xml:id="_c5342f81-cd3e-422e-aba9-f1b1ba47b226" name="&lt;start&gt;" pathCondition="true">
-         <sedMethodCall xml:id="_3fc10e33-05e0-4a41-bc17-74c6732469f7" name="MethodFormatTest.main();" pathCondition="true" lineNumber="-1" charStart="54" charEnd="58">
-            <sedStatement xml:id="_1b89a9bc-1b0a-4007-b8a4-8e96991a06b7" name="return a();" pathCondition="true" lineNumber="-1" charStart="62" charEnd="73">
-               <sedMethodCall xml:id="_f5a22b90-2c03-413b-a7bd-7b61b4eb2812" name="MethodFormatTest.a();" pathCondition="true" lineNumber="-1" charStart="100" charEnd="101">
-                  <sedStatement xml:id="_68c7dcf7-0ab0-4d83-87a1-e82f9b4f3dd8" name="return b();" pathCondition="true" lineNumber="-1" charStart="105" charEnd="116">
-                     <sedMethodCall xml:id="_91703a2f-5e65-402e-9462-fecf91dffb77" name="MethodFormatTest.b();" pathCondition="true" lineNumber="-1" charStart="136" charEnd="137">
-                        <sedStatement xml:id="_1e7225dc-4c0a-4d00-a67b-186fd5f85631" name="return c();" pathCondition="true" lineNumber="-1" charStart="142" charEnd="153">
-                           <sedMethodCall xml:id="_09b40c5d-9079-489d-9168-4d6ec6447660" name="MethodFormatTest.c();" pathCondition="true" lineNumber="-1" charStart="173" charEnd="174">
-                              <sedStatement xml:id="_5f14bb0b-512a-4781-8c78-9e29b61f6a4f" name="return d();" pathCondition="true" lineNumber="-1" charStart="178" charEnd="189">
-                                 <sedMethodCall xml:id="_30942f77-0fb5-4044-a1aa-1f000e3237fd" name="MethodFormatTest.d();" pathCondition="true" lineNumber="-1" charStart="214" charEnd="215">
-                                    <sedStatement xml:id="_cd1ab8c8-2467-416a-87d2-722aeb309ade" name="return e();" pathCondition="true" lineNumber="-1" charStart="219" charEnd="230">
-                                       <sedMethodCall xml:id="_11792046-10ff-4ff3-a841-05504e798eb8" name="MethodFormatTest.e();" pathCondition="true" lineNumber="-1" charStart="252" charEnd="253">
-                                          <sedStatement xml:id="_e26edd77-5245-49c3-938a-6040220ea18b" name="return f();" pathCondition="true" lineNumber="-1" charStart="257" charEnd="268">
-                                             <sedMethodCall xml:id="_088b0a6d-cdcb-4677-8f73-01daa1fd0e8d" name="MethodFormatTest.f();" pathCondition="true" lineNumber="-1" charStart="294" charEnd="295">
-                                                <sedStatement xml:id="_1baf4972-4ee2-4d27-9292-836599405399" name="return g();" pathCondition="true" lineNumber="-1" charStart="299" charEnd="310">
-                                                   <sedMethodCall xml:id="_452d91ce-1baa-457f-9e35-79694693d4c0" name="MethodFormatTest.g();" pathCondition="true" lineNumber="-1" charStart="332" charEnd="333">
-                                                      <sedStatement xml:id="_4ceea69e-a4db-4729-b79f-0206fae7e527" name="return 42;" pathCondition="true" lineNumber="-1" charStart="341" charEnd="351">
-                                                         <sedMethodReturn xml:id="_b35f26bf-ee06-488a-b6c5-104d12392310" name="&lt;return 42 as result of MethodFormatTest.g();&gt;" pathCondition="true" lineNumber="-1" charStart="332" charEnd="333">
-                                                            <sedMethodReturn xml:id="_4fe05895-649b-4172-a2f6-8250194a17c2" name="&lt;return 42 as result of MethodFormatTest.f();&gt;" pathCondition="true" lineNumber="-1" charStart="294" charEnd="295">
-                                                               <sedMethodReturn xml:id="_ee79b5cf-31d2-47c8-9563-509c9999e9a0" name="&lt;return 42 as result of MethodFormatTest.e();&gt;" pathCondition="true" lineNumber="-1" charStart="252" charEnd="253">
-                                                                  <sedMethodReturn xml:id="_33a1d7ba-92b1-41c5-b8f4-51753412cdda" name="&lt;return 42 as result of MethodFormatTest.d();&gt;" pathCondition="true" lineNumber="-1" charStart="214" charEnd="215">
-                                                                     <sedMethodReturn xml:id="_8f04af2f-522d-42db-9d85-6c5f2504d896" name="&lt;return 42 as result of MethodFormatTest.c();&gt;" pathCondition="true" lineNumber="-1" charStart="173" charEnd="174">
-                                                                        <sedMethodReturn xml:id="_24c66850-85ac-4404-bb02-1037900090d4" name="&lt;return 42 as result of MethodFormatTest.b();&gt;" pathCondition="true" lineNumber="-1" charStart="136" charEnd="137">
-                                                                           <sedMethodReturn xml:id="_04dd44d8-ec93-4fdf-bddb-d38059b16001" name="&lt;return 42 as result of MethodFormatTest.a();&gt;" pathCondition="true" lineNumber="-1" charStart="100" charEnd="101">
-                                                                              <sedMethodReturn xml:id="_8c3503eb-ba1a-4078-8e60-1debe38ebf39" name="&lt;return 42 as result of MethodFormatTest.main();&gt;" pathCondition="true" lineNumber="-1" charStart="54" charEnd="58">
-                                                                                 <sedTermination xml:id="_02acdb19-aeb8-496f-9d55-804b0d9742f7" name="&lt;end&gt;" pathCondition="true" verified="true">
-=======
-   <sedTarget xml:id="_eb1e5dce-b008-44f4-8869-2c99f54a6436" name="main()" modelIdentifier="org.key_project.sed.key.core">
-      <sedThread xml:id="_cd0d2855-6ff8-4302-ad18-75449f51ab4a" name="&lt;start&gt;" pathCondition="true">
-         <sedMethodCall xml:id="_32c8b7da-400d-4285-948b-fc0adc7e0c02" name="MethodFormatTest.main();" pathCondition="true" lineNumber="-1" charStart="54" charEnd="58">
-            <sedStatement xml:id="_293e10e9-e6d3-4741-a63b-d025e28160da" name="return a();" pathCondition="true" lineNumber="-1" charStart="62" charEnd="73">
-               <sedMethodCall xml:id="_be210775-7983-4a74-96d4-d3884ce650b2" name="MethodFormatTest.a();" pathCondition="true" lineNumber="-1" charStart="100" charEnd="101">
-                  <sedStatement xml:id="_c7c404dd-4f43-47ca-a9f9-bdb18364a597" name="return b();" pathCondition="true" lineNumber="-1" charStart="105" charEnd="116">
-                     <sedMethodCall xml:id="_1e21fb0f-75bc-40b6-992f-37b38fd24f49" name="MethodFormatTest.b();" pathCondition="true" lineNumber="-1" charStart="136" charEnd="137">
-                        <sedStatement xml:id="_3278dc94-6cf4-44a4-9a0f-270fc8bc9c98" name="return c();" pathCondition="true" lineNumber="-1" charStart="142" charEnd="153">
-                           <sedMethodCall xml:id="_56dbb27e-9971-4763-a65e-15462ad6fb71" name="MethodFormatTest.c();" pathCondition="true" lineNumber="-1" charStart="173" charEnd="174">
-                              <sedStatement xml:id="_5e2eddaf-4727-4ef3-ac6a-ba59febfea28" name="return d();" pathCondition="true" lineNumber="-1" charStart="178" charEnd="189">
-                                 <sedMethodCall xml:id="_9d064548-6ecf-493f-9e63-2c9ca3fdecf9" name="MethodFormatTest.d();" pathCondition="true" lineNumber="-1" charStart="214" charEnd="215">
-                                    <sedStatement xml:id="_801bf902-661a-409c-9c2a-5ee7c17cd131" name="return e();" pathCondition="true" lineNumber="-1" charStart="219" charEnd="230">
-                                       <sedMethodCall xml:id="_3a751068-9fb5-47a0-a5a7-b5c20cee12e5" name="MethodFormatTest.e();" pathCondition="true" lineNumber="-1" charStart="252" charEnd="253">
-                                          <sedStatement xml:id="_e48f7a4e-699b-4074-9966-51d5246e7bef" name="return f();" pathCondition="true" lineNumber="-1" charStart="257" charEnd="268">
-                                             <sedMethodCall xml:id="_a4f93cd6-d959-40fe-a5df-27301dddd601" name="MethodFormatTest.f();" pathCondition="true" lineNumber="-1" charStart="294" charEnd="295">
-                                                <sedStatement xml:id="_18024331-20bd-44a3-be4d-1c5f74b1df97" name="return g();" pathCondition="true" lineNumber="-1" charStart="299" charEnd="310">
-                                                   <sedMethodCall xml:id="_c522ba5a-28b4-4207-b573-171d30ebb749" name="MethodFormatTest.g();" pathCondition="true" lineNumber="-1" charStart="332" charEnd="333">
-                                                      <sedStatement xml:id="_d52a47b8-9565-438d-be0a-416c9e296d54" name="return 42;" pathCondition="true" lineNumber="-1" charStart="341" charEnd="351">
-                                                         <sedMethodReturn xml:id="_3c73381f-f356-4a58-96a1-e5282e9ff1ae" name="&lt;return Z(2(4(#))) as result of MethodFormatTest.g();&gt;" pathCondition="true" lineNumber="-1" charStart="332" charEnd="333">
-                                                            <sedMethodReturn xml:id="_f4905cef-34fd-409c-a22f-2911b6e13037" name="&lt;return Z(2(4(#))) as result of MethodFormatTest.f();&gt;" pathCondition="true" lineNumber="-1" charStart="294" charEnd="295">
-                                                               <sedMethodReturn xml:id="_e2f8620f-1774-41ed-96a5-5b93745efa5e" name="&lt;return Z(2(4(#))) as result of MethodFormatTest.e();&gt;" pathCondition="true" lineNumber="-1" charStart="252" charEnd="253">
-                                                                  <sedMethodReturn xml:id="_29a0e514-52bc-4774-b194-14a7891adb3d" name="&lt;return Z(2(4(#))) as result of MethodFormatTest.d();&gt;" pathCondition="true" lineNumber="-1" charStart="214" charEnd="215">
-                                                                     <sedMethodReturn xml:id="_d8571ea3-5e3b-488c-9c95-6bfa6bb92373" name="&lt;return Z(2(4(#))) as result of MethodFormatTest.c();&gt;" pathCondition="true" lineNumber="-1" charStart="173" charEnd="174">
-                                                                        <sedMethodReturn xml:id="_e0b79bed-66c7-4340-96ac-3a471c0a6834" name="&lt;return Z(2(4(#))) as result of MethodFormatTest.b();&gt;" pathCondition="true" lineNumber="-1" charStart="136" charEnd="137">
-                                                                           <sedMethodReturn xml:id="_9caa70a1-d8e0-431e-ad05-6eef831095fa" name="&lt;return Z(2(4(#))) as result of MethodFormatTest.a();&gt;" pathCondition="true" lineNumber="-1" charStart="100" charEnd="101">
-                                                                              <sedMethodReturn xml:id="_1cab728b-49e8-4d57-a3e8-5c98b54173ad" name="&lt;return Z(2(4(#))) as result of MethodFormatTest.main();&gt;" pathCondition="true" lineNumber="-1" charStart="54" charEnd="58">
-                                                                                 <sedTermination xml:id="_b0b64dd8-3e9f-440b-a5e8-d553966e60ac" name="&lt;end&gt;" pathCondition="true" verified="true">
->>>>>>> 22906a6b
+   <sedTarget xml:id="_d51ea9ff-9d8e-452d-bb14-2b9d9f6189b5" name="main()" modelIdentifier="org.key_project.sed.key.core">
+      <sedThread xml:id="_8181f1a7-4d00-4eb5-9679-0551e7d760b6" name="&lt;start&gt;" pathCondition="true">
+         <sedMethodCall xml:id="_a3a4794e-5908-463b-94d5-fb7663957b68" name="MethodFormatTest.main();" pathCondition="true" lineNumber="-1" charStart="54" charEnd="58">
+            <sedStatement xml:id="_354ac1df-b76f-43df-9908-93b511641104" name="return a();" pathCondition="true" lineNumber="-1" charStart="62" charEnd="73">
+               <sedMethodCall xml:id="_8b9785e3-6a33-4dce-a5e8-c31b758f58ce" name="MethodFormatTest.a();" pathCondition="true" lineNumber="-1" charStart="100" charEnd="101">
+                  <sedStatement xml:id="_ebed3ee9-9fcc-4c31-a637-30e019486112" name="return b();" pathCondition="true" lineNumber="-1" charStart="105" charEnd="116">
+                     <sedMethodCall xml:id="_33782575-c553-47ee-979b-6a3bc19702b9" name="MethodFormatTest.b();" pathCondition="true" lineNumber="-1" charStart="136" charEnd="137">
+                        <sedStatement xml:id="_7e74a4aa-ac3d-4572-b377-ed2499c86fff" name="return c();" pathCondition="true" lineNumber="-1" charStart="142" charEnd="153">
+                           <sedMethodCall xml:id="_e36c1429-7f4c-4bab-96e1-588a580c376d" name="MethodFormatTest.c();" pathCondition="true" lineNumber="-1" charStart="173" charEnd="174">
+                              <sedStatement xml:id="_f4c8bc8e-b6de-47fc-a525-49d956ea9b9a" name="return d();" pathCondition="true" lineNumber="-1" charStart="178" charEnd="189">
+                                 <sedMethodCall xml:id="_6e3f0eb6-9034-4a01-ac7b-d361e0ebb4f5" name="MethodFormatTest.d();" pathCondition="true" lineNumber="-1" charStart="214" charEnd="215">
+                                    <sedStatement xml:id="_30deccd6-c626-4669-8612-3c3e94712fc7" name="return e();" pathCondition="true" lineNumber="-1" charStart="219" charEnd="230">
+                                       <sedMethodCall xml:id="_6e36c081-744c-438e-8d68-a340ee6442ca" name="MethodFormatTest.e();" pathCondition="true" lineNumber="-1" charStart="252" charEnd="253">
+                                          <sedStatement xml:id="_4851623b-e2c2-47fb-8be0-ecbb9fa57150" name="return f();" pathCondition="true" lineNumber="-1" charStart="257" charEnd="268">
+                                             <sedMethodCall xml:id="_b8b1d903-1700-4649-97b2-9d21a519c765" name="MethodFormatTest.f();" pathCondition="true" lineNumber="-1" charStart="294" charEnd="295">
+                                                <sedStatement xml:id="_870eba3d-eb64-4aae-bedd-e703e4948c3e" name="return g();" pathCondition="true" lineNumber="-1" charStart="299" charEnd="310">
+                                                   <sedMethodCall xml:id="_c25862ca-347e-4a58-bd82-ac4b33bd3873" name="MethodFormatTest.g();" pathCondition="true" lineNumber="-1" charStart="332" charEnd="333">
+                                                      <sedStatement xml:id="_cd842686-7a1a-4ae0-9fa6-e3492b8761ff" name="return 42;" pathCondition="true" lineNumber="-1" charStart="341" charEnd="351">
+                                                         <sedMethodReturn xml:id="_e84c8eed-d433-45ec-829e-1ceae890af40" name="&lt;return Z(2(4(#))) as result of MethodFormatTest.g();&gt;" pathCondition="true" lineNumber="-1" charStart="332" charEnd="333">
+                                                            <sedMethodReturn xml:id="_7c1a033d-39ac-4597-a7f5-3fe79e249a2a" name="&lt;return Z(2(4(#))) as result of MethodFormatTest.f();&gt;" pathCondition="true" lineNumber="-1" charStart="294" charEnd="295">
+                                                               <sedMethodReturn xml:id="_f85c84e6-865f-444d-a89c-114273fd0df2" name="&lt;return Z(2(4(#))) as result of MethodFormatTest.e();&gt;" pathCondition="true" lineNumber="-1" charStart="252" charEnd="253">
+                                                                  <sedMethodReturn xml:id="_b1e0fa6d-eae9-4556-83c3-5ee145804eab" name="&lt;return Z(2(4(#))) as result of MethodFormatTest.d();&gt;" pathCondition="true" lineNumber="-1" charStart="214" charEnd="215">
+                                                                     <sedMethodReturn xml:id="_c5c5d4af-349f-4486-845f-7b10215c590c" name="&lt;return Z(2(4(#))) as result of MethodFormatTest.c();&gt;" pathCondition="true" lineNumber="-1" charStart="173" charEnd="174">
+                                                                        <sedMethodReturn xml:id="_5c502694-090e-455d-bceb-218aee20425c" name="&lt;return Z(2(4(#))) as result of MethodFormatTest.b();&gt;" pathCondition="true" lineNumber="-1" charStart="136" charEnd="137">
+                                                                           <sedMethodReturn xml:id="_da08aa10-8e6a-4509-8856-48f190fbc54e" name="&lt;return Z(2(4(#))) as result of MethodFormatTest.a();&gt;" pathCondition="true" lineNumber="-1" charStart="100" charEnd="101">
+                                                                              <sedMethodReturn xml:id="_99e80483-c501-41f0-8b21-be86ffaafece" name="&lt;return Z(2(4(#))) as result of MethodFormatTest.main();&gt;" pathCondition="true" lineNumber="-1" charStart="54" charEnd="58">
+                                                                                 <sedTermination xml:id="_525747cf-24d9-4049-83b3-c430437a5f94" name="&lt;end&gt;" pathCondition="true" verified="true">
                                                                                  </sedTermination>
                                                                               </sedMethodReturn>
                                                                            </sedMethodReturn>
