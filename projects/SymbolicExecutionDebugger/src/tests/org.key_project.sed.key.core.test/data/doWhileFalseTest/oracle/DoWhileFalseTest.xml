--- conflicted
+++ resolved
@@ -1,28 +1,15 @@
 <?xml version="1.0" encoding="UTF-8"?>
 <launch xmlns="http://key-project.org/sed/serialization">
-<<<<<<< HEAD
-   <sedTarget xml:id="_f4a2e427-fe02-4622-ab23-550c5bd0f92e" name="main()" modelIdentifier="org.key_project.sed.key.core">
-      <sedThread xml:id="_7faf3f7c-e35e-4c1d-8785-d57cdb433892" name="&lt;start&gt;" pathCondition="true">
-         <sedMethodCall xml:id="_d33a6069-42f9-40c7-84e6-a2b81bd49696" name="self.main();" pathCondition="true" lineNumber="-1" charStart="96" charEnd="100">
-            <sedStatement xml:id="_14990b0b-6fed-4aa1-9926-10037d6d8e67" name="int result = 0;" pathCondition="true" lineNumber="-1" charStart="108" charEnd="123">
-               <sedLoopStatement xml:id="_55b5f559-06fd-4197-8388-3adde81291b4" name="do ... while ( false );" pathCondition="true" lineNumber="-1" charStart="127" charEnd="169">
-                  <sedStatement xml:id="_2cda00d8-389a-4ef3-9fb2-6b6be7398852" name="result_1++;" pathCondition="true" lineNumber="-1" charStart="136" charEnd="146">
-                     <sedLoopCondition xml:id="_71d420a1-44f7-4c81-9b08-b90c326fa020" name="false" pathCondition="true" lineNumber="-1" charStart="162" charEnd="167">
-                        <sedStatement xml:id="_9032d9c8-9d5f-4b30-9c1e-8767307d01f8" name="return result_1;" pathCondition="true" lineNumber="-1" charStart="173" charEnd="187">
-                           <sedMethodReturn xml:id="_8c2e4a39-9ee0-4d0a-9a70-b20eb7f77bea" name="&lt;return 1 as result of self.main();&gt;" pathCondition="true" lineNumber="-1" charStart="96" charEnd="100">
-                              <sedTermination xml:id="_e4fd9751-fc23-4444-9ece-c425a69b24b8" name="&lt;end&gt;" pathCondition="true" verified="true">
-=======
-   <sedTarget xml:id="_e459fe16-76e2-4ead-a011-dfb91d275d45" name="main()" modelIdentifier="org.key_project.sed.key.core">
-      <sedThread xml:id="_af679bcf-09c0-4c36-ae45-e161d8449e9d" name="&lt;start&gt;" pathCondition="true">
-         <sedMethodCall xml:id="_cfb621dc-3d5e-4cfd-aca9-e3f30e52b791" name="self.main();" pathCondition="true" lineNumber="-1" charStart="96" charEnd="100">
-            <sedStatement xml:id="_9614cd06-4548-4776-9406-25a5dd8dadd1" name="int result = 0;" pathCondition="true" lineNumber="-1" charStart="108" charEnd="123">
-               <sedLoopStatement xml:id="_2b00edac-5559-46bf-ae06-5a0c242e1aa9" name="do {result_1++;}while ( false );" pathCondition="true" lineNumber="-1" charStart="127" charEnd="169">
-                  <sedStatement xml:id="_da36c6a2-922e-45f8-95bb-ba062dbbf75c" name="result_1++;" pathCondition="true" lineNumber="-1" charStart="136" charEnd="146">
-                     <sedLoopCondition xml:id="_55907a39-ed78-4ca0-823c-038ac06ccd27" name="false" pathCondition="true" lineNumber="-1" charStart="162" charEnd="167">
-                        <sedStatement xml:id="_509bf0bd-e448-40aa-9a12-878887a601f1" name="return result_1;" pathCondition="true" lineNumber="-1" charStart="173" charEnd="187">
-                           <sedMethodReturn xml:id="_8195bd36-2add-40e5-a51b-8cb53bb7006e" name="&lt;return Z(1(#)) as result of self.main();&gt;" pathCondition="true" lineNumber="-1" charStart="96" charEnd="100">
-                              <sedTermination xml:id="_2320638c-8989-47b7-beb9-4d99971e55ef" name="&lt;end&gt;" pathCondition="true" verified="true">
->>>>>>> 22906a6b
+   <sedTarget xml:id="_51a3dfec-e252-49be-b4cf-a9d503a0c76b" name="main()" modelIdentifier="org.key_project.sed.key.core">
+      <sedThread xml:id="_06600943-2246-4e0c-a0e6-a15024fb7ee1" name="&lt;start&gt;" pathCondition="true">
+         <sedMethodCall xml:id="_88b85827-21b9-4267-a6fd-80b5dc9348b5" name="self.main();" pathCondition="true" lineNumber="-1" charStart="96" charEnd="100">
+            <sedStatement xml:id="_79bc68d7-c1b0-460a-beac-26d6f829478a" name="int result = 0;" pathCondition="true" lineNumber="-1" charStart="108" charEnd="123">
+               <sedLoopStatement xml:id="_f7da2545-ba73-439f-99d7-ed8542906fc4" name="do ... while ( false );" pathCondition="true" lineNumber="-1" charStart="127" charEnd="169">
+                  <sedStatement xml:id="_a9202bea-f9fa-4e51-ab5d-c3ab2c666e24" name="result_1++;" pathCondition="true" lineNumber="-1" charStart="136" charEnd="146">
+                     <sedLoopCondition xml:id="_89acc7a3-96a7-4c26-a3c7-dc7b83dfada1" name="false" pathCondition="true" lineNumber="-1" charStart="162" charEnd="167">
+                        <sedStatement xml:id="_f1be1e3e-0e62-4a71-aa83-cb004d9f1106" name="return result_1;" pathCondition="true" lineNumber="-1" charStart="173" charEnd="187">
+                           <sedMethodReturn xml:id="_f1fc6ede-835b-4cf5-b85a-2f1c293bf75f" name="&lt;return Z(1(#)) as result of self.main();&gt;" pathCondition="true" lineNumber="-1" charStart="96" charEnd="100">
+                              <sedTermination xml:id="_2115a577-0b62-443d-a67a-cf743850f002" name="&lt;end&gt;" pathCondition="true" verified="true">
                               </sedTermination>
                            </sedMethodReturn>
                         </sedStatement>
