<?xml version="1.0" encoding="UTF-8"?>
<launch xmlns="http://key-project.org/sed/serialization">
<<<<<<< HEAD
   <sedTarget xml:id="_db97f170-78ef-4394-9062-5e266290cb59" name="main()" modelIdentifier="org.key_project.sed.key.core">
      <sedThread xml:id="_30c697e5-454d-4a99-957b-10c460a71908" name="&lt;start&gt;" pathCondition="true">
         <sedMethodCall xml:id="_492aa3ed-acd3-412b-b27e-31f1abfe92cd" name="self.main();" pathCondition="true" lineNumber="-1" charStart="49" charEnd="53">
            <sedVariable xml:id="_b69fcd32-5a37-43c0-8d4f-f905db6e3e1c" name="exc" referenceTypeName="Null">
               <sedValue xml:id="_685b9991-1db3-4566-97e4-65bcf44d205c" referenceTypeName="Null" valueString="null" allocated="true" multiValued="false">
               </sedValue>
            </sedVariable>
            <sedStatement xml:id="_57fa4e37-6e21-4fe7-94d6-27ed383937d8" name="int[][] multiArray = new int[2][];" pathCondition="true" lineNumber="-1" charStart="61" charEnd="95">
               <sedVariable xml:id="_9933d652-da10-4453-a7d2-fe4e04a57342" name="self" referenceTypeName="VariablesArrayTest">
                  <sedValue xml:id="_60fdc055-4ba4-47b0-89d6-c9ef4615c288" referenceTypeName="VariablesArrayTest" valueString="self" allocated="true" multiValued="false">
                  </sedValue>
               </sedVariable>
               <sedVariable xml:id="_d33db255-f659-4781-8353-8670890e8ee8" name="exc" referenceTypeName="Null">
                  <sedValue xml:id="_aac4573c-561d-4225-8769-17d745bb2a42" referenceTypeName="Null" valueString="null" allocated="true" multiValued="false">
                  </sedValue>
               </sedVariable>
               <sedStatement xml:id="_4b2ab94e-1219-4d74-99ab-4fc95452e704" name="multiArray[0]=new int[]{1,2 };" pathCondition="true" lineNumber="-1" charStart="99" charEnd="132">
                  <sedVariable xml:id="_2ff6d1cc-0c7b-4d9c-8bbd-f40f8c57f489" name="self" referenceTypeName="VariablesArrayTest">
                     <sedValue xml:id="_470cbcf8-90c7-4333-a390-b4d33efb2c09" referenceTypeName="VariablesArrayTest" valueString="self" allocated="true" multiValued="false">
                     </sedValue>
                  </sedVariable>
                  <sedVariable xml:id="_edfe809d-7039-4e68-825c-78945bf5e15b" name="exc" referenceTypeName="Null">
                     <sedValue xml:id="_656cb187-0619-4fa2-9235-19e16ae33676" referenceTypeName="Null" valueString="null" allocated="true" multiValued="false">
                     </sedValue>
                  </sedVariable>
                  <sedVariable xml:id="_be2b9559-d201-4da1-93a7-01cf7a199c57" name="multiArray" referenceTypeName="int[][]">
                     <sedValue xml:id="_d5588c02-95c9-4ab4-82cc-02fa0d63e2f8" referenceTypeName="int[][]" valueString="x_arr_arr_2" allocated="true" multiValued="false">
                        <sedVariable xml:id="_fa454077-a3b2-4f4b-b3c3-03b4f8ed9d69" name="length" referenceTypeName="int">
                           <sedValue xml:id="_3cefac91-6809-4bcd-815a-6e6e4b0dfc4a" referenceTypeName="int" valueString="2" allocated="true" multiValued="false">
                           </sedValue>
                        </sedVariable>
                        <sedVariable xml:id="_a3a9deda-2346-4306-9141-e3af39ff1b1d" name="[0]" referenceTypeName="Null">
                           <sedValue xml:id="_173e0dc1-375e-4b34-9136-b075b71bedd0" referenceTypeName="Null" valueString="null" allocated="true" multiValued="false">
                           </sedValue>
                        </sedVariable>
                        <sedVariable xml:id="_079a997f-ddce-421e-987a-816b4c86a345" name="[1]" referenceTypeName="Null">
                           <sedValue xml:id="_ce559e40-a016-4163-988c-cd8598aa9411" referenceTypeName="Null" valueString="null" allocated="true" multiValued="false">
=======
   <sedTarget xml:id="_9529fe60-1a58-4db9-b83a-15497a1a209f" name="main()" modelIdentifier="org.key_project.sed.key.core">
      <sedThread xml:id="_381f4abf-453a-44ac-ac22-a1b6d4cc600f" name="&lt;start&gt;" pathCondition="true">
         <sedMethodCall xml:id="_75117326-d1ec-4f25-a5da-abfc29885bcb" name="self.main();" pathCondition="true" lineNumber="-1" charStart="49" charEnd="53">
            <sedVariable xml:id="_e306fd56-7fee-4f55-b342-be6a8b30cab1" name="exc" referenceTypeName="Null">
               <sedValue xml:id="_f3e55d1c-596e-4610-88a8-16a4388ff801" referenceTypeName="Null" valueString="null" allocated="true" multiValued="false">
               </sedValue>
            </sedVariable>
            <sedStatement xml:id="_73319b16-ffe5-43af-8603-a47134e79c63" name="int[][] multiArray = new int[2][];" pathCondition="true" lineNumber="-1" charStart="61" charEnd="95">
               <sedVariable xml:id="_9660aa76-6ef5-4fc5-8ba6-fbaf466a9de4" name="self" referenceTypeName="VariablesArrayTest">
                  <sedValue xml:id="_f66c942f-09d3-41a2-90ff-c5c2585ccb8a" referenceTypeName="VariablesArrayTest" valueString="self" allocated="true" multiValued="false">
                  </sedValue>
               </sedVariable>
               <sedVariable xml:id="_a673b25b-04dd-41d0-944f-314d98841c2a" name="exc" referenceTypeName="Null">
                  <sedValue xml:id="_d655bda0-f9a1-4686-a0d2-36dd4fa53aa3" referenceTypeName="Null" valueString="null" allocated="true" multiValued="false">
                  </sedValue>
               </sedVariable>
               <sedStatement xml:id="_dcdd2b11-15c0-4fcf-9d66-6c27e9f3120b" name="multiArray[0]=new int[]{1,2 };" pathCondition="true" lineNumber="-1" charStart="99" charEnd="132">
                  <sedVariable xml:id="_25b4b300-c9b0-43af-b37c-280912a7a7e3" name="self" referenceTypeName="VariablesArrayTest">
                     <sedValue xml:id="_c88d0837-d60a-4603-ba5c-d1ecd72eca5b" referenceTypeName="VariablesArrayTest" valueString="self" allocated="true" multiValued="false">
                     </sedValue>
                  </sedVariable>
                  <sedVariable xml:id="_7465565f-cd74-4eb6-ba8f-6bf3e6851d91" name="exc" referenceTypeName="Null">
                     <sedValue xml:id="_8432ea22-3a0a-49ae-9f62-c9c7c62cd28e" referenceTypeName="Null" valueString="null" allocated="true" multiValued="false">
                     </sedValue>
                  </sedVariable>
                  <sedVariable xml:id="_bfb8d38a-4ad5-4d9a-b87e-96f894a7ae28" name="multiArray" referenceTypeName="int[][]">
                     <sedValue xml:id="_54d2c65c-04f0-4c50-99da-7155fb737e88" referenceTypeName="int[][]" valueString="x_arr_arr_2" allocated="true" multiValued="false">
                        <sedVariable xml:id="_fb79c053-4e9f-4633-af9b-6337b31d7518" name="length" referenceTypeName="int">
                           <sedValue xml:id="_b5e0f1d1-5cff-4a87-ab24-abf3a42b64db" referenceTypeName="int" valueString="Z(2(#))" allocated="true" multiValued="false">
>>>>>>> 22906a6b
                           </sedValue>
                        </sedVariable>
                     </sedValue>
                  </sedVariable>
<<<<<<< HEAD
                  <sedStatement xml:id="_547ee5b7-77ac-443f-9390-b011e3c20026" name="multiArray[1]=new int[]{3,4,5 };" pathCondition="true" lineNumber="-1" charStart="136" charEnd="172">
                     <sedVariable xml:id="_630d27f1-ca72-4575-8dda-778fc75a3053" name="self" referenceTypeName="VariablesArrayTest">
                        <sedValue xml:id="_d907bcb8-2951-42e1-8bac-a31c70940845" referenceTypeName="VariablesArrayTest" valueString="self" allocated="true" multiValued="false">
                        </sedValue>
                     </sedVariable>
                     <sedVariable xml:id="_9557fc72-17a9-4d17-9338-b909c7bcb9c0" name="exc" referenceTypeName="Null">
                        <sedValue xml:id="_80edae03-3fec-4977-8925-1a741c373243" referenceTypeName="Null" valueString="null" allocated="true" multiValued="false">
                        </sedValue>
                     </sedVariable>
                     <sedVariable xml:id="_afcd9e0a-2e29-4d86-aef9-bac940bc7eca" name="multiArray" referenceTypeName="int[][]">
                        <sedValue xml:id="_39ec843a-da6f-46f9-9761-6c20b1654494" referenceTypeName="int[][]" valueString="x_arr_arr_2" allocated="true" multiValued="false">
                           <sedVariable xml:id="_c8c5bb42-dbe2-4d5a-b0b8-18e48e79ab94" name="length" referenceTypeName="int">
                              <sedValue xml:id="_e938afce-effa-4714-b315-3f4b13bb8e5a" referenceTypeName="int" valueString="2" allocated="true" multiValued="false">
                              </sedValue>
                           </sedVariable>
                           <sedVariable xml:id="_9be83059-3246-499b-b6cd-9df5516d5c1b" name="[0]" referenceTypeName="int[]">
                              <sedValue xml:id="_8714bf3d-fc81-45c6-87b3-c25df39b5fa8" referenceTypeName="int[]" valueString="x_arr_4" allocated="true" multiValued="false">
                                 <sedVariable xml:id="_056f372b-1f8a-442c-b520-8606a48bd951" name="length" referenceTypeName="int">
                                    <sedValue xml:id="_77c66d13-094b-4db1-ac0a-fb7a216b3d72" referenceTypeName="int" valueString="2" allocated="true" multiValued="false">
                                    </sedValue>
                                 </sedVariable>
                                 <sedVariable xml:id="_0d76b9e5-ab25-42a8-bdf4-c9853273f625" name="[0]" referenceTypeName="int">
                                    <sedValue xml:id="_f5ebd369-c6b9-4ab7-bb87-064b1728d6fe" referenceTypeName="int" valueString="1" allocated="true" multiValued="false">
                                    </sedValue>
                                 </sedVariable>
                                 <sedVariable xml:id="_70815a2d-6a8f-4bbc-b082-4062d9a2a8cf" name="[1]" referenceTypeName="int">
                                    <sedValue xml:id="_43c1fe7a-f67b-4dc3-bdd2-8fb184447822" referenceTypeName="int" valueString="2" allocated="true" multiValued="false">
                                    </sedValue>
                                 </sedVariable>
                              </sedValue>
                           </sedVariable>
                           <sedVariable xml:id="_43f79138-a028-45c0-b559-399847a28f88" name="[1]" referenceTypeName="Null">
                              <sedValue xml:id="_b893035a-0c36-4c95-97b8-f728b785b4ed" referenceTypeName="Null" valueString="null" allocated="true" multiValued="false">
=======
                  <sedStatement xml:id="_28fafa74-0a17-43f9-ad44-d50908b84026" name="multiArray[1]=new int[]{3,4,5 };" pathCondition="true" lineNumber="-1" charStart="136" charEnd="172">
                     <sedVariable xml:id="_47f63ef0-bfee-4b28-ab97-78e3111d5e16" name="self" referenceTypeName="VariablesArrayTest">
                        <sedValue xml:id="_ba6afdc3-d40b-45d6-8259-d02323c1dc59" referenceTypeName="VariablesArrayTest" valueString="self" allocated="true" multiValued="false">
                        </sedValue>
                     </sedVariable>
                     <sedVariable xml:id="_5d6bfc2d-a69a-44f7-8657-cc94b1d5d293" name="exc" referenceTypeName="Null">
                        <sedValue xml:id="_72db6e3e-c3ce-456a-9db8-9d7d3a6c6295" referenceTypeName="Null" valueString="null" allocated="true" multiValued="false">
                        </sedValue>
                     </sedVariable>
                     <sedVariable xml:id="_bfb6bf7b-2bab-4021-b939-a231076778e0" name="multiArray" referenceTypeName="int[][]">
                        <sedValue xml:id="_a4465c68-e2cc-40ba-87dd-be6cf7aef842" referenceTypeName="int[][]" valueString="x_arr_arr_2" allocated="true" multiValued="false">
                           <sedVariable xml:id="_789ee2f1-d199-4723-8547-f17c4bd3b89b" name="length" referenceTypeName="int">
                              <sedValue xml:id="_5d2eaf6b-682c-43e5-a1b7-5db6bab8ee74" referenceTypeName="int" valueString="Z(2(#))" allocated="true" multiValued="false">
>>>>>>> 22906a6b
                              </sedValue>
                           </sedVariable>
                        </sedValue>
                     </sedVariable>
<<<<<<< HEAD
                     <sedStatement xml:id="_c38d98dd-d105-4466-976c-e28641e04f0e" name="return multiArray[0][0]+multiArray[0][1]+multiArray[1][0]+multiArray[1][1]+multiArray[1][2];" pathCondition="true" lineNumber="-1" charStart="176" charEnd="286">
                        <sedVariable xml:id="_8c9ad5fd-90a9-4263-a7c6-7115de79f816" name="self" referenceTypeName="VariablesArrayTest">
                           <sedValue xml:id="_46531c1e-4a6d-47df-a099-00c3431ee894" referenceTypeName="VariablesArrayTest" valueString="self" allocated="true" multiValued="false">
                           </sedValue>
                        </sedVariable>
                        <sedVariable xml:id="_0ccfb809-a243-40f3-8c57-575f77d68ecd" name="exc" referenceTypeName="Null">
                           <sedValue xml:id="_621ff22b-d553-4956-9303-e75ce6db426d" referenceTypeName="Null" valueString="null" allocated="true" multiValued="false">
                           </sedValue>
                        </sedVariable>
                        <sedVariable xml:id="_03407c18-fceb-4d11-9140-99d67186f5b1" name="multiArray" referenceTypeName="int[][]">
                           <sedValue xml:id="_2dd47c24-abcd-4185-814a-bf004c172842" referenceTypeName="int[][]" valueString="x_arr_arr_2" allocated="true" multiValued="false">
                              <sedVariable xml:id="_66cecb9e-8a0b-459c-bc26-a2251a3c9eac" name="length" referenceTypeName="int">
                                 <sedValue xml:id="_f18c04c8-b053-4658-b336-c339a287e510" referenceTypeName="int" valueString="2" allocated="true" multiValued="false">
                                 </sedValue>
                              </sedVariable>
                              <sedVariable xml:id="_e6133883-d763-4019-b51b-81dc6472c6d1" name="[0]" referenceTypeName="int[]">
                                 <sedValue xml:id="_deec0cd0-f553-49b7-83a1-315929c0ae96" referenceTypeName="int[]" valueString="x_arr_4" allocated="true" multiValued="false">
                                    <sedVariable xml:id="_d9e1b534-1546-41fb-8a68-676e0058530c" name="length" referenceTypeName="int">
                                       <sedValue xml:id="_69bc97ff-5252-4d5a-a074-9263727a9ad9" referenceTypeName="int" valueString="2" allocated="true" multiValued="false">
                                       </sedValue>
                                    </sedVariable>
                                    <sedVariable xml:id="_964eeeac-40ab-4f3b-8578-5251294d2860" name="[0]" referenceTypeName="int">
                                       <sedValue xml:id="_fbd63044-1090-42ad-bf77-51dd1de31085" referenceTypeName="int" valueString="1" allocated="true" multiValued="false">
                                       </sedValue>
                                    </sedVariable>
                                    <sedVariable xml:id="_5bfc734c-e9e3-467b-9cb2-9dee4d207620" name="[1]" referenceTypeName="int">
                                       <sedValue xml:id="_13adf0bf-2e5d-41cb-8da9-56df160fc552" referenceTypeName="int" valueString="2" allocated="true" multiValued="false">
                                       </sedValue>
                                    </sedVariable>
                                 </sedValue>
                              </sedVariable>
                              <sedVariable xml:id="_524d75d0-4103-4058-85bc-566e5c1293ab" name="[1]" referenceTypeName="int[]">
                                 <sedValue xml:id="_604e06b3-1938-409a-a344-5e9a5202356b" referenceTypeName="int[]" valueString="x_arr_9" allocated="true" multiValued="false">
                                    <sedVariable xml:id="_5aa08131-9d84-4daf-938c-ba253d5e4591" name="length" referenceTypeName="int">
                                       <sedValue xml:id="_79340b28-a89c-4b68-bd89-27a8bfdaeeff" referenceTypeName="int" valueString="3" allocated="true" multiValued="false">
                                       </sedValue>
                                    </sedVariable>
                                    <sedVariable xml:id="_18219243-05a6-4241-a232-f892df695152" name="[0]" referenceTypeName="int">
                                       <sedValue xml:id="_5894ad79-747f-44f3-a0c7-3f6e2e8d86bb" referenceTypeName="int" valueString="3" allocated="true" multiValued="false">
                                       </sedValue>
                                    </sedVariable>
                                    <sedVariable xml:id="_76e48d5a-fa40-400f-bb28-d0a0adb42c99" name="[1]" referenceTypeName="int">
                                       <sedValue xml:id="_435e2657-f753-4884-94db-5fe930c704d4" referenceTypeName="int" valueString="4" allocated="true" multiValued="false">
                                       </sedValue>
                                    </sedVariable>
                                    <sedVariable xml:id="_4009d77b-a4d8-4773-b89b-defd154de447" name="[2]" referenceTypeName="int">
                                       <sedValue xml:id="_db032286-356f-4d92-95d9-442c32b471e1" referenceTypeName="int" valueString="5" allocated="true" multiValued="false">
                                       </sedValue>
                                    </sedVariable>
=======
                     <sedStatement xml:id="_84aa548c-0bde-4371-b908-066a15dbffda" name="return multiArray[0][0]+multiArray[0][1]+multiArray[1][0]+multiArray[1][1]+multiArray[1][2];" pathCondition="true" lineNumber="-1" charStart="176" charEnd="286">
                        <sedVariable xml:id="_d5dd552c-03a4-4358-be9a-ce0b2224c9ea" name="self" referenceTypeName="VariablesArrayTest">
                           <sedValue xml:id="_bfc83497-cb63-45b5-995e-6178d6f7467b" referenceTypeName="VariablesArrayTest" valueString="self" allocated="true" multiValued="false">
                           </sedValue>
                        </sedVariable>
                        <sedVariable xml:id="_6fb35b37-bb38-4629-a35d-4386ce95ab6d" name="exc" referenceTypeName="Null">
                           <sedValue xml:id="_c596d7fe-270d-4a6c-90df-e96492803f90" referenceTypeName="Null" valueString="null" allocated="true" multiValued="false">
                           </sedValue>
                        </sedVariable>
                        <sedVariable xml:id="_d4464377-4414-4b54-a1b6-746f853b838b" name="multiArray" referenceTypeName="int[][]">
                           <sedValue xml:id="_bd8cce06-5a3b-440b-a294-bf7249b88297" referenceTypeName="int[][]" valueString="x_arr_arr_2" allocated="true" multiValued="false">
                              <sedVariable xml:id="_88027b58-b55b-455a-a5c7-0f232089c16a" name="length" referenceTypeName="int">
                                 <sedValue xml:id="_49f16b9a-5226-47c6-8ac1-14466a2421d4" referenceTypeName="int" valueString="Z(2(#))" allocated="true" multiValued="false">
>>>>>>> 22906a6b
                                 </sedValue>
                              </sedVariable>
                           </sedValue>
                        </sedVariable>
<<<<<<< HEAD
                        <sedMethodReturn xml:id="_510fc36b-5b7c-41bb-ab96-ba9116a88d6f" name="&lt;return of self.main();&gt;" pathCondition="true" lineNumber="-1" charStart="49" charEnd="53">
                           <sedVariable xml:id="_2e0d9ede-c153-41e6-a078-efeb1c51e0d5" name="self" referenceTypeName="VariablesArrayTest">
                              <sedValue xml:id="_0f51159e-fb7e-4f5e-b414-3368a3a9601d" referenceTypeName="VariablesArrayTest" valueString="self" allocated="true" multiValued="false">
                              </sedValue>
                           </sedVariable>
                           <sedVariable xml:id="_a92c1251-d09c-47e0-915b-73af3f708849" name="exc" referenceTypeName="Null">
                              <sedValue xml:id="_d0166aa6-304f-4ca5-9f4c-4b4893e14b5b" referenceTypeName="Null" valueString="null" allocated="true" multiValued="false">
                              </sedValue>
                           </sedVariable>
                           <sedTermination xml:id="_49b0df9f-c82f-43df-ac20-523cd257ed54" name="&lt;end&gt;" pathCondition="true" verified="true">
=======
                        <sedMethodReturn xml:id="_80eb3089-0e99-49d0-8d8c-01315b3d2e67" name="&lt;return of self.main();&gt;" pathCondition="true" lineNumber="-1" charStart="49" charEnd="53">
                           <sedVariable xml:id="_2901c3dc-75d0-435e-8671-e6b147f77700" name="self" referenceTypeName="VariablesArrayTest">
                              <sedValue xml:id="_4b1eae94-2616-47cf-a852-7a3dd88e6af7" referenceTypeName="VariablesArrayTest" valueString="self" allocated="true" multiValued="false">
                              </sedValue>
                           </sedVariable>
                           <sedVariable xml:id="_52322f2d-cce9-4c70-bf81-388b029109df" name="exc" referenceTypeName="Null">
                              <sedValue xml:id="_36850ca1-a387-456c-b89f-0f04f787ff21" referenceTypeName="Null" valueString="null" allocated="true" multiValued="false">
                              </sedValue>
                           </sedVariable>
                           <sedTermination xml:id="_296d4e9b-56ae-4611-a636-48b42f8c157b" name="&lt;end&gt;" pathCondition="true" verified="true">
>>>>>>> 22906a6b
                           </sedTermination>
                        </sedMethodReturn>
                     </sedStatement>
                  </sedStatement>
               </sedStatement>
            </sedStatement>
         </sedMethodCall>
      </sedThread>
   </sedTarget>
</launch><|MERGE_RESOLUTION|>--- conflicted
+++ resolved
@@ -1,223 +1,82 @@
 <?xml version="1.0" encoding="UTF-8"?>
 <launch xmlns="http://key-project.org/sed/serialization">
-<<<<<<< HEAD
-   <sedTarget xml:id="_db97f170-78ef-4394-9062-5e266290cb59" name="main()" modelIdentifier="org.key_project.sed.key.core">
-      <sedThread xml:id="_30c697e5-454d-4a99-957b-10c460a71908" name="&lt;start&gt;" pathCondition="true">
-         <sedMethodCall xml:id="_492aa3ed-acd3-412b-b27e-31f1abfe92cd" name="self.main();" pathCondition="true" lineNumber="-1" charStart="49" charEnd="53">
-            <sedVariable xml:id="_b69fcd32-5a37-43c0-8d4f-f905db6e3e1c" name="exc" referenceTypeName="Null">
-               <sedValue xml:id="_685b9991-1db3-4566-97e4-65bcf44d205c" referenceTypeName="Null" valueString="null" allocated="true" multiValued="false">
+   <sedTarget xml:id="_a4dd174b-05d5-45b1-a639-dfcbce097c1f" name="main()" modelIdentifier="org.key_project.sed.key.core">
+      <sedThread xml:id="_8328998b-6edf-4b11-8492-efba00b50d74" name="&lt;start&gt;" pathCondition="true">
+         <sedMethodCall xml:id="_f288d61e-9cd9-47cd-b46c-5c6b3faefc40" name="self.main();" pathCondition="true" lineNumber="-1" charStart="49" charEnd="53">
+            <sedVariable xml:id="_74c0f6ff-4f66-4138-8ab8-b1bf4acb8df2" name="exc" referenceTypeName="Null">
+               <sedValue xml:id="_fe2db0a9-053a-4d82-be34-b2db8186c979" referenceTypeName="Null" valueString="null" allocated="true" multiValued="false">
                </sedValue>
             </sedVariable>
-            <sedStatement xml:id="_57fa4e37-6e21-4fe7-94d6-27ed383937d8" name="int[][] multiArray = new int[2][];" pathCondition="true" lineNumber="-1" charStart="61" charEnd="95">
-               <sedVariable xml:id="_9933d652-da10-4453-a7d2-fe4e04a57342" name="self" referenceTypeName="VariablesArrayTest">
-                  <sedValue xml:id="_60fdc055-4ba4-47b0-89d6-c9ef4615c288" referenceTypeName="VariablesArrayTest" valueString="self" allocated="true" multiValued="false">
+            <sedStatement xml:id="_0833d804-3a48-4582-9123-070b807e752d" name="int[][] multiArray = new int[2][];" pathCondition="true" lineNumber="-1" charStart="61" charEnd="95">
+               <sedVariable xml:id="_22373ac8-a457-489a-9695-75d5608a15e5" name="self" referenceTypeName="VariablesArrayTest">
+                  <sedValue xml:id="_2d0f2083-3c8d-4361-8801-f10810a6a5df" referenceTypeName="VariablesArrayTest" valueString="self" allocated="true" multiValued="false">
                   </sedValue>
                </sedVariable>
-               <sedVariable xml:id="_d33db255-f659-4781-8353-8670890e8ee8" name="exc" referenceTypeName="Null">
-                  <sedValue xml:id="_aac4573c-561d-4225-8769-17d745bb2a42" referenceTypeName="Null" valueString="null" allocated="true" multiValued="false">
+               <sedVariable xml:id="_45004684-9ca0-40fd-8ecf-28c561c9734a" name="exc" referenceTypeName="Null">
+                  <sedValue xml:id="_892ed259-479c-40da-a115-51fa9888d958" referenceTypeName="Null" valueString="null" allocated="true" multiValued="false">
                   </sedValue>
                </sedVariable>
-               <sedStatement xml:id="_4b2ab94e-1219-4d74-99ab-4fc95452e704" name="multiArray[0]=new int[]{1,2 };" pathCondition="true" lineNumber="-1" charStart="99" charEnd="132">
-                  <sedVariable xml:id="_2ff6d1cc-0c7b-4d9c-8bbd-f40f8c57f489" name="self" referenceTypeName="VariablesArrayTest">
-                     <sedValue xml:id="_470cbcf8-90c7-4333-a390-b4d33efb2c09" referenceTypeName="VariablesArrayTest" valueString="self" allocated="true" multiValued="false">
+               <sedStatement xml:id="_f95d3b69-3b61-45b0-bc18-c756b56c72e0" name="multiArray[0]=new int[]{1,2 };" pathCondition="true" lineNumber="-1" charStart="99" charEnd="132">
+                  <sedVariable xml:id="_af92b98e-34bd-48bb-bd4e-5af0237fcaa6" name="self" referenceTypeName="VariablesArrayTest">
+                     <sedValue xml:id="_ba291f6d-b8f9-443c-bae5-97d5575b86d4" referenceTypeName="VariablesArrayTest" valueString="self" allocated="true" multiValued="false">
                      </sedValue>
                   </sedVariable>
-                  <sedVariable xml:id="_edfe809d-7039-4e68-825c-78945bf5e15b" name="exc" referenceTypeName="Null">
-                     <sedValue xml:id="_656cb187-0619-4fa2-9235-19e16ae33676" referenceTypeName="Null" valueString="null" allocated="true" multiValued="false">
+                  <sedVariable xml:id="_2523003b-795d-485a-8976-a9600d5a1708" name="exc" referenceTypeName="Null">
+                     <sedValue xml:id="_44e2c297-db3f-4c12-bf43-3219c0d672a6" referenceTypeName="Null" valueString="null" allocated="true" multiValued="false">
                      </sedValue>
                   </sedVariable>
-                  <sedVariable xml:id="_be2b9559-d201-4da1-93a7-01cf7a199c57" name="multiArray" referenceTypeName="int[][]">
-                     <sedValue xml:id="_d5588c02-95c9-4ab4-82cc-02fa0d63e2f8" referenceTypeName="int[][]" valueString="x_arr_arr_2" allocated="true" multiValued="false">
-                        <sedVariable xml:id="_fa454077-a3b2-4f4b-b3c3-03b4f8ed9d69" name="length" referenceTypeName="int">
-                           <sedValue xml:id="_3cefac91-6809-4bcd-815a-6e6e4b0dfc4a" referenceTypeName="int" valueString="2" allocated="true" multiValued="false">
-                           </sedValue>
-                        </sedVariable>
-                        <sedVariable xml:id="_a3a9deda-2346-4306-9141-e3af39ff1b1d" name="[0]" referenceTypeName="Null">
-                           <sedValue xml:id="_173e0dc1-375e-4b34-9136-b075b71bedd0" referenceTypeName="Null" valueString="null" allocated="true" multiValued="false">
-                           </sedValue>
-                        </sedVariable>
-                        <sedVariable xml:id="_079a997f-ddce-421e-987a-816b4c86a345" name="[1]" referenceTypeName="Null">
-                           <sedValue xml:id="_ce559e40-a016-4163-988c-cd8598aa9411" referenceTypeName="Null" valueString="null" allocated="true" multiValued="false">
-=======
-   <sedTarget xml:id="_9529fe60-1a58-4db9-b83a-15497a1a209f" name="main()" modelIdentifier="org.key_project.sed.key.core">
-      <sedThread xml:id="_381f4abf-453a-44ac-ac22-a1b6d4cc600f" name="&lt;start&gt;" pathCondition="true">
-         <sedMethodCall xml:id="_75117326-d1ec-4f25-a5da-abfc29885bcb" name="self.main();" pathCondition="true" lineNumber="-1" charStart="49" charEnd="53">
-            <sedVariable xml:id="_e306fd56-7fee-4f55-b342-be6a8b30cab1" name="exc" referenceTypeName="Null">
-               <sedValue xml:id="_f3e55d1c-596e-4610-88a8-16a4388ff801" referenceTypeName="Null" valueString="null" allocated="true" multiValued="false">
-               </sedValue>
-            </sedVariable>
-            <sedStatement xml:id="_73319b16-ffe5-43af-8603-a47134e79c63" name="int[][] multiArray = new int[2][];" pathCondition="true" lineNumber="-1" charStart="61" charEnd="95">
-               <sedVariable xml:id="_9660aa76-6ef5-4fc5-8ba6-fbaf466a9de4" name="self" referenceTypeName="VariablesArrayTest">
-                  <sedValue xml:id="_f66c942f-09d3-41a2-90ff-c5c2585ccb8a" referenceTypeName="VariablesArrayTest" valueString="self" allocated="true" multiValued="false">
-                  </sedValue>
-               </sedVariable>
-               <sedVariable xml:id="_a673b25b-04dd-41d0-944f-314d98841c2a" name="exc" referenceTypeName="Null">
-                  <sedValue xml:id="_d655bda0-f9a1-4686-a0d2-36dd4fa53aa3" referenceTypeName="Null" valueString="null" allocated="true" multiValued="false">
-                  </sedValue>
-               </sedVariable>
-               <sedStatement xml:id="_dcdd2b11-15c0-4fcf-9d66-6c27e9f3120b" name="multiArray[0]=new int[]{1,2 };" pathCondition="true" lineNumber="-1" charStart="99" charEnd="132">
-                  <sedVariable xml:id="_25b4b300-c9b0-43af-b37c-280912a7a7e3" name="self" referenceTypeName="VariablesArrayTest">
-                     <sedValue xml:id="_c88d0837-d60a-4603-ba5c-d1ecd72eca5b" referenceTypeName="VariablesArrayTest" valueString="self" allocated="true" multiValued="false">
-                     </sedValue>
-                  </sedVariable>
-                  <sedVariable xml:id="_7465565f-cd74-4eb6-ba8f-6bf3e6851d91" name="exc" referenceTypeName="Null">
-                     <sedValue xml:id="_8432ea22-3a0a-49ae-9f62-c9c7c62cd28e" referenceTypeName="Null" valueString="null" allocated="true" multiValued="false">
-                     </sedValue>
-                  </sedVariable>
-                  <sedVariable xml:id="_bfb8d38a-4ad5-4d9a-b87e-96f894a7ae28" name="multiArray" referenceTypeName="int[][]">
-                     <sedValue xml:id="_54d2c65c-04f0-4c50-99da-7155fb737e88" referenceTypeName="int[][]" valueString="x_arr_arr_2" allocated="true" multiValued="false">
-                        <sedVariable xml:id="_fb79c053-4e9f-4633-af9b-6337b31d7518" name="length" referenceTypeName="int">
-                           <sedValue xml:id="_b5e0f1d1-5cff-4a87-ab24-abf3a42b64db" referenceTypeName="int" valueString="Z(2(#))" allocated="true" multiValued="false">
->>>>>>> 22906a6b
+                  <sedVariable xml:id="_2d84b5ac-4afd-44fa-a523-a57866704652" name="multiArray" referenceTypeName="int[][]">
+                     <sedValue xml:id="_8d51aa20-05e3-4325-b494-788351384b84" referenceTypeName="int[][]" valueString="x_arr_arr_2" allocated="true" multiValued="false">
+                        <sedVariable xml:id="_682c2d9b-de7e-4bed-a2bd-0926ba3803e7" name="length" referenceTypeName="int">
+                           <sedValue xml:id="_c0ba5b4b-1934-4c18-90c1-3411d01c2f93" referenceTypeName="int" valueString="Z(2(#))" allocated="true" multiValued="false">
                            </sedValue>
                         </sedVariable>
                      </sedValue>
                   </sedVariable>
-<<<<<<< HEAD
-                  <sedStatement xml:id="_547ee5b7-77ac-443f-9390-b011e3c20026" name="multiArray[1]=new int[]{3,4,5 };" pathCondition="true" lineNumber="-1" charStart="136" charEnd="172">
-                     <sedVariable xml:id="_630d27f1-ca72-4575-8dda-778fc75a3053" name="self" referenceTypeName="VariablesArrayTest">
-                        <sedValue xml:id="_d907bcb8-2951-42e1-8bac-a31c70940845" referenceTypeName="VariablesArrayTest" valueString="self" allocated="true" multiValued="false">
+                  <sedStatement xml:id="_9e4b963e-3acb-4a0e-945c-330632ada8ea" name="multiArray[1]=new int[]{3,4,5 };" pathCondition="true" lineNumber="-1" charStart="136" charEnd="172">
+                     <sedVariable xml:id="_e9780809-32e5-43c6-8ba5-01b2efaa225a" name="self" referenceTypeName="VariablesArrayTest">
+                        <sedValue xml:id="_eadbf00f-0403-4475-850d-ae387a31600c" referenceTypeName="VariablesArrayTest" valueString="self" allocated="true" multiValued="false">
                         </sedValue>
                      </sedVariable>
-                     <sedVariable xml:id="_9557fc72-17a9-4d17-9338-b909c7bcb9c0" name="exc" referenceTypeName="Null">
-                        <sedValue xml:id="_80edae03-3fec-4977-8925-1a741c373243" referenceTypeName="Null" valueString="null" allocated="true" multiValued="false">
+                     <sedVariable xml:id="_4ff5f6bc-ff5d-43e9-a8e6-cbca61c71595" name="exc" referenceTypeName="Null">
+                        <sedValue xml:id="_72d123e9-396d-458e-9a9f-d5f8e3724977" referenceTypeName="Null" valueString="null" allocated="true" multiValued="false">
                         </sedValue>
                      </sedVariable>
-                     <sedVariable xml:id="_afcd9e0a-2e29-4d86-aef9-bac940bc7eca" name="multiArray" referenceTypeName="int[][]">
-                        <sedValue xml:id="_39ec843a-da6f-46f9-9761-6c20b1654494" referenceTypeName="int[][]" valueString="x_arr_arr_2" allocated="true" multiValued="false">
-                           <sedVariable xml:id="_c8c5bb42-dbe2-4d5a-b0b8-18e48e79ab94" name="length" referenceTypeName="int">
-                              <sedValue xml:id="_e938afce-effa-4714-b315-3f4b13bb8e5a" referenceTypeName="int" valueString="2" allocated="true" multiValued="false">
-                              </sedValue>
-                           </sedVariable>
-                           <sedVariable xml:id="_9be83059-3246-499b-b6cd-9df5516d5c1b" name="[0]" referenceTypeName="int[]">
-                              <sedValue xml:id="_8714bf3d-fc81-45c6-87b3-c25df39b5fa8" referenceTypeName="int[]" valueString="x_arr_4" allocated="true" multiValued="false">
-                                 <sedVariable xml:id="_056f372b-1f8a-442c-b520-8606a48bd951" name="length" referenceTypeName="int">
-                                    <sedValue xml:id="_77c66d13-094b-4db1-ac0a-fb7a216b3d72" referenceTypeName="int" valueString="2" allocated="true" multiValued="false">
-                                    </sedValue>
-                                 </sedVariable>
-                                 <sedVariable xml:id="_0d76b9e5-ab25-42a8-bdf4-c9853273f625" name="[0]" referenceTypeName="int">
-                                    <sedValue xml:id="_f5ebd369-c6b9-4ab7-bb87-064b1728d6fe" referenceTypeName="int" valueString="1" allocated="true" multiValued="false">
-                                    </sedValue>
-                                 </sedVariable>
-                                 <sedVariable xml:id="_70815a2d-6a8f-4bbc-b082-4062d9a2a8cf" name="[1]" referenceTypeName="int">
-                                    <sedValue xml:id="_43c1fe7a-f67b-4dc3-bdd2-8fb184447822" referenceTypeName="int" valueString="2" allocated="true" multiValued="false">
-                                    </sedValue>
-                                 </sedVariable>
-                              </sedValue>
-                           </sedVariable>
-                           <sedVariable xml:id="_43f79138-a028-45c0-b559-399847a28f88" name="[1]" referenceTypeName="Null">
-                              <sedValue xml:id="_b893035a-0c36-4c95-97b8-f728b785b4ed" referenceTypeName="Null" valueString="null" allocated="true" multiValued="false">
-=======
-                  <sedStatement xml:id="_28fafa74-0a17-43f9-ad44-d50908b84026" name="multiArray[1]=new int[]{3,4,5 };" pathCondition="true" lineNumber="-1" charStart="136" charEnd="172">
-                     <sedVariable xml:id="_47f63ef0-bfee-4b28-ab97-78e3111d5e16" name="self" referenceTypeName="VariablesArrayTest">
-                        <sedValue xml:id="_ba6afdc3-d40b-45d6-8259-d02323c1dc59" referenceTypeName="VariablesArrayTest" valueString="self" allocated="true" multiValued="false">
-                        </sedValue>
-                     </sedVariable>
-                     <sedVariable xml:id="_5d6bfc2d-a69a-44f7-8657-cc94b1d5d293" name="exc" referenceTypeName="Null">
-                        <sedValue xml:id="_72db6e3e-c3ce-456a-9db8-9d7d3a6c6295" referenceTypeName="Null" valueString="null" allocated="true" multiValued="false">
-                        </sedValue>
-                     </sedVariable>
-                     <sedVariable xml:id="_bfb6bf7b-2bab-4021-b939-a231076778e0" name="multiArray" referenceTypeName="int[][]">
-                        <sedValue xml:id="_a4465c68-e2cc-40ba-87dd-be6cf7aef842" referenceTypeName="int[][]" valueString="x_arr_arr_2" allocated="true" multiValued="false">
-                           <sedVariable xml:id="_789ee2f1-d199-4723-8547-f17c4bd3b89b" name="length" referenceTypeName="int">
-                              <sedValue xml:id="_5d2eaf6b-682c-43e5-a1b7-5db6bab8ee74" referenceTypeName="int" valueString="Z(2(#))" allocated="true" multiValued="false">
->>>>>>> 22906a6b
+                     <sedVariable xml:id="_71c4febc-20f4-4a6b-9b86-1eb77d7355b1" name="multiArray" referenceTypeName="int[][]">
+                        <sedValue xml:id="_4dd17dc8-1072-49cb-8064-abc83c7713d2" referenceTypeName="int[][]" valueString="x_arr_arr_2" allocated="true" multiValued="false">
+                           <sedVariable xml:id="_d1df4a4a-12ba-4f73-a13a-53fe7fefd60a" name="length" referenceTypeName="int">
+                              <sedValue xml:id="_b7097c19-0138-4abf-bbbc-b5502080db7e" referenceTypeName="int" valueString="Z(2(#))" allocated="true" multiValued="false">
                               </sedValue>
                            </sedVariable>
                         </sedValue>
                      </sedVariable>
-<<<<<<< HEAD
-                     <sedStatement xml:id="_c38d98dd-d105-4466-976c-e28641e04f0e" name="return multiArray[0][0]+multiArray[0][1]+multiArray[1][0]+multiArray[1][1]+multiArray[1][2];" pathCondition="true" lineNumber="-1" charStart="176" charEnd="286">
-                        <sedVariable xml:id="_8c9ad5fd-90a9-4263-a7c6-7115de79f816" name="self" referenceTypeName="VariablesArrayTest">
-                           <sedValue xml:id="_46531c1e-4a6d-47df-a099-00c3431ee894" referenceTypeName="VariablesArrayTest" valueString="self" allocated="true" multiValued="false">
+                     <sedStatement xml:id="_51355c6d-1c7a-4b85-b224-acd7efc2e0d3" name="return multiArray[0][0]+multiArray[0][1]+multiArray[1][0]+multiArray[1][1]+multiArray[1][2];" pathCondition="true" lineNumber="-1" charStart="176" charEnd="286">
+                        <sedVariable xml:id="_77d62b8e-54bc-4d82-94f0-fd864e9660a9" name="self" referenceTypeName="VariablesArrayTest">
+                           <sedValue xml:id="_e0bb2b28-8845-478e-aab3-d3642de4f00d" referenceTypeName="VariablesArrayTest" valueString="self" allocated="true" multiValued="false">
                            </sedValue>
                         </sedVariable>
-                        <sedVariable xml:id="_0ccfb809-a243-40f3-8c57-575f77d68ecd" name="exc" referenceTypeName="Null">
-                           <sedValue xml:id="_621ff22b-d553-4956-9303-e75ce6db426d" referenceTypeName="Null" valueString="null" allocated="true" multiValued="false">
+                        <sedVariable xml:id="_c726dabd-80a3-4c2f-b7ad-1c44fd6ab438" name="exc" referenceTypeName="Null">
+                           <sedValue xml:id="_2df238f4-8aa3-4b26-a9ed-e90aed71f345" referenceTypeName="Null" valueString="null" allocated="true" multiValued="false">
                            </sedValue>
                         </sedVariable>
-                        <sedVariable xml:id="_03407c18-fceb-4d11-9140-99d67186f5b1" name="multiArray" referenceTypeName="int[][]">
-                           <sedValue xml:id="_2dd47c24-abcd-4185-814a-bf004c172842" referenceTypeName="int[][]" valueString="x_arr_arr_2" allocated="true" multiValued="false">
-                              <sedVariable xml:id="_66cecb9e-8a0b-459c-bc26-a2251a3c9eac" name="length" referenceTypeName="int">
-                                 <sedValue xml:id="_f18c04c8-b053-4658-b336-c339a287e510" referenceTypeName="int" valueString="2" allocated="true" multiValued="false">
-                                 </sedValue>
-                              </sedVariable>
-                              <sedVariable xml:id="_e6133883-d763-4019-b51b-81dc6472c6d1" name="[0]" referenceTypeName="int[]">
-                                 <sedValue xml:id="_deec0cd0-f553-49b7-83a1-315929c0ae96" referenceTypeName="int[]" valueString="x_arr_4" allocated="true" multiValued="false">
-                                    <sedVariable xml:id="_d9e1b534-1546-41fb-8a68-676e0058530c" name="length" referenceTypeName="int">
-                                       <sedValue xml:id="_69bc97ff-5252-4d5a-a074-9263727a9ad9" referenceTypeName="int" valueString="2" allocated="true" multiValued="false">
-                                       </sedValue>
-                                    </sedVariable>
-                                    <sedVariable xml:id="_964eeeac-40ab-4f3b-8578-5251294d2860" name="[0]" referenceTypeName="int">
-                                       <sedValue xml:id="_fbd63044-1090-42ad-bf77-51dd1de31085" referenceTypeName="int" valueString="1" allocated="true" multiValued="false">
-                                       </sedValue>
-                                    </sedVariable>
-                                    <sedVariable xml:id="_5bfc734c-e9e3-467b-9cb2-9dee4d207620" name="[1]" referenceTypeName="int">
-                                       <sedValue xml:id="_13adf0bf-2e5d-41cb-8da9-56df160fc552" referenceTypeName="int" valueString="2" allocated="true" multiValued="false">
-                                       </sedValue>
-                                    </sedVariable>
-                                 </sedValue>
-                              </sedVariable>
-                              <sedVariable xml:id="_524d75d0-4103-4058-85bc-566e5c1293ab" name="[1]" referenceTypeName="int[]">
-                                 <sedValue xml:id="_604e06b3-1938-409a-a344-5e9a5202356b" referenceTypeName="int[]" valueString="x_arr_9" allocated="true" multiValued="false">
-                                    <sedVariable xml:id="_5aa08131-9d84-4daf-938c-ba253d5e4591" name="length" referenceTypeName="int">
-                                       <sedValue xml:id="_79340b28-a89c-4b68-bd89-27a8bfdaeeff" referenceTypeName="int" valueString="3" allocated="true" multiValued="false">
-                                       </sedValue>
-                                    </sedVariable>
-                                    <sedVariable xml:id="_18219243-05a6-4241-a232-f892df695152" name="[0]" referenceTypeName="int">
-                                       <sedValue xml:id="_5894ad79-747f-44f3-a0c7-3f6e2e8d86bb" referenceTypeName="int" valueString="3" allocated="true" multiValued="false">
-                                       </sedValue>
-                                    </sedVariable>
-                                    <sedVariable xml:id="_76e48d5a-fa40-400f-bb28-d0a0adb42c99" name="[1]" referenceTypeName="int">
-                                       <sedValue xml:id="_435e2657-f753-4884-94db-5fe930c704d4" referenceTypeName="int" valueString="4" allocated="true" multiValued="false">
-                                       </sedValue>
-                                    </sedVariable>
-                                    <sedVariable xml:id="_4009d77b-a4d8-4773-b89b-defd154de447" name="[2]" referenceTypeName="int">
-                                       <sedValue xml:id="_db032286-356f-4d92-95d9-442c32b471e1" referenceTypeName="int" valueString="5" allocated="true" multiValued="false">
-                                       </sedValue>
-                                    </sedVariable>
-=======
-                     <sedStatement xml:id="_84aa548c-0bde-4371-b908-066a15dbffda" name="return multiArray[0][0]+multiArray[0][1]+multiArray[1][0]+multiArray[1][1]+multiArray[1][2];" pathCondition="true" lineNumber="-1" charStart="176" charEnd="286">
-                        <sedVariable xml:id="_d5dd552c-03a4-4358-be9a-ce0b2224c9ea" name="self" referenceTypeName="VariablesArrayTest">
-                           <sedValue xml:id="_bfc83497-cb63-45b5-995e-6178d6f7467b" referenceTypeName="VariablesArrayTest" valueString="self" allocated="true" multiValued="false">
-                           </sedValue>
-                        </sedVariable>
-                        <sedVariable xml:id="_6fb35b37-bb38-4629-a35d-4386ce95ab6d" name="exc" referenceTypeName="Null">
-                           <sedValue xml:id="_c596d7fe-270d-4a6c-90df-e96492803f90" referenceTypeName="Null" valueString="null" allocated="true" multiValued="false">
-                           </sedValue>
-                        </sedVariable>
-                        <sedVariable xml:id="_d4464377-4414-4b54-a1b6-746f853b838b" name="multiArray" referenceTypeName="int[][]">
-                           <sedValue xml:id="_bd8cce06-5a3b-440b-a294-bf7249b88297" referenceTypeName="int[][]" valueString="x_arr_arr_2" allocated="true" multiValued="false">
-                              <sedVariable xml:id="_88027b58-b55b-455a-a5c7-0f232089c16a" name="length" referenceTypeName="int">
-                                 <sedValue xml:id="_49f16b9a-5226-47c6-8ac1-14466a2421d4" referenceTypeName="int" valueString="Z(2(#))" allocated="true" multiValued="false">
->>>>>>> 22906a6b
+                        <sedVariable xml:id="_ddf13b4d-ae95-4354-9d3e-d7ebc194f820" name="multiArray" referenceTypeName="int[][]">
+                           <sedValue xml:id="_ec3b8f82-6945-46a3-8191-935ab05aa285" referenceTypeName="int[][]" valueString="x_arr_arr_2" allocated="true" multiValued="false">
+                              <sedVariable xml:id="_b290a188-0138-4ee2-b67e-6943870e0b90" name="length" referenceTypeName="int">
+                                 <sedValue xml:id="_27ba59ec-1dbc-4b9f-8348-bfdb0fe9d2aa" referenceTypeName="int" valueString="Z(2(#))" allocated="true" multiValued="false">
                                  </sedValue>
                               </sedVariable>
                            </sedValue>
                         </sedVariable>
-<<<<<<< HEAD
-                        <sedMethodReturn xml:id="_510fc36b-5b7c-41bb-ab96-ba9116a88d6f" name="&lt;return of self.main();&gt;" pathCondition="true" lineNumber="-1" charStart="49" charEnd="53">
-                           <sedVariable xml:id="_2e0d9ede-c153-41e6-a078-efeb1c51e0d5" name="self" referenceTypeName="VariablesArrayTest">
-                              <sedValue xml:id="_0f51159e-fb7e-4f5e-b414-3368a3a9601d" referenceTypeName="VariablesArrayTest" valueString="self" allocated="true" multiValued="false">
+                        <sedMethodReturn xml:id="_63a57b70-241f-4c06-a13f-54b9d27ace82" name="&lt;return of self.main();&gt;" pathCondition="true" lineNumber="-1" charStart="49" charEnd="53">
+                           <sedVariable xml:id="_c2934264-e0a6-4074-a9f3-5e5ae49b24df" name="self" referenceTypeName="VariablesArrayTest">
+                              <sedValue xml:id="_2da1c177-72f1-4f11-93f7-f81f30f0269a" referenceTypeName="VariablesArrayTest" valueString="self" allocated="true" multiValued="false">
                               </sedValue>
                            </sedVariable>
-                           <sedVariable xml:id="_a92c1251-d09c-47e0-915b-73af3f708849" name="exc" referenceTypeName="Null">
-                              <sedValue xml:id="_d0166aa6-304f-4ca5-9f4c-4b4893e14b5b" referenceTypeName="Null" valueString="null" allocated="true" multiValued="false">
+                           <sedVariable xml:id="_0a131938-6a9d-4725-ac3b-7041d913f5dd" name="exc" referenceTypeName="Null">
+                              <sedValue xml:id="_747391f2-5d1a-4119-8365-a90e9956c63d" referenceTypeName="Null" valueString="null" allocated="true" multiValued="false">
                               </sedValue>
                            </sedVariable>
-                           <sedTermination xml:id="_49b0df9f-c82f-43df-ac20-523cd257ed54" name="&lt;end&gt;" pathCondition="true" verified="true">
-=======
-                        <sedMethodReturn xml:id="_80eb3089-0e99-49d0-8d8c-01315b3d2e67" name="&lt;return of self.main();&gt;" pathCondition="true" lineNumber="-1" charStart="49" charEnd="53">
-                           <sedVariable xml:id="_2901c3dc-75d0-435e-8671-e6b147f77700" name="self" referenceTypeName="VariablesArrayTest">
-                              <sedValue xml:id="_4b1eae94-2616-47cf-a852-7a3dd88e6af7" referenceTypeName="VariablesArrayTest" valueString="self" allocated="true" multiValued="false">
-                              </sedValue>
-                           </sedVariable>
-                           <sedVariable xml:id="_52322f2d-cce9-4c70-bf81-388b029109df" name="exc" referenceTypeName="Null">
-                              <sedValue xml:id="_36850ca1-a387-456c-b89f-0f04f787ff21" referenceTypeName="Null" valueString="null" allocated="true" multiValued="false">
-                              </sedValue>
-                           </sedVariable>
-                           <sedTermination xml:id="_296d4e9b-56ae-4611-a636-48b42f8c157b" name="&lt;end&gt;" pathCondition="true" verified="true">
->>>>>>> 22906a6b
+                           <sedTermination xml:id="_f33d3dce-cd5b-44cc-bc81-f173dc0991ed" name="&lt;end&gt;" pathCondition="true" verified="true">
                            </sedTermination>
                         </sedMethodReturn>
                      </sedStatement>
