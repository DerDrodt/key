--- conflicted
+++ resolved
@@ -1,66 +1,34 @@
 <?xml version="1.0" encoding="UTF-8"?>
 <launch xmlns="http://key-project.org/sed/serialization">
-<<<<<<< HEAD
-   <sedTarget xml:id="_17590d56-b57b-40f8-a411-f031ba3e6743" name="main(int)" modelIdentifier="org.key_project.sed.key.core">
-      <sedThread xml:id="_4b5d7d2a-03e0-4476-a8c5-4dfd0227aa26" name="&lt;start&gt;" pathCondition="true">
-         <sedMethodCall xml:id="_d4b22a32-1555-480a-a98b-eec57aef94fc" name="self.main(a);" pathCondition="true" lineNumber="-1" charStart="52" charEnd="56">
-            <sedBranchStatement xml:id="_85768f2e-a7eb-4144-a89d-31db7b82d38c" name="if (a==0)" pathCondition="true" lineNumber="-1" charStart="69" charEnd="497">
-               <sedBranchCondition xml:id="_336ce73d-b3ce-47ad-855f-ab1bfdd3d01b" name="a = 0" pathCondition="a = 0">
-                  <sedStatement xml:id="_325ddd60-3a66-4206-ab4a-a1ee67aab692" name="int i = 2;" pathCondition="a = 0" lineNumber="-1" charStart="87" charEnd="97">
-                     <sedStatement xml:id="_e84ffc9a-e109-489a-a6f0-3e1373ed16e7" name="int j = 3;" pathCondition="a = 0" lineNumber="-1" charStart="102" charEnd="112">
-                        <sedStatement xml:id="_f2f40ddc-3e34-4262-8d4b-105a38252e7d" name="int x = valueLonger(i_1);" pathCondition="a = 0" lineNumber="-1" charStart="117" charEnd="140">
-                           <sedMethodCall xml:id="_84e728b7-9f28-4602-a607-1d8a1ad72be5" name="self.valueLonger(i_3);" pathCondition="a = 0" lineNumber="-1" charStart="568" charEnd="579">
-                              <sedStatement xml:id="_3b58badb-fc4b-416f-a3b6-a6944da03d25" name="int j = i_3;" pathCondition="a = 0" lineNumber="-1" charStart="592" charEnd="602">
-                                 <sedStatement xml:id="_57fbd8cd-214b-4c04-a744-9a98129c0889" name="i_3=j_2;" pathCondition="a = 0" lineNumber="-1" charStart="606" charEnd="612">
-                                    <sedStatement xml:id="_64b7fcd6-2e16-4ac7-b80a-666fc4b8896a" name="return j_2;" pathCondition="a = 0" lineNumber="-1" charStart="616" charEnd="625">
-                                       <sedMethodReturn xml:id="_e8ddbf23-529a-443b-a4b4-f3136a7ef68d" name="&lt;return of self.valueLonger(i_3);&gt;" pathCondition="a = 0" lineNumber="-1" charStart="568" charEnd="579">
-                                          <sedStatement xml:id="_7ac39472-bc0c-4d0a-b5f0-7f2dcbd9a362" name="int y = value(j_1);" pathCondition="a = 0" lineNumber="-1" charStart="145" charEnd="162">
-                                             <sedMethodCall xml:id="_b7e80c3b-5276-43e3-9d28-95b03779f4dd" name="self.value(i_5);" pathCondition="a = 0" lineNumber="-1" charStart="518" charEnd="523">
-                                                <sedStatement xml:id="_d14ec3dd-7b75-4fb0-b987-b0055b49fb8b" name="return i_5;" pathCondition="a = 0" lineNumber="-1" charStart="536" charEnd="545">
-                                                   <sedMethodReturn xml:id="_7a724645-d426-4150-9fc1-45c2f7a06f7b" name="&lt;return of self.value(i_5);&gt;" pathCondition="a = 0" lineNumber="-1" charStart="518" charEnd="523">
-                                                      <sedStatement xml:id="_96ac61e4-2aa4-434c-8915-974971632e49" name="int z = valueLonger(x_3)+valueLonger(y_1);" pathCondition="a = 0" lineNumber="-1" charStart="167" charEnd="207">
-                                                         <sedMethodCall xml:id="_ae74df0e-f046-48d6-b869-d03a20be200b" name="self.valueLonger(i_6);" pathCondition="a = 0" lineNumber="-1" charStart="568" charEnd="579">
-                                                            <sedStatement xml:id="_23aa94ff-a56f-4e17-9d15-2b3b7298d605" name="int j = i_6;" pathCondition="a = 0" lineNumber="-1" charStart="592" charEnd="602">
-                                                               <sedStatement xml:id="_2fc394e9-3113-4299-9bb3-e5a6bb724735" name="i_6=j_4;" pathCondition="a = 0" lineNumber="-1" charStart="606" charEnd="612">
-                                                                  <sedStatement xml:id="_10ada1a6-aee3-4871-855c-a7f235c10aa5" name="return j_4;" pathCondition="a = 0" lineNumber="-1" charStart="616" charEnd="625">
-                                                                     <sedMethodReturn xml:id="_eb780939-0e9d-4c82-9986-a11f5dfb973a" name="&lt;return of self.valueLonger(i_6);&gt;" pathCondition="a = 0" lineNumber="-1" charStart="568" charEnd="579">
-                                                                        <sedMethodCall xml:id="_9fe2124b-9a64-4e84-8df9-095ff43e81f9" name="self.valueLonger(i_9);" pathCondition="a = 0" lineNumber="-1" charStart="568" charEnd="579">
-                                                                           <sedStatement xml:id="_596fdcad-9566-44de-aca3-2e1a9deea841" name="int j = i_9;" pathCondition="a = 0" lineNumber="-1" charStart="592" charEnd="602">
-                                                                              <sedStatement xml:id="_35ca85f6-3470-4664-9dc9-5696b93f11c5" name="i_9=j_5;" pathCondition="a = 0" lineNumber="-1" charStart="606" charEnd="612">
-                                                                                 <sedStatement xml:id="_e8067869-3ba3-45f6-8f32-92abe752dc33" name="return j_5;" pathCondition="a = 0" lineNumber="-1" charStart="616" charEnd="625">
-                                                                                    <sedMethodReturn xml:id="_1aaa3d41-b01a-4702-83aa-e1ab3e315f31" name="&lt;return of self.valueLonger(i_9);&gt;" pathCondition="a = 0" lineNumber="-1" charStart="568" charEnd="579">
-                                                                                       <sedStatement xml:id="_976974ee-dbf0-412f-bbd3-f9fc0b89fa81" name="int zz = value(-3)+value(-4);" pathCondition="a = 0" lineNumber="-1" charStart="212" charEnd="251">
-=======
-   <sedTarget xml:id="_2397a4c1-3241-4fea-92d5-3ad1c2ffb157" name="main(int)" modelIdentifier="org.key_project.sed.key.core">
-      <sedThread xml:id="_4a5c1e25-aeaf-4e3c-893f-dfbdeada9493" name="&lt;start&gt;" pathCondition="true">
-         <sedMethodCall xml:id="_fdc37d3a-18af-4421-9e73-dd16ba33b8d7" name="self.main(a);" pathCondition="true" lineNumber="-1" charStart="52" charEnd="56">
-            <sedBranchStatement xml:id="_f18fa4a7-e67b-4773-b559-58e436d1a67f" name="if (a==0) {int i = 2;int j = 3;int x = valueLonger(i);int y = value(j);int z = valueLonger(x)+valueLonger(y);int zz = value(-3)+value(-4);return value(z+zz); }else  {int i = 2;int j = 3;int x = value(i);int y = valueLonger(j);int z = value(x)+value(y);int zz = valueLonger(-3)+valueLonger(-4);return valueLonger(z+zz); }" pathCondition="true" lineNumber="-1" charStart="69" charEnd="497">
-               <sedBranchCondition xml:id="_c9e7cd79-309b-49f0-aedb-c86fffe778ee" name="equals(a,Z(0(#)))" pathCondition="equals(a,Z(0(#)))">
-                  <sedStatement xml:id="_065d6d76-ba79-4c28-aaa4-bf1ecdcb49fd" name="int i = 2;" pathCondition="equals(a,Z(0(#)))" lineNumber="-1" charStart="87" charEnd="97">
-                     <sedStatement xml:id="_13902a2f-7fcf-4137-bf66-7bfa1af6e47a" name="int j = 3;" pathCondition="equals(a,Z(0(#)))" lineNumber="-1" charStart="102" charEnd="112">
-                        <sedStatement xml:id="_fea1ccc8-b8d5-4ef4-9544-6c174933b5a1" name="int x = valueLonger(i_1);" pathCondition="equals(a,Z(0(#)))" lineNumber="-1" charStart="117" charEnd="140">
-                           <sedMethodCall xml:id="_b715cdb9-4bd7-4a33-bd5b-52ea6bcff8ed" name="self.valueLonger(i_3);" pathCondition="equals(a,Z(0(#)))" lineNumber="-1" charStart="568" charEnd="579">
-                              <sedStatement xml:id="_d832dca7-bc47-407a-b89b-28602cf09855" name="int j = i_3;" pathCondition="equals(a,Z(0(#)))" lineNumber="-1" charStart="592" charEnd="602">
-                                 <sedStatement xml:id="_712ee135-c222-4308-ad2e-446480273f2e" name="i_3=j_2;" pathCondition="equals(a,Z(0(#)))" lineNumber="-1" charStart="606" charEnd="612">
-                                    <sedStatement xml:id="_9546fd44-c023-412a-b92c-4155f31b36a5" name="return j_2;" pathCondition="equals(a,Z(0(#)))" lineNumber="-1" charStart="616" charEnd="625">
-                                       <sedMethodReturn xml:id="_5e4e4a77-ca04-47b4-8c6f-1f166014a1b6" name="&lt;return of self.valueLonger(i_3);&gt;" pathCondition="equals(a,Z(0(#)))" lineNumber="-1" charStart="568" charEnd="579">
-                                          <sedStatement xml:id="_73b389a1-b321-4d85-9bca-37e11e7272d0" name="int y = value(j_1);" pathCondition="equals(a,Z(0(#)))" lineNumber="-1" charStart="145" charEnd="162">
-                                             <sedMethodCall xml:id="_bd26a9e0-5f37-44ae-a41f-d01664592b95" name="self.value(i_5);" pathCondition="equals(a,Z(0(#)))" lineNumber="-1" charStart="518" charEnd="523">
-                                                <sedStatement xml:id="_ec4751ed-716e-4a8e-ad24-fcf3724b8eb2" name="return i_5;" pathCondition="equals(a,Z(0(#)))" lineNumber="-1" charStart="536" charEnd="545">
-                                                   <sedMethodReturn xml:id="_57af1460-fb5f-4adc-8771-9019b8520f3d" name="&lt;return of self.value(i_5);&gt;" pathCondition="equals(a,Z(0(#)))" lineNumber="-1" charStart="518" charEnd="523">
-                                                      <sedStatement xml:id="_97c98928-a0a9-4f53-8613-e6a458114bc6" name="int z = valueLonger(x_3)+valueLonger(y_1);" pathCondition="equals(a,Z(0(#)))" lineNumber="-1" charStart="167" charEnd="207">
-                                                         <sedMethodCall xml:id="_e545e55b-4f48-46f8-b896-4771bcc2bb38" name="self.valueLonger(i_6);" pathCondition="equals(a,Z(0(#)))" lineNumber="-1" charStart="568" charEnd="579">
-                                                            <sedStatement xml:id="_4d6a1490-8deb-4ba8-878c-728b601541b1" name="int j = i_6;" pathCondition="equals(a,Z(0(#)))" lineNumber="-1" charStart="592" charEnd="602">
-                                                               <sedStatement xml:id="_1e51c0aa-0225-4143-aed4-ec977eb47c7b" name="i_6=j_4;" pathCondition="equals(a,Z(0(#)))" lineNumber="-1" charStart="606" charEnd="612">
-                                                                  <sedStatement xml:id="_466fc859-8738-41b5-b153-ec7c9db91391" name="return j_4;" pathCondition="equals(a,Z(0(#)))" lineNumber="-1" charStart="616" charEnd="625">
-                                                                     <sedMethodReturn xml:id="_29ac9170-0eab-4adb-83aa-e9d23e006379" name="&lt;return of self.valueLonger(i_6);&gt;" pathCondition="equals(a,Z(0(#)))" lineNumber="-1" charStart="568" charEnd="579">
-                                                                        <sedMethodCall xml:id="_2ab170cb-439a-4c27-9b85-8fe3ecfe5f28" name="self.valueLonger(i_9);" pathCondition="equals(a,Z(0(#)))" lineNumber="-1" charStart="568" charEnd="579">
-                                                                           <sedStatement xml:id="_3fa43712-6738-49b9-b2df-7a9644a6d793" name="int j = i_9;" pathCondition="equals(a,Z(0(#)))" lineNumber="-1" charStart="592" charEnd="602">
-                                                                              <sedStatement xml:id="_8f64ba34-79a5-489a-849b-79621c27518d" name="i_9=j_5;" pathCondition="equals(a,Z(0(#)))" lineNumber="-1" charStart="606" charEnd="612">
-                                                                                 <sedStatement xml:id="_651e6ff0-cded-4920-9e55-7628b48eed69" name="return j_5;" pathCondition="equals(a,Z(0(#)))" lineNumber="-1" charStart="616" charEnd="625">
-                                                                                    <sedMethodReturn xml:id="_24d736a9-3ed8-4b2e-81e7-0c1016f55e50" name="&lt;return of self.valueLonger(i_9);&gt;" pathCondition="equals(a,Z(0(#)))" lineNumber="-1" charStart="568" charEnd="579">
-                                                                                       <sedStatement xml:id="_197ed54d-2125-4da4-be51-05dd2f45ecf8" name="int zz = value(-3)+value(-4);" pathCondition="equals(a,Z(0(#)))" lineNumber="-1" charStart="212" charEnd="251">
->>>>>>> 22906a6b
+   <sedTarget xml:id="_9cc73d3a-e6e2-4de3-9d81-92f43bd7e219" name="main(int)" modelIdentifier="org.key_project.sed.key.core">
+      <sedThread xml:id="_d3bf9c3d-633a-4eb1-ada2-6d8688dff49a" name="&lt;start&gt;" pathCondition="true">
+         <sedMethodCall xml:id="_c01d9e3e-c529-42dd-866e-9ef89cc66e7c" name="self.main(a);" pathCondition="true" lineNumber="-1" charStart="52" charEnd="56">
+            <sedBranchStatement xml:id="_7724828a-4e35-4a67-87cc-7c455101e773" name="if (a==0)" pathCondition="true" lineNumber="-1" charStart="69" charEnd="497">
+               <sedBranchCondition xml:id="_1f899123-e0f1-4a6f-b504-d78696da656d" name="equals(a,Z(0(#)))" pathCondition="equals(a,Z(0(#)))">
+                  <sedStatement xml:id="_61910970-910f-47d3-9786-db0f97bb60ea" name="int i = 2;" pathCondition="equals(a,Z(0(#)))" lineNumber="-1" charStart="87" charEnd="97">
+                     <sedStatement xml:id="_63de2f97-d03c-4751-acd3-64197300f889" name="int j = 3;" pathCondition="equals(a,Z(0(#)))" lineNumber="-1" charStart="102" charEnd="112">
+                        <sedStatement xml:id="_3f8b7cb6-598b-4e88-9004-461a55187adb" name="int x = valueLonger(i_1);" pathCondition="equals(a,Z(0(#)))" lineNumber="-1" charStart="117" charEnd="140">
+                           <sedMethodCall xml:id="_3563af6a-09c5-4d60-95f7-66fa0576062c" name="self.valueLonger(i_3);" pathCondition="equals(a,Z(0(#)))" lineNumber="-1" charStart="568" charEnd="579">
+                              <sedStatement xml:id="_93c29e58-194c-460f-9e1c-dd72776fbf95" name="int j = i_3;" pathCondition="equals(a,Z(0(#)))" lineNumber="-1" charStart="592" charEnd="602">
+                                 <sedStatement xml:id="_f28e100d-3059-478f-839f-cff99a2a293b" name="i_3=j_2;" pathCondition="equals(a,Z(0(#)))" lineNumber="-1" charStart="606" charEnd="612">
+                                    <sedStatement xml:id="_a0ddf437-f88a-4b36-8ac1-6d093e9ab694" name="return j_2;" pathCondition="equals(a,Z(0(#)))" lineNumber="-1" charStart="616" charEnd="625">
+                                       <sedMethodReturn xml:id="_5d75a805-bc87-4ba4-86fb-8342f021a4d3" name="&lt;return of self.valueLonger(i_3);&gt;" pathCondition="equals(a,Z(0(#)))" lineNumber="-1" charStart="568" charEnd="579">
+                                          <sedStatement xml:id="_a60e33ef-9ae0-4489-b078-ef3b30ba89be" name="int y = value(j_1);" pathCondition="equals(a,Z(0(#)))" lineNumber="-1" charStart="145" charEnd="162">
+                                             <sedMethodCall xml:id="_5d6d9ca2-9cff-4026-8468-85a9d493c6be" name="self.value(i_5);" pathCondition="equals(a,Z(0(#)))" lineNumber="-1" charStart="518" charEnd="523">
+                                                <sedStatement xml:id="_381083ef-ab6e-4f1e-8a24-ecf018374b7e" name="return i_5;" pathCondition="equals(a,Z(0(#)))" lineNumber="-1" charStart="536" charEnd="545">
+                                                   <sedMethodReturn xml:id="_7e3b4a8e-4f6b-4d58-971f-e2bd8d93cf93" name="&lt;return of self.value(i_5);&gt;" pathCondition="equals(a,Z(0(#)))" lineNumber="-1" charStart="518" charEnd="523">
+                                                      <sedStatement xml:id="_4a556666-67e5-41d2-a82a-b1e95de01b06" name="int z = valueLonger(x_3)+valueLonger(y_1);" pathCondition="equals(a,Z(0(#)))" lineNumber="-1" charStart="167" charEnd="207">
+                                                         <sedMethodCall xml:id="_5c95f43c-4943-4e1e-8dd0-138c1b0fad37" name="self.valueLonger(i_6);" pathCondition="equals(a,Z(0(#)))" lineNumber="-1" charStart="568" charEnd="579">
+                                                            <sedStatement xml:id="_ff8a5818-47ac-4fa4-9d3c-8b13134a8f18" name="int j = i_6;" pathCondition="equals(a,Z(0(#)))" lineNumber="-1" charStart="592" charEnd="602">
+                                                               <sedStatement xml:id="_1a478e43-acbf-4763-ae84-da00d3dab71c" name="i_6=j_4;" pathCondition="equals(a,Z(0(#)))" lineNumber="-1" charStart="606" charEnd="612">
+                                                                  <sedStatement xml:id="_92fd67ad-e86a-44d5-9be8-02c4bf3a187d" name="return j_4;" pathCondition="equals(a,Z(0(#)))" lineNumber="-1" charStart="616" charEnd="625">
+                                                                     <sedMethodReturn xml:id="_5b8a8d5d-8eae-4cd6-bd49-1d51e62cb79e" name="&lt;return of self.valueLonger(i_6);&gt;" pathCondition="equals(a,Z(0(#)))" lineNumber="-1" charStart="568" charEnd="579">
+                                                                        <sedMethodCall xml:id="_09613974-dd17-4e2c-94c4-24e19580c79d" name="self.valueLonger(i_9);" pathCondition="equals(a,Z(0(#)))" lineNumber="-1" charStart="568" charEnd="579">
+                                                                           <sedStatement xml:id="_2caad2d9-185e-427f-a282-d43eea451a01" name="int j = i_9;" pathCondition="equals(a,Z(0(#)))" lineNumber="-1" charStart="592" charEnd="602">
+                                                                              <sedStatement xml:id="_1ea38fbd-e1e8-4303-9195-6a99a76b5400" name="i_9=j_5;" pathCondition="equals(a,Z(0(#)))" lineNumber="-1" charStart="606" charEnd="612">
+                                                                                 <sedStatement xml:id="_6cb8c9f8-8c93-4e67-a21a-bc9d438e8d51" name="return j_5;" pathCondition="equals(a,Z(0(#)))" lineNumber="-1" charStart="616" charEnd="625">
+                                                                                    <sedMethodReturn xml:id="_ecf63768-9bcb-400e-8cd5-8ce2c6fb0d43" name="&lt;return of self.valueLonger(i_9);&gt;" pathCondition="equals(a,Z(0(#)))" lineNumber="-1" charStart="568" charEnd="579">
+                                                                                       <sedStatement xml:id="_d6abe608-05ce-418a-94ad-7f5d9e4f2a3c" name="int zz = value(-3)+value(-4);" pathCondition="equals(a,Z(0(#)))" lineNumber="-1" charStart="212" charEnd="251">
                                                                                        </sedStatement>
                                                                                     </sedMethodReturn>
                                                                                  </sedStatement>
@@ -86,51 +54,27 @@
                      </sedStatement>
                   </sedStatement>
                </sedBranchCondition>
-<<<<<<< HEAD
-               <sedBranchCondition xml:id="_5ec7078b-a80b-4e71-ac7b-905a5ef3df99" name="!a = 0" pathCondition="!a = 0">
-                  <sedStatement xml:id="_8a738003-3202-4a98-9897-c1c7facb5ac7" name="int i = 2;" pathCondition="!a = 0" lineNumber="-1" charStart="297" charEnd="307">
-                     <sedStatement xml:id="_cd0cb7f7-d81c-4241-af90-13107d146f4e" name="int j = 3;" pathCondition="!a = 0" lineNumber="-1" charStart="312" charEnd="322">
-                        <sedStatement xml:id="_2867bd55-6dc4-4893-a525-9c24e12aab22" name="int x = value(i);" pathCondition="!a = 0" lineNumber="-1" charStart="327" charEnd="344">
-                           <sedMethodCall xml:id="_ba0ddc0e-e2ee-480d-93ed-30f621879579" name="self.value(i_2);" pathCondition="!a = 0" lineNumber="-1" charStart="518" charEnd="523">
-                              <sedStatement xml:id="_6e9691f9-e156-43c7-8b0a-6366c03bb23b" name="return i_2;" pathCondition="!a = 0" lineNumber="-1" charStart="536" charEnd="545">
-                                 <sedMethodReturn xml:id="_65875992-60de-44f2-bd3f-837aa8f4f9ff" name="&lt;return of self.value(i_2);&gt;" pathCondition="!a = 0" lineNumber="-1" charStart="518" charEnd="523">
-                                    <sedStatement xml:id="_a40d54f8-9628-4086-b028-7d32798fc478" name="int y = valueLonger(j);" pathCondition="!a = 0" lineNumber="-1" charStart="349" charEnd="372">
-                                       <sedMethodCall xml:id="_3fb63359-bd8b-47f8-a039-21c0c12c1e3d" name="self.valueLonger(i_4);" pathCondition="!a = 0" lineNumber="-1" charStart="568" charEnd="579">
-                                          <sedStatement xml:id="_77fe5778-5e21-4b61-abc8-b921af1745c1" name="int j = i_4;" pathCondition="!a = 0" lineNumber="-1" charStart="592" charEnd="602">
-                                             <sedStatement xml:id="_cc39d31e-dda2-40de-816c-5fa8494b37d5" name="i_4=j_3;" pathCondition="!a = 0" lineNumber="-1" charStart="606" charEnd="612">
-                                                <sedStatement xml:id="_cfade911-ef86-41c2-94b4-72521db1639f" name="return j_3;" pathCondition="!a = 0" lineNumber="-1" charStart="616" charEnd="625">
-                                                   <sedMethodReturn xml:id="_d0ff35c3-38a6-4e5b-9c74-67390a1d6113" name="&lt;return of self.valueLonger(i_4);&gt;" pathCondition="!a = 0" lineNumber="-1" charStart="568" charEnd="579">
-                                                      <sedStatement xml:id="_279c0827-0da7-4305-888c-6972c359f53d" name="int z = value(x)+value(y);" pathCondition="!a = 0" lineNumber="-1" charStart="377" charEnd="405">
-                                                         <sedMethodCall xml:id="_db3b063c-ab42-4cfa-bf1c-318b6a4097cc" name="self.value(i_7);" pathCondition="!a = 0" lineNumber="-1" charStart="518" charEnd="523">
-                                                            <sedStatement xml:id="_3dba0a29-b779-4c5c-81ac-fc390d05870a" name="return i_7;" pathCondition="!a = 0" lineNumber="-1" charStart="536" charEnd="545">
-                                                               <sedMethodReturn xml:id="_cc4a09a1-27b6-46ad-a77e-669792230132" name="&lt;return of self.value(i_7);&gt;" pathCondition="!a = 0" lineNumber="-1" charStart="518" charEnd="523">
-                                                                  <sedMethodCall xml:id="_14d43d96-24cc-4f78-8d37-9786c66c3e10" name="self.value(i_8);" pathCondition="!a = 0" lineNumber="-1" charStart="518" charEnd="523">
-                                                                     <sedStatement xml:id="_e60b45bd-4b85-42c7-b945-63be2d8b4f0d" name="return i_8;" pathCondition="!a = 0" lineNumber="-1" charStart="536" charEnd="545">
-                                                                        <sedMethodReturn xml:id="_abcf73e3-95db-42c6-a5eb-821752e269d3" name="&lt;return of self.value(i_8);&gt;" pathCondition="!a = 0" lineNumber="-1" charStart="518" charEnd="523">
-                                                                           <sedStatement xml:id="_42cd042a-3a5c-420e-844e-8914964c7142" name="int zz = valueLonger(-3)+valueLonger(-4);" pathCondition="!a = 0" lineNumber="-1" charStart="410" charEnd="460">
-=======
-               <sedBranchCondition xml:id="_d3c6f598-5fdb-4d2f-b153-ae40e5c4a914" name="not(equals(a,Z(0(#))))" pathCondition="not(equals(a,Z(0(#))))">
-                  <sedStatement xml:id="_d7129ae1-f6cb-4ec8-804c-2f96942b2491" name="int i = 2;" pathCondition="not(equals(a,Z(0(#))))" lineNumber="-1" charStart="297" charEnd="307">
-                     <sedStatement xml:id="_668ac9a2-912a-45cb-8de3-8a97db4a071d" name="int j = 3;" pathCondition="not(equals(a,Z(0(#))))" lineNumber="-1" charStart="312" charEnd="322">
-                        <sedStatement xml:id="_51f0df5c-a0dd-439d-85bb-9c4a198c08a0" name="int x = value(i);" pathCondition="not(equals(a,Z(0(#))))" lineNumber="-1" charStart="327" charEnd="344">
-                           <sedMethodCall xml:id="_784ab005-d200-493b-ae0a-dc6a8fd3924b" name="self.value(i_2);" pathCondition="not(equals(a,Z(0(#))))" lineNumber="-1" charStart="518" charEnd="523">
-                              <sedStatement xml:id="_693ecc7a-517e-476c-a98a-657278db665f" name="return i_2;" pathCondition="not(equals(a,Z(0(#))))" lineNumber="-1" charStart="536" charEnd="545">
-                                 <sedMethodReturn xml:id="_703c0668-8c3a-424f-a2de-e77840414536" name="&lt;return of self.value(i_2);&gt;" pathCondition="not(equals(a,Z(0(#))))" lineNumber="-1" charStart="518" charEnd="523">
-                                    <sedStatement xml:id="_645b9ea1-c5c8-41b3-8de8-a742beb59029" name="int y = valueLonger(j);" pathCondition="not(equals(a,Z(0(#))))" lineNumber="-1" charStart="349" charEnd="372">
-                                       <sedMethodCall xml:id="_b259ebae-082b-4d38-a93a-8479c8a97845" name="self.valueLonger(i_4);" pathCondition="not(equals(a,Z(0(#))))" lineNumber="-1" charStart="568" charEnd="579">
-                                          <sedStatement xml:id="_c317e973-0883-40da-9384-0863c7052328" name="int j = i_4;" pathCondition="not(equals(a,Z(0(#))))" lineNumber="-1" charStart="592" charEnd="602">
-                                             <sedStatement xml:id="_938dd9a3-3056-400c-aeec-ccf9a75900f4" name="i_4=j_3;" pathCondition="not(equals(a,Z(0(#))))" lineNumber="-1" charStart="606" charEnd="612">
-                                                <sedStatement xml:id="_5391be37-affa-4838-ae8c-d63b1e5e588d" name="return j_3;" pathCondition="not(equals(a,Z(0(#))))" lineNumber="-1" charStart="616" charEnd="625">
-                                                   <sedMethodReturn xml:id="_1c80ea3d-dc5e-4a60-8643-cfb3d1f604c3" name="&lt;return of self.valueLonger(i_4);&gt;" pathCondition="not(equals(a,Z(0(#))))" lineNumber="-1" charStart="568" charEnd="579">
-                                                      <sedStatement xml:id="_529d9bfb-2092-47a3-b94c-c5a223747a82" name="int z = value(x)+value(y);" pathCondition="not(equals(a,Z(0(#))))" lineNumber="-1" charStart="377" charEnd="405">
-                                                         <sedMethodCall xml:id="_ebef6c30-de8b-4203-bb76-3bf9fdded6ea" name="self.value(i_7);" pathCondition="not(equals(a,Z(0(#))))" lineNumber="-1" charStart="518" charEnd="523">
-                                                            <sedStatement xml:id="_a3d23be6-127a-476b-bc64-d96208631c2e" name="return i_7;" pathCondition="not(equals(a,Z(0(#))))" lineNumber="-1" charStart="536" charEnd="545">
-                                                               <sedMethodReturn xml:id="_725138ec-18cb-4b4c-9bef-e5856863cb06" name="&lt;return of self.value(i_7);&gt;" pathCondition="not(equals(a,Z(0(#))))" lineNumber="-1" charStart="518" charEnd="523">
-                                                                  <sedMethodCall xml:id="_7d357b72-b52d-4cb6-b925-9af92da70869" name="self.value(i_8);" pathCondition="not(equals(a,Z(0(#))))" lineNumber="-1" charStart="518" charEnd="523">
-                                                                     <sedStatement xml:id="_83219d79-d0b9-460f-a826-f2c3cfc81947" name="return i_8;" pathCondition="not(equals(a,Z(0(#))))" lineNumber="-1" charStart="536" charEnd="545">
-                                                                        <sedMethodReturn xml:id="_01467ac3-a877-4118-b13d-aeb82e53781b" name="&lt;return of self.value(i_8);&gt;" pathCondition="not(equals(a,Z(0(#))))" lineNumber="-1" charStart="518" charEnd="523">
-                                                                           <sedStatement xml:id="_8816e460-e384-4c32-8916-5264375070a5" name="int zz = valueLonger(-3)+valueLonger(-4);" pathCondition="not(equals(a,Z(0(#))))" lineNumber="-1" charStart="410" charEnd="460">
->>>>>>> 22906a6b
+               <sedBranchCondition xml:id="_36fade97-616d-4e36-8dd3-54d6192429af" name="not(equals(a,Z(0(#))))" pathCondition="not(equals(a,Z(0(#))))">
+                  <sedStatement xml:id="_7f2c3e17-e551-4ef6-abc1-d42571d8ed3a" name="int i = 2;" pathCondition="not(equals(a,Z(0(#))))" lineNumber="-1" charStart="297" charEnd="307">
+                     <sedStatement xml:id="_5e9dbf07-3075-452c-a71d-d26dfa997750" name="int j = 3;" pathCondition="not(equals(a,Z(0(#))))" lineNumber="-1" charStart="312" charEnd="322">
+                        <sedStatement xml:id="_72c7a358-b038-4a34-a7a7-bd1a1ea4f2ae" name="int x = value(i);" pathCondition="not(equals(a,Z(0(#))))" lineNumber="-1" charStart="327" charEnd="344">
+                           <sedMethodCall xml:id="_d80fd9cb-033c-41ba-b0b9-06a9e2535b3e" name="self.value(i_2);" pathCondition="not(equals(a,Z(0(#))))" lineNumber="-1" charStart="518" charEnd="523">
+                              <sedStatement xml:id="_cf860c38-c69b-402c-b064-b4fbb78b548d" name="return i_2;" pathCondition="not(equals(a,Z(0(#))))" lineNumber="-1" charStart="536" charEnd="545">
+                                 <sedMethodReturn xml:id="_eca428f0-98b9-4b5f-ab85-240317135408" name="&lt;return of self.value(i_2);&gt;" pathCondition="not(equals(a,Z(0(#))))" lineNumber="-1" charStart="518" charEnd="523">
+                                    <sedStatement xml:id="_074aad3f-0f15-4079-b3d0-a77fc4f4b0d8" name="int y = valueLonger(j);" pathCondition="not(equals(a,Z(0(#))))" lineNumber="-1" charStart="349" charEnd="372">
+                                       <sedMethodCall xml:id="_f8b9a31e-5439-4409-ba8d-7f0253277299" name="self.valueLonger(i_4);" pathCondition="not(equals(a,Z(0(#))))" lineNumber="-1" charStart="568" charEnd="579">
+                                          <sedStatement xml:id="_6757f02a-72ad-4327-a1cf-47bf2f2630fa" name="int j = i_4;" pathCondition="not(equals(a,Z(0(#))))" lineNumber="-1" charStart="592" charEnd="602">
+                                             <sedStatement xml:id="_04f0164f-f171-4804-b325-05d596562162" name="i_4=j_3;" pathCondition="not(equals(a,Z(0(#))))" lineNumber="-1" charStart="606" charEnd="612">
+                                                <sedStatement xml:id="_4441ed52-a1eb-433c-9d9f-d3147165b33d" name="return j_3;" pathCondition="not(equals(a,Z(0(#))))" lineNumber="-1" charStart="616" charEnd="625">
+                                                   <sedMethodReturn xml:id="_5d8ca3c8-e78c-4b10-8b23-c875b4bb1de0" name="&lt;return of self.valueLonger(i_4);&gt;" pathCondition="not(equals(a,Z(0(#))))" lineNumber="-1" charStart="568" charEnd="579">
+                                                      <sedStatement xml:id="_a490bdc7-6076-414d-b9ce-2d3d14a8c366" name="int z = value(x)+value(y);" pathCondition="not(equals(a,Z(0(#))))" lineNumber="-1" charStart="377" charEnd="405">
+                                                         <sedMethodCall xml:id="_d82a3d5a-1f3c-49fa-af49-c59ce237e053" name="self.value(i_7);" pathCondition="not(equals(a,Z(0(#))))" lineNumber="-1" charStart="518" charEnd="523">
+                                                            <sedStatement xml:id="_b821da1e-63ff-49db-af7b-47350f85088b" name="return i_7;" pathCondition="not(equals(a,Z(0(#))))" lineNumber="-1" charStart="536" charEnd="545">
+                                                               <sedMethodReturn xml:id="_b3905824-1eaf-4bbc-9a0a-9de29c4a0ec6" name="&lt;return of self.value(i_7);&gt;" pathCondition="not(equals(a,Z(0(#))))" lineNumber="-1" charStart="518" charEnd="523">
+                                                                  <sedMethodCall xml:id="_54df854a-36bf-41a7-ab6c-5162c7356c05" name="self.value(i_8);" pathCondition="not(equals(a,Z(0(#))))" lineNumber="-1" charStart="518" charEnd="523">
+                                                                     <sedStatement xml:id="_13329f08-51d7-4445-8cf0-c3500f1b9fe3" name="return i_8;" pathCondition="not(equals(a,Z(0(#))))" lineNumber="-1" charStart="536" charEnd="545">
+                                                                        <sedMethodReturn xml:id="_ae2c4bb1-04af-4e73-b65d-5a982fdc7506" name="&lt;return of self.value(i_8);&gt;" pathCondition="not(equals(a,Z(0(#))))" lineNumber="-1" charStart="518" charEnd="523">
+                                                                           <sedStatement xml:id="_06a784b3-b871-4b5a-ba35-59066527bfa3" name="int zz = valueLonger(-3)+valueLonger(-4);" pathCondition="not(equals(a,Z(0(#))))" lineNumber="-1" charStart="410" charEnd="460">
                                                                            </sedStatement>
                                                                         </sedMethodReturn>
                                                                      </sedStatement>
