<?xml version="1.0" encoding="UTF-8"?>
<launch xmlns="http://key-project.org/sed/serialization">
<<<<<<< HEAD
   <sedTarget xml:id="_17590d56-b57b-40f8-a411-f031ba3e6743" name="main(int)" modelIdentifier="org.key_project.sed.key.core">
      <sedThread xml:id="_4b5d7d2a-03e0-4476-a8c5-4dfd0227aa26" name="&lt;start&gt;" pathCondition="true">
         <sedMethodCall xml:id="_d4b22a32-1555-480a-a98b-eec57aef94fc" name="self.main(a);" pathCondition="true" lineNumber="-1" charStart="52" charEnd="56">
            <sedBranchStatement xml:id="_85768f2e-a7eb-4144-a89d-31db7b82d38c" name="if (a==0)" pathCondition="true" lineNumber="-1" charStart="69" charEnd="497">
               <sedBranchCondition xml:id="_336ce73d-b3ce-47ad-855f-ab1bfdd3d01b" name="a = 0" pathCondition="a = 0">
                  <sedStatement xml:id="_325ddd60-3a66-4206-ab4a-a1ee67aab692" name="int i = 2;" pathCondition="a = 0" lineNumber="-1" charStart="87" charEnd="97">
                     <sedStatement xml:id="_e84ffc9a-e109-489a-a6f0-3e1373ed16e7" name="int j = 3;" pathCondition="a = 0" lineNumber="-1" charStart="102" charEnd="112">
                        <sedStatement xml:id="_f2f40ddc-3e34-4262-8d4b-105a38252e7d" name="int x = valueLonger(i_1);" pathCondition="a = 0" lineNumber="-1" charStart="117" charEnd="140">
                           <sedMethodCall xml:id="_84e728b7-9f28-4602-a607-1d8a1ad72be5" name="self.valueLonger(i_3);" pathCondition="a = 0" lineNumber="-1" charStart="568" charEnd="579">
                              <sedStatement xml:id="_3b58badb-fc4b-416f-a3b6-a6944da03d25" name="int j = i_3;" pathCondition="a = 0" lineNumber="-1" charStart="592" charEnd="602">
                                 <sedStatement xml:id="_57fbd8cd-214b-4c04-a744-9a98129c0889" name="i_3=j_2;" pathCondition="a = 0" lineNumber="-1" charStart="606" charEnd="612">
                                    <sedStatement xml:id="_64b7fcd6-2e16-4ac7-b80a-666fc4b8896a" name="return j_2;" pathCondition="a = 0" lineNumber="-1" charStart="616" charEnd="625">
                                       <sedMethodReturn xml:id="_e8ddbf23-529a-443b-a4b4-f3136a7ef68d" name="&lt;return of self.valueLonger(i_3);&gt;" pathCondition="a = 0" lineNumber="-1" charStart="568" charEnd="579">
                                          <sedStatement xml:id="_7ac39472-bc0c-4d0a-b5f0-7f2dcbd9a362" name="int y = value(j_1);" pathCondition="a = 0" lineNumber="-1" charStart="145" charEnd="162">
=======
   <sedTarget xml:id="_2397a4c1-3241-4fea-92d5-3ad1c2ffb157" name="main(int)" modelIdentifier="org.key_project.sed.key.core">
      <sedThread xml:id="_4a5c1e25-aeaf-4e3c-893f-dfbdeada9493" name="&lt;start&gt;" pathCondition="true">
         <sedMethodCall xml:id="_fdc37d3a-18af-4421-9e73-dd16ba33b8d7" name="self.main(a);" pathCondition="true" lineNumber="-1" charStart="52" charEnd="56">
            <sedBranchStatement xml:id="_f18fa4a7-e67b-4773-b559-58e436d1a67f" name="if (a==0) {int i = 2;int j = 3;int x = valueLonger(i);int y = value(j);int z = valueLonger(x)+valueLonger(y);int zz = value(-3)+value(-4);return value(z+zz); }else  {int i = 2;int j = 3;int x = value(i);int y = valueLonger(j);int z = value(x)+value(y);int zz = valueLonger(-3)+valueLonger(-4);return valueLonger(z+zz); }" pathCondition="true" lineNumber="-1" charStart="69" charEnd="497">
               <sedBranchCondition xml:id="_c9e7cd79-309b-49f0-aedb-c86fffe778ee" name="equals(a,Z(0(#)))" pathCondition="equals(a,Z(0(#)))">
                  <sedStatement xml:id="_065d6d76-ba79-4c28-aaa4-bf1ecdcb49fd" name="int i = 2;" pathCondition="equals(a,Z(0(#)))" lineNumber="-1" charStart="87" charEnd="97">
                     <sedStatement xml:id="_13902a2f-7fcf-4137-bf66-7bfa1af6e47a" name="int j = 3;" pathCondition="equals(a,Z(0(#)))" lineNumber="-1" charStart="102" charEnd="112">
                        <sedStatement xml:id="_fea1ccc8-b8d5-4ef4-9544-6c174933b5a1" name="int x = valueLonger(i_1);" pathCondition="equals(a,Z(0(#)))" lineNumber="-1" charStart="117" charEnd="140">
                           <sedMethodCall xml:id="_b715cdb9-4bd7-4a33-bd5b-52ea6bcff8ed" name="self.valueLonger(i_3);" pathCondition="equals(a,Z(0(#)))" lineNumber="-1" charStart="568" charEnd="579">
                              <sedStatement xml:id="_d832dca7-bc47-407a-b89b-28602cf09855" name="int j = i_3;" pathCondition="equals(a,Z(0(#)))" lineNumber="-1" charStart="592" charEnd="602">
                                 <sedStatement xml:id="_712ee135-c222-4308-ad2e-446480273f2e" name="i_3=j_2;" pathCondition="equals(a,Z(0(#)))" lineNumber="-1" charStart="606" charEnd="612">
                                    <sedStatement xml:id="_9546fd44-c023-412a-b92c-4155f31b36a5" name="return j_2;" pathCondition="equals(a,Z(0(#)))" lineNumber="-1" charStart="616" charEnd="625">
                                       <sedMethodReturn xml:id="_5e4e4a77-ca04-47b4-8c6f-1f166014a1b6" name="&lt;return of self.valueLonger(i_3);&gt;" pathCondition="equals(a,Z(0(#)))" lineNumber="-1" charStart="568" charEnd="579">
                                          <sedStatement xml:id="_73b389a1-b321-4d85-9bca-37e11e7272d0" name="int y = value(j_1);" pathCondition="equals(a,Z(0(#)))" lineNumber="-1" charStart="145" charEnd="162">
>>>>>>> 22906a6b
                                          </sedStatement>
                                       </sedMethodReturn>
                                    </sedStatement>
                                 </sedStatement>
                              </sedStatement>
                           </sedMethodCall>
                        </sedStatement>
                     </sedStatement>
                  </sedStatement>
               </sedBranchCondition>
<<<<<<< HEAD
               <sedBranchCondition xml:id="_5ec7078b-a80b-4e71-ac7b-905a5ef3df99" name="!a = 0" pathCondition="!a = 0">
                  <sedStatement xml:id="_8a738003-3202-4a98-9897-c1c7facb5ac7" name="int i = 2;" pathCondition="!a = 0" lineNumber="-1" charStart="297" charEnd="307">
                     <sedStatement xml:id="_cd0cb7f7-d81c-4241-af90-13107d146f4e" name="int j = 3;" pathCondition="!a = 0" lineNumber="-1" charStart="312" charEnd="322">
                        <sedStatement xml:id="_2867bd55-6dc4-4893-a525-9c24e12aab22" name="int x = value(i);" pathCondition="!a = 0" lineNumber="-1" charStart="327" charEnd="344">
                           <sedMethodCall xml:id="_ba0ddc0e-e2ee-480d-93ed-30f621879579" name="self.value(i_2);" pathCondition="!a = 0" lineNumber="-1" charStart="518" charEnd="523">
                              <sedStatement xml:id="_6e9691f9-e156-43c7-8b0a-6366c03bb23b" name="return i_2;" pathCondition="!a = 0" lineNumber="-1" charStart="536" charEnd="545">
                                 <sedMethodReturn xml:id="_65875992-60de-44f2-bd3f-837aa8f4f9ff" name="&lt;return of self.value(i_2);&gt;" pathCondition="!a = 0" lineNumber="-1" charStart="518" charEnd="523">
                                    <sedStatement xml:id="_a40d54f8-9628-4086-b028-7d32798fc478" name="int y = valueLonger(j);" pathCondition="!a = 0" lineNumber="-1" charStart="349" charEnd="372">
=======
               <sedBranchCondition xml:id="_d3c6f598-5fdb-4d2f-b153-ae40e5c4a914" name="not(equals(a,Z(0(#))))" pathCondition="not(equals(a,Z(0(#))))">
                  <sedStatement xml:id="_d7129ae1-f6cb-4ec8-804c-2f96942b2491" name="int i = 2;" pathCondition="not(equals(a,Z(0(#))))" lineNumber="-1" charStart="297" charEnd="307">
                     <sedStatement xml:id="_668ac9a2-912a-45cb-8de3-8a97db4a071d" name="int j = 3;" pathCondition="not(equals(a,Z(0(#))))" lineNumber="-1" charStart="312" charEnd="322">
                        <sedStatement xml:id="_51f0df5c-a0dd-439d-85bb-9c4a198c08a0" name="int x = value(i);" pathCondition="not(equals(a,Z(0(#))))" lineNumber="-1" charStart="327" charEnd="344">
                           <sedMethodCall xml:id="_784ab005-d200-493b-ae0a-dc6a8fd3924b" name="self.value(i_2);" pathCondition="not(equals(a,Z(0(#))))" lineNumber="-1" charStart="518" charEnd="523">
                              <sedStatement xml:id="_693ecc7a-517e-476c-a98a-657278db665f" name="return i_2;" pathCondition="not(equals(a,Z(0(#))))" lineNumber="-1" charStart="536" charEnd="545">
                                 <sedMethodReturn xml:id="_703c0668-8c3a-424f-a2de-e77840414536" name="&lt;return of self.value(i_2);&gt;" pathCondition="not(equals(a,Z(0(#))))" lineNumber="-1" charStart="518" charEnd="523">
                                    <sedStatement xml:id="_645b9ea1-c5c8-41b3-8de8-a742beb59029" name="int y = valueLonger(j);" pathCondition="not(equals(a,Z(0(#))))" lineNumber="-1" charStart="349" charEnd="372">
>>>>>>> 22906a6b
                                    </sedStatement>
                                 </sedMethodReturn>
                              </sedStatement>
                           </sedMethodCall>
                        </sedStatement>
                     </sedStatement>
                  </sedStatement>
               </sedBranchCondition>
            </sedBranchStatement>
         </sedMethodCall>
      </sedThread>
   </sedTarget>
</launch><|MERGE_RESOLUTION|>--- conflicted
+++ resolved
@@ -1,36 +1,19 @@
 <?xml version="1.0" encoding="UTF-8"?>
 <launch xmlns="http://key-project.org/sed/serialization">
-<<<<<<< HEAD
-   <sedTarget xml:id="_17590d56-b57b-40f8-a411-f031ba3e6743" name="main(int)" modelIdentifier="org.key_project.sed.key.core">
-      <sedThread xml:id="_4b5d7d2a-03e0-4476-a8c5-4dfd0227aa26" name="&lt;start&gt;" pathCondition="true">
-         <sedMethodCall xml:id="_d4b22a32-1555-480a-a98b-eec57aef94fc" name="self.main(a);" pathCondition="true" lineNumber="-1" charStart="52" charEnd="56">
-            <sedBranchStatement xml:id="_85768f2e-a7eb-4144-a89d-31db7b82d38c" name="if (a==0)" pathCondition="true" lineNumber="-1" charStart="69" charEnd="497">
-               <sedBranchCondition xml:id="_336ce73d-b3ce-47ad-855f-ab1bfdd3d01b" name="a = 0" pathCondition="a = 0">
-                  <sedStatement xml:id="_325ddd60-3a66-4206-ab4a-a1ee67aab692" name="int i = 2;" pathCondition="a = 0" lineNumber="-1" charStart="87" charEnd="97">
-                     <sedStatement xml:id="_e84ffc9a-e109-489a-a6f0-3e1373ed16e7" name="int j = 3;" pathCondition="a = 0" lineNumber="-1" charStart="102" charEnd="112">
-                        <sedStatement xml:id="_f2f40ddc-3e34-4262-8d4b-105a38252e7d" name="int x = valueLonger(i_1);" pathCondition="a = 0" lineNumber="-1" charStart="117" charEnd="140">
-                           <sedMethodCall xml:id="_84e728b7-9f28-4602-a607-1d8a1ad72be5" name="self.valueLonger(i_3);" pathCondition="a = 0" lineNumber="-1" charStart="568" charEnd="579">
-                              <sedStatement xml:id="_3b58badb-fc4b-416f-a3b6-a6944da03d25" name="int j = i_3;" pathCondition="a = 0" lineNumber="-1" charStart="592" charEnd="602">
-                                 <sedStatement xml:id="_57fbd8cd-214b-4c04-a744-9a98129c0889" name="i_3=j_2;" pathCondition="a = 0" lineNumber="-1" charStart="606" charEnd="612">
-                                    <sedStatement xml:id="_64b7fcd6-2e16-4ac7-b80a-666fc4b8896a" name="return j_2;" pathCondition="a = 0" lineNumber="-1" charStart="616" charEnd="625">
-                                       <sedMethodReturn xml:id="_e8ddbf23-529a-443b-a4b4-f3136a7ef68d" name="&lt;return of self.valueLonger(i_3);&gt;" pathCondition="a = 0" lineNumber="-1" charStart="568" charEnd="579">
-                                          <sedStatement xml:id="_7ac39472-bc0c-4d0a-b5f0-7f2dcbd9a362" name="int y = value(j_1);" pathCondition="a = 0" lineNumber="-1" charStart="145" charEnd="162">
-=======
-   <sedTarget xml:id="_2397a4c1-3241-4fea-92d5-3ad1c2ffb157" name="main(int)" modelIdentifier="org.key_project.sed.key.core">
-      <sedThread xml:id="_4a5c1e25-aeaf-4e3c-893f-dfbdeada9493" name="&lt;start&gt;" pathCondition="true">
-         <sedMethodCall xml:id="_fdc37d3a-18af-4421-9e73-dd16ba33b8d7" name="self.main(a);" pathCondition="true" lineNumber="-1" charStart="52" charEnd="56">
-            <sedBranchStatement xml:id="_f18fa4a7-e67b-4773-b559-58e436d1a67f" name="if (a==0) {int i = 2;int j = 3;int x = valueLonger(i);int y = value(j);int z = valueLonger(x)+valueLonger(y);int zz = value(-3)+value(-4);return value(z+zz); }else  {int i = 2;int j = 3;int x = value(i);int y = valueLonger(j);int z = value(x)+value(y);int zz = valueLonger(-3)+valueLonger(-4);return valueLonger(z+zz); }" pathCondition="true" lineNumber="-1" charStart="69" charEnd="497">
-               <sedBranchCondition xml:id="_c9e7cd79-309b-49f0-aedb-c86fffe778ee" name="equals(a,Z(0(#)))" pathCondition="equals(a,Z(0(#)))">
-                  <sedStatement xml:id="_065d6d76-ba79-4c28-aaa4-bf1ecdcb49fd" name="int i = 2;" pathCondition="equals(a,Z(0(#)))" lineNumber="-1" charStart="87" charEnd="97">
-                     <sedStatement xml:id="_13902a2f-7fcf-4137-bf66-7bfa1af6e47a" name="int j = 3;" pathCondition="equals(a,Z(0(#)))" lineNumber="-1" charStart="102" charEnd="112">
-                        <sedStatement xml:id="_fea1ccc8-b8d5-4ef4-9544-6c174933b5a1" name="int x = valueLonger(i_1);" pathCondition="equals(a,Z(0(#)))" lineNumber="-1" charStart="117" charEnd="140">
-                           <sedMethodCall xml:id="_b715cdb9-4bd7-4a33-bd5b-52ea6bcff8ed" name="self.valueLonger(i_3);" pathCondition="equals(a,Z(0(#)))" lineNumber="-1" charStart="568" charEnd="579">
-                              <sedStatement xml:id="_d832dca7-bc47-407a-b89b-28602cf09855" name="int j = i_3;" pathCondition="equals(a,Z(0(#)))" lineNumber="-1" charStart="592" charEnd="602">
-                                 <sedStatement xml:id="_712ee135-c222-4308-ad2e-446480273f2e" name="i_3=j_2;" pathCondition="equals(a,Z(0(#)))" lineNumber="-1" charStart="606" charEnd="612">
-                                    <sedStatement xml:id="_9546fd44-c023-412a-b92c-4155f31b36a5" name="return j_2;" pathCondition="equals(a,Z(0(#)))" lineNumber="-1" charStart="616" charEnd="625">
-                                       <sedMethodReturn xml:id="_5e4e4a77-ca04-47b4-8c6f-1f166014a1b6" name="&lt;return of self.valueLonger(i_3);&gt;" pathCondition="equals(a,Z(0(#)))" lineNumber="-1" charStart="568" charEnd="579">
-                                          <sedStatement xml:id="_73b389a1-b321-4d85-9bca-37e11e7272d0" name="int y = value(j_1);" pathCondition="equals(a,Z(0(#)))" lineNumber="-1" charStart="145" charEnd="162">
->>>>>>> 22906a6b
+   <sedTarget xml:id="_9cc73d3a-e6e2-4de3-9d81-92f43bd7e219" name="main(int)" modelIdentifier="org.key_project.sed.key.core">
+      <sedThread xml:id="_d3bf9c3d-633a-4eb1-ada2-6d8688dff49a" name="&lt;start&gt;" pathCondition="true">
+         <sedMethodCall xml:id="_c01d9e3e-c529-42dd-866e-9ef89cc66e7c" name="self.main(a);" pathCondition="true" lineNumber="-1" charStart="52" charEnd="56">
+            <sedBranchStatement xml:id="_7724828a-4e35-4a67-87cc-7c455101e773" name="if (a==0)" pathCondition="true" lineNumber="-1" charStart="69" charEnd="497">
+               <sedBranchCondition xml:id="_1f899123-e0f1-4a6f-b504-d78696da656d" name="equals(a,Z(0(#)))" pathCondition="equals(a,Z(0(#)))">
+                  <sedStatement xml:id="_61910970-910f-47d3-9786-db0f97bb60ea" name="int i = 2;" pathCondition="equals(a,Z(0(#)))" lineNumber="-1" charStart="87" charEnd="97">
+                     <sedStatement xml:id="_63de2f97-d03c-4751-acd3-64197300f889" name="int j = 3;" pathCondition="equals(a,Z(0(#)))" lineNumber="-1" charStart="102" charEnd="112">
+                        <sedStatement xml:id="_3f8b7cb6-598b-4e88-9004-461a55187adb" name="int x = valueLonger(i_1);" pathCondition="equals(a,Z(0(#)))" lineNumber="-1" charStart="117" charEnd="140">
+                           <sedMethodCall xml:id="_3563af6a-09c5-4d60-95f7-66fa0576062c" name="self.valueLonger(i_3);" pathCondition="equals(a,Z(0(#)))" lineNumber="-1" charStart="568" charEnd="579">
+                              <sedStatement xml:id="_93c29e58-194c-460f-9e1c-dd72776fbf95" name="int j = i_3;" pathCondition="equals(a,Z(0(#)))" lineNumber="-1" charStart="592" charEnd="602">
+                                 <sedStatement xml:id="_f28e100d-3059-478f-839f-cff99a2a293b" name="i_3=j_2;" pathCondition="equals(a,Z(0(#)))" lineNumber="-1" charStart="606" charEnd="612">
+                                    <sedStatement xml:id="_a0ddf437-f88a-4b36-8ac1-6d093e9ab694" name="return j_2;" pathCondition="equals(a,Z(0(#)))" lineNumber="-1" charStart="616" charEnd="625">
+                                       <sedMethodReturn xml:id="_5d75a805-bc87-4ba4-86fb-8342f021a4d3" name="&lt;return of self.valueLonger(i_3);&gt;" pathCondition="equals(a,Z(0(#)))" lineNumber="-1" charStart="568" charEnd="579">
+                                          <sedStatement xml:id="_a60e33ef-9ae0-4489-b078-ef3b30ba89be" name="int y = value(j_1);" pathCondition="equals(a,Z(0(#)))" lineNumber="-1" charStart="145" charEnd="162">
                                           </sedStatement>
                                        </sedMethodReturn>
                                     </sedStatement>
@@ -41,25 +24,14 @@
                      </sedStatement>
                   </sedStatement>
                </sedBranchCondition>
-<<<<<<< HEAD
-               <sedBranchCondition xml:id="_5ec7078b-a80b-4e71-ac7b-905a5ef3df99" name="!a = 0" pathCondition="!a = 0">
-                  <sedStatement xml:id="_8a738003-3202-4a98-9897-c1c7facb5ac7" name="int i = 2;" pathCondition="!a = 0" lineNumber="-1" charStart="297" charEnd="307">
-                     <sedStatement xml:id="_cd0cb7f7-d81c-4241-af90-13107d146f4e" name="int j = 3;" pathCondition="!a = 0" lineNumber="-1" charStart="312" charEnd="322">
-                        <sedStatement xml:id="_2867bd55-6dc4-4893-a525-9c24e12aab22" name="int x = value(i);" pathCondition="!a = 0" lineNumber="-1" charStart="327" charEnd="344">
-                           <sedMethodCall xml:id="_ba0ddc0e-e2ee-480d-93ed-30f621879579" name="self.value(i_2);" pathCondition="!a = 0" lineNumber="-1" charStart="518" charEnd="523">
-                              <sedStatement xml:id="_6e9691f9-e156-43c7-8b0a-6366c03bb23b" name="return i_2;" pathCondition="!a = 0" lineNumber="-1" charStart="536" charEnd="545">
-                                 <sedMethodReturn xml:id="_65875992-60de-44f2-bd3f-837aa8f4f9ff" name="&lt;return of self.value(i_2);&gt;" pathCondition="!a = 0" lineNumber="-1" charStart="518" charEnd="523">
-                                    <sedStatement xml:id="_a40d54f8-9628-4086-b028-7d32798fc478" name="int y = valueLonger(j);" pathCondition="!a = 0" lineNumber="-1" charStart="349" charEnd="372">
-=======
-               <sedBranchCondition xml:id="_d3c6f598-5fdb-4d2f-b153-ae40e5c4a914" name="not(equals(a,Z(0(#))))" pathCondition="not(equals(a,Z(0(#))))">
-                  <sedStatement xml:id="_d7129ae1-f6cb-4ec8-804c-2f96942b2491" name="int i = 2;" pathCondition="not(equals(a,Z(0(#))))" lineNumber="-1" charStart="297" charEnd="307">
-                     <sedStatement xml:id="_668ac9a2-912a-45cb-8de3-8a97db4a071d" name="int j = 3;" pathCondition="not(equals(a,Z(0(#))))" lineNumber="-1" charStart="312" charEnd="322">
-                        <sedStatement xml:id="_51f0df5c-a0dd-439d-85bb-9c4a198c08a0" name="int x = value(i);" pathCondition="not(equals(a,Z(0(#))))" lineNumber="-1" charStart="327" charEnd="344">
-                           <sedMethodCall xml:id="_784ab005-d200-493b-ae0a-dc6a8fd3924b" name="self.value(i_2);" pathCondition="not(equals(a,Z(0(#))))" lineNumber="-1" charStart="518" charEnd="523">
-                              <sedStatement xml:id="_693ecc7a-517e-476c-a98a-657278db665f" name="return i_2;" pathCondition="not(equals(a,Z(0(#))))" lineNumber="-1" charStart="536" charEnd="545">
-                                 <sedMethodReturn xml:id="_703c0668-8c3a-424f-a2de-e77840414536" name="&lt;return of self.value(i_2);&gt;" pathCondition="not(equals(a,Z(0(#))))" lineNumber="-1" charStart="518" charEnd="523">
-                                    <sedStatement xml:id="_645b9ea1-c5c8-41b3-8de8-a742beb59029" name="int y = valueLonger(j);" pathCondition="not(equals(a,Z(0(#))))" lineNumber="-1" charStart="349" charEnd="372">
->>>>>>> 22906a6b
+               <sedBranchCondition xml:id="_36fade97-616d-4e36-8dd3-54d6192429af" name="not(equals(a,Z(0(#))))" pathCondition="not(equals(a,Z(0(#))))">
+                  <sedStatement xml:id="_7f2c3e17-e551-4ef6-abc1-d42571d8ed3a" name="int i = 2;" pathCondition="not(equals(a,Z(0(#))))" lineNumber="-1" charStart="297" charEnd="307">
+                     <sedStatement xml:id="_5e9dbf07-3075-452c-a71d-d26dfa997750" name="int j = 3;" pathCondition="not(equals(a,Z(0(#))))" lineNumber="-1" charStart="312" charEnd="322">
+                        <sedStatement xml:id="_72c7a358-b038-4a34-a7a7-bd1a1ea4f2ae" name="int x = value(i);" pathCondition="not(equals(a,Z(0(#))))" lineNumber="-1" charStart="327" charEnd="344">
+                           <sedMethodCall xml:id="_d80fd9cb-033c-41ba-b0b9-06a9e2535b3e" name="self.value(i_2);" pathCondition="not(equals(a,Z(0(#))))" lineNumber="-1" charStart="518" charEnd="523">
+                              <sedStatement xml:id="_cf860c38-c69b-402c-b064-b4fbb78b548d" name="return i_2;" pathCondition="not(equals(a,Z(0(#))))" lineNumber="-1" charStart="536" charEnd="545">
+                                 <sedMethodReturn xml:id="_eca428f0-98b9-4b5f-ab85-240317135408" name="&lt;return of self.value(i_2);&gt;" pathCondition="not(equals(a,Z(0(#))))" lineNumber="-1" charStart="518" charEnd="523">
+                                    <sedStatement xml:id="_074aad3f-0f15-4079-b3d0-a77fc4f4b0d8" name="int y = valueLonger(j);" pathCondition="not(equals(a,Z(0(#))))" lineNumber="-1" charStart="349" charEnd="372">
                                     </sedStatement>
                                  </sedMethodReturn>
                               </sedStatement>
