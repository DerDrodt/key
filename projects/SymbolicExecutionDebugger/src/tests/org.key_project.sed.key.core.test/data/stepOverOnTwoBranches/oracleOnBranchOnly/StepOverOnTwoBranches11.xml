--- conflicted
+++ resolved
@@ -1,44 +1,23 @@
 <?xml version="1.0" encoding="UTF-8"?>
 <launch xmlns="http://key-project.org/sed/serialization">
-<<<<<<< HEAD
-   <sedTarget xml:id="_79df9c03-f3fe-44f9-ba31-c666e6395d2a" name="main(int)" modelIdentifier="org.key_project.sed.key.core">
-      <sedThread xml:id="_e8adc279-d6ff-45e8-a3d2-f684f7695162" name="&lt;start&gt;" pathCondition="true">
-         <sedMethodCall xml:id="_f6f30ac6-318e-4875-9c4f-89c8f6829707" name="self.main(a);" pathCondition="true" lineNumber="-1" charStart="52" charEnd="56">
-            <sedBranchStatement xml:id="_fcf02542-10fc-40c2-aae7-0a0390607b56" name="if (a==0)" pathCondition="true" lineNumber="-1" charStart="69" charEnd="497">
-               <sedBranchCondition xml:id="_32af2712-abbb-46c9-9afe-ad704f07e801" name="a = 0" pathCondition="a = 0">
-                  <sedStatement xml:id="_75aba0cb-1280-40f5-8182-3cc2ab9bee20" name="int i = 2;" pathCondition="a = 0" lineNumber="-1" charStart="87" charEnd="97">
-                     <sedStatement xml:id="_a09be770-8869-499f-b2e6-ad8337eecb38" name="int j = 3;" pathCondition="a = 0" lineNumber="-1" charStart="102" charEnd="112">
-                        <sedStatement xml:id="_4155c99d-04cd-4f65-91bb-bedda9eae204" name="int x = valueLonger(i_1);" pathCondition="a = 0" lineNumber="-1" charStart="117" charEnd="140">
-                           <sedMethodCall xml:id="_2d321fda-2005-4861-b4d2-83c8cad967d6" name="self.valueLonger(i_2);" pathCondition="a = 0" lineNumber="-1" charStart="568" charEnd="579">
-                              <sedStatement xml:id="_b32a1e4a-dd72-4dbb-9bff-05b1eac516aa" name="int j = i_2;" pathCondition="a = 0" lineNumber="-1" charStart="592" charEnd="602">
-                                 <sedStatement xml:id="_b79c064b-02ac-4981-8c0e-1942b9a05f22" name="i_2=j_1;" pathCondition="a = 0" lineNumber="-1" charStart="606" charEnd="612">
-                                    <sedStatement xml:id="_3a5cbf68-c072-4504-9053-12d48a21bc90" name="return j_1;" pathCondition="a = 0" lineNumber="-1" charStart="616" charEnd="625">
-                                       <sedMethodReturn xml:id="_dfcd58f1-0493-4826-9e43-877f848c215c" name="&lt;return of self.valueLonger(i_2);&gt;" pathCondition="a = 0" lineNumber="-1" charStart="568" charEnd="579">
-                                          <sedStatement xml:id="_42d25157-25ac-4ce2-9532-996e0564c7f7" name="int y = value(j);" pathCondition="a = 0" lineNumber="-1" charStart="145" charEnd="162">
-                                             <sedMethodCall xml:id="_56f7f37e-8a0b-44c8-8758-fa012c031acc" name="self.value(i_3);" pathCondition="a = 0" lineNumber="-1" charStart="518" charEnd="523">
-                                                <sedStatement xml:id="_256e3b6c-6c92-4bcb-808f-5eb8b24be80f" name="return i_3;" pathCondition="a = 0" lineNumber="-1" charStart="536" charEnd="545">
-                                                   <sedMethodReturn xml:id="_1076c094-54ac-4172-80ce-6ab143b90cae" name="&lt;return of self.value(i_3);&gt;" pathCondition="a = 0" lineNumber="-1" charStart="518" charEnd="523">
-                                                      <sedStatement xml:id="_20f0a1fe-3dc9-4189-91b2-cc92c5351294" name="int z = valueLonger(x)+valueLonger(y);" pathCondition="a = 0" lineNumber="-1" charStart="167" charEnd="207">
-=======
-   <sedTarget xml:id="_18f250f3-63df-4ddb-ba91-24b1f0ba2cd2" name="main(int)" modelIdentifier="org.key_project.sed.key.core">
-      <sedThread xml:id="_c86726d8-1461-4c61-9f41-494371152332" name="&lt;start&gt;" pathCondition="true">
-         <sedMethodCall xml:id="_449bb435-3441-48b4-a12a-3eab1ec6fd6a" name="self.main(a);" pathCondition="true" lineNumber="-1" charStart="52" charEnd="56">
-            <sedBranchStatement xml:id="_69e3f45d-6217-45e1-87c9-39d05021d555" name="if (a==0) {int i = 2;int j = 3;int x = valueLonger(i);int y = value(j);int z = valueLonger(x)+valueLonger(y);int zz = value(-3)+value(-4);return value(z+zz); }else  {int i = 2;int j = 3;int x = value(i);int y = valueLonger(j);int z = value(x)+value(y);int zz = valueLonger(-3)+valueLonger(-4);return valueLonger(z+zz); }" pathCondition="true" lineNumber="-1" charStart="69" charEnd="497">
-               <sedBranchCondition xml:id="_3b71f98b-99d5-4003-9b94-3f812bd9cc85" name="equals(a,Z(0(#)))" pathCondition="equals(a,Z(0(#)))">
-                  <sedStatement xml:id="_8c407e59-3f7e-4be8-869f-9c26e0111d43" name="int i = 2;" pathCondition="equals(a,Z(0(#)))" lineNumber="-1" charStart="87" charEnd="97">
-                     <sedStatement xml:id="_664166fa-6f10-4cdf-84c2-a5b09297ebb4" name="int j = 3;" pathCondition="equals(a,Z(0(#)))" lineNumber="-1" charStart="102" charEnd="112">
-                        <sedStatement xml:id="_a2678777-56ba-46ae-b239-38d20a7f9fe6" name="int x = valueLonger(i_1);" pathCondition="equals(a,Z(0(#)))" lineNumber="-1" charStart="117" charEnd="140">
-                           <sedMethodCall xml:id="_e1a208a0-bc1e-4d4a-92a5-0d1bcbdf8536" name="self.valueLonger(i_2);" pathCondition="equals(a,Z(0(#)))" lineNumber="-1" charStart="568" charEnd="579">
-                              <sedStatement xml:id="_5808d1de-4dc0-4aec-9731-662635ebfcd2" name="int j = i_2;" pathCondition="equals(a,Z(0(#)))" lineNumber="-1" charStart="592" charEnd="602">
-                                 <sedStatement xml:id="_514ce5a9-e79b-4ae3-8f66-4265a27c9916" name="i_2=j_1;" pathCondition="equals(a,Z(0(#)))" lineNumber="-1" charStart="606" charEnd="612">
-                                    <sedStatement xml:id="_fcbd11f1-260d-4856-81bb-11b16044778d" name="return j_1;" pathCondition="equals(a,Z(0(#)))" lineNumber="-1" charStart="616" charEnd="625">
-                                       <sedMethodReturn xml:id="_14644a9d-f70e-4b83-924f-50978b507f7d" name="&lt;return of self.valueLonger(i_2);&gt;" pathCondition="equals(a,Z(0(#)))" lineNumber="-1" charStart="568" charEnd="579">
-                                          <sedStatement xml:id="_5b64b925-bef3-44a0-964f-b93c09721921" name="int y = value(j);" pathCondition="equals(a,Z(0(#)))" lineNumber="-1" charStart="145" charEnd="162">
-                                             <sedMethodCall xml:id="_2ca49fde-cc87-4812-95b2-776e5cb052e2" name="self.value(i_3);" pathCondition="equals(a,Z(0(#)))" lineNumber="-1" charStart="518" charEnd="523">
-                                                <sedStatement xml:id="_3e7654e0-a487-4cb7-89b2-76e5356faf7b" name="return i_3;" pathCondition="equals(a,Z(0(#)))" lineNumber="-1" charStart="536" charEnd="545">
-                                                   <sedMethodReturn xml:id="_625e2405-afbb-453b-b0be-f33177016237" name="&lt;return of self.value(i_3);&gt;" pathCondition="equals(a,Z(0(#)))" lineNumber="-1" charStart="518" charEnd="523">
-                                                      <sedStatement xml:id="_de5d42e4-b567-48c6-bfbb-ef11c863f4c4" name="int z = valueLonger(x)+valueLonger(y);" pathCondition="equals(a,Z(0(#)))" lineNumber="-1" charStart="167" charEnd="207">
->>>>>>> 22906a6b
+   <sedTarget xml:id="_4af31dee-b02a-451e-b115-3ce9e2186676" name="main(int)" modelIdentifier="org.key_project.sed.key.core">
+      <sedThread xml:id="_f094767b-94dd-4d8c-b311-5246723ae949" name="&lt;start&gt;" pathCondition="true">
+         <sedMethodCall xml:id="_0693e9a3-2223-4ac0-a2f6-469ca3709915" name="self.main(a);" pathCondition="true" lineNumber="-1" charStart="52" charEnd="56">
+            <sedBranchStatement xml:id="_65ac567a-7005-4fc5-b6c7-cec89ceacd36" name="if (a==0)" pathCondition="true" lineNumber="-1" charStart="69" charEnd="497">
+               <sedBranchCondition xml:id="_ee6bace1-b49c-4d2f-950d-e044b952cc12" name="equals(a,Z(0(#)))" pathCondition="equals(a,Z(0(#)))">
+                  <sedStatement xml:id="_c0a5497a-19a0-4239-8ca8-e4cf7a1d640e" name="int i = 2;" pathCondition="equals(a,Z(0(#)))" lineNumber="-1" charStart="87" charEnd="97">
+                     <sedStatement xml:id="_72dce8ad-fc34-4267-ba09-9ba64ce8af43" name="int j = 3;" pathCondition="equals(a,Z(0(#)))" lineNumber="-1" charStart="102" charEnd="112">
+                        <sedStatement xml:id="_1456fa02-ca5e-4bfd-9772-f327bbf4ffdc" name="int x = valueLonger(i_1);" pathCondition="equals(a,Z(0(#)))" lineNumber="-1" charStart="117" charEnd="140">
+                           <sedMethodCall xml:id="_3e0334bf-3943-4023-aeba-fa89a9a6600d" name="self.valueLonger(i_2);" pathCondition="equals(a,Z(0(#)))" lineNumber="-1" charStart="568" charEnd="579">
+                              <sedStatement xml:id="_bbf678a9-79e6-488e-a3f0-e0907d26e792" name="int j = i_2;" pathCondition="equals(a,Z(0(#)))" lineNumber="-1" charStart="592" charEnd="602">
+                                 <sedStatement xml:id="_68afb669-2563-40c4-9517-ceac91b9af3c" name="i_2=j_1;" pathCondition="equals(a,Z(0(#)))" lineNumber="-1" charStart="606" charEnd="612">
+                                    <sedStatement xml:id="_27500c3f-e2c1-4bc1-83b0-a1cdb010904f" name="return j_1;" pathCondition="equals(a,Z(0(#)))" lineNumber="-1" charStart="616" charEnd="625">
+                                       <sedMethodReturn xml:id="_8621bc21-00a9-4431-a776-40d43fab9473" name="&lt;return of self.valueLonger(i_2);&gt;" pathCondition="equals(a,Z(0(#)))" lineNumber="-1" charStart="568" charEnd="579">
+                                          <sedStatement xml:id="_aee4bff1-8873-46c3-b834-884b34dc8303" name="int y = value(j);" pathCondition="equals(a,Z(0(#)))" lineNumber="-1" charStart="145" charEnd="162">
+                                             <sedMethodCall xml:id="_bb9c3422-72ef-44f8-a565-56408ee94870" name="self.value(i_3);" pathCondition="equals(a,Z(0(#)))" lineNumber="-1" charStart="518" charEnd="523">
+                                                <sedStatement xml:id="_6086641a-e530-43d3-a778-5b16209a8317" name="return i_3;" pathCondition="equals(a,Z(0(#)))" lineNumber="-1" charStart="536" charEnd="545">
+                                                   <sedMethodReturn xml:id="_997a3b78-d60b-477c-a183-6d920cddae1a" name="&lt;return of self.value(i_3);&gt;" pathCondition="equals(a,Z(0(#)))" lineNumber="-1" charStart="518" charEnd="523">
+                                                      <sedStatement xml:id="_3754cf80-26f7-4bce-8e47-3551f318682f" name="int z = valueLonger(x)+valueLonger(y);" pathCondition="equals(a,Z(0(#)))" lineNumber="-1" charStart="167" charEnd="207">
                                                       </sedStatement>
                                                    </sedMethodReturn>
                                                 </sedStatement>
@@ -53,37 +32,20 @@
                      </sedStatement>
                   </sedStatement>
                </sedBranchCondition>
-<<<<<<< HEAD
-               <sedBranchCondition xml:id="_7e4ef865-ddf9-4489-a92b-c2e3a0dd2f83" name="!a = 0" pathCondition="!a = 0">
-                  <sedStatement xml:id="_1e1dd834-bc79-423a-9d81-7b2c96044986" name="int i = 2;" pathCondition="!a = 0" lineNumber="-1" charStart="297" charEnd="307">
-                     <sedStatement xml:id="_4dac3ef8-689a-4ceb-8be7-143df4125b73" name="int j = 3;" pathCondition="!a = 0" lineNumber="-1" charStart="312" charEnd="322">
-                        <sedStatement xml:id="_f22c805e-b812-4289-95de-b6218687c01a" name="int x = value(i);" pathCondition="!a = 0" lineNumber="-1" charStart="327" charEnd="344">
-                           <sedMethodCall xml:id="_84cadc2e-3ea0-4784-bc3e-251a3b52eb3e" name="self.value(i_4);" pathCondition="!a = 0" lineNumber="-1" charStart="518" charEnd="523">
-                              <sedStatement xml:id="_18dda5e1-9e64-47ad-b8cd-caf80b4c0fa7" name="return i_4;" pathCondition="!a = 0" lineNumber="-1" charStart="536" charEnd="545">
-                                 <sedMethodReturn xml:id="_4435a5f9-6bed-4899-a71e-fb3b525a3cdc" name="&lt;return of self.value(i_4);&gt;" pathCondition="!a = 0" lineNumber="-1" charStart="518" charEnd="523">
-                                    <sedStatement xml:id="_d679a600-923a-46d9-a651-b92da3f19c4a" name="int y = valueLonger(j_2);" pathCondition="!a = 0" lineNumber="-1" charStart="349" charEnd="372">
-                                       <sedMethodCall xml:id="_d2955b46-fc8a-4f08-a3ee-5b1a9232bfb1" name="self.valueLonger(i_5);" pathCondition="!a = 0" lineNumber="-1" charStart="568" charEnd="579">
-                                          <sedStatement xml:id="_42ef5a15-e923-4e2f-9236-a30e5e35047c" name="int j = i_5;" pathCondition="!a = 0" lineNumber="-1" charStart="592" charEnd="602">
-                                             <sedStatement xml:id="_8d305e07-2e75-4b6e-80e1-a9f6e6d4e129" name="i_5=j_3;" pathCondition="!a = 0" lineNumber="-1" charStart="606" charEnd="612">
-                                                <sedStatement xml:id="_be2852ad-b1f7-4238-8785-7b3d056f3df3" name="return j_3;" pathCondition="!a = 0" lineNumber="-1" charStart="616" charEnd="625">
-                                                   <sedMethodReturn xml:id="_d0d95d5d-6a30-4dfa-bd88-8cd5cae18ee7" name="&lt;return of self.valueLonger(i_5);&gt;" pathCondition="!a = 0" lineNumber="-1" charStart="568" charEnd="579">
-                                                      <sedStatement xml:id="_cd9213ca-f254-4263-b006-aa5063733d32" name="int z = value(x_4)+value(y_1);" pathCondition="!a = 0" lineNumber="-1" charStart="377" charEnd="405">
-=======
-               <sedBranchCondition xml:id="_2da597cf-3d8d-417f-b750-87725925e005" name="not(equals(a,Z(0(#))))" pathCondition="not(equals(a,Z(0(#))))">
-                  <sedStatement xml:id="_400d06ce-0997-4086-a426-b920f5c0cf49" name="int i = 2;" pathCondition="not(equals(a,Z(0(#))))" lineNumber="-1" charStart="297" charEnd="307">
-                     <sedStatement xml:id="_a7e5a9a6-4669-417a-b5ae-bbabfca71d8b" name="int j = 3;" pathCondition="not(equals(a,Z(0(#))))" lineNumber="-1" charStart="312" charEnd="322">
-                        <sedStatement xml:id="_b03b76b7-9780-44c1-a30c-4bd328e38972" name="int x = value(i);" pathCondition="not(equals(a,Z(0(#))))" lineNumber="-1" charStart="327" charEnd="344">
-                           <sedMethodCall xml:id="_b04395be-cfe8-49c2-a160-fa0058d0e16d" name="self.value(i_4);" pathCondition="not(equals(a,Z(0(#))))" lineNumber="-1" charStart="518" charEnd="523">
-                              <sedStatement xml:id="_b98ea140-c38e-4c91-8001-1a56108e7440" name="return i_4;" pathCondition="not(equals(a,Z(0(#))))" lineNumber="-1" charStart="536" charEnd="545">
-                                 <sedMethodReturn xml:id="_041a8495-e835-4b14-81a6-722d6dd69869" name="&lt;return of self.value(i_4);&gt;" pathCondition="not(equals(a,Z(0(#))))" lineNumber="-1" charStart="518" charEnd="523">
-                                    <sedStatement xml:id="_b4173d87-486b-4e90-84bd-ef5f744604fc" name="int y = valueLonger(j_2);" pathCondition="not(equals(a,Z(0(#))))" lineNumber="-1" charStart="349" charEnd="372">
-                                       <sedMethodCall xml:id="_677c2d21-cb4c-4ce0-be3b-4b491a60cd44" name="self.valueLonger(i_5);" pathCondition="not(equals(a,Z(0(#))))" lineNumber="-1" charStart="568" charEnd="579">
-                                          <sedStatement xml:id="_f2d231c5-b252-4c03-8594-312d50a31f3d" name="int j = i_5;" pathCondition="not(equals(a,Z(0(#))))" lineNumber="-1" charStart="592" charEnd="602">
-                                             <sedStatement xml:id="_1d487ffe-c2a8-41b2-9222-8a71f5612a84" name="i_5=j_3;" pathCondition="not(equals(a,Z(0(#))))" lineNumber="-1" charStart="606" charEnd="612">
-                                                <sedStatement xml:id="_3746ce24-3eb8-4304-921c-f19fe1dfb0c5" name="return j_3;" pathCondition="not(equals(a,Z(0(#))))" lineNumber="-1" charStart="616" charEnd="625">
-                                                   <sedMethodReturn xml:id="_56ee11fc-2388-4f42-b819-ab43bfdd57a0" name="&lt;return of self.valueLonger(i_5);&gt;" pathCondition="not(equals(a,Z(0(#))))" lineNumber="-1" charStart="568" charEnd="579">
-                                                      <sedStatement xml:id="_065b5f82-3253-463c-9db4-10d9056f6676" name="int z = value(x_4)+value(y_1);" pathCondition="not(equals(a,Z(0(#))))" lineNumber="-1" charStart="377" charEnd="405">
->>>>>>> 22906a6b
+               <sedBranchCondition xml:id="_96a76954-1806-4729-94eb-006af6f1090c" name="not(equals(a,Z(0(#))))" pathCondition="not(equals(a,Z(0(#))))">
+                  <sedStatement xml:id="_e1560389-48d9-4081-9f19-6658c78263b0" name="int i = 2;" pathCondition="not(equals(a,Z(0(#))))" lineNumber="-1" charStart="297" charEnd="307">
+                     <sedStatement xml:id="_b6e28616-8e0e-441b-8399-7094a5a4c1e8" name="int j = 3;" pathCondition="not(equals(a,Z(0(#))))" lineNumber="-1" charStart="312" charEnd="322">
+                        <sedStatement xml:id="_0ad23407-6c0a-42b4-88d7-2158d6068e89" name="int x = value(i);" pathCondition="not(equals(a,Z(0(#))))" lineNumber="-1" charStart="327" charEnd="344">
+                           <sedMethodCall xml:id="_dd1bfe96-76f8-462a-9553-3d5e714cedee" name="self.value(i_4);" pathCondition="not(equals(a,Z(0(#))))" lineNumber="-1" charStart="518" charEnd="523">
+                              <sedStatement xml:id="_c777f62e-d9ba-4819-b6d4-c8ddff5b2bd5" name="return i_4;" pathCondition="not(equals(a,Z(0(#))))" lineNumber="-1" charStart="536" charEnd="545">
+                                 <sedMethodReturn xml:id="_8bc4a0a1-519d-44e5-b15c-e50f5e09affa" name="&lt;return of self.value(i_4);&gt;" pathCondition="not(equals(a,Z(0(#))))" lineNumber="-1" charStart="518" charEnd="523">
+                                    <sedStatement xml:id="_2b817ab4-fa3c-4a27-805e-f6a9e98bfc12" name="int y = valueLonger(j_2);" pathCondition="not(equals(a,Z(0(#))))" lineNumber="-1" charStart="349" charEnd="372">
+                                       <sedMethodCall xml:id="_46bb71fd-5bc5-42be-830b-ddb9797a0f70" name="self.valueLonger(i_5);" pathCondition="not(equals(a,Z(0(#))))" lineNumber="-1" charStart="568" charEnd="579">
+                                          <sedStatement xml:id="_f9c2d6e6-a825-4786-a744-edfb00acaa86" name="int j = i_5;" pathCondition="not(equals(a,Z(0(#))))" lineNumber="-1" charStart="592" charEnd="602">
+                                             <sedStatement xml:id="_26ea7898-da58-4344-b1a8-4246d1ef9a9a" name="i_5=j_3;" pathCondition="not(equals(a,Z(0(#))))" lineNumber="-1" charStart="606" charEnd="612">
+                                                <sedStatement xml:id="_7da02408-63dd-4077-bbcc-6de2b02faead" name="return j_3;" pathCondition="not(equals(a,Z(0(#))))" lineNumber="-1" charStart="616" charEnd="625">
+                                                   <sedMethodReturn xml:id="_b15b1a72-df56-40a5-bda8-1e1700fefc2b" name="&lt;return of self.valueLonger(i_5);&gt;" pathCondition="not(equals(a,Z(0(#))))" lineNumber="-1" charStart="568" charEnd="579">
+                                                      <sedStatement xml:id="_7d1746bc-c0cf-4129-9247-dbae31cbe68d" name="int z = value(x_4)+value(y_1);" pathCondition="not(equals(a,Z(0(#))))" lineNumber="-1" charStart="377" charEnd="405">
                                                       </sedStatement>
                                                    </sedMethodReturn>
                                                 </sedStatement>
