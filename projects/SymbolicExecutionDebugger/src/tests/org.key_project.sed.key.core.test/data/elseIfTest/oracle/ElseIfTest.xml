<?xml version="1.0" encoding="UTF-8"?>
<launch xmlns="http://key-project.org/sed/serialization">
<<<<<<< HEAD
   <sedTarget xml:id="_41ec5765-3150-4940-89ac-9253451104b6" name="elseIf(int)" modelIdentifier="org.key_project.sed.key.core">
      <sedThread xml:id="_6ae068a0-90fd-4aa2-9737-4550cc1f076d" name="&lt;start&gt;" pathCondition="true">
         <sedMethodCall xml:id="_b3333e41-dcee-421c-a7f9-01604a7117c6" name="self.elseIf(x);" pathCondition="true" lineNumber="-1" charStart="90" charEnd="96">
            <sedStatement xml:id="_29cd5784-03ac-4191-aa8a-69a80db45c10" name="int a;" pathCondition="true" lineNumber="-1" charStart="109" charEnd="115">
               <sedBranchStatement xml:id="_e8c75c82-0c89-4d7e-8f42-43da19544931" name="if (x==0)" pathCondition="true" lineNumber="-1" charStart="119" charEnd="325">
                  <sedBranchCondition xml:id="_829dcfee-8e21-4c41-8393-6669db2e0bb9" name="x = 0" pathCondition="x = 0">
                     <sedStatement xml:id="_514b653e-96e6-4c1a-944c-2bd7ccc75a22" name="a=1;" pathCondition="x = 0" lineNumber="-1" charStart="137" charEnd="143">
                        <sedStatement xml:id="_229cc59f-fdeb-4875-8fb2-bad542b54147" name="return a;" pathCondition="x = 0" lineNumber="-1" charStart="329" charEnd="338">
                           <sedMethodReturn xml:id="_5cc8eb8e-35d3-4c49-8f6b-5a727a586c51" name="&lt;return 1 as result of self.elseIf(x);&gt;" pathCondition="x = 0" lineNumber="-1" charStart="90" charEnd="96">
                              <sedTermination xml:id="_f79d4e27-efa2-44dd-9481-9b64e834836d" name="&lt;end&gt;" pathCondition="x = 0" verified="true">
=======
   <sedTarget xml:id="_5f8a7133-51cd-4ba6-8461-420f7ec55eb0" name="elseIf(int)" modelIdentifier="org.key_project.sed.key.core">
      <sedThread xml:id="_857de7b4-2b24-4f54-b719-f3aa01f1a9bd" name="&lt;start&gt;" pathCondition="true">
         <sedMethodCall xml:id="_1170704a-494f-425c-a0a4-3ddbb859dc20" name="self.elseIf(x);" pathCondition="true" lineNumber="-1" charStart="90" charEnd="96">
            <sedStatement xml:id="_549a7742-4ddc-404d-965e-436b2ff0e1a5" name="int a;" pathCondition="true" lineNumber="-1" charStart="109" charEnd="115">
               <sedBranchStatement xml:id="_a0c3ea7c-d2a6-4cb7-83cc-8dd1873751a3" name="if (x==0) {   a=1; }else if (x==1||x==2||x==3) {if (x==1||x==2) {       a=-1;     }     a=x*x;   }else if (x==4) {return 42;     }else  {       a=x;     }" pathCondition="true" lineNumber="-1" charStart="119" charEnd="325">
                  <sedBranchCondition xml:id="_758eab30-a69c-4c42-8f42-5a5253b3b58b" name="equals(x,Z(0(#)))" pathCondition="equals(x,Z(0(#)))">
                     <sedStatement xml:id="_4618d4c1-0e8d-417e-9a42-60c5b1460289" name="a=1;" pathCondition="equals(x,Z(0(#)))" lineNumber="-1" charStart="137" charEnd="143">
                        <sedStatement xml:id="_bc33c272-9081-497d-ae5e-b2c247ea573b" name="return a;" pathCondition="equals(x,Z(0(#)))" lineNumber="-1" charStart="329" charEnd="338">
                           <sedMethodReturn xml:id="_9dcc0f5b-35ca-424d-85d9-0ec50ff1cd88" name="&lt;return Z(1(#)) as result of self.elseIf(x);&gt;" pathCondition="equals(x,Z(0(#)))" lineNumber="-1" charStart="90" charEnd="96">
                              <sedTermination xml:id="_1c2c5360-e6f3-416a-88d5-91d8b574ae45" name="&lt;end&gt;" pathCondition="equals(x,Z(0(#)))" verified="true">
>>>>>>> 22906a6b
                              </sedTermination>
                           </sedMethodReturn>
                        </sedStatement>
                     </sedStatement>
                  </sedBranchCondition>
<<<<<<< HEAD
                  <sedBranchCondition xml:id="_0f5fad29-2054-49e8-aee7-dc7713033049" name="!x = 0" pathCondition="!x = 0">
                     <sedBranchStatement xml:id="_68ee0f87-cfbd-454a-8d60-88f99d97fad9" name="if (x==1||x==2||x==3)" pathCondition="!x = 0" lineNumber="-1" charStart="119" charEnd="325">
                        <sedBranchCondition xml:id="_b60c0c82-4d13-4663-bb99-741f13591170" name="x = 1" pathCondition="x = 1">
                           <sedBranchStatement xml:id="_706ee04e-ad36-4a76-8418-423319a14e00" name="if (x==1||x==2)" pathCondition="x = 1" lineNumber="-1" charStart="195" charEnd="237">
                              <sedStatement xml:id="_3e1583c5-b3dc-4ac3-918e-9c9483f214bf" name="a=-1;" pathCondition="x = 1" lineNumber="-1" charStart="224" charEnd="231">
                                 <sedStatement xml:id="_fd2297cd-41e8-4f16-8224-5f3accecd4b2" name="a=x*x;" pathCondition="x = 1" lineNumber="-1" charStart="242" charEnd="252">
                                    <sedStatement xml:id="_a3517b0e-f070-4679-9d44-daa9d4aa8bc3" name="return a;" pathCondition="x = 1" lineNumber="-1" charStart="329" charEnd="338">
                                       <sedMethodReturn xml:id="_0111402d-3f40-4157-952c-e328686a212f" name="&lt;return 1 as result of self.elseIf(x);&gt;" pathCondition="x = 1" lineNumber="-1" charStart="90" charEnd="96">
                                          <sedTermination xml:id="_30da34d7-fd73-4841-b7e9-13b88d0047f8" name="&lt;end&gt;" pathCondition="x = 1" verified="true">
=======
                  <sedBranchCondition xml:id="_9ad09c51-c3ce-4d58-b0a2-ac2ee68b0881" name="not(equals(x,Z(0(#))))" pathCondition="not(equals(x,Z(0(#))))">
                     <sedBranchStatement xml:id="_fea0142a-9c74-4beb-bd50-aa5f38bd94ba" name="if (x==1||x==2||x==3) {if (x==1||x==2) {     a=-1;   }   a=x*x; }else if (x==4) {return 42;   }else  {     a=x;   }" pathCondition="not(equals(x,Z(0(#))))" lineNumber="-1" charStart="119" charEnd="325">
                        <sedBranchCondition xml:id="_367f4cba-d733-49df-bd85-17ec7af548c7" name="equals(x,Z(1(#)))" pathCondition="equals(x,Z(1(#)))">
                           <sedBranchStatement xml:id="_6bda66bd-f977-45b8-9f9d-f1d795cbbd75" name="if (x==1||x==2) {   a=-1; }" pathCondition="equals(x,Z(1(#)))" lineNumber="-1" charStart="195" charEnd="237">
                              <sedStatement xml:id="_f36d1074-c8fc-4d84-82d4-392412416136" name="a=-1;" pathCondition="equals(x,Z(1(#)))" lineNumber="-1" charStart="224" charEnd="231">
                                 <sedStatement xml:id="_f13e82b1-86f6-41d1-b62f-2a96e4f091f9" name="a=x*x;" pathCondition="equals(x,Z(1(#)))" lineNumber="-1" charStart="242" charEnd="252">
                                    <sedStatement xml:id="_7993a580-1a57-4e39-87d3-1b289e6d32bc" name="return a;" pathCondition="equals(x,Z(1(#)))" lineNumber="-1" charStart="329" charEnd="338">
                                       <sedMethodReturn xml:id="_6d11f8a0-cce7-4021-a760-ff67e7b4a8c8" name="&lt;return Z(1(#)) as result of self.elseIf(x);&gt;" pathCondition="equals(x,Z(1(#)))" lineNumber="-1" charStart="90" charEnd="96">
                                          <sedTermination xml:id="_494fde54-d812-4f8d-8418-6565b40a8f0a" name="&lt;end&gt;" pathCondition="equals(x,Z(1(#)))" verified="true">
>>>>>>> 22906a6b
                                          </sedTermination>
                                       </sedMethodReturn>
                                    </sedStatement>
                                 </sedStatement>
                              </sedStatement>
                           </sedBranchStatement>
                        </sedBranchCondition>
<<<<<<< HEAD
                        <sedBranchCondition xml:id="_a13fe38e-89eb-4b1b-b5b3-8d95105a7910" name="!x = 1" pathCondition="!x = 0 &amp; !x = 1">
                           <sedBranchCondition xml:id="_54a86bd0-888c-4645-9150-6014d0d470c3" name="x = 2" pathCondition="x = 2">
                              <sedBranchStatement xml:id="_12fb34fe-0816-42e6-918e-bc6a5fee888c" name="if (x==1||x==2)" pathCondition="x = 2" lineNumber="-1" charStart="195" charEnd="237">
                                 <sedStatement xml:id="_4090dbbc-7a2d-4242-9211-f08dc5ecba89" name="a=-1;" pathCondition="x = 2" lineNumber="-1" charStart="224" charEnd="231">
                                    <sedStatement xml:id="_bd46c819-37e7-40d8-979f-a14a2f6991ea" name="a=x*x;" pathCondition="x = 2" lineNumber="-1" charStart="242" charEnd="252">
                                       <sedStatement xml:id="_588555bb-d08f-4329-a3c0-1f17d57fed31" name="return a;" pathCondition="x = 2" lineNumber="-1" charStart="329" charEnd="338">
                                          <sedMethodReturn xml:id="_8bfcb208-ddbe-4804-9df7-2b54db346bae" name="&lt;return 4 as result of self.elseIf(x);&gt;" pathCondition="x = 2" lineNumber="-1" charStart="90" charEnd="96">
                                             <sedTermination xml:id="_1f8a22c8-b53b-4bb3-95f8-aaca26452e91" name="&lt;end&gt;" pathCondition="x = 2" verified="true">
=======
                        <sedBranchCondition xml:id="_c62b1e1c-6e91-47ba-9a43-566570cc8756" name="not(equals(x,Z(1(#))))" pathCondition="and(not(equals(x,Z(0(#)))),not(equals(x,Z(1(#)))))">
                           <sedBranchCondition xml:id="_c0e090ce-ec03-4149-b989-6e53a6cd338a" name="equals(x,Z(2(#)))" pathCondition="equals(x,Z(2(#)))">
                              <sedBranchStatement xml:id="_14bf200b-b975-45d8-85b2-1d0760062ff2" name="if (x==1||x==2) {   a=-1; }" pathCondition="equals(x,Z(2(#)))" lineNumber="-1" charStart="195" charEnd="237">
                                 <sedStatement xml:id="_712feb54-454a-4b06-bd8a-b47f814a002b" name="a=-1;" pathCondition="equals(x,Z(2(#)))" lineNumber="-1" charStart="224" charEnd="231">
                                    <sedStatement xml:id="_1bc59823-2784-4367-8cb1-136710916b31" name="a=x*x;" pathCondition="equals(x,Z(2(#)))" lineNumber="-1" charStart="242" charEnd="252">
                                       <sedStatement xml:id="_44c2f19e-152a-43d3-9a60-74a73ccfd292" name="return a;" pathCondition="equals(x,Z(2(#)))" lineNumber="-1" charStart="329" charEnd="338">
                                          <sedMethodReturn xml:id="_4cabfe9b-85dc-45b8-9ca4-c5ee3be400cf" name="&lt;return Z(4(#)) as result of self.elseIf(x);&gt;" pathCondition="equals(x,Z(2(#)))" lineNumber="-1" charStart="90" charEnd="96">
                                             <sedTermination xml:id="_7d4fe98c-3de9-4749-9b68-cf0d7240ce2c" name="&lt;end&gt;" pathCondition="equals(x,Z(2(#)))" verified="true">
>>>>>>> 22906a6b
                                             </sedTermination>
                                          </sedMethodReturn>
                                       </sedStatement>
                                    </sedStatement>
                                 </sedStatement>
                              </sedBranchStatement>
                           </sedBranchCondition>
<<<<<<< HEAD
                           <sedBranchCondition xml:id="_02f12d41-a7a2-4d65-9ea6-523de9ffe272" name="!x = 2" pathCondition="!x = 0 &amp; !x = 1 &amp; !x = 2">
                              <sedBranchCondition xml:id="_6601c41a-ff2c-4862-9478-ab748d0545d2" name="x = 3" pathCondition="x = 3">
                                 <sedBranchStatement xml:id="_0ce684c1-dad0-4975-9684-567e6d7c7ed1" name="if (x==1||x==2)" pathCondition="x = 3" lineNumber="-1" charStart="195" charEnd="237">
                                    <sedStatement xml:id="_c0f73913-24a7-4078-af9d-d1387f89c802" name="a=x*x;" pathCondition="x = 3" lineNumber="-1" charStart="242" charEnd="252">
                                       <sedStatement xml:id="_11078871-75eb-438b-a59a-d9d1cbc6d2e3" name="return a;" pathCondition="x = 3" lineNumber="-1" charStart="329" charEnd="338">
                                          <sedMethodReturn xml:id="_31f787bf-8f8d-4f40-9bac-ae1642ef08ef" name="&lt;return 9 as result of self.elseIf(x);&gt;" pathCondition="x = 3" lineNumber="-1" charStart="90" charEnd="96">
                                             <sedTermination xml:id="_a8de56ef-05d7-4737-b217-ffdfeb7611a8" name="&lt;end&gt;" pathCondition="x = 3" verified="true">
=======
                           <sedBranchCondition xml:id="_876d1922-b207-4678-bd88-8cef079b33b8" name="not(equals(x,Z(2(#))))" pathCondition="and(and(not(equals(x,Z(0(#)))),not(equals(x,Z(1(#))))),not(equals(x,Z(2(#)))))">
                              <sedBranchCondition xml:id="_5d194a5f-fded-42c1-a6d8-4022752b855d" name="equals(x,Z(3(#)))" pathCondition="equals(x,Z(3(#)))">
                                 <sedBranchStatement xml:id="_f79d9035-8c44-4646-8d67-8e9ef85f8da5" name="if (x==1||x==2) {   a=-1; }" pathCondition="equals(x,Z(3(#)))" lineNumber="-1" charStart="195" charEnd="237">
                                    <sedStatement xml:id="_ac779158-61f8-4a57-9fe3-b6019a78fc24" name="a=x*x;" pathCondition="equals(x,Z(3(#)))" lineNumber="-1" charStart="242" charEnd="252">
                                       <sedStatement xml:id="_3593c3ac-4a20-4742-b514-1d717a5be8e1" name="return a;" pathCondition="equals(x,Z(3(#)))" lineNumber="-1" charStart="329" charEnd="338">
                                          <sedMethodReturn xml:id="_a1483e9e-e27f-471d-b82f-9e0d6e21fa54" name="&lt;return Z(9(#)) as result of self.elseIf(x);&gt;" pathCondition="equals(x,Z(3(#)))" lineNumber="-1" charStart="90" charEnd="96">
                                             <sedTermination xml:id="_38fd0833-3465-4bfb-8393-95f99c71073a" name="&lt;end&gt;" pathCondition="equals(x,Z(3(#)))" verified="true">
>>>>>>> 22906a6b
                                             </sedTermination>
                                          </sedMethodReturn>
                                       </sedStatement>
                                    </sedStatement>
                                 </sedBranchStatement>
                              </sedBranchCondition>
<<<<<<< HEAD
                              <sedBranchCondition xml:id="_5002aa81-7789-4a86-9597-f6dff55271da" name="!x = 3" pathCondition="!x = 0 &amp; !x = 1 &amp; !x = 2 &amp; !x = 3">
                                 <sedBranchStatement xml:id="_4b4e9d1e-da7c-4324-9a57-55577d0b892c" name="if (x==4)" pathCondition="!x = 0 &amp; !x = 1 &amp; !x = 2 &amp; !x = 3" lineNumber="-1" charStart="119" charEnd="325">
                                    <sedBranchCondition xml:id="_59aa5b5c-2609-48e9-a0ec-9792f64b2953" name="x = 4" pathCondition="x = 4">
                                       <sedStatement xml:id="_05609e05-3d73-4c22-8a38-ce58d30b3dff" name="return 42;" pathCondition="x = 4" lineNumber="-1" charStart="284" charEnd="294">
                                          <sedMethodReturn xml:id="_dd49eb09-bab4-4931-9be6-4c2d50f7f9f5" name="&lt;return 42 as result of self.elseIf(x);&gt;" pathCondition="x = 4" lineNumber="-1" charStart="90" charEnd="96">
                                             <sedTermination xml:id="_4918350c-e412-4faa-8514-13ded199cf37" name="&lt;end&gt;" pathCondition="x = 4" verified="true">
=======
                              <sedBranchCondition xml:id="_9c6a84dd-e96a-45d7-a4e3-ab4c71bcf1d8" name="not(equals(x,Z(3(#))))" pathCondition="and(and(and(not(equals(x,Z(0(#)))),not(equals(x,Z(1(#))))),not(equals(x,Z(2(#))))),not(equals(x,Z(3(#)))))">
                                 <sedBranchStatement xml:id="_8ca5f11c-65fd-477c-80fc-fedda688ec38" name="if (x==4) {return 42; }else  {   a=x; }" pathCondition="and(and(and(not(equals(x,Z(0(#)))),not(equals(x,Z(1(#))))),not(equals(x,Z(2(#))))),not(equals(x,Z(3(#)))))" lineNumber="-1" charStart="119" charEnd="325">
                                    <sedBranchCondition xml:id="_d609066b-09cc-4d35-98cc-62ba009cb6d6" name="equals(x,Z(4(#)))" pathCondition="equals(x,Z(4(#)))">
                                       <sedStatement xml:id="_9a862267-522f-41df-ad4e-b40664a69451" name="return 42;" pathCondition="equals(x,Z(4(#)))" lineNumber="-1" charStart="284" charEnd="294">
                                          <sedMethodReturn xml:id="_1f288dc2-7ec6-44b7-af4b-ac60c01c933e" name="&lt;return Z(2(4(#))) as result of self.elseIf(x);&gt;" pathCondition="equals(x,Z(4(#)))" lineNumber="-1" charStart="90" charEnd="96">
                                             <sedTermination xml:id="_8a4f9dca-240d-453c-8363-e61e7d0886c2" name="&lt;end&gt;" pathCondition="equals(x,Z(4(#)))" verified="true">
>>>>>>> 22906a6b
                                             </sedTermination>
                                          </sedMethodReturn>
                                       </sedStatement>
                                    </sedBranchCondition>
<<<<<<< HEAD
                                    <sedBranchCondition xml:id="_196193d8-51dc-4715-ade9-1b2c107d915b" name="!x = 4" pathCondition="!x = 0 &amp; !x = 1 &amp; !x = 2 &amp; !x = 3 &amp; !x = 4">
                                       <sedStatement xml:id="_226e8df0-6018-4da2-9c9f-37f29c329862" name="a=x;" pathCondition="!x = 0 &amp; !x = 1 &amp; !x = 2 &amp; !x = 3 &amp; !x = 4" lineNumber="-1" charStart="314" charEnd="320">
                                          <sedStatement xml:id="_cad27b81-956e-4802-b58f-f84d7186e66e" name="return a;" pathCondition="!x = 0 &amp; !x = 1 &amp; !x = 2 &amp; !x = 3 &amp; !x = 4" lineNumber="-1" charStart="329" charEnd="338">
                                             <sedMethodReturn xml:id="_a29406e8-7477-4990-b893-70483fb3aabf" name="&lt;return x as result of self.elseIf(x);&gt;" pathCondition="!x = 0 &amp; !x = 1 &amp; !x = 2 &amp; !x = 3 &amp; !x = 4" lineNumber="-1" charStart="90" charEnd="96">
                                                <sedTermination xml:id="_1245da4c-60fd-4aca-b05f-12891a3953e6" name="&lt;end&gt;" pathCondition="!x = 0 &amp; !x = 1 &amp; !x = 2 &amp; !x = 3 &amp; !x = 4" verified="true">
=======
                                    <sedBranchCondition xml:id="_add004fc-a0bd-4ef6-9b6f-3b4cc36f1d60" name="not(equals(x,Z(4(#))))" pathCondition="and(and(and(and(not(equals(x,Z(0(#)))),not(equals(x,Z(1(#))))),not(equals(x,Z(2(#))))),not(equals(x,Z(3(#))))),not(equals(x,Z(4(#)))))">
                                       <sedStatement xml:id="_7b83cba1-76e4-43cd-b0bb-e4e145840c60" name="a=x;" pathCondition="and(and(and(and(not(equals(x,Z(0(#)))),not(equals(x,Z(1(#))))),not(equals(x,Z(2(#))))),not(equals(x,Z(3(#))))),not(equals(x,Z(4(#)))))" lineNumber="-1" charStart="314" charEnd="320">
                                          <sedStatement xml:id="_b68a990f-602d-4a46-bbaf-3e114caabe21" name="return a;" pathCondition="and(and(and(and(not(equals(x,Z(0(#)))),not(equals(x,Z(1(#))))),not(equals(x,Z(2(#))))),not(equals(x,Z(3(#))))),not(equals(x,Z(4(#)))))" lineNumber="-1" charStart="329" charEnd="338">
                                             <sedMethodReturn xml:id="_6f6ebdd8-556d-46cf-9602-d142854681d5" name="&lt;return x as result of self.elseIf(x);&gt;" pathCondition="and(and(and(and(not(equals(x,Z(0(#)))),not(equals(x,Z(1(#))))),not(equals(x,Z(2(#))))),not(equals(x,Z(3(#))))),not(equals(x,Z(4(#)))))" lineNumber="-1" charStart="90" charEnd="96">
                                                <sedTermination xml:id="_9134e211-14e0-4a4d-91c4-4dbcca2470d6" name="&lt;end&gt;" pathCondition="and(and(and(and(not(equals(x,Z(0(#)))),not(equals(x,Z(1(#))))),not(equals(x,Z(2(#))))),not(equals(x,Z(3(#))))),not(equals(x,Z(4(#)))))" verified="true">
>>>>>>> 22906a6b
                                                </sedTermination>
                                             </sedMethodReturn>
                                          </sedStatement>
                                       </sedStatement>
                                    </sedBranchCondition>
                                 </sedBranchStatement>
                              </sedBranchCondition>
                           </sedBranchCondition>
                        </sedBranchCondition>
                     </sedBranchStatement>
                  </sedBranchCondition>
               </sedBranchStatement>
            </sedStatement>
         </sedMethodCall>
      </sedThread>
   </sedTarget>
</launch><|MERGE_RESOLUTION|>--- conflicted
+++ resolved
@@ -1,54 +1,29 @@
 <?xml version="1.0" encoding="UTF-8"?>
 <launch xmlns="http://key-project.org/sed/serialization">
-<<<<<<< HEAD
-   <sedTarget xml:id="_41ec5765-3150-4940-89ac-9253451104b6" name="elseIf(int)" modelIdentifier="org.key_project.sed.key.core">
-      <sedThread xml:id="_6ae068a0-90fd-4aa2-9737-4550cc1f076d" name="&lt;start&gt;" pathCondition="true">
-         <sedMethodCall xml:id="_b3333e41-dcee-421c-a7f9-01604a7117c6" name="self.elseIf(x);" pathCondition="true" lineNumber="-1" charStart="90" charEnd="96">
-            <sedStatement xml:id="_29cd5784-03ac-4191-aa8a-69a80db45c10" name="int a;" pathCondition="true" lineNumber="-1" charStart="109" charEnd="115">
-               <sedBranchStatement xml:id="_e8c75c82-0c89-4d7e-8f42-43da19544931" name="if (x==0)" pathCondition="true" lineNumber="-1" charStart="119" charEnd="325">
-                  <sedBranchCondition xml:id="_829dcfee-8e21-4c41-8393-6669db2e0bb9" name="x = 0" pathCondition="x = 0">
-                     <sedStatement xml:id="_514b653e-96e6-4c1a-944c-2bd7ccc75a22" name="a=1;" pathCondition="x = 0" lineNumber="-1" charStart="137" charEnd="143">
-                        <sedStatement xml:id="_229cc59f-fdeb-4875-8fb2-bad542b54147" name="return a;" pathCondition="x = 0" lineNumber="-1" charStart="329" charEnd="338">
-                           <sedMethodReturn xml:id="_5cc8eb8e-35d3-4c49-8f6b-5a727a586c51" name="&lt;return 1 as result of self.elseIf(x);&gt;" pathCondition="x = 0" lineNumber="-1" charStart="90" charEnd="96">
-                              <sedTermination xml:id="_f79d4e27-efa2-44dd-9481-9b64e834836d" name="&lt;end&gt;" pathCondition="x = 0" verified="true">
-=======
-   <sedTarget xml:id="_5f8a7133-51cd-4ba6-8461-420f7ec55eb0" name="elseIf(int)" modelIdentifier="org.key_project.sed.key.core">
-      <sedThread xml:id="_857de7b4-2b24-4f54-b719-f3aa01f1a9bd" name="&lt;start&gt;" pathCondition="true">
-         <sedMethodCall xml:id="_1170704a-494f-425c-a0a4-3ddbb859dc20" name="self.elseIf(x);" pathCondition="true" lineNumber="-1" charStart="90" charEnd="96">
-            <sedStatement xml:id="_549a7742-4ddc-404d-965e-436b2ff0e1a5" name="int a;" pathCondition="true" lineNumber="-1" charStart="109" charEnd="115">
-               <sedBranchStatement xml:id="_a0c3ea7c-d2a6-4cb7-83cc-8dd1873751a3" name="if (x==0) {   a=1; }else if (x==1||x==2||x==3) {if (x==1||x==2) {       a=-1;     }     a=x*x;   }else if (x==4) {return 42;     }else  {       a=x;     }" pathCondition="true" lineNumber="-1" charStart="119" charEnd="325">
-                  <sedBranchCondition xml:id="_758eab30-a69c-4c42-8f42-5a5253b3b58b" name="equals(x,Z(0(#)))" pathCondition="equals(x,Z(0(#)))">
-                     <sedStatement xml:id="_4618d4c1-0e8d-417e-9a42-60c5b1460289" name="a=1;" pathCondition="equals(x,Z(0(#)))" lineNumber="-1" charStart="137" charEnd="143">
-                        <sedStatement xml:id="_bc33c272-9081-497d-ae5e-b2c247ea573b" name="return a;" pathCondition="equals(x,Z(0(#)))" lineNumber="-1" charStart="329" charEnd="338">
-                           <sedMethodReturn xml:id="_9dcc0f5b-35ca-424d-85d9-0ec50ff1cd88" name="&lt;return Z(1(#)) as result of self.elseIf(x);&gt;" pathCondition="equals(x,Z(0(#)))" lineNumber="-1" charStart="90" charEnd="96">
-                              <sedTermination xml:id="_1c2c5360-e6f3-416a-88d5-91d8b574ae45" name="&lt;end&gt;" pathCondition="equals(x,Z(0(#)))" verified="true">
->>>>>>> 22906a6b
+   <sedTarget xml:id="_2b94002e-3245-4241-8f12-4d34b14d9fa4" name="elseIf(int)" modelIdentifier="org.key_project.sed.key.core">
+      <sedThread xml:id="_91042c9e-a1fd-4417-9c7d-5de868e54652" name="&lt;start&gt;" pathCondition="true">
+         <sedMethodCall xml:id="_48bc9bca-ff69-4ac4-bb30-b6d43358807b" name="self.elseIf(x);" pathCondition="true" lineNumber="-1" charStart="90" charEnd="96">
+            <sedStatement xml:id="_924ef230-9b97-4f55-8291-07329711c2e9" name="int a;" pathCondition="true" lineNumber="-1" charStart="109" charEnd="115">
+               <sedBranchStatement xml:id="_5ff10c8d-e6a9-46ab-b6f6-a98f1b828914" name="if (x==0)" pathCondition="true" lineNumber="-1" charStart="119" charEnd="325">
+                  <sedBranchCondition xml:id="_d1a04b1c-1826-475c-8776-5825630bd590" name="equals(x,Z(0(#)))" pathCondition="equals(x,Z(0(#)))">
+                     <sedStatement xml:id="_76605f18-02fd-4907-827d-ac50a046afa1" name="a=1;" pathCondition="equals(x,Z(0(#)))" lineNumber="-1" charStart="137" charEnd="143">
+                        <sedStatement xml:id="_0aa11ecd-c3cf-4361-8a30-259d4cda9fa1" name="return a;" pathCondition="equals(x,Z(0(#)))" lineNumber="-1" charStart="329" charEnd="338">
+                           <sedMethodReturn xml:id="_6b952351-3c5a-468a-b77a-c8df6b77f639" name="&lt;return Z(1(#)) as result of self.elseIf(x);&gt;" pathCondition="equals(x,Z(0(#)))" lineNumber="-1" charStart="90" charEnd="96">
+                              <sedTermination xml:id="_98d05123-8cc4-43c1-bc96-0beae81d3a64" name="&lt;end&gt;" pathCondition="equals(x,Z(0(#)))" verified="true">
                               </sedTermination>
                            </sedMethodReturn>
                         </sedStatement>
                      </sedStatement>
                   </sedBranchCondition>
-<<<<<<< HEAD
-                  <sedBranchCondition xml:id="_0f5fad29-2054-49e8-aee7-dc7713033049" name="!x = 0" pathCondition="!x = 0">
-                     <sedBranchStatement xml:id="_68ee0f87-cfbd-454a-8d60-88f99d97fad9" name="if (x==1||x==2||x==3)" pathCondition="!x = 0" lineNumber="-1" charStart="119" charEnd="325">
-                        <sedBranchCondition xml:id="_b60c0c82-4d13-4663-bb99-741f13591170" name="x = 1" pathCondition="x = 1">
-                           <sedBranchStatement xml:id="_706ee04e-ad36-4a76-8418-423319a14e00" name="if (x==1||x==2)" pathCondition="x = 1" lineNumber="-1" charStart="195" charEnd="237">
-                              <sedStatement xml:id="_3e1583c5-b3dc-4ac3-918e-9c9483f214bf" name="a=-1;" pathCondition="x = 1" lineNumber="-1" charStart="224" charEnd="231">
-                                 <sedStatement xml:id="_fd2297cd-41e8-4f16-8224-5f3accecd4b2" name="a=x*x;" pathCondition="x = 1" lineNumber="-1" charStart="242" charEnd="252">
-                                    <sedStatement xml:id="_a3517b0e-f070-4679-9d44-daa9d4aa8bc3" name="return a;" pathCondition="x = 1" lineNumber="-1" charStart="329" charEnd="338">
-                                       <sedMethodReturn xml:id="_0111402d-3f40-4157-952c-e328686a212f" name="&lt;return 1 as result of self.elseIf(x);&gt;" pathCondition="x = 1" lineNumber="-1" charStart="90" charEnd="96">
-                                          <sedTermination xml:id="_30da34d7-fd73-4841-b7e9-13b88d0047f8" name="&lt;end&gt;" pathCondition="x = 1" verified="true">
-=======
-                  <sedBranchCondition xml:id="_9ad09c51-c3ce-4d58-b0a2-ac2ee68b0881" name="not(equals(x,Z(0(#))))" pathCondition="not(equals(x,Z(0(#))))">
-                     <sedBranchStatement xml:id="_fea0142a-9c74-4beb-bd50-aa5f38bd94ba" name="if (x==1||x==2||x==3) {if (x==1||x==2) {     a=-1;   }   a=x*x; }else if (x==4) {return 42;   }else  {     a=x;   }" pathCondition="not(equals(x,Z(0(#))))" lineNumber="-1" charStart="119" charEnd="325">
-                        <sedBranchCondition xml:id="_367f4cba-d733-49df-bd85-17ec7af548c7" name="equals(x,Z(1(#)))" pathCondition="equals(x,Z(1(#)))">
-                           <sedBranchStatement xml:id="_6bda66bd-f977-45b8-9f9d-f1d795cbbd75" name="if (x==1||x==2) {   a=-1; }" pathCondition="equals(x,Z(1(#)))" lineNumber="-1" charStart="195" charEnd="237">
-                              <sedStatement xml:id="_f36d1074-c8fc-4d84-82d4-392412416136" name="a=-1;" pathCondition="equals(x,Z(1(#)))" lineNumber="-1" charStart="224" charEnd="231">
-                                 <sedStatement xml:id="_f13e82b1-86f6-41d1-b62f-2a96e4f091f9" name="a=x*x;" pathCondition="equals(x,Z(1(#)))" lineNumber="-1" charStart="242" charEnd="252">
-                                    <sedStatement xml:id="_7993a580-1a57-4e39-87d3-1b289e6d32bc" name="return a;" pathCondition="equals(x,Z(1(#)))" lineNumber="-1" charStart="329" charEnd="338">
-                                       <sedMethodReturn xml:id="_6d11f8a0-cce7-4021-a760-ff67e7b4a8c8" name="&lt;return Z(1(#)) as result of self.elseIf(x);&gt;" pathCondition="equals(x,Z(1(#)))" lineNumber="-1" charStart="90" charEnd="96">
-                                          <sedTermination xml:id="_494fde54-d812-4f8d-8418-6565b40a8f0a" name="&lt;end&gt;" pathCondition="equals(x,Z(1(#)))" verified="true">
->>>>>>> 22906a6b
+                  <sedBranchCondition xml:id="_e23f902a-3ce5-4f6d-9342-c944e1cea34b" name="not(equals(x,Z(0(#))))" pathCondition="not(equals(x,Z(0(#))))">
+                     <sedBranchStatement xml:id="_e47b9ae2-9efe-40d8-b61c-ab3b47908e9f" name="if (x==1||x==2||x==3)" pathCondition="not(equals(x,Z(0(#))))" lineNumber="-1" charStart="119" charEnd="325">
+                        <sedBranchCondition xml:id="_cc87b95b-69d0-4e85-805b-8c4d90581ddd" name="equals(x,Z(1(#)))" pathCondition="equals(x,Z(1(#)))">
+                           <sedBranchStatement xml:id="_164bcdbf-6d67-44bd-b284-6661d193dbe5" name="if (x==1||x==2)" pathCondition="equals(x,Z(1(#)))" lineNumber="-1" charStart="195" charEnd="237">
+                              <sedStatement xml:id="_b94492c2-8ecd-498f-a412-10eef4a0f95f" name="a=-1;" pathCondition="equals(x,Z(1(#)))" lineNumber="-1" charStart="224" charEnd="231">
+                                 <sedStatement xml:id="_e497725d-7f73-4a7a-8085-f4e6ee9b8954" name="a=x*x;" pathCondition="equals(x,Z(1(#)))" lineNumber="-1" charStart="242" charEnd="252">
+                                    <sedStatement xml:id="_c57b35cc-d641-4a19-bfa0-0e402734f167" name="return a;" pathCondition="equals(x,Z(1(#)))" lineNumber="-1" charStart="329" charEnd="338">
+                                       <sedMethodReturn xml:id="_2670ec14-6435-48a5-93ac-3cd17f803355" name="&lt;return Z(1(#)) as result of self.elseIf(x);&gt;" pathCondition="equals(x,Z(1(#)))" lineNumber="-1" charStart="90" charEnd="96">
+                                          <sedTermination xml:id="_b98afcfa-afc3-4070-b783-fb129631a984" name="&lt;end&gt;" pathCondition="equals(x,Z(1(#)))" verified="true">
                                           </sedTermination>
                                        </sedMethodReturn>
                                     </sedStatement>
@@ -56,25 +31,14 @@
                               </sedStatement>
                            </sedBranchStatement>
                         </sedBranchCondition>
-<<<<<<< HEAD
-                        <sedBranchCondition xml:id="_a13fe38e-89eb-4b1b-b5b3-8d95105a7910" name="!x = 1" pathCondition="!x = 0 &amp; !x = 1">
-                           <sedBranchCondition xml:id="_54a86bd0-888c-4645-9150-6014d0d470c3" name="x = 2" pathCondition="x = 2">
-                              <sedBranchStatement xml:id="_12fb34fe-0816-42e6-918e-bc6a5fee888c" name="if (x==1||x==2)" pathCondition="x = 2" lineNumber="-1" charStart="195" charEnd="237">
-                                 <sedStatement xml:id="_4090dbbc-7a2d-4242-9211-f08dc5ecba89" name="a=-1;" pathCondition="x = 2" lineNumber="-1" charStart="224" charEnd="231">
-                                    <sedStatement xml:id="_bd46c819-37e7-40d8-979f-a14a2f6991ea" name="a=x*x;" pathCondition="x = 2" lineNumber="-1" charStart="242" charEnd="252">
-                                       <sedStatement xml:id="_588555bb-d08f-4329-a3c0-1f17d57fed31" name="return a;" pathCondition="x = 2" lineNumber="-1" charStart="329" charEnd="338">
-                                          <sedMethodReturn xml:id="_8bfcb208-ddbe-4804-9df7-2b54db346bae" name="&lt;return 4 as result of self.elseIf(x);&gt;" pathCondition="x = 2" lineNumber="-1" charStart="90" charEnd="96">
-                                             <sedTermination xml:id="_1f8a22c8-b53b-4bb3-95f8-aaca26452e91" name="&lt;end&gt;" pathCondition="x = 2" verified="true">
-=======
-                        <sedBranchCondition xml:id="_c62b1e1c-6e91-47ba-9a43-566570cc8756" name="not(equals(x,Z(1(#))))" pathCondition="and(not(equals(x,Z(0(#)))),not(equals(x,Z(1(#)))))">
-                           <sedBranchCondition xml:id="_c0e090ce-ec03-4149-b989-6e53a6cd338a" name="equals(x,Z(2(#)))" pathCondition="equals(x,Z(2(#)))">
-                              <sedBranchStatement xml:id="_14bf200b-b975-45d8-85b2-1d0760062ff2" name="if (x==1||x==2) {   a=-1; }" pathCondition="equals(x,Z(2(#)))" lineNumber="-1" charStart="195" charEnd="237">
-                                 <sedStatement xml:id="_712feb54-454a-4b06-bd8a-b47f814a002b" name="a=-1;" pathCondition="equals(x,Z(2(#)))" lineNumber="-1" charStart="224" charEnd="231">
-                                    <sedStatement xml:id="_1bc59823-2784-4367-8cb1-136710916b31" name="a=x*x;" pathCondition="equals(x,Z(2(#)))" lineNumber="-1" charStart="242" charEnd="252">
-                                       <sedStatement xml:id="_44c2f19e-152a-43d3-9a60-74a73ccfd292" name="return a;" pathCondition="equals(x,Z(2(#)))" lineNumber="-1" charStart="329" charEnd="338">
-                                          <sedMethodReturn xml:id="_4cabfe9b-85dc-45b8-9ca4-c5ee3be400cf" name="&lt;return Z(4(#)) as result of self.elseIf(x);&gt;" pathCondition="equals(x,Z(2(#)))" lineNumber="-1" charStart="90" charEnd="96">
-                                             <sedTermination xml:id="_7d4fe98c-3de9-4749-9b68-cf0d7240ce2c" name="&lt;end&gt;" pathCondition="equals(x,Z(2(#)))" verified="true">
->>>>>>> 22906a6b
+                        <sedBranchCondition xml:id="_58487bdb-d7f0-435a-b342-44283c93f9b3" name="not(equals(x,Z(1(#))))" pathCondition="and(not(equals(x,Z(0(#)))),not(equals(x,Z(1(#)))))">
+                           <sedBranchCondition xml:id="_2c9c2064-7ad1-4aeb-819c-7c7df4484f95" name="equals(x,Z(2(#)))" pathCondition="equals(x,Z(2(#)))">
+                              <sedBranchStatement xml:id="_752a05d8-4bfa-460b-b062-d28a168905c6" name="if (x==1||x==2)" pathCondition="equals(x,Z(2(#)))" lineNumber="-1" charStart="195" charEnd="237">
+                                 <sedStatement xml:id="_6cd22ca4-d4a6-41d5-881b-701987663285" name="a=-1;" pathCondition="equals(x,Z(2(#)))" lineNumber="-1" charStart="224" charEnd="231">
+                                    <sedStatement xml:id="_67c8e6ca-ad49-42b7-a767-979d31246e82" name="a=x*x;" pathCondition="equals(x,Z(2(#)))" lineNumber="-1" charStart="242" charEnd="252">
+                                       <sedStatement xml:id="_5253bc43-a3d1-48ba-9de0-8c95a88dda8d" name="return a;" pathCondition="equals(x,Z(2(#)))" lineNumber="-1" charStart="329" charEnd="338">
+                                          <sedMethodReturn xml:id="_f0c893db-2a9b-4654-8de0-aa23aa6b885b" name="&lt;return Z(4(#)) as result of self.elseIf(x);&gt;" pathCondition="equals(x,Z(2(#)))" lineNumber="-1" charStart="90" charEnd="96">
+                                             <sedTermination xml:id="_697a7844-9b08-494d-81db-b6f3b701ac39" name="&lt;end&gt;" pathCondition="equals(x,Z(2(#)))" verified="true">
                                              </sedTermination>
                                           </sedMethodReturn>
                                        </sedStatement>
@@ -82,61 +46,34 @@
                                  </sedStatement>
                               </sedBranchStatement>
                            </sedBranchCondition>
-<<<<<<< HEAD
-                           <sedBranchCondition xml:id="_02f12d41-a7a2-4d65-9ea6-523de9ffe272" name="!x = 2" pathCondition="!x = 0 &amp; !x = 1 &amp; !x = 2">
-                              <sedBranchCondition xml:id="_6601c41a-ff2c-4862-9478-ab748d0545d2" name="x = 3" pathCondition="x = 3">
-                                 <sedBranchStatement xml:id="_0ce684c1-dad0-4975-9684-567e6d7c7ed1" name="if (x==1||x==2)" pathCondition="x = 3" lineNumber="-1" charStart="195" charEnd="237">
-                                    <sedStatement xml:id="_c0f73913-24a7-4078-af9d-d1387f89c802" name="a=x*x;" pathCondition="x = 3" lineNumber="-1" charStart="242" charEnd="252">
-                                       <sedStatement xml:id="_11078871-75eb-438b-a59a-d9d1cbc6d2e3" name="return a;" pathCondition="x = 3" lineNumber="-1" charStart="329" charEnd="338">
-                                          <sedMethodReturn xml:id="_31f787bf-8f8d-4f40-9bac-ae1642ef08ef" name="&lt;return 9 as result of self.elseIf(x);&gt;" pathCondition="x = 3" lineNumber="-1" charStart="90" charEnd="96">
-                                             <sedTermination xml:id="_a8de56ef-05d7-4737-b217-ffdfeb7611a8" name="&lt;end&gt;" pathCondition="x = 3" verified="true">
-=======
-                           <sedBranchCondition xml:id="_876d1922-b207-4678-bd88-8cef079b33b8" name="not(equals(x,Z(2(#))))" pathCondition="and(and(not(equals(x,Z(0(#)))),not(equals(x,Z(1(#))))),not(equals(x,Z(2(#)))))">
-                              <sedBranchCondition xml:id="_5d194a5f-fded-42c1-a6d8-4022752b855d" name="equals(x,Z(3(#)))" pathCondition="equals(x,Z(3(#)))">
-                                 <sedBranchStatement xml:id="_f79d9035-8c44-4646-8d67-8e9ef85f8da5" name="if (x==1||x==2) {   a=-1; }" pathCondition="equals(x,Z(3(#)))" lineNumber="-1" charStart="195" charEnd="237">
-                                    <sedStatement xml:id="_ac779158-61f8-4a57-9fe3-b6019a78fc24" name="a=x*x;" pathCondition="equals(x,Z(3(#)))" lineNumber="-1" charStart="242" charEnd="252">
-                                       <sedStatement xml:id="_3593c3ac-4a20-4742-b514-1d717a5be8e1" name="return a;" pathCondition="equals(x,Z(3(#)))" lineNumber="-1" charStart="329" charEnd="338">
-                                          <sedMethodReturn xml:id="_a1483e9e-e27f-471d-b82f-9e0d6e21fa54" name="&lt;return Z(9(#)) as result of self.elseIf(x);&gt;" pathCondition="equals(x,Z(3(#)))" lineNumber="-1" charStart="90" charEnd="96">
-                                             <sedTermination xml:id="_38fd0833-3465-4bfb-8393-95f99c71073a" name="&lt;end&gt;" pathCondition="equals(x,Z(3(#)))" verified="true">
->>>>>>> 22906a6b
+                           <sedBranchCondition xml:id="_43472e88-9feb-4eb8-ac81-76e8ea30ce59" name="not(equals(x,Z(2(#))))" pathCondition="and(and(not(equals(x,Z(0(#)))),not(equals(x,Z(1(#))))),not(equals(x,Z(2(#)))))">
+                              <sedBranchCondition xml:id="_3d5b5c1c-d45e-45dc-b935-9b1642f05b8c" name="equals(x,Z(3(#)))" pathCondition="equals(x,Z(3(#)))">
+                                 <sedBranchStatement xml:id="_d62169fe-6abf-454a-a828-3625527fb4ee" name="if (x==1||x==2)" pathCondition="equals(x,Z(3(#)))" lineNumber="-1" charStart="195" charEnd="237">
+                                    <sedStatement xml:id="_7fcf244a-27c8-4fc1-a512-aedd85e7a873" name="a=x*x;" pathCondition="equals(x,Z(3(#)))" lineNumber="-1" charStart="242" charEnd="252">
+                                       <sedStatement xml:id="_3e30e38a-e148-4bf8-83eb-ff669d8779c4" name="return a;" pathCondition="equals(x,Z(3(#)))" lineNumber="-1" charStart="329" charEnd="338">
+                                          <sedMethodReturn xml:id="_80837ceb-56d6-461b-b9ea-3a6b595e11ea" name="&lt;return Z(9(#)) as result of self.elseIf(x);&gt;" pathCondition="equals(x,Z(3(#)))" lineNumber="-1" charStart="90" charEnd="96">
+                                             <sedTermination xml:id="_5ab4528d-ae86-4e96-9ada-8049ee474a3b" name="&lt;end&gt;" pathCondition="equals(x,Z(3(#)))" verified="true">
                                              </sedTermination>
                                           </sedMethodReturn>
                                        </sedStatement>
                                     </sedStatement>
                                  </sedBranchStatement>
                               </sedBranchCondition>
-<<<<<<< HEAD
-                              <sedBranchCondition xml:id="_5002aa81-7789-4a86-9597-f6dff55271da" name="!x = 3" pathCondition="!x = 0 &amp; !x = 1 &amp; !x = 2 &amp; !x = 3">
-                                 <sedBranchStatement xml:id="_4b4e9d1e-da7c-4324-9a57-55577d0b892c" name="if (x==4)" pathCondition="!x = 0 &amp; !x = 1 &amp; !x = 2 &amp; !x = 3" lineNumber="-1" charStart="119" charEnd="325">
-                                    <sedBranchCondition xml:id="_59aa5b5c-2609-48e9-a0ec-9792f64b2953" name="x = 4" pathCondition="x = 4">
-                                       <sedStatement xml:id="_05609e05-3d73-4c22-8a38-ce58d30b3dff" name="return 42;" pathCondition="x = 4" lineNumber="-1" charStart="284" charEnd="294">
-                                          <sedMethodReturn xml:id="_dd49eb09-bab4-4931-9be6-4c2d50f7f9f5" name="&lt;return 42 as result of self.elseIf(x);&gt;" pathCondition="x = 4" lineNumber="-1" charStart="90" charEnd="96">
-                                             <sedTermination xml:id="_4918350c-e412-4faa-8514-13ded199cf37" name="&lt;end&gt;" pathCondition="x = 4" verified="true">
-=======
-                              <sedBranchCondition xml:id="_9c6a84dd-e96a-45d7-a4e3-ab4c71bcf1d8" name="not(equals(x,Z(3(#))))" pathCondition="and(and(and(not(equals(x,Z(0(#)))),not(equals(x,Z(1(#))))),not(equals(x,Z(2(#))))),not(equals(x,Z(3(#)))))">
-                                 <sedBranchStatement xml:id="_8ca5f11c-65fd-477c-80fc-fedda688ec38" name="if (x==4) {return 42; }else  {   a=x; }" pathCondition="and(and(and(not(equals(x,Z(0(#)))),not(equals(x,Z(1(#))))),not(equals(x,Z(2(#))))),not(equals(x,Z(3(#)))))" lineNumber="-1" charStart="119" charEnd="325">
-                                    <sedBranchCondition xml:id="_d609066b-09cc-4d35-98cc-62ba009cb6d6" name="equals(x,Z(4(#)))" pathCondition="equals(x,Z(4(#)))">
-                                       <sedStatement xml:id="_9a862267-522f-41df-ad4e-b40664a69451" name="return 42;" pathCondition="equals(x,Z(4(#)))" lineNumber="-1" charStart="284" charEnd="294">
-                                          <sedMethodReturn xml:id="_1f288dc2-7ec6-44b7-af4b-ac60c01c933e" name="&lt;return Z(2(4(#))) as result of self.elseIf(x);&gt;" pathCondition="equals(x,Z(4(#)))" lineNumber="-1" charStart="90" charEnd="96">
-                                             <sedTermination xml:id="_8a4f9dca-240d-453c-8363-e61e7d0886c2" name="&lt;end&gt;" pathCondition="equals(x,Z(4(#)))" verified="true">
->>>>>>> 22906a6b
+                              <sedBranchCondition xml:id="_148373be-97df-474b-8705-dad5ff481bd5" name="not(equals(x,Z(3(#))))" pathCondition="and(and(and(not(equals(x,Z(0(#)))),not(equals(x,Z(1(#))))),not(equals(x,Z(2(#))))),not(equals(x,Z(3(#)))))">
+                                 <sedBranchStatement xml:id="_1b487df7-4f63-4caa-a4e7-4727030e4d5d" name="if (x==4)" pathCondition="and(and(and(not(equals(x,Z(0(#)))),not(equals(x,Z(1(#))))),not(equals(x,Z(2(#))))),not(equals(x,Z(3(#)))))" lineNumber="-1" charStart="119" charEnd="325">
+                                    <sedBranchCondition xml:id="_1adfdf65-7324-4152-bb25-42219d1ca5cd" name="equals(x,Z(4(#)))" pathCondition="equals(x,Z(4(#)))">
+                                       <sedStatement xml:id="_1d98f068-153a-47a1-ba0f-a7193f8ac5c4" name="return 42;" pathCondition="equals(x,Z(4(#)))" lineNumber="-1" charStart="284" charEnd="294">
+                                          <sedMethodReturn xml:id="_da35c734-ea17-4aa9-81a8-e12bcaf30020" name="&lt;return Z(2(4(#))) as result of self.elseIf(x);&gt;" pathCondition="equals(x,Z(4(#)))" lineNumber="-1" charStart="90" charEnd="96">
+                                             <sedTermination xml:id="_155b2aef-88d4-4ec9-bf79-e1f559b56151" name="&lt;end&gt;" pathCondition="equals(x,Z(4(#)))" verified="true">
                                              </sedTermination>
                                           </sedMethodReturn>
                                        </sedStatement>
                                     </sedBranchCondition>
-<<<<<<< HEAD
-                                    <sedBranchCondition xml:id="_196193d8-51dc-4715-ade9-1b2c107d915b" name="!x = 4" pathCondition="!x = 0 &amp; !x = 1 &amp; !x = 2 &amp; !x = 3 &amp; !x = 4">
-                                       <sedStatement xml:id="_226e8df0-6018-4da2-9c9f-37f29c329862" name="a=x;" pathCondition="!x = 0 &amp; !x = 1 &amp; !x = 2 &amp; !x = 3 &amp; !x = 4" lineNumber="-1" charStart="314" charEnd="320">
-                                          <sedStatement xml:id="_cad27b81-956e-4802-b58f-f84d7186e66e" name="return a;" pathCondition="!x = 0 &amp; !x = 1 &amp; !x = 2 &amp; !x = 3 &amp; !x = 4" lineNumber="-1" charStart="329" charEnd="338">
-                                             <sedMethodReturn xml:id="_a29406e8-7477-4990-b893-70483fb3aabf" name="&lt;return x as result of self.elseIf(x);&gt;" pathCondition="!x = 0 &amp; !x = 1 &amp; !x = 2 &amp; !x = 3 &amp; !x = 4" lineNumber="-1" charStart="90" charEnd="96">
-                                                <sedTermination xml:id="_1245da4c-60fd-4aca-b05f-12891a3953e6" name="&lt;end&gt;" pathCondition="!x = 0 &amp; !x = 1 &amp; !x = 2 &amp; !x = 3 &amp; !x = 4" verified="true">
-=======
-                                    <sedBranchCondition xml:id="_add004fc-a0bd-4ef6-9b6f-3b4cc36f1d60" name="not(equals(x,Z(4(#))))" pathCondition="and(and(and(and(not(equals(x,Z(0(#)))),not(equals(x,Z(1(#))))),not(equals(x,Z(2(#))))),not(equals(x,Z(3(#))))),not(equals(x,Z(4(#)))))">
-                                       <sedStatement xml:id="_7b83cba1-76e4-43cd-b0bb-e4e145840c60" name="a=x;" pathCondition="and(and(and(and(not(equals(x,Z(0(#)))),not(equals(x,Z(1(#))))),not(equals(x,Z(2(#))))),not(equals(x,Z(3(#))))),not(equals(x,Z(4(#)))))" lineNumber="-1" charStart="314" charEnd="320">
-                                          <sedStatement xml:id="_b68a990f-602d-4a46-bbaf-3e114caabe21" name="return a;" pathCondition="and(and(and(and(not(equals(x,Z(0(#)))),not(equals(x,Z(1(#))))),not(equals(x,Z(2(#))))),not(equals(x,Z(3(#))))),not(equals(x,Z(4(#)))))" lineNumber="-1" charStart="329" charEnd="338">
-                                             <sedMethodReturn xml:id="_6f6ebdd8-556d-46cf-9602-d142854681d5" name="&lt;return x as result of self.elseIf(x);&gt;" pathCondition="and(and(and(and(not(equals(x,Z(0(#)))),not(equals(x,Z(1(#))))),not(equals(x,Z(2(#))))),not(equals(x,Z(3(#))))),not(equals(x,Z(4(#)))))" lineNumber="-1" charStart="90" charEnd="96">
-                                                <sedTermination xml:id="_9134e211-14e0-4a4d-91c4-4dbcca2470d6" name="&lt;end&gt;" pathCondition="and(and(and(and(not(equals(x,Z(0(#)))),not(equals(x,Z(1(#))))),not(equals(x,Z(2(#))))),not(equals(x,Z(3(#))))),not(equals(x,Z(4(#)))))" verified="true">
->>>>>>> 22906a6b
+                                    <sedBranchCondition xml:id="_e6c72005-ca3c-4686-8abb-66d838417e7c" name="not(equals(x,Z(4(#))))" pathCondition="and(and(and(and(not(equals(x,Z(0(#)))),not(equals(x,Z(1(#))))),not(equals(x,Z(2(#))))),not(equals(x,Z(3(#))))),not(equals(x,Z(4(#)))))">
+                                       <sedStatement xml:id="_acf0f774-0454-4247-95ae-6fd437061e4c" name="a=x;" pathCondition="and(and(and(and(not(equals(x,Z(0(#)))),not(equals(x,Z(1(#))))),not(equals(x,Z(2(#))))),not(equals(x,Z(3(#))))),not(equals(x,Z(4(#)))))" lineNumber="-1" charStart="314" charEnd="320">
+                                          <sedStatement xml:id="_035694be-5c31-404f-b7b7-7f26ad48336b" name="return a;" pathCondition="and(and(and(and(not(equals(x,Z(0(#)))),not(equals(x,Z(1(#))))),not(equals(x,Z(2(#))))),not(equals(x,Z(3(#))))),not(equals(x,Z(4(#)))))" lineNumber="-1" charStart="329" charEnd="338">
+                                             <sedMethodReturn xml:id="_922e5e39-d056-4f73-849b-57400d2ad49b" name="&lt;return x as result of self.elseIf(x);&gt;" pathCondition="and(and(and(and(not(equals(x,Z(0(#)))),not(equals(x,Z(1(#))))),not(equals(x,Z(2(#))))),not(equals(x,Z(3(#))))),not(equals(x,Z(4(#)))))" lineNumber="-1" charStart="90" charEnd="96">
+                                                <sedTermination xml:id="_f1f01246-bb2a-4d24-a679-0d9b68dae0d8" name="&lt;end&gt;" pathCondition="and(and(and(and(not(equals(x,Z(0(#)))),not(equals(x,Z(1(#))))),not(equals(x,Z(2(#))))),not(equals(x,Z(3(#))))),not(equals(x,Z(4(#)))))" verified="true">
                                                 </sedTermination>
                                              </sedMethodReturn>
                                           </sedStatement>
