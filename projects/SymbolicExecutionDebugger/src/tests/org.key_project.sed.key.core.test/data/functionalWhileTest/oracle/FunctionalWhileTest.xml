--- conflicted
+++ resolved
@@ -1,70 +1,36 @@
 <?xml version="1.0" encoding="UTF-8"?>
 <launch xmlns="http://key-project.org/sed/serialization">
-<<<<<<< HEAD
-   <sedTarget xml:id="_427f2c0e-e284-4a9b-86ae-52be940524b4" name="main()" modelIdentifier="org.key_project.sed.key.core">
-      <sedThread xml:id="_0bb8f867-d79d-42f4-9a46-cd9f354943af" name="&lt;start&gt;" pathCondition="true">
-         <sedMethodCall xml:id="_69801dad-1584-4967-9706-0591975c1a79" name="self.main();" pathCondition="true" lineNumber="-1" charStart="99" charEnd="103">
-            <sedStatement xml:id="_dcf0f0ec-6057-4baf-a20f-f3c24d96907b" name="int result = 0;" pathCondition="true" lineNumber="-1" charStart="111" charEnd="126">
-               <sedStatement xml:id="_1121cb09-e895-4097-8041-47380694ecfa" name="int i = 0;" pathCondition="true" lineNumber="-1" charStart="130" charEnd="140">
-                  <sedLoopStatement xml:id="_085550dd-faaf-46e7-ac0b-7317d541729b" name="while ( invert(i)&gt;-3 )" pathCondition="true" lineNumber="-1" charStart="144" charEnd="197">
-                     <sedLoopCondition xml:id="_8da01b2f-efe2-44f9-9e71-5981dfccb32a" name="invert(i)&gt;-3" pathCondition="true" lineNumber="-1" charStart="151" charEnd="165">
-                        <sedMethodCall xml:id="_b635da96-a072-49c5-b6bd-83664b790928" name="self.invert(i_1);" pathCondition="true" lineNumber="-1" charStart="235" charEnd="241">
-                           <sedStatement xml:id="_089b52a5-6706-420d-836b-a5c477ec0c19" name="return i_1*-1;" pathCondition="true" lineNumber="-1" charStart="254" charEnd="268">
-                              <sedMethodReturn xml:id="_d7638295-43ac-4982-b9e4-f6f4b0891976" name="&lt;return 0 as result of self.invert(i_1);&gt;" pathCondition="true" lineNumber="-1" charStart="235" charEnd="241">
-                                 <sedStatement xml:id="_e9a27b6e-4633-4eb6-babe-b87dadd06f8d" name="result_1++;" pathCondition="true" lineNumber="-1" charStart="173" charEnd="183">
-                                    <sedStatement xml:id="_5e2561c7-9bba-48be-ac37-99423fc91c87" name="i++;" pathCondition="true" lineNumber="-1" charStart="188" charEnd="192">
-                                       <sedLoopCondition xml:id="_b1f5075c-7654-487c-a798-eefd17323054" name="invert(i)&gt;-3" pathCondition="true" lineNumber="-1" charStart="151" charEnd="165">
-                                          <sedMethodCall xml:id="_3fb18f99-7cdc-497a-9b7a-947227dd8330" name="self.invert(i_2);" pathCondition="true" lineNumber="-1" charStart="235" charEnd="241">
-                                             <sedStatement xml:id="_ac942107-7467-4fbc-9d4a-5c4b08042e10" name="return i_2*-1;" pathCondition="true" lineNumber="-1" charStart="254" charEnd="268">
-                                                <sedMethodReturn xml:id="_c22453cf-5071-46a7-b2f7-7c692eb2175c" name="&lt;return -1 as result of self.invert(i_2);&gt;" pathCondition="true" lineNumber="-1" charStart="235" charEnd="241">
-                                                   <sedStatement xml:id="_9395b632-dc9c-46d0-813f-11ca70c2742d" name="result_1++;" pathCondition="true" lineNumber="-1" charStart="173" charEnd="183">
-                                                      <sedStatement xml:id="_2de0e7ec-8dfe-472d-b42a-ecf3e3536863" name="i++;" pathCondition="true" lineNumber="-1" charStart="188" charEnd="192">
-                                                         <sedLoopCondition xml:id="_53169696-445d-4c87-8598-b1aa09120a14" name="invert(i)&gt;-3" pathCondition="true" lineNumber="-1" charStart="151" charEnd="165">
-                                                            <sedMethodCall xml:id="_bdcdb292-1499-4231-9f4b-7c5ebdf32736" name="self.invert(i_3);" pathCondition="true" lineNumber="-1" charStart="235" charEnd="241">
-                                                               <sedStatement xml:id="_5a0f1c2a-7155-4cb4-ab32-8474d8c3ff60" name="return i_3*-1;" pathCondition="true" lineNumber="-1" charStart="254" charEnd="268">
-                                                                  <sedMethodReturn xml:id="_01fe7186-bcee-4372-b7c7-ee6897280f67" name="&lt;return -2 as result of self.invert(i_3);&gt;" pathCondition="true" lineNumber="-1" charStart="235" charEnd="241">
-                                                                     <sedStatement xml:id="_937e1b48-d006-433e-8141-273e982a7b73" name="result_1++;" pathCondition="true" lineNumber="-1" charStart="173" charEnd="183">
-                                                                        <sedStatement xml:id="_a37144f9-3ab2-4e70-aba0-f5391e7fef52" name="i++;" pathCondition="true" lineNumber="-1" charStart="188" charEnd="192">
-                                                                           <sedLoopCondition xml:id="_1dbcd0d5-22c2-4254-af69-fbce82e8ae34" name="invert(i)&gt;-3" pathCondition="true" lineNumber="-1" charStart="151" charEnd="165">
-                                                                              <sedMethodCall xml:id="_8dddd287-5976-4ba9-965d-743e043b9cc9" name="self.invert(i_4);" pathCondition="true" lineNumber="-1" charStart="235" charEnd="241">
-                                                                                 <sedStatement xml:id="_bdc5191b-4bbd-4b0f-ae17-712ffcfd27c2" name="return i_4*-1;" pathCondition="true" lineNumber="-1" charStart="254" charEnd="268">
-                                                                                    <sedMethodReturn xml:id="_b6277d14-ec50-44bf-9382-0f4c016c4d13" name="&lt;return -3 as result of self.invert(i_4);&gt;" pathCondition="true" lineNumber="-1" charStart="235" charEnd="241">
-                                                                                       <sedStatement xml:id="_1572b2c4-e277-44ea-8494-7c795cbd2e7c" name="return result_1;" pathCondition="true" lineNumber="-1" charStart="201" charEnd="215">
-                                                                                          <sedMethodReturn xml:id="_f1a348d6-2a85-4968-9e08-12c7bd83bc6f" name="&lt;return 3 as result of self.main();&gt;" pathCondition="true" lineNumber="-1" charStart="99" charEnd="103">
-                                                                                             <sedTermination xml:id="_604df0cf-d823-49f8-96b0-795d3fbac19e" name="&lt;end&gt;" pathCondition="true" verified="true">
-=======
-   <sedTarget xml:id="_af02bba3-c601-449a-8132-5fea8e475714" name="main()" modelIdentifier="org.key_project.sed.key.core">
-      <sedThread xml:id="_b3b504e4-8cf2-4d38-a12e-2e782dfdac8c" name="&lt;start&gt;" pathCondition="true">
-         <sedMethodCall xml:id="_a612561a-f633-406f-b36d-fd7b4767e1ae" name="self.main();" pathCondition="true" lineNumber="-1" charStart="99" charEnd="103">
-            <sedStatement xml:id="_83c4aa37-63cc-44ce-bb0d-686d97a9c6dd" name="int result = 0;" pathCondition="true" lineNumber="-1" charStart="111" charEnd="126">
-               <sedStatement xml:id="_524607e0-3dc0-4eec-b4a1-7f7d05334b1c" name="int i = 0;" pathCondition="true" lineNumber="-1" charStart="130" charEnd="140">
-                  <sedLoopStatement xml:id="_4e4419a2-bfc1-47bc-bccc-e9ca1233685f" name="while ( invert(i)&gt;-3 ) {   result_1++;   i++; }" pathCondition="true" lineNumber="-1" charStart="144" charEnd="197">
-                     <sedLoopCondition xml:id="_818ade9e-4bc8-4125-9c83-97802e6a504f" name="invert(i)&gt;-3" pathCondition="true" lineNumber="-1" charStart="151" charEnd="165">
-                        <sedMethodCall xml:id="_b6359594-170f-4654-8290-020260aa64ec" name="self.invert(i_1);" pathCondition="true" lineNumber="-1" charStart="235" charEnd="241">
-                           <sedStatement xml:id="_f0145bdb-97a0-442e-99f4-7230d3fdc78c" name="return i_1*-1;" pathCondition="true" lineNumber="-1" charStart="254" charEnd="268">
-                              <sedMethodReturn xml:id="_ac32b047-ef3c-4d11-af9c-6b5745441d96" name="&lt;return Z(0(#)) as result of self.invert(i_1);&gt;" pathCondition="true" lineNumber="-1" charStart="235" charEnd="241">
-                                 <sedStatement xml:id="_b797c3e7-673b-4c12-9eea-949c571d7f62" name="result_1++;" pathCondition="true" lineNumber="-1" charStart="173" charEnd="183">
-                                    <sedStatement xml:id="_b374414f-b1aa-455a-828e-16a442147bb0" name="i++;" pathCondition="true" lineNumber="-1" charStart="188" charEnd="192">
-                                       <sedLoopCondition xml:id="_bb4cfd19-095b-4852-a9c2-a25f93328ff2" name="invert(i)&gt;-3" pathCondition="true" lineNumber="-1" charStart="151" charEnd="165">
-                                          <sedMethodCall xml:id="_e6912048-0e41-4918-8404-8c232ccf7f40" name="self.invert(i_2);" pathCondition="true" lineNumber="-1" charStart="235" charEnd="241">
-                                             <sedStatement xml:id="_68e1ddf0-db96-425c-8193-e05393fab53f" name="return i_2*-1;" pathCondition="true" lineNumber="-1" charStart="254" charEnd="268">
-                                                <sedMethodReturn xml:id="_56917778-4453-4a29-8468-747b7bea5ba2" name="&lt;return Z(neglit(1(#))) as result of self.invert(i_2);&gt;" pathCondition="true" lineNumber="-1" charStart="235" charEnd="241">
-                                                   <sedStatement xml:id="_a05c3397-d8ea-4120-ac88-7add9e1fbfe0" name="result_1++;" pathCondition="true" lineNumber="-1" charStart="173" charEnd="183">
-                                                      <sedStatement xml:id="_1a82f94b-a7a3-43c4-ac83-374a9f17f27c" name="i++;" pathCondition="true" lineNumber="-1" charStart="188" charEnd="192">
-                                                         <sedLoopCondition xml:id="_ad04e67e-736e-4025-a792-140b4e5a7a25" name="invert(i)&gt;-3" pathCondition="true" lineNumber="-1" charStart="151" charEnd="165">
-                                                            <sedMethodCall xml:id="_f2a4f139-9228-4c30-b009-d4da0523f36f" name="self.invert(i_3);" pathCondition="true" lineNumber="-1" charStart="235" charEnd="241">
-                                                               <sedStatement xml:id="_84a385e1-bbcc-43a9-aae6-8cdb43722d7f" name="return i_3*-1;" pathCondition="true" lineNumber="-1" charStart="254" charEnd="268">
-                                                                  <sedMethodReturn xml:id="_44f6242a-9a15-494d-b026-569b92cead57" name="&lt;return Z(neglit(2(#))) as result of self.invert(i_3);&gt;" pathCondition="true" lineNumber="-1" charStart="235" charEnd="241">
-                                                                     <sedStatement xml:id="_dfd98bdd-919d-43c8-b6e5-b3cc8b8ce7e0" name="result_1++;" pathCondition="true" lineNumber="-1" charStart="173" charEnd="183">
-                                                                        <sedStatement xml:id="_682bdae3-10f9-4628-b7f7-4d3e3d86218a" name="i++;" pathCondition="true" lineNumber="-1" charStart="188" charEnd="192">
-                                                                           <sedLoopCondition xml:id="_9da0f839-5370-4675-ad5f-7bce7847e40d" name="invert(i)&gt;-3" pathCondition="true" lineNumber="-1" charStart="151" charEnd="165">
-                                                                              <sedMethodCall xml:id="_c77c2fd2-a3c3-48c0-b35e-e3e7746c36b7" name="self.invert(i_4);" pathCondition="true" lineNumber="-1" charStart="235" charEnd="241">
-                                                                                 <sedStatement xml:id="_c1927bff-f1d5-46c0-9c38-b0c7117a6843" name="return i_4*-1;" pathCondition="true" lineNumber="-1" charStart="254" charEnd="268">
-                                                                                    <sedMethodReturn xml:id="_ddb4d115-a428-4f6f-8556-6ece00dd2ccb" name="&lt;return Z(neglit(3(#))) as result of self.invert(i_4);&gt;" pathCondition="true" lineNumber="-1" charStart="235" charEnd="241">
-                                                                                       <sedStatement xml:id="_f5e3642d-11b0-48ef-8208-a687393b533a" name="return result_1;" pathCondition="true" lineNumber="-1" charStart="201" charEnd="215">
-                                                                                          <sedMethodReturn xml:id="_0f111900-9828-4fcb-b420-119c1d1ab739" name="&lt;return Z(3(#)) as result of self.main();&gt;" pathCondition="true" lineNumber="-1" charStart="99" charEnd="103">
-                                                                                             <sedTermination xml:id="_7ba869e8-4d80-43ed-a6d4-720abfcff904" name="&lt;end&gt;" pathCondition="true" verified="true">
->>>>>>> 22906a6b
+   <sedTarget xml:id="_feb6b12f-ded3-4506-a332-d38e8912fc74" name="main()" modelIdentifier="org.key_project.sed.key.core">
+      <sedThread xml:id="_e1bcd873-e3ea-4301-b4ec-097edea44fde" name="&lt;start&gt;" pathCondition="true">
+         <sedMethodCall xml:id="_d104fe5b-30a3-4e2a-a1d1-1c27a255668d" name="self.main();" pathCondition="true" lineNumber="-1" charStart="99" charEnd="103">
+            <sedStatement xml:id="_689c65c2-f5d2-466e-b19b-743f213e5a62" name="int result = 0;" pathCondition="true" lineNumber="-1" charStart="111" charEnd="126">
+               <sedStatement xml:id="_26f1984b-7f69-4b6b-bd8e-cd43b0c5e826" name="int i = 0;" pathCondition="true" lineNumber="-1" charStart="130" charEnd="140">
+                  <sedLoopStatement xml:id="_9268cc7b-fc0b-477f-99ed-f045149f5d9e" name="while ( invert(i)&gt;-3 )" pathCondition="true" lineNumber="-1" charStart="144" charEnd="197">
+                     <sedLoopCondition xml:id="_7d570a20-e9ff-4ccf-9b82-cca9b112d343" name="invert(i)&gt;-3" pathCondition="true" lineNumber="-1" charStart="151" charEnd="165">
+                        <sedMethodCall xml:id="_639c280d-4e2e-4ed7-b959-4ea781185467" name="self.invert(i_1);" pathCondition="true" lineNumber="-1" charStart="235" charEnd="241">
+                           <sedStatement xml:id="_4effded0-d130-4d41-9e63-dc805347db46" name="return i_1*-1;" pathCondition="true" lineNumber="-1" charStart="254" charEnd="268">
+                              <sedMethodReturn xml:id="_966bee62-5bad-4696-8a5b-9bfe27e25654" name="&lt;return Z(0(#)) as result of self.invert(i_1);&gt;" pathCondition="true" lineNumber="-1" charStart="235" charEnd="241">
+                                 <sedStatement xml:id="_93246648-ca38-40e3-909b-acdc18885e73" name="result_1++;" pathCondition="true" lineNumber="-1" charStart="173" charEnd="183">
+                                    <sedStatement xml:id="_d5268209-481e-4821-b28d-fe23140438d3" name="i++;" pathCondition="true" lineNumber="-1" charStart="188" charEnd="192">
+                                       <sedLoopCondition xml:id="_11560d0d-f862-4a18-a1a2-d4f98d4f6815" name="invert(i)&gt;-3" pathCondition="true" lineNumber="-1" charStart="151" charEnd="165">
+                                          <sedMethodCall xml:id="_9d5929aa-4a1f-4b45-8d77-0856ac8c2d9a" name="self.invert(i_2);" pathCondition="true" lineNumber="-1" charStart="235" charEnd="241">
+                                             <sedStatement xml:id="_4d52079f-9328-40a1-914f-8107971ff533" name="return i_2*-1;" pathCondition="true" lineNumber="-1" charStart="254" charEnd="268">
+                                                <sedMethodReturn xml:id="_6520542a-70f0-411c-9abd-81d5ab11c89e" name="&lt;return Z(neglit(1(#))) as result of self.invert(i_2);&gt;" pathCondition="true" lineNumber="-1" charStart="235" charEnd="241">
+                                                   <sedStatement xml:id="_84ebf023-4d84-43b0-9167-343001aad6c0" name="result_1++;" pathCondition="true" lineNumber="-1" charStart="173" charEnd="183">
+                                                      <sedStatement xml:id="_d74ccb36-02cc-459f-92fb-c73ef23b236d" name="i++;" pathCondition="true" lineNumber="-1" charStart="188" charEnd="192">
+                                                         <sedLoopCondition xml:id="_b58dd089-2fc8-4e8d-b89a-8abb25c9b5b7" name="invert(i)&gt;-3" pathCondition="true" lineNumber="-1" charStart="151" charEnd="165">
+                                                            <sedMethodCall xml:id="_2e43e029-5950-4e90-af68-27e240e06e87" name="self.invert(i_3);" pathCondition="true" lineNumber="-1" charStart="235" charEnd="241">
+                                                               <sedStatement xml:id="_0e94a936-9289-46f9-a240-4bff5a41f9a8" name="return i_3*-1;" pathCondition="true" lineNumber="-1" charStart="254" charEnd="268">
+                                                                  <sedMethodReturn xml:id="_4c0534df-86f3-4063-a90d-800492b3d66c" name="&lt;return Z(neglit(2(#))) as result of self.invert(i_3);&gt;" pathCondition="true" lineNumber="-1" charStart="235" charEnd="241">
+                                                                     <sedStatement xml:id="_f2080ff5-2939-428e-8db2-7b032ac1486f" name="result_1++;" pathCondition="true" lineNumber="-1" charStart="173" charEnd="183">
+                                                                        <sedStatement xml:id="_b5e2a4e9-ed64-4962-a47c-19f8bcafb3fb" name="i++;" pathCondition="true" lineNumber="-1" charStart="188" charEnd="192">
+                                                                           <sedLoopCondition xml:id="_a08eb84b-60ed-4097-9bc1-fd2aa762ae0b" name="invert(i)&gt;-3" pathCondition="true" lineNumber="-1" charStart="151" charEnd="165">
+                                                                              <sedMethodCall xml:id="_9d225aef-e437-4743-a959-143613eb8095" name="self.invert(i_4);" pathCondition="true" lineNumber="-1" charStart="235" charEnd="241">
+                                                                                 <sedStatement xml:id="_4ae991d4-1588-4c38-9079-aaf52cf2ae57" name="return i_4*-1;" pathCondition="true" lineNumber="-1" charStart="254" charEnd="268">
+                                                                                    <sedMethodReturn xml:id="_7129562a-eeff-41cf-99ef-28d9f7ec3dc0" name="&lt;return Z(neglit(3(#))) as result of self.invert(i_4);&gt;" pathCondition="true" lineNumber="-1" charStart="235" charEnd="241">
+                                                                                       <sedStatement xml:id="_9db279e9-c502-4526-9969-cf0b626d2039" name="return result_1;" pathCondition="true" lineNumber="-1" charStart="201" charEnd="215">
+                                                                                          <sedMethodReturn xml:id="_b092d241-da5c-4a67-a506-74a7188dcbe0" name="&lt;return Z(3(#)) as result of self.main();&gt;" pathCondition="true" lineNumber="-1" charStart="99" charEnd="103">
+                                                                                             <sedTermination xml:id="_4d1b1ca5-06d8-4058-a3f1-61ba6edc7298" name="&lt;end&gt;" pathCondition="true" verified="true">
                                                                                              </sedTermination>
                                                                                           </sedMethodReturn>
                                                                                        </sedStatement>
