<?xml version="1.0" encoding="UTF-8"?>
<launch xmlns="http://key-project.org/sed/serialization">
<<<<<<< HEAD
   <sedTarget xml:id="_7899396c-d5a7-4891-acd4-89306ea632c3" name="main(UseOperationContractExceptionalNoPreconditionWithNullCheckTest)" modelIdentifier="org.key_project.sed.key.core">
      <sedThread xml:id="_b7c51473-9d4a-4755-b6e2-cd2514d8bcfe" name="&lt;start&gt;" pathCondition="true">
         <sedMethodCall xml:id="_e840d6dd-34e0-400a-a9dc-6419dc9f6aaf" name="UseOperationContractExceptionalNoPreconditionWithNullCheckTest.main(obj);" pathCondition="true" lineNumber="-1" charStart="100" charEnd="104">
            <sedStatement xml:id="_c1d04820-e653-41d0-8f86-953a09dd3468" name="int magicNumber = obj.magic(123);" pathCondition="true" lineNumber="-1" charStart="188" charEnd="221">
               <sedMethodContract xml:id="_ed01115d-ec9c-469d-a688-bb22fc8626ae" name="result_0 = obj.magic(123) catch(exc_0)
=======
   <sedTarget xml:id="_43342807-4233-4ecd-aba5-fc4c5c43bfb1" name="main(UseOperationContractExceptionalNoPreconditionWithNullCheckTest)" modelIdentifier="org.key_project.sed.key.core">
      <sedThread xml:id="_291f3608-582c-4f8a-acd7-946b86a029c6" name="&lt;start&gt;" pathCondition="true">
         <sedMethodCall xml:id="_fb7a55ba-8914-4ea2-92c1-3f5c0ad82a52" name="UseOperationContractExceptionalNoPreconditionWithNullCheckTest.main(obj);" pathCondition="true" lineNumber="-1" charStart="100" charEnd="104">
            <sedStatement xml:id="_7183b57f-cbb0-42a6-8406-7e75ce142836" name="int magicNumber = obj.magic(123);" pathCondition="true" lineNumber="-1" charStart="188" charEnd="221">
               <sedMethodContract xml:id="_7bd774da-4d30-42b1-ad42-b908de5b905c" name="result_0 = obj.magic(123) catch(exc_0)
>>>>>>> 22906a6b
pre: obj.&lt;inv&gt;
post: !exc_0 = null
&amp; (  (   java.lang.Exception::instance(exc_0) = TRUE
      -&gt; obj.&lt;inv&gt;)
   &amp; (    java.lang.RuntimeException::instance(exc_0)
        = TRUE
      | java.lang.Exception::instance(exc_0) = TRUE))
mod: allLocs
termination: diamond" pathCondition="true" lineNumber="-1" charStart="453" charEnd="458" preconditionComplied="false" hasNotNullCheck="true" notNullCheckComplied="false">
<<<<<<< HEAD
                  <sedBranchCondition xml:id="_c449cc16-6212-45ba-a6bf-d58ac0b8c1f1" name="Exceptional Post (magic): !obj = null" pathCondition="!obj = null">
                     <sedStatement xml:id="_e7213b9f-883e-4e7b-b906-24b617f4dfc2" name="return -1;" pathCondition="!obj = null" lineNumber="-1" charStart="337" charEnd="347">
                        <sedMethodReturn xml:id="_0dcbf260-c0df-4ec6-bac8-e7aeb88bb074" name="&lt;return of UseOperationContractExceptionalNoPreconditionWithNullCheckTest.main(obj);&gt;" pathCondition="!obj = null" lineNumber="-1" charStart="100" charEnd="104">
                           <sedTermination xml:id="_b2f32c33-e8c0-4a81-a35b-688dfb1c41d5" name="&lt;end&gt;" pathCondition="!obj = null" verified="true">
=======
                  <sedBranchCondition xml:id="_acd389c3-3760-49d7-b0d1-ff2dad59ceb9" name="Exceptional Post (magic): not(equals(obj,null))" pathCondition="not(equals(obj,null))">
                     <sedStatement xml:id="_b843c561-111f-4669-938b-717ab2698692" name="return -1;" pathCondition="not(equals(obj,null))" lineNumber="-1" charStart="337" charEnd="347">
                        <sedMethodReturn xml:id="_add6f443-9163-40ed-a22f-ac6c1b6323e9" name="&lt;return of UseOperationContractExceptionalNoPreconditionWithNullCheckTest.main(obj);&gt;" pathCondition="not(equals(obj,null))" lineNumber="-1" charStart="100" charEnd="104">
                           <sedTermination xml:id="_03591888-6437-4f33-9085-36434840a744" name="&lt;end&gt;" pathCondition="not(equals(obj,null))" verified="true">
>>>>>>> 22906a6b
                           </sedTermination>
                        </sedMethodReturn>
                     </sedStatement>
                  </sedBranchCondition>
               </sedMethodContract>
            </sedStatement>
         </sedMethodCall>
      </sedThread>
   </sedTarget>
</launch><|MERGE_RESOLUTION|>--- conflicted
+++ resolved
@@ -1,18 +1,10 @@
 <?xml version="1.0" encoding="UTF-8"?>
 <launch xmlns="http://key-project.org/sed/serialization">
-<<<<<<< HEAD
-   <sedTarget xml:id="_7899396c-d5a7-4891-acd4-89306ea632c3" name="main(UseOperationContractExceptionalNoPreconditionWithNullCheckTest)" modelIdentifier="org.key_project.sed.key.core">
-      <sedThread xml:id="_b7c51473-9d4a-4755-b6e2-cd2514d8bcfe" name="&lt;start&gt;" pathCondition="true">
-         <sedMethodCall xml:id="_e840d6dd-34e0-400a-a9dc-6419dc9f6aaf" name="UseOperationContractExceptionalNoPreconditionWithNullCheckTest.main(obj);" pathCondition="true" lineNumber="-1" charStart="100" charEnd="104">
-            <sedStatement xml:id="_c1d04820-e653-41d0-8f86-953a09dd3468" name="int magicNumber = obj.magic(123);" pathCondition="true" lineNumber="-1" charStart="188" charEnd="221">
-               <sedMethodContract xml:id="_ed01115d-ec9c-469d-a688-bb22fc8626ae" name="result_0 = obj.magic(123) catch(exc_0)
-=======
-   <sedTarget xml:id="_43342807-4233-4ecd-aba5-fc4c5c43bfb1" name="main(UseOperationContractExceptionalNoPreconditionWithNullCheckTest)" modelIdentifier="org.key_project.sed.key.core">
-      <sedThread xml:id="_291f3608-582c-4f8a-acd7-946b86a029c6" name="&lt;start&gt;" pathCondition="true">
-         <sedMethodCall xml:id="_fb7a55ba-8914-4ea2-92c1-3f5c0ad82a52" name="UseOperationContractExceptionalNoPreconditionWithNullCheckTest.main(obj);" pathCondition="true" lineNumber="-1" charStart="100" charEnd="104">
-            <sedStatement xml:id="_7183b57f-cbb0-42a6-8406-7e75ce142836" name="int magicNumber = obj.magic(123);" pathCondition="true" lineNumber="-1" charStart="188" charEnd="221">
-               <sedMethodContract xml:id="_7bd774da-4d30-42b1-ad42-b908de5b905c" name="result_0 = obj.magic(123) catch(exc_0)
->>>>>>> 22906a6b
+   <sedTarget xml:id="_ee3156ea-6e15-4788-9ae3-0ec28a34f554" name="main(UseOperationContractExceptionalNoPreconditionWithNullCheckTest)" modelIdentifier="org.key_project.sed.key.core">
+      <sedThread xml:id="_72e3859c-e83c-4f1c-b8ea-6d74346b002c" name="&lt;start&gt;" pathCondition="true">
+         <sedMethodCall xml:id="_1b921e1e-8ee0-481b-964b-3c5a6bd1d254" name="UseOperationContractExceptionalNoPreconditionWithNullCheckTest.main(obj);" pathCondition="true" lineNumber="-1" charStart="100" charEnd="104">
+            <sedStatement xml:id="_f49b8eae-3bc1-46fd-8266-c5218b204dd8" name="int magicNumber = obj.magic(123);" pathCondition="true" lineNumber="-1" charStart="188" charEnd="221">
+               <sedMethodContract xml:id="_9b782731-12ae-4f8f-8e09-753ab7a47d09" name="result_0 = obj.magic(123) catch(exc_0)
 pre: obj.&lt;inv&gt;
 post: !exc_0 = null
 &amp; (  (   java.lang.Exception::instance(exc_0) = TRUE
@@ -22,17 +14,10 @@
       | java.lang.Exception::instance(exc_0) = TRUE))
 mod: allLocs
 termination: diamond" pathCondition="true" lineNumber="-1" charStart="453" charEnd="458" preconditionComplied="false" hasNotNullCheck="true" notNullCheckComplied="false">
-<<<<<<< HEAD
-                  <sedBranchCondition xml:id="_c449cc16-6212-45ba-a6bf-d58ac0b8c1f1" name="Exceptional Post (magic): !obj = null" pathCondition="!obj = null">
-                     <sedStatement xml:id="_e7213b9f-883e-4e7b-b906-24b617f4dfc2" name="return -1;" pathCondition="!obj = null" lineNumber="-1" charStart="337" charEnd="347">
-                        <sedMethodReturn xml:id="_0dcbf260-c0df-4ec6-bac8-e7aeb88bb074" name="&lt;return of UseOperationContractExceptionalNoPreconditionWithNullCheckTest.main(obj);&gt;" pathCondition="!obj = null" lineNumber="-1" charStart="100" charEnd="104">
-                           <sedTermination xml:id="_b2f32c33-e8c0-4a81-a35b-688dfb1c41d5" name="&lt;end&gt;" pathCondition="!obj = null" verified="true">
-=======
-                  <sedBranchCondition xml:id="_acd389c3-3760-49d7-b0d1-ff2dad59ceb9" name="Exceptional Post (magic): not(equals(obj,null))" pathCondition="not(equals(obj,null))">
-                     <sedStatement xml:id="_b843c561-111f-4669-938b-717ab2698692" name="return -1;" pathCondition="not(equals(obj,null))" lineNumber="-1" charStart="337" charEnd="347">
-                        <sedMethodReturn xml:id="_add6f443-9163-40ed-a22f-ac6c1b6323e9" name="&lt;return of UseOperationContractExceptionalNoPreconditionWithNullCheckTest.main(obj);&gt;" pathCondition="not(equals(obj,null))" lineNumber="-1" charStart="100" charEnd="104">
-                           <sedTermination xml:id="_03591888-6437-4f33-9085-36434840a744" name="&lt;end&gt;" pathCondition="not(equals(obj,null))" verified="true">
->>>>>>> 22906a6b
+                  <sedBranchCondition xml:id="_d4b01b94-9daa-4495-82a0-2a21b9c21907" name="Exceptional Post (magic): not(equals(obj,null))" pathCondition="not(equals(obj,null))">
+                     <sedStatement xml:id="_13005394-5fa8-4938-995b-a54f2bc5c017" name="return -1;" pathCondition="not(equals(obj,null))" lineNumber="-1" charStart="337" charEnd="347">
+                        <sedMethodReturn xml:id="_88b327d0-a410-4637-b375-7e048358ed25" name="&lt;return of UseOperationContractExceptionalNoPreconditionWithNullCheckTest.main(obj);&gt;" pathCondition="not(equals(obj,null))" lineNumber="-1" charStart="100" charEnd="104">
+                           <sedTermination xml:id="_bd52eae7-0b01-40d3-8625-35c96c60fa7e" name="&lt;end&gt;" pathCondition="not(equals(obj,null))" verified="true">
                            </sedTermination>
                         </sedMethodReturn>
                      </sedStatement>
