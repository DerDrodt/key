--- conflicted
+++ resolved
@@ -1,46 +1,24 @@
 <?xml version="1.0" encoding="UTF-8"?>
 <launch xmlns="http://key-project.org/sed/serialization">
-<<<<<<< HEAD
-   <sedTarget xml:id="_bb1ac5b7-e085-41cd-b937-77a342132097" name="main()" modelIdentifier="org.key_project.sed.key.core">
-      <sedThread xml:id="_fa7b6f9d-2562-46dc-8fdc-7759b09803e8" name="&lt;start&gt;" pathCondition="true">
-         <sedMethodCall xml:id="_3a76d105-e593-4295-86b4-eaf707ba343b" name="MethodCallOnObjectWithException.main();" pathCondition="true" lineNumber="-1" charStart="69" charEnd="73">
-            <sedStatement xml:id="_bf0d8f7b-a337-409c-8d62-3e805e01ad16" name="MethodCallOnObjectWithException x = new MethodCallOnObjectWithException ();" pathCondition="true" lineNumber="-1" charStart="91" charEnd="165">
-               <sedMethodCall xml:id="_9936cc59-8da2-450f-a213-f4f218e1dfe9" name="MethodCallOnObjectWithException();" pathCondition="true" lineNumber="-1" charStart="-1" charEnd="-1">
-                  <sedMethodReturn xml:id="_8ac6598f-106c-48e2-883a-0e785b45a4da" name="&lt;return of MethodCallOnObjectWithException();&gt;" pathCondition="true" lineNumber="-1" charStart="-1" charEnd="-1">
-                     <sedStatement xml:id="_f31aa602-df03-4a27-9227-0e9e26de355a" name="return x.doSomething();" pathCondition="true" lineNumber="-1" charStart="170" charEnd="193">
-                        <sedMethodCall xml:id="_f3256709-8541-42b6-bd83-3e0996d021a8" name="x.doSomething();" pathCondition="true" lineNumber="-1" charStart="364" charEnd="375">
-                           <sedStatement xml:id="_6967b551-9fd6-40f0-b614-8848fcafa0f4" name="MethodCallOnObjectWithException x = null;" pathCondition="true" lineNumber="-1" charStart="383" charEnd="424">
-                              <sedStatement xml:id="_ea1b7bd4-3709-42c9-a05a-01fc9f67b7fe" name="return x_3.return42();" pathCondition="true" lineNumber="-1" charStart="428" charEnd="448">
-                                 <sedStatement xml:id="_28c256e6-bfbe-485b-acef-8b066f3ace46" name="MethodCallOnObjectWithException y = new MethodCallOnObjectWithException ();" pathCondition="true" lineNumber="-1" charStart="239" charEnd="313">
-                                    <sedMethodCall xml:id="_6103bda4-5cc0-4788-958e-319bcdc6e7fb" name="MethodCallOnObjectWithException();" pathCondition="true" lineNumber="-1" charStart="-1" charEnd="-1">
-                                       <sedMethodReturn xml:id="_013b22ba-d981-4d57-9e7b-689a80e84d4f" name="&lt;return of MethodCallOnObjectWithException();&gt;" pathCondition="true" lineNumber="-1" charStart="-1" charEnd="-1">
-                                          <sedStatement xml:id="_99cfd02d-bea6-497f-8577-54a4fbb42222" name="return y.return42();" pathCondition="true" lineNumber="-1" charStart="318" charEnd="338">
-                                             <sedMethodCall xml:id="_897ae451-db6f-4b7f-a6c2-b132fae84911" name="y.return42();" pathCondition="true" lineNumber="-1" charStart="469" charEnd="477">
-                                                <sedStatement xml:id="_446610a8-e4e8-43a4-bf6d-7afdffac14d8" name="return 42;" pathCondition="true" lineNumber="-1" charStart="485" charEnd="495">
-                                                   <sedMethodReturn xml:id="_dbf4fefb-28d4-4f0d-90b1-fd2113206934" name="&lt;return 42 as result of y.return42();&gt;" pathCondition="true" lineNumber="-1" charStart="469" charEnd="477">
-                                                      <sedMethodReturn xml:id="_2d1ffbe6-1b8f-49c4-a725-66f1ddcddd03" name="&lt;return 42 as result of MethodCallOnObjectWithException.main();&gt;" pathCondition="true" lineNumber="-1" charStart="69" charEnd="73">
-                                                         <sedTermination xml:id="_26a99da2-7b05-4bfa-99ef-0a64105d7b72" name="&lt;end&gt;" pathCondition="true" verified="true">
-=======
-   <sedTarget xml:id="_d1eb405e-a4eb-4593-9be5-4633bd962093" name="main()" modelIdentifier="org.key_project.sed.key.core">
-      <sedThread xml:id="_9a8dbb14-963c-4530-91e2-d2bbeeee3a97" name="&lt;start&gt;" pathCondition="true">
-         <sedMethodCall xml:id="_a75fb8a3-cf6b-47b6-aba3-484628f2307c" name="MethodCallOnObjectWithException.main();" pathCondition="true" lineNumber="-1" charStart="69" charEnd="73">
-            <sedStatement xml:id="_802ba522-a19f-44c0-bafd-ea201c6e7eef" name="MethodCallOnObjectWithException x = new MethodCallOnObjectWithException ();" pathCondition="true" lineNumber="-1" charStart="91" charEnd="165">
-               <sedMethodCall xml:id="_ce243c84-30fc-4567-8ce6-b52f29b9517c" name="MethodCallOnObjectWithException();" pathCondition="true" lineNumber="-1" charStart="-1" charEnd="-1">
-                  <sedMethodReturn xml:id="_70d11113-5d55-44d9-8b63-6980c5fd0552" name="&lt;return of MethodCallOnObjectWithException();&gt;" pathCondition="true" lineNumber="-1" charStart="-1" charEnd="-1">
-                     <sedStatement xml:id="_6971e7d8-125d-41db-8623-9b78308ae478" name="return x.doSomething();" pathCondition="true" lineNumber="-1" charStart="170" charEnd="193">
-                        <sedMethodCall xml:id="_4ac32a62-b060-41f4-925f-cb5de534be82" name="x.doSomething();" pathCondition="true" lineNumber="-1" charStart="364" charEnd="375">
-                           <sedStatement xml:id="_e9803ef7-6fa4-47bc-a850-1ce54c42a7d0" name="MethodCallOnObjectWithException x = null;" pathCondition="true" lineNumber="-1" charStart="383" charEnd="424">
-                              <sedStatement xml:id="_ee7c3b2a-486b-4f27-8655-ad6846e9b500" name="return x_3.return42();" pathCondition="true" lineNumber="-1" charStart="428" charEnd="448">
-                                 <sedStatement xml:id="_89e49edc-266b-435c-b79e-788c464806c7" name="MethodCallOnObjectWithException y = new MethodCallOnObjectWithException ();" pathCondition="true" lineNumber="-1" charStart="239" charEnd="313">
-                                    <sedMethodCall xml:id="_0a6795f1-21ea-4fbb-ba99-c4b8b7b007ae" name="MethodCallOnObjectWithException();" pathCondition="true" lineNumber="-1" charStart="-1" charEnd="-1">
-                                       <sedMethodReturn xml:id="_1d617f5b-059e-47aa-8dba-689fe8a8da12" name="&lt;return of MethodCallOnObjectWithException();&gt;" pathCondition="true" lineNumber="-1" charStart="-1" charEnd="-1">
-                                          <sedStatement xml:id="_1cbd11f0-cdb3-4b9c-9b68-72a1c27853ac" name="return y.return42();" pathCondition="true" lineNumber="-1" charStart="318" charEnd="338">
-                                             <sedMethodCall xml:id="_d6e4c004-eff2-4e48-a575-1a6d8e495497" name="y.return42();" pathCondition="true" lineNumber="-1" charStart="469" charEnd="477">
-                                                <sedStatement xml:id="_afb4c4a6-45d0-46db-a2d7-48b08911f513" name="return 42;" pathCondition="true" lineNumber="-1" charStart="485" charEnd="495">
-                                                   <sedMethodReturn xml:id="_5db69b3f-c0d3-462d-8ecf-a26dae63d1ce" name="&lt;return Z(2(4(#))) as result of y.return42();&gt;" pathCondition="true" lineNumber="-1" charStart="469" charEnd="477">
-                                                      <sedMethodReturn xml:id="_148f563b-1299-41e2-8687-183d54ebf8b9" name="&lt;return Z(2(4(#))) as result of MethodCallOnObjectWithException.main();&gt;" pathCondition="true" lineNumber="-1" charStart="69" charEnd="73">
-                                                         <sedTermination xml:id="_8665a863-2f0f-494f-9eb7-cfa36959e8cb" name="&lt;end&gt;" pathCondition="true" verified="true">
->>>>>>> 22906a6b
+   <sedTarget xml:id="_05f53a50-6965-49d2-9a6e-2b534c0efe9f" name="main()" modelIdentifier="org.key_project.sed.key.core">
+      <sedThread xml:id="_42c4f979-d496-4cc9-8d18-47ea52fa26d3" name="&lt;start&gt;" pathCondition="true">
+         <sedMethodCall xml:id="_0928d4f1-02c4-4263-bc5f-de5b05e54b6b" name="MethodCallOnObjectWithException.main();" pathCondition="true" lineNumber="-1" charStart="69" charEnd="73">
+            <sedStatement xml:id="_7ce1c15b-1475-4b0d-97fa-686111c5b88a" name="MethodCallOnObjectWithException x = new MethodCallOnObjectWithException ();" pathCondition="true" lineNumber="-1" charStart="91" charEnd="165">
+               <sedMethodCall xml:id="_c532391b-0684-4bc0-a9b2-ba020b0faed6" name="MethodCallOnObjectWithException();" pathCondition="true" lineNumber="-1" charStart="-1" charEnd="-1">
+                  <sedMethodReturn xml:id="_6d04eebf-8a2d-46ad-a4fa-acaf4d1dd855" name="&lt;return of MethodCallOnObjectWithException();&gt;" pathCondition="true" lineNumber="-1" charStart="-1" charEnd="-1">
+                     <sedStatement xml:id="_7ba08b71-6ff7-4716-ba09-204532e871ce" name="return x.doSomething();" pathCondition="true" lineNumber="-1" charStart="170" charEnd="193">
+                        <sedMethodCall xml:id="_1f40bf2f-6122-43f3-a675-eaee78b67f98" name="x.doSomething();" pathCondition="true" lineNumber="-1" charStart="364" charEnd="375">
+                           <sedStatement xml:id="_0e010825-926c-479d-b15b-70e3c916a387" name="MethodCallOnObjectWithException x = null;" pathCondition="true" lineNumber="-1" charStart="383" charEnd="424">
+                              <sedStatement xml:id="_45ee5c23-d17e-4d1b-9b67-fcb07b75d557" name="return x_3.return42();" pathCondition="true" lineNumber="-1" charStart="428" charEnd="448">
+                                 <sedStatement xml:id="_18d6d574-9802-4f17-8120-97f322330496" name="MethodCallOnObjectWithException y = new MethodCallOnObjectWithException ();" pathCondition="true" lineNumber="-1" charStart="239" charEnd="313">
+                                    <sedMethodCall xml:id="_eedb0301-f1f9-413f-af51-050956b12e84" name="MethodCallOnObjectWithException();" pathCondition="true" lineNumber="-1" charStart="-1" charEnd="-1">
+                                       <sedMethodReturn xml:id="_54f8e386-3567-4071-82ed-37c385e22e8b" name="&lt;return of MethodCallOnObjectWithException();&gt;" pathCondition="true" lineNumber="-1" charStart="-1" charEnd="-1">
+                                          <sedStatement xml:id="_6e16da89-f06b-4d9c-bf68-12a82a49ed68" name="return y.return42();" pathCondition="true" lineNumber="-1" charStart="318" charEnd="338">
+                                             <sedMethodCall xml:id="_6d0d5378-7033-4607-a0b4-906da519dc68" name="y.return42();" pathCondition="true" lineNumber="-1" charStart="469" charEnd="477">
+                                                <sedStatement xml:id="_65afbda2-e37b-4f99-aaeb-7fb9827f91e4" name="return 42;" pathCondition="true" lineNumber="-1" charStart="485" charEnd="495">
+                                                   <sedMethodReturn xml:id="_37734925-9c4d-4cb3-9e3c-ce523ac3839f" name="&lt;return Z(2(4(#))) as result of y.return42();&gt;" pathCondition="true" lineNumber="-1" charStart="469" charEnd="477">
+                                                      <sedMethodReturn xml:id="_a7422b57-029f-47b0-92c5-342cb915de94" name="&lt;return Z(2(4(#))) as result of MethodCallOnObjectWithException.main();&gt;" pathCondition="true" lineNumber="-1" charStart="69" charEnd="73">
+                                                         <sedTermination xml:id="_2fca2c9e-6c3e-4411-89e6-ab445dd440b5" name="&lt;end&gt;" pathCondition="true" verified="true">
                                                          </sedTermination>
                                                       </sedMethodReturn>
                                                    </sedMethodReturn>
