<?xml version="1.0" encoding="UTF-8"?>
<launch xmlns="http://key-project.org/sed/serialization">
<<<<<<< HEAD
   <sedTarget xml:id="_a7ad49a8-7f36-48a5-87d8-626019b707d2" name="main()" modelIdentifier="org.key_project.sed.key.core">
      <sedThread xml:id="_db3afcf0-7473-427d-9f23-792f2136746e" name="&lt;start&gt;" pathCondition="true">
         <sedMethodCall xml:id="_79b92122-5afc-4a96-8e00-bb89a29ca448" name="self.main();" pathCondition="true" lineNumber="-1" charStart="97" charEnd="101">
            <sedStatement xml:id="_7f3ce63a-aa2a-4c6a-90c4-83026a450dff" name="int result = 0;" pathCondition="true" lineNumber="-1" charStart="109" charEnd="124">
               <sedStatement xml:id="_d12a56e5-0d49-4940-82d2-468cb1d1f9d6" name="int i = 0;" pathCondition="true" lineNumber="-1" charStart="128" charEnd="138">
                  <sedLoopStatement xml:id="_c8fe2cbb-507c-4935-b6a3-d71a8a64a2bf" name="do ... while ( i&lt;3 );" pathCondition="true" lineNumber="-1" charStart="142" charEnd="318">
                     <sedLoopStatement xml:id="_0763689b-fabb-478a-afb2-f0fddf171ff2" name="do ... while ( i&lt;3 );" pathCondition="true" lineNumber="-1" charStart="151" charEnd="271">
                        <sedLoopStatement xml:id="_9a4b514c-e026-4680-a692-bd7812c9b1f2" name="do ... while ( i&lt;2 );" pathCondition="true" lineNumber="-1" charStart="161" charEnd="220">
                           <sedStatement xml:id="_802dcde1-add8-4c62-bf57-73e93af90269" name="result_1++;" pathCondition="true" lineNumber="-1" charStart="172" charEnd="182">
                              <sedStatement xml:id="_175d6d74-4a2a-44aa-bd2b-ba8066d8bf61" name="i++;" pathCondition="true" lineNumber="-1" charStart="189" charEnd="193">
                                 <sedLoopCondition xml:id="_6efacc59-6c24-4f1b-8f33-ab4970bbd631" name="i&lt;2" pathCondition="true" lineNumber="-1" charStart="213" charEnd="218">
                                    <sedStatement xml:id="_5c265c7b-bd43-43f3-9380-c30d57379f66" name="result_1++;" pathCondition="true" lineNumber="-1" charStart="172" charEnd="182">
                                       <sedStatement xml:id="_c880a1af-c304-425e-9bc4-7275c0b925b2" name="i++;" pathCondition="true" lineNumber="-1" charStart="189" charEnd="193">
                                          <sedLoopCondition xml:id="_134aeeb7-1930-4294-bc99-7764fe7a9b45" name="i&lt;2" pathCondition="true" lineNumber="-1" charStart="213" charEnd="218">
                                             <sedStatement xml:id="_044ee036-573c-4180-940f-8caebd18f333" name="result_1++;" pathCondition="true" lineNumber="-1" charStart="226" charEnd="236">
                                                <sedStatement xml:id="_b74036e7-fd76-4a11-ae42-780b6aa2d634" name="i++;" pathCondition="true" lineNumber="-1" charStart="242" charEnd="246">
                                                   <sedLoopCondition xml:id="_d9be9d1a-13e9-456b-8ed5-3dc5c3c6a741" name="i&lt;3" pathCondition="true" lineNumber="-1" charStart="264" charEnd="269">
                                                      <sedStatement xml:id="_279d0139-dd15-4cb7-806c-ffb76eec2f88" name="result_1++;" pathCondition="true" lineNumber="-1" charStart="276" charEnd="286">
                                                         <sedStatement xml:id="_6a5e2969-3f3c-4d49-945f-adeda81dbe7f" name="i++;" pathCondition="true" lineNumber="-1" charStart="291" charEnd="295">
                                                            <sedLoopCondition xml:id="_3813dfff-2120-44e3-91ba-1121f10d6f59" name="i&lt;3" pathCondition="true" lineNumber="-1" charStart="311" charEnd="316">
                                                               <sedStatement xml:id="_0bc0e72d-eadc-4193-817d-b7183841a453" name="return result_1;" pathCondition="true" lineNumber="-1" charStart="322" charEnd="336">
                                                                  <sedMethodReturn xml:id="_239ee610-d621-47be-9fab-5c75e4c08341" name="&lt;return 4 as result of self.main();&gt;" pathCondition="true" lineNumber="-1" charStart="97" charEnd="101">
                                                                     <sedTermination xml:id="_9c6888da-34e0-45fc-971f-e605dd9f4f9c" name="&lt;end&gt;" pathCondition="true" verified="true">
=======
   <sedTarget xml:id="_583ce2e1-c58e-4e5f-a085-7b1a8a1491bb" name="main()" modelIdentifier="org.key_project.sed.key.core">
      <sedThread xml:id="_8dafd134-12f2-4489-a1f4-ad432332024a" name="&lt;start&gt;" pathCondition="true">
         <sedMethodCall xml:id="_ed4f751a-2a4c-4214-abe6-006c2d042c41" name="self.main();" pathCondition="true" lineNumber="-1" charStart="97" charEnd="101">
            <sedStatement xml:id="_97fed12c-4865-46a9-8de7-49cf4ce026b4" name="int result = 0;" pathCondition="true" lineNumber="-1" charStart="109" charEnd="124">
               <sedStatement xml:id="_324cf35e-c37f-4a58-bccc-3d3d5816c334" name="int i = 0;" pathCondition="true" lineNumber="-1" charStart="128" charEnd="138">
                  <sedLoopStatement xml:id="_afcfcf93-1980-4f3f-bb13-1ede78473d68" name="do {do {do {result_1++;i++;}while ( i&lt;2 );     result_1++;     i++;   }  while ( i&lt;3 );   result_1++;   i++; }while ( i&lt;3 );" pathCondition="true" lineNumber="-1" charStart="142" charEnd="318">
                     <sedLoopStatement xml:id="_f274a5d4-8f49-44b8-9ec5-0b15b3330914" name="do {do {result_1++;i++;}while ( i&lt;2 );   result_1++;   i++; }while ( i&lt;3 );" pathCondition="true" lineNumber="-1" charStart="151" charEnd="271">
                        <sedLoopStatement xml:id="_96abe083-3ce0-42ab-bcfc-e3b65afb9aa9" name="do {result_1++;i++;}while ( i&lt;2 );" pathCondition="true" lineNumber="-1" charStart="161" charEnd="220">
                           <sedStatement xml:id="_d03f08e3-18d8-4665-a6c2-1c6d123d189b" name="result_1++;" pathCondition="true" lineNumber="-1" charStart="172" charEnd="182">
                              <sedStatement xml:id="_8cd8b793-a500-4131-aad5-ef50a6f6a89f" name="i++;" pathCondition="true" lineNumber="-1" charStart="189" charEnd="193">
                                 <sedLoopCondition xml:id="_a3b63215-ac43-41ac-8310-85cf847c6d44" name="i&lt;2" pathCondition="true" lineNumber="-1" charStart="213" charEnd="218">
                                    <sedStatement xml:id="_3621a2a7-a42f-4c78-ac15-0413a7536672" name="result_1++;" pathCondition="true" lineNumber="-1" charStart="172" charEnd="182">
                                       <sedStatement xml:id="_871600e1-a85a-4482-b3f1-b5ace4abdf4a" name="i++;" pathCondition="true" lineNumber="-1" charStart="189" charEnd="193">
                                          <sedLoopCondition xml:id="_ec4ae1a2-160a-46c7-ad13-e3849af9104f" name="i&lt;2" pathCondition="true" lineNumber="-1" charStart="213" charEnd="218">
                                             <sedStatement xml:id="_87e22191-07ba-4fac-aded-69b260326fa6" name="result_1++;" pathCondition="true" lineNumber="-1" charStart="226" charEnd="236">
                                                <sedStatement xml:id="_64fd227d-628d-4721-8f4e-989f8ac8ad6a" name="i++;" pathCondition="true" lineNumber="-1" charStart="242" charEnd="246">
                                                   <sedLoopCondition xml:id="_3765d1ed-084a-452d-b1fa-788bdeedc9ec" name="i&lt;3" pathCondition="true" lineNumber="-1" charStart="264" charEnd="269">
                                                      <sedStatement xml:id="_80e75c1a-c49f-4878-8c04-eb891d05ed1b" name="result_1++;" pathCondition="true" lineNumber="-1" charStart="276" charEnd="286">
                                                         <sedStatement xml:id="_bd69960a-6b45-45fb-8d3a-a2c59edd086a" name="i++;" pathCondition="true" lineNumber="-1" charStart="291" charEnd="295">
                                                            <sedLoopCondition xml:id="_2774a811-5ce3-46bb-bd8d-257b2a7526af" name="i&lt;3" pathCondition="true" lineNumber="-1" charStart="311" charEnd="316">
                                                               <sedStatement xml:id="_a82a31cc-bd7c-422f-b08a-8a3731fa3e5b" name="return result_1;" pathCondition="true" lineNumber="-1" charStart="322" charEnd="336">
                                                                  <sedMethodReturn xml:id="_a0e5cef4-0a96-48e4-af10-0655f0cb46be" name="&lt;return Z(4(#)) as result of self.main();&gt;" pathCondition="true" lineNumber="-1" charStart="97" charEnd="101">
                                                                     <sedTermination xml:id="_4de8f82e-5c12-482a-a31e-cfdcf7ed4274" name="&lt;end&gt;" pathCondition="true" verified="true">
>>>>>>> 22906a6b
                                                                     </sedTermination>
                                                                  </sedMethodReturn>
                                                               </sedStatement>
                                                            </sedLoopCondition>
                                                         </sedStatement>
                                                      </sedStatement>
                                                   </sedLoopCondition>
                                                </sedStatement>
                                             </sedStatement>
                                          </sedLoopCondition>
                                       </sedStatement>
                                    </sedStatement>
                                 </sedLoopCondition>
                              </sedStatement>
                           </sedStatement>
                        </sedLoopStatement>
                     </sedLoopStatement>
                  </sedLoopStatement>
               </sedStatement>
            </sedStatement>
         </sedMethodCall>
      </sedThread>
   </sedTarget>
</launch><|MERGE_RESOLUTION|>--- conflicted
+++ resolved
@@ -1,54 +1,28 @@
 <?xml version="1.0" encoding="UTF-8"?>
 <launch xmlns="http://key-project.org/sed/serialization">
-<<<<<<< HEAD
-   <sedTarget xml:id="_a7ad49a8-7f36-48a5-87d8-626019b707d2" name="main()" modelIdentifier="org.key_project.sed.key.core">
-      <sedThread xml:id="_db3afcf0-7473-427d-9f23-792f2136746e" name="&lt;start&gt;" pathCondition="true">
-         <sedMethodCall xml:id="_79b92122-5afc-4a96-8e00-bb89a29ca448" name="self.main();" pathCondition="true" lineNumber="-1" charStart="97" charEnd="101">
-            <sedStatement xml:id="_7f3ce63a-aa2a-4c6a-90c4-83026a450dff" name="int result = 0;" pathCondition="true" lineNumber="-1" charStart="109" charEnd="124">
-               <sedStatement xml:id="_d12a56e5-0d49-4940-82d2-468cb1d1f9d6" name="int i = 0;" pathCondition="true" lineNumber="-1" charStart="128" charEnd="138">
-                  <sedLoopStatement xml:id="_c8fe2cbb-507c-4935-b6a3-d71a8a64a2bf" name="do ... while ( i&lt;3 );" pathCondition="true" lineNumber="-1" charStart="142" charEnd="318">
-                     <sedLoopStatement xml:id="_0763689b-fabb-478a-afb2-f0fddf171ff2" name="do ... while ( i&lt;3 );" pathCondition="true" lineNumber="-1" charStart="151" charEnd="271">
-                        <sedLoopStatement xml:id="_9a4b514c-e026-4680-a692-bd7812c9b1f2" name="do ... while ( i&lt;2 );" pathCondition="true" lineNumber="-1" charStart="161" charEnd="220">
-                           <sedStatement xml:id="_802dcde1-add8-4c62-bf57-73e93af90269" name="result_1++;" pathCondition="true" lineNumber="-1" charStart="172" charEnd="182">
-                              <sedStatement xml:id="_175d6d74-4a2a-44aa-bd2b-ba8066d8bf61" name="i++;" pathCondition="true" lineNumber="-1" charStart="189" charEnd="193">
-                                 <sedLoopCondition xml:id="_6efacc59-6c24-4f1b-8f33-ab4970bbd631" name="i&lt;2" pathCondition="true" lineNumber="-1" charStart="213" charEnd="218">
-                                    <sedStatement xml:id="_5c265c7b-bd43-43f3-9380-c30d57379f66" name="result_1++;" pathCondition="true" lineNumber="-1" charStart="172" charEnd="182">
-                                       <sedStatement xml:id="_c880a1af-c304-425e-9bc4-7275c0b925b2" name="i++;" pathCondition="true" lineNumber="-1" charStart="189" charEnd="193">
-                                          <sedLoopCondition xml:id="_134aeeb7-1930-4294-bc99-7764fe7a9b45" name="i&lt;2" pathCondition="true" lineNumber="-1" charStart="213" charEnd="218">
-                                             <sedStatement xml:id="_044ee036-573c-4180-940f-8caebd18f333" name="result_1++;" pathCondition="true" lineNumber="-1" charStart="226" charEnd="236">
-                                                <sedStatement xml:id="_b74036e7-fd76-4a11-ae42-780b6aa2d634" name="i++;" pathCondition="true" lineNumber="-1" charStart="242" charEnd="246">
-                                                   <sedLoopCondition xml:id="_d9be9d1a-13e9-456b-8ed5-3dc5c3c6a741" name="i&lt;3" pathCondition="true" lineNumber="-1" charStart="264" charEnd="269">
-                                                      <sedStatement xml:id="_279d0139-dd15-4cb7-806c-ffb76eec2f88" name="result_1++;" pathCondition="true" lineNumber="-1" charStart="276" charEnd="286">
-                                                         <sedStatement xml:id="_6a5e2969-3f3c-4d49-945f-adeda81dbe7f" name="i++;" pathCondition="true" lineNumber="-1" charStart="291" charEnd="295">
-                                                            <sedLoopCondition xml:id="_3813dfff-2120-44e3-91ba-1121f10d6f59" name="i&lt;3" pathCondition="true" lineNumber="-1" charStart="311" charEnd="316">
-                                                               <sedStatement xml:id="_0bc0e72d-eadc-4193-817d-b7183841a453" name="return result_1;" pathCondition="true" lineNumber="-1" charStart="322" charEnd="336">
-                                                                  <sedMethodReturn xml:id="_239ee610-d621-47be-9fab-5c75e4c08341" name="&lt;return 4 as result of self.main();&gt;" pathCondition="true" lineNumber="-1" charStart="97" charEnd="101">
-                                                                     <sedTermination xml:id="_9c6888da-34e0-45fc-971f-e605dd9f4f9c" name="&lt;end&gt;" pathCondition="true" verified="true">
-=======
-   <sedTarget xml:id="_583ce2e1-c58e-4e5f-a085-7b1a8a1491bb" name="main()" modelIdentifier="org.key_project.sed.key.core">
-      <sedThread xml:id="_8dafd134-12f2-4489-a1f4-ad432332024a" name="&lt;start&gt;" pathCondition="true">
-         <sedMethodCall xml:id="_ed4f751a-2a4c-4214-abe6-006c2d042c41" name="self.main();" pathCondition="true" lineNumber="-1" charStart="97" charEnd="101">
-            <sedStatement xml:id="_97fed12c-4865-46a9-8de7-49cf4ce026b4" name="int result = 0;" pathCondition="true" lineNumber="-1" charStart="109" charEnd="124">
-               <sedStatement xml:id="_324cf35e-c37f-4a58-bccc-3d3d5816c334" name="int i = 0;" pathCondition="true" lineNumber="-1" charStart="128" charEnd="138">
-                  <sedLoopStatement xml:id="_afcfcf93-1980-4f3f-bb13-1ede78473d68" name="do {do {do {result_1++;i++;}while ( i&lt;2 );     result_1++;     i++;   }  while ( i&lt;3 );   result_1++;   i++; }while ( i&lt;3 );" pathCondition="true" lineNumber="-1" charStart="142" charEnd="318">
-                     <sedLoopStatement xml:id="_f274a5d4-8f49-44b8-9ec5-0b15b3330914" name="do {do {result_1++;i++;}while ( i&lt;2 );   result_1++;   i++; }while ( i&lt;3 );" pathCondition="true" lineNumber="-1" charStart="151" charEnd="271">
-                        <sedLoopStatement xml:id="_96abe083-3ce0-42ab-bcfc-e3b65afb9aa9" name="do {result_1++;i++;}while ( i&lt;2 );" pathCondition="true" lineNumber="-1" charStart="161" charEnd="220">
-                           <sedStatement xml:id="_d03f08e3-18d8-4665-a6c2-1c6d123d189b" name="result_1++;" pathCondition="true" lineNumber="-1" charStart="172" charEnd="182">
-                              <sedStatement xml:id="_8cd8b793-a500-4131-aad5-ef50a6f6a89f" name="i++;" pathCondition="true" lineNumber="-1" charStart="189" charEnd="193">
-                                 <sedLoopCondition xml:id="_a3b63215-ac43-41ac-8310-85cf847c6d44" name="i&lt;2" pathCondition="true" lineNumber="-1" charStart="213" charEnd="218">
-                                    <sedStatement xml:id="_3621a2a7-a42f-4c78-ac15-0413a7536672" name="result_1++;" pathCondition="true" lineNumber="-1" charStart="172" charEnd="182">
-                                       <sedStatement xml:id="_871600e1-a85a-4482-b3f1-b5ace4abdf4a" name="i++;" pathCondition="true" lineNumber="-1" charStart="189" charEnd="193">
-                                          <sedLoopCondition xml:id="_ec4ae1a2-160a-46c7-ad13-e3849af9104f" name="i&lt;2" pathCondition="true" lineNumber="-1" charStart="213" charEnd="218">
-                                             <sedStatement xml:id="_87e22191-07ba-4fac-aded-69b260326fa6" name="result_1++;" pathCondition="true" lineNumber="-1" charStart="226" charEnd="236">
-                                                <sedStatement xml:id="_64fd227d-628d-4721-8f4e-989f8ac8ad6a" name="i++;" pathCondition="true" lineNumber="-1" charStart="242" charEnd="246">
-                                                   <sedLoopCondition xml:id="_3765d1ed-084a-452d-b1fa-788bdeedc9ec" name="i&lt;3" pathCondition="true" lineNumber="-1" charStart="264" charEnd="269">
-                                                      <sedStatement xml:id="_80e75c1a-c49f-4878-8c04-eb891d05ed1b" name="result_1++;" pathCondition="true" lineNumber="-1" charStart="276" charEnd="286">
-                                                         <sedStatement xml:id="_bd69960a-6b45-45fb-8d3a-a2c59edd086a" name="i++;" pathCondition="true" lineNumber="-1" charStart="291" charEnd="295">
-                                                            <sedLoopCondition xml:id="_2774a811-5ce3-46bb-bd8d-257b2a7526af" name="i&lt;3" pathCondition="true" lineNumber="-1" charStart="311" charEnd="316">
-                                                               <sedStatement xml:id="_a82a31cc-bd7c-422f-b08a-8a3731fa3e5b" name="return result_1;" pathCondition="true" lineNumber="-1" charStart="322" charEnd="336">
-                                                                  <sedMethodReturn xml:id="_a0e5cef4-0a96-48e4-af10-0655f0cb46be" name="&lt;return Z(4(#)) as result of self.main();&gt;" pathCondition="true" lineNumber="-1" charStart="97" charEnd="101">
-                                                                     <sedTermination xml:id="_4de8f82e-5c12-482a-a31e-cfdcf7ed4274" name="&lt;end&gt;" pathCondition="true" verified="true">
->>>>>>> 22906a6b
+   <sedTarget xml:id="_ff7b8ca3-c000-4b9c-8f1f-1c99c84c674b" name="main()" modelIdentifier="org.key_project.sed.key.core">
+      <sedThread xml:id="_ddfe3f7c-c2de-456b-9fec-38c8aa018cef" name="&lt;start&gt;" pathCondition="true">
+         <sedMethodCall xml:id="_0455cabf-9b51-4988-b797-34577a2ebdd2" name="self.main();" pathCondition="true" lineNumber="-1" charStart="97" charEnd="101">
+            <sedStatement xml:id="_11bb7cc3-e65e-4fc5-8046-32baa927ca34" name="int result = 0;" pathCondition="true" lineNumber="-1" charStart="109" charEnd="124">
+               <sedStatement xml:id="_b56489e6-4750-4c8d-b5a6-888aec84ee41" name="int i = 0;" pathCondition="true" lineNumber="-1" charStart="128" charEnd="138">
+                  <sedLoopStatement xml:id="_f66e795c-cb92-40b8-adf0-7b27239bbc21" name="do ... while ( i&lt;3 );" pathCondition="true" lineNumber="-1" charStart="142" charEnd="318">
+                     <sedLoopStatement xml:id="_c6458a29-1ed2-4e68-a885-cd324bd6aeaa" name="do ... while ( i&lt;3 );" pathCondition="true" lineNumber="-1" charStart="151" charEnd="271">
+                        <sedLoopStatement xml:id="_99ab22d3-e3f4-479c-9cf3-cf3ac14e6020" name="do ... while ( i&lt;2 );" pathCondition="true" lineNumber="-1" charStart="161" charEnd="220">
+                           <sedStatement xml:id="_7166d530-dcc4-4b5b-92e6-d713d673d8a6" name="result_1++;" pathCondition="true" lineNumber="-1" charStart="172" charEnd="182">
+                              <sedStatement xml:id="_65d41d12-f9f8-401b-8be1-48b6fb9a07c6" name="i++;" pathCondition="true" lineNumber="-1" charStart="189" charEnd="193">
+                                 <sedLoopCondition xml:id="_5c524b60-374b-4bc8-a89c-14ad344625df" name="i&lt;2" pathCondition="true" lineNumber="-1" charStart="213" charEnd="218">
+                                    <sedStatement xml:id="_a9b85262-12f9-40d9-a1ac-a151f6473998" name="result_1++;" pathCondition="true" lineNumber="-1" charStart="172" charEnd="182">
+                                       <sedStatement xml:id="_46373f0c-fea0-492b-97ae-7b3208694277" name="i++;" pathCondition="true" lineNumber="-1" charStart="189" charEnd="193">
+                                          <sedLoopCondition xml:id="_09585f58-dfc5-4139-9fe8-8de06801174b" name="i&lt;2" pathCondition="true" lineNumber="-1" charStart="213" charEnd="218">
+                                             <sedStatement xml:id="_358c1874-67ec-486d-86f4-113a0e5ffc80" name="result_1++;" pathCondition="true" lineNumber="-1" charStart="226" charEnd="236">
+                                                <sedStatement xml:id="_8ae45baa-502a-41f6-ac5b-a04505ef6f13" name="i++;" pathCondition="true" lineNumber="-1" charStart="242" charEnd="246">
+                                                   <sedLoopCondition xml:id="_09f2718d-8099-42a5-b760-a07e0694197e" name="i&lt;3" pathCondition="true" lineNumber="-1" charStart="264" charEnd="269">
+                                                      <sedStatement xml:id="_34a18b8c-b5e0-4df3-b7ae-c9390e7ee536" name="result_1++;" pathCondition="true" lineNumber="-1" charStart="276" charEnd="286">
+                                                         <sedStatement xml:id="_d972e6ad-cee2-4270-9540-4bf48553cbe6" name="i++;" pathCondition="true" lineNumber="-1" charStart="291" charEnd="295">
+                                                            <sedLoopCondition xml:id="_309e1d7a-ddd0-42ef-8bda-489d9dd682a8" name="i&lt;3" pathCondition="true" lineNumber="-1" charStart="311" charEnd="316">
+                                                               <sedStatement xml:id="_f7b7f9fe-9844-47a2-8097-bf69f9c7866b" name="return result_1;" pathCondition="true" lineNumber="-1" charStart="322" charEnd="336">
+                                                                  <sedMethodReturn xml:id="_40263f3f-f313-4b5d-a9d7-34b3cc8c2be0" name="&lt;return Z(4(#)) as result of self.main();&gt;" pathCondition="true" lineNumber="-1" charStart="97" charEnd="101">
+                                                                     <sedTermination xml:id="_2eec7a4e-da0d-437d-96e8-264c5f0670ad" name="&lt;end&gt;" pathCondition="true" verified="true">
                                                                      </sedTermination>
                                                                   </sedMethodReturn>
                                                                </sedStatement>
