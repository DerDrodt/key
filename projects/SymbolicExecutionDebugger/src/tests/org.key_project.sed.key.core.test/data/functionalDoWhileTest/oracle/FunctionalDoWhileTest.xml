<?xml version="1.0" encoding="UTF-8"?>
<launch xmlns="http://key-project.org/sed/serialization">
<<<<<<< HEAD
   <sedTarget xml:id="_d742fbf5-c474-4277-8395-b68499581f5e" name="main()" modelIdentifier="org.key_project.sed.key.core">
      <sedThread xml:id="_1d186397-4563-498d-b21c-caa27d2d8db6" name="&lt;start&gt;" pathCondition="true">
         <sedMethodCall xml:id="_fb772bc9-a02f-4603-bf60-cf5777b44314" name="self.main();" pathCondition="true" lineNumber="-1" charStart="101" charEnd="105">
            <sedStatement xml:id="_65a2b14b-4c0e-4f7e-ac2d-6a9ba3bebeda" name="int result = 0;" pathCondition="true" lineNumber="-1" charStart="113" charEnd="128">
               <sedStatement xml:id="_2058bfa9-8f8d-4580-a259-d13b84b88c5a" name="int i = 0;" pathCondition="true" lineNumber="-1" charStart="132" charEnd="142">
                  <sedLoopStatement xml:id="_2b17c4ab-4893-48a9-809d-a2b29720e21a" name="do ... while ( invert(i)&gt;-3 );" pathCondition="true" lineNumber="-1" charStart="146" charEnd="206">
                     <sedStatement xml:id="_988ab1f6-5bde-42b7-829c-ad05d579e53f" name="result_1++;" pathCondition="true" lineNumber="-1" charStart="155" charEnd="165">
                        <sedStatement xml:id="_8caff20b-da7d-4357-913f-9d5937264e19" name="i++;" pathCondition="true" lineNumber="-1" charStart="170" charEnd="174">
                           <sedLoopCondition xml:id="_652edca5-3235-4014-97db-c9d679028177" name="invert(i)&gt;-3" pathCondition="true" lineNumber="-1" charStart="190" charEnd="204">
                              <sedMethodCall xml:id="_132c5a1e-10d2-4697-96c2-5a0e2d78835f" name="self.invert(i_1);" pathCondition="true" lineNumber="-1" charStart="244" charEnd="250">
                                 <sedStatement xml:id="_fed4ee49-f363-41b9-aad2-c6294baf281f" name="return i_1*-1;" pathCondition="true" lineNumber="-1" charStart="263" charEnd="277">
                                    <sedMethodReturn xml:id="_72211da0-f97a-4b0e-86a8-9b37f1e347d6" name="&lt;return -1 as result of self.invert(i_1);&gt;" pathCondition="true" lineNumber="-1" charStart="244" charEnd="250">
                                       <sedStatement xml:id="_729fb58d-0264-4e02-9997-0737b9c6000e" name="result_1++;" pathCondition="true" lineNumber="-1" charStart="155" charEnd="165">
                                          <sedStatement xml:id="_d394dd97-88fb-4cfc-88c6-e982ff5fa7ee" name="i++;" pathCondition="true" lineNumber="-1" charStart="170" charEnd="174">
                                             <sedLoopCondition xml:id="_e13600c0-9edd-4333-94b3-cb80ad88e9b0" name="invert(i)&gt;-3" pathCondition="true" lineNumber="-1" charStart="190" charEnd="204">
                                                <sedMethodCall xml:id="_ce6be911-8489-4502-ba2d-02d70448aa0b" name="self.invert(i_2);" pathCondition="true" lineNumber="-1" charStart="244" charEnd="250">
                                                   <sedStatement xml:id="_569ec020-eb45-476b-8daf-ce480f9e0e1b" name="return i_2*-1;" pathCondition="true" lineNumber="-1" charStart="263" charEnd="277">
                                                      <sedMethodReturn xml:id="_327709f1-57c3-47b5-917c-96e463e0abce" name="&lt;return -2 as result of self.invert(i_2);&gt;" pathCondition="true" lineNumber="-1" charStart="244" charEnd="250">
                                                         <sedStatement xml:id="_97dfbb24-01f4-4707-b94e-d6c38bce7fda" name="result_1++;" pathCondition="true" lineNumber="-1" charStart="155" charEnd="165">
                                                            <sedStatement xml:id="_8ad7c96c-b05f-428b-8c5f-778edc949281" name="i++;" pathCondition="true" lineNumber="-1" charStart="170" charEnd="174">
                                                               <sedLoopCondition xml:id="_294ed1f0-4d7f-475d-a3ff-750197bc4cd8" name="invert(i)&gt;-3" pathCondition="true" lineNumber="-1" charStart="190" charEnd="204">
                                                                  <sedMethodCall xml:id="_32df4eb6-bf61-47e0-8812-3f60e3b80a75" name="self.invert(i_3);" pathCondition="true" lineNumber="-1" charStart="244" charEnd="250">
                                                                     <sedStatement xml:id="_5781fcfa-6203-4d0c-b873-78bb2e9ddde0" name="return i_3*-1;" pathCondition="true" lineNumber="-1" charStart="263" charEnd="277">
                                                                        <sedMethodReturn xml:id="_66b07862-2824-4a53-b78b-e5fc69025252" name="&lt;return -3 as result of self.invert(i_3);&gt;" pathCondition="true" lineNumber="-1" charStart="244" charEnd="250">
                                                                           <sedStatement xml:id="_1da702a1-7227-4195-b9b4-a2a1c822fed8" name="return result_1;" pathCondition="true" lineNumber="-1" charStart="210" charEnd="224">
                                                                              <sedMethodReturn xml:id="_e793e13c-8bef-4f46-ac42-cbce3b6ed7a1" name="&lt;return 3 as result of self.main();&gt;" pathCondition="true" lineNumber="-1" charStart="101" charEnd="105">
                                                                                 <sedTermination xml:id="_c4ee2885-47b8-482c-84c4-05bc0ba05f6f" name="&lt;end&gt;" pathCondition="true" verified="true">
=======
   <sedTarget xml:id="_926c8376-7ffb-4087-b453-abb9957758a8" name="main()" modelIdentifier="org.key_project.sed.key.core">
      <sedThread xml:id="_55853a3e-b1c6-4558-a8ea-7dcac98c9331" name="&lt;start&gt;" pathCondition="true">
         <sedMethodCall xml:id="_a8112979-db36-4d1e-a780-4543f0bbbbbf" name="self.main();" pathCondition="true" lineNumber="-1" charStart="101" charEnd="105">
            <sedStatement xml:id="_b7a62b40-090c-4227-94eb-7ce045560140" name="int result = 0;" pathCondition="true" lineNumber="-1" charStart="113" charEnd="128">
               <sedStatement xml:id="_d697c9d8-8985-40be-a9d4-cbe2c95234cd" name="int i = 0;" pathCondition="true" lineNumber="-1" charStart="132" charEnd="142">
                  <sedLoopStatement xml:id="_4bf45893-85cc-46aa-89b1-e735c920d1f7" name="do {result_1++;i++;}while ( invert(i)&gt;-3 );" pathCondition="true" lineNumber="-1" charStart="146" charEnd="206">
                     <sedStatement xml:id="_8f32378f-6bcc-406b-a31b-0c541052650a" name="result_1++;" pathCondition="true" lineNumber="-1" charStart="155" charEnd="165">
                        <sedStatement xml:id="_45e30f0b-1417-49ba-92b7-69cf76ce0ec6" name="i++;" pathCondition="true" lineNumber="-1" charStart="170" charEnd="174">
                           <sedLoopCondition xml:id="_541a6041-2376-4daf-aa66-c5b399ac0db7" name="invert(i)&gt;-3" pathCondition="true" lineNumber="-1" charStart="190" charEnd="204">
                              <sedMethodCall xml:id="_b80a68c9-34b3-49ef-9e55-371efba7a65d" name="self.invert(i_1);" pathCondition="true" lineNumber="-1" charStart="244" charEnd="250">
                                 <sedStatement xml:id="_3ee4d356-7d58-47c4-aca9-d564b460f3ad" name="return i_1*-1;" pathCondition="true" lineNumber="-1" charStart="263" charEnd="277">
                                    <sedMethodReturn xml:id="_0ef1431c-e035-4792-a27f-1b1c63ba9629" name="&lt;return Z(neglit(1(#))) as result of self.invert(i_1);&gt;" pathCondition="true" lineNumber="-1" charStart="244" charEnd="250">
                                       <sedStatement xml:id="_49014348-94ee-4b71-8430-44184bb81f7d" name="result_1++;" pathCondition="true" lineNumber="-1" charStart="155" charEnd="165">
                                          <sedStatement xml:id="_ae1eeb4c-b2bd-49a3-8b0f-9db5649f286a" name="i++;" pathCondition="true" lineNumber="-1" charStart="170" charEnd="174">
                                             <sedLoopCondition xml:id="_787639c7-64cb-4928-ac47-feb4517cc4e2" name="invert(i)&gt;-3" pathCondition="true" lineNumber="-1" charStart="190" charEnd="204">
                                                <sedMethodCall xml:id="_e646b01d-c1b6-4a86-babb-38c613b8134a" name="self.invert(i_2);" pathCondition="true" lineNumber="-1" charStart="244" charEnd="250">
                                                   <sedStatement xml:id="_c1856e97-c383-4fa4-92a9-17540a665761" name="return i_2*-1;" pathCondition="true" lineNumber="-1" charStart="263" charEnd="277">
                                                      <sedMethodReturn xml:id="_cc9e1970-cfa7-46e4-9df7-dc7ee9b06718" name="&lt;return Z(neglit(2(#))) as result of self.invert(i_2);&gt;" pathCondition="true" lineNumber="-1" charStart="244" charEnd="250">
                                                         <sedStatement xml:id="_a5f0c642-d156-41a1-972f-4843669fc2c9" name="result_1++;" pathCondition="true" lineNumber="-1" charStart="155" charEnd="165">
                                                            <sedStatement xml:id="_9130002e-925e-4f54-8471-23952d84909e" name="i++;" pathCondition="true" lineNumber="-1" charStart="170" charEnd="174">
                                                               <sedLoopCondition xml:id="_2009e26a-ea00-4e0f-a5e2-565bac6bdcf4" name="invert(i)&gt;-3" pathCondition="true" lineNumber="-1" charStart="190" charEnd="204">
                                                                  <sedMethodCall xml:id="_b821226f-3bde-4487-bf41-6b76709d8552" name="self.invert(i_3);" pathCondition="true" lineNumber="-1" charStart="244" charEnd="250">
                                                                     <sedStatement xml:id="_dc912b26-c81d-44ea-ac03-40859e68338b" name="return i_3*-1;" pathCondition="true" lineNumber="-1" charStart="263" charEnd="277">
                                                                        <sedMethodReturn xml:id="_528408e0-3fe8-4b69-9a10-556cea7e0222" name="&lt;return Z(neglit(3(#))) as result of self.invert(i_3);&gt;" pathCondition="true" lineNumber="-1" charStart="244" charEnd="250">
                                                                           <sedStatement xml:id="_c94b8736-2150-4fd1-9419-f3356672ed26" name="return result_1;" pathCondition="true" lineNumber="-1" charStart="210" charEnd="224">
                                                                              <sedMethodReturn xml:id="_b45d7a03-22d9-4d0c-b5e2-f635eb72deef" name="&lt;return Z(3(#)) as result of self.main();&gt;" pathCondition="true" lineNumber="-1" charStart="101" charEnd="105">
                                                                                 <sedTermination xml:id="_f65a4a12-fc22-45bb-951c-aee2616f8027" name="&lt;end&gt;" pathCondition="true" verified="true">
>>>>>>> 22906a6b
                                                                                 </sedTermination>
                                                                              </sedMethodReturn>
                                                                           </sedStatement>
                                                                        </sedMethodReturn>
                                                                     </sedStatement>
                                                                  </sedMethodCall>
                                                               </sedLoopCondition>
                                                            </sedStatement>
                                                         </sedStatement>
                                                      </sedMethodReturn>
                                                   </sedStatement>
                                                </sedMethodCall>
                                             </sedLoopCondition>
                                          </sedStatement>
                                       </sedStatement>
                                    </sedMethodReturn>
                                 </sedStatement>
                              </sedMethodCall>
                           </sedLoopCondition>
                        </sedStatement>
                     </sedStatement>
                  </sedLoopStatement>
               </sedStatement>
            </sedStatement>
         </sedMethodCall>
      </sedThread>
   </sedTarget>
</launch><|MERGE_RESOLUTION|>--- conflicted
+++ resolved
@@ -1,62 +1,32 @@
 <?xml version="1.0" encoding="UTF-8"?>
 <launch xmlns="http://key-project.org/sed/serialization">
-<<<<<<< HEAD
-   <sedTarget xml:id="_d742fbf5-c474-4277-8395-b68499581f5e" name="main()" modelIdentifier="org.key_project.sed.key.core">
-      <sedThread xml:id="_1d186397-4563-498d-b21c-caa27d2d8db6" name="&lt;start&gt;" pathCondition="true">
-         <sedMethodCall xml:id="_fb772bc9-a02f-4603-bf60-cf5777b44314" name="self.main();" pathCondition="true" lineNumber="-1" charStart="101" charEnd="105">
-            <sedStatement xml:id="_65a2b14b-4c0e-4f7e-ac2d-6a9ba3bebeda" name="int result = 0;" pathCondition="true" lineNumber="-1" charStart="113" charEnd="128">
-               <sedStatement xml:id="_2058bfa9-8f8d-4580-a259-d13b84b88c5a" name="int i = 0;" pathCondition="true" lineNumber="-1" charStart="132" charEnd="142">
-                  <sedLoopStatement xml:id="_2b17c4ab-4893-48a9-809d-a2b29720e21a" name="do ... while ( invert(i)&gt;-3 );" pathCondition="true" lineNumber="-1" charStart="146" charEnd="206">
-                     <sedStatement xml:id="_988ab1f6-5bde-42b7-829c-ad05d579e53f" name="result_1++;" pathCondition="true" lineNumber="-1" charStart="155" charEnd="165">
-                        <sedStatement xml:id="_8caff20b-da7d-4357-913f-9d5937264e19" name="i++;" pathCondition="true" lineNumber="-1" charStart="170" charEnd="174">
-                           <sedLoopCondition xml:id="_652edca5-3235-4014-97db-c9d679028177" name="invert(i)&gt;-3" pathCondition="true" lineNumber="-1" charStart="190" charEnd="204">
-                              <sedMethodCall xml:id="_132c5a1e-10d2-4697-96c2-5a0e2d78835f" name="self.invert(i_1);" pathCondition="true" lineNumber="-1" charStart="244" charEnd="250">
-                                 <sedStatement xml:id="_fed4ee49-f363-41b9-aad2-c6294baf281f" name="return i_1*-1;" pathCondition="true" lineNumber="-1" charStart="263" charEnd="277">
-                                    <sedMethodReturn xml:id="_72211da0-f97a-4b0e-86a8-9b37f1e347d6" name="&lt;return -1 as result of self.invert(i_1);&gt;" pathCondition="true" lineNumber="-1" charStart="244" charEnd="250">
-                                       <sedStatement xml:id="_729fb58d-0264-4e02-9997-0737b9c6000e" name="result_1++;" pathCondition="true" lineNumber="-1" charStart="155" charEnd="165">
-                                          <sedStatement xml:id="_d394dd97-88fb-4cfc-88c6-e982ff5fa7ee" name="i++;" pathCondition="true" lineNumber="-1" charStart="170" charEnd="174">
-                                             <sedLoopCondition xml:id="_e13600c0-9edd-4333-94b3-cb80ad88e9b0" name="invert(i)&gt;-3" pathCondition="true" lineNumber="-1" charStart="190" charEnd="204">
-                                                <sedMethodCall xml:id="_ce6be911-8489-4502-ba2d-02d70448aa0b" name="self.invert(i_2);" pathCondition="true" lineNumber="-1" charStart="244" charEnd="250">
-                                                   <sedStatement xml:id="_569ec020-eb45-476b-8daf-ce480f9e0e1b" name="return i_2*-1;" pathCondition="true" lineNumber="-1" charStart="263" charEnd="277">
-                                                      <sedMethodReturn xml:id="_327709f1-57c3-47b5-917c-96e463e0abce" name="&lt;return -2 as result of self.invert(i_2);&gt;" pathCondition="true" lineNumber="-1" charStart="244" charEnd="250">
-                                                         <sedStatement xml:id="_97dfbb24-01f4-4707-b94e-d6c38bce7fda" name="result_1++;" pathCondition="true" lineNumber="-1" charStart="155" charEnd="165">
-                                                            <sedStatement xml:id="_8ad7c96c-b05f-428b-8c5f-778edc949281" name="i++;" pathCondition="true" lineNumber="-1" charStart="170" charEnd="174">
-                                                               <sedLoopCondition xml:id="_294ed1f0-4d7f-475d-a3ff-750197bc4cd8" name="invert(i)&gt;-3" pathCondition="true" lineNumber="-1" charStart="190" charEnd="204">
-                                                                  <sedMethodCall xml:id="_32df4eb6-bf61-47e0-8812-3f60e3b80a75" name="self.invert(i_3);" pathCondition="true" lineNumber="-1" charStart="244" charEnd="250">
-                                                                     <sedStatement xml:id="_5781fcfa-6203-4d0c-b873-78bb2e9ddde0" name="return i_3*-1;" pathCondition="true" lineNumber="-1" charStart="263" charEnd="277">
-                                                                        <sedMethodReturn xml:id="_66b07862-2824-4a53-b78b-e5fc69025252" name="&lt;return -3 as result of self.invert(i_3);&gt;" pathCondition="true" lineNumber="-1" charStart="244" charEnd="250">
-                                                                           <sedStatement xml:id="_1da702a1-7227-4195-b9b4-a2a1c822fed8" name="return result_1;" pathCondition="true" lineNumber="-1" charStart="210" charEnd="224">
-                                                                              <sedMethodReturn xml:id="_e793e13c-8bef-4f46-ac42-cbce3b6ed7a1" name="&lt;return 3 as result of self.main();&gt;" pathCondition="true" lineNumber="-1" charStart="101" charEnd="105">
-                                                                                 <sedTermination xml:id="_c4ee2885-47b8-482c-84c4-05bc0ba05f6f" name="&lt;end&gt;" pathCondition="true" verified="true">
-=======
-   <sedTarget xml:id="_926c8376-7ffb-4087-b453-abb9957758a8" name="main()" modelIdentifier="org.key_project.sed.key.core">
-      <sedThread xml:id="_55853a3e-b1c6-4558-a8ea-7dcac98c9331" name="&lt;start&gt;" pathCondition="true">
-         <sedMethodCall xml:id="_a8112979-db36-4d1e-a780-4543f0bbbbbf" name="self.main();" pathCondition="true" lineNumber="-1" charStart="101" charEnd="105">
-            <sedStatement xml:id="_b7a62b40-090c-4227-94eb-7ce045560140" name="int result = 0;" pathCondition="true" lineNumber="-1" charStart="113" charEnd="128">
-               <sedStatement xml:id="_d697c9d8-8985-40be-a9d4-cbe2c95234cd" name="int i = 0;" pathCondition="true" lineNumber="-1" charStart="132" charEnd="142">
-                  <sedLoopStatement xml:id="_4bf45893-85cc-46aa-89b1-e735c920d1f7" name="do {result_1++;i++;}while ( invert(i)&gt;-3 );" pathCondition="true" lineNumber="-1" charStart="146" charEnd="206">
-                     <sedStatement xml:id="_8f32378f-6bcc-406b-a31b-0c541052650a" name="result_1++;" pathCondition="true" lineNumber="-1" charStart="155" charEnd="165">
-                        <sedStatement xml:id="_45e30f0b-1417-49ba-92b7-69cf76ce0ec6" name="i++;" pathCondition="true" lineNumber="-1" charStart="170" charEnd="174">
-                           <sedLoopCondition xml:id="_541a6041-2376-4daf-aa66-c5b399ac0db7" name="invert(i)&gt;-3" pathCondition="true" lineNumber="-1" charStart="190" charEnd="204">
-                              <sedMethodCall xml:id="_b80a68c9-34b3-49ef-9e55-371efba7a65d" name="self.invert(i_1);" pathCondition="true" lineNumber="-1" charStart="244" charEnd="250">
-                                 <sedStatement xml:id="_3ee4d356-7d58-47c4-aca9-d564b460f3ad" name="return i_1*-1;" pathCondition="true" lineNumber="-1" charStart="263" charEnd="277">
-                                    <sedMethodReturn xml:id="_0ef1431c-e035-4792-a27f-1b1c63ba9629" name="&lt;return Z(neglit(1(#))) as result of self.invert(i_1);&gt;" pathCondition="true" lineNumber="-1" charStart="244" charEnd="250">
-                                       <sedStatement xml:id="_49014348-94ee-4b71-8430-44184bb81f7d" name="result_1++;" pathCondition="true" lineNumber="-1" charStart="155" charEnd="165">
-                                          <sedStatement xml:id="_ae1eeb4c-b2bd-49a3-8b0f-9db5649f286a" name="i++;" pathCondition="true" lineNumber="-1" charStart="170" charEnd="174">
-                                             <sedLoopCondition xml:id="_787639c7-64cb-4928-ac47-feb4517cc4e2" name="invert(i)&gt;-3" pathCondition="true" lineNumber="-1" charStart="190" charEnd="204">
-                                                <sedMethodCall xml:id="_e646b01d-c1b6-4a86-babb-38c613b8134a" name="self.invert(i_2);" pathCondition="true" lineNumber="-1" charStart="244" charEnd="250">
-                                                   <sedStatement xml:id="_c1856e97-c383-4fa4-92a9-17540a665761" name="return i_2*-1;" pathCondition="true" lineNumber="-1" charStart="263" charEnd="277">
-                                                      <sedMethodReturn xml:id="_cc9e1970-cfa7-46e4-9df7-dc7ee9b06718" name="&lt;return Z(neglit(2(#))) as result of self.invert(i_2);&gt;" pathCondition="true" lineNumber="-1" charStart="244" charEnd="250">
-                                                         <sedStatement xml:id="_a5f0c642-d156-41a1-972f-4843669fc2c9" name="result_1++;" pathCondition="true" lineNumber="-1" charStart="155" charEnd="165">
-                                                            <sedStatement xml:id="_9130002e-925e-4f54-8471-23952d84909e" name="i++;" pathCondition="true" lineNumber="-1" charStart="170" charEnd="174">
-                                                               <sedLoopCondition xml:id="_2009e26a-ea00-4e0f-a5e2-565bac6bdcf4" name="invert(i)&gt;-3" pathCondition="true" lineNumber="-1" charStart="190" charEnd="204">
-                                                                  <sedMethodCall xml:id="_b821226f-3bde-4487-bf41-6b76709d8552" name="self.invert(i_3);" pathCondition="true" lineNumber="-1" charStart="244" charEnd="250">
-                                                                     <sedStatement xml:id="_dc912b26-c81d-44ea-ac03-40859e68338b" name="return i_3*-1;" pathCondition="true" lineNumber="-1" charStart="263" charEnd="277">
-                                                                        <sedMethodReturn xml:id="_528408e0-3fe8-4b69-9a10-556cea7e0222" name="&lt;return Z(neglit(3(#))) as result of self.invert(i_3);&gt;" pathCondition="true" lineNumber="-1" charStart="244" charEnd="250">
-                                                                           <sedStatement xml:id="_c94b8736-2150-4fd1-9419-f3356672ed26" name="return result_1;" pathCondition="true" lineNumber="-1" charStart="210" charEnd="224">
-                                                                              <sedMethodReturn xml:id="_b45d7a03-22d9-4d0c-b5e2-f635eb72deef" name="&lt;return Z(3(#)) as result of self.main();&gt;" pathCondition="true" lineNumber="-1" charStart="101" charEnd="105">
-                                                                                 <sedTermination xml:id="_f65a4a12-fc22-45bb-951c-aee2616f8027" name="&lt;end&gt;" pathCondition="true" verified="true">
->>>>>>> 22906a6b
+   <sedTarget xml:id="_cfa4ce3d-5a62-41fb-a490-a758f0be58f6" name="main()" modelIdentifier="org.key_project.sed.key.core">
+      <sedThread xml:id="_80cee05d-e520-44af-b713-427d9cda1482" name="&lt;start&gt;" pathCondition="true">
+         <sedMethodCall xml:id="_8a9cad65-e9fa-4df8-8181-b050181fa236" name="self.main();" pathCondition="true" lineNumber="-1" charStart="101" charEnd="105">
+            <sedStatement xml:id="_e9f597e6-93e6-47e8-b02e-57f92c091af4" name="int result = 0;" pathCondition="true" lineNumber="-1" charStart="113" charEnd="128">
+               <sedStatement xml:id="_18976775-d8bb-4ec9-9ab1-166670c9c0a3" name="int i = 0;" pathCondition="true" lineNumber="-1" charStart="132" charEnd="142">
+                  <sedLoopStatement xml:id="_20a835b4-035f-4216-b3a9-05e54ac4c22a" name="do ... while ( invert(i)&gt;-3 );" pathCondition="true" lineNumber="-1" charStart="146" charEnd="206">
+                     <sedStatement xml:id="_70cc1a9e-c089-44fd-8518-3e9942700f51" name="result_1++;" pathCondition="true" lineNumber="-1" charStart="155" charEnd="165">
+                        <sedStatement xml:id="_1da2ce6f-f88a-4d46-bbee-c15ad618dfbf" name="i++;" pathCondition="true" lineNumber="-1" charStart="170" charEnd="174">
+                           <sedLoopCondition xml:id="_2a24145f-fbba-4b0b-b2d4-5de099ea83bf" name="invert(i)&gt;-3" pathCondition="true" lineNumber="-1" charStart="190" charEnd="204">
+                              <sedMethodCall xml:id="_d44873a3-305d-4568-84ce-eac746e21673" name="self.invert(i_1);" pathCondition="true" lineNumber="-1" charStart="244" charEnd="250">
+                                 <sedStatement xml:id="_e671ce7f-4fc0-4050-ae57-cac33765d8da" name="return i_1*-1;" pathCondition="true" lineNumber="-1" charStart="263" charEnd="277">
+                                    <sedMethodReturn xml:id="_af7453e1-18dc-4d8b-b1c3-79b095245b9a" name="&lt;return Z(neglit(1(#))) as result of self.invert(i_1);&gt;" pathCondition="true" lineNumber="-1" charStart="244" charEnd="250">
+                                       <sedStatement xml:id="_2e2cda30-3272-4598-8dec-dc037f691391" name="result_1++;" pathCondition="true" lineNumber="-1" charStart="155" charEnd="165">
+                                          <sedStatement xml:id="_3a606072-754b-4bd8-9b1b-b743f42ff3f7" name="i++;" pathCondition="true" lineNumber="-1" charStart="170" charEnd="174">
+                                             <sedLoopCondition xml:id="_ece4dba1-ec60-40f3-bc46-4afc2c56f6e5" name="invert(i)&gt;-3" pathCondition="true" lineNumber="-1" charStart="190" charEnd="204">
+                                                <sedMethodCall xml:id="_135c8b54-9c32-4d88-bf76-bdf7afc82820" name="self.invert(i_2);" pathCondition="true" lineNumber="-1" charStart="244" charEnd="250">
+                                                   <sedStatement xml:id="_d1be86f6-e65d-47fa-ae2d-10813801870b" name="return i_2*-1;" pathCondition="true" lineNumber="-1" charStart="263" charEnd="277">
+                                                      <sedMethodReturn xml:id="_033d2159-c6ff-430a-9b20-1134e34b9371" name="&lt;return Z(neglit(2(#))) as result of self.invert(i_2);&gt;" pathCondition="true" lineNumber="-1" charStart="244" charEnd="250">
+                                                         <sedStatement xml:id="_6ef58ae2-ea13-4367-bf08-e067218b5a04" name="result_1++;" pathCondition="true" lineNumber="-1" charStart="155" charEnd="165">
+                                                            <sedStatement xml:id="_26f355ff-35e7-4667-b094-0df70c8c749f" name="i++;" pathCondition="true" lineNumber="-1" charStart="170" charEnd="174">
+                                                               <sedLoopCondition xml:id="_4e6f247d-cb4a-4f9a-bdda-d9fbc10e7e74" name="invert(i)&gt;-3" pathCondition="true" lineNumber="-1" charStart="190" charEnd="204">
+                                                                  <sedMethodCall xml:id="_61338dd2-ba9f-4805-9a9c-698363580f03" name="self.invert(i_3);" pathCondition="true" lineNumber="-1" charStart="244" charEnd="250">
+                                                                     <sedStatement xml:id="_ccab5470-8b80-4c17-8ada-1c95db2f3cd5" name="return i_3*-1;" pathCondition="true" lineNumber="-1" charStart="263" charEnd="277">
+                                                                        <sedMethodReturn xml:id="_5cb178e8-6262-4561-8492-59bcb08554f0" name="&lt;return Z(neglit(3(#))) as result of self.invert(i_3);&gt;" pathCondition="true" lineNumber="-1" charStart="244" charEnd="250">
+                                                                           <sedStatement xml:id="_9dd74a24-e78d-45d8-9c2c-c6fb989bcc25" name="return result_1;" pathCondition="true" lineNumber="-1" charStart="210" charEnd="224">
+                                                                              <sedMethodReturn xml:id="_66ab70cb-fa90-4b0e-bdcf-74a912cd5a32" name="&lt;return Z(3(#)) as result of self.main();&gt;" pathCondition="true" lineNumber="-1" charStart="101" charEnd="105">
+                                                                                 <sedTermination xml:id="_efa8c9de-90dc-4842-9b97-40ef4669bbbe" name="&lt;end&gt;" pathCondition="true" verified="true">
                                                                                  </sedTermination>
                                                                               </sedMethodReturn>
                                                                            </sedStatement>
