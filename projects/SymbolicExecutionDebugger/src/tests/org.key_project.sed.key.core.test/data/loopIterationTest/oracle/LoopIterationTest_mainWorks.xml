<?xml version="1.0" encoding="UTF-8"?>
<launch xmlns="http://key-project.org/sed/serialization">
<<<<<<< HEAD
   <sedTarget xml:id="_fb127734-160e-4eb4-89dc-f7ccebbcee14" name="mainWorks()" modelIdentifier="org.key_project.sed.key.core">
      <sedThread xml:id="_4740d775-ee96-4009-91ab-5f52381e4d97" name="&lt;start&gt;" pathCondition="true">
         <sedMethodCall xml:id="_3c3102ef-36d1-494c-8980-e9d3ca97c64f" name="self.mainWorks();" pathCondition="true" lineNumber="-1" charStart="332" charEnd="341">
            <sedStatement xml:id="_96401b7a-850b-4a56-b885-11dc07b09b3c" name="int i = 0;" pathCondition="true" lineNumber="-1" charStart="349" charEnd="359">
               <sedLoopStatement xml:id="_a8c4e561-2914-466d-86be-2f25f132edae" name="while ( i&lt;3 )" pathCondition="true" lineNumber="-1" charStart="363" charEnd="392">
                  <sedLoopCondition xml:id="_c570ed12-e0f7-425a-923b-7b522b6ceb4a" name="i&lt;3" pathCondition="true" lineNumber="-1" charStart="370" charEnd="375">
                     <sedStatement xml:id="_0cc8078c-a719-4ab5-a61f-2e6482f267c8" name="i++;" pathCondition="true" lineNumber="-1" charStart="383" charEnd="387">
                        <sedLoopCondition xml:id="_6b471918-9b9a-4574-8c72-a7c743a85309" name="i&lt;3" pathCondition="true" lineNumber="-1" charStart="370" charEnd="375">
                           <sedStatement xml:id="_6835e982-6d30-4758-b0ea-74d913512bf0" name="i++;" pathCondition="true" lineNumber="-1" charStart="383" charEnd="387">
                              <sedLoopCondition xml:id="_64250459-c9cf-40d0-b27d-2efba1a6588c" name="i&lt;3" pathCondition="true" lineNumber="-1" charStart="370" charEnd="375">
                                 <sedStatement xml:id="_ff0313a5-0679-4b44-b0d9-c6624286d1b1" name="i++;" pathCondition="true" lineNumber="-1" charStart="383" charEnd="387">
                                    <sedLoopCondition xml:id="_d39e3a6b-5067-4efd-9236-6296dd50ce28" name="i&lt;3" pathCondition="true" lineNumber="-1" charStart="370" charEnd="375">
                                       <sedStatement xml:id="_51732050-5a3d-4528-a5b5-8fcd5aed567f" name="int j;" pathCondition="true" lineNumber="-1" charStart="396" charEnd="402">
                                          <sedMethodReturn xml:id="_bcee52e7-5de9-4e38-8758-b9e66510450a" name="&lt;return of self.mainWorks();&gt;" pathCondition="true" lineNumber="-1" charStart="332" charEnd="341">
                                             <sedTermination xml:id="_b7de7463-3ad0-45a0-9d87-f285670cc0da" name="&lt;end&gt;" pathCondition="true" verified="true">
=======
   <sedTarget xml:id="_9b189cb1-4716-472d-8e1f-00deab122e5b" name="mainWorks()" modelIdentifier="org.key_project.sed.key.core">
      <sedThread xml:id="_45f11b60-d3ed-4633-bd6e-612eeeba5b85" name="&lt;start&gt;" pathCondition="true">
         <sedMethodCall xml:id="_b135deb3-f07c-4a1c-a372-128ff0f845fa" name="self.mainWorks();" pathCondition="true" lineNumber="-1" charStart="332" charEnd="341">
            <sedStatement xml:id="_4585bbbe-af02-43cf-8e88-e817e8028a89" name="int i = 0;" pathCondition="true" lineNumber="-1" charStart="349" charEnd="359">
               <sedLoopStatement xml:id="_bb0a59f1-fd4e-4509-96b8-6dadc97c9174" name="while ( i&lt;3 ) {   i++; }" pathCondition="true" lineNumber="-1" charStart="363" charEnd="392">
                  <sedLoopCondition xml:id="_7391ccc9-b2cb-4df6-8de4-33c8fc34268d" name="i&lt;3" pathCondition="true" lineNumber="-1" charStart="370" charEnd="375">
                     <sedStatement xml:id="_c9d5e794-d811-4f7f-b953-d1eabd2c7eb6" name="i++;" pathCondition="true" lineNumber="-1" charStart="383" charEnd="387">
                        <sedLoopCondition xml:id="_404bfcf9-0b20-4b6b-934b-c74eec76a51f" name="i&lt;3" pathCondition="true" lineNumber="-1" charStart="370" charEnd="375">
                           <sedStatement xml:id="_0a7f6bad-ebde-4075-8ce9-935b59003c49" name="i++;" pathCondition="true" lineNumber="-1" charStart="383" charEnd="387">
                              <sedLoopCondition xml:id="_7661fef5-6d9c-4f19-9263-9ce5281446b7" name="i&lt;3" pathCondition="true" lineNumber="-1" charStart="370" charEnd="375">
                                 <sedStatement xml:id="_b1579a8c-21ad-4625-af20-57039b7c6ebc" name="i++;" pathCondition="true" lineNumber="-1" charStart="383" charEnd="387">
                                    <sedLoopCondition xml:id="_97e8591c-75af-4385-a30a-0fd3947ef02c" name="i&lt;3" pathCondition="true" lineNumber="-1" charStart="370" charEnd="375">
                                       <sedStatement xml:id="_deef2bb4-0fdf-429b-b45a-0b20d8797938" name="int j;" pathCondition="true" lineNumber="-1" charStart="396" charEnd="402">
                                          <sedMethodReturn xml:id="_f9c9707e-6e0a-40d4-826c-ce36aaecc7e8" name="&lt;return of self.mainWorks();&gt;" pathCondition="true" lineNumber="-1" charStart="332" charEnd="341">
                                             <sedTermination xml:id="_ba833e84-0824-4583-995f-28d261f44ee3" name="&lt;end&gt;" pathCondition="true" verified="true">
>>>>>>> 22906a6b
                                             </sedTermination>
                                          </sedMethodReturn>
                                       </sedStatement>
                                    </sedLoopCondition>
                                 </sedStatement>
                              </sedLoopCondition>
                           </sedStatement>
                        </sedLoopCondition>
                     </sedStatement>
                  </sedLoopCondition>
               </sedLoopStatement>
            </sedStatement>
         </sedMethodCall>
      </sedThread>
   </sedTarget>
</launch><|MERGE_RESOLUTION|>--- conflicted
+++ resolved
@@ -1,38 +1,20 @@
 <?xml version="1.0" encoding="UTF-8"?>
 <launch xmlns="http://key-project.org/sed/serialization">
-<<<<<<< HEAD
-   <sedTarget xml:id="_fb127734-160e-4eb4-89dc-f7ccebbcee14" name="mainWorks()" modelIdentifier="org.key_project.sed.key.core">
-      <sedThread xml:id="_4740d775-ee96-4009-91ab-5f52381e4d97" name="&lt;start&gt;" pathCondition="true">
-         <sedMethodCall xml:id="_3c3102ef-36d1-494c-8980-e9d3ca97c64f" name="self.mainWorks();" pathCondition="true" lineNumber="-1" charStart="332" charEnd="341">
-            <sedStatement xml:id="_96401b7a-850b-4a56-b885-11dc07b09b3c" name="int i = 0;" pathCondition="true" lineNumber="-1" charStart="349" charEnd="359">
-               <sedLoopStatement xml:id="_a8c4e561-2914-466d-86be-2f25f132edae" name="while ( i&lt;3 )" pathCondition="true" lineNumber="-1" charStart="363" charEnd="392">
-                  <sedLoopCondition xml:id="_c570ed12-e0f7-425a-923b-7b522b6ceb4a" name="i&lt;3" pathCondition="true" lineNumber="-1" charStart="370" charEnd="375">
-                     <sedStatement xml:id="_0cc8078c-a719-4ab5-a61f-2e6482f267c8" name="i++;" pathCondition="true" lineNumber="-1" charStart="383" charEnd="387">
-                        <sedLoopCondition xml:id="_6b471918-9b9a-4574-8c72-a7c743a85309" name="i&lt;3" pathCondition="true" lineNumber="-1" charStart="370" charEnd="375">
-                           <sedStatement xml:id="_6835e982-6d30-4758-b0ea-74d913512bf0" name="i++;" pathCondition="true" lineNumber="-1" charStart="383" charEnd="387">
-                              <sedLoopCondition xml:id="_64250459-c9cf-40d0-b27d-2efba1a6588c" name="i&lt;3" pathCondition="true" lineNumber="-1" charStart="370" charEnd="375">
-                                 <sedStatement xml:id="_ff0313a5-0679-4b44-b0d9-c6624286d1b1" name="i++;" pathCondition="true" lineNumber="-1" charStart="383" charEnd="387">
-                                    <sedLoopCondition xml:id="_d39e3a6b-5067-4efd-9236-6296dd50ce28" name="i&lt;3" pathCondition="true" lineNumber="-1" charStart="370" charEnd="375">
-                                       <sedStatement xml:id="_51732050-5a3d-4528-a5b5-8fcd5aed567f" name="int j;" pathCondition="true" lineNumber="-1" charStart="396" charEnd="402">
-                                          <sedMethodReturn xml:id="_bcee52e7-5de9-4e38-8758-b9e66510450a" name="&lt;return of self.mainWorks();&gt;" pathCondition="true" lineNumber="-1" charStart="332" charEnd="341">
-                                             <sedTermination xml:id="_b7de7463-3ad0-45a0-9d87-f285670cc0da" name="&lt;end&gt;" pathCondition="true" verified="true">
-=======
-   <sedTarget xml:id="_9b189cb1-4716-472d-8e1f-00deab122e5b" name="mainWorks()" modelIdentifier="org.key_project.sed.key.core">
-      <sedThread xml:id="_45f11b60-d3ed-4633-bd6e-612eeeba5b85" name="&lt;start&gt;" pathCondition="true">
-         <sedMethodCall xml:id="_b135deb3-f07c-4a1c-a372-128ff0f845fa" name="self.mainWorks();" pathCondition="true" lineNumber="-1" charStart="332" charEnd="341">
-            <sedStatement xml:id="_4585bbbe-af02-43cf-8e88-e817e8028a89" name="int i = 0;" pathCondition="true" lineNumber="-1" charStart="349" charEnd="359">
-               <sedLoopStatement xml:id="_bb0a59f1-fd4e-4509-96b8-6dadc97c9174" name="while ( i&lt;3 ) {   i++; }" pathCondition="true" lineNumber="-1" charStart="363" charEnd="392">
-                  <sedLoopCondition xml:id="_7391ccc9-b2cb-4df6-8de4-33c8fc34268d" name="i&lt;3" pathCondition="true" lineNumber="-1" charStart="370" charEnd="375">
-                     <sedStatement xml:id="_c9d5e794-d811-4f7f-b953-d1eabd2c7eb6" name="i++;" pathCondition="true" lineNumber="-1" charStart="383" charEnd="387">
-                        <sedLoopCondition xml:id="_404bfcf9-0b20-4b6b-934b-c74eec76a51f" name="i&lt;3" pathCondition="true" lineNumber="-1" charStart="370" charEnd="375">
-                           <sedStatement xml:id="_0a7f6bad-ebde-4075-8ce9-935b59003c49" name="i++;" pathCondition="true" lineNumber="-1" charStart="383" charEnd="387">
-                              <sedLoopCondition xml:id="_7661fef5-6d9c-4f19-9263-9ce5281446b7" name="i&lt;3" pathCondition="true" lineNumber="-1" charStart="370" charEnd="375">
-                                 <sedStatement xml:id="_b1579a8c-21ad-4625-af20-57039b7c6ebc" name="i++;" pathCondition="true" lineNumber="-1" charStart="383" charEnd="387">
-                                    <sedLoopCondition xml:id="_97e8591c-75af-4385-a30a-0fd3947ef02c" name="i&lt;3" pathCondition="true" lineNumber="-1" charStart="370" charEnd="375">
-                                       <sedStatement xml:id="_deef2bb4-0fdf-429b-b45a-0b20d8797938" name="int j;" pathCondition="true" lineNumber="-1" charStart="396" charEnd="402">
-                                          <sedMethodReturn xml:id="_f9c9707e-6e0a-40d4-826c-ce36aaecc7e8" name="&lt;return of self.mainWorks();&gt;" pathCondition="true" lineNumber="-1" charStart="332" charEnd="341">
-                                             <sedTermination xml:id="_ba833e84-0824-4583-995f-28d261f44ee3" name="&lt;end&gt;" pathCondition="true" verified="true">
->>>>>>> 22906a6b
+   <sedTarget xml:id="_b16c1caa-0d12-4b98-a286-f70e88d65734" name="mainWorks()" modelIdentifier="org.key_project.sed.key.core">
+      <sedThread xml:id="_71c94fe0-dc29-4fd4-b839-aa87a1857729" name="&lt;start&gt;" pathCondition="true">
+         <sedMethodCall xml:id="_81273935-3892-4079-a35a-d554aa0ecedf" name="self.mainWorks();" pathCondition="true" lineNumber="-1" charStart="332" charEnd="341">
+            <sedStatement xml:id="_a6c4232f-ee27-4f77-9730-38b25a45ef5b" name="int i = 0;" pathCondition="true" lineNumber="-1" charStart="349" charEnd="359">
+               <sedLoopStatement xml:id="_5e2c2897-5ef5-488c-89e8-5b73a76e7b3d" name="while ( i&lt;3 )" pathCondition="true" lineNumber="-1" charStart="363" charEnd="392">
+                  <sedLoopCondition xml:id="_6520618f-4c32-4171-a764-7302ca1a7b41" name="i&lt;3" pathCondition="true" lineNumber="-1" charStart="370" charEnd="375">
+                     <sedStatement xml:id="_a63218dd-6144-42d2-a38d-67058a5cabaa" name="i++;" pathCondition="true" lineNumber="-1" charStart="383" charEnd="387">
+                        <sedLoopCondition xml:id="_5007d51b-725b-4a2e-9159-b654d198f2a7" name="i&lt;3" pathCondition="true" lineNumber="-1" charStart="370" charEnd="375">
+                           <sedStatement xml:id="_c1fdeff0-2e1e-4627-9737-a0504ac5bea9" name="i++;" pathCondition="true" lineNumber="-1" charStart="383" charEnd="387">
+                              <sedLoopCondition xml:id="_6af1fb44-7e7a-4e8d-bb34-4b83b0b2bef4" name="i&lt;3" pathCondition="true" lineNumber="-1" charStart="370" charEnd="375">
+                                 <sedStatement xml:id="_b7b6dca7-b8be-4bf9-bce8-12a92140162c" name="i++;" pathCondition="true" lineNumber="-1" charStart="383" charEnd="387">
+                                    <sedLoopCondition xml:id="_214fe406-40c0-44c4-8934-03cf08589540" name="i&lt;3" pathCondition="true" lineNumber="-1" charStart="370" charEnd="375">
+                                       <sedStatement xml:id="_06ec1c48-23f7-4b93-ba54-9bdc8b98532e" name="int j;" pathCondition="true" lineNumber="-1" charStart="396" charEnd="402">
+                                          <sedMethodReturn xml:id="_3819fcca-f4e0-4e18-8374-dd22ebe58fba" name="&lt;return of self.mainWorks();&gt;" pathCondition="true" lineNumber="-1" charStart="332" charEnd="341">
+                                             <sedTermination xml:id="_3c655c18-98d9-49d9-aaf2-403d4bef50b5" name="&lt;end&gt;" pathCondition="true" verified="true">
                                              </sedTermination>
                                           </sedMethodReturn>
                                        </sedStatement>
