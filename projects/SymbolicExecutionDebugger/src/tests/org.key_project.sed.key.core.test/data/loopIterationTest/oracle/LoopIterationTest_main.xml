<?xml version="1.0" encoding="UTF-8"?>
<launch xmlns="http://key-project.org/sed/serialization">
<<<<<<< HEAD
   <sedTarget xml:id="_85d32ce3-4acd-4946-a379-63708eb24c32" name="main()" modelIdentifier="org.key_project.sed.key.core">
      <sedThread xml:id="_a21be84b-f685-4071-81a7-a7b20c892170" name="&lt;start&gt;" pathCondition="true">
         <sedMethodCall xml:id="_4e4bcbc1-ba53-40ba-b3d0-522d57ed4cce" name="self.main();" pathCondition="true" lineNumber="-1" charStart="256" charEnd="260">
            <sedStatement xml:id="_2e448c7f-6df8-4f1e-be7a-d93bb4b32ce0" name="int i = 0;" pathCondition="true" lineNumber="-1" charStart="268" charEnd="278">
               <sedLoopStatement xml:id="_a0ee58fa-bcb0-4dda-b2bb-44e78c84c518" name="while ( i&lt;3 )" pathCondition="true" lineNumber="-1" charStart="282" charEnd="310">
                  <sedLoopCondition xml:id="_d871d77c-f088-41b4-8b56-88e29789fc19" name="i&lt;3" pathCondition="true" lineNumber="-1" charStart="288" charEnd="293">
                     <sedStatement xml:id="_f0e4ce6c-8514-450a-ae2f-f2af34ecddde" name="i++;" pathCondition="true" lineNumber="-1" charStart="301" charEnd="305">
                        <sedLoopCondition xml:id="_587f3931-3f4a-4b95-aca0-1d7c12cb2307" name="i&lt;3" pathCondition="true" lineNumber="-1" charStart="288" charEnd="293">
                           <sedStatement xml:id="_daff6a37-71ae-4530-aaf9-3edf22d17377" name="i++;" pathCondition="true" lineNumber="-1" charStart="301" charEnd="305">
                              <sedLoopCondition xml:id="_c00931e1-680c-41bd-b96b-558d2b884943" name="i&lt;3" pathCondition="true" lineNumber="-1" charStart="288" charEnd="293">
                                 <sedStatement xml:id="_c64d5bf0-d7ba-4b2e-bd47-dd63ef241664" name="i++;" pathCondition="true" lineNumber="-1" charStart="301" charEnd="305">
                                    <sedLoopCondition xml:id="_45949b3b-0302-4318-903f-2160874f31c0" name="i&lt;3" pathCondition="true" lineNumber="-1" charStart="288" charEnd="293">
                                       <sedMethodReturn xml:id="_29a2a503-43d3-4cc9-8c6c-edeab4b15f23" name="&lt;return of self.main();&gt;" pathCondition="true" lineNumber="-1" charStart="256" charEnd="260">
                                          <sedTermination xml:id="_cca54f93-241a-468f-be81-424e6fb4866d" name="&lt;end&gt;" pathCondition="true" verified="true">
=======
   <sedTarget xml:id="_fca982e1-6155-4520-b6a6-648c484e13d2" name="main()" modelIdentifier="org.key_project.sed.key.core">
      <sedThread xml:id="_ae5f2b10-369a-400b-bb65-9dd258f1e1d0" name="&lt;start&gt;" pathCondition="true">
         <sedMethodCall xml:id="_8adccd97-8272-4270-825c-0fc7fdbc1e6d" name="self.main();" pathCondition="true" lineNumber="-1" charStart="256" charEnd="260">
            <sedStatement xml:id="_3c3b2c35-2e80-48ff-8b7c-01483cf41bde" name="int i = 0;" pathCondition="true" lineNumber="-1" charStart="268" charEnd="278">
               <sedLoopStatement xml:id="_d84ace23-d8aa-4950-a2d6-5547522a586f" name="while ( i&lt;3 ) {   i++; }" pathCondition="true" lineNumber="-1" charStart="282" charEnd="310">
                  <sedLoopCondition xml:id="_f4b82ee5-742b-4399-84a7-58b223b6992f" name="i&lt;3" pathCondition="true" lineNumber="-1" charStart="288" charEnd="293">
                     <sedStatement xml:id="_e0b1ae7f-bc78-4c36-8b27-4d3e629175a0" name="i++;" pathCondition="true" lineNumber="-1" charStart="301" charEnd="305">
                        <sedLoopCondition xml:id="_674988ed-5a71-48e5-80c8-a6d872d8bacf" name="i&lt;3" pathCondition="true" lineNumber="-1" charStart="288" charEnd="293">
                           <sedStatement xml:id="_570f3f05-c662-469b-83b4-f48946818b36" name="i++;" pathCondition="true" lineNumber="-1" charStart="301" charEnd="305">
                              <sedLoopCondition xml:id="_440dce34-3482-4f2f-8357-b0461428c7d9" name="i&lt;3" pathCondition="true" lineNumber="-1" charStart="288" charEnd="293">
                                 <sedStatement xml:id="_5a0be003-c060-47a5-8804-438772876f69" name="i++;" pathCondition="true" lineNumber="-1" charStart="301" charEnd="305">
                                    <sedLoopCondition xml:id="_d13ce4c2-38ed-47f1-a932-660887086d3d" name="i&lt;3" pathCondition="true" lineNumber="-1" charStart="288" charEnd="293">
                                       <sedMethodReturn xml:id="_20ad004b-7ae3-45b6-a710-adf9431b9576" name="&lt;return of self.main();&gt;" pathCondition="true" lineNumber="-1" charStart="256" charEnd="260">
                                          <sedTermination xml:id="_f6f85f25-0e43-4b30-a010-17886489ce91" name="&lt;end&gt;" pathCondition="true" verified="true">
>>>>>>> 22906a6b
                                          </sedTermination>
                                       </sedMethodReturn>
                                    </sedLoopCondition>
                                 </sedStatement>
                              </sedLoopCondition>
                           </sedStatement>
                        </sedLoopCondition>
                     </sedStatement>
                  </sedLoopCondition>
               </sedLoopStatement>
            </sedStatement>
         </sedMethodCall>
      </sedThread>
   </sedTarget>
</launch><|MERGE_RESOLUTION|>--- conflicted
+++ resolved
@@ -1,36 +1,19 @@
 <?xml version="1.0" encoding="UTF-8"?>
 <launch xmlns="http://key-project.org/sed/serialization">
-<<<<<<< HEAD
-   <sedTarget xml:id="_85d32ce3-4acd-4946-a379-63708eb24c32" name="main()" modelIdentifier="org.key_project.sed.key.core">
-      <sedThread xml:id="_a21be84b-f685-4071-81a7-a7b20c892170" name="&lt;start&gt;" pathCondition="true">
-         <sedMethodCall xml:id="_4e4bcbc1-ba53-40ba-b3d0-522d57ed4cce" name="self.main();" pathCondition="true" lineNumber="-1" charStart="256" charEnd="260">
-            <sedStatement xml:id="_2e448c7f-6df8-4f1e-be7a-d93bb4b32ce0" name="int i = 0;" pathCondition="true" lineNumber="-1" charStart="268" charEnd="278">
-               <sedLoopStatement xml:id="_a0ee58fa-bcb0-4dda-b2bb-44e78c84c518" name="while ( i&lt;3 )" pathCondition="true" lineNumber="-1" charStart="282" charEnd="310">
-                  <sedLoopCondition xml:id="_d871d77c-f088-41b4-8b56-88e29789fc19" name="i&lt;3" pathCondition="true" lineNumber="-1" charStart="288" charEnd="293">
-                     <sedStatement xml:id="_f0e4ce6c-8514-450a-ae2f-f2af34ecddde" name="i++;" pathCondition="true" lineNumber="-1" charStart="301" charEnd="305">
-                        <sedLoopCondition xml:id="_587f3931-3f4a-4b95-aca0-1d7c12cb2307" name="i&lt;3" pathCondition="true" lineNumber="-1" charStart="288" charEnd="293">
-                           <sedStatement xml:id="_daff6a37-71ae-4530-aaf9-3edf22d17377" name="i++;" pathCondition="true" lineNumber="-1" charStart="301" charEnd="305">
-                              <sedLoopCondition xml:id="_c00931e1-680c-41bd-b96b-558d2b884943" name="i&lt;3" pathCondition="true" lineNumber="-1" charStart="288" charEnd="293">
-                                 <sedStatement xml:id="_c64d5bf0-d7ba-4b2e-bd47-dd63ef241664" name="i++;" pathCondition="true" lineNumber="-1" charStart="301" charEnd="305">
-                                    <sedLoopCondition xml:id="_45949b3b-0302-4318-903f-2160874f31c0" name="i&lt;3" pathCondition="true" lineNumber="-1" charStart="288" charEnd="293">
-                                       <sedMethodReturn xml:id="_29a2a503-43d3-4cc9-8c6c-edeab4b15f23" name="&lt;return of self.main();&gt;" pathCondition="true" lineNumber="-1" charStart="256" charEnd="260">
-                                          <sedTermination xml:id="_cca54f93-241a-468f-be81-424e6fb4866d" name="&lt;end&gt;" pathCondition="true" verified="true">
-=======
-   <sedTarget xml:id="_fca982e1-6155-4520-b6a6-648c484e13d2" name="main()" modelIdentifier="org.key_project.sed.key.core">
-      <sedThread xml:id="_ae5f2b10-369a-400b-bb65-9dd258f1e1d0" name="&lt;start&gt;" pathCondition="true">
-         <sedMethodCall xml:id="_8adccd97-8272-4270-825c-0fc7fdbc1e6d" name="self.main();" pathCondition="true" lineNumber="-1" charStart="256" charEnd="260">
-            <sedStatement xml:id="_3c3b2c35-2e80-48ff-8b7c-01483cf41bde" name="int i = 0;" pathCondition="true" lineNumber="-1" charStart="268" charEnd="278">
-               <sedLoopStatement xml:id="_d84ace23-d8aa-4950-a2d6-5547522a586f" name="while ( i&lt;3 ) {   i++; }" pathCondition="true" lineNumber="-1" charStart="282" charEnd="310">
-                  <sedLoopCondition xml:id="_f4b82ee5-742b-4399-84a7-58b223b6992f" name="i&lt;3" pathCondition="true" lineNumber="-1" charStart="288" charEnd="293">
-                     <sedStatement xml:id="_e0b1ae7f-bc78-4c36-8b27-4d3e629175a0" name="i++;" pathCondition="true" lineNumber="-1" charStart="301" charEnd="305">
-                        <sedLoopCondition xml:id="_674988ed-5a71-48e5-80c8-a6d872d8bacf" name="i&lt;3" pathCondition="true" lineNumber="-1" charStart="288" charEnd="293">
-                           <sedStatement xml:id="_570f3f05-c662-469b-83b4-f48946818b36" name="i++;" pathCondition="true" lineNumber="-1" charStart="301" charEnd="305">
-                              <sedLoopCondition xml:id="_440dce34-3482-4f2f-8357-b0461428c7d9" name="i&lt;3" pathCondition="true" lineNumber="-1" charStart="288" charEnd="293">
-                                 <sedStatement xml:id="_5a0be003-c060-47a5-8804-438772876f69" name="i++;" pathCondition="true" lineNumber="-1" charStart="301" charEnd="305">
-                                    <sedLoopCondition xml:id="_d13ce4c2-38ed-47f1-a932-660887086d3d" name="i&lt;3" pathCondition="true" lineNumber="-1" charStart="288" charEnd="293">
-                                       <sedMethodReturn xml:id="_20ad004b-7ae3-45b6-a710-adf9431b9576" name="&lt;return of self.main();&gt;" pathCondition="true" lineNumber="-1" charStart="256" charEnd="260">
-                                          <sedTermination xml:id="_f6f85f25-0e43-4b30-a010-17886489ce91" name="&lt;end&gt;" pathCondition="true" verified="true">
->>>>>>> 22906a6b
+   <sedTarget xml:id="_bfb94221-3c05-439e-a265-71ccbf20e36f" name="main()" modelIdentifier="org.key_project.sed.key.core">
+      <sedThread xml:id="_b1a74d19-1ca3-4428-ba3f-e182837889fb" name="&lt;start&gt;" pathCondition="true">
+         <sedMethodCall xml:id="_88132d4e-d3e5-4668-a459-bfd05a70368d" name="self.main();" pathCondition="true" lineNumber="-1" charStart="256" charEnd="260">
+            <sedStatement xml:id="_7a80c5e9-9d85-4522-b40d-dc45d444e953" name="int i = 0;" pathCondition="true" lineNumber="-1" charStart="268" charEnd="278">
+               <sedLoopStatement xml:id="_1c5097a4-7190-452f-bd90-20775224c7e6" name="while ( i&lt;3 )" pathCondition="true" lineNumber="-1" charStart="282" charEnd="310">
+                  <sedLoopCondition xml:id="_1ac3a638-ce2b-44ef-b0c6-fa1ac2ea5fad" name="i&lt;3" pathCondition="true" lineNumber="-1" charStart="288" charEnd="293">
+                     <sedStatement xml:id="_729fce92-6ce8-4b08-80d0-da4dc65cb6e5" name="i++;" pathCondition="true" lineNumber="-1" charStart="301" charEnd="305">
+                        <sedLoopCondition xml:id="_36e42320-ba15-4f18-9ef9-b37412add3eb" name="i&lt;3" pathCondition="true" lineNumber="-1" charStart="288" charEnd="293">
+                           <sedStatement xml:id="_10c9b304-d94a-40e8-a97e-a898eced53bb" name="i++;" pathCondition="true" lineNumber="-1" charStart="301" charEnd="305">
+                              <sedLoopCondition xml:id="_9bba573b-ac01-4504-a476-62cb1fbd7e23" name="i&lt;3" pathCondition="true" lineNumber="-1" charStart="288" charEnd="293">
+                                 <sedStatement xml:id="_0c0b02a7-a657-4329-a987-7380b3ac7806" name="i++;" pathCondition="true" lineNumber="-1" charStart="301" charEnd="305">
+                                    <sedLoopCondition xml:id="_1024b5f9-63b3-45fa-ace0-8fa430646069" name="i&lt;3" pathCondition="true" lineNumber="-1" charStart="288" charEnd="293">
+                                       <sedMethodReturn xml:id="_96905c2b-6eb3-482b-b44b-a1668330c78c" name="&lt;return of self.main();&gt;" pathCondition="true" lineNumber="-1" charStart="256" charEnd="260">
+                                          <sedTermination xml:id="_37fd29d1-5382-4952-99ef-df1c976ff7cd" name="&lt;end&gt;" pathCondition="true" verified="true">
                                           </sedTermination>
                                        </sedMethodReturn>
                                     </sedLoopCondition>
