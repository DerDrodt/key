<?xml version="1.0" encoding="UTF-8"?>
<launch xmlns="http://key-project.org/sed/serialization">
<<<<<<< HEAD
   <sedTarget xml:id="_a89daf1f-44d7-43b0-9ca1-d4c8042dfdaa" name="main()" modelIdentifier="org.key_project.sed.key.core">
      <sedThread xml:id="_45258ccf-547b-4952-b06f-9e2fd6631469" name="&lt;start&gt;" pathCondition="true">
         <sedMethodCall xml:id="_69262ccf-7168-4557-bc7b-201c7480f784" name="self.main();" pathCondition="true" lineNumber="-1" charStart="94" charEnd="98">
            <sedStatement xml:id="_0cf9240c-2c5d-4eea-84de-77cdef862aff" name="int result = 0;" pathCondition="true" lineNumber="-1" charStart="106" charEnd="121">
               <sedLoopStatement xml:id="_17af7100-b7ec-432a-8af1-0e7fb20dccd9" name="while ( false )" pathCondition="true" lineNumber="-1" charStart="125" charEnd="160">
                  <sedLoopCondition xml:id="_7ed3c2f8-862f-41d4-8cc8-0605925fcd8c" name="false" pathCondition="true" lineNumber="-1" charStart="132" charEnd="137">
                     <sedStatement xml:id="_0c655001-003d-41ec-8ce1-d51180315ff6" name="return result_1;" pathCondition="true" lineNumber="-1" charStart="164" charEnd="178">
                        <sedMethodReturn xml:id="_21985925-3987-471f-99ac-69b1fe8a1942" name="&lt;return 0 as result of self.main();&gt;" pathCondition="true" lineNumber="-1" charStart="94" charEnd="98">
                           <sedTermination xml:id="_0e0c7e2a-e346-4284-a4e2-6443acddd21f" name="&lt;end&gt;" pathCondition="true" verified="true">
=======
   <sedTarget xml:id="_d3c2a176-1f73-4123-a0a2-d226c3f1c98d" name="main()" modelIdentifier="org.key_project.sed.key.core">
      <sedThread xml:id="_f43aa79b-73e2-4983-9328-b790c40680ac" name="&lt;start&gt;" pathCondition="true">
         <sedMethodCall xml:id="_463653b8-a5ce-468a-8b29-5a4c88e0e504" name="self.main();" pathCondition="true" lineNumber="-1" charStart="94" charEnd="98">
            <sedStatement xml:id="_64d01b7d-243d-41e9-b29a-0cef17e9daf5" name="int result = 0;" pathCondition="true" lineNumber="-1" charStart="106" charEnd="121">
               <sedLoopStatement xml:id="_596d9365-ebac-4b59-9658-dcb6518bc966" name="while ( false ) {   result_1++; }" pathCondition="true" lineNumber="-1" charStart="125" charEnd="160">
                  <sedLoopCondition xml:id="_c4daa004-f9da-47df-9550-6107f191f8da" name="false" pathCondition="true" lineNumber="-1" charStart="132" charEnd="137">
                     <sedStatement xml:id="_bf080115-3a1c-407e-a2e2-dae3fc09bce1" name="return result_1;" pathCondition="true" lineNumber="-1" charStart="164" charEnd="178">
                        <sedMethodReturn xml:id="_8dfa9438-cd42-498d-9459-c06c57a476f0" name="&lt;return Z(0(#)) as result of self.main();&gt;" pathCondition="true" lineNumber="-1" charStart="94" charEnd="98">
                           <sedTermination xml:id="_d19712c7-ac84-4a26-b967-31dc9b4a00ea" name="&lt;end&gt;" pathCondition="true" verified="true">
>>>>>>> 22906a6b
                           </sedTermination>
                        </sedMethodReturn>
                     </sedStatement>
                  </sedLoopCondition>
               </sedLoopStatement>
            </sedStatement>
         </sedMethodCall>
      </sedThread>
   </sedTarget>
</launch><|MERGE_RESOLUTION|>--- conflicted
+++ resolved
@@ -1,26 +1,14 @@
 <?xml version="1.0" encoding="UTF-8"?>
 <launch xmlns="http://key-project.org/sed/serialization">
-<<<<<<< HEAD
-   <sedTarget xml:id="_a89daf1f-44d7-43b0-9ca1-d4c8042dfdaa" name="main()" modelIdentifier="org.key_project.sed.key.core">
-      <sedThread xml:id="_45258ccf-547b-4952-b06f-9e2fd6631469" name="&lt;start&gt;" pathCondition="true">
-         <sedMethodCall xml:id="_69262ccf-7168-4557-bc7b-201c7480f784" name="self.main();" pathCondition="true" lineNumber="-1" charStart="94" charEnd="98">
-            <sedStatement xml:id="_0cf9240c-2c5d-4eea-84de-77cdef862aff" name="int result = 0;" pathCondition="true" lineNumber="-1" charStart="106" charEnd="121">
-               <sedLoopStatement xml:id="_17af7100-b7ec-432a-8af1-0e7fb20dccd9" name="while ( false )" pathCondition="true" lineNumber="-1" charStart="125" charEnd="160">
-                  <sedLoopCondition xml:id="_7ed3c2f8-862f-41d4-8cc8-0605925fcd8c" name="false" pathCondition="true" lineNumber="-1" charStart="132" charEnd="137">
-                     <sedStatement xml:id="_0c655001-003d-41ec-8ce1-d51180315ff6" name="return result_1;" pathCondition="true" lineNumber="-1" charStart="164" charEnd="178">
-                        <sedMethodReturn xml:id="_21985925-3987-471f-99ac-69b1fe8a1942" name="&lt;return 0 as result of self.main();&gt;" pathCondition="true" lineNumber="-1" charStart="94" charEnd="98">
-                           <sedTermination xml:id="_0e0c7e2a-e346-4284-a4e2-6443acddd21f" name="&lt;end&gt;" pathCondition="true" verified="true">
-=======
-   <sedTarget xml:id="_d3c2a176-1f73-4123-a0a2-d226c3f1c98d" name="main()" modelIdentifier="org.key_project.sed.key.core">
-      <sedThread xml:id="_f43aa79b-73e2-4983-9328-b790c40680ac" name="&lt;start&gt;" pathCondition="true">
-         <sedMethodCall xml:id="_463653b8-a5ce-468a-8b29-5a4c88e0e504" name="self.main();" pathCondition="true" lineNumber="-1" charStart="94" charEnd="98">
-            <sedStatement xml:id="_64d01b7d-243d-41e9-b29a-0cef17e9daf5" name="int result = 0;" pathCondition="true" lineNumber="-1" charStart="106" charEnd="121">
-               <sedLoopStatement xml:id="_596d9365-ebac-4b59-9658-dcb6518bc966" name="while ( false ) {   result_1++; }" pathCondition="true" lineNumber="-1" charStart="125" charEnd="160">
-                  <sedLoopCondition xml:id="_c4daa004-f9da-47df-9550-6107f191f8da" name="false" pathCondition="true" lineNumber="-1" charStart="132" charEnd="137">
-                     <sedStatement xml:id="_bf080115-3a1c-407e-a2e2-dae3fc09bce1" name="return result_1;" pathCondition="true" lineNumber="-1" charStart="164" charEnd="178">
-                        <sedMethodReturn xml:id="_8dfa9438-cd42-498d-9459-c06c57a476f0" name="&lt;return Z(0(#)) as result of self.main();&gt;" pathCondition="true" lineNumber="-1" charStart="94" charEnd="98">
-                           <sedTermination xml:id="_d19712c7-ac84-4a26-b967-31dc9b4a00ea" name="&lt;end&gt;" pathCondition="true" verified="true">
->>>>>>> 22906a6b
+   <sedTarget xml:id="_1c1423b2-a112-4c42-8919-cdc90a8fcdcf" name="main()" modelIdentifier="org.key_project.sed.key.core">
+      <sedThread xml:id="_60d442ce-8fae-4367-8db7-599f442d200d" name="&lt;start&gt;" pathCondition="true">
+         <sedMethodCall xml:id="_f0ee881e-f0b0-4d80-b3d5-fa1f4a5c0ab9" name="self.main();" pathCondition="true" lineNumber="-1" charStart="94" charEnd="98">
+            <sedStatement xml:id="_f14667f7-d83d-4132-bfae-41532198ab4d" name="int result = 0;" pathCondition="true" lineNumber="-1" charStart="106" charEnd="121">
+               <sedLoopStatement xml:id="_a86785a2-f6f9-49b7-bea2-c6d36f30e9a2" name="while ( false )" pathCondition="true" lineNumber="-1" charStart="125" charEnd="160">
+                  <sedLoopCondition xml:id="_c2d3c3d2-72b9-4ecb-b35e-27e4fed96f65" name="false" pathCondition="true" lineNumber="-1" charStart="132" charEnd="137">
+                     <sedStatement xml:id="_74fe3ba7-62c2-4280-abe6-bc0a0948c2c9" name="return result_1;" pathCondition="true" lineNumber="-1" charStart="164" charEnd="178">
+                        <sedMethodReturn xml:id="_01668cc4-d090-4d0c-ab56-0a6e68c48ab8" name="&lt;return Z(0(#)) as result of self.main();&gt;" pathCondition="true" lineNumber="-1" charStart="94" charEnd="98">
+                           <sedTermination xml:id="_301e70d7-ebae-4786-8fc9-20413ce6d20f" name="&lt;end&gt;" pathCondition="true" verified="true">
                            </sedTermination>
                         </sedMethodReturn>
                      </sedStatement>
