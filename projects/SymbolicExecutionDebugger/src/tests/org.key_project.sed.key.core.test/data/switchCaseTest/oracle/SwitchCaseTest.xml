<?xml version="1.0" encoding="UTF-8"?>
<launch xmlns="http://key-project.org/sed/serialization">
<<<<<<< HEAD
   <sedTarget xml:id="_31a816ab-f151-4619-a7d2-108f3b679a19" name="switchCase(int)" modelIdentifier="org.key_project.sed.key.core">
      <sedThread xml:id="_3c1175c2-24fd-46e9-9669-108a5834e04a" name="&lt;start&gt;" pathCondition="true">
         <sedMethodCall xml:id="_24417b11-5576-4f1c-9768-be9ef7b741a0" name="self.switchCase(x);" pathCondition="true" lineNumber="-1" charStart="45" charEnd="55">
            <sedStatement xml:id="_b532a3a9-826a-4085-a736-59e7ddc3ab02" name="int a;" pathCondition="true" lineNumber="-1" charStart="68" charEnd="74">
               <sedBranchStatement xml:id="_390def2d-5de1-4970-9818-9e2ddc3b03ca" name="switch (x)" pathCondition="true" lineNumber="-1" charStart="78" charEnd="280">
                  <sedBranchCondition xml:id="_3f19347c-5614-4285-8731-dd798804926f" name="x = 0" pathCondition="x = 0">
                     <sedStatement xml:id="_0f0b34ad-9d51-4f36-93e3-f605bc0b6eda" name="a=1;" pathCondition="x = 0" lineNumber="-1" charStart="106" charEnd="112">
                        <sedStatement xml:id="_a23d69c3-cc36-4c4a-9be7-e91e893cc53d" name="return a;" pathCondition="x = 0" lineNumber="-1" charStart="284" charEnd="293">
                           <sedMethodReturn xml:id="_7902054b-df05-4528-916e-bd798e9145a9" name="&lt;return 1 as result of self.switchCase(x);&gt;" pathCondition="x = 0" lineNumber="-1" charStart="45" charEnd="55">
                              <sedTermination xml:id="_a32baa51-9889-429a-adfb-90d9b1f696fd" name="&lt;end&gt;" pathCondition="x = 0" verified="true">
=======
   <sedTarget xml:id="_b6ae018b-8aed-4972-9df9-3e9be570067f" name="switchCase(int)" modelIdentifier="org.key_project.sed.key.core">
      <sedThread xml:id="_592c5a3c-bc76-40e8-a0f9-06dc9f22419c" name="&lt;start&gt;" pathCondition="true">
         <sedMethodCall xml:id="_dd3842f9-b36c-4c10-9819-df3987630a23" name="self.switchCase(x);" pathCondition="true" lineNumber="-1" charStart="45" charEnd="55">
            <sedStatement xml:id="_d7577891-7d7f-44ca-85eb-cc6e468cf482" name="int a;" pathCondition="true" lineNumber="-1" charStart="68" charEnd="74">
               <sedBranchStatement xml:id="_e4b2060f-1e63-41d8-a148-94b0e514f989" name="switch (x) {case 0:a=1;break ;case 1:case 2:   a=-1;case 3:   a=x*x;break ;case 4:return 42;default:   a=x; }" pathCondition="true" lineNumber="-1" charStart="78" charEnd="280">
                  <sedBranchCondition xml:id="_d0f8e597-02d8-468f-bbf2-ac1367f10cdd" name="equals(x,Z(0(#)))" pathCondition="equals(x,Z(0(#)))">
                     <sedStatement xml:id="_d74fe9fe-b2c4-431b-b5f8-e7dccae0341b" name="a=1;" pathCondition="equals(x,Z(0(#)))" lineNumber="-1" charStart="106" charEnd="112">
                        <sedStatement xml:id="_a4f243a9-ebae-45c6-a85c-1a25b9b38f5c" name="return a;" pathCondition="equals(x,Z(0(#)))" lineNumber="-1" charStart="284" charEnd="293">
                           <sedMethodReturn xml:id="_ddea0559-685a-4e91-8786-8cea91321db4" name="&lt;return Z(1(#)) as result of self.switchCase(x);&gt;" pathCondition="equals(x,Z(0(#)))" lineNumber="-1" charStart="45" charEnd="55">
                              <sedTermination xml:id="_219fd843-133b-42b4-a7d3-85e0fde6f0f1" name="&lt;end&gt;" pathCondition="equals(x,Z(0(#)))" verified="true">
>>>>>>> 22906a6b
                              </sedTermination>
                           </sedMethodReturn>
                        </sedStatement>
                     </sedStatement>
                  </sedBranchCondition>
<<<<<<< HEAD
                  <sedBranchCondition xml:id="_adb95433-b1f8-4d11-a4ae-fd8d7113e7c9" name="!x = 0" pathCondition="!x = 0">
                     <sedBranchCondition xml:id="_194d01e0-b54e-40f1-b33a-6f44beb59664" name="x = 1" pathCondition="x = 1">
                        <sedStatement xml:id="_09a990ff-746a-4db4-9467-975a409694c3" name="a=-1;" pathCondition="x = 1" lineNumber="-1" charStart="165" charEnd="172">
                           <sedStatement xml:id="_93c73235-8d0f-42c0-8763-93f46399ca09" name="a=x*x;" pathCondition="x = 1" lineNumber="-1" charStart="188" charEnd="198">
                              <sedStatement xml:id="_1119d679-3a0c-45bf-bf5b-41275aa91063" name="return a;" pathCondition="x = 1" lineNumber="-1" charStart="284" charEnd="293">
                                 <sedMethodReturn xml:id="_29c26c2a-6e98-4d95-aa0f-2592e6f43bca" name="&lt;return 1 as result of self.switchCase(x);&gt;" pathCondition="x = 1" lineNumber="-1" charStart="45" charEnd="55">
                                    <sedTermination xml:id="_959dbde2-3510-41b4-9175-887dc10fa9be" name="&lt;end&gt;" pathCondition="x = 1" verified="true">
=======
                  <sedBranchCondition xml:id="_943a017f-c269-452c-884e-74826a145eb9" name="not(equals(x,Z(0(#))))" pathCondition="not(equals(x,Z(0(#))))">
                     <sedBranchCondition xml:id="_9f76ee1a-0997-485b-a35d-d4e5dcb33f50" name="equals(x,Z(1(#)))" pathCondition="equals(x,Z(1(#)))">
                        <sedStatement xml:id="_474db1ec-18d9-4b27-b3e6-c8e50a9a09af" name="a=-1;" pathCondition="equals(x,Z(1(#)))" lineNumber="-1" charStart="165" charEnd="172">
                           <sedStatement xml:id="_8d01dd6a-d822-4e32-b41a-47b78417bb15" name="a=x*x;" pathCondition="equals(x,Z(1(#)))" lineNumber="-1" charStart="188" charEnd="198">
                              <sedStatement xml:id="_5bc19d0f-e2a2-498a-9ad8-2ccdb5032839" name="return a;" pathCondition="equals(x,Z(1(#)))" lineNumber="-1" charStart="284" charEnd="293">
                                 <sedMethodReturn xml:id="_f648d2da-985a-4c0d-9e4c-b98ef7806bc0" name="&lt;return Z(1(#)) as result of self.switchCase(x);&gt;" pathCondition="equals(x,Z(1(#)))" lineNumber="-1" charStart="45" charEnd="55">
                                    <sedTermination xml:id="_49a8ab2e-b368-4858-9126-38c87a1b553b" name="&lt;end&gt;" pathCondition="equals(x,Z(1(#)))" verified="true">
>>>>>>> 22906a6b
                                    </sedTermination>
                                 </sedMethodReturn>
                              </sedStatement>
                           </sedStatement>
                        </sedStatement>
                     </sedBranchCondition>
<<<<<<< HEAD
                     <sedBranchCondition xml:id="_2dd17250-eee1-4fc6-91e6-4a100d404df9" name="!x = 1" pathCondition="!x = 0 &amp; !x = 1">
                        <sedBranchCondition xml:id="_5a6ad693-f930-4786-8ed9-15f638911edd" name="x = 2" pathCondition="x = 2">
                           <sedStatement xml:id="_f4977055-5ea9-4453-ab78-047ff7933c52" name="a=-1;" pathCondition="x = 2" lineNumber="-1" charStart="165" charEnd="172">
                              <sedStatement xml:id="_4e11923c-da12-4336-8705-5f810d38bfdc" name="a=x*x;" pathCondition="x = 2" lineNumber="-1" charStart="188" charEnd="198">
                                 <sedStatement xml:id="_41331391-392b-4608-b95c-2b00b3b99811" name="return a;" pathCondition="x = 2" lineNumber="-1" charStart="284" charEnd="293">
                                    <sedMethodReturn xml:id="_32e0b2a5-82b5-4d97-952e-0994e6f7cd46" name="&lt;return 4 as result of self.switchCase(x);&gt;" pathCondition="x = 2" lineNumber="-1" charStart="45" charEnd="55">
                                       <sedTermination xml:id="_09f5f88f-b38f-4d81-90aa-c0b894e63639" name="&lt;end&gt;" pathCondition="x = 2" verified="true">
=======
                     <sedBranchCondition xml:id="_d690b8ea-daea-419c-b786-a468d580e87f" name="not(equals(x,Z(1(#))))" pathCondition="and(not(equals(x,Z(0(#)))),not(equals(x,Z(1(#)))))">
                        <sedBranchCondition xml:id="_1f415a6c-b943-425d-b565-3fa8bac3b01d" name="equals(x,Z(2(#)))" pathCondition="equals(x,Z(2(#)))">
                           <sedStatement xml:id="_b009b136-98ce-4c34-a5f9-7c2ea89bacde" name="a=-1;" pathCondition="equals(x,Z(2(#)))" lineNumber="-1" charStart="165" charEnd="172">
                              <sedStatement xml:id="_28f82fd1-08e5-4c06-9a0f-c0df5fe54997" name="a=x*x;" pathCondition="equals(x,Z(2(#)))" lineNumber="-1" charStart="188" charEnd="198">
                                 <sedStatement xml:id="_38204dc6-52be-4fbf-93a4-05e217654030" name="return a;" pathCondition="equals(x,Z(2(#)))" lineNumber="-1" charStart="284" charEnd="293">
                                    <sedMethodReturn xml:id="_3af4ae98-e41a-47bc-a7a4-52e4eb888dd2" name="&lt;return Z(4(#)) as result of self.switchCase(x);&gt;" pathCondition="equals(x,Z(2(#)))" lineNumber="-1" charStart="45" charEnd="55">
                                       <sedTermination xml:id="_ea4b26d2-b2aa-4c54-ba07-569172f47319" name="&lt;end&gt;" pathCondition="equals(x,Z(2(#)))" verified="true">
>>>>>>> 22906a6b
                                       </sedTermination>
                                    </sedMethodReturn>
                                 </sedStatement>
                              </sedStatement>
                           </sedStatement>
                        </sedBranchCondition>
<<<<<<< HEAD
                        <sedBranchCondition xml:id="_ada5cf61-f45b-48ca-a2ea-cb4aec723395" name="!x = 2" pathCondition="!x = 0 &amp; !x = 1 &amp; !x = 2">
                           <sedBranchCondition xml:id="_51db91f3-fb96-4c06-82ea-1506f92cfcd5" name="x = 3" pathCondition="x = 3">
                              <sedStatement xml:id="_8b16af71-a9a8-4eb6-8889-03e213ed835f" name="a=x*x;" pathCondition="x = 3" lineNumber="-1" charStart="188" charEnd="198">
                                 <sedStatement xml:id="_162ccd5d-db49-4025-8199-aa218640ea0c" name="return a;" pathCondition="x = 3" lineNumber="-1" charStart="284" charEnd="293">
                                    <sedMethodReturn xml:id="_84872fca-2b7c-4629-8ddf-2ebdc0beae2b" name="&lt;return 9 as result of self.switchCase(x);&gt;" pathCondition="x = 3" lineNumber="-1" charStart="45" charEnd="55">
                                       <sedTermination xml:id="_b3ad7ed7-34b5-4df5-a37e-25ac265cd487" name="&lt;end&gt;" pathCondition="x = 3" verified="true">
=======
                        <sedBranchCondition xml:id="_0a6ab767-e51b-497c-a9d3-bc7b00761fa0" name="not(equals(x,Z(2(#))))" pathCondition="and(and(not(equals(x,Z(0(#)))),not(equals(x,Z(1(#))))),not(equals(x,Z(2(#)))))">
                           <sedBranchCondition xml:id="_ea7f1420-77b0-49d3-8c70-7f363493c7f0" name="equals(x,Z(3(#)))" pathCondition="equals(x,Z(3(#)))">
                              <sedStatement xml:id="_cd5be75a-0499-42f5-a3c8-063047fc738e" name="a=x*x;" pathCondition="equals(x,Z(3(#)))" lineNumber="-1" charStart="188" charEnd="198">
                                 <sedStatement xml:id="_cd11c8c6-1a8c-4c91-9bca-2a78a12a3eab" name="return a;" pathCondition="equals(x,Z(3(#)))" lineNumber="-1" charStart="284" charEnd="293">
                                    <sedMethodReturn xml:id="_f2d0cf25-aa7e-44ee-939e-83d674e24e8d" name="&lt;return Z(9(#)) as result of self.switchCase(x);&gt;" pathCondition="equals(x,Z(3(#)))" lineNumber="-1" charStart="45" charEnd="55">
                                       <sedTermination xml:id="_d4f9be33-b7e8-40ba-b005-df03bd989f33" name="&lt;end&gt;" pathCondition="equals(x,Z(3(#)))" verified="true">
>>>>>>> 22906a6b
                                       </sedTermination>
                                    </sedMethodReturn>
                                 </sedStatement>
                              </sedStatement>
                           </sedBranchCondition>
<<<<<<< HEAD
                           <sedBranchCondition xml:id="_4562cab6-1d64-462d-b277-3e26ec9fc419" name="!x = 3" pathCondition="!x = 0 &amp; !x = 1 &amp; !x = 2 &amp; !x = 3">
                              <sedBranchCondition xml:id="_f0bf9388-d9b6-41b3-9693-7f72b2208e26" name="x = 4" pathCondition="x = 4">
                                 <sedStatement xml:id="_cf062906-bd7c-4a76-8a0a-c436434eb510" name="return 42;" pathCondition="x = 4" lineNumber="-1" charStart="242" charEnd="252">
                                    <sedMethodReturn xml:id="_cc83791b-42e6-403c-b9ab-6dceaddb7569" name="&lt;return 42 as result of self.switchCase(x);&gt;" pathCondition="x = 4" lineNumber="-1" charStart="45" charEnd="55">
                                       <sedTermination xml:id="_4a9af398-3f7a-4eb2-8b37-d27958ce3408" name="&lt;end&gt;" pathCondition="x = 4" verified="true">
=======
                           <sedBranchCondition xml:id="_41b9340f-0dfd-4ca7-8675-1ae877c4f4d0" name="not(equals(x,Z(3(#))))" pathCondition="and(and(and(not(equals(x,Z(0(#)))),not(equals(x,Z(1(#))))),not(equals(x,Z(2(#))))),not(equals(x,Z(3(#)))))">
                              <sedBranchCondition xml:id="_33b733d5-2887-4934-b9ec-75d6d871d18e" name="equals(x,Z(4(#)))" pathCondition="equals(x,Z(4(#)))">
                                 <sedStatement xml:id="_a573c37d-4943-41cb-b19c-b5966810aad9" name="return 42;" pathCondition="equals(x,Z(4(#)))" lineNumber="-1" charStart="242" charEnd="252">
                                    <sedMethodReturn xml:id="_b8974bbc-ea4c-4318-99e2-d77243acf29a" name="&lt;return Z(2(4(#))) as result of self.switchCase(x);&gt;" pathCondition="equals(x,Z(4(#)))" lineNumber="-1" charStart="45" charEnd="55">
                                       <sedTermination xml:id="_f73b8837-c246-4f8d-b5d3-941da4edaff7" name="&lt;end&gt;" pathCondition="equals(x,Z(4(#)))" verified="true">
>>>>>>> 22906a6b
                                       </sedTermination>
                                    </sedMethodReturn>
                                 </sedStatement>
                              </sedBranchCondition>
<<<<<<< HEAD
                              <sedBranchCondition xml:id="_f22bcd8e-7b73-4362-a2d5-fa70b913d1c9" name="!x = 4" pathCondition="!x = 0 &amp; !x = 1 &amp; !x = 2 &amp; !x = 3 &amp; !x = 4">
                                 <sedStatement xml:id="_39b23f1d-0734-4bba-ba01-3f52c638aa1f" name="a=x;" pathCondition="!x = 0 &amp; !x = 1 &amp; !x = 2 &amp; !x = 3 &amp; !x = 4" lineNumber="-1" charStart="269" charEnd="275">
                                    <sedStatement xml:id="_0e91151a-0f0d-41ed-a65b-cfac276ba0b7" name="return a;" pathCondition="!x = 0 &amp; !x = 1 &amp; !x = 2 &amp; !x = 3 &amp; !x = 4" lineNumber="-1" charStart="284" charEnd="293">
                                       <sedMethodReturn xml:id="_8ce65692-c0a9-401a-88ec-848ed9fa629d" name="&lt;return x as result of self.switchCase(x);&gt;" pathCondition="!x = 0 &amp; !x = 1 &amp; !x = 2 &amp; !x = 3 &amp; !x = 4" lineNumber="-1" charStart="45" charEnd="55">
                                          <sedTermination xml:id="_121cd22f-0368-4dcd-bf11-567d13bfea93" name="&lt;end&gt;" pathCondition="!x = 0 &amp; !x = 1 &amp; !x = 2 &amp; !x = 3 &amp; !x = 4" verified="true">
=======
                              <sedBranchCondition xml:id="_a24345e2-6895-4344-9f74-5bfd3c04cbe6" name="not(equals(x,Z(4(#))))" pathCondition="and(and(and(and(not(equals(x,Z(0(#)))),not(equals(x,Z(1(#))))),not(equals(x,Z(2(#))))),not(equals(x,Z(3(#))))),not(equals(x,Z(4(#)))))">
                                 <sedStatement xml:id="_997f1fa1-126b-43e6-8793-31a6ff700ca8" name="a=x;" pathCondition="and(and(and(and(not(equals(x,Z(0(#)))),not(equals(x,Z(1(#))))),not(equals(x,Z(2(#))))),not(equals(x,Z(3(#))))),not(equals(x,Z(4(#)))))" lineNumber="-1" charStart="269" charEnd="275">
                                    <sedStatement xml:id="_d167156e-5ece-42a4-a425-6a7710de7a3a" name="return a;" pathCondition="and(and(and(and(not(equals(x,Z(0(#)))),not(equals(x,Z(1(#))))),not(equals(x,Z(2(#))))),not(equals(x,Z(3(#))))),not(equals(x,Z(4(#)))))" lineNumber="-1" charStart="284" charEnd="293">
                                       <sedMethodReturn xml:id="_69a9ec6d-c589-4cd7-87c8-5d6f5d2a05a8" name="&lt;return x as result of self.switchCase(x);&gt;" pathCondition="and(and(and(and(not(equals(x,Z(0(#)))),not(equals(x,Z(1(#))))),not(equals(x,Z(2(#))))),not(equals(x,Z(3(#))))),not(equals(x,Z(4(#)))))" lineNumber="-1" charStart="45" charEnd="55">
                                          <sedTermination xml:id="_94664230-9948-4f76-9f91-a1b09b82a8d7" name="&lt;end&gt;" pathCondition="and(and(and(and(not(equals(x,Z(0(#)))),not(equals(x,Z(1(#))))),not(equals(x,Z(2(#))))),not(equals(x,Z(3(#))))),not(equals(x,Z(4(#)))))" verified="true">
>>>>>>> 22906a6b
                                          </sedTermination>
                                       </sedMethodReturn>
                                    </sedStatement>
                                 </sedStatement>
                              </sedBranchCondition>
                           </sedBranchCondition>
                        </sedBranchCondition>
                     </sedBranchCondition>
                  </sedBranchCondition>
               </sedBranchStatement>
            </sedStatement>
         </sedMethodCall>
      </sedThread>
   </sedTarget>
</launch><|MERGE_RESOLUTION|>--- conflicted
+++ resolved
@@ -1,129 +1,71 @@
 <?xml version="1.0" encoding="UTF-8"?>
 <launch xmlns="http://key-project.org/sed/serialization">
-<<<<<<< HEAD
-   <sedTarget xml:id="_31a816ab-f151-4619-a7d2-108f3b679a19" name="switchCase(int)" modelIdentifier="org.key_project.sed.key.core">
-      <sedThread xml:id="_3c1175c2-24fd-46e9-9669-108a5834e04a" name="&lt;start&gt;" pathCondition="true">
-         <sedMethodCall xml:id="_24417b11-5576-4f1c-9768-be9ef7b741a0" name="self.switchCase(x);" pathCondition="true" lineNumber="-1" charStart="45" charEnd="55">
-            <sedStatement xml:id="_b532a3a9-826a-4085-a736-59e7ddc3ab02" name="int a;" pathCondition="true" lineNumber="-1" charStart="68" charEnd="74">
-               <sedBranchStatement xml:id="_390def2d-5de1-4970-9818-9e2ddc3b03ca" name="switch (x)" pathCondition="true" lineNumber="-1" charStart="78" charEnd="280">
-                  <sedBranchCondition xml:id="_3f19347c-5614-4285-8731-dd798804926f" name="x = 0" pathCondition="x = 0">
-                     <sedStatement xml:id="_0f0b34ad-9d51-4f36-93e3-f605bc0b6eda" name="a=1;" pathCondition="x = 0" lineNumber="-1" charStart="106" charEnd="112">
-                        <sedStatement xml:id="_a23d69c3-cc36-4c4a-9be7-e91e893cc53d" name="return a;" pathCondition="x = 0" lineNumber="-1" charStart="284" charEnd="293">
-                           <sedMethodReturn xml:id="_7902054b-df05-4528-916e-bd798e9145a9" name="&lt;return 1 as result of self.switchCase(x);&gt;" pathCondition="x = 0" lineNumber="-1" charStart="45" charEnd="55">
-                              <sedTermination xml:id="_a32baa51-9889-429a-adfb-90d9b1f696fd" name="&lt;end&gt;" pathCondition="x = 0" verified="true">
-=======
-   <sedTarget xml:id="_b6ae018b-8aed-4972-9df9-3e9be570067f" name="switchCase(int)" modelIdentifier="org.key_project.sed.key.core">
-      <sedThread xml:id="_592c5a3c-bc76-40e8-a0f9-06dc9f22419c" name="&lt;start&gt;" pathCondition="true">
-         <sedMethodCall xml:id="_dd3842f9-b36c-4c10-9819-df3987630a23" name="self.switchCase(x);" pathCondition="true" lineNumber="-1" charStart="45" charEnd="55">
-            <sedStatement xml:id="_d7577891-7d7f-44ca-85eb-cc6e468cf482" name="int a;" pathCondition="true" lineNumber="-1" charStart="68" charEnd="74">
-               <sedBranchStatement xml:id="_e4b2060f-1e63-41d8-a148-94b0e514f989" name="switch (x) {case 0:a=1;break ;case 1:case 2:   a=-1;case 3:   a=x*x;break ;case 4:return 42;default:   a=x; }" pathCondition="true" lineNumber="-1" charStart="78" charEnd="280">
-                  <sedBranchCondition xml:id="_d0f8e597-02d8-468f-bbf2-ac1367f10cdd" name="equals(x,Z(0(#)))" pathCondition="equals(x,Z(0(#)))">
-                     <sedStatement xml:id="_d74fe9fe-b2c4-431b-b5f8-e7dccae0341b" name="a=1;" pathCondition="equals(x,Z(0(#)))" lineNumber="-1" charStart="106" charEnd="112">
-                        <sedStatement xml:id="_a4f243a9-ebae-45c6-a85c-1a25b9b38f5c" name="return a;" pathCondition="equals(x,Z(0(#)))" lineNumber="-1" charStart="284" charEnd="293">
-                           <sedMethodReturn xml:id="_ddea0559-685a-4e91-8786-8cea91321db4" name="&lt;return Z(1(#)) as result of self.switchCase(x);&gt;" pathCondition="equals(x,Z(0(#)))" lineNumber="-1" charStart="45" charEnd="55">
-                              <sedTermination xml:id="_219fd843-133b-42b4-a7d3-85e0fde6f0f1" name="&lt;end&gt;" pathCondition="equals(x,Z(0(#)))" verified="true">
->>>>>>> 22906a6b
+   <sedTarget xml:id="_6bd944e4-9c96-4b28-8761-07a9f7da3a8d" name="switchCase(int)" modelIdentifier="org.key_project.sed.key.core">
+      <sedThread xml:id="_c2a72f9a-be21-44bf-b48f-a7977841a3d2" name="&lt;start&gt;" pathCondition="true">
+         <sedMethodCall xml:id="_5ff524d3-f359-47a9-8f24-cfba7e8c8e46" name="self.switchCase(x);" pathCondition="true" lineNumber="-1" charStart="45" charEnd="55">
+            <sedStatement xml:id="_836f49a1-4099-49e3-8408-4c22b67c7d92" name="int a;" pathCondition="true" lineNumber="-1" charStart="68" charEnd="74">
+               <sedBranchStatement xml:id="_0cdb9416-9c8c-4e1e-a80a-8f61146aac79" name="switch (x)" pathCondition="true" lineNumber="-1" charStart="78" charEnd="280">
+                  <sedBranchCondition xml:id="_191d1291-cb2f-424c-b11f-d9f988286fad" name="equals(x,Z(0(#)))" pathCondition="equals(x,Z(0(#)))">
+                     <sedStatement xml:id="_a751a407-66ef-4e0d-8e91-063b14217e64" name="a=1;" pathCondition="equals(x,Z(0(#)))" lineNumber="-1" charStart="106" charEnd="112">
+                        <sedStatement xml:id="_1437db53-e4f2-4829-98e5-6ee1355a60d2" name="return a;" pathCondition="equals(x,Z(0(#)))" lineNumber="-1" charStart="284" charEnd="293">
+                           <sedMethodReturn xml:id="_14e0dde8-549d-445e-bc24-44c092048a73" name="&lt;return Z(1(#)) as result of self.switchCase(x);&gt;" pathCondition="equals(x,Z(0(#)))" lineNumber="-1" charStart="45" charEnd="55">
+                              <sedTermination xml:id="_b1140faf-5ae8-4ba8-91b0-c1d01f55aede" name="&lt;end&gt;" pathCondition="equals(x,Z(0(#)))" verified="true">
                               </sedTermination>
                            </sedMethodReturn>
                         </sedStatement>
                      </sedStatement>
                   </sedBranchCondition>
-<<<<<<< HEAD
-                  <sedBranchCondition xml:id="_adb95433-b1f8-4d11-a4ae-fd8d7113e7c9" name="!x = 0" pathCondition="!x = 0">
-                     <sedBranchCondition xml:id="_194d01e0-b54e-40f1-b33a-6f44beb59664" name="x = 1" pathCondition="x = 1">
-                        <sedStatement xml:id="_09a990ff-746a-4db4-9467-975a409694c3" name="a=-1;" pathCondition="x = 1" lineNumber="-1" charStart="165" charEnd="172">
-                           <sedStatement xml:id="_93c73235-8d0f-42c0-8763-93f46399ca09" name="a=x*x;" pathCondition="x = 1" lineNumber="-1" charStart="188" charEnd="198">
-                              <sedStatement xml:id="_1119d679-3a0c-45bf-bf5b-41275aa91063" name="return a;" pathCondition="x = 1" lineNumber="-1" charStart="284" charEnd="293">
-                                 <sedMethodReturn xml:id="_29c26c2a-6e98-4d95-aa0f-2592e6f43bca" name="&lt;return 1 as result of self.switchCase(x);&gt;" pathCondition="x = 1" lineNumber="-1" charStart="45" charEnd="55">
-                                    <sedTermination xml:id="_959dbde2-3510-41b4-9175-887dc10fa9be" name="&lt;end&gt;" pathCondition="x = 1" verified="true">
-=======
-                  <sedBranchCondition xml:id="_943a017f-c269-452c-884e-74826a145eb9" name="not(equals(x,Z(0(#))))" pathCondition="not(equals(x,Z(0(#))))">
-                     <sedBranchCondition xml:id="_9f76ee1a-0997-485b-a35d-d4e5dcb33f50" name="equals(x,Z(1(#)))" pathCondition="equals(x,Z(1(#)))">
-                        <sedStatement xml:id="_474db1ec-18d9-4b27-b3e6-c8e50a9a09af" name="a=-1;" pathCondition="equals(x,Z(1(#)))" lineNumber="-1" charStart="165" charEnd="172">
-                           <sedStatement xml:id="_8d01dd6a-d822-4e32-b41a-47b78417bb15" name="a=x*x;" pathCondition="equals(x,Z(1(#)))" lineNumber="-1" charStart="188" charEnd="198">
-                              <sedStatement xml:id="_5bc19d0f-e2a2-498a-9ad8-2ccdb5032839" name="return a;" pathCondition="equals(x,Z(1(#)))" lineNumber="-1" charStart="284" charEnd="293">
-                                 <sedMethodReturn xml:id="_f648d2da-985a-4c0d-9e4c-b98ef7806bc0" name="&lt;return Z(1(#)) as result of self.switchCase(x);&gt;" pathCondition="equals(x,Z(1(#)))" lineNumber="-1" charStart="45" charEnd="55">
-                                    <sedTermination xml:id="_49a8ab2e-b368-4858-9126-38c87a1b553b" name="&lt;end&gt;" pathCondition="equals(x,Z(1(#)))" verified="true">
->>>>>>> 22906a6b
+                  <sedBranchCondition xml:id="_6df86b41-4d8f-4a7c-adb4-86532b1984fe" name="not(equals(x,Z(0(#))))" pathCondition="not(equals(x,Z(0(#))))">
+                     <sedBranchCondition xml:id="_325926ec-93fa-46cc-821e-e02c22d58a34" name="equals(x,Z(1(#)))" pathCondition="equals(x,Z(1(#)))">
+                        <sedStatement xml:id="_01b975ca-3e93-40ba-8601-8670862a1f1c" name="a=-1;" pathCondition="equals(x,Z(1(#)))" lineNumber="-1" charStart="165" charEnd="172">
+                           <sedStatement xml:id="_3e1a42e9-9d9e-4b82-bfb9-b5f2e5946221" name="a=x*x;" pathCondition="equals(x,Z(1(#)))" lineNumber="-1" charStart="188" charEnd="198">
+                              <sedStatement xml:id="_2117e8bb-081e-4ced-9dfc-e11022086816" name="return a;" pathCondition="equals(x,Z(1(#)))" lineNumber="-1" charStart="284" charEnd="293">
+                                 <sedMethodReturn xml:id="_cc546777-142d-4cf6-b1f9-945f1ad769ad" name="&lt;return Z(1(#)) as result of self.switchCase(x);&gt;" pathCondition="equals(x,Z(1(#)))" lineNumber="-1" charStart="45" charEnd="55">
+                                    <sedTermination xml:id="_4f2118a0-c620-418e-bb5a-c17a57926435" name="&lt;end&gt;" pathCondition="equals(x,Z(1(#)))" verified="true">
                                     </sedTermination>
                                  </sedMethodReturn>
                               </sedStatement>
                            </sedStatement>
                         </sedStatement>
                      </sedBranchCondition>
-<<<<<<< HEAD
-                     <sedBranchCondition xml:id="_2dd17250-eee1-4fc6-91e6-4a100d404df9" name="!x = 1" pathCondition="!x = 0 &amp; !x = 1">
-                        <sedBranchCondition xml:id="_5a6ad693-f930-4786-8ed9-15f638911edd" name="x = 2" pathCondition="x = 2">
-                           <sedStatement xml:id="_f4977055-5ea9-4453-ab78-047ff7933c52" name="a=-1;" pathCondition="x = 2" lineNumber="-1" charStart="165" charEnd="172">
-                              <sedStatement xml:id="_4e11923c-da12-4336-8705-5f810d38bfdc" name="a=x*x;" pathCondition="x = 2" lineNumber="-1" charStart="188" charEnd="198">
-                                 <sedStatement xml:id="_41331391-392b-4608-b95c-2b00b3b99811" name="return a;" pathCondition="x = 2" lineNumber="-1" charStart="284" charEnd="293">
-                                    <sedMethodReturn xml:id="_32e0b2a5-82b5-4d97-952e-0994e6f7cd46" name="&lt;return 4 as result of self.switchCase(x);&gt;" pathCondition="x = 2" lineNumber="-1" charStart="45" charEnd="55">
-                                       <sedTermination xml:id="_09f5f88f-b38f-4d81-90aa-c0b894e63639" name="&lt;end&gt;" pathCondition="x = 2" verified="true">
-=======
-                     <sedBranchCondition xml:id="_d690b8ea-daea-419c-b786-a468d580e87f" name="not(equals(x,Z(1(#))))" pathCondition="and(not(equals(x,Z(0(#)))),not(equals(x,Z(1(#)))))">
-                        <sedBranchCondition xml:id="_1f415a6c-b943-425d-b565-3fa8bac3b01d" name="equals(x,Z(2(#)))" pathCondition="equals(x,Z(2(#)))">
-                           <sedStatement xml:id="_b009b136-98ce-4c34-a5f9-7c2ea89bacde" name="a=-1;" pathCondition="equals(x,Z(2(#)))" lineNumber="-1" charStart="165" charEnd="172">
-                              <sedStatement xml:id="_28f82fd1-08e5-4c06-9a0f-c0df5fe54997" name="a=x*x;" pathCondition="equals(x,Z(2(#)))" lineNumber="-1" charStart="188" charEnd="198">
-                                 <sedStatement xml:id="_38204dc6-52be-4fbf-93a4-05e217654030" name="return a;" pathCondition="equals(x,Z(2(#)))" lineNumber="-1" charStart="284" charEnd="293">
-                                    <sedMethodReturn xml:id="_3af4ae98-e41a-47bc-a7a4-52e4eb888dd2" name="&lt;return Z(4(#)) as result of self.switchCase(x);&gt;" pathCondition="equals(x,Z(2(#)))" lineNumber="-1" charStart="45" charEnd="55">
-                                       <sedTermination xml:id="_ea4b26d2-b2aa-4c54-ba07-569172f47319" name="&lt;end&gt;" pathCondition="equals(x,Z(2(#)))" verified="true">
->>>>>>> 22906a6b
+                     <sedBranchCondition xml:id="_50c58377-fcd0-4687-9fec-df2f423a931a" name="not(equals(x,Z(1(#))))" pathCondition="and(not(equals(x,Z(0(#)))),not(equals(x,Z(1(#)))))">
+                        <sedBranchCondition xml:id="_e05215a0-d74e-44e4-8e93-a27d59bc6749" name="equals(x,Z(2(#)))" pathCondition="equals(x,Z(2(#)))">
+                           <sedStatement xml:id="_1b933dbc-4e6c-499d-8f40-022b5ee98e83" name="a=-1;" pathCondition="equals(x,Z(2(#)))" lineNumber="-1" charStart="165" charEnd="172">
+                              <sedStatement xml:id="_f7aa232b-5320-4acb-b0a7-52129571ba4a" name="a=x*x;" pathCondition="equals(x,Z(2(#)))" lineNumber="-1" charStart="188" charEnd="198">
+                                 <sedStatement xml:id="_2c4a2204-ad41-4534-b2f8-6736b853333b" name="return a;" pathCondition="equals(x,Z(2(#)))" lineNumber="-1" charStart="284" charEnd="293">
+                                    <sedMethodReturn xml:id="_11ed07fd-b5a8-41ed-b991-34ebb151629a" name="&lt;return Z(4(#)) as result of self.switchCase(x);&gt;" pathCondition="equals(x,Z(2(#)))" lineNumber="-1" charStart="45" charEnd="55">
+                                       <sedTermination xml:id="_a25f89e1-15b2-4327-8d30-72323f547148" name="&lt;end&gt;" pathCondition="equals(x,Z(2(#)))" verified="true">
                                        </sedTermination>
                                     </sedMethodReturn>
                                  </sedStatement>
                               </sedStatement>
                            </sedStatement>
                         </sedBranchCondition>
-<<<<<<< HEAD
-                        <sedBranchCondition xml:id="_ada5cf61-f45b-48ca-a2ea-cb4aec723395" name="!x = 2" pathCondition="!x = 0 &amp; !x = 1 &amp; !x = 2">
-                           <sedBranchCondition xml:id="_51db91f3-fb96-4c06-82ea-1506f92cfcd5" name="x = 3" pathCondition="x = 3">
-                              <sedStatement xml:id="_8b16af71-a9a8-4eb6-8889-03e213ed835f" name="a=x*x;" pathCondition="x = 3" lineNumber="-1" charStart="188" charEnd="198">
-                                 <sedStatement xml:id="_162ccd5d-db49-4025-8199-aa218640ea0c" name="return a;" pathCondition="x = 3" lineNumber="-1" charStart="284" charEnd="293">
-                                    <sedMethodReturn xml:id="_84872fca-2b7c-4629-8ddf-2ebdc0beae2b" name="&lt;return 9 as result of self.switchCase(x);&gt;" pathCondition="x = 3" lineNumber="-1" charStart="45" charEnd="55">
-                                       <sedTermination xml:id="_b3ad7ed7-34b5-4df5-a37e-25ac265cd487" name="&lt;end&gt;" pathCondition="x = 3" verified="true">
-=======
-                        <sedBranchCondition xml:id="_0a6ab767-e51b-497c-a9d3-bc7b00761fa0" name="not(equals(x,Z(2(#))))" pathCondition="and(and(not(equals(x,Z(0(#)))),not(equals(x,Z(1(#))))),not(equals(x,Z(2(#)))))">
-                           <sedBranchCondition xml:id="_ea7f1420-77b0-49d3-8c70-7f363493c7f0" name="equals(x,Z(3(#)))" pathCondition="equals(x,Z(3(#)))">
-                              <sedStatement xml:id="_cd5be75a-0499-42f5-a3c8-063047fc738e" name="a=x*x;" pathCondition="equals(x,Z(3(#)))" lineNumber="-1" charStart="188" charEnd="198">
-                                 <sedStatement xml:id="_cd11c8c6-1a8c-4c91-9bca-2a78a12a3eab" name="return a;" pathCondition="equals(x,Z(3(#)))" lineNumber="-1" charStart="284" charEnd="293">
-                                    <sedMethodReturn xml:id="_f2d0cf25-aa7e-44ee-939e-83d674e24e8d" name="&lt;return Z(9(#)) as result of self.switchCase(x);&gt;" pathCondition="equals(x,Z(3(#)))" lineNumber="-1" charStart="45" charEnd="55">
-                                       <sedTermination xml:id="_d4f9be33-b7e8-40ba-b005-df03bd989f33" name="&lt;end&gt;" pathCondition="equals(x,Z(3(#)))" verified="true">
->>>>>>> 22906a6b
+                        <sedBranchCondition xml:id="_8855e297-8b91-484f-abcd-db22c679f418" name="not(equals(x,Z(2(#))))" pathCondition="and(and(not(equals(x,Z(0(#)))),not(equals(x,Z(1(#))))),not(equals(x,Z(2(#)))))">
+                           <sedBranchCondition xml:id="_3da1b6e3-6fca-46fc-846f-bed21d77a27d" name="equals(x,Z(3(#)))" pathCondition="equals(x,Z(3(#)))">
+                              <sedStatement xml:id="_eb750050-0ae5-4ec8-8e0a-8de59c1ebb94" name="a=x*x;" pathCondition="equals(x,Z(3(#)))" lineNumber="-1" charStart="188" charEnd="198">
+                                 <sedStatement xml:id="_f7846bd0-5927-4844-a20d-c02092a832f4" name="return a;" pathCondition="equals(x,Z(3(#)))" lineNumber="-1" charStart="284" charEnd="293">
+                                    <sedMethodReturn xml:id="_bcade58c-3c07-42b3-a58c-dad5030fa886" name="&lt;return Z(9(#)) as result of self.switchCase(x);&gt;" pathCondition="equals(x,Z(3(#)))" lineNumber="-1" charStart="45" charEnd="55">
+                                       <sedTermination xml:id="_1e8889af-9746-4846-be05-b15c684c85ae" name="&lt;end&gt;" pathCondition="equals(x,Z(3(#)))" verified="true">
                                        </sedTermination>
                                     </sedMethodReturn>
                                  </sedStatement>
                               </sedStatement>
                            </sedBranchCondition>
-<<<<<<< HEAD
-                           <sedBranchCondition xml:id="_4562cab6-1d64-462d-b277-3e26ec9fc419" name="!x = 3" pathCondition="!x = 0 &amp; !x = 1 &amp; !x = 2 &amp; !x = 3">
-                              <sedBranchCondition xml:id="_f0bf9388-d9b6-41b3-9693-7f72b2208e26" name="x = 4" pathCondition="x = 4">
-                                 <sedStatement xml:id="_cf062906-bd7c-4a76-8a0a-c436434eb510" name="return 42;" pathCondition="x = 4" lineNumber="-1" charStart="242" charEnd="252">
-                                    <sedMethodReturn xml:id="_cc83791b-42e6-403c-b9ab-6dceaddb7569" name="&lt;return 42 as result of self.switchCase(x);&gt;" pathCondition="x = 4" lineNumber="-1" charStart="45" charEnd="55">
-                                       <sedTermination xml:id="_4a9af398-3f7a-4eb2-8b37-d27958ce3408" name="&lt;end&gt;" pathCondition="x = 4" verified="true">
-=======
-                           <sedBranchCondition xml:id="_41b9340f-0dfd-4ca7-8675-1ae877c4f4d0" name="not(equals(x,Z(3(#))))" pathCondition="and(and(and(not(equals(x,Z(0(#)))),not(equals(x,Z(1(#))))),not(equals(x,Z(2(#))))),not(equals(x,Z(3(#)))))">
-                              <sedBranchCondition xml:id="_33b733d5-2887-4934-b9ec-75d6d871d18e" name="equals(x,Z(4(#)))" pathCondition="equals(x,Z(4(#)))">
-                                 <sedStatement xml:id="_a573c37d-4943-41cb-b19c-b5966810aad9" name="return 42;" pathCondition="equals(x,Z(4(#)))" lineNumber="-1" charStart="242" charEnd="252">
-                                    <sedMethodReturn xml:id="_b8974bbc-ea4c-4318-99e2-d77243acf29a" name="&lt;return Z(2(4(#))) as result of self.switchCase(x);&gt;" pathCondition="equals(x,Z(4(#)))" lineNumber="-1" charStart="45" charEnd="55">
-                                       <sedTermination xml:id="_f73b8837-c246-4f8d-b5d3-941da4edaff7" name="&lt;end&gt;" pathCondition="equals(x,Z(4(#)))" verified="true">
->>>>>>> 22906a6b
+                           <sedBranchCondition xml:id="_7ecf32ef-bc97-4090-bccc-71ba4b1b8620" name="not(equals(x,Z(3(#))))" pathCondition="and(and(and(not(equals(x,Z(0(#)))),not(equals(x,Z(1(#))))),not(equals(x,Z(2(#))))),not(equals(x,Z(3(#)))))">
+                              <sedBranchCondition xml:id="_fa691f22-05d5-4897-ab4d-8e08206070ff" name="equals(x,Z(4(#)))" pathCondition="equals(x,Z(4(#)))">
+                                 <sedStatement xml:id="_80014feb-036b-4e1d-b478-9c374bae6857" name="return 42;" pathCondition="equals(x,Z(4(#)))" lineNumber="-1" charStart="242" charEnd="252">
+                                    <sedMethodReturn xml:id="_a33f0d7c-dc77-4be0-9cf3-9e7c57ac9519" name="&lt;return Z(2(4(#))) as result of self.switchCase(x);&gt;" pathCondition="equals(x,Z(4(#)))" lineNumber="-1" charStart="45" charEnd="55">
+                                       <sedTermination xml:id="_d39fbb18-0a5d-4fd5-9079-50607ff9bd72" name="&lt;end&gt;" pathCondition="equals(x,Z(4(#)))" verified="true">
                                        </sedTermination>
                                     </sedMethodReturn>
                                  </sedStatement>
                               </sedBranchCondition>
-<<<<<<< HEAD
-                              <sedBranchCondition xml:id="_f22bcd8e-7b73-4362-a2d5-fa70b913d1c9" name="!x = 4" pathCondition="!x = 0 &amp; !x = 1 &amp; !x = 2 &amp; !x = 3 &amp; !x = 4">
-                                 <sedStatement xml:id="_39b23f1d-0734-4bba-ba01-3f52c638aa1f" name="a=x;" pathCondition="!x = 0 &amp; !x = 1 &amp; !x = 2 &amp; !x = 3 &amp; !x = 4" lineNumber="-1" charStart="269" charEnd="275">
-                                    <sedStatement xml:id="_0e91151a-0f0d-41ed-a65b-cfac276ba0b7" name="return a;" pathCondition="!x = 0 &amp; !x = 1 &amp; !x = 2 &amp; !x = 3 &amp; !x = 4" lineNumber="-1" charStart="284" charEnd="293">
-                                       <sedMethodReturn xml:id="_8ce65692-c0a9-401a-88ec-848ed9fa629d" name="&lt;return x as result of self.switchCase(x);&gt;" pathCondition="!x = 0 &amp; !x = 1 &amp; !x = 2 &amp; !x = 3 &amp; !x = 4" lineNumber="-1" charStart="45" charEnd="55">
-                                          <sedTermination xml:id="_121cd22f-0368-4dcd-bf11-567d13bfea93" name="&lt;end&gt;" pathCondition="!x = 0 &amp; !x = 1 &amp; !x = 2 &amp; !x = 3 &amp; !x = 4" verified="true">
-=======
-                              <sedBranchCondition xml:id="_a24345e2-6895-4344-9f74-5bfd3c04cbe6" name="not(equals(x,Z(4(#))))" pathCondition="and(and(and(and(not(equals(x,Z(0(#)))),not(equals(x,Z(1(#))))),not(equals(x,Z(2(#))))),not(equals(x,Z(3(#))))),not(equals(x,Z(4(#)))))">
-                                 <sedStatement xml:id="_997f1fa1-126b-43e6-8793-31a6ff700ca8" name="a=x;" pathCondition="and(and(and(and(not(equals(x,Z(0(#)))),not(equals(x,Z(1(#))))),not(equals(x,Z(2(#))))),not(equals(x,Z(3(#))))),not(equals(x,Z(4(#)))))" lineNumber="-1" charStart="269" charEnd="275">
-                                    <sedStatement xml:id="_d167156e-5ece-42a4-a425-6a7710de7a3a" name="return a;" pathCondition="and(and(and(and(not(equals(x,Z(0(#)))),not(equals(x,Z(1(#))))),not(equals(x,Z(2(#))))),not(equals(x,Z(3(#))))),not(equals(x,Z(4(#)))))" lineNumber="-1" charStart="284" charEnd="293">
-                                       <sedMethodReturn xml:id="_69a9ec6d-c589-4cd7-87c8-5d6f5d2a05a8" name="&lt;return x as result of self.switchCase(x);&gt;" pathCondition="and(and(and(and(not(equals(x,Z(0(#)))),not(equals(x,Z(1(#))))),not(equals(x,Z(2(#))))),not(equals(x,Z(3(#))))),not(equals(x,Z(4(#)))))" lineNumber="-1" charStart="45" charEnd="55">
-                                          <sedTermination xml:id="_94664230-9948-4f76-9f91-a1b09b82a8d7" name="&lt;end&gt;" pathCondition="and(and(and(and(not(equals(x,Z(0(#)))),not(equals(x,Z(1(#))))),not(equals(x,Z(2(#))))),not(equals(x,Z(3(#))))),not(equals(x,Z(4(#)))))" verified="true">
->>>>>>> 22906a6b
+                              <sedBranchCondition xml:id="_8c2d3443-8933-42ec-9701-b78847495e9d" name="not(equals(x,Z(4(#))))" pathCondition="and(and(and(and(not(equals(x,Z(0(#)))),not(equals(x,Z(1(#))))),not(equals(x,Z(2(#))))),not(equals(x,Z(3(#))))),not(equals(x,Z(4(#)))))">
+                                 <sedStatement xml:id="_9a73d93b-faf2-4313-bfc8-17ba420160f5" name="a=x;" pathCondition="and(and(and(and(not(equals(x,Z(0(#)))),not(equals(x,Z(1(#))))),not(equals(x,Z(2(#))))),not(equals(x,Z(3(#))))),not(equals(x,Z(4(#)))))" lineNumber="-1" charStart="269" charEnd="275">
+                                    <sedStatement xml:id="_aa6c4735-d130-44b5-b5be-c722b8c28c88" name="return a;" pathCondition="and(and(and(and(not(equals(x,Z(0(#)))),not(equals(x,Z(1(#))))),not(equals(x,Z(2(#))))),not(equals(x,Z(3(#))))),not(equals(x,Z(4(#)))))" lineNumber="-1" charStart="284" charEnd="293">
+                                       <sedMethodReturn xml:id="_513b42f5-00af-4a15-8aba-c15256a28e83" name="&lt;return x as result of self.switchCase(x);&gt;" pathCondition="and(and(and(and(not(equals(x,Z(0(#)))),not(equals(x,Z(1(#))))),not(equals(x,Z(2(#))))),not(equals(x,Z(3(#))))),not(equals(x,Z(4(#)))))" lineNumber="-1" charStart="45" charEnd="55">
+                                          <sedTermination xml:id="_37d50f76-8b5a-4396-bcfb-d530f3a2589e" name="&lt;end&gt;" pathCondition="and(and(and(and(not(equals(x,Z(0(#)))),not(equals(x,Z(1(#))))),not(equals(x,Z(2(#))))),not(equals(x,Z(3(#))))),not(equals(x,Z(4(#)))))" verified="true">
                                           </sedTermination>
                                        </sedMethodReturn>
                                     </sedStatement>
