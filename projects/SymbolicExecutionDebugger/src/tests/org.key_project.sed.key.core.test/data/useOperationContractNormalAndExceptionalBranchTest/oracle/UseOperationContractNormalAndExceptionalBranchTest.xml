<?xml version="1.0" encoding="UTF-8"?>
<launch xmlns="http://key-project.org/sed/serialization">
<<<<<<< HEAD
   <sedTarget xml:id="_8060854d-11e7-429c-b7ff-eb424b759edd" name="main(int)" modelIdentifier="org.key_project.sed.key.core">
      <sedThread xml:id="_0a7574ad-115a-4d34-b17e-0cc689b41dad" name="&lt;start&gt;" pathCondition="true">
         <sedMethodCall xml:id="_dec6a21e-30e7-4425-b83a-5935f823d0c7" name="UseOperationContractNormalAndExceptionalBranchTest.main(value);" pathCondition="true" lineNumber="-1" charStart="88" charEnd="92">
            <sedStatement xml:id="_5198b361-9be9-41f7-ba24-df75252f84aa" name="int magicNumber = magic(value);" pathCondition="true" lineNumber="-1" charStart="119" charEnd="150">
               <sedMethodContract xml:id="_1865cde6-3a12-4092-8f09-0c013906dfe3" name="result_0 = magic(value) catch(exc_0)
=======
   <sedTarget xml:id="_9ff40df5-13b8-4af8-adf6-e4c87d083d5f" name="main(int)" modelIdentifier="org.key_project.sed.key.core">
      <sedThread xml:id="_02fab57d-dfc0-48c7-bf46-ecd61f5966eb" name="&lt;start&gt;" pathCondition="true">
         <sedMethodCall xml:id="_e884a7b2-9882-41ad-a02e-96e04acc2246" name="UseOperationContractNormalAndExceptionalBranchTest.main(value);" pathCondition="true" lineNumber="-1" charStart="88" charEnd="92">
            <sedStatement xml:id="_06f26231-7ec7-4d1a-8059-4451c7913919" name="int magicNumber = magic(value);" pathCondition="true" lineNumber="-1" charStart="119" charEnd="150">
               <sedMethodContract xml:id="_e24d273b-5c1b-49ac-af70-3250bd4beddf" name="result_0 = magic(value) catch(exc_0)
>>>>>>> 22906a6b
pre: value &lt; 0 &amp; value &gt;= javaUnaryMinusInt(10)
| value &lt; javaUnaryMinusInt(10)
| value &gt;= 0
&amp; value &lt; 10
| value &gt;= 10
post: (   value &lt; 0 &amp; value &gt;= javaUnaryMinusInt(10)
   -&gt;   !exc_0 = null
      &amp; (    java.lang.RuntimeException::instance(exc_0)
           = TRUE
         | java.lang.Exception::instance(exc_0) = TRUE))
&amp; (   value &lt; javaUnaryMinusInt(10)
   -&gt;   !exc_0 = null
      &amp; (    java.lang.RuntimeException::instance(exc_0)
           = TRUE
         | java.lang.Exception::instance(exc_0) = TRUE))
&amp; (   value &gt;= 0 &amp; value &lt; 10
   -&gt; result_0 = 42 &amp; exc_0 = null)
&amp; (value &gt;= 10 -&gt; result_0 = 84 &amp; exc_0 = null)
mod: \if (true)
         \then (     \if (true)
                         \then (     \if (true)
                                         \then (allLocs)
                                         \else (allLocs)
                                \cap \if (  value
                                          &lt; javaUnaryMinusInt(10))
                                         \then (allLocs)
                                         \else (allLocs))
                         \else (allLocs)
                \cap \if (value &gt;= 0 &amp; value &lt; 10)
                         \then (allLocs)
                         \else (allLocs))
         \else (allLocs)
\cap \if (value &gt;= 10)
         \then (allLocs)
         \else (allLocs)
termination: diamond" pathCondition="true" lineNumber="-1" charStart="755" charEnd="760" preconditionComplied="true" hasNotNullCheck="false" notNullCheckComplied="false">
<<<<<<< HEAD
                  <sedBranchCondition xml:id="_15906710-773d-4deb-bed5-abe6d8d3eeb8" name="Post (magic): value &gt;  -1" pathCondition="value &gt;  -1">
                     <sedStatement xml:id="_3e6371f4-a49e-441b-95ca-41bf6a5b6f80" name="int magicNumberCopy = magicNumber;" pathCondition="value &gt;  -1" lineNumber="-1" charStart="155" charEnd="189">
                        <sedStatement xml:id="_1a63e3c0-0252-4c35-b0ef-2552edccee4a" name="return magicNumber+magicNumberCopy;" pathCondition="value &gt;  -1" lineNumber="-1" charStart="194" charEnd="231">
                           <sedMethodReturn xml:id="_9248da46-e70f-4772-9513-24dafd7aa038" name="&lt;return of UseOperationContractNormalAndExceptionalBranchTest.main(value);&gt;" pathCondition="value &gt;  -1" lineNumber="-1" charStart="88" charEnd="92">
                              <sedTermination xml:id="_02e02815-fd64-4564-906d-77ba4ac2318c" name="&lt;end&gt;" pathCondition="value &gt;  -1" verified="true">
=======
                  <sedBranchCondition xml:id="_46877771-5266-48d7-b346-4decceac1dfb" name="Post (magic): gt(value,Z(neglit(1(#))))" pathCondition="gt(value,Z(neglit(1(#))))">
                     <sedStatement xml:id="_a1915dad-37b9-4b0f-b851-9261c6372d1d" name="int magicNumberCopy = magicNumber;" pathCondition="gt(value,Z(neglit(1(#))))" lineNumber="-1" charStart="155" charEnd="189">
                        <sedStatement xml:id="_baf113d8-0991-4e7c-aa6d-ec0ee12922e8" name="return magicNumber+magicNumberCopy;" pathCondition="gt(value,Z(neglit(1(#))))" lineNumber="-1" charStart="194" charEnd="231">
                           <sedMethodReturn xml:id="_fb290d0c-7ade-4b62-b087-4a0b692c9d0e" name="&lt;return of UseOperationContractNormalAndExceptionalBranchTest.main(value);&gt;" pathCondition="gt(value,Z(neglit(1(#))))" lineNumber="-1" charStart="88" charEnd="92">
                              <sedTermination xml:id="_6734125d-c021-47e2-b007-53d7e102be9f" name="&lt;end&gt;" pathCondition="gt(value,Z(neglit(1(#))))" verified="true">
>>>>>>> 22906a6b
                              </sedTermination>
                           </sedMethodReturn>
                        </sedStatement>
                     </sedStatement>
                  </sedBranchCondition>
<<<<<<< HEAD
                  <sedBranchCondition xml:id="_ab2fce5c-7947-4fb0-aa90-49544c7ff9b6" name="Exceptional Post (magic): value &lt; 0" pathCondition="value &lt; 0">
                     <sedStatement xml:id="_563fc2ae-a18e-4e0f-8a89-be51ac7fa7d9" name="return -1;" pathCondition="value &lt; 0" lineNumber="-1" charStart="266" charEnd="276">
                        <sedMethodReturn xml:id="_8d75a0b6-c7de-4ff8-a3ca-06f7521c6529" name="&lt;return of UseOperationContractNormalAndExceptionalBranchTest.main(value);&gt;" pathCondition="value &lt; 0" lineNumber="-1" charStart="88" charEnd="92">
                           <sedTermination xml:id="_cd5ced4c-9a0c-4300-a5a8-7886b2d4516a" name="&lt;end&gt;" pathCondition="value &lt; 0" verified="true">
=======
                  <sedBranchCondition xml:id="_37861fe5-17de-44a0-9fcd-b5b92f3e333c" name="Exceptional Post (magic): lt(value,Z(0(#)))" pathCondition="lt(value,Z(0(#)))">
                     <sedStatement xml:id="_b7411a50-6107-4cb3-866e-d0da99ad8a34" name="return -1;" pathCondition="lt(value,Z(0(#)))" lineNumber="-1" charStart="266" charEnd="276">
                        <sedMethodReturn xml:id="_1c9df4f9-7267-4de5-a110-b58512602dc2" name="&lt;return of UseOperationContractNormalAndExceptionalBranchTest.main(value);&gt;" pathCondition="lt(value,Z(0(#)))" lineNumber="-1" charStart="88" charEnd="92">
                           <sedTermination xml:id="_cb9e3e22-f786-453a-89a9-59b7bab0a5d8" name="&lt;end&gt;" pathCondition="lt(value,Z(0(#)))" verified="true">
>>>>>>> 22906a6b
                           </sedTermination>
                        </sedMethodReturn>
                     </sedStatement>
                  </sedBranchCondition>
               </sedMethodContract>
            </sedStatement>
         </sedMethodCall>
      </sedThread>
   </sedTarget>
</launch><|MERGE_RESOLUTION|>--- conflicted
+++ resolved
@@ -1,18 +1,10 @@
 <?xml version="1.0" encoding="UTF-8"?>
 <launch xmlns="http://key-project.org/sed/serialization">
-<<<<<<< HEAD
-   <sedTarget xml:id="_8060854d-11e7-429c-b7ff-eb424b759edd" name="main(int)" modelIdentifier="org.key_project.sed.key.core">
-      <sedThread xml:id="_0a7574ad-115a-4d34-b17e-0cc689b41dad" name="&lt;start&gt;" pathCondition="true">
-         <sedMethodCall xml:id="_dec6a21e-30e7-4425-b83a-5935f823d0c7" name="UseOperationContractNormalAndExceptionalBranchTest.main(value);" pathCondition="true" lineNumber="-1" charStart="88" charEnd="92">
-            <sedStatement xml:id="_5198b361-9be9-41f7-ba24-df75252f84aa" name="int magicNumber = magic(value);" pathCondition="true" lineNumber="-1" charStart="119" charEnd="150">
-               <sedMethodContract xml:id="_1865cde6-3a12-4092-8f09-0c013906dfe3" name="result_0 = magic(value) catch(exc_0)
-=======
-   <sedTarget xml:id="_9ff40df5-13b8-4af8-adf6-e4c87d083d5f" name="main(int)" modelIdentifier="org.key_project.sed.key.core">
-      <sedThread xml:id="_02fab57d-dfc0-48c7-bf46-ecd61f5966eb" name="&lt;start&gt;" pathCondition="true">
-         <sedMethodCall xml:id="_e884a7b2-9882-41ad-a02e-96e04acc2246" name="UseOperationContractNormalAndExceptionalBranchTest.main(value);" pathCondition="true" lineNumber="-1" charStart="88" charEnd="92">
-            <sedStatement xml:id="_06f26231-7ec7-4d1a-8059-4451c7913919" name="int magicNumber = magic(value);" pathCondition="true" lineNumber="-1" charStart="119" charEnd="150">
-               <sedMethodContract xml:id="_e24d273b-5c1b-49ac-af70-3250bd4beddf" name="result_0 = magic(value) catch(exc_0)
->>>>>>> 22906a6b
+   <sedTarget xml:id="_1de930a8-4bbf-40c7-9fbc-cc65b7c7dc7c" name="main(int)" modelIdentifier="org.key_project.sed.key.core">
+      <sedThread xml:id="_6f9e0e17-aaa0-4a2c-94ab-3053cef16f80" name="&lt;start&gt;" pathCondition="true">
+         <sedMethodCall xml:id="_42d924a5-0b64-4119-a86e-4760787102c4" name="UseOperationContractNormalAndExceptionalBranchTest.main(value);" pathCondition="true" lineNumber="-1" charStart="88" charEnd="92">
+            <sedStatement xml:id="_d04ed77b-d193-44a4-aa9e-879732ea72e7" name="int magicNumber = magic(value);" pathCondition="true" lineNumber="-1" charStart="119" charEnd="150">
+               <sedMethodContract xml:id="_ad23203e-f96e-45d1-8b9f-6fa7ff1f99df" name="result_0 = magic(value) catch(exc_0)
 pre: value &lt; 0 &amp; value &gt;= javaUnaryMinusInt(10)
 | value &lt; javaUnaryMinusInt(10)
 | value &gt;= 0
@@ -49,35 +41,20 @@
          \then (allLocs)
          \else (allLocs)
 termination: diamond" pathCondition="true" lineNumber="-1" charStart="755" charEnd="760" preconditionComplied="true" hasNotNullCheck="false" notNullCheckComplied="false">
-<<<<<<< HEAD
-                  <sedBranchCondition xml:id="_15906710-773d-4deb-bed5-abe6d8d3eeb8" name="Post (magic): value &gt;  -1" pathCondition="value &gt;  -1">
-                     <sedStatement xml:id="_3e6371f4-a49e-441b-95ca-41bf6a5b6f80" name="int magicNumberCopy = magicNumber;" pathCondition="value &gt;  -1" lineNumber="-1" charStart="155" charEnd="189">
-                        <sedStatement xml:id="_1a63e3c0-0252-4c35-b0ef-2552edccee4a" name="return magicNumber+magicNumberCopy;" pathCondition="value &gt;  -1" lineNumber="-1" charStart="194" charEnd="231">
-                           <sedMethodReturn xml:id="_9248da46-e70f-4772-9513-24dafd7aa038" name="&lt;return of UseOperationContractNormalAndExceptionalBranchTest.main(value);&gt;" pathCondition="value &gt;  -1" lineNumber="-1" charStart="88" charEnd="92">
-                              <sedTermination xml:id="_02e02815-fd64-4564-906d-77ba4ac2318c" name="&lt;end&gt;" pathCondition="value &gt;  -1" verified="true">
-=======
-                  <sedBranchCondition xml:id="_46877771-5266-48d7-b346-4decceac1dfb" name="Post (magic): gt(value,Z(neglit(1(#))))" pathCondition="gt(value,Z(neglit(1(#))))">
-                     <sedStatement xml:id="_a1915dad-37b9-4b0f-b851-9261c6372d1d" name="int magicNumberCopy = magicNumber;" pathCondition="gt(value,Z(neglit(1(#))))" lineNumber="-1" charStart="155" charEnd="189">
-                        <sedStatement xml:id="_baf113d8-0991-4e7c-aa6d-ec0ee12922e8" name="return magicNumber+magicNumberCopy;" pathCondition="gt(value,Z(neglit(1(#))))" lineNumber="-1" charStart="194" charEnd="231">
-                           <sedMethodReturn xml:id="_fb290d0c-7ade-4b62-b087-4a0b692c9d0e" name="&lt;return of UseOperationContractNormalAndExceptionalBranchTest.main(value);&gt;" pathCondition="gt(value,Z(neglit(1(#))))" lineNumber="-1" charStart="88" charEnd="92">
-                              <sedTermination xml:id="_6734125d-c021-47e2-b007-53d7e102be9f" name="&lt;end&gt;" pathCondition="gt(value,Z(neglit(1(#))))" verified="true">
->>>>>>> 22906a6b
+                  <sedBranchCondition xml:id="_e4639cc9-bda8-40a8-9393-15b6beeaf731" name="Post (magic): gt(value,Z(neglit(1(#))))" pathCondition="gt(value,Z(neglit(1(#))))">
+                     <sedStatement xml:id="_62e56b94-b328-4cc4-ae8c-8c2794fda6df" name="int magicNumberCopy = magicNumber;" pathCondition="gt(value,Z(neglit(1(#))))" lineNumber="-1" charStart="155" charEnd="189">
+                        <sedStatement xml:id="_7f01ccdd-0f61-452b-b814-62e4e4f3b19a" name="return magicNumber+magicNumberCopy;" pathCondition="gt(value,Z(neglit(1(#))))" lineNumber="-1" charStart="194" charEnd="231">
+                           <sedMethodReturn xml:id="_880b4c87-cbe8-4f67-9cf6-931151409008" name="&lt;return of UseOperationContractNormalAndExceptionalBranchTest.main(value);&gt;" pathCondition="gt(value,Z(neglit(1(#))))" lineNumber="-1" charStart="88" charEnd="92">
+                              <sedTermination xml:id="_968191db-1669-434e-bf49-772d744f426d" name="&lt;end&gt;" pathCondition="gt(value,Z(neglit(1(#))))" verified="true">
                               </sedTermination>
                            </sedMethodReturn>
                         </sedStatement>
                      </sedStatement>
                   </sedBranchCondition>
-<<<<<<< HEAD
-                  <sedBranchCondition xml:id="_ab2fce5c-7947-4fb0-aa90-49544c7ff9b6" name="Exceptional Post (magic): value &lt; 0" pathCondition="value &lt; 0">
-                     <sedStatement xml:id="_563fc2ae-a18e-4e0f-8a89-be51ac7fa7d9" name="return -1;" pathCondition="value &lt; 0" lineNumber="-1" charStart="266" charEnd="276">
-                        <sedMethodReturn xml:id="_8d75a0b6-c7de-4ff8-a3ca-06f7521c6529" name="&lt;return of UseOperationContractNormalAndExceptionalBranchTest.main(value);&gt;" pathCondition="value &lt; 0" lineNumber="-1" charStart="88" charEnd="92">
-                           <sedTermination xml:id="_cd5ced4c-9a0c-4300-a5a8-7886b2d4516a" name="&lt;end&gt;" pathCondition="value &lt; 0" verified="true">
-=======
-                  <sedBranchCondition xml:id="_37861fe5-17de-44a0-9fcd-b5b92f3e333c" name="Exceptional Post (magic): lt(value,Z(0(#)))" pathCondition="lt(value,Z(0(#)))">
-                     <sedStatement xml:id="_b7411a50-6107-4cb3-866e-d0da99ad8a34" name="return -1;" pathCondition="lt(value,Z(0(#)))" lineNumber="-1" charStart="266" charEnd="276">
-                        <sedMethodReturn xml:id="_1c9df4f9-7267-4de5-a110-b58512602dc2" name="&lt;return of UseOperationContractNormalAndExceptionalBranchTest.main(value);&gt;" pathCondition="lt(value,Z(0(#)))" lineNumber="-1" charStart="88" charEnd="92">
-                           <sedTermination xml:id="_cb9e3e22-f786-453a-89a9-59b7bab0a5d8" name="&lt;end&gt;" pathCondition="lt(value,Z(0(#)))" verified="true">
->>>>>>> 22906a6b
+                  <sedBranchCondition xml:id="_0b748bc8-6f58-49c7-8766-8bd78ec529ff" name="Exceptional Post (magic): lt(value,Z(0(#)))" pathCondition="lt(value,Z(0(#)))">
+                     <sedStatement xml:id="_e3a718a2-97f6-4e1e-9632-4ce25f148c4d" name="return -1;" pathCondition="lt(value,Z(0(#)))" lineNumber="-1" charStart="266" charEnd="276">
+                        <sedMethodReturn xml:id="_9207f364-26eb-4b91-87d7-6e026ca71c98" name="&lt;return of UseOperationContractNormalAndExceptionalBranchTest.main(value);&gt;" pathCondition="lt(value,Z(0(#)))" lineNumber="-1" charStart="88" charEnd="92">
+                           <sedTermination xml:id="_f82b61e7-f32c-4155-ad1b-d85e2e19ae72" name="&lt;end&gt;" pathCondition="lt(value,Z(0(#)))" verified="true">
                            </sedTermination>
                         </sedMethodReturn>
                      </sedStatement>
