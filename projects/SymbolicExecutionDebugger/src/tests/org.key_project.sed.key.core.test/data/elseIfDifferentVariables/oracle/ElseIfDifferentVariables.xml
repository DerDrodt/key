<?xml version="1.0" encoding="UTF-8"?>
<launch xmlns="http://key-project.org/sed/serialization">
<<<<<<< HEAD
   <sedTarget xml:id="_40846a39-ddf9-4cba-bc59-7f1e91c05c14" name="main(boolean, boolean)" modelIdentifier="org.key_project.sed.key.core">
      <sedThread xml:id="_17f51dd0-3b24-4b6c-9711-fea56ef44258" name="&lt;start&gt;" pathCondition="true">
         <sedMethodCall xml:id="_077350f5-67ef-4721-b6d2-33448e48a1b9" name="self.main(a,b);" pathCondition="true" lineNumber="-1" charStart="55" charEnd="59">
            <sedBranchStatement xml:id="_e4c3ed3e-8761-4ba1-9ffc-bf0788587664" name="if (a)" pathCondition="true" lineNumber="-1" charStart="87" charEnd="179">
               <sedBranchCondition xml:id="_64590172-c121-4c64-bd33-8b7179433f44" name="a = TRUE" pathCondition="a = TRUE">
                  <sedStatement xml:id="_c2eece2a-7f86-4784-9a82-4af9741f86ff" name="return 1;" pathCondition="a = TRUE" lineNumber="-1" charStart="100" charEnd="109">
                     <sedMethodReturn xml:id="_a6492ac8-b262-4941-ba18-db52f0abda6e" name="&lt;return 1 as result of self.main(a,b);&gt;" pathCondition="a = TRUE" lineNumber="-1" charStart="55" charEnd="59">
                        <sedTermination xml:id="_f30dd74c-addd-47fb-8a64-d889efa19dc5" name="&lt;end&gt;" pathCondition="a = TRUE" verified="true">
=======
   <sedTarget xml:id="_9b030d4c-fc4e-48ef-aeb1-df1b8a9ae553" name="main(boolean, boolean)" modelIdentifier="org.key_project.sed.key.core">
      <sedThread xml:id="_9c4ca110-8252-4c5e-bfa8-d118a128e2a5" name="&lt;start&gt;" pathCondition="true">
         <sedMethodCall xml:id="_2b1937f5-17d3-4465-b11e-bb1b0ad4261d" name="self.main(a,b);" pathCondition="true" lineNumber="-1" charStart="55" charEnd="59">
            <sedBranchStatement xml:id="_a3fd38ec-7ad8-482e-bfb6-8a67f57f93d5" name="if (a) {return 1; }else if (b) {return 2;   }else  {return 3;   }" pathCondition="true" lineNumber="-1" charStart="87" charEnd="179">
               <sedBranchCondition xml:id="_e99b3547-a391-4ae5-8f64-7f61c27f2893" name="equals(a,TRUE)" pathCondition="equals(a,TRUE)">
                  <sedStatement xml:id="_da8080b7-3814-4f60-9238-4fded888bd0a" name="return 1;" pathCondition="equals(a,TRUE)" lineNumber="-1" charStart="100" charEnd="109">
                     <sedMethodReturn xml:id="_d5db7c79-1b21-4a05-ad47-0f0e87633bc2" name="&lt;return Z(1(#)) as result of self.main(a,b);&gt;" pathCondition="equals(a,TRUE)" lineNumber="-1" charStart="55" charEnd="59">
                        <sedTermination xml:id="_5059279b-b31b-4ffd-a6e7-f95b3084fce2" name="&lt;end&gt;" pathCondition="equals(a,TRUE)" verified="true">
>>>>>>> 22906a6b
                        </sedTermination>
                     </sedMethodReturn>
                  </sedStatement>
               </sedBranchCondition>
<<<<<<< HEAD
               <sedBranchCondition xml:id="_e713f947-0891-4eb0-b53f-bbb390bbe90e" name="!a = TRUE" pathCondition="!a = TRUE">
                  <sedBranchStatement xml:id="_f069c750-3484-4041-a666-c4cbc8ba21c4" name="if (b)" pathCondition="!a = TRUE" lineNumber="-1" charStart="87" charEnd="179">
                     <sedBranchCondition xml:id="_c1067a95-59a0-45cf-92b4-3e96957d5067" name="b = TRUE" pathCondition="!a = TRUE &amp; b = TRUE">
                        <sedStatement xml:id="_6ac82f4a-f5ee-41f4-afab-738d72b13d67" name="return 2;" pathCondition="!a = TRUE &amp; b = TRUE" lineNumber="-1" charStart="136" charEnd="145">
                           <sedMethodReturn xml:id="_a15090a9-5dcd-45af-9e07-1f7ddcb77eb4" name="&lt;return 2 as result of self.main(a,b);&gt;" pathCondition="!a = TRUE &amp; b = TRUE" lineNumber="-1" charStart="55" charEnd="59">
                              <sedTermination xml:id="_cc50a7b6-2feb-4921-8db6-aee9c260e8e6" name="&lt;end&gt;" pathCondition="!a = TRUE &amp; b = TRUE" verified="true">
=======
               <sedBranchCondition xml:id="_0ff5b637-aac2-49cc-993e-7576b2de4893" name="not(equals(a,TRUE))" pathCondition="not(equals(a,TRUE))">
                  <sedBranchStatement xml:id="_0e18236a-4ccf-40bb-8b21-26caad15f68d" name="if (b) {return 2; }else  {return 3; }" pathCondition="not(equals(a,TRUE))" lineNumber="-1" charStart="87" charEnd="179">
                     <sedBranchCondition xml:id="_2497858c-c3a0-4928-9b2d-1040251e3cde" name="equals(b,TRUE)" pathCondition="and(not(equals(a,TRUE)),equals(b,TRUE))">
                        <sedStatement xml:id="_2c7c7cfc-2561-47b2-9b01-7554e4c66d7d" name="return 2;" pathCondition="and(not(equals(a,TRUE)),equals(b,TRUE))" lineNumber="-1" charStart="136" charEnd="145">
                           <sedMethodReturn xml:id="_43b9973b-1ec2-4e76-a65b-791c130f1df6" name="&lt;return Z(2(#)) as result of self.main(a,b);&gt;" pathCondition="and(not(equals(a,TRUE)),equals(b,TRUE))" lineNumber="-1" charStart="55" charEnd="59">
                              <sedTermination xml:id="_1e8ea76d-43e2-453a-a2b3-3a7528818007" name="&lt;end&gt;" pathCondition="and(not(equals(a,TRUE)),equals(b,TRUE))" verified="true">
>>>>>>> 22906a6b
                              </sedTermination>
                           </sedMethodReturn>
                        </sedStatement>
                     </sedBranchCondition>
<<<<<<< HEAD
                     <sedBranchCondition xml:id="_5332c61e-8ed7-477f-b711-13fee65d8b7e" name="!b = TRUE" pathCondition="!a = TRUE &amp; !b = TRUE">
                        <sedStatement xml:id="_57d08bb0-6189-4f09-98ec-8287843186c6" name="return 3;" pathCondition="!a = TRUE &amp; !b = TRUE" lineNumber="-1" charStart="165" charEnd="174">
                           <sedMethodReturn xml:id="_cbb11b57-8d9a-4dd1-9f5c-7b2458e98b2a" name="&lt;return 3 as result of self.main(a,b);&gt;" pathCondition="!a = TRUE &amp; !b = TRUE" lineNumber="-1" charStart="55" charEnd="59">
                              <sedTermination xml:id="_fe1c51cb-0477-4206-aa7f-49bd854cf99d" name="&lt;end&gt;" pathCondition="!a = TRUE &amp; !b = TRUE" verified="true">
=======
                     <sedBranchCondition xml:id="_e0764ffa-8992-4a06-8465-e7fece622903" name="not(equals(b,TRUE))" pathCondition="and(not(equals(a,TRUE)),not(equals(b,TRUE)))">
                        <sedStatement xml:id="_29185ff1-92a1-45ab-8a6d-ca81c7cfd4d1" name="return 3;" pathCondition="and(not(equals(a,TRUE)),not(equals(b,TRUE)))" lineNumber="-1" charStart="165" charEnd="174">
                           <sedMethodReturn xml:id="_bb034ba8-f3ec-402e-bef7-6bab845ba871" name="&lt;return Z(3(#)) as result of self.main(a,b);&gt;" pathCondition="and(not(equals(a,TRUE)),not(equals(b,TRUE)))" lineNumber="-1" charStart="55" charEnd="59">
                              <sedTermination xml:id="_d2ca67f1-0565-4e57-836f-b0a58bc23e82" name="&lt;end&gt;" pathCondition="and(not(equals(a,TRUE)),not(equals(b,TRUE)))" verified="true">
>>>>>>> 22906a6b
                              </sedTermination>
                           </sedMethodReturn>
                        </sedStatement>
                     </sedBranchCondition>
                  </sedBranchStatement>
               </sedBranchCondition>
            </sedBranchStatement>
         </sedMethodCall>
      </sedThread>
   </sedTarget>
</launch><|MERGE_RESOLUTION|>--- conflicted
+++ resolved
@@ -1,58 +1,31 @@
 <?xml version="1.0" encoding="UTF-8"?>
 <launch xmlns="http://key-project.org/sed/serialization">
-<<<<<<< HEAD
-   <sedTarget xml:id="_40846a39-ddf9-4cba-bc59-7f1e91c05c14" name="main(boolean, boolean)" modelIdentifier="org.key_project.sed.key.core">
-      <sedThread xml:id="_17f51dd0-3b24-4b6c-9711-fea56ef44258" name="&lt;start&gt;" pathCondition="true">
-         <sedMethodCall xml:id="_077350f5-67ef-4721-b6d2-33448e48a1b9" name="self.main(a,b);" pathCondition="true" lineNumber="-1" charStart="55" charEnd="59">
-            <sedBranchStatement xml:id="_e4c3ed3e-8761-4ba1-9ffc-bf0788587664" name="if (a)" pathCondition="true" lineNumber="-1" charStart="87" charEnd="179">
-               <sedBranchCondition xml:id="_64590172-c121-4c64-bd33-8b7179433f44" name="a = TRUE" pathCondition="a = TRUE">
-                  <sedStatement xml:id="_c2eece2a-7f86-4784-9a82-4af9741f86ff" name="return 1;" pathCondition="a = TRUE" lineNumber="-1" charStart="100" charEnd="109">
-                     <sedMethodReturn xml:id="_a6492ac8-b262-4941-ba18-db52f0abda6e" name="&lt;return 1 as result of self.main(a,b);&gt;" pathCondition="a = TRUE" lineNumber="-1" charStart="55" charEnd="59">
-                        <sedTermination xml:id="_f30dd74c-addd-47fb-8a64-d889efa19dc5" name="&lt;end&gt;" pathCondition="a = TRUE" verified="true">
-=======
-   <sedTarget xml:id="_9b030d4c-fc4e-48ef-aeb1-df1b8a9ae553" name="main(boolean, boolean)" modelIdentifier="org.key_project.sed.key.core">
-      <sedThread xml:id="_9c4ca110-8252-4c5e-bfa8-d118a128e2a5" name="&lt;start&gt;" pathCondition="true">
-         <sedMethodCall xml:id="_2b1937f5-17d3-4465-b11e-bb1b0ad4261d" name="self.main(a,b);" pathCondition="true" lineNumber="-1" charStart="55" charEnd="59">
-            <sedBranchStatement xml:id="_a3fd38ec-7ad8-482e-bfb6-8a67f57f93d5" name="if (a) {return 1; }else if (b) {return 2;   }else  {return 3;   }" pathCondition="true" lineNumber="-1" charStart="87" charEnd="179">
-               <sedBranchCondition xml:id="_e99b3547-a391-4ae5-8f64-7f61c27f2893" name="equals(a,TRUE)" pathCondition="equals(a,TRUE)">
-                  <sedStatement xml:id="_da8080b7-3814-4f60-9238-4fded888bd0a" name="return 1;" pathCondition="equals(a,TRUE)" lineNumber="-1" charStart="100" charEnd="109">
-                     <sedMethodReturn xml:id="_d5db7c79-1b21-4a05-ad47-0f0e87633bc2" name="&lt;return Z(1(#)) as result of self.main(a,b);&gt;" pathCondition="equals(a,TRUE)" lineNumber="-1" charStart="55" charEnd="59">
-                        <sedTermination xml:id="_5059279b-b31b-4ffd-a6e7-f95b3084fce2" name="&lt;end&gt;" pathCondition="equals(a,TRUE)" verified="true">
->>>>>>> 22906a6b
+   <sedTarget xml:id="_efb03875-e4df-4b83-9ae7-794818565660" name="main(boolean, boolean)" modelIdentifier="org.key_project.sed.key.core">
+      <sedThread xml:id="_4ff24e2f-5620-4cf7-8dc1-5f301ad7b850" name="&lt;start&gt;" pathCondition="true">
+         <sedMethodCall xml:id="_797a8fff-e951-49f7-9554-586be67fee23" name="self.main(a,b);" pathCondition="true" lineNumber="-1" charStart="55" charEnd="59">
+            <sedBranchStatement xml:id="_361cce76-05fa-44c9-96f0-24e279e6380d" name="if (a)" pathCondition="true" lineNumber="-1" charStart="87" charEnd="179">
+               <sedBranchCondition xml:id="_5632185c-19b1-4e5b-b8b5-c5b139d30331" name="equals(a,TRUE)" pathCondition="equals(a,TRUE)">
+                  <sedStatement xml:id="_d81460a2-81e3-4757-a3cc-139f010862be" name="return 1;" pathCondition="equals(a,TRUE)" lineNumber="-1" charStart="100" charEnd="109">
+                     <sedMethodReturn xml:id="_0fd113f3-0cb8-4aae-adac-28fd12056af5" name="&lt;return Z(1(#)) as result of self.main(a,b);&gt;" pathCondition="equals(a,TRUE)" lineNumber="-1" charStart="55" charEnd="59">
+                        <sedTermination xml:id="_b06f3635-cf46-402c-abf0-ff8ffd68fed1" name="&lt;end&gt;" pathCondition="equals(a,TRUE)" verified="true">
                         </sedTermination>
                      </sedMethodReturn>
                   </sedStatement>
                </sedBranchCondition>
-<<<<<<< HEAD
-               <sedBranchCondition xml:id="_e713f947-0891-4eb0-b53f-bbb390bbe90e" name="!a = TRUE" pathCondition="!a = TRUE">
-                  <sedBranchStatement xml:id="_f069c750-3484-4041-a666-c4cbc8ba21c4" name="if (b)" pathCondition="!a = TRUE" lineNumber="-1" charStart="87" charEnd="179">
-                     <sedBranchCondition xml:id="_c1067a95-59a0-45cf-92b4-3e96957d5067" name="b = TRUE" pathCondition="!a = TRUE &amp; b = TRUE">
-                        <sedStatement xml:id="_6ac82f4a-f5ee-41f4-afab-738d72b13d67" name="return 2;" pathCondition="!a = TRUE &amp; b = TRUE" lineNumber="-1" charStart="136" charEnd="145">
-                           <sedMethodReturn xml:id="_a15090a9-5dcd-45af-9e07-1f7ddcb77eb4" name="&lt;return 2 as result of self.main(a,b);&gt;" pathCondition="!a = TRUE &amp; b = TRUE" lineNumber="-1" charStart="55" charEnd="59">
-                              <sedTermination xml:id="_cc50a7b6-2feb-4921-8db6-aee9c260e8e6" name="&lt;end&gt;" pathCondition="!a = TRUE &amp; b = TRUE" verified="true">
-=======
-               <sedBranchCondition xml:id="_0ff5b637-aac2-49cc-993e-7576b2de4893" name="not(equals(a,TRUE))" pathCondition="not(equals(a,TRUE))">
-                  <sedBranchStatement xml:id="_0e18236a-4ccf-40bb-8b21-26caad15f68d" name="if (b) {return 2; }else  {return 3; }" pathCondition="not(equals(a,TRUE))" lineNumber="-1" charStart="87" charEnd="179">
-                     <sedBranchCondition xml:id="_2497858c-c3a0-4928-9b2d-1040251e3cde" name="equals(b,TRUE)" pathCondition="and(not(equals(a,TRUE)),equals(b,TRUE))">
-                        <sedStatement xml:id="_2c7c7cfc-2561-47b2-9b01-7554e4c66d7d" name="return 2;" pathCondition="and(not(equals(a,TRUE)),equals(b,TRUE))" lineNumber="-1" charStart="136" charEnd="145">
-                           <sedMethodReturn xml:id="_43b9973b-1ec2-4e76-a65b-791c130f1df6" name="&lt;return Z(2(#)) as result of self.main(a,b);&gt;" pathCondition="and(not(equals(a,TRUE)),equals(b,TRUE))" lineNumber="-1" charStart="55" charEnd="59">
-                              <sedTermination xml:id="_1e8ea76d-43e2-453a-a2b3-3a7528818007" name="&lt;end&gt;" pathCondition="and(not(equals(a,TRUE)),equals(b,TRUE))" verified="true">
->>>>>>> 22906a6b
+               <sedBranchCondition xml:id="_f10ce17c-dad1-4dda-9623-94734311f956" name="not(equals(a,TRUE))" pathCondition="not(equals(a,TRUE))">
+                  <sedBranchStatement xml:id="_7537b431-4722-4244-93ef-9782498ddb42" name="if (b)" pathCondition="not(equals(a,TRUE))" lineNumber="-1" charStart="87" charEnd="179">
+                     <sedBranchCondition xml:id="_a3c9c05d-a67a-4a74-98c7-20f5bd2a0fb3" name="equals(b,TRUE)" pathCondition="and(not(equals(a,TRUE)),equals(b,TRUE))">
+                        <sedStatement xml:id="_c7ac46b4-61b6-479f-8057-f693b3663f38" name="return 2;" pathCondition="and(not(equals(a,TRUE)),equals(b,TRUE))" lineNumber="-1" charStart="136" charEnd="145">
+                           <sedMethodReturn xml:id="_586d49d5-195d-4bf1-b5e0-aa5a3abe1979" name="&lt;return Z(2(#)) as result of self.main(a,b);&gt;" pathCondition="and(not(equals(a,TRUE)),equals(b,TRUE))" lineNumber="-1" charStart="55" charEnd="59">
+                              <sedTermination xml:id="_fe55a2db-df71-4184-82c9-c4f9c5499246" name="&lt;end&gt;" pathCondition="and(not(equals(a,TRUE)),equals(b,TRUE))" verified="true">
                               </sedTermination>
                            </sedMethodReturn>
                         </sedStatement>
                      </sedBranchCondition>
-<<<<<<< HEAD
-                     <sedBranchCondition xml:id="_5332c61e-8ed7-477f-b711-13fee65d8b7e" name="!b = TRUE" pathCondition="!a = TRUE &amp; !b = TRUE">
-                        <sedStatement xml:id="_57d08bb0-6189-4f09-98ec-8287843186c6" name="return 3;" pathCondition="!a = TRUE &amp; !b = TRUE" lineNumber="-1" charStart="165" charEnd="174">
-                           <sedMethodReturn xml:id="_cbb11b57-8d9a-4dd1-9f5c-7b2458e98b2a" name="&lt;return 3 as result of self.main(a,b);&gt;" pathCondition="!a = TRUE &amp; !b = TRUE" lineNumber="-1" charStart="55" charEnd="59">
-                              <sedTermination xml:id="_fe1c51cb-0477-4206-aa7f-49bd854cf99d" name="&lt;end&gt;" pathCondition="!a = TRUE &amp; !b = TRUE" verified="true">
-=======
-                     <sedBranchCondition xml:id="_e0764ffa-8992-4a06-8465-e7fece622903" name="not(equals(b,TRUE))" pathCondition="and(not(equals(a,TRUE)),not(equals(b,TRUE)))">
-                        <sedStatement xml:id="_29185ff1-92a1-45ab-8a6d-ca81c7cfd4d1" name="return 3;" pathCondition="and(not(equals(a,TRUE)),not(equals(b,TRUE)))" lineNumber="-1" charStart="165" charEnd="174">
-                           <sedMethodReturn xml:id="_bb034ba8-f3ec-402e-bef7-6bab845ba871" name="&lt;return Z(3(#)) as result of self.main(a,b);&gt;" pathCondition="and(not(equals(a,TRUE)),not(equals(b,TRUE)))" lineNumber="-1" charStart="55" charEnd="59">
-                              <sedTermination xml:id="_d2ca67f1-0565-4e57-836f-b0a58bc23e82" name="&lt;end&gt;" pathCondition="and(not(equals(a,TRUE)),not(equals(b,TRUE)))" verified="true">
->>>>>>> 22906a6b
+                     <sedBranchCondition xml:id="_18d02997-43ee-463a-a422-e96ca8e4468d" name="not(equals(b,TRUE))" pathCondition="and(not(equals(a,TRUE)),not(equals(b,TRUE)))">
+                        <sedStatement xml:id="_bb8d85d3-0cb1-4dbc-8ba5-d5ec4ef40de1" name="return 3;" pathCondition="and(not(equals(a,TRUE)),not(equals(b,TRUE)))" lineNumber="-1" charStart="165" charEnd="174">
+                           <sedMethodReturn xml:id="_b77c10cb-8c9a-45fd-ac3d-39b511606ccd" name="&lt;return Z(3(#)) as result of self.main(a,b);&gt;" pathCondition="and(not(equals(a,TRUE)),not(equals(b,TRUE)))" lineNumber="-1" charStart="55" charEnd="59">
+                              <sedTermination xml:id="_b1df71ad-2694-47ba-b76d-f8f87bd9780b" name="&lt;end&gt;" pathCondition="and(not(equals(a,TRUE)),not(equals(b,TRUE)))" verified="true">
                               </sedTermination>
                            </sedMethodReturn>
                         </sedStatement>
