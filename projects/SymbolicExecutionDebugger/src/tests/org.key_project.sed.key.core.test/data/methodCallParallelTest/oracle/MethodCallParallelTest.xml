<?xml version="1.0" encoding="UTF-8"?>
<launch xmlns="http://key-project.org/sed/serialization">
<<<<<<< HEAD
   <sedTarget xml:id="_602958b3-4ab3-4ca8-9cbd-21709acda3e5" name="main()" modelIdentifier="org.key_project.sed.key.core">
      <sedThread xml:id="_e50c6109-af17-4b10-949f-7f9eb7c63fbc" name="&lt;start&gt;" pathCondition="true">
         <sedMethodCall xml:id="_cf558fb2-f8a6-47f4-b3ed-4b24546258bd" name="self.main();" pathCondition="true" lineNumber="-1" charStart="53" charEnd="57">
            <sedStatement xml:id="_8278914e-2b6a-4281-a77b-a62b602cdc44" name="int a = a();" pathCondition="true" lineNumber="-1" charStart="65" charEnd="77">
               <sedMethodCall xml:id="_a49f1817-53ca-45e9-bad4-d746ba994eb7" name="self.a();" pathCondition="true" lineNumber="-1" charStart="131" charEnd="132">
                  <sedStatement xml:id="_abb9ae18-b456-4bed-ba56-5f37922537e4" name="int b1 = b();" pathCondition="true" lineNumber="-1" charStart="140" charEnd="153">
                     <sedMethodCall xml:id="_0a22cabd-30bb-4eca-9ec6-9cb24126bcac" name="self.b();" pathCondition="true" lineNumber="-1" charStart="230" charEnd="231">
                        <sedStatement xml:id="_ccde5f8e-7768-44d0-86b0-e1d3fcfa34ee" name="return c();" pathCondition="true" lineNumber="-1" charStart="239" charEnd="250">
                           <sedMethodCall xml:id="_f188ea7a-c6ec-4d0c-9355-52354a4f8dcb" name="self.c();" pathCondition="true" lineNumber="-1" charStart="271" charEnd="272">
                              <sedStatement xml:id="_b2740978-4e50-4aac-aff3-0fd8cc761dcb" name="return 42;" pathCondition="true" lineNumber="-1" charStart="280" charEnd="290">
                                 <sedMethodReturn xml:id="_89bcb2b6-f9a9-4826-acfc-4c2820d9249f" name="&lt;return 42 as result of self.c();&gt;" pathCondition="true" lineNumber="-1" charStart="271" charEnd="272">
                                    <sedMethodReturn xml:id="_28732ab5-7e3a-4863-8ed6-d9df89318bd5" name="&lt;return 42 as result of self.b();&gt;" pathCondition="true" lineNumber="-1" charStart="230" charEnd="231">
                                       <sedStatement xml:id="_14511a40-8ce9-49d0-ac8e-55eb26b76630" name="int b2 = b();" pathCondition="true" lineNumber="-1" charStart="157" charEnd="170">
                                          <sedMethodCall xml:id="_63579c42-6241-4fe1-ae3d-26d9b04acab1" name="self.b();" pathCondition="true" lineNumber="-1" charStart="230" charEnd="231">
                                             <sedStatement xml:id="_7d7d5ac2-6db6-4b0f-a07d-eede36f6d546" name="return c();" pathCondition="true" lineNumber="-1" charStart="239" charEnd="250">
                                                <sedMethodCall xml:id="_1f522377-8497-4cd8-af11-b29b43ba85a3" name="self.c();" pathCondition="true" lineNumber="-1" charStart="271" charEnd="272">
                                                   <sedStatement xml:id="_82226273-2d1c-4273-935d-c1c54d38f42a" name="return 42;" pathCondition="true" lineNumber="-1" charStart="280" charEnd="290">
                                                      <sedMethodReturn xml:id="_22a44563-8285-41d8-a5da-a9dee915f09e" name="&lt;return 42 as result of self.c();&gt;" pathCondition="true" lineNumber="-1" charStart="271" charEnd="272">
                                                         <sedMethodReturn xml:id="_46eaaaec-684e-42ec-b9f9-81f9c40241ff" name="&lt;return 42 as result of self.b();&gt;" pathCondition="true" lineNumber="-1" charStart="230" charEnd="231">
                                                            <sedStatement xml:id="_20c1fecd-eca7-4c8d-a9fa-74fbf93e0ed5" name="int c = c();" pathCondition="true" lineNumber="-1" charStart="174" charEnd="186">
                                                               <sedMethodCall xml:id="_2dc0697e-0743-4fcc-b739-c83ca290b31a" name="self.c();" pathCondition="true" lineNumber="-1" charStart="271" charEnd="272">
                                                                  <sedStatement xml:id="_259912b5-3331-441e-977b-aaa79140a9b0" name="return 42;" pathCondition="true" lineNumber="-1" charStart="280" charEnd="290">
                                                                     <sedMethodReturn xml:id="_3f843d93-b9e1-4c2e-9157-84c6e15a3c2f" name="&lt;return 42 as result of self.c();&gt;" pathCondition="true" lineNumber="-1" charStart="271" charEnd="272">
                                                                        <sedStatement xml:id="_7e894060-1cd3-4b93-8c8c-31ca12d56641" name="return b1+b2+c;" pathCondition="true" lineNumber="-1" charStart="190" charEnd="209">
                                                                           <sedMethodReturn xml:id="_dc902b9c-7454-4349-8e2c-193763cfbe31" name="&lt;return 126 as result of self.a();&gt;" pathCondition="true" lineNumber="-1" charStart="131" charEnd="132">
                                                                              <sedStatement xml:id="_d5304d48-c982-46fe-8680-b7675e3ae95a" name="int x = x();" pathCondition="true" lineNumber="-1" charStart="81" charEnd="93">
                                                                                 <sedMethodCall xml:id="_82656355-dc1c-497f-8b55-39ec167161be" name="self.x();" pathCondition="true" lineNumber="-1" charStart="311" charEnd="312">
                                                                                    <sedStatement xml:id="_c770e416-7322-41ba-9904-e1aba1627be3" name="return 2;" pathCondition="true" lineNumber="-1" charStart="320" charEnd="329">
                                                                                       <sedMethodReturn xml:id="_fc0034cb-3797-4a00-8825-f2b5154f89eb" name="&lt;return 2 as result of self.x();&gt;" pathCondition="true" lineNumber="-1" charStart="311" charEnd="312">
                                                                                          <sedStatement xml:id="_34a0eb37-1e83-46f6-86ea-0ff4698ff03a" name="return a*x;" pathCondition="true" lineNumber="-1" charStart="97" charEnd="110">
                                                                                             <sedMethodReturn xml:id="_497ce2a0-2d4c-4ecb-b939-d9eea1877485" name="&lt;return 252 as result of self.main();&gt;" pathCondition="true" lineNumber="-1" charStart="53" charEnd="57">
                                                                                                <sedTermination xml:id="_d0eb0798-ade5-4bb7-b8d1-89395c9f3d4e" name="&lt;end&gt;" pathCondition="true" verified="true">
=======
   <sedTarget xml:id="_e4bdf3df-f0a2-4809-a649-d7687869315a" name="main()" modelIdentifier="org.key_project.sed.key.core">
      <sedThread xml:id="_179a22c3-7d89-4eb4-bafb-98602cdfc048" name="&lt;start&gt;" pathCondition="true">
         <sedMethodCall xml:id="_48d778e6-564b-468d-aa27-ee3ef2a46ef4" name="self.main();" pathCondition="true" lineNumber="-1" charStart="53" charEnd="57">
            <sedStatement xml:id="_2f1e5cc4-13e0-43fc-a37d-f5f8bc50ecf4" name="int a = a();" pathCondition="true" lineNumber="-1" charStart="65" charEnd="77">
               <sedMethodCall xml:id="_fa9e6112-6a62-45a4-a69d-40db64140a99" name="self.a();" pathCondition="true" lineNumber="-1" charStart="131" charEnd="132">
                  <sedStatement xml:id="_9ed2c7ce-c51b-4984-823f-636523e5908f" name="int b1 = b();" pathCondition="true" lineNumber="-1" charStart="140" charEnd="153">
                     <sedMethodCall xml:id="_dbf5ea1b-f281-4ec7-bdb2-99b7a5542f43" name="self.b();" pathCondition="true" lineNumber="-1" charStart="230" charEnd="231">
                        <sedStatement xml:id="_d61a4217-a12d-49fd-9582-e48d67c952b0" name="return c();" pathCondition="true" lineNumber="-1" charStart="239" charEnd="250">
                           <sedMethodCall xml:id="_a774ac24-e993-40c5-9962-dbef37364e30" name="self.c();" pathCondition="true" lineNumber="-1" charStart="271" charEnd="272">
                              <sedStatement xml:id="_e2785d1d-db6b-467f-b667-9d48261c5490" name="return 42;" pathCondition="true" lineNumber="-1" charStart="280" charEnd="290">
                                 <sedMethodReturn xml:id="_d6540823-bf29-4efe-8f71-5a3b0b7a7525" name="&lt;return Z(2(4(#))) as result of self.c();&gt;" pathCondition="true" lineNumber="-1" charStart="271" charEnd="272">
                                    <sedMethodReturn xml:id="_b051a622-c9dd-4996-8100-5f1f13656f53" name="&lt;return Z(2(4(#))) as result of self.b();&gt;" pathCondition="true" lineNumber="-1" charStart="230" charEnd="231">
                                       <sedStatement xml:id="_adfe3a27-7d8b-4555-a432-ab5c8970ca61" name="int b2 = b();" pathCondition="true" lineNumber="-1" charStart="157" charEnd="170">
                                          <sedMethodCall xml:id="_3cd5fd16-4ba2-4f0a-a008-31a9be24aed0" name="self.b();" pathCondition="true" lineNumber="-1" charStart="230" charEnd="231">
                                             <sedStatement xml:id="_ee709b7f-fb33-4855-b721-ca1af56c6805" name="return c();" pathCondition="true" lineNumber="-1" charStart="239" charEnd="250">
                                                <sedMethodCall xml:id="_f721b3b2-7524-429f-b69e-49cd7b2417cd" name="self.c();" pathCondition="true" lineNumber="-1" charStart="271" charEnd="272">
                                                   <sedStatement xml:id="_7f5a2530-a150-4454-b2d3-3476b50667cc" name="return 42;" pathCondition="true" lineNumber="-1" charStart="280" charEnd="290">
                                                      <sedMethodReturn xml:id="_b24f93f1-968e-4582-b44d-5b34aef3e8bb" name="&lt;return Z(2(4(#))) as result of self.c();&gt;" pathCondition="true" lineNumber="-1" charStart="271" charEnd="272">
                                                         <sedMethodReturn xml:id="_93975cde-acec-430f-96bf-1ecf9d4370a1" name="&lt;return Z(2(4(#))) as result of self.b();&gt;" pathCondition="true" lineNumber="-1" charStart="230" charEnd="231">
                                                            <sedStatement xml:id="_361edd34-da18-424c-b39d-7ccdcc3cfad5" name="int c = c();" pathCondition="true" lineNumber="-1" charStart="174" charEnd="186">
                                                               <sedMethodCall xml:id="_24b00a48-a4c3-4c19-a1e8-abfc2cc1d276" name="self.c();" pathCondition="true" lineNumber="-1" charStart="271" charEnd="272">
                                                                  <sedStatement xml:id="_324b45b6-08cb-49a0-8f0c-dd7833cd23c3" name="return 42;" pathCondition="true" lineNumber="-1" charStart="280" charEnd="290">
                                                                     <sedMethodReturn xml:id="_2d65c855-18b1-4b30-a166-b020564a5d34" name="&lt;return Z(2(4(#))) as result of self.c();&gt;" pathCondition="true" lineNumber="-1" charStart="271" charEnd="272">
                                                                        <sedStatement xml:id="_28bbaaad-5d51-44cd-adb8-ff31389f5f0d" name="return b1+b2+c;" pathCondition="true" lineNumber="-1" charStart="190" charEnd="209">
                                                                           <sedMethodReturn xml:id="_36945fe7-9837-4b41-9d44-f623be28f8e8" name="&lt;return Z(6(2(1(#)))) as result of self.a();&gt;" pathCondition="true" lineNumber="-1" charStart="131" charEnd="132">
                                                                              <sedStatement xml:id="_c96eac8d-fa80-4e58-9315-18b3007abc8e" name="int x = x();" pathCondition="true" lineNumber="-1" charStart="81" charEnd="93">
                                                                                 <sedMethodCall xml:id="_2f88ce09-313a-4c21-9758-6fb31d43fde1" name="self.x();" pathCondition="true" lineNumber="-1" charStart="311" charEnd="312">
                                                                                    <sedStatement xml:id="_172e25af-efdb-4d48-9333-944e9a2604cd" name="return 2;" pathCondition="true" lineNumber="-1" charStart="320" charEnd="329">
                                                                                       <sedMethodReturn xml:id="_7ae17d88-6296-45f2-9f6b-f55fdc8ddb2c" name="&lt;return Z(2(#)) as result of self.x();&gt;" pathCondition="true" lineNumber="-1" charStart="311" charEnd="312">
                                                                                          <sedStatement xml:id="_59128158-49cc-4b4e-804f-44b5c834b0de" name="return a*x;" pathCondition="true" lineNumber="-1" charStart="97" charEnd="110">
                                                                                             <sedMethodReturn xml:id="_e901bf20-bf5a-41cc-b0e4-81a43902cdd2" name="&lt;return Z(2(5(2(#)))) as result of self.main();&gt;" pathCondition="true" lineNumber="-1" charStart="53" charEnd="57">
                                                                                                <sedTermination xml:id="_60d13153-26b2-495d-91eb-0da92eaf6391" name="&lt;end&gt;" pathCondition="true" verified="true">
>>>>>>> 22906a6b
                                                                                                </sedTermination>
                                                                                             </sedMethodReturn>
                                                                                          </sedStatement>
                                                                                       </sedMethodReturn>
                                                                                    </sedStatement>
                                                                                 </sedMethodCall>
                                                                              </sedStatement>
                                                                           </sedMethodReturn>
                                                                        </sedStatement>
                                                                     </sedMethodReturn>
                                                                  </sedStatement>
                                                               </sedMethodCall>
                                                            </sedStatement>
                                                         </sedMethodReturn>
                                                      </sedMethodReturn>
                                                   </sedStatement>
                                                </sedMethodCall>
                                             </sedStatement>
                                          </sedMethodCall>
                                       </sedStatement>
                                    </sedMethodReturn>
                                 </sedMethodReturn>
                              </sedStatement>
                           </sedMethodCall>
                        </sedStatement>
                     </sedMethodCall>
                  </sedStatement>
               </sedMethodCall>
            </sedStatement>
         </sedMethodCall>
      </sedThread>
   </sedTarget>
</launch><|MERGE_RESOLUTION|>--- conflicted
+++ resolved
@@ -1,72 +1,37 @@
 <?xml version="1.0" encoding="UTF-8"?>
 <launch xmlns="http://key-project.org/sed/serialization">
-<<<<<<< HEAD
-   <sedTarget xml:id="_602958b3-4ab3-4ca8-9cbd-21709acda3e5" name="main()" modelIdentifier="org.key_project.sed.key.core">
-      <sedThread xml:id="_e50c6109-af17-4b10-949f-7f9eb7c63fbc" name="&lt;start&gt;" pathCondition="true">
-         <sedMethodCall xml:id="_cf558fb2-f8a6-47f4-b3ed-4b24546258bd" name="self.main();" pathCondition="true" lineNumber="-1" charStart="53" charEnd="57">
-            <sedStatement xml:id="_8278914e-2b6a-4281-a77b-a62b602cdc44" name="int a = a();" pathCondition="true" lineNumber="-1" charStart="65" charEnd="77">
-               <sedMethodCall xml:id="_a49f1817-53ca-45e9-bad4-d746ba994eb7" name="self.a();" pathCondition="true" lineNumber="-1" charStart="131" charEnd="132">
-                  <sedStatement xml:id="_abb9ae18-b456-4bed-ba56-5f37922537e4" name="int b1 = b();" pathCondition="true" lineNumber="-1" charStart="140" charEnd="153">
-                     <sedMethodCall xml:id="_0a22cabd-30bb-4eca-9ec6-9cb24126bcac" name="self.b();" pathCondition="true" lineNumber="-1" charStart="230" charEnd="231">
-                        <sedStatement xml:id="_ccde5f8e-7768-44d0-86b0-e1d3fcfa34ee" name="return c();" pathCondition="true" lineNumber="-1" charStart="239" charEnd="250">
-                           <sedMethodCall xml:id="_f188ea7a-c6ec-4d0c-9355-52354a4f8dcb" name="self.c();" pathCondition="true" lineNumber="-1" charStart="271" charEnd="272">
-                              <sedStatement xml:id="_b2740978-4e50-4aac-aff3-0fd8cc761dcb" name="return 42;" pathCondition="true" lineNumber="-1" charStart="280" charEnd="290">
-                                 <sedMethodReturn xml:id="_89bcb2b6-f9a9-4826-acfc-4c2820d9249f" name="&lt;return 42 as result of self.c();&gt;" pathCondition="true" lineNumber="-1" charStart="271" charEnd="272">
-                                    <sedMethodReturn xml:id="_28732ab5-7e3a-4863-8ed6-d9df89318bd5" name="&lt;return 42 as result of self.b();&gt;" pathCondition="true" lineNumber="-1" charStart="230" charEnd="231">
-                                       <sedStatement xml:id="_14511a40-8ce9-49d0-ac8e-55eb26b76630" name="int b2 = b();" pathCondition="true" lineNumber="-1" charStart="157" charEnd="170">
-                                          <sedMethodCall xml:id="_63579c42-6241-4fe1-ae3d-26d9b04acab1" name="self.b();" pathCondition="true" lineNumber="-1" charStart="230" charEnd="231">
-                                             <sedStatement xml:id="_7d7d5ac2-6db6-4b0f-a07d-eede36f6d546" name="return c();" pathCondition="true" lineNumber="-1" charStart="239" charEnd="250">
-                                                <sedMethodCall xml:id="_1f522377-8497-4cd8-af11-b29b43ba85a3" name="self.c();" pathCondition="true" lineNumber="-1" charStart="271" charEnd="272">
-                                                   <sedStatement xml:id="_82226273-2d1c-4273-935d-c1c54d38f42a" name="return 42;" pathCondition="true" lineNumber="-1" charStart="280" charEnd="290">
-                                                      <sedMethodReturn xml:id="_22a44563-8285-41d8-a5da-a9dee915f09e" name="&lt;return 42 as result of self.c();&gt;" pathCondition="true" lineNumber="-1" charStart="271" charEnd="272">
-                                                         <sedMethodReturn xml:id="_46eaaaec-684e-42ec-b9f9-81f9c40241ff" name="&lt;return 42 as result of self.b();&gt;" pathCondition="true" lineNumber="-1" charStart="230" charEnd="231">
-                                                            <sedStatement xml:id="_20c1fecd-eca7-4c8d-a9fa-74fbf93e0ed5" name="int c = c();" pathCondition="true" lineNumber="-1" charStart="174" charEnd="186">
-                                                               <sedMethodCall xml:id="_2dc0697e-0743-4fcc-b739-c83ca290b31a" name="self.c();" pathCondition="true" lineNumber="-1" charStart="271" charEnd="272">
-                                                                  <sedStatement xml:id="_259912b5-3331-441e-977b-aaa79140a9b0" name="return 42;" pathCondition="true" lineNumber="-1" charStart="280" charEnd="290">
-                                                                     <sedMethodReturn xml:id="_3f843d93-b9e1-4c2e-9157-84c6e15a3c2f" name="&lt;return 42 as result of self.c();&gt;" pathCondition="true" lineNumber="-1" charStart="271" charEnd="272">
-                                                                        <sedStatement xml:id="_7e894060-1cd3-4b93-8c8c-31ca12d56641" name="return b1+b2+c;" pathCondition="true" lineNumber="-1" charStart="190" charEnd="209">
-                                                                           <sedMethodReturn xml:id="_dc902b9c-7454-4349-8e2c-193763cfbe31" name="&lt;return 126 as result of self.a();&gt;" pathCondition="true" lineNumber="-1" charStart="131" charEnd="132">
-                                                                              <sedStatement xml:id="_d5304d48-c982-46fe-8680-b7675e3ae95a" name="int x = x();" pathCondition="true" lineNumber="-1" charStart="81" charEnd="93">
-                                                                                 <sedMethodCall xml:id="_82656355-dc1c-497f-8b55-39ec167161be" name="self.x();" pathCondition="true" lineNumber="-1" charStart="311" charEnd="312">
-                                                                                    <sedStatement xml:id="_c770e416-7322-41ba-9904-e1aba1627be3" name="return 2;" pathCondition="true" lineNumber="-1" charStart="320" charEnd="329">
-                                                                                       <sedMethodReturn xml:id="_fc0034cb-3797-4a00-8825-f2b5154f89eb" name="&lt;return 2 as result of self.x();&gt;" pathCondition="true" lineNumber="-1" charStart="311" charEnd="312">
-                                                                                          <sedStatement xml:id="_34a0eb37-1e83-46f6-86ea-0ff4698ff03a" name="return a*x;" pathCondition="true" lineNumber="-1" charStart="97" charEnd="110">
-                                                                                             <sedMethodReturn xml:id="_497ce2a0-2d4c-4ecb-b939-d9eea1877485" name="&lt;return 252 as result of self.main();&gt;" pathCondition="true" lineNumber="-1" charStart="53" charEnd="57">
-                                                                                                <sedTermination xml:id="_d0eb0798-ade5-4bb7-b8d1-89395c9f3d4e" name="&lt;end&gt;" pathCondition="true" verified="true">
-=======
-   <sedTarget xml:id="_e4bdf3df-f0a2-4809-a649-d7687869315a" name="main()" modelIdentifier="org.key_project.sed.key.core">
-      <sedThread xml:id="_179a22c3-7d89-4eb4-bafb-98602cdfc048" name="&lt;start&gt;" pathCondition="true">
-         <sedMethodCall xml:id="_48d778e6-564b-468d-aa27-ee3ef2a46ef4" name="self.main();" pathCondition="true" lineNumber="-1" charStart="53" charEnd="57">
-            <sedStatement xml:id="_2f1e5cc4-13e0-43fc-a37d-f5f8bc50ecf4" name="int a = a();" pathCondition="true" lineNumber="-1" charStart="65" charEnd="77">
-               <sedMethodCall xml:id="_fa9e6112-6a62-45a4-a69d-40db64140a99" name="self.a();" pathCondition="true" lineNumber="-1" charStart="131" charEnd="132">
-                  <sedStatement xml:id="_9ed2c7ce-c51b-4984-823f-636523e5908f" name="int b1 = b();" pathCondition="true" lineNumber="-1" charStart="140" charEnd="153">
-                     <sedMethodCall xml:id="_dbf5ea1b-f281-4ec7-bdb2-99b7a5542f43" name="self.b();" pathCondition="true" lineNumber="-1" charStart="230" charEnd="231">
-                        <sedStatement xml:id="_d61a4217-a12d-49fd-9582-e48d67c952b0" name="return c();" pathCondition="true" lineNumber="-1" charStart="239" charEnd="250">
-                           <sedMethodCall xml:id="_a774ac24-e993-40c5-9962-dbef37364e30" name="self.c();" pathCondition="true" lineNumber="-1" charStart="271" charEnd="272">
-                              <sedStatement xml:id="_e2785d1d-db6b-467f-b667-9d48261c5490" name="return 42;" pathCondition="true" lineNumber="-1" charStart="280" charEnd="290">
-                                 <sedMethodReturn xml:id="_d6540823-bf29-4efe-8f71-5a3b0b7a7525" name="&lt;return Z(2(4(#))) as result of self.c();&gt;" pathCondition="true" lineNumber="-1" charStart="271" charEnd="272">
-                                    <sedMethodReturn xml:id="_b051a622-c9dd-4996-8100-5f1f13656f53" name="&lt;return Z(2(4(#))) as result of self.b();&gt;" pathCondition="true" lineNumber="-1" charStart="230" charEnd="231">
-                                       <sedStatement xml:id="_adfe3a27-7d8b-4555-a432-ab5c8970ca61" name="int b2 = b();" pathCondition="true" lineNumber="-1" charStart="157" charEnd="170">
-                                          <sedMethodCall xml:id="_3cd5fd16-4ba2-4f0a-a008-31a9be24aed0" name="self.b();" pathCondition="true" lineNumber="-1" charStart="230" charEnd="231">
-                                             <sedStatement xml:id="_ee709b7f-fb33-4855-b721-ca1af56c6805" name="return c();" pathCondition="true" lineNumber="-1" charStart="239" charEnd="250">
-                                                <sedMethodCall xml:id="_f721b3b2-7524-429f-b69e-49cd7b2417cd" name="self.c();" pathCondition="true" lineNumber="-1" charStart="271" charEnd="272">
-                                                   <sedStatement xml:id="_7f5a2530-a150-4454-b2d3-3476b50667cc" name="return 42;" pathCondition="true" lineNumber="-1" charStart="280" charEnd="290">
-                                                      <sedMethodReturn xml:id="_b24f93f1-968e-4582-b44d-5b34aef3e8bb" name="&lt;return Z(2(4(#))) as result of self.c();&gt;" pathCondition="true" lineNumber="-1" charStart="271" charEnd="272">
-                                                         <sedMethodReturn xml:id="_93975cde-acec-430f-96bf-1ecf9d4370a1" name="&lt;return Z(2(4(#))) as result of self.b();&gt;" pathCondition="true" lineNumber="-1" charStart="230" charEnd="231">
-                                                            <sedStatement xml:id="_361edd34-da18-424c-b39d-7ccdcc3cfad5" name="int c = c();" pathCondition="true" lineNumber="-1" charStart="174" charEnd="186">
-                                                               <sedMethodCall xml:id="_24b00a48-a4c3-4c19-a1e8-abfc2cc1d276" name="self.c();" pathCondition="true" lineNumber="-1" charStart="271" charEnd="272">
-                                                                  <sedStatement xml:id="_324b45b6-08cb-49a0-8f0c-dd7833cd23c3" name="return 42;" pathCondition="true" lineNumber="-1" charStart="280" charEnd="290">
-                                                                     <sedMethodReturn xml:id="_2d65c855-18b1-4b30-a166-b020564a5d34" name="&lt;return Z(2(4(#))) as result of self.c();&gt;" pathCondition="true" lineNumber="-1" charStart="271" charEnd="272">
-                                                                        <sedStatement xml:id="_28bbaaad-5d51-44cd-adb8-ff31389f5f0d" name="return b1+b2+c;" pathCondition="true" lineNumber="-1" charStart="190" charEnd="209">
-                                                                           <sedMethodReturn xml:id="_36945fe7-9837-4b41-9d44-f623be28f8e8" name="&lt;return Z(6(2(1(#)))) as result of self.a();&gt;" pathCondition="true" lineNumber="-1" charStart="131" charEnd="132">
-                                                                              <sedStatement xml:id="_c96eac8d-fa80-4e58-9315-18b3007abc8e" name="int x = x();" pathCondition="true" lineNumber="-1" charStart="81" charEnd="93">
-                                                                                 <sedMethodCall xml:id="_2f88ce09-313a-4c21-9758-6fb31d43fde1" name="self.x();" pathCondition="true" lineNumber="-1" charStart="311" charEnd="312">
-                                                                                    <sedStatement xml:id="_172e25af-efdb-4d48-9333-944e9a2604cd" name="return 2;" pathCondition="true" lineNumber="-1" charStart="320" charEnd="329">
-                                                                                       <sedMethodReturn xml:id="_7ae17d88-6296-45f2-9f6b-f55fdc8ddb2c" name="&lt;return Z(2(#)) as result of self.x();&gt;" pathCondition="true" lineNumber="-1" charStart="311" charEnd="312">
-                                                                                          <sedStatement xml:id="_59128158-49cc-4b4e-804f-44b5c834b0de" name="return a*x;" pathCondition="true" lineNumber="-1" charStart="97" charEnd="110">
-                                                                                             <sedMethodReturn xml:id="_e901bf20-bf5a-41cc-b0e4-81a43902cdd2" name="&lt;return Z(2(5(2(#)))) as result of self.main();&gt;" pathCondition="true" lineNumber="-1" charStart="53" charEnd="57">
-                                                                                                <sedTermination xml:id="_60d13153-26b2-495d-91eb-0da92eaf6391" name="&lt;end&gt;" pathCondition="true" verified="true">
->>>>>>> 22906a6b
+   <sedTarget xml:id="_ae31a88f-f055-455a-83f6-859bce702819" name="main()" modelIdentifier="org.key_project.sed.key.core">
+      <sedThread xml:id="_84207c65-8751-414e-a997-b76f42ece0e1" name="&lt;start&gt;" pathCondition="true">
+         <sedMethodCall xml:id="_a0875444-01fc-45ec-96f6-c332b37dbb51" name="self.main();" pathCondition="true" lineNumber="-1" charStart="53" charEnd="57">
+            <sedStatement xml:id="_4107d816-186c-4ff9-be92-f81aec695c17" name="int a = a();" pathCondition="true" lineNumber="-1" charStart="65" charEnd="77">
+               <sedMethodCall xml:id="_fdbe460b-c7f1-4ec5-9fdb-5f224038d9fe" name="self.a();" pathCondition="true" lineNumber="-1" charStart="131" charEnd="132">
+                  <sedStatement xml:id="_96140d7d-d92e-4c9e-b4fe-35838deccf43" name="int b1 = b();" pathCondition="true" lineNumber="-1" charStart="140" charEnd="153">
+                     <sedMethodCall xml:id="_310c4e89-9848-4ccb-801d-65d8f828d4b7" name="self.b();" pathCondition="true" lineNumber="-1" charStart="230" charEnd="231">
+                        <sedStatement xml:id="_cb987838-7172-453f-b98c-de8520491752" name="return c();" pathCondition="true" lineNumber="-1" charStart="239" charEnd="250">
+                           <sedMethodCall xml:id="_02d01daf-0b32-4137-a3bd-bfb4faa10291" name="self.c();" pathCondition="true" lineNumber="-1" charStart="271" charEnd="272">
+                              <sedStatement xml:id="_efce6522-3a02-4b94-89d3-b562bef88101" name="return 42;" pathCondition="true" lineNumber="-1" charStart="280" charEnd="290">
+                                 <sedMethodReturn xml:id="_71d89db9-3df4-4e8d-9cfb-5a14da3d8c4b" name="&lt;return Z(2(4(#))) as result of self.c();&gt;" pathCondition="true" lineNumber="-1" charStart="271" charEnd="272">
+                                    <sedMethodReturn xml:id="_cf15fdf3-4189-4e5b-bdad-acbdb10c29a0" name="&lt;return Z(2(4(#))) as result of self.b();&gt;" pathCondition="true" lineNumber="-1" charStart="230" charEnd="231">
+                                       <sedStatement xml:id="_adce0415-6cbb-4449-abfe-e50e8c69c466" name="int b2 = b();" pathCondition="true" lineNumber="-1" charStart="157" charEnd="170">
+                                          <sedMethodCall xml:id="_4d2b216d-3cae-410b-bb10-c80cc18b5075" name="self.b();" pathCondition="true" lineNumber="-1" charStart="230" charEnd="231">
+                                             <sedStatement xml:id="_8660e0d4-648e-427c-8ddf-b8d8ea48dbd8" name="return c();" pathCondition="true" lineNumber="-1" charStart="239" charEnd="250">
+                                                <sedMethodCall xml:id="_72a4d75c-8396-4819-b190-ba9d3f922794" name="self.c();" pathCondition="true" lineNumber="-1" charStart="271" charEnd="272">
+                                                   <sedStatement xml:id="_924ce599-df46-4723-9d88-7b79a5a53d13" name="return 42;" pathCondition="true" lineNumber="-1" charStart="280" charEnd="290">
+                                                      <sedMethodReturn xml:id="_a20d0319-189e-4d11-8df4-336b641bbe63" name="&lt;return Z(2(4(#))) as result of self.c();&gt;" pathCondition="true" lineNumber="-1" charStart="271" charEnd="272">
+                                                         <sedMethodReturn xml:id="_f83bba3e-da11-451a-861c-964c186cbd6c" name="&lt;return Z(2(4(#))) as result of self.b();&gt;" pathCondition="true" lineNumber="-1" charStart="230" charEnd="231">
+                                                            <sedStatement xml:id="_c1f37463-22ae-4868-844f-f365660eb10d" name="int c = c();" pathCondition="true" lineNumber="-1" charStart="174" charEnd="186">
+                                                               <sedMethodCall xml:id="_77e6478b-cbab-49c6-ba61-3cea499e89c7" name="self.c();" pathCondition="true" lineNumber="-1" charStart="271" charEnd="272">
+                                                                  <sedStatement xml:id="_0fcf9123-739a-45ac-acb5-d2b083721f7e" name="return 42;" pathCondition="true" lineNumber="-1" charStart="280" charEnd="290">
+                                                                     <sedMethodReturn xml:id="_6c508a47-d26f-48ca-9859-730d605a49a8" name="&lt;return Z(2(4(#))) as result of self.c();&gt;" pathCondition="true" lineNumber="-1" charStart="271" charEnd="272">
+                                                                        <sedStatement xml:id="_b41ba29a-cd62-49e7-b5f6-2bcd893ca9a7" name="return b1+b2+c;" pathCondition="true" lineNumber="-1" charStart="190" charEnd="209">
+                                                                           <sedMethodReturn xml:id="_54ce5897-d460-45b0-85b0-8a0dfda604ff" name="&lt;return Z(6(2(1(#)))) as result of self.a();&gt;" pathCondition="true" lineNumber="-1" charStart="131" charEnd="132">
+                                                                              <sedStatement xml:id="_2c915b8b-2b4d-4efc-8c3c-2d6f79ccfacd" name="int x = x();" pathCondition="true" lineNumber="-1" charStart="81" charEnd="93">
+                                                                                 <sedMethodCall xml:id="_d9fcd3ae-0542-455e-ae03-546796f02daa" name="self.x();" pathCondition="true" lineNumber="-1" charStart="311" charEnd="312">
+                                                                                    <sedStatement xml:id="_c24e7bb1-739c-40c0-b927-2aeec6c5e936" name="return 2;" pathCondition="true" lineNumber="-1" charStart="320" charEnd="329">
+                                                                                       <sedMethodReturn xml:id="_002a1781-5dec-41ff-abb1-dfa17f123e23" name="&lt;return Z(2(#)) as result of self.x();&gt;" pathCondition="true" lineNumber="-1" charStart="311" charEnd="312">
+                                                                                          <sedStatement xml:id="_9aca80b3-c27e-4251-9e1f-ee417f035c02" name="return a*x;" pathCondition="true" lineNumber="-1" charStart="97" charEnd="110">
+                                                                                             <sedMethodReturn xml:id="_5c5d2a01-9864-4f04-bec3-55d61da093a2" name="&lt;return Z(2(5(2(#)))) as result of self.main();&gt;" pathCondition="true" lineNumber="-1" charStart="53" charEnd="57">
+                                                                                                <sedTermination xml:id="_85d3f26b-c1af-49c8-8a9d-98ea95fb097e" name="&lt;end&gt;" pathCondition="true" verified="true">
                                                                                                 </sedTermination>
                                                                                              </sedMethodReturn>
                                                                                           </sedStatement>
