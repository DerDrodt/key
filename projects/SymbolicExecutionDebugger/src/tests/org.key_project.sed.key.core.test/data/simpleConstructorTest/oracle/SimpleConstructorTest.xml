--- conflicted
+++ resolved
@@ -1,28 +1,15 @@
 <?xml version="1.0" encoding="UTF-8"?>
 <launch xmlns="http://key-project.org/sed/serialization">
-<<<<<<< HEAD
-   <sedTarget xml:id="_09c14573-5f84-4f73-a40c-e4ea8b384af7" name="main()" modelIdentifier="org.key_project.sed.key.core">
-      <sedThread xml:id="_2192a8e5-afc7-4279-be84-eedb1998a0a6" name="&lt;start&gt;" pathCondition="true">
-         <sedMethodCall xml:id="_b466af10-766a-478a-b60c-94efc77c641e" name="SimpleConstructorTest.main();" pathCondition="true" lineNumber="-1" charStart="152" charEnd="156">
-            <sedStatement xml:id="_130fb20b-f54b-47a4-a507-90f96afea7e0" name="SimpleConstructorTest obj = new SimpleConstructorTest (42);" pathCondition="true" lineNumber="-1" charStart="164" charEnd="222">
-               <sedMethodCall xml:id="_86dfa9e3-ed3a-4b91-8591-f38579efad94" name="SimpleConstructorTest(var);" pathCondition="true" lineNumber="-1" charStart="67" charEnd="88">
-                  <sedStatement xml:id="_83b738ba-f213-4a3a-99f1-ad6ae9dcc4c5" name="this.x=var;" pathCondition="true" lineNumber="-1" charStart="113" charEnd="124">
-                     <sedMethodReturn xml:id="_760a909c-ef83-4605-afc3-2a1556624503" name="&lt;return of SimpleConstructorTest(var);&gt;" pathCondition="true" lineNumber="-1" charStart="67" charEnd="88">
-                        <sedStatement xml:id="_4b99a06a-be76-45a3-b7e3-4915188d5fb6" name="return obj.x;" pathCondition="true" lineNumber="-1" charStart="226" charEnd="239">
-                           <sedMethodReturn xml:id="_b3191435-1a08-446f-8769-dfc99fa53f6e" name="&lt;return 42 as result of SimpleConstructorTest.main();&gt;" pathCondition="true" lineNumber="-1" charStart="152" charEnd="156">
-                              <sedTermination xml:id="_100cac01-5114-4820-8cb5-8ca448dc90ba" name="&lt;end&gt;" pathCondition="true" verified="true">
-=======
-   <sedTarget xml:id="_d7555c94-5ed1-4ef7-b1b2-dbc158dffa01" name="main()" modelIdentifier="org.key_project.sed.key.core">
-      <sedThread xml:id="_2e377d89-7cd4-4359-9a62-673f940d2fa1" name="&lt;start&gt;" pathCondition="true">
-         <sedMethodCall xml:id="_53785db9-049b-4712-b326-d9c9efcd2cdb" name="SimpleConstructorTest.main();" pathCondition="true" lineNumber="-1" charStart="152" charEnd="156">
-            <sedStatement xml:id="_652b7f14-e58f-431a-98db-f8bf81a1de40" name="SimpleConstructorTest obj = new SimpleConstructorTest (42);" pathCondition="true" lineNumber="-1" charStart="164" charEnd="222">
-               <sedMethodCall xml:id="_a4d2e774-0064-4514-85dd-6794c3d8b47f" name="SimpleConstructorTest(var);" pathCondition="true" lineNumber="-1" charStart="67" charEnd="88">
-                  <sedStatement xml:id="_e26f08eb-89bf-4ac8-bff1-0ae56f38cc45" name="this.x=var;" pathCondition="true" lineNumber="-1" charStart="113" charEnd="124">
-                     <sedMethodReturn xml:id="_3647ef9a-99d7-4eda-a442-ef0a96e0d85e" name="&lt;return of SimpleConstructorTest(var);&gt;" pathCondition="true" lineNumber="-1" charStart="67" charEnd="88">
-                        <sedStatement xml:id="_9c0c28e6-44e9-418f-838c-d3636168c092" name="return obj.x;" pathCondition="true" lineNumber="-1" charStart="226" charEnd="239">
-                           <sedMethodReturn xml:id="_b5d26608-7c24-4cfe-9d8d-ac38dee44e3d" name="&lt;return Z(2(4(#))) as result of SimpleConstructorTest.main();&gt;" pathCondition="true" lineNumber="-1" charStart="152" charEnd="156">
-                              <sedTermination xml:id="_ce8f0bea-2047-4fdf-8f39-696c3dd4eb58" name="&lt;end&gt;" pathCondition="true" verified="true">
->>>>>>> 22906a6b
+   <sedTarget xml:id="_1b840b85-fb5f-4fb1-91b0-62a821c5c5fa" name="main()" modelIdentifier="org.key_project.sed.key.core">
+      <sedThread xml:id="_657fd38c-a6ab-47e0-8012-8caca73ef453" name="&lt;start&gt;" pathCondition="true">
+         <sedMethodCall xml:id="_bcc14e59-220f-44b5-b16d-a543f1b27f5f" name="SimpleConstructorTest.main();" pathCondition="true" lineNumber="-1" charStart="152" charEnd="156">
+            <sedStatement xml:id="_5b0380a5-4dcd-4de9-85f5-58c268d5484f" name="SimpleConstructorTest obj = new SimpleConstructorTest (42);" pathCondition="true" lineNumber="-1" charStart="164" charEnd="222">
+               <sedMethodCall xml:id="_6b71c5c6-deb3-4f56-9c1f-c9e3f83e089d" name="SimpleConstructorTest(var);" pathCondition="true" lineNumber="-1" charStart="67" charEnd="88">
+                  <sedStatement xml:id="_5d445061-8255-44ca-9a80-27a8066f0f42" name="this.x=var;" pathCondition="true" lineNumber="-1" charStart="113" charEnd="124">
+                     <sedMethodReturn xml:id="_93419361-3203-41ec-9595-66c8de77067d" name="&lt;return of SimpleConstructorTest(var);&gt;" pathCondition="true" lineNumber="-1" charStart="67" charEnd="88">
+                        <sedStatement xml:id="_ea84daec-e1db-405b-9722-82d5d56ffd77" name="return obj.x;" pathCondition="true" lineNumber="-1" charStart="226" charEnd="239">
+                           <sedMethodReturn xml:id="_6a2fe779-5377-458c-bad8-91ef54f0d39e" name="&lt;return Z(2(4(#))) as result of SimpleConstructorTest.main();&gt;" pathCondition="true" lineNumber="-1" charStart="152" charEnd="156">
+                              <sedTermination xml:id="_a8ec46fe-3085-4d30-9665-08d03a08b91b" name="&lt;end&gt;" pathCondition="true" verified="true">
                               </sedTermination>
                            </sedMethodReturn>
                         </sedStatement>
