--- conflicted
+++ resolved
@@ -1,46 +1,24 @@
 <?xml version="1.0" encoding="UTF-8"?>
 <launch xmlns="http://key-project.org/sed/serialization">
-<<<<<<< HEAD
-   <sedTarget xml:id="_7b0cee1e-63ac-4be5-947a-ba4a263a0f7d" name="main()" modelIdentifier="org.key_project.sed.key.core">
-      <sedThread xml:id="_c9081bba-fe6a-4948-8e5f-7063a1393498" name="&lt;start&gt;" pathCondition="true">
-         <sedMethodCall xml:id="_92bf3929-e77b-4059-9f35-f18776ccd980" name="self.main();" pathCondition="true" lineNumber="-1" charStart="89" charEnd="93">
-            <sedStatement xml:id="_df7c9529-09d6-49df-8389-bb4428534cc1" name="int result = 0;" pathCondition="true" lineNumber="-1" charStart="101" charEnd="116">
-               <sedStatement xml:id="_6317cb24-ccc6-4f68-94e8-e55d12c9722c" name="int i = 0;" pathCondition="true" lineNumber="-1" charStart="120" charEnd="130">
-                  <sedLoopStatement xml:id="_32e261f2-88e6-450e-8d07-7d41f8dea141" name="while ( i&lt;3 )" pathCondition="true" lineNumber="-1" charStart="134" charEnd="178">
-                     <sedLoopCondition xml:id="_f1171515-9425-4043-8f31-ef977c5f9f18" name="i&lt;3" pathCondition="true" lineNumber="-1" charStart="141" charEnd="146">
-                        <sedStatement xml:id="_63829e96-d4b2-4ba8-83ea-7fb7890c6c30" name="result_1++;" pathCondition="true" lineNumber="-1" charStart="154" charEnd="164">
-                           <sedStatement xml:id="_39cef8e7-c836-482c-99b5-ee92ee9bd254" name="i++;" pathCondition="true" lineNumber="-1" charStart="169" charEnd="173">
-                              <sedLoopCondition xml:id="_27634823-7c8c-4c30-9c49-841ebb91e8a0" name="i&lt;3" pathCondition="true" lineNumber="-1" charStart="141" charEnd="146">
-                                 <sedStatement xml:id="_11c23d74-344a-412d-8b4e-67cf976e7c26" name="result_1++;" pathCondition="true" lineNumber="-1" charStart="154" charEnd="164">
-                                    <sedStatement xml:id="_6cfff824-c3ca-4b41-a031-fd781b46da01" name="i++;" pathCondition="true" lineNumber="-1" charStart="169" charEnd="173">
-                                       <sedLoopCondition xml:id="_e0a040be-721a-4ef4-957b-c4f8783aab46" name="i&lt;3" pathCondition="true" lineNumber="-1" charStart="141" charEnd="146">
-                                          <sedStatement xml:id="_288f0bf5-6177-4d13-a942-355fab63d637" name="result_1++;" pathCondition="true" lineNumber="-1" charStart="154" charEnd="164">
-                                             <sedStatement xml:id="_b74b8279-c1b7-4b35-a8ec-5c30a3c26f0c" name="i++;" pathCondition="true" lineNumber="-1" charStart="169" charEnd="173">
-                                                <sedLoopCondition xml:id="_88c84e9f-0495-4667-b80a-8efe1c8ccaa5" name="i&lt;3" pathCondition="true" lineNumber="-1" charStart="141" charEnd="146">
-                                                   <sedStatement xml:id="_495c0833-2946-4a9e-97f2-b8945c1ad97b" name="return result_1;" pathCondition="true" lineNumber="-1" charStart="182" charEnd="196">
-                                                      <sedMethodReturn xml:id="_3ea4649e-5423-44a4-9431-a2e29025c415" name="&lt;return 3 as result of self.main();&gt;" pathCondition="true" lineNumber="-1" charStart="89" charEnd="93">
-                                                         <sedTermination xml:id="_5ec608b3-b565-4bee-80a0-0360c854fd54" name="&lt;end&gt;" pathCondition="true" verified="true">
-=======
-   <sedTarget xml:id="_12d48903-d26f-4406-836f-2ebb82c01e51" name="main()" modelIdentifier="org.key_project.sed.key.core">
-      <sedThread xml:id="_0fc5d4b0-c126-467f-9095-ad46b9ddacc0" name="&lt;start&gt;" pathCondition="true">
-         <sedMethodCall xml:id="_ba4cb587-36c2-4641-98ad-ce30d42fec07" name="self.main();" pathCondition="true" lineNumber="-1" charStart="89" charEnd="93">
-            <sedStatement xml:id="_490c0dd6-3725-44bd-8ff7-be7aee24ce8f" name="int result = 0;" pathCondition="true" lineNumber="-1" charStart="101" charEnd="116">
-               <sedStatement xml:id="_9390758f-e27c-4a26-9c50-2f16b2efc10b" name="int i = 0;" pathCondition="true" lineNumber="-1" charStart="120" charEnd="130">
-                  <sedLoopStatement xml:id="_1823418d-de81-46b4-8bd1-229cc452a7e3" name="while ( i&lt;3 ) {   result_1++;   i++; }" pathCondition="true" lineNumber="-1" charStart="134" charEnd="178">
-                     <sedLoopCondition xml:id="_ec4b7883-1a76-4cac-b471-bd661833ccff" name="i&lt;3" pathCondition="true" lineNumber="-1" charStart="141" charEnd="146">
-                        <sedStatement xml:id="_9eb71720-9d82-452e-9aa9-8bc81ae8f49d" name="result_1++;" pathCondition="true" lineNumber="-1" charStart="154" charEnd="164">
-                           <sedStatement xml:id="_db020ef7-792f-48eb-98de-a12f30a1e452" name="i++;" pathCondition="true" lineNumber="-1" charStart="169" charEnd="173">
-                              <sedLoopCondition xml:id="_df14329f-6ffd-4fd5-8b7c-fe3f957f9aca" name="i&lt;3" pathCondition="true" lineNumber="-1" charStart="141" charEnd="146">
-                                 <sedStatement xml:id="_47012fff-2c3b-44a1-b676-da47f518d98c" name="result_1++;" pathCondition="true" lineNumber="-1" charStart="154" charEnd="164">
-                                    <sedStatement xml:id="_69d30a42-2a36-4469-9696-6a743aac5fbb" name="i++;" pathCondition="true" lineNumber="-1" charStart="169" charEnd="173">
-                                       <sedLoopCondition xml:id="_4e76630e-6ca9-481c-9daa-472216433a60" name="i&lt;3" pathCondition="true" lineNumber="-1" charStart="141" charEnd="146">
-                                          <sedStatement xml:id="_2002a5a0-beb2-40b9-856b-466ae5a06a45" name="result_1++;" pathCondition="true" lineNumber="-1" charStart="154" charEnd="164">
-                                             <sedStatement xml:id="_117390a3-c88f-4615-a05e-f7adab7ca101" name="i++;" pathCondition="true" lineNumber="-1" charStart="169" charEnd="173">
-                                                <sedLoopCondition xml:id="_b92a224c-d881-454f-89af-2f6a1d28fb61" name="i&lt;3" pathCondition="true" lineNumber="-1" charStart="141" charEnd="146">
-                                                   <sedStatement xml:id="_dd4ee537-2b41-46cd-9186-5876f3856c6b" name="return result_1;" pathCondition="true" lineNumber="-1" charStart="182" charEnd="196">
-                                                      <sedMethodReturn xml:id="_60a2f75a-85d3-45cf-b9e8-be127aa6cd68" name="&lt;return Z(3(#)) as result of self.main();&gt;" pathCondition="true" lineNumber="-1" charStart="89" charEnd="93">
-                                                         <sedTermination xml:id="_f7592500-13f8-4086-9020-df486a4b6075" name="&lt;end&gt;" pathCondition="true" verified="true">
->>>>>>> 22906a6b
+   <sedTarget xml:id="_9cb5f558-56b1-4991-b761-2aca0d06ee02" name="main()" modelIdentifier="org.key_project.sed.key.core">
+      <sedThread xml:id="_4d8ec826-8453-4945-9d20-598fede763ea" name="&lt;start&gt;" pathCondition="true">
+         <sedMethodCall xml:id="_bd2d0d4b-2c8a-40e8-bf1f-76d46703c65c" name="self.main();" pathCondition="true" lineNumber="-1" charStart="89" charEnd="93">
+            <sedStatement xml:id="_fc2b83ad-c165-4ee9-99ed-55564c926934" name="int result = 0;" pathCondition="true" lineNumber="-1" charStart="101" charEnd="116">
+               <sedStatement xml:id="_8fb6363b-50e9-44d6-a3f9-04d7f5da3b52" name="int i = 0;" pathCondition="true" lineNumber="-1" charStart="120" charEnd="130">
+                  <sedLoopStatement xml:id="_3f5c9b76-d37f-4805-bf56-ccbc7ce8eba3" name="while ( i&lt;3 )" pathCondition="true" lineNumber="-1" charStart="134" charEnd="178">
+                     <sedLoopCondition xml:id="_b0066a4e-e309-4a57-bfcd-14869873a773" name="i&lt;3" pathCondition="true" lineNumber="-1" charStart="141" charEnd="146">
+                        <sedStatement xml:id="_d3a6f5cf-35dc-414b-8344-59a69e3499e7" name="result_1++;" pathCondition="true" lineNumber="-1" charStart="154" charEnd="164">
+                           <sedStatement xml:id="_79d4fac0-6da7-45eb-8aa9-0ad6c856d333" name="i++;" pathCondition="true" lineNumber="-1" charStart="169" charEnd="173">
+                              <sedLoopCondition xml:id="_bf4efe15-7e38-4fe0-ac5b-68f1f509af00" name="i&lt;3" pathCondition="true" lineNumber="-1" charStart="141" charEnd="146">
+                                 <sedStatement xml:id="_330a904d-cf33-4529-b76f-06e86058f0e9" name="result_1++;" pathCondition="true" lineNumber="-1" charStart="154" charEnd="164">
+                                    <sedStatement xml:id="_1f58a459-9c5f-4401-a278-e58fd965647e" name="i++;" pathCondition="true" lineNumber="-1" charStart="169" charEnd="173">
+                                       <sedLoopCondition xml:id="_c30ed3f7-b8dc-48b8-b5ff-249f2f6187c2" name="i&lt;3" pathCondition="true" lineNumber="-1" charStart="141" charEnd="146">
+                                          <sedStatement xml:id="_108c621e-7b08-447f-abe3-b03fa2c24988" name="result_1++;" pathCondition="true" lineNumber="-1" charStart="154" charEnd="164">
+                                             <sedStatement xml:id="_bf370d09-1bc8-4f4d-9a02-6e6e8177fd27" name="i++;" pathCondition="true" lineNumber="-1" charStart="169" charEnd="173">
+                                                <sedLoopCondition xml:id="_91a77cab-6a60-48a9-86c8-9539345014f7" name="i&lt;3" pathCondition="true" lineNumber="-1" charStart="141" charEnd="146">
+                                                   <sedStatement xml:id="_6ded398f-9698-4a93-aeae-79ec606d08cd" name="return result_1;" pathCondition="true" lineNumber="-1" charStart="182" charEnd="196">
+                                                      <sedMethodReturn xml:id="_0a68bd0b-b6eb-4f81-9123-ba93e2d5f37f" name="&lt;return Z(3(#)) as result of self.main();&gt;" pathCondition="true" lineNumber="-1" charStart="89" charEnd="93">
+                                                         <sedTermination xml:id="_f3bdfd06-f966-4bb9-b90b-d1d198db1278" name="&lt;end&gt;" pathCondition="true" verified="true">
                                                          </sedTermination>
                                                       </sedMethodReturn>
                                                    </sedStatement>
