--- conflicted
+++ resolved
@@ -1,28 +1,15 @@
 <?xml version="1.0" encoding="UTF-8"?>
 <launch xmlns="http://key-project.org/sed/serialization">
-<<<<<<< HEAD
-   <sedTarget xml:id="_c56ec91c-10ac-4cc5-8e7e-d7a02e28d37b" name="main()" modelIdentifier="org.key_project.sed.key.core">
-      <sedThread xml:id="_a520ca0d-1c11-4d63-b67b-568b4e21547d" name="&lt;start&gt;" pathCondition="true">
-         <sedMethodCall xml:id="_5cf1f320-7301-4032-9f56-e9bac4ef40bd" name="self.main();" pathCondition="true" lineNumber="-1" charStart="92" charEnd="96">
-            <sedStatement xml:id="_2d14a6c5-5fcc-4c0a-8e42-b6f841f60264" name="int result = 0;" pathCondition="true" lineNumber="-1" charStart="104" charEnd="119">
-               <sedLoopStatement xml:id="_05abf11f-78b7-4758-ba3f-3ade82bf88e0" name="for ( int i = 0; false; i++ )" pathCondition="true" lineNumber="-1" charStart="123" charEnd="172">
-                  <sedStatement xml:id="_9cbd5e26-876e-4b78-b6dc-85df67bb9b37" name="int i = 0;" pathCondition="true" lineNumber="-1" charStart="128" charEnd="137">
-                     <sedLoopCondition xml:id="_917ae511-1875-49d2-9ef8-26d3de5813a9" name="false" pathCondition="true" lineNumber="-1" charStart="139" charEnd="144">
-                        <sedStatement xml:id="_9fca680a-9a45-4cc8-a60b-00133ae32b49" name="return result_1;" pathCondition="true" lineNumber="-1" charStart="176" charEnd="190">
-                           <sedMethodReturn xml:id="_988f49b8-0ef9-4c63-be2b-8e1f62f07aff" name="&lt;return 0 as result of self.main();&gt;" pathCondition="true" lineNumber="-1" charStart="92" charEnd="96">
-                              <sedTermination xml:id="_0d1d86cb-4390-4860-a68e-19c72e0582fe" name="&lt;end&gt;" pathCondition="true" verified="true">
-=======
-   <sedTarget xml:id="_247adca6-018a-4f18-aa8a-902fe1fa73c8" name="main()" modelIdentifier="org.key_project.sed.key.core">
-      <sedThread xml:id="_f872c61c-a852-4a35-8118-56acac036729" name="&lt;start&gt;" pathCondition="true">
-         <sedMethodCall xml:id="_11b8b89b-56cf-40ca-b3da-948c40f80352" name="self.main();" pathCondition="true" lineNumber="-1" charStart="92" charEnd="96">
-            <sedStatement xml:id="_c6baaabb-fd82-4c34-a130-e2207c9242a1" name="int result = 0;" pathCondition="true" lineNumber="-1" charStart="104" charEnd="119">
-               <sedLoopStatement xml:id="_86076bfa-0354-48e0-9da0-d171c7831c4d" name="for ( int i = 0; false; i++ ) {   result_1++; }" pathCondition="true" lineNumber="-1" charStart="123" charEnd="172">
-                  <sedStatement xml:id="_0ca98b0a-8cb0-4138-9dc4-aa0bb14c5c1c" name="int i = 0;" pathCondition="true" lineNumber="-1" charStart="128" charEnd="137">
-                     <sedLoopCondition xml:id="_6ec87a0a-dc35-407f-b820-a930b4b45ef9" name="false" pathCondition="true" lineNumber="-1" charStart="139" charEnd="144">
-                        <sedStatement xml:id="_e4423c94-da6b-435c-aef5-01fddd6a69a2" name="return result_1;" pathCondition="true" lineNumber="-1" charStart="176" charEnd="190">
-                           <sedMethodReturn xml:id="_44e512bc-27fe-4c85-a280-7f03c632ab0f" name="&lt;return Z(0(#)) as result of self.main();&gt;" pathCondition="true" lineNumber="-1" charStart="92" charEnd="96">
-                              <sedTermination xml:id="_3687ba52-fafc-4ddf-8f2c-6ecae4389e11" name="&lt;end&gt;" pathCondition="true" verified="true">
->>>>>>> 22906a6b
+   <sedTarget xml:id="_11007ef7-7743-4e37-8ac2-9c1d4fb78182" name="main()" modelIdentifier="org.key_project.sed.key.core">
+      <sedThread xml:id="_b63d428f-c01a-42c3-895e-2c817d4b0233" name="&lt;start&gt;" pathCondition="true">
+         <sedMethodCall xml:id="_72712157-0423-4381-85fe-2a3dbc18e36b" name="self.main();" pathCondition="true" lineNumber="-1" charStart="92" charEnd="96">
+            <sedStatement xml:id="_b749acf1-b8f8-49fa-8145-6ec0c1d57bc5" name="int result = 0;" pathCondition="true" lineNumber="-1" charStart="104" charEnd="119">
+               <sedLoopStatement xml:id="_8caa81dc-0db2-42ac-b2b2-1542c0c69aa1" name="for ( int i = 0; false; i++ )" pathCondition="true" lineNumber="-1" charStart="123" charEnd="172">
+                  <sedStatement xml:id="_19d5ff32-eef7-465a-8fce-c6162733c152" name="int i = 0;" pathCondition="true" lineNumber="-1" charStart="128" charEnd="137">
+                     <sedLoopCondition xml:id="_12c337a5-e12b-48f4-b73d-8e357ed69eee" name="false" pathCondition="true" lineNumber="-1" charStart="139" charEnd="144">
+                        <sedStatement xml:id="_95553eb1-0151-42f4-9cc6-26c84b5a2240" name="return result_1;" pathCondition="true" lineNumber="-1" charStart="176" charEnd="190">
+                           <sedMethodReturn xml:id="_281168ab-0484-4e7e-a723-45e134b9f9ad" name="&lt;return Z(0(#)) as result of self.main();&gt;" pathCondition="true" lineNumber="-1" charStart="92" charEnd="96">
+                              <sedTermination xml:id="_ecbd887b-70ee-41ad-9b2f-6201678de953" name="&lt;end&gt;" pathCondition="true" verified="true">
                               </sedTermination>
                            </sedMethodReturn>
                         </sedStatement>
