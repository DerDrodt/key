--- conflicted
+++ resolved
@@ -1,35 +1,19 @@
 <?xml version="1.0" encoding="UTF-8"?>
 <launch xmlns="http://key-project.org/sed/serialization">
-<<<<<<< HEAD
-   <sedTarget xml:id="_a31a5eff-a841-4a04-9d3e-8f046a700b78" name="main(UseOperationContractNoPreconditionWithNullCheckTest)" modelIdentifier="org.key_project.sed.key.core">
-      <sedThread xml:id="_4bd7656a-0efe-4925-b54a-7c5ac891ee9a" name="&lt;start&gt;" pathCondition="true">
-         <sedMethodCall xml:id="_68f40f29-76c4-40be-90ed-af893c13212b" name="UseOperationContractNoPreconditionWithNullCheckTest.main(obj);" pathCondition="true" lineNumber="-1" charStart="89" charEnd="93">
-            <sedStatement xml:id="_b0108374-d5e6-460b-9414-076b16537d6d" name="int magicNumber = obj.magic(123);" pathCondition="true" lineNumber="-1" charStart="156" charEnd="189">
-               <sedMethodContract xml:id="_3feb37a0-32b1-4a3f-bee5-20021a71ebdb" name="result_0 = obj.magic(123) catch(exc_0)
-=======
-   <sedTarget xml:id="_e497b1a4-0d21-46f2-ae2b-18936757a877" name="main(UseOperationContractNoPreconditionWithNullCheckTest)" modelIdentifier="org.key_project.sed.key.core">
-      <sedThread xml:id="_416d1732-6ee0-495e-9eb7-2c2b8927f4f1" name="&lt;start&gt;" pathCondition="true">
-         <sedMethodCall xml:id="_2039f090-1ada-4880-8b5c-0de62dd6ec82" name="UseOperationContractNoPreconditionWithNullCheckTest.main(obj);" pathCondition="true" lineNumber="-1" charStart="89" charEnd="93">
-            <sedStatement xml:id="_dc428889-ac70-4358-999f-56b4d763c27e" name="int magicNumber = obj.magic(123);" pathCondition="true" lineNumber="-1" charStart="156" charEnd="189">
-               <sedMethodContract xml:id="_bcc543d2-6e1f-4bd1-8ff0-704401c8227b" name="result_0 = obj.magic(123) catch(exc_0)
->>>>>>> 22906a6b
+   <sedTarget xml:id="_ccb98aad-39b4-4e1b-9829-82724f8718e9" name="main(UseOperationContractNoPreconditionWithNullCheckTest)" modelIdentifier="org.key_project.sed.key.core">
+      <sedThread xml:id="_90289688-9052-49f4-b8a4-def686ceb7e3" name="&lt;start&gt;" pathCondition="true">
+         <sedMethodCall xml:id="_9612ec8b-c41e-4edb-9ba3-cf1459ed02ac" name="UseOperationContractNoPreconditionWithNullCheckTest.main(obj);" pathCondition="true" lineNumber="-1" charStart="89" charEnd="93">
+            <sedStatement xml:id="_b05d7baa-4244-4e6e-8a3a-5bdc777608d9" name="int magicNumber = obj.magic(123);" pathCondition="true" lineNumber="-1" charStart="156" charEnd="189">
+               <sedMethodContract xml:id="_c0cea96a-692d-44ae-be53-fbccc74a7027" name="result_0 = obj.magic(123) catch(exc_0)
 pre: obj.&lt;inv&gt;
 post: result_0 = 42 &amp; obj.&lt;inv&gt; &amp; exc_0 = null
 mod: allLocs
 termination: diamond" pathCondition="true" lineNumber="-1" charStart="355" charEnd="360" preconditionComplied="false" hasNotNullCheck="true" notNullCheckComplied="false">
-<<<<<<< HEAD
-                  <sedBranchCondition xml:id="_dba8766d-c392-4127-bb1f-8ca01a142f45" name="Post (magic): !obj = null" pathCondition="!obj = null">
-                     <sedStatement xml:id="_d591dc34-6397-4209-83f7-832d58ae73e3" name="int magicNumberCopy = magicNumber;" pathCondition="!obj = null" lineNumber="-1" charStart="193" charEnd="227">
-                        <sedStatement xml:id="_caf5125e-5236-46a1-a0ab-231e7e39ada4" name="return magicNumber+magicNumberCopy;" pathCondition="!obj = null" lineNumber="-1" charStart="231" charEnd="268">
-                           <sedMethodReturn xml:id="_0de7412b-9e6c-40eb-907f-6727d4cd26d5" name="&lt;return of UseOperationContractNoPreconditionWithNullCheckTest.main(obj);&gt;" pathCondition="!obj = null" lineNumber="-1" charStart="89" charEnd="93">
-                              <sedTermination xml:id="_465505b5-4bbb-4650-9253-479ed7b2dbc9" name="&lt;end&gt;" pathCondition="!obj = null" verified="true">
-=======
-                  <sedBranchCondition xml:id="_0ddefca3-e0e6-48ec-851e-1b868315797a" name="Post (magic): not(equals(obj,null))" pathCondition="not(equals(obj,null))">
-                     <sedStatement xml:id="_c1aa3c09-da8b-491d-8d04-244c8636a4da" name="int magicNumberCopy = magicNumber;" pathCondition="not(equals(obj,null))" lineNumber="-1" charStart="193" charEnd="227">
-                        <sedStatement xml:id="_0c7c1657-1d81-443c-be25-d0aafafddf81" name="return magicNumber+magicNumberCopy;" pathCondition="not(equals(obj,null))" lineNumber="-1" charStart="231" charEnd="268">
-                           <sedMethodReturn xml:id="_46e31a20-7839-41d8-acab-36e744b5e842" name="&lt;return of UseOperationContractNoPreconditionWithNullCheckTest.main(obj);&gt;" pathCondition="not(equals(obj,null))" lineNumber="-1" charStart="89" charEnd="93">
-                              <sedTermination xml:id="_54e7d7c7-acdb-4087-824f-635a604fd6e2" name="&lt;end&gt;" pathCondition="not(equals(obj,null))" verified="true">
->>>>>>> 22906a6b
+                  <sedBranchCondition xml:id="_8d6ce745-f9f4-4bab-8d23-79576dcb4f07" name="Post (magic): not(equals(obj,null))" pathCondition="not(equals(obj,null))">
+                     <sedStatement xml:id="_0492f1c3-07df-4b91-ae7c-eb70d1eaab57" name="int magicNumberCopy = magicNumber;" pathCondition="not(equals(obj,null))" lineNumber="-1" charStart="193" charEnd="227">
+                        <sedStatement xml:id="_ad082d17-bbdb-4586-9a57-32d7b4861fea" name="return magicNumber+magicNumberCopy;" pathCondition="not(equals(obj,null))" lineNumber="-1" charStart="231" charEnd="268">
+                           <sedMethodReturn xml:id="_be3d3117-edeb-4ef9-b9d4-86e685723663" name="&lt;return of UseOperationContractNoPreconditionWithNullCheckTest.main(obj);&gt;" pathCondition="not(equals(obj,null))" lineNumber="-1" charStart="89" charEnd="93">
+                              <sedTermination xml:id="_1d900ef3-fb3e-4435-af03-13a3324683c3" name="&lt;end&gt;" pathCondition="not(equals(obj,null))" verified="true">
                               </sedTermination>
                            </sedMethodReturn>
                         </sedStatement>
