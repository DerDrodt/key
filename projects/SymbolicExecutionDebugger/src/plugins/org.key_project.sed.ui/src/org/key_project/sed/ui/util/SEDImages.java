/*******************************************************************************
 * Copyright (c) 2013 Karlsruhe Institute of Technology, Germany 
 *                    Technical University Darmstadt, Germany
 *                    Chalmers University of Technology, Sweden
 * All rights reserved. This program and the accompanying materials
 * are made available under the terms of the Eclipse Public License v1.0
 * which accompanies this distribution, and is available at
 * http://www.eclipse.org/legal/epl-v10.html
 *
 * Contributors:
 *    Technical University Darmstadt - initial API and implementation and/or initial documentation
 *******************************************************************************/

package org.key_project.sed.ui.util;

import java.io.IOException;
import java.io.InputStream;

import org.eclipse.debug.internal.ui.DebugUIPlugin;
import org.eclipse.jface.resource.ImageRegistry;
import org.eclipse.swt.graphics.Image;
import org.eclipse.swt.widgets.Display;
import org.key_project.sed.core.model.ISEDBranchCondition;
import org.key_project.sed.core.model.ISEDBranchStatement;
import org.key_project.sed.core.model.ISEDDebugNode;
import org.key_project.sed.core.model.ISEDExceptionalTermination;
import org.key_project.sed.core.model.ISEDLoopBodyTermination;
import org.key_project.sed.core.model.ISEDLoopCondition;
import org.key_project.sed.core.model.ISEDLoopStatement;
import org.key_project.sed.core.model.ISEDMethodCall;
import org.key_project.sed.core.model.ISEDMethodReturn;
import org.key_project.sed.core.model.ISEDTermination;
import org.key_project.sed.core.model.ISEDLoopInvariant;
import org.key_project.sed.core.model.ISEDMethodContract;
import org.key_project.sed.ui.Activator;
import org.key_project.util.eclipse.BundleUtil;

/**
 * <p>
 * Provides the images of the Symbolic Execution Debugger based on KeY.
 * </p>
 * <p>
 * To get an image use one of the constant defined in this class, e.g.<br>
 * {@code KeYSEDImages.getImage(KeYSEDImages.LAUNCH_MAIN_TAB_GROUP)))}
 * </p>
 * @author Martin Hentschel
 */
@SuppressWarnings("restriction")
public final class SEDImages {
    /**
     * The key for the image that is used for method calls.
     */
    public static final String METHOD_CALL = "org.key_project.sed.ui.images.methodCall";
    
    /**
     * The key for the image that is used for method return.
     */
    public static final String METHOD_RETURN = "org.key_project.sed.ui.images.methodReturn";
    
    /**
     * The key for the image that is used for termination.
     */
    public static final String TERMINATION = "org.key_project.sed.ui.images.termination";
    
    /**
     * The key for the image that is used for termination.
     */
    public static final String TERMINATION_NOT_VERIFIED = "org.key_project.sed.ui.images.terminationNotVerified";
    
    /**
     * The key for the image that is used for branch statement.
     */
    public static final String BRANCH_STATEMENT = "org.key_project.sed.ui.images.branchStatement";
    
    /**
     * The key for the image that is used for branch condition.
     */
    public static final String BRANCH_CONDITION = "org.key_project.sed.ui.images.branchCondition";
    
    /**
     * The key for the image that is used for exceptional termination.
     */
    public static final String EXCEPTIONAL_TERMINATION = "org.key_project.sed.ui.images.exceptionalTermination";
    
    /**
     * The key for the image that is used for exceptional termination which is not verified.
     */
    public static final String EXCEPTIONAL_TERMINATION_NOT_VERIFIED = "org.key_project.sed.ui.images.exceptionalTerminationNotVerified";
    
    /**
     * The key for the image that is used for loop statement.
     */
    public static final String LOOP_STATEMENT = "org.key_project.sed.ui.images.loopStatement";
    
    /**
     * The key for the image that is used for loop condition.
     */
    public static final String LOOP_CONDITION = "org.key_project.sed.ui.images.loopCondition";
    
    /**
     * The key for the image that is used for method contract.
     */
    public static final String METHOD_CONTRACT = "org.key_project.sed.ui.images.methodContract";
    
    /**
     * The key for the image that is used for method contract.
     */
    public static final String METHOD_CONTRACT_NOT_PRE = "org.key_project.sed.ui.images.methodContractNotPre";
    
    /**
     * The key for the image that is used for method contract.
     */
    public static final String METHOD_CONTRACT_NOT_NPC = "org.key_project.sed.ui.images.methodContractNotNpc";
    
    /**
     * The key for the image that is used for method contract.
     */
    public static final String METHOD_CONTRACT_NOT_PRE_NOT_NPC = "org.key_project.sed.ui.images.methodContractNotPreNotNpc";
    
    /**
     * The key for the image that is used for loop invariant.
     */
    public static final String LOOP_INVARIANT = "org.key_project.sed.ui.images.loopInvariant";
    
    /**
     * The key for the image that is used for loop invariant.
     */
    public static final String LOOP_INVARIANT_INITIALLY_INVALID = "org.key_project.sed.ui.images.loopInvariantInitiallyInvalid";
    
    /**
     * The key for the image that is used for loop body termination.
     */
    public static final String LOOP_BODY_TERMINATION = "org.key_project.sed.ui.images.loopBodyTermination";
    
    /**
<<<<<<< HEAD
     * The key for the image that is used for KeY watchpoints in the Breakpoints View.
     */
    public static final String KEY_WATCHPOINT = "org.key_project.sed.ui.images.keyWatchpoint";
=======
     * The key for the image that is used for loop body termination not verified.
     */
    public static final String LOOP_BODY_TERMINATION_NOT_VERIFIED = "org.key_project.sed.ui.images.loopBodyTerminationNotVerified";
>>>>>>> 2ecda8aa

    /**
     * Forbid instances.
     */
    private SEDImages() {
    }
    
    /**
     * Returns the {@link Image} for the given key. The images are shared
     * with other plug-ins. The caller is <b>not</b> responsible for the destruction.
     * For this reason it is forbidden to call {@link Image#dispose()} on
     * a used {@link Image}.
     * @param key The key that identifies the needed {@link Image}. Use one of the constants provided by this class.
     * @return The {@link Image} or {@code null} if it was not possible to get it.
     */
    public static Image getImage(String key) {
        ImageRegistry imageRegistry = Activator.getDefault().getImageRegistry();  
        Image image = imageRegistry.get(key);
        if (image == null) {
            synchronized (imageRegistry) { // Make sure that the image is created only once
               image = imageRegistry.get(key); // Make sure that the image is still not available
               if (image == null) { 
                  image = createImage(key);
                  if (image != null) {
                     imageRegistry.put(key, image);
                  }
               }
            }
        }
        return image;
    }

    /**
     * Creates an {@link Image} for the given key.
     * @param key The key that identifies the image. Use one of the constants provided by this class.
     * @return The created {@link Image} or {@code null} if it was not possible.
     */
    protected static Image createImage(String key) {
        // Compute path to image in bundle.
        String path = null;
        if (METHOD_CALL.equals(key)) {
           path = "icons/method_call.gif";
        }
        else if (METHOD_RETURN.equals(key)) {
           path = "icons/method_return.gif";
        }
        else if (TERMINATION.equals(key)) {
           path = "icons/termination.gif";
        }
        else if (TERMINATION_NOT_VERIFIED.equals(key)) {
           path = "icons/termination_not_verified.gif";
        }
        else if (BRANCH_STATEMENT.equals(key)) {
           path = "icons/branch_statement.gif";
        }
        else if (BRANCH_CONDITION.equals(key)) {
           path = "icons/branch_condition.gif";
        }
        else if (EXCEPTIONAL_TERMINATION.equals(key)) {
           path = "icons/exceptional_termination.gif";
        }
        else if (EXCEPTIONAL_TERMINATION_NOT_VERIFIED.equals(key)) {
           path = "icons/exceptional_termination_not_verified.gif";
        }
        else if (LOOP_STATEMENT.equals(key)) {
           path = "icons/loop_statement.gif";
        }
        else if (LOOP_CONDITION.equals(key)) {
           path = "icons/loop_condition.gif";
        }
        else if (METHOD_CONTRACT.equals(key)) {
           path = "icons/method_contract.gif";
        }
        else if (METHOD_CONTRACT_NOT_PRE.equals(key)) {
           path = "icons/method_contract_not_pre.gif";
        }
        else if (METHOD_CONTRACT_NOT_NPC.equals(key)) {
           path = "icons/method_contract_not_npc.gif";
        }
        else if (METHOD_CONTRACT_NOT_PRE_NOT_NPC.equals(key)) {
           path = "icons/method_contract_not_pre_not_npc.gif";
        }
        else if (LOOP_INVARIANT.equals(key)) {
           path = "icons/loop_invariant.gif";
        }
        else if (LOOP_INVARIANT_INITIALLY_INVALID.equals(key)) {
           path = "icons/loop_invariant _initially_invalid.gif";
        }
        else if (LOOP_BODY_TERMINATION.equals(key)) {
           path = "icons/loop_body_termination.gif";
        }else if(KEY_WATCHPOINT.equals(key)){
           path = "icons/watchpoint.gif";
        }
        else if (LOOP_BODY_TERMINATION_NOT_VERIFIED.equals(key)) {
           path = "icons/exceptional_termination_not_verified.gif";
        }
        // Load image if possible
        if (path != null) {
           InputStream in = null;
           try {
              in = BundleUtil.openInputStream(Activator.PLUGIN_ID, path);
              return new Image(Display.getDefault(), in);
           }
           catch (IOException e) {
              LogUtil.getLogger().logError(e);
              return null;
           }
           finally {
              try {
                 if (in != null) {
                    in.close();
                }
             }
             catch (IOException e) {
                LogUtil.getLogger().logError(e);
             }
           }
        }
        else {
           return null;
        }
    }
    
    /**
     * Disposes all contained images. This method is automatically called
     * when the plug-in is unloaded from the {@link Activator}.
     * There is no need to call it from any other place!
     */
    public static void disposeImages() {
       Display display = Display.getDefault();
       if (!display.isDisposed()) {
          display.syncExec(new Runnable() {
            @Override
            public void run() {
               ImageRegistry registry = Activator.getDefault().getImageRegistry();
               registry.remove(BRANCH_CONDITION);
               registry.remove(BRANCH_STATEMENT);
               registry.remove(EXCEPTIONAL_TERMINATION);
               registry.remove(LOOP_CONDITION);
               registry.remove(LOOP_STATEMENT);
               registry.remove(METHOD_CALL);
               registry.remove(METHOD_RETURN);
               registry.remove(TERMINATION);
               registry.remove(LOOP_INVARIANT);
               registry.remove(LOOP_INVARIANT_INITIALLY_INVALID);
               registry.remove(METHOD_CONTRACT);
               registry.remove(METHOD_CONTRACT_NOT_NPC);
               registry.remove(METHOD_CONTRACT_NOT_PRE);
               registry.remove(METHOD_CONTRACT_NOT_PRE_NOT_NPC);
               registry.remove(LOOP_BODY_TERMINATION);
            }
         });
       }
    }
    
    /**
     * Returns the type icon of the given {@link ISEDDebugNode}.
     * @param element The {@link ISEDDebugNode} to get type icon for.
     * @return The type icon.
     */
    public static Image getNodeImage(ISEDDebugNode element) {
       if (element instanceof ISEDMethodCall) {
          return getImage(SEDImages.METHOD_CALL);
       }
       else if (element instanceof ISEDMethodReturn) {
          return getImage(SEDImages.METHOD_RETURN);
       }
       else if (element instanceof ISEDExceptionalTermination) {
          ISEDExceptionalTermination node = (ISEDExceptionalTermination)element;
          if (node.isVerified()) {
             return getImage(SEDImages.EXCEPTIONAL_TERMINATION);
          }
          else {
             return getImage(SEDImages.EXCEPTIONAL_TERMINATION_NOT_VERIFIED);
          }
       }
       else if (element instanceof ISEDLoopBodyTermination) {
          ISEDLoopBodyTermination node = (ISEDLoopBodyTermination)element;
          if (node.isVerified()) {
             return getImage(SEDImages.LOOP_BODY_TERMINATION);
          }
          else {
             return getImage(SEDImages.LOOP_BODY_TERMINATION_NOT_VERIFIED);
          }
       }
       else if (element instanceof ISEDTermination) {
          ISEDTermination node = (ISEDTermination)element;
          if (node.isVerified()) {
             return getImage(SEDImages.TERMINATION);
          }
          else {
             return getImage(SEDImages.TERMINATION_NOT_VERIFIED);
          }
       }
       else if (element instanceof ISEDBranchCondition) {
          return getImage(SEDImages.BRANCH_CONDITION);
       }
       else if (element instanceof ISEDBranchStatement) {
          return getImage(SEDImages.BRANCH_STATEMENT);
       }
       else if (element instanceof ISEDLoopStatement) {
          return getImage(SEDImages.LOOP_STATEMENT);
       }
       else if (element instanceof ISEDLoopCondition) {
          return getImage(SEDImages.LOOP_CONDITION);
       }
       else if (element instanceof ISEDMethodContract) {
          ISEDMethodContract node = (ISEDMethodContract)element;
          if (node.isPreconditionComplied()) {
             if (!node.hasNotNullCheck() || node.isNotNullCheckComplied()) {
                return getImage(SEDImages.METHOD_CONTRACT);
             }
             else {
                return getImage(SEDImages.METHOD_CONTRACT_NOT_NPC);
             }
          }
          else {
             if (!node.hasNotNullCheck() || node.isNotNullCheckComplied()) {
                return getImage(SEDImages.METHOD_CONTRACT_NOT_PRE);
             }
             else {
                return getImage(SEDImages.METHOD_CONTRACT_NOT_PRE_NOT_NPC);
             }
          }
       }
       else if (element instanceof ISEDLoopInvariant) {
          ISEDLoopInvariant node = (ISEDLoopInvariant)element;
          if (node.isInitiallyValid()) {
             return getImage(SEDImages.LOOP_INVARIANT);
          }
          else {
             return getImage(SEDImages.LOOP_INVARIANT_INITIALLY_INVALID);
          }
       }
       else {
          return DebugUIPlugin.getDefaultLabelProvider().getImage(element);
       }
    }
}<|MERGE_RESOLUTION|>--- conflicted
+++ resolved
@@ -133,15 +133,14 @@
     public static final String LOOP_BODY_TERMINATION = "org.key_project.sed.ui.images.loopBodyTermination";
     
     /**
-<<<<<<< HEAD
      * The key for the image that is used for KeY watchpoints in the Breakpoints View.
      */
     public static final String KEY_WATCHPOINT = "org.key_project.sed.ui.images.keyWatchpoint";
-=======
+    
+    /**
      * The key for the image that is used for loop body termination not verified.
      */
     public static final String LOOP_BODY_TERMINATION_NOT_VERIFIED = "org.key_project.sed.ui.images.loopBodyTerminationNotVerified";
->>>>>>> 2ecda8aa
 
     /**
      * Forbid instances.
