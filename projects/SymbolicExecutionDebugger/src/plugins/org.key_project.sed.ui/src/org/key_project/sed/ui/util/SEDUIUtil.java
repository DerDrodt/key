<<<<<<< HEAD
=======
/*******************************************************************************
 * Copyright (c) 2014 Karlsruhe Institute of Technology, Germany
 *                    Technical University Darmstadt, Germany
 *                    Chalmers University of Technology, Sweden
 * All rights reserved. This program and the accompanying materials
 * are made available under the terms of the Eclipse Public License v1.0
 * which accompanies this distribution, and is available at
 * http://www.eclipse.org/legal/epl-v10.html
 *
 * Contributors:
 *    Technical University Darmstadt - initial API and implementation and/or initial documentation
 *******************************************************************************/

>>>>>>> 7807e29d
package org.key_project.sed.ui.util;

import java.util.Deque;
import java.util.LinkedList;
import java.util.List;

import org.eclipse.core.runtime.IProgressMonitor;
import org.eclipse.core.runtime.IStatus;
import org.eclipse.core.runtime.OperationCanceledException;
import org.eclipse.core.runtime.Status;
import org.eclipse.core.runtime.jobs.Job;
import org.eclipse.debug.core.DebugException;
import org.eclipse.debug.internal.ui.viewers.model.TreeModelContentProvider;
import org.eclipse.debug.ui.IDebugView;
import org.eclipse.jface.viewers.IContentProvider;
import org.eclipse.jface.viewers.ILazyTreeContentProvider;
import org.eclipse.jface.viewers.ILazyTreePathContentProvider;
import org.eclipse.jface.viewers.ISelection;
import org.eclipse.jface.viewers.TreePath;
import org.eclipse.jface.viewers.TreeViewer;
import org.eclipse.jface.viewers.Viewer;
import org.eclipse.swt.widgets.Widget;
import org.eclipse.ui.IWorkbenchPart;
import org.key_project.sed.core.model.ISEDDebugNode;
import org.key_project.sed.core.model.ISEDDebugTarget;
import org.key_project.sed.core.provider.SEDDebugNodeContentProvider;
import org.key_project.sed.core.provider.SEDDebugTargetContentProvider;
import org.key_project.util.eclipse.job.AbstractWorkbenchPartJob;
import org.key_project.util.eclipse.swt.SWTUtil;
import org.key_project.util.java.ArrayUtil;
import org.key_project.util.java.CollectionUtil;
import org.key_project.util.java.ObjectUtil;
import org.key_project.util.java.thread.AbstractRunnableWithException;
import org.key_project.util.java.thread.AbstractRunnableWithResult;
import org.key_project.util.java.thread.IRunnableWithException;
import org.key_project.util.java.thread.IRunnableWithResult;

/**
 * Provides static methods which makes working with the Eclipse Debug UI and 
 * SED UI easier.
 * @author Martin Hentschel
 */
@SuppressWarnings("restriction")
public final class SEDUIUtil {
   /**
    * Forbid instances.
    */
   private SEDUIUtil() {
   }

   /**
    * Selects the given elements in the given {@link IDebugView}.
    * @param parentPart The current {@link IWorkbenchPart} which requests the selection change.
    * @param debugView The {@link IDebugView} to change selection in.
    * @param selection The new selection to set in the {@link IDebugView}.
    */
   public static void selectInDebugView(IWorkbenchPart parentPart, 
                                        final IDebugView debugView, 
                                        ISelection selection) {
      selectInDebugView(parentPart, debugView, SWTUtil.toList(selection));
   }

   /**
    * Selects the given elements in the given {@link IDebugView}.
    * @param parentPart The current {@link IWorkbenchPart} which requests the selection change.
    * @param debugView The {@link IDebugView} to change selection in.
    * @param selection The new selection to set in the {@link IDebugView}.
    */
   public static void selectInDebugView(IWorkbenchPart parentPart, 
                                        final IDebugView debugView, 
                                        final List<?> selection) {
      selectInDebugView(parentPart, debugView, selection, null);
   }

   /**
    * Selects the given elements in the given {@link IDebugView}.
    * @param parentPart The current {@link IWorkbenchPart} which requests the selection change.
    * @param debugView The {@link IDebugView} to change selection in.
    * @param selection The new selection to set in the {@link IDebugView}.
    * @param finishTask An optional {@link Runnable} which is executed after the selection was changed.
    */
   public static void selectInDebugView(IWorkbenchPart parentPart, 
                                        final IDebugView debugView, 
                                        final List<?> selection,
                                        final Runnable finishTask) {
      // Make sure that the old selected business objects are different to the new one
      ISelection oldSelection = debugView.getViewer().getSelection();
      if (!selection.equals(SWTUtil.toList(oldSelection))) {
         // Change selection in debug view if new elements are selected in a Job because the debug view uses Jobs itself to expand the debug model and it is required to wait for them.
         AbstractWorkbenchPartJob.cancelJobs(parentPart);
         Job selectJob = new AbstractWorkbenchPartJob("Synchronizing selection", parentPart) {
            @Override
            protected IStatus run(IProgressMonitor monitor) {
               try {
                  // Expand viewer up to the elements to select.
                  final Viewer debugViewer = debugView.getViewer();
                  if (debugViewer instanceof TreeViewer) {
                     TreeViewer treeViewer = (TreeViewer)debugViewer;
                     for (Object element : selection) {
                        try {
                           monitor.beginTask(getName(), IProgressMonitor.UNKNOWN);
                           monitor.subTask("Collecting unknown elements");
                           Deque<Object> expandQue = collectUnknownElementsInParentHierarchy(treeViewer, element);
                           monitor.beginTask(getName(), expandQue.size() + 1);
                           monitor.subTask("Expanding unknown elements");
                           injectElements(treeViewer, expandQue, monitor);
                        }
                        catch (DebugException e) {
                           LogUtil.getLogger().logError("Can't expand debug view to element \"" + element + "\".", e);
                        }
                     }
                  }
                  // Select new elements
                  monitor.beginTask("Select element", 1);
                  ISelection newSelection = SWTUtil.createSelection(selection);
                  SWTUtil.select(debugViewer, newSelection, true);
                  if (finishTask != null) {
                     finishTask.run();
                  }
                  monitor.worked(1);
                  monitor.done();
                  return Status.OK_STATUS;
               }
               catch (OperationCanceledException e) {
                  return Status.CANCEL_STATUS;
               }
            }
         };
         selectJob.schedule();
      }
   }

   /**
    * <p>
    * Collects all elements in the parent hierarchy starting from the given one
    * which are unknown in the given {@link TreeViewer}.
    * </p>
    * <p>
    * Unknown elements are possible if an {@link ILazyTreeContentProvider} or
    * an {@link ILazyTreePathContentProvider} is used.
    * </p>
    * @param treeViewer The {@link TreeViewer} to search in.
    * @param element The element to start search for unknown elements.
    * @return A {@link Deque} which contains all unknown elements in order from root to given element.
    * @throws DebugException Occurred Exception.
    */
   protected static Deque<Object> collectUnknownElementsInParentHierarchy(final TreeViewer treeViewer, Object element) throws DebugException {
      Deque<Object> expandQue = new LinkedList<Object>();
      while (element != null) {
         // Check if the element is unknown in tree
         final Object toTest = element;
         IRunnableWithResult<Boolean> run = new AbstractRunnableWithResult<Boolean>() {
            @Override
            public void run() {
               Widget item = treeViewer.testFindItem(toTest);
               setResult(item == null);
            }
         };
         treeViewer.getControl().getDisplay().syncExec(run);
         if (run.getResult() != null && run.getResult().booleanValue()) {
            // Element is not known, add to deque and continue with parent.
            expandQue.addFirst(element);
            // Update current element for next loop iteration.
            element = getParent(element);
         }
         else {
            // Element is known in tree, search can be stopped.
            element = null;
         }
      }
      return expandQue;
   }
   
   /**
    * Computes the parent of the given element, because the used
    * {@link ILazyTreePathContentProvider} implementation
    * of the debug viewer returns {@code null} via
    * {@link ILazyTreePathContentProvider#getParents(Object)}.
    * @param element The current element.
    * @return The parent element if available or {@code null} otherwise.
    * @throws DebugException Occurred Exception.
    */
   protected static Object getParent(Object element) throws DebugException {
      if (element instanceof ISEDDebugNode) {
         return SEDDebugNodeContentProvider.getDefaultInstance().getDebugNodeParent(element);
      }
      else if (element instanceof ISEDDebugTarget) {
         return SEDDebugTargetContentProvider.getDefaultInstance().getParent(element);
      }
      else {
         return null;
      }
   }
   
   /**
    * Returns the children of the given {@link Object} shown in
    * the viewer of view "Debug".
    * @param element The element to get children for.
    * @return The available children.
    * @throws DebugException Occurred Exception.
    */
   protected static Object[] getChildren(Object element) throws DebugException {
      if (element instanceof ISEDDebugTarget) {
         return SEDDebugTargetContentProvider.getDefaultInstance().getAllChildren(element);
      }
      else if (element instanceof ISEDDebugNode) {
         return SEDDebugNodeContentProvider.getDefaultInstance().getAllDebugNodeChildren(element);
      }
      else {
         return null;
      }
   }

   /**
    * Injects all unknown elements of the {@link TreeViewer} in the
    * parent hierarchy order defined by the given {@link Deque}.
    * @param treeViewer The {@link TreeViewer} to make elements known in.
    * @param injectQue The {@link Deque} which contains the unknown elements from parent to leaf.
    * @param monitor The {@link IProgressMonitor} to use.
    * @throws DebugException Occurred Exception
    */
   protected static void injectElements(TreeViewer treeViewer, 
                                        Deque<Object> injectQue,
                                        IProgressMonitor monitor) throws DebugException {
      // Check if something must be done
      if (!CollectionUtil.isEmpty(injectQue)) {
         // Check if the provider is of the expected form.
         IContentProvider cp = treeViewer.getContentProvider();
         if (cp instanceof ILazyTreePathContentProvider) {
            final ILazyTreePathContentProvider lazyContentProvider = (ILazyTreePathContentProvider)cp;
            // Create tree path to last known element
            final LinkedList<Object> tpElements = new LinkedList<Object>();
            Object knownParent = getParent(injectQue.getFirst());
            while (knownParent != null) {
               SWTUtil.checkCanceled(monitor);
               tpElements.addFirst(knownParent);
               knownParent = getParent(knownParent);
            }
            // Injects elements starting at the root to make them familiar in tree
            for (final Object toInject : injectQue) {
               SWTUtil.checkCanceled(monitor);
               // Compute index on parent
               Object parent = getParent(toInject);
               final int viewIndex = ArrayUtil.indexOf(getChildren(parent), toInject);
               // Create tree path to current element
               final TreePath tp = new TreePath(tpElements.toArray());
               // Inject the element into the TreeViewer
               runInViewerThread(treeViewer, lazyContentProvider, new AbstractRunnableWithException() {
                  @Override
                  public void run() {
                     try {
                        lazyContentProvider.updateChildCount(tp, 0);
                     }
                     catch (Exception e) {
                        setException(e);
                     }
                  }
               });
               runInViewerThread(treeViewer, lazyContentProvider, new AbstractRunnableWithException() {
                  @Override
                  public void run() {
                     try {
                        lazyContentProvider.updateElement(tp, viewIndex);
                     }
                     catch (Exception e) {
                        setException(e);
                     }
                  }
               });
               // Update tree path for next loop iteration
               tpElements.add(toInject);
               // Update monitor
               monitor.worked(1);
            }
         }
      }
   }
   
   /**
    * Executes the given {@link IRunnableWithResult} and waits until
    * the {@link ILazyTreeContentProvider} has done his work. 
    * @param treeViewer The {@link TreeViewer} to use.
    * @param lazyContentProvider The {@link ILazyTreePathContentProvider} to use.
    * @param run The {@link IRunnableWithException} to execute.
    * @throws DebugException Occurred Exception.
    */
   protected static void runInViewerThread(TreeViewer treeViewer, 
                                           ILazyTreePathContentProvider lazyContentProvider, 
                                           IRunnableWithException run) throws DebugException {
      treeViewer.getControl().getDisplay().syncExec(run);
      if (run.getException() != null) {
         throw new DebugException(LogUtil.getLogger().createErrorStatus(run.getException().getMessage(), run.getException()));
      }
      // Wait until all pending requests in content provider are done
      waitForPendingRequests(lazyContentProvider);
   }

   /**
    * Blocks the current thread until the given {@link ILazyTreeContentProvider}
    * has no pending requests.
    * @param lazyContentProvider The {@link ILazyTreeContentProvider} to wait for.
    * @throws DebugException Occurred Exception.
    */
   public static void waitForPendingRequests(ILazyTreePathContentProvider lazyContentProvider) throws DebugException {
      while (hasPendingRequests(lazyContentProvider)) {
         try {
            Thread.sleep(10);
         }
         catch (InterruptedException e) {
         }
      }
   }

   /**
    * Checks if the given {@link ILazyTreeContentProvider} has pending requests.
    * @param lazyContentProvider The {@link ILazyTreeContentProvider} to check.
    * @return {@code true} has pending requests, {@code false} no pending requests.
    * @throws DebugException Occurred Exception.
    */
   protected static boolean hasPendingRequests(ILazyTreePathContentProvider lazyContentProvider) throws DebugException {
      try {
         if (lazyContentProvider instanceof TreeModelContentProvider){
            Boolean result = ObjectUtil.invoke(lazyContentProvider, "areRequestsPending");
            return result != null && result.booleanValue();
         }
         else {
            return false;
         }
      }
      catch (Exception e) {
         throw new DebugException(LogUtil.getLogger().createErrorStatus("Can't check if content provider \"" + lazyContentProvider + "\" has pending requests.", e));
      }
   }
}<|MERGE_RESOLUTION|>--- conflicted
+++ resolved
@@ -1,5 +1,3 @@
-<<<<<<< HEAD
-=======
 /*******************************************************************************
  * Copyright (c) 2014 Karlsruhe Institute of Technology, Germany
  *                    Technical University Darmstadt, Germany
@@ -13,7 +11,6 @@
  *    Technical University Darmstadt - initial API and implementation and/or initial documentation
  *******************************************************************************/
 
->>>>>>> 7807e29d
 package org.key_project.sed.ui.util;
 
 import java.util.Deque;
