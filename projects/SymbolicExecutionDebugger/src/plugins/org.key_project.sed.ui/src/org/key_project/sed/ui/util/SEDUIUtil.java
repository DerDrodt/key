/*******************************************************************************
 * Copyright (c) 2014 Karlsruhe Institute of Technology, Germany
 *                    Technical University Darmstadt, Germany
 *                    Chalmers University of Technology, Sweden
 * All rights reserved. This program and the accompanying materials
 * are made available under the terms of the Eclipse Public License v1.0
 * which accompanies this distribution, and is available at
 * http://www.eclipse.org/legal/epl-v10.html
 *
 * Contributors:
 *    Technical University Darmstadt - initial API and implementation and/or initial documentation
 *******************************************************************************/

package org.key_project.sed.ui.util;

import java.net.URL;
import java.util.Collections;
import java.util.Deque;
import java.util.HashMap;
import java.util.LinkedList;
import java.util.List;
import java.util.Map;

import org.eclipse.core.runtime.IConfigurationElement;
import org.eclipse.core.runtime.IExtension;
import org.eclipse.core.runtime.IExtensionPoint;
import org.eclipse.core.runtime.IExtensionRegistry;
import org.eclipse.core.runtime.IProgressMonitor;
import org.eclipse.core.runtime.IStatus;
import org.eclipse.core.runtime.OperationCanceledException;
import org.eclipse.core.runtime.Platform;
import org.eclipse.core.runtime.Status;
import org.eclipse.core.runtime.jobs.Job;
import org.eclipse.debug.core.DebugException;
import org.eclipse.debug.core.ILaunch;
import org.eclipse.debug.core.model.IDebugTarget;
import org.eclipse.debug.internal.ui.viewers.model.TreeModelContentProvider;
import org.eclipse.debug.ui.IDebugUIConstants;
import org.eclipse.debug.ui.IDebugView;
import org.eclipse.jface.viewers.ContentViewer;
import org.eclipse.jface.viewers.IContentProvider;
import org.eclipse.jface.viewers.ILazyTreeContentProvider;
import org.eclipse.jface.viewers.ILazyTreePathContentProvider;
import org.eclipse.jface.viewers.ISelection;
import org.eclipse.jface.viewers.TreePath;
import org.eclipse.jface.viewers.TreeViewer;
import org.eclipse.jface.viewers.Viewer;
import org.eclipse.swt.graphics.Image;
import org.eclipse.swt.widgets.Display;
import org.eclipse.swt.widgets.Shell;
import org.eclipse.swt.widgets.Widget;
import org.eclipse.ui.IViewPart;
import org.eclipse.ui.IWorkbenchPart;
import org.eclipse.ui.IWorkbenchWindow;
import org.key_project.sed.core.annotation.ISEDAnnotationType;
import org.key_project.sed.core.model.ISEDDebugElement;
import org.key_project.sed.core.model.ISEDDebugNode;
import org.key_project.sed.core.model.ISEDDebugTarget;
import org.key_project.sed.core.provider.SEDDebugNodeContentProvider;
import org.key_project.sed.core.provider.SEDDebugTargetContentProvider;
import org.key_project.sed.core.util.LogUtil;
import org.key_project.sed.core.util.SEDPreorderIterator;
import org.key_project.sed.ui.Activator;
import org.key_project.sed.ui.action.ISEDAnnotationAction;
import org.key_project.sed.ui.action.ISEDAnnotationLinkAction;
import org.key_project.sed.ui.action.ISEDAnnotationLinkEditAction;
import org.key_project.sed.ui.edit.ISEDAnnotationEditor;
import org.key_project.util.eclipse.WorkbenchUtil;
<<<<<<< HEAD
import org.key_project.util.eclipse.job.AbstractDependingOnObjectJob;
=======
import org.key_project.util.eclipse.job.AbstractDependingOnObjectsJob;
import org.key_project.util.eclipse.job.ScheduledJobCollector;
>>>>>>> 9c3b3e04
import org.key_project.util.eclipse.swt.SWTUtil;
import org.key_project.util.java.ArrayUtil;
import org.key_project.util.java.CollectionUtil;
import org.key_project.util.java.ObjectUtil;
import org.key_project.util.java.StringUtil;
import org.key_project.util.java.thread.AbstractRunnableWithException;
import org.key_project.util.java.thread.AbstractRunnableWithResult;
import org.key_project.util.java.thread.IRunnableWithException;
import org.key_project.util.java.thread.IRunnableWithResult;

/**
 * Provides static methods which makes working with the Eclipse Debug UI and 
 * SED UI easier.
 * @author Martin Hentschel
 */
@SuppressWarnings("restriction")
public final class SEDUIUtil {
   /**
    * The ID Of the extension point with the annotation actions.
    */
   public static final String ANNOTATION_ACTIONS = "org.key_project.sed.ui.annotationActions";

   /**
    * The ID Of the extension point with the annotation editors.
    */
   public static final String ANNOTATION_EDITORS = "org.key_project.sed.ui.annotationEditors";
   
   /**
    * The ID Of the extension point with the annotation link actions.
    */
   public static final String ANNOTATION_LINK_ACTIONS = "org.key_project.sed.ui.annotationLinkActions";
   
   /**
    * The ID Of the extension point with the annotation link edit actions.
    */
   public static final String ANNOTATION_LINK_EDIT_ACTIONS = "org.key_project.sed.ui.annotationLinkEditActions";
   
   /**
    * The ID Of the extension point with the annotation type images.
    */
   public static final String ANNOTATION_TYPE_IMAGES = "org.key_project.sed.ui.annotationTypeImages";

   /**
    * Contains all available {@link SEDAnnotationActionDescription}s.
    */
   private static final List<SEDAnnotationActionDescription> annotationActionDescriptions = createAnnotationActionDescriptions();

   /**
    * Contains all available {@link SEDAnnotationLinkActionDescription}s.
    */
   private static final List<SEDAnnotationLinkActionDescription> annotationLinkActionDescriptions = createAnnotationLinkActionDescriptions();
   
   /**
    * All available {@link ISEDAnnotationLinkEditAction}s.
    */
   private static final Map<String, ISEDAnnotationLinkEditAction> annotationLinkEditActions = createAnnotationLinkEditActions();
   
   /**
    * All available {@link Image}s of {@link ISEDAnnotationType}s.
    */
   private static final Map<String, Image> annotationTypeImages = createAnnotationTypeImages();
   
   /**
    * Forbid instances.
    */
   private SEDUIUtil() {
   }

   /**
    * Selects the given elements in the given {@link IDebugView}.
    * @param parentPart The current {@link IWorkbenchPart} which requests the selection change.
    * @param debugView The {@link IDebugView} to change selection in.
    * @param selection The new selection to set in the {@link IDebugView}.
    */
   public static void selectInDebugView(IWorkbenchPart parentPart, 
                                        final IDebugView debugView, 
                                        ISelection selection) {
      selectInDebugView(parentPart, debugView, SWTUtil.toList(selection));
   }

   /**
    * Selects the given elements in the given {@link IDebugView}.
    * @param parentPart The current {@link IWorkbenchPart} which requests the selection change.
    * @param debugView The {@link IDebugView} to change selection in.
    * @param selection The new selection to set in the {@link IDebugView}.
    */
   public static void selectInDebugView(IWorkbenchPart parentPart, 
                                        final IDebugView debugView, 
                                        final List<?> selection) {
      selectInDebugView(parentPart, debugView, selection, null);
   }

   /**
    * Selects the given elements in the given {@link IDebugView}.
    * @param parentPart The current {@link IWorkbenchPart} which requests the selection change.
    * @param debugView The {@link IDebugView} to change selection in.
    * @param selection The new selection to set in the {@link IDebugView}.
    * @param finishTask An optional {@link Runnable} which is executed after the selection was changed.
    */
   public static void selectInDebugView(IWorkbenchPart parentPart, 
                                        final IDebugView debugView, 
                                        final List<?> selection,
                                        final Runnable finishTask) {
      // Make sure that the old selected business objects are different to the new one
      ISelection oldSelection = debugView.getViewer().getSelection();
      if (!selection.equals(SWTUtil.toList(oldSelection))) {
         // Change selection in debug view if new elements are selected in a Job because the debug view uses Jobs itself to expand the debug model and it is required to wait for them.
         AbstractDependingOnObjectsJob.cancelJobs(parentPart);
         Job selectJob = new AbstractDependingOnObjectsJob("Synchronizing selection", parentPart) {
            @Override
            protected IStatus run(IProgressMonitor monitor) {
               try {
                  // Expand viewer up to the elements to select.
                  final Viewer debugViewer = debugView.getViewer();
                  if (debugViewer instanceof TreeViewer) {
                     TreeViewer treeViewer = (TreeViewer)debugViewer;
                     for (Object element : selection) {
                        try {
                           monitor.beginTask(getName(), IProgressMonitor.UNKNOWN);
                           monitor.subTask("Collecting unknown elements");
                           Deque<Object> expandQue = collectUnknownElementsInParentHierarchy(treeViewer, element, monitor);
                           monitor.beginTask(getName(), expandQue.size() + 1);
                           monitor.subTask("Expanding unknown elements");
                           injectElements(treeViewer, expandQue, monitor);
                        }
                        catch (DebugException e) {
                           LogUtil.getLogger().logError("Can't expand debug view to element \"" + element + "\".", e);
                        }
                     }
                  }
                  // Select new elements
                  monitor.beginTask("Select element", 1);
                  ISelection newSelection = SWTUtil.createSelection(selection);
                  SWTUtil.select(debugViewer, newSelection, true);
                  if (finishTask != null) {
                     finishTask.run();
                  }
                  monitor.worked(1);
                  monitor.done();
                  return Status.OK_STATUS;
               }
               catch (OperationCanceledException e) {
                  return Status.CANCEL_STATUS;
               }
            }
         };
         selectJob.schedule();
      }
   }
   
   /**
    * Expands all given elements in the {@link IDebugView}.
    * @param parentPart The current {@link IWorkbenchPart} which requests the selection change.
    * @param debugView The {@link IDebugView} to change selection in.
    * @param toExpand The elements to expand.
    */
   public static void expandInDebugView(IWorkbenchPart parentPart, 
                                        final IDebugView debugView, 
                                        final List<?> toExpand) {
      // Change selection in debug view if new elements are selected in a Job because the debug view uses Jobs itself to expand the debug model and it is required to wait for them.
      AbstractDependingOnObjectsJob.cancelJobs(parentPart);
      Job selectJob = new AbstractDependingOnObjectsJob("Expanding elements", parentPart) {
         @Override
         protected IStatus run(IProgressMonitor monitor) {
            try {
               final Viewer debugViewer = debugView.getViewer();
               if (debugViewer instanceof TreeViewer) {
                  // Collect elements to expand
                  monitor.beginTask("Collecting unknown leafs", IProgressMonitor.UNKNOWN);
                  List<ISEDDebugElement> leafs = new LinkedList<ISEDDebugElement>();
                  TreeViewer treeViewer = (TreeViewer)debugViewer;
                  for (Object element : toExpand) {
                     try {
                        if (element instanceof ILaunch) {
                           for (IDebugTarget target : ((ILaunch)element).getDebugTargets()) {
                              if (target instanceof ISEDDebugTarget) {
                                 collectElementsToExpand(monitor, treeViewer, (ISEDDebugTarget)target, leafs);
                              }
                           }
                        }
                        else if (element instanceof ISEDDebugElement) {
                           collectElementsToExpand(monitor, treeViewer, (ISEDDebugElement)element, leafs);
                        }
                     }
                     catch (DebugException e) {
                        LogUtil.getLogger().logError("Can't collect leafs of \"" + element + "\".", e);
                     }
                  }
                  monitor.done();
                  // Inject unknown elements
                  monitor.beginTask("Injecting paths to leafs (" + leafs.size() + ")", leafs.size());
                  for (ISEDDebugElement element : leafs) {
                     try {
                        SWTUtil.checkCanceled(monitor);
                        monitor.subTask("Collecting unknown elements");
                        Deque<Object> expandQue = collectUnknownElementsInParentHierarchy(treeViewer, element, monitor);
                        monitor.subTask("Injecting unknown elements");
                        injectElements(treeViewer, expandQue, monitor);
                        monitor.worked(1);
                     }
                     catch (DebugException e) {
                        LogUtil.getLogger().logError("Can't inject debug view element \"" + element + "\".", e);
                     }
                  }
                  monitor.done();
                  // Expand elements
                  monitor.beginTask("Expanding elements", toExpand.size());
                  for (Object element : toExpand) {
                     SWTUtil.checkCanceled(monitor);
                     SWTUtil.expandToLevel(treeViewer, element, TreeViewer.ALL_LEVELS);
                  }
                  monitor.done();
               }
               monitor.done();
               return Status.OK_STATUS;
            }
            catch (OperationCanceledException e) {
               return Status.CANCEL_STATUS;
            }
         }
         
         protected void collectElementsToExpand(IProgressMonitor monitor, 
                                                TreeViewer treeViewer, 
                                                ISEDDebugElement element, 
                                                List<ISEDDebugElement> toFill) throws DebugException {
            SEDPreorderIterator iterator = new SEDPreorderIterator(element);
            while (iterator.hasNext()) {
               SWTUtil.checkCanceled(monitor);
               ISEDDebugElement next = iterator.next();
               if (next instanceof ISEDDebugNode) {
                  ISEDDebugNode node = (ISEDDebugNode)next;
                  if (node.getChildren().length == 0) { // Test for leaf
                     if (isUnknownInTreeViewer(treeViewer, node)) { // Test if leaf is unknown in the TreeViewer
                        toFill.add(next);
                     }
                  }
               }
               monitor.worked(0);
            }
         }
      };
      selectJob.schedule();
   }

   /**
    * <p>
    * Collects all elements in the parent hierarchy starting from the given one
    * which are unknown in the given {@link TreeViewer}.
    * </p>
    * <p>
    * Unknown elements are possible if an {@link ILazyTreeContentProvider} or
    * an {@link ILazyTreePathContentProvider} is used.
    * </p>
    * @param treeViewer The {@link TreeViewer} to search in.
    * @param element The element to start search for unknown elements.
    * @param monitor The {@link IProgressMonitor} to use.
    * @return A {@link Deque} which contains all unknown elements in order from root to given element.
    * @throws DebugException Occurred Exception.
    */
   protected static Deque<Object> collectUnknownElementsInParentHierarchy(final TreeViewer treeViewer, Object element, IProgressMonitor monitor) throws DebugException {
      Deque<Object> expandQue = new LinkedList<Object>();
      while (element != null) {
         SWTUtil.checkCanceled(monitor);
         // Check if the element is unknown in tree
         if (isUnknownInTreeViewer(treeViewer, element)) {
            // Element is not known, add to deque and continue with parent.
            expandQue.addFirst(element);
            // Update current element for next loop iteration.
            element = getParent(element);
         }
         else {
            // Element is known in tree, search can be stopped.
            element = null;
         }
      }
      return expandQue;
   }
   
   /**
    * Checks if the given {@link Object} is unknown in the {@link TreeViewer}.
    * @param treeViewer The {@link TreeViewer}.
    * @param toTest The {@link Object} to test.
    * @return {@code true} is unknown, {@code false} is known.
    */
   protected static boolean isUnknownInTreeViewer(final TreeViewer treeViewer, final Object toTest) {
      if (!treeViewer.getControl().isDisposed()) {
         IRunnableWithResult<Boolean> run = new AbstractRunnableWithResult<Boolean>() {
            @Override
            public void run() {
               Widget item = treeViewer.testFindItem(toTest);
               setResult(item == null);
            }
         };
         treeViewer.getControl().getDisplay().syncExec(run);
         return run.getResult() != null && run.getResult().booleanValue();
      }
      else {
         return false;
      }
   }
   
   /**
    * Computes the parent of the given element, because the used
    * {@link ILazyTreePathContentProvider} implementation
    * of the debug viewer returns {@code null} via
    * {@link ILazyTreePathContentProvider#getParents(Object)}.
    * @param element The current element.
    * @return The parent element if available or {@code null} otherwise.
    * @throws DebugException Occurred Exception.
    */
   public static Object getParent(Object element) throws DebugException {
      if (element instanceof ISEDDebugNode) {
         return SEDDebugNodeContentProvider.getDefaultInstance().getDebugNodeParent(element);
      }
      else if (element instanceof ISEDDebugTarget) {
         return SEDDebugTargetContentProvider.getDefaultInstance().getParent(element);
      }
      else {
         return null;
      }
   }
   
   /**
    * Returns the children of the given {@link Object} shown in
    * the viewer of view "Debug".
    * @param element The element to get children for.
    * @return The available children.
    * @throws DebugException Occurred Exception.
    */
   public static Object[] getChildren(Object element) throws DebugException {
      if (element instanceof ISEDDebugTarget) {
         return SEDDebugTargetContentProvider.getDefaultInstance().getAllChildren(element);
      }
      else if (element instanceof ISEDDebugNode) {
         return SEDDebugNodeContentProvider.getDefaultInstance().getAllDebugNodeChildren(element);
      }
      else {
         return null;
      }
   }

   /**
    * Injects all unknown elements of the {@link TreeViewer} in the
    * parent hierarchy order defined by the given {@link Deque}.
    * @param treeViewer The {@link TreeViewer} to make elements known in.
    * @param injectQue The {@link Deque} which contains the unknown elements from parent to leaf.
    * @param monitor The {@link IProgressMonitor} to use.
    * @throws DebugException Occurred Exception
    */
   protected static void injectElements(TreeViewer treeViewer, 
                                        Deque<Object> injectQue,
<<<<<<< HEAD
                                        IProgressMonitor monitor) throws DebugException {
=======
                                        final IProgressMonitor monitor) throws DebugException {
      SWTUtil.checkCanceled(monitor);
>>>>>>> 9c3b3e04
      // Check if something must be done
      if (!CollectionUtil.isEmpty(injectQue)) {
         // Check if the provider is of the expected form.
         IContentProvider cp = treeViewer.getContentProvider();
         if (cp instanceof ILazyTreePathContentProvider) {
            final ILazyTreePathContentProvider lazyContentProvider = (ILazyTreePathContentProvider)cp;
            // Create tree path to last known element
            final LinkedList<Object> tpElements = new LinkedList<Object>();
            Object knownParent = getParent(injectQue.getFirst());
            while (knownParent != null) {
               SWTUtil.checkCanceled(monitor);
               tpElements.addFirst(knownParent);
               knownParent = getParent(knownParent);
            }
            // Injects elements starting at the root to make them familiar in tree
            for (final Object toInject : injectQue) {
               SWTUtil.checkCanceled(monitor);
               // Compute index on parent
               Object parent = getParent(toInject);
               final int viewIndex = ArrayUtil.indexOf(getChildren(parent), toInject);
               if (viewIndex >= 0) {
                  // Create tree path to current element
                  final TreePath tp = new TreePath(tpElements.toArray());
                  // Inject the element into the TreeViewer
                  runInViewerThread(treeViewer, lazyContentProvider, new AbstractRunnableWithException() {
                     @Override
                     public void run() {
                        try {
                           lazyContentProvider.updateChildCount(tp, 0);
                        }
                        catch (Exception e) {
                           setException(e);
                        }
<<<<<<< HEAD
                     }
                  });
                  runInViewerThread(treeViewer, lazyContentProvider, new AbstractRunnableWithException() {
                     @Override
                     public void run() {
                        try {
                           lazyContentProvider.updateElement(tp, viewIndex);
                        }
                        catch (Exception e) {
                           setException(e);
                        }
=======
                     };
                     if (!treeViewer.getControl().isDisposed()) {
                        treeViewer.getControl().getDisplay().syncExec(run);
                        if (run.getException() != null) {
                           throw new DebugException(LogUtil.getLogger().createErrorStatus(run.getException().getMessage(), run.getException()));
                        }
                     }
                     else {
                        monitor.setCanceled(true);
                     }
                  }
                  finally {
                     // Stop collecting update jobs
                     collector.stop();
                  }
                  // Wait until all update jobs have finished before
                  Job[] jobs = collector.getJobs();
                  for (Job job : jobs) {
                     SWTUtil.checkCanceled(monitor);
                     JobUtil.waitFor(job, 10);
                  }
                  // Wait until the element is known by the viewer since sometimes waiting for jobs is not enough.
                  int numOfTries = 0;
                  while (!treeViewer.getControl().isDisposed() &&
                         SWTUtil.testFindItem(treeViewer, toInject) == null &&
                         numOfTries < 200) { // Try at most for two seconds
                     SWTUtil.checkCanceled(monitor);
                     try {
                        Thread.sleep(10);
                     }
                     catch (InterruptedException e) {
                        // Nothing to do.
                     }
                     finally {
                        numOfTries++;
>>>>>>> 9c3b3e04
                     }
                  });
                  // Update tree path for next loop iteration
                  tpElements.add(toInject);
                  // Update monitor
                  monitor.worked(1);                
               }
               else {
                  // Something has changed in between and injection is not possible.
                  monitor.setCanceled(true);
               }
            }
         }
      }
   }
   
   /**
    * Executes the given {@link IRunnableWithResult} and waits until
    * the {@link ILazyTreeContentProvider} has done his work. 
    * @param treeViewer The {@link TreeViewer} to use.
    * @param lazyContentProvider The {@link ILazyTreePathContentProvider} to use.
    * @param run The {@link IRunnableWithException} to execute.
    * @throws DebugException Occurred Exception.
    */
   protected static void runInViewerThread(TreeViewer treeViewer, 
                                           ILazyTreePathContentProvider lazyContentProvider, 
                                           IRunnableWithException run) throws DebugException {
      treeViewer.getControl().getDisplay().syncExec(run);
      if (run.getException() != null) {
         throw new DebugException(LogUtil.getLogger().createErrorStatus(run.getException().getMessage(), run.getException()));
      }
      // Wait until all pending requests in content provider are done
      waitForPendingRequests(treeViewer, lazyContentProvider);
   }

   /**
    * Blocks the current thread until the given {@link ILazyTreeContentProvider}
    * has no pending requests.
    * @param treeViewer The {@link TreeViewer} to use.
    * @param lazyContentProvider The {@link ILazyTreeContentProvider} to wait for.
    * @throws DebugException Occurred Exception.
    */
   public static void waitForPendingRequests(TreeViewer treeViewer, 
                                             ILazyTreePathContentProvider lazyContentProvider) throws DebugException {
      while (hasPendingRequests(treeViewer, lazyContentProvider)) {
         try {
            Thread.sleep(10);
         }
         catch (InterruptedException e) {
         }
      }
   }

   /**
    * Checks if the given {@link ILazyTreeContentProvider} has pending requests.
    * @param treeViewer The {@link TreeViewer} to use.
    * @param lazyContentProvider The {@link ILazyTreeContentProvider} to check.
    * @return {@code true} has pending requests, {@code false} no pending requests.
    * @throws DebugException Occurred Exception.
    */
   protected static boolean hasPendingRequests(TreeViewer treeViewer, 
                                               final ILazyTreePathContentProvider lazyContentProvider) throws DebugException {
      if (lazyContentProvider instanceof TreeModelContentProvider){
         IRunnableWithResult<Boolean> run = new AbstractRunnableWithResult<Boolean>() {
            @Override
            public void run() {
               try {
                  synchronized (lazyContentProvider) {
                     Boolean result = ObjectUtil.invoke(lazyContentProvider, "areRequestsPending"); // Run in viewer thread in which all requests are scheduled.
                     setResult(result);
                  }
               }
               catch (Exception e) {
                  setException(e);
               }
            }
         };
         treeViewer.getControl().getDisplay().syncExec(run);
         if (run.getException() != null) {
            throw new DebugException(LogUtil.getLogger().createErrorStatus("Can't check if content provider \"" + lazyContentProvider + "\" has pending requests.", run.getException()));
         }
         return run.getResult() != null && run.getResult().booleanValue();
      }
      else {
         return false;
      }
   }
   
   /**
    * Returns all available annotation action descriptions.
    * @return All available annotation action descriptions.
    */
   public static List<SEDAnnotationActionDescription> getAnnotationActionDescriptions() {
      return annotationActionDescriptions;
   }

   /**
    * Creates all available {@link SEDAnnotationActionDescription}.
    * @return The available {@link SEDAnnotationActionDescription}.
    */
   private static List<SEDAnnotationActionDescription> createAnnotationActionDescriptions() {
      List<SEDAnnotationActionDescription> descriptions = new LinkedList<SEDAnnotationActionDescription>();
      // Add drivers registered by the extension point
      IExtensionRegistry registry = Platform.getExtensionRegistry();
      if (registry != null) {
         IExtensionPoint point = registry.getExtensionPoint(ANNOTATION_ACTIONS);
         if (point != null) {
            // Analyze the extension point
            IExtension[] extensions = point.getExtensions();
            for (IExtension extension : extensions) {
               IConfigurationElement[] configElements = extension.getConfigurationElements();
               for (IConfigurationElement configElement : configElements) {
                  try {
                     String text = configElement.getAttribute("text");
                     ISEDAnnotationAction action = (ISEDAnnotationAction)configElement.createExecutableExtension("class");
                     String imagePath = configElement.getAttribute("icon");
                     String toolTipText = configElement.getAttribute("toolTipText");
                     Image image = null;;
                     if (!StringUtil.isEmpty(imagePath)) {
                        URL url = Activator.getDefault().getBundle().getResource(imagePath);
                        if (url != null) {
                           image = new Image(Display.getDefault(), url.openStream());
                        }
                     }
                     descriptions.add(new SEDAnnotationActionDescription(text, image, toolTipText, action));
                  }
                  catch (Exception e) {
                     LogUtil.getLogger().logError(e);
                  }
               }
            }
         }
         else {
            LogUtil.getLogger().logError("Extension point \"" + ANNOTATION_ACTIONS + "\" doesn't exist.");
         }
      }
      else {
         LogUtil.getLogger().logError("Extension point registry is not loaded.");
      }
      return Collections.unmodifiableList(descriptions);
   }
   
   /**
    * Returns all available annotation action descriptions.
    * @return All available annotation action descriptions.
    */
   public static List<SEDAnnotationLinkActionDescription> getAnnotationLinkActionDescriptions() {
      return annotationLinkActionDescriptions;
   }

   /**
    * Creates all available {@link SEDAnnotationActionDescription}.
    * @return The available {@link SEDAnnotationActionDescription}.
    */
   private static List<SEDAnnotationLinkActionDescription> createAnnotationLinkActionDescriptions() {
      List<SEDAnnotationLinkActionDescription> descriptions = new LinkedList<SEDAnnotationLinkActionDescription>();
      // Add drivers registered by the extension point
      IExtensionRegistry registry = Platform.getExtensionRegistry();
      if (registry != null) {
         IExtensionPoint point = registry.getExtensionPoint(ANNOTATION_LINK_ACTIONS);
         if (point != null) {
            // Analyze the extension point
            IExtension[] extensions = point.getExtensions();
            for (IExtension extension : extensions) {
               IConfigurationElement[] configElements = extension.getConfigurationElements();
               for (IConfigurationElement configElement : configElements) {
                  try {
                     String text = configElement.getAttribute("text");
                     ISEDAnnotationLinkAction action = (ISEDAnnotationLinkAction)configElement.createExecutableExtension("class");
                     String imagePath = configElement.getAttribute("icon");
                     String toolTipText = configElement.getAttribute("toolTipText");
                     Image image = null;;
                     if (!StringUtil.isEmpty(imagePath)) {
                        URL url = Activator.getDefault().getBundle().getResource(imagePath);
                        if (url != null) {
                           image = new Image(Display.getDefault(), url.openStream());
                        }
                     }
                     descriptions.add(new SEDAnnotationLinkActionDescription(text, image, toolTipText, action));
                  }
                  catch (Exception e) {
                     LogUtil.getLogger().logError(e);
                  }
               }
            }
         }
         else {
            LogUtil.getLogger().logError("Extension point \"" + ANNOTATION_LINK_ACTIONS + "\" doesn't exist.");
         }
      }
      else {
         LogUtil.getLogger().logError("Extension point registry is not loaded.");
      }
      return Collections.unmodifiableList(descriptions);
   }
   
   /**
    * Provides the basic implementation of action descriptions.
    * @author Martin Hentschel
    */
   public static abstract class AbstractActionDescription {
      /**
       * The text.
       */
      private final String text;
      
      /**
       * The image.
       */
      private final Image image;
      
      /**
       * The tool tip text.
       */
      private final String toolTipText;
      
      /**
       * Constructor.
       * @param text The text.
       * @param image The image.
       * @param toolTipText The tool tip text.
       */
      public AbstractActionDescription(String text, Image image, String toolTipText) {
         this.text = text;
         this.image = image;
         this.toolTipText = toolTipText;
      }

      /**
       * Returns the text.
       * @return The text.
       */
      public String getText() {
         return text;
      }

      /**
       * Returns the image.
       * @return The image.
       */
      public Image getImage() {
         return image;
      }

      /**
       * Returns the tool tip text.
       * @return The tool tip text.
       */
      public String getToolTipText() {
         return toolTipText;
      }
   }
   
   /**
    * An annotation action description with the content
    * provided via the extension point {@link SEDUIUtil#ANNOTATION_ACTIONS}.
    * @author Martin Hentschel
    */
   public static final class SEDAnnotationActionDescription extends AbstractActionDescription {
      /**
       * The {@link ISEDAnnotationAction}.
       */
      private final ISEDAnnotationAction action;

      /**
       * Constructor.
       * @param text The text.
       * @param image The image.
       * @param toolTipText The tool tip text.
       * @param action The {@link ISEDAnnotationAction}.
       */
      public SEDAnnotationActionDescription(String text, Image image, String toolTipText, ISEDAnnotationAction action) {
         super(text, image, toolTipText);
         this.action = action;
      }

      /**
       * Returns the {@link ISEDAnnotationAction}.
       * @return The {@link ISEDAnnotationAction}.
       */
      public ISEDAnnotationAction getAction() {
         return action;
      }
   }
   
   /**
    * An annotation action description with the content
    * provided via the extension point {@link SEDUIUtil#ANNOTATION_LINK_ACTIONS}.
    * @author Martin Hentschel
    */
   public static final class SEDAnnotationLinkActionDescription extends AbstractActionDescription {
      /**
       * The {@link ISEDAnnotationLinkAction}.
       */
      private final ISEDAnnotationLinkAction action;

      /**
       * Constructor.
       * @param text The text.
       * @param image The image.
       * @param toolTipText The tool tip text.
       * @param action The {@link ISEDAnnotationLinkAction}.
       */
      public SEDAnnotationLinkActionDescription(String text, Image image, String toolTipText, ISEDAnnotationLinkAction action) {
         super(text, image, toolTipText);
         this.action = action;
      }

      /**
       * Returns the {@link ISEDAnnotationLinkAction}.
       * @return The {@link ISEDAnnotationLinkAction}.
       */
      public ISEDAnnotationLinkAction getAction() {
         return action;
      }
   }
   
   /**
    * Returns the {@link ISEDAnnotationEditor} for the given {@link ISEDAnnotationType}.
    * @param type The {@link ISEDAnnotationType}.
    * @return A fresh created {@link ISEDAnnotationEditor} or {@code null} if not available.
    */
   public static ISEDAnnotationEditor getAnnotationEditor(ISEDAnnotationType type) {
      return type != null ? getAnnotationEditor(type.getTypeId()) : null;
   }
   
   /**
    * Returns the {@link ISEDAnnotationEditor} for the given annotation type ID.
    * @param typeId The given annotation type ID.
    * @return A fresh created {@link ISEDAnnotationEditor} or {@code null} if not available.
    */
   public static ISEDAnnotationEditor getAnnotationEditor(String typeId) {
      ISEDAnnotationEditor result = null;
      // Add drivers registered by the extension point
      IExtensionRegistry registry = Platform.getExtensionRegistry();
      if (registry != null) {
         IExtensionPoint point = registry.getExtensionPoint(ANNOTATION_EDITORS);
         if (point != null) {
            // Analyze the extension point
            IExtension[] extensions = point.getExtensions();
            int i = 0;
            while (result == null && i < extensions.length) {
               IConfigurationElement[] configElements = extensions[i].getConfigurationElements();
               for (IConfigurationElement configElement : configElements) {
                  try {
                     String annotationTypeID = configElement.getAttribute("annotationTypeID");
                     if (ObjectUtil.equals(annotationTypeID, typeId)) {
                        result = (ISEDAnnotationEditor)configElement.createExecutableExtension("class");
                     }
                  }
                  catch (Exception e) {
                     LogUtil.getLogger().logError(e);
                  }
               }
               i++;
            }
         }
         else {
            LogUtil.getLogger().logError("Extension point \"" + ANNOTATION_EDITORS + "\" doesn't exist.");
         }
      }
      else {
         LogUtil.getLogger().logError("Extension point registry is not loaded.");
      }
      return result;
   }
   
   /**
    * Returns the {@link ISEDAnnotationLinkEditAction} for the given annotation type id.
    * @param annotationTypeID The annotation type id.
    * @return The {@link ISEDAnnotationLinkEditAction} if available or {@code null} otherwise.
    */
   public static ISEDAnnotationLinkEditAction getAnnotationLinkEditAction(String annotationTypeID) {
      return annotationLinkEditActions.get(annotationTypeID);
   }
   
   /**
    * Lists all available {@link ISEDAnnotationLinkEditAction}s.
    * @return All available {@link ISEDAnnotationLinkEditAction}s.
    */
   private static Map<String, ISEDAnnotationLinkEditAction> createAnnotationLinkEditActions() {
      Map<String, ISEDAnnotationLinkEditAction> result = new HashMap<String, ISEDAnnotationLinkEditAction>();
      // Add drivers registered by the extension point
      IExtensionRegistry registry = Platform.getExtensionRegistry();
      if (registry != null) {
         IExtensionPoint point = registry.getExtensionPoint(ANNOTATION_LINK_EDIT_ACTIONS);
         if (point != null) {
            // Analyze the extension point
            IExtension[] extensions = point.getExtensions();
            for (IExtension extension : extensions) {
               IConfigurationElement[] configElements = extension.getConfigurationElements();
               for (IConfigurationElement configElement : configElements) {
                  try {
                     String annotationTypeID = configElement.getAttribute("annotationTypeID");
                     ISEDAnnotationLinkEditAction editAction = result.get(annotationTypeID);
                     if (editAction == null) {
                        result.put(annotationTypeID, (ISEDAnnotationLinkEditAction)configElement.createExecutableExtension("class"));
                     }
                     else {
                        LogUtil.getLogger().logError("Annotion link edit action for annotation type \"" + annotationTypeID + "\" already found.");
                     }
                  }
                  catch (Exception e) {
                     LogUtil.getLogger().logError(e);
                  }
               }
            }
         }
         else {
            LogUtil.getLogger().logError("Extension point \"" + ANNOTATION_LINK_EDIT_ACTIONS + "\" doesn't exist.");
         }
      }
      else {
         LogUtil.getLogger().logError("Extension point registry is not loaded.");
      }
      return result;
   }

   /**
    * Returns the {@link IDebugView} shown in the given {@link Shell} if available.
    * @param shell The {@link Shell} to search the {@link IDebugView} in.
    * @return The found {@link IDebugView} or {@code null} if not available.
    */
   public static IDebugView getDebugView(Shell shell) {
      IWorkbenchWindow window = WorkbenchUtil.findWorkbenchWindow(shell);
      if (window != null) {
         IViewPart view = window.getActivePage().findView(IDebugUIConstants.ID_DEBUG_VIEW);
         return view instanceof IDebugView ? (IDebugView)view : null;
      }
      else {
         return null;
      }
   }

   /**
    * Returns the image of the given {@link ISEDAnnotationType}.
    * @param type The {@link ISEDAnnotationType}.
    * @return The found {@link Image} or {@code null} if not available.
    */
   public static Image getAnnotationTypeImage(ISEDAnnotationType type) {
      if (type != null) {
         return getAnnotationTypeImage(type.getTypeId());
      }
      else {
         return null;
      }
   }

   /**
    * Returns the image for the annotation type ID.
    * @param annotationTypeID The annotation type ID.
    * @return The found {@link Image} or {@code null} if not available.
    */
   public static Image getAnnotationTypeImage(String annotationTypeID) {
      return annotationTypeImages.get(annotationTypeID);
   }
   
   /**
    * Creates all available annotation type images.
    * @return The available annotation type images.
    */
   private static Map<String, Image> createAnnotationTypeImages() {
      Map<String, Image> result = new HashMap<String, Image>();
      // Add drivers registered by the extension point
      IExtensionRegistry registry = Platform.getExtensionRegistry();
      if (registry != null) {
         IExtensionPoint point = registry.getExtensionPoint(ANNOTATION_TYPE_IMAGES);
         if (point != null) {
            // Analyze the extension point
            IExtension[] extensions = point.getExtensions();
            for (IExtension extension : extensions) {
               IConfigurationElement[] configElements = extension.getConfigurationElements();
               for (IConfigurationElement configElement : configElements) {
                  try {
                     String annotationTypeID = configElement.getAttribute("annotationTypeID");
                     Image image = result.get(annotationTypeID);
                     if (image == null) {
                        String imagePath = configElement.getAttribute("icon");
                        image = null;;
                        if (!StringUtil.isEmpty(imagePath)) {
                           URL url = Activator.getDefault().getBundle().getResource(imagePath);
                           if (url != null) {
                              image = new Image(Display.getDefault(), url.openStream());
                              result.put(annotationTypeID, image);
                           }
                        }
                     }
                     else {
                        LogUtil.getLogger().logError("Annotion link edit action for annotation type \"" + annotationTypeID + "\" already found.");
                     }
                  }
                  catch (Exception e) {
                     LogUtil.getLogger().logError(e);
                  }
               }
            }
         }
         else {
            LogUtil.getLogger().logError("Extension point \"" + ANNOTATION_TYPE_IMAGES + "\" doesn't exist.");
         }
      }
      else {
         LogUtil.getLogger().logError("Extension point registry is not loaded.");
      }
      return result;
   }
   
   /**
    * Returns the {@link TreeModelContentProvider} used in the given {@link IDebugView}.
    * @param debugView The {@link IDebugView} to get its {@link TreeModelContentProvider}.
    * @return The {@link TreeModelContentProvider} or {@code null} if not available.
    */
   public static TreeModelContentProvider getContentProvider(IDebugView debugView) {
      TreeModelContentProvider result = null;
      if (debugView != null) {
         Viewer viewer = debugView.getViewer();
         if (viewer instanceof ContentViewer) {
            IContentProvider cp = ((ContentViewer)viewer).getContentProvider();
            if (cp instanceof TreeModelContentProvider) {
               result = (TreeModelContentProvider)cp;
            }
         }
      }
      return result;
   }
}<|MERGE_RESOLUTION|>--- conflicted
+++ resolved
@@ -27,6 +27,7 @@
 import org.eclipse.core.runtime.IExtensionRegistry;
 import org.eclipse.core.runtime.IProgressMonitor;
 import org.eclipse.core.runtime.IStatus;
+import org.eclipse.core.runtime.NullProgressMonitor;
 import org.eclipse.core.runtime.OperationCanceledException;
 import org.eclipse.core.runtime.Platform;
 import org.eclipse.core.runtime.Status;
@@ -66,12 +67,7 @@
 import org.key_project.sed.ui.action.ISEDAnnotationLinkEditAction;
 import org.key_project.sed.ui.edit.ISEDAnnotationEditor;
 import org.key_project.util.eclipse.WorkbenchUtil;
-<<<<<<< HEAD
-import org.key_project.util.eclipse.job.AbstractDependingOnObjectJob;
-=======
 import org.key_project.util.eclipse.job.AbstractDependingOnObjectsJob;
-import org.key_project.util.eclipse.job.ScheduledJobCollector;
->>>>>>> 9c3b3e04
 import org.key_project.util.eclipse.swt.SWTUtil;
 import org.key_project.util.java.ArrayUtil;
 import org.key_project.util.java.CollectionUtil;
@@ -192,7 +188,7 @@
                         try {
                            monitor.beginTask(getName(), IProgressMonitor.UNKNOWN);
                            monitor.subTask("Collecting unknown elements");
-                           Deque<Object> expandQue = collectUnknownElementsInParentHierarchy(treeViewer, element, monitor);
+                           Deque<Object> expandQue = collectUnknownElementsInParentHierarchy(treeViewer, element);
                            monitor.beginTask(getName(), expandQue.size() + 1);
                            monitor.subTask("Expanding unknown elements");
                            injectElements(treeViewer, expandQue, monitor);
@@ -267,9 +263,9 @@
                      try {
                         SWTUtil.checkCanceled(monitor);
                         monitor.subTask("Collecting unknown elements");
-                        Deque<Object> expandQue = collectUnknownElementsInParentHierarchy(treeViewer, element, monitor);
+                        Deque<Object> expandQue = collectUnknownElementsInParentHierarchy(treeViewer, element);
                         monitor.subTask("Injecting unknown elements");
-                        injectElements(treeViewer, expandQue, monitor);
+                        injectElements(treeViewer, expandQue, new NullProgressMonitor());
                         monitor.worked(1);
                      }
                      catch (DebugException e) {
@@ -327,14 +323,12 @@
     * </p>
     * @param treeViewer The {@link TreeViewer} to search in.
     * @param element The element to start search for unknown elements.
-    * @param monitor The {@link IProgressMonitor} to use.
     * @return A {@link Deque} which contains all unknown elements in order from root to given element.
     * @throws DebugException Occurred Exception.
     */
-   protected static Deque<Object> collectUnknownElementsInParentHierarchy(final TreeViewer treeViewer, Object element, IProgressMonitor monitor) throws DebugException {
+   protected static Deque<Object> collectUnknownElementsInParentHierarchy(final TreeViewer treeViewer, Object element) throws DebugException {
       Deque<Object> expandQue = new LinkedList<Object>();
       while (element != null) {
-         SWTUtil.checkCanceled(monitor);
          // Check if the element is unknown in tree
          if (isUnknownInTreeViewer(treeViewer, element)) {
             // Element is not known, add to deque and continue with parent.
@@ -357,20 +351,15 @@
     * @return {@code true} is unknown, {@code false} is known.
     */
    protected static boolean isUnknownInTreeViewer(final TreeViewer treeViewer, final Object toTest) {
-      if (!treeViewer.getControl().isDisposed()) {
-         IRunnableWithResult<Boolean> run = new AbstractRunnableWithResult<Boolean>() {
-            @Override
-            public void run() {
-               Widget item = treeViewer.testFindItem(toTest);
-               setResult(item == null);
-            }
-         };
-         treeViewer.getControl().getDisplay().syncExec(run);
-         return run.getResult() != null && run.getResult().booleanValue();
-      }
-      else {
-         return false;
-      }
+      IRunnableWithResult<Boolean> run = new AbstractRunnableWithResult<Boolean>() {
+         @Override
+         public void run() {
+            Widget item = treeViewer.testFindItem(toTest);
+            setResult(item == null);
+         }
+      };
+      treeViewer.getControl().getDisplay().syncExec(run);
+      return run.getResult() != null && run.getResult().booleanValue();
    }
    
    /**
@@ -423,12 +412,7 @@
     */
    protected static void injectElements(TreeViewer treeViewer, 
                                         Deque<Object> injectQue,
-<<<<<<< HEAD
                                         IProgressMonitor monitor) throws DebugException {
-=======
-                                        final IProgressMonitor monitor) throws DebugException {
-      SWTUtil.checkCanceled(monitor);
->>>>>>> 9c3b3e04
       // Check if something must be done
       if (!CollectionUtil.isEmpty(injectQue)) {
          // Check if the provider is of the expected form.
@@ -462,7 +446,6 @@
                         catch (Exception e) {
                            setException(e);
                         }
-<<<<<<< HEAD
                      }
                   });
                   runInViewerThread(treeViewer, lazyContentProvider, new AbstractRunnableWithException() {
@@ -474,43 +457,6 @@
                         catch (Exception e) {
                            setException(e);
                         }
-=======
-                     };
-                     if (!treeViewer.getControl().isDisposed()) {
-                        treeViewer.getControl().getDisplay().syncExec(run);
-                        if (run.getException() != null) {
-                           throw new DebugException(LogUtil.getLogger().createErrorStatus(run.getException().getMessage(), run.getException()));
-                        }
-                     }
-                     else {
-                        monitor.setCanceled(true);
-                     }
-                  }
-                  finally {
-                     // Stop collecting update jobs
-                     collector.stop();
-                  }
-                  // Wait until all update jobs have finished before
-                  Job[] jobs = collector.getJobs();
-                  for (Job job : jobs) {
-                     SWTUtil.checkCanceled(monitor);
-                     JobUtil.waitFor(job, 10);
-                  }
-                  // Wait until the element is known by the viewer since sometimes waiting for jobs is not enough.
-                  int numOfTries = 0;
-                  while (!treeViewer.getControl().isDisposed() &&
-                         SWTUtil.testFindItem(treeViewer, toInject) == null &&
-                         numOfTries < 200) { // Try at most for two seconds
-                     SWTUtil.checkCanceled(monitor);
-                     try {
-                        Thread.sleep(10);
-                     }
-                     catch (InterruptedException e) {
-                        // Nothing to do.
-                     }
-                     finally {
-                        numOfTries++;
->>>>>>> 9c3b3e04
                      }
                   });
                   // Update tree path for next loop iteration
