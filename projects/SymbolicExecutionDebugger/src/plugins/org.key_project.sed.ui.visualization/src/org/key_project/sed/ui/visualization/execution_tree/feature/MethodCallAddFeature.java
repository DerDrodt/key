--- conflicted
+++ resolved
@@ -55,22 +55,14 @@
       ContainerShape container = peCreateService.createContainerShape(targetDiagram, true);
 
       Rectangle rect = gaService.createRectangle(container);
-<<<<<<< HEAD
-      rect.setForeground(manageColor(new ColorConstant(255, 102, 0)));
-=======
       rect.setForeground(manageColor(new ColorConstant(102, 80, 180)));
->>>>>>> 68db94ce
       rect.setLineWidth(2);
       rect.setFilled(false);
       link(container, addedNode);
       
       GraphicsAlgorithm ga = super.add(context).getGraphicsAlgorithm();
 
-<<<<<<< HEAD
-      gaService.setLocationAndSize(rect, context.getX(), context.getY() + ga.getHeight() / 2, ga.getWidth() + 16, ga.getHeight());
-=======
       gaService.setLocationAndSize(rect, context.getX(), context.getY() + ga.getHeight() / 2, ga.getWidth(), ga.getHeight());
->>>>>>> 68db94ce
 
       return container;
    }
