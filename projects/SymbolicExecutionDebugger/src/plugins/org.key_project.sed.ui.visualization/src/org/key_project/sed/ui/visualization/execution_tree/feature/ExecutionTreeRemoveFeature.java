/*******************************************************************************
 * Copyright (c) 2014 Karlsruhe Institute of Technology, Germany
 *                    Technical University Darmstadt, Germany
 *                    Chalmers University of Technology, Sweden
 * All rights reserved. This program and the accompanying materials
 * are made available under the terms of the Eclipse Public License v1.0
 * which accompanies this distribution, and is available at
 * http://www.eclipse.org/legal/epl-v10.html
 *
 * Contributors:
 *    Technical University Darmstadt - initial API and implementation and/or initial documentation
 *******************************************************************************/

package org.key_project.sed.ui.visualization.execution_tree.feature;

import java.util.LinkedList;
import java.util.List;

import org.eclipse.debug.core.DebugException;
import org.eclipse.graphiti.features.IFeatureProvider;
import org.eclipse.graphiti.features.IRemoveFeature;
import org.eclipse.graphiti.features.context.IContext;
import org.eclipse.graphiti.features.context.IRemoveContext;
import org.eclipse.graphiti.features.context.impl.RemoveContext;
import org.eclipse.graphiti.features.impl.DefaultRemoveFeature;
import org.eclipse.graphiti.mm.pictograms.PictogramElement;
import org.key_project.sed.core.model.ISEDBranchCondition;
import org.key_project.sed.core.model.ISEDDebugElement;
import org.key_project.sed.core.model.ISEDDebugNode;
import org.key_project.sed.core.model.ISEDMethodCall;
import org.key_project.sed.core.util.ISEDIterator;
import org.key_project.sed.core.util.SEDPreorderIterator;
import org.key_project.sed.ui.visualization.execution_tree.provider.ExecutionTreeFeatureProvider;

/**
 * <p>
 * Implementation of {@link IRemoveFeature} for {@link ISEDDebugNode}s
 * to make sure that the complete subtree of the selected {@link ISEDDebugNode}
 * is removed from the diagram.
 * </p>
 * <p> 
 * This feature is the only one which is used in the wohle execution tree diagram.
 * It means that {@link ExecutionTreeFeatureProvider#getRemoveFeature(IRemoveContext)}
 * always returns an instance of this class.
 * </p>
 * @author Martin Hentschel
 */
public class ExecutionTreeRemoveFeature extends DefaultRemoveFeature {
   /**
    * Constructor.
    * @param fp The {@link IFeatureProvider} to use.
    */
   public ExecutionTreeRemoveFeature(IFeatureProvider fp) {
      super(fp);
   }

   /**
    * {@inheritDoc}
    */
   @Override
   public boolean canRemove(IRemoveContext context) {
      return super.canRemove(context) &&
             getFeatureProvider().getBusinessObjectForPictogramElement(context.getPictogramElement()) != null;
   }

   /**
    * {@inheritDoc}
    */
   @Override
   public void execute(IContext context) {
      try {
         if (context instanceof IRemoveContext) {
            // Instantiate IRemoveContext for each element in the sub tree
            List<IRemoveContext> children = new LinkedList<IRemoveContext>();
            PictogramElement pe = ((IRemoveContext)context).getPictogramElement();
            Object[] businessObjectsForPictogramElement = getAllBusinessObjectsForPictogramElement(pe);
            for (Object businessObject : businessObjectsForPictogramElement) {
               if (businessObject instanceof ISEDDebugElement) {
                  ISEDIterator iter = new SEDPreorderIterator((ISEDDebugElement)businessObject);
                  while (iter.hasNext()) {
                     ISEDDebugElement next = iter.next();
                     
                     PictogramElement[] childPEs = getFeatureProvider().getAllPictogramElementsForBusinessObject(next);
                     
                     for(PictogramElement childPE : childPEs) {
                     
//                     PictogramElement childPe = getFeatureProvider().getPictogramElementForBusinessObject(next);
                        if (childPE != null) {
                           children.add(new RemoveContext(childPE));
                        }
<<<<<<< HEAD
=======
                     }
                     
                     if(next instanceof ISEDMethodCall) {
                        ISEDMethodCall mc =  (ISEDMethodCall) next;
                        if(mc.isCollapsed()) {
                           for(ISEDBranchCondition bc : mc.getMethodReturnConditions()) {
                              PictogramElement bcPE = getFeatureProvider().getPictogramElementForBusinessObject(bc);
                              if(bcPE != null) {
                                 children.add(new RemoveContext(bcPE));
                              }
                           }
                        }
>>>>>>> 1f3ded86
                     }
                  }
               }
            }
            // Remove the whole sub tree defined by the starting element in the given IContext
            for (IRemoveContext child : children) {
               remove(child);
            }
         }
      }
      catch (DebugException e) {
         throw new RuntimeException(e);
      }
   }
}<|MERGE_RESOLUTION|>--- conflicted
+++ resolved
@@ -88,8 +88,6 @@
                         if (childPE != null) {
                            children.add(new RemoveContext(childPE));
                         }
-<<<<<<< HEAD
-=======
                      }
                      
                      if(next instanceof ISEDMethodCall) {
@@ -102,7 +100,6 @@
                               }
                            }
                         }
->>>>>>> 1f3ded86
                      }
                   }
                }
