--- conflicted
+++ resolved
@@ -28,18 +28,10 @@
 import org.eclipse.graphiti.features.context.IPictogramElementContext;
 import org.eclipse.graphiti.features.context.impl.CustomContext;
 import org.eclipse.graphiti.features.custom.ICustomFeature;
-<<<<<<< HEAD
-import org.eclipse.graphiti.mm.PropertyContainer;
-=======
->>>>>>> 68db94ce
 import org.eclipse.graphiti.mm.algorithms.Rectangle;
 import org.eclipse.graphiti.mm.pictograms.PictogramElement;
 import org.eclipse.graphiti.palette.IPaletteCompartmentEntry;
 import org.eclipse.graphiti.platform.IPlatformImageConstants;
-<<<<<<< HEAD
-import org.eclipse.graphiti.services.Graphiti;
-=======
->>>>>>> 68db94ce
 import org.eclipse.graphiti.tb.ContextButtonEntry;
 import org.eclipse.graphiti.tb.ContextMenuEntry;
 import org.eclipse.graphiti.tb.DefaultToolBehaviorProvider;
@@ -116,14 +108,6 @@
          // collapse
          ISEDDebugNode node = (ISEDDebugNode) getFeatureProvider().getBusinessObjectForPictogramElement(context.getPictogramElement());
          if(node instanceof ISEDMethodCall) {
-<<<<<<< HEAD
-            if(((ISEDMethodCall) node).isCollapsed()) {
-               data.getGenericContextButtons().add(createCustomContextButtonEntry(new MethodCallCollapseFeature(getFeatureProvider()), context, "Expand", null, IPlatformImageConstants.IMG_EDIT_EXPAND));
-            }
-            else {
-               data.getGenericContextButtons().add(createCustomContextButtonEntry(new MethodCallCollapseFeature(getFeatureProvider()), context, "Collapse", null, IPlatformImageConstants.IMG_EDIT_COLLAPSE));
-            }
-=======
             ISEDMethodCall mc = (ISEDMethodCall) node; 
             if(mc.isCollapsed()) {
                data.getGenericContextButtons().add(createCustomContextButtonEntry(new MethodCallCollapseFeature(getFeatureProvider()), context, "Expand", null, IPlatformImageConstants.IMG_EDIT_EXPAND));
@@ -137,7 +121,6 @@
                catch (DebugException e) {
                   LogUtil.getLogger().logError(e);
                }
->>>>>>> 68db94ce
          }
          
          List<IContextButtonEntry> epEntries = collectContextButtonEntriesFromExtensionPoint(isReadOnly(), context);
