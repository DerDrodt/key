/*******************************************************************************
 * Copyright (c) 2014 Karlsruhe Institute of Technology, Germany
 *                    Technical University Darmstadt, Germany
 *                    Chalmers University of Technology, Sweden
 * All rights reserved. This program and the accompanying materials
 * are made available under the terms of the Eclipse Public License v1.0
 * which accompanies this distribution, and is available at
 * http://www.eclipse.org/legal/epl-v10.html
 *
 * Contributors:
 *    Technical University Darmstadt - initial API and implementation and/or initial documentation
 *******************************************************************************/

package org.key_project.sed.ui.visualization.execution_tree.provider;

import java.net.URL;
import java.util.LinkedList;
import java.util.List;

import org.eclipse.core.runtime.IConfigurationElement;
import org.eclipse.core.runtime.IExtension;
import org.eclipse.core.runtime.IExtensionPoint;
import org.eclipse.core.runtime.IExtensionRegistry;
import org.eclipse.core.runtime.Platform;
import org.eclipse.graphiti.dt.IDiagramTypeProvider;
import org.eclipse.graphiti.features.context.ICustomContext;
import org.eclipse.graphiti.features.context.IPictogramElementContext;
import org.eclipse.graphiti.features.context.impl.CustomContext;
import org.eclipse.graphiti.features.custom.ICustomFeature;
import org.eclipse.graphiti.mm.PropertyContainer;
import org.eclipse.graphiti.mm.algorithms.Rectangle;
import org.eclipse.graphiti.mm.pictograms.PictogramElement;
import org.eclipse.graphiti.palette.IPaletteCompartmentEntry;
import org.eclipse.graphiti.platform.IPlatformImageConstants;
import org.eclipse.graphiti.services.Graphiti;
import org.eclipse.graphiti.tb.ContextButtonEntry;
import org.eclipse.graphiti.tb.ContextMenuEntry;
import org.eclipse.graphiti.tb.DefaultToolBehaviorProvider;
import org.eclipse.graphiti.tb.IContextButtonEntry;
import org.eclipse.graphiti.tb.IContextButtonPadData;
import org.eclipse.graphiti.tb.IContextMenuEntry;
import org.eclipse.graphiti.tb.IToolBehaviorProvider;
import org.eclipse.graphiti.ui.internal.GraphitiUIPlugin;
import org.eclipse.jface.resource.ImageDescriptor;
import org.eclipse.swt.graphics.Image;
<<<<<<< HEAD
=======
import org.key_project.sed.core.model.ISEDDebugNode;
>>>>>>> 1f3ded86
import org.key_project.sed.core.model.ISEDMethodCall;
import org.key_project.sed.ui.visualization.execution_tree.feature.DebugNodeResumeFeature;
import org.key_project.sed.ui.visualization.execution_tree.feature.DebugNodeStepIntoFeature;
import org.key_project.sed.ui.visualization.execution_tree.feature.DebugNodeStepOverFeature;
import org.key_project.sed.ui.visualization.execution_tree.feature.DebugNodeStepReturnFeature;
import org.key_project.sed.ui.visualization.execution_tree.feature.DebugNodeSuspendFeature;
import org.key_project.sed.ui.visualization.execution_tree.feature.DebugNodeTerminateFeature;
import org.key_project.sed.ui.visualization.execution_tree.feature.DebugNodeVisualizeStateFeature;
import org.key_project.sed.ui.visualization.execution_tree.feature.MethodCallCollapseFeature;
import org.key_project.sed.ui.visualization.util.ICustomFeatureFactory;
import org.key_project.sed.ui.visualization.util.LogUtil;
import org.key_project.util.java.CollectionUtil;
import org.osgi.framework.Bundle;

/**
 * {@link IToolBehaviorProvider} specific implementation for
 * execution tree diagrams.
 * @author Martin Hentschel
 */
@SuppressWarnings("restriction")
public class ExecutionTreeToolBehaviorProvider extends DefaultToolBehaviorProvider {
   /**
    * ID of the used extension point.
    */
   public static final String CONTEXT_ITEM_EXTENSION_POINT = "org.key_project.sed.ui.visualization.executionTree.contextMenuEntries";
   
   /**
    * Indicates that the diagram is read-only or editable.
    */
   private boolean readOnly = false;
   
   /**
    * Constructor.
    * @param diagramTypeProvider The diagram type provider for that this {@link IToolBehaviorProvider} is used.
    */
   public ExecutionTreeToolBehaviorProvider(IDiagramTypeProvider diagramTypeProvider) {
      super(diagramTypeProvider);
   }

   /**
    * {@inheritDoc}
    */
   @Override
   public boolean isConnectionSelectionEnabled() {
      return !isReadOnly();
   }

   /**
    * {@inheritDoc}
    */
   @Override
   public IContextButtonPadData getContextButtonPad(IPictogramElementContext context) {
      IContextButtonPadData data = super.getContextButtonPad(context);
      
      if(context.getPictogramElement().getGraphicsAlgorithm() instanceof Rectangle) {
         data.getGenericContextButtons().clear();
         return data;
      }
      
      if (isReadOnly()) {
         data.getGenericContextButtons().clear();
         
         // collapse
<<<<<<< HEAD
         if(getFeatureProvider().getBusinessObjectForPictogramElement(context.getPictogramElement()) instanceof ISEDMethodCall) {
            if(Boolean.parseBoolean(Graphiti.getPeService().getPropertyValue((PropertyContainer) context.getPictogramElement().eContainer(), "collapsed"))) {
=======
         ISEDDebugNode node = (ISEDDebugNode) getFeatureProvider().getBusinessObjectForPictogramElement(context.getPictogramElement());
         if(node instanceof ISEDMethodCall) {
            if(((ISEDMethodCall) node).isCollapsed()) {
>>>>>>> 1f3ded86
               data.getGenericContextButtons().add(createCustomContextButtonEntry(new MethodCallCollapseFeature(getFeatureProvider()), context, "Expand", null, IPlatformImageConstants.IMG_EDIT_EXPAND));
            }
            else {
               data.getGenericContextButtons().add(createCustomContextButtonEntry(new MethodCallCollapseFeature(getFeatureProvider()), context, "Collapse", null, IPlatformImageConstants.IMG_EDIT_COLLAPSE));
            }
         }
         
         List<IContextButtonEntry> epEntries = collectContextButtonEntriesFromExtensionPoint(isReadOnly(), context);
         data.getGenericContextButtons().addAll(epEntries);

         data.getGenericContextButtons().add(createCustomContextButtonEntry(new DebugNodeVisualizeStateFeature(getFeatureProvider()), context, "Visualize State", null, IExecutionTreeImageConstants.IMG_VISUALIZE_STATE));

         data.getGenericContextButtons().add(createCustomContextButtonEntry(new DebugNodeStepReturnFeature(getFeatureProvider()), context, "Step Return", null, IExecutionTreeImageConstants.IMG_STEP_RETURN));
         data.getGenericContextButtons().add(createCustomContextButtonEntry(new DebugNodeStepOverFeature(getFeatureProvider()), context, "Step Over", null, IExecutionTreeImageConstants.IMG_STEP_OVER));
         data.getGenericContextButtons().add(createCustomContextButtonEntry(new DebugNodeStepIntoFeature(getFeatureProvider()), context, "Step Into", null, IExecutionTreeImageConstants.IMG_STEP_INTO));

         data.getGenericContextButtons().add(createCustomContextButtonEntry(new DebugNodeTerminateFeature(getFeatureProvider()), context, "Terminate", null, IExecutionTreeImageConstants.IMG_TERMINATE));
         data.getGenericContextButtons().add(createCustomContextButtonEntry(new DebugNodeSuspendFeature(getFeatureProvider()), context, "Suspend", null, IExecutionTreeImageConstants.IMG_SUSPEND));
         data.getGenericContextButtons().add(createCustomContextButtonEntry(new DebugNodeResumeFeature(getFeatureProvider()), context, "Resume", null, IExecutionTreeImageConstants.IMG_RESUME));
      }
      else {
         List<IContextButtonEntry> epEntries = collectContextButtonEntriesFromExtensionPoint(isReadOnly(), context);
         data.getGenericContextButtons().addAll(epEntries);
      }
      return data;
   }

   /**
    * Creates an {@link IContextButtonEntry} which executes an {@link ICustomFeature}.
    * @param feature The {@link ICustomFeature} to execute.
    * @param context The parent {@link IPictogramElementContext}.
    * @param text The text.
    * @param description The description.
    * @param iconId The icon id.
    * @return The created {@link IContextButtonEntry}.
    */
   protected IContextButtonEntry createCustomContextButtonEntry(ICustomFeature feature, IPictogramElementContext context, String text, String description, String iconId) {
      IContextButtonEntry entry = new ContextButtonEntry(feature, new CustomContext(new PictogramElement[] {context.getPictogramElement()}));
      entry.setDescription(description);
      entry.setText(text);
      entry.setIconId(iconId);
      return entry;
   }

   /**
    * {@inheritDoc}
    */
   @Override
   public IContextMenuEntry[] getContextMenu(ICustomContext context) {
      IContextMenuEntry[] menuEntries = super.getContextMenu(context);
      List<IContextMenuEntry> result = new LinkedList<IContextMenuEntry>();
      CollectionUtil.addAll(result, menuEntries);
      if (isReadOnly()) {
         result.add(createCustomContextMenuEntry(new DebugNodeResumeFeature(getFeatureProvider()), context, "Resume", null, IExecutionTreeImageConstants.IMG_RESUME));
         result.add(createCustomContextMenuEntry(new DebugNodeSuspendFeature(getFeatureProvider()), context, "Suspend", null, IExecutionTreeImageConstants.IMG_SUSPEND));
         result.add(createCustomContextMenuEntry(new DebugNodeTerminateFeature(getFeatureProvider()), context, "Terminate", null, IExecutionTreeImageConstants.IMG_TERMINATE));

         result.add(createCustomContextMenuEntry(new DebugNodeStepOverFeature(getFeatureProvider()), context, "Step Over", null, IExecutionTreeImageConstants.IMG_STEP_OVER));
         result.add(createCustomContextMenuEntry(new DebugNodeStepIntoFeature(getFeatureProvider()), context, "Step Into", null, IExecutionTreeImageConstants.IMG_STEP_INTO));
         result.add(createCustomContextMenuEntry(new DebugNodeStepReturnFeature(getFeatureProvider()), context, "Step Return", null, IExecutionTreeImageConstants.IMG_STEP_RETURN));

         result.add(createCustomContextMenuEntry(new DebugNodeVisualizeStateFeature(getFeatureProvider()), context, "Visualize State", null, IExecutionTreeImageConstants.IMG_VISUALIZE_STATE));
      }
      List<IContextMenuEntry> epEntries = collectContextMenuEntriesFromExtensionPoint(isReadOnly(), context);
      result.addAll(epEntries);
      return result.toArray(new IContextMenuEntry[result.size()]);
   }
   
   /**
    * Lists additional {@link IContextMenuEntry}s from the extension point.
    * @param readOnly {@code true} read-only mode, {@code false} editable mode.
    * @param context The {@link ICustomContext} to use.
    * @return The found {@link IContextMenuEntry}s.
    */
   protected List<IContextMenuEntry> collectContextMenuEntriesFromExtensionPoint(boolean readOnly, ICustomContext context) {
      List<IContextMenuEntry> result = new LinkedList<IContextMenuEntry>();
      IExtensionRegistry registry = Platform.getExtensionRegistry();
      if (registry != null) {
         IExtensionPoint point = registry.getExtensionPoint(CONTEXT_ITEM_EXTENSION_POINT);
         if (point != null) {
            // Analyze the extension point
            IExtension[] extensions = point.getExtensions();
            for (IExtension extension : extensions) {
               IConfigurationElement[] configElements = extension.getConfigurationElements();
               for (IConfigurationElement configElement : configElements) {
                  try {
                     if (("ALWAYS".equals(configElement.getAttribute("modes")) ||
                         (readOnly ? "READ_ONLY" : "EDITABLE").equals(configElement.getAttribute("modes"))) &&
                         Boolean.valueOf(configElement.getAttribute("inMenu"))) {
                        makeSureThatImageIdExist(configElement);
                        ICustomFeatureFactory factory = (ICustomFeatureFactory)configElement.createExecutableExtension("factory");
                        result.add(createCustomContextMenuEntry(factory.createFeature(getFeatureProvider()), context, configElement.getAttribute("text"), configElement.getAttribute("description"), configElement.getAttribute("iconId")));
                     }
                  }
                  catch (Exception e) {
                     LogUtil.getLogger().logError(e);
                  }
               }
            }
         }
         else {
            LogUtil.getLogger().logError("Extension point \"" + CONTEXT_ITEM_EXTENSION_POINT + "\" doesn't exist.");
         }
      }
      return result;
   }

   /**
    * Lists additional {@link IContextButtonEntry}s from the extension point.
    * @param readOnly {@code true} read-only mode, {@code false} editable mode.
    * @param context The {@link IPictogramElementContext} to use.
    * @return The found {@link IContextButtonEntry}s.
    */
   protected List<IContextButtonEntry> collectContextButtonEntriesFromExtensionPoint(boolean readOnly, IPictogramElementContext context) {
      List<IContextButtonEntry> result = new LinkedList<IContextButtonEntry>();
      IExtensionRegistry registry = Platform.getExtensionRegistry();
      if (registry != null) {
         IExtensionPoint point = registry.getExtensionPoint(CONTEXT_ITEM_EXTENSION_POINT);
         if (point != null) {
            // Analyze the extension point
            IExtension[] extensions = point.getExtensions();
            for (IExtension extension : extensions) {
               IConfigurationElement[] configElements = extension.getConfigurationElements();
               for (IConfigurationElement configElement : configElements) {
                  try {
                     if (("ALWAYS".equals(configElement.getAttribute("modes")) ||
                         (readOnly ? "READ_ONLY" : "EDITABLE").equals(configElement.getAttribute("modes"))) &&
                         Boolean.valueOf(configElement.getAttribute("inMenu"))) {
                        makeSureThatImageIdExist(configElement);
                        ICustomFeatureFactory factory = (ICustomFeatureFactory)configElement.createExecutableExtension("factory");
                        result.add(createCustomContextButtonEntry(factory.createFeature(getFeatureProvider()), context, configElement.getAttribute("text"), configElement.getAttribute("description"), configElement.getAttribute("iconId")));
                     }
                  }
                  catch (Exception e) {
                     LogUtil.getLogger().logError(e);
                  }
               }
            }
         }
         else {
            LogUtil.getLogger().logError("Extension point \"" + CONTEXT_ITEM_EXTENSION_POINT + "\" doesn't exist.");
         }
      }
      return result;
   }
   
   /**
    * Makes sure that an {@link Image} exists for the defined image ID.
    * @param configElement The {@link IConfigurationElement} which provides the image.
    */
   protected void makeSureThatImageIdExist(IConfigurationElement configElement) {
      String imageKey = configElement.getAttribute("iconId");
      if (GraphitiUIPlugin.getDefault().getImageRegistry().getDescriptor(imageKey) == null) {
         Bundle bundle = Platform.getBundle(configElement.getContributor().getName());
         URL url = bundle.getResource(configElement.getAttribute("icon"));
         GraphitiUIPlugin.getDefault().getImageRegistry().put(imageKey, ImageDescriptor.createFromURL(url));
      }
   }

   /**
    * Creates an {@link IContextMenuEntry} which executes an {@link ICustomFeature}.
    * @param feature The {@link ICustomFeature} to execute.
    * @param context The {@link ICustomContext} to execute.
    * @param text The text.
    * @param description The description.
    * @param iconId The icon id.
    * @return The created {@link IContextMenuEntry}.
    */
   protected IContextMenuEntry createCustomContextMenuEntry(ICustomFeature feature, ICustomContext context, String text, String description, String iconId) {
      IContextMenuEntry entry = new ContextMenuEntry(feature, context);
      entry.setDescription(description);
      entry.setText(text);
      entry.setIconId(iconId);
      return entry;
   }

   /**
    * {@inheritDoc}
    */
   @Override
   public IPaletteCompartmentEntry[] getPalette() {
      List<IPaletteCompartmentEntry> result = new LinkedList<IPaletteCompartmentEntry>();
      IPaletteCompartmentEntry[] entries = super.getPalette();
      for (IPaletteCompartmentEntry entry : entries) {
         if (!CollectionUtil.isEmpty(entry.getToolEntries())) { // Filter out empty entries
            result.add(entry);
         }
      }
      return result.toArray(new IPaletteCompartmentEntry[result.size()]);
   }

   /**
    * Checks if the diagram is read-only or editable.
    * @return {@code true} read-only, {@code false} editable.
    */
   public boolean isReadOnly() {
      return readOnly;
   }

   /**
    * Defines if the diagram is read-only or editable.
    * @param readOnly {@code true} read-only, {@code false} editable.
    */
   public void setReadOnly(boolean readOnly) {
      this.readOnly = readOnly;
   }
}<|MERGE_RESOLUTION|>--- conflicted
+++ resolved
@@ -43,10 +43,7 @@
 import org.eclipse.graphiti.ui.internal.GraphitiUIPlugin;
 import org.eclipse.jface.resource.ImageDescriptor;
 import org.eclipse.swt.graphics.Image;
-<<<<<<< HEAD
-=======
 import org.key_project.sed.core.model.ISEDDebugNode;
->>>>>>> 1f3ded86
 import org.key_project.sed.core.model.ISEDMethodCall;
 import org.key_project.sed.ui.visualization.execution_tree.feature.DebugNodeResumeFeature;
 import org.key_project.sed.ui.visualization.execution_tree.feature.DebugNodeStepIntoFeature;
@@ -110,14 +107,9 @@
          data.getGenericContextButtons().clear();
          
          // collapse
-<<<<<<< HEAD
-         if(getFeatureProvider().getBusinessObjectForPictogramElement(context.getPictogramElement()) instanceof ISEDMethodCall) {
-            if(Boolean.parseBoolean(Graphiti.getPeService().getPropertyValue((PropertyContainer) context.getPictogramElement().eContainer(), "collapsed"))) {
-=======
          ISEDDebugNode node = (ISEDDebugNode) getFeatureProvider().getBusinessObjectForPictogramElement(context.getPictogramElement());
          if(node instanceof ISEDMethodCall) {
             if(((ISEDMethodCall) node).isCollapsed()) {
->>>>>>> 1f3ded86
                data.getGenericContextButtons().add(createCustomContextButtonEntry(new MethodCallCollapseFeature(getFeatureProvider()), context, "Expand", null, IPlatformImageConstants.IMG_EDIT_EXPAND));
             }
             else {
