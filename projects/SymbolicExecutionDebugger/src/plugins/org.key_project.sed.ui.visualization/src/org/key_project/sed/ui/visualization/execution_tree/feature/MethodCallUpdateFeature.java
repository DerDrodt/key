/*******************************************************************************
 * Copyright (c) 2014 Karlsruhe Institute of Technology, Germany
 *                    Technical University Darmstadt, Germany
 *                    Chalmers University of Technology, Sweden
 * All rights reserved. This program and the accompanying materials
 * are made available under the terms of the Eclipse Public License v1.0
 * which accompanies this distribution, and is available at
 * http://www.eclipse.org/legal/epl-v10.html
 *
 * Contributors:
 *    Technical University Darmstadt - initial API and implementation and/or initial documentation
 *******************************************************************************/

package org.key_project.sed.ui.visualization.execution_tree.feature;


import java.util.HashSet;
import java.util.Iterator;
import java.util.LinkedHashSet;
import java.util.LinkedList;
import java.util.List;
import java.util.Set;

import org.eclipse.core.runtime.IProgressMonitor;
import org.eclipse.core.runtime.SubProgressMonitor;
import org.eclipse.debug.core.DebugException;
import org.eclipse.graphiti.features.IAddFeature;
import org.eclipse.graphiti.features.IFeatureProvider;
import org.eclipse.graphiti.features.IReason;
import org.eclipse.graphiti.features.IUpdateFeature;
import org.eclipse.graphiti.features.context.IUpdateContext;
import org.eclipse.graphiti.features.context.impl.AddContext;
import org.eclipse.graphiti.features.context.impl.AreaContext;
import org.eclipse.graphiti.features.context.impl.RemoveContext;
import org.eclipse.graphiti.features.context.impl.UpdateContext;
import org.eclipse.graphiti.features.impl.DefaultRemoveFeature;
import org.eclipse.graphiti.features.impl.Reason;
import org.eclipse.graphiti.mm.algorithms.GraphicsAlgorithm;
import org.eclipse.graphiti.mm.algorithms.Polyline;
import org.eclipse.graphiti.mm.algorithms.Rectangle;
import org.eclipse.graphiti.mm.pictograms.AnchorContainer;
import org.eclipse.graphiti.mm.pictograms.Connection;
import org.eclipse.graphiti.mm.pictograms.ConnectionDecorator;
import org.eclipse.graphiti.mm.pictograms.PictogramElement;
import org.eclipse.graphiti.services.Graphiti;
import org.eclipse.graphiti.services.IGaService;
import org.eclipse.graphiti.services.IPeCreateService;
<<<<<<< HEAD
=======
import org.eclipse.graphiti.util.ColorConstant;
import org.key_project.sed.core.model.ISEDBaseMethodReturn;
>>>>>>> 68db94ce
import org.key_project.sed.core.model.ISEDBranchCondition;
import org.key_project.sed.core.model.ISEDDebugElement;
import org.key_project.sed.core.model.ISEDDebugNode;
import org.key_project.sed.core.model.ISEDExceptionalTermination;
import org.key_project.sed.core.model.ISEDMethodCall;
import org.key_project.sed.core.model.ISEDMethodReturn;
import org.key_project.sed.core.model.ISEDTermination;
import org.key_project.sed.core.util.ISEDIterator;
import org.key_project.sed.core.util.NodeUtil;
import org.key_project.sed.core.util.SEDMethodPreorderIterator;
import org.key_project.sed.core.util.SEDPreorderIterator;
import org.key_project.sed.ui.visualization.execution_tree.util.ExecutionTreeStyleUtil;
import org.key_project.util.java.ArrayUtil;
import org.key_project.util.java.CollectionUtil;
import org.key_project.util.java.IFilterWithException;

/**
 * Implementation of {@link IUpdateFeature} for {@link ISEDMethodCall}s.
 * @author Martin Hentschel
 */
public class MethodCallUpdateFeature extends AbstractDebugNodeUpdateFeature {
   /**
    * Constructor.
    * @param fp The {@link IFeatureProvider} which provides this {@link IUpdateFeature}.
    */   
   public MethodCallUpdateFeature(IFeatureProvider fp) {
      super(fp);
   }
   
   /**
    * {@inheritDoc}
    */
   @Override
   public IReason updateNeeded(IUpdateContext context) {
      PictogramElement pe = context.getPictogramElement();
      ISEDMethodCall mc = (ISEDMethodCall) getBusinessObjectForPictogramElement(pe);

      if(!(pe.getGraphicsAlgorithm() instanceof Rectangle) && !mc.isCollapsed())
         return super.updateNeeded(context);
      
      return Reason.createFalseReason();
   }
   
<<<<<<< HEAD
=======
   /*
    * TODO
    */
>>>>>>> 68db94ce
   protected void updateCollapse(ISEDMethodCall mc, IProgressMonitor monitor) throws DebugException {
      GraphicsAlgorithm rectGA = getPictogramElementForBusinessObject(mc, 0).getGraphicsAlgorithm();
      GraphicsAlgorithm nodeGA = getPictogramElementForBusinessObject(mc).getGraphicsAlgorithm();
      
      ISEDBranchCondition[] bcs = NodeUtil.getSortedBCs(mc);

      removeChildren(mc, mc);
      removeConnections(getPictogramElementForBusinessObject(mc));
      
      mc.setCollapsed(true);

<<<<<<< HEAD
      int maxX = 0;
      boolean need2Move = true, singleReturn = false;
      Set<ISEDDebugNode> leafs = new HashSet<ISEDDebugNode>();
      
      if(bcs.length == 1)
      {
         ISEDMethodReturn mr = (ISEDMethodReturn) bcs[0].getChildren()[0];
         PictogramElement mrPE = getPictogramElementForBusinessObject(mr);
         GraphicsAlgorithm mrGA = mrPE.getGraphicsAlgorithm();
         
         int above = findBiggestWidthInPartTreeAbove(mr);
         
         if(above < mrGA.getWidth()) {
            singleReturn = true;
            nodeGA.setX(rectGA.getX() + METOFF);
         }
      }
      else {
         leafs.add(mc);
         nodeGA.setX(rectGA.getX() + METOFF);
=======
      int maxX = rectGA.getX();
      Set<ISEDDebugNode> leafs = new HashSet<ISEDDebugNode>();

      if(bcs.length > 1) {
         int above = findBiggestWidthInPartTreeAbove(mc);
         if(above > rectGA.getWidth()) {
//            leafs.add(mc);
            nodeGA.setX(nodeGA.getX() - (above - nodeGA.getWidth()) / 2);
         }
         else
            nodeGA.setX(maxX);
         leafs.add(mc);
//         nodeGA.setX(findMostLeftXInMethod(node));
      }
      else {
//         moveRightAndAbove(mc, maxX - nodeGA.getX(), monitor);
         nodeGA.setX(rectGA.getX());
>>>>>>> 68db94ce
      }

      for(ISEDBranchCondition bc : bcs)
      {
         createGraphicalRepresentationForNode(bc, OFFSET, maxX);
         
         PictogramElement bcPE = getFeatureProvider().getPictogramElementForBusinessObject(bc);
         GraphicsAlgorithm bcGA = bcPE.getGraphicsAlgorithm();

<<<<<<< HEAD
         ISEDMethodReturn mr = (ISEDMethodReturn) bc.getChildren()[0];
         PictogramElement mrPE = getFeatureProvider().getPictogramElementForBusinessObject(mr);
         GraphicsAlgorithm mrGA = mrPE.getGraphicsAlgorithm();

         int widthDiff = bcGA.getX() + bcGA.getWidth() - mrGA.getX() - mrGA.getWidth();

         if(bcGA.getWidth() < mrGA.getWidth())
         {
            bcGA.setX(mrGA.getX() + (mrGA.getWidth() - bcGA.getWidth()) / 2);
            need2Move = false;
         }

         maxX = findMostRightXInSubtree(bc) + OFFSET;
         
         int hMove = 0;
         
         if(need2Move)
         {
            hMove = (bcGA.getX() - mrGA.getX() + widthDiff) / 2;
            moveSubTreeHorizontal(mr, hMove, new SubProgressMonitor(monitor, 1));
         }

         createConnection((AnchorContainer)bcPE, (AnchorContainer)mrPE);
         
         if(singleReturn) {
            leafs.add((bcGA.getWidth() > mrGA.getWidth() ? bc : mr));
=======
         ISEDBaseMethodReturn mr = (ISEDBaseMethodReturn) bc.getChildren()[0];
         PictogramElement mrPE = getFeatureProvider().getPictogramElementForBusinessObject(mr);
         GraphicsAlgorithm mrGA = mrPE.getGraphicsAlgorithm();
         
         if(maxX == rectGA.getX() && bcGA.getX() < maxX + METOFF) {
            bcGA.setX(maxX + METOFF);
         }
         
         if(bcs.length == 1) {
            int newX = findMostLeftXOfBranchInParents(mc);
            if(findBiggestWidthInPartTreeAbove(mr) < mrGA.getWidth()) {
               newX += METOFF;
            }
            
            mrGA.setX(newX);
         }

         if(bcGA.getWidth() < mrGA.getWidth() && bcs.length == 1) {
            bcGA.setX(mrGA.getX() + (mrGA.getWidth() - bcGA.getWidth()) / 2);
//            mrGA.setX(mrGA.getX() - METOFF);
         }
         else {
            int hMove = bcGA.getX() - mrGA.getX() + (bcGA.getWidth() - mrGA.getWidth()) / 2;
//            System.out.println(hMove);
            moveSubTreeHorizontal(mr, hMove, new SubProgressMonitor(monitor, 1));
            
            int mostLeft = findMostLeftXInSubtree(bc);
            if(mostLeft < bcGA.getX()) {
               moveSubTreeHorizontal(bc, bcGA.getX() - mostLeft, new SubProgressMonitor(monitor, 1));
//               System.out.println(bc);
            }
         }
         
         maxX = findMostRightXInSubtree(bc) + OFFSET;

         createConnection((AnchorContainer)bcPE, (AnchorContainer)mrPE);
         
         if(bcs.length == 1)
         {
//            System.out.println(findMostLeftXOfBranchInParents(NodeUtil.getParent(mc)) + " -> " + mrGA.getX());
//            if(findMostLeftXOfBranchInParents(NodeUtil.getParent(mc)) > mrGA.getX()) {
//               mrGA.setX(mrGA.getX() - METOFF);
//            }
//            if(findBiggestWidthInPartTreeAbove(mr) > mrGA.getWidth()) {
//               mrGA.setX(mrGA.getX() - METOFF);
//            }
//            if(findBiggestWidthInPartTreeAbove(mr) < mrGA.getWidth()) {
//               nodeGA.setX(rectGA.getX() + METOFF);
               leafs.add((bcGA.getWidth() > mrGA.getWidth() ? bc : mr));
//            }
>>>>>>> 68db94ce
         }
      }

      shrinkRectHeights(mc);
<<<<<<< HEAD
      centerChildren(leafs, new SubProgressMonitor(monitor, 1));
      monitor.worked(1);
      
//      for(ISEDBranchCondition bc : bcs) {
//         ISEDMethodReturn mr = (ISEDMethodReturn) NodeUtil.getChildren(bc)[0];
//         PictogramElement mrPE = getFeatureProvider().getPictogramElementForBusinessObject(mr);
//
//         updateParents(mrPE, OFFSET, new SubProgressMonitor(monitor, 1));
//         monitor.worked(1);
//      }
      
      resizeRectsIfNeeded(mc);
   }
   
=======
      centerChildren(mc, new HashSet<ISEDDebugNode>(leafs), new SubProgressMonitor(monitor, 1));
      monitor.worked(1);
      
      resizeRectsIfNeeded(mc, monitor);
      
      if(bcs.length == 1)
      {
         for(ISEDDebugNode leaf : leafs) {
            
            if(ArrayUtil.isEmpty(NodeUtil.getChildren(leaf))) {
               continue;
            }
            
            PictogramElement leafPE = getFeatureProvider().getPictogramElementForBusinessObject(leaf);
            GraphicsAlgorithm leafGA = leafPE.getGraphicsAlgorithm();
            
            ISEDDebugNode child = NodeUtil.getChildren(leaf)[0];
            GraphicsAlgorithm childGA = getPictogramElementForBusinessObject(child).getGraphicsAlgorithm();
            GraphicsAlgorithm parentGA = getPictogramElementForBusinessObject(NodeUtil.getParent(leaf)).getGraphicsAlgorithm();
            
            int toMove = leafGA.getX() - childGA.getX() + (leafGA.getWidth() - childGA.getWidth()) / 2;
            moveSubTreeHorizontal(child, toMove, monitor);
            System.out.println(leaf);
         }
      }
      
      
//      resizeRectsIfNeeded(mc, monitor);
//
      updateParents(getPictogramElementForBusinessObject(mc), OFFSET, new SubProgressMonitor(monitor, 1));
//      
      resizeRectsIfNeeded(mc, monitor);
   }
   
   /*
    * TODO
    */
>>>>>>> 68db94ce
   protected void updateExpand(ISEDMethodCall mc, IProgressMonitor monitor) throws DebugException {
      GraphicsAlgorithm rectGA = getPictogramElementForBusinessObject(mc, 0).getGraphicsAlgorithm();
      GraphicsAlgorithm nodeGA = getPictogramElementForBusinessObject(mc).getGraphicsAlgorithm();
      
      ISEDBranchCondition[] bcs = NodeUtil.getSortedBCs(mc);
<<<<<<< HEAD
      
      nodeGA.setX(rectGA.getX());
      
      DefaultRemoveFeature drf = new DefaultRemoveFeature(getFeatureProvider());
      for(ISEDBranchCondition bc : bcs) {
         ISEDMethodReturn mr = (ISEDMethodReturn) bc.getChildren()[0];
         PictogramElement mrPE = getFeatureProvider().getPictogramElementForBusinessObject(mr);
         GraphicsAlgorithm mrGA = mrPE.getGraphicsAlgorithm();

         ISEDDebugNode previousSibling = ArrayUtil.getPrevious(NodeUtil.getChildren(NodeUtil.getParent(bc), true), bc);

         boolean wasMoved = false;
         if (previousSibling != null) {
            int subTreeWidth = findMostRightXInSubtree(NodeUtil.getChildren(previousSibling)[0]);
            if (subTreeWidth > -1) {
               int horMove = subTreeWidth + OFFSET;
               //Math.abs sollte die Pos < 0 sein
               moveSubTreeBetweenMRHorizontal(mr, mr, - mrGA.getX() + horMove);
               wasMoved = true;
            }
         }
         
         int above = findBiggestWidthInPartTreeAbove(mc);

         if(!wasMoved && above < mrGA.getWidth()) {
            int maxXOnParents = findMostLeftXOfBranchInParents(mr);
            int maxXInChildren = findMostLeftXInSubtree(mr);
            int maxXOfBranch = maxXOnParents < maxXInChildren ? maxXOnParents : maxXInChildren;
            moveSubTreeBetweenMRHorizontal(mr, mr, - mrGA.getX() + maxXOfBranch);
         }
         
         PictogramElement bcPE = getFeatureProvider().getPictogramElementForBusinessObject(bc);
         removeConnections(bcPE, drf);
         drf.remove(new RemoveContext(bcPE));
      }

      removeConnections(getPictogramElementForBusinessObject(mc), drf);
      
      mc.setCollapsed(false);
      
//      updateChildren(getPictogramElementForBusinessObject(mc), OFFSET, monitor);
//      updateChildrenLeftAligned(mc, monitor, OFFSET, 0);
      Set<ISEDDebugNode> leafs = kacke(mc, 0, monitor);//updateChildrenLeftAligned(mc, monitor, OFFSET, 0);
      centerMethod(mc, leafs, monitor);
//      updateParents(getPictogramElementForBusinessObject(mc), OFFSET, monitor);
//      update(new UpdateContext(getPictogramElementForBusinessObject(mc)));

      leafs = new HashSet<ISEDDebugNode>();
      Set<ISEDDebugNode> leafSubtree = new HashSet<ISEDDebugNode>();
      for(ISEDBranchCondition bc : bcs) {
         ISEDMethodReturn mr = (ISEDMethodReturn) bc.getChildren()[0];
         PictogramElement mrPE = getFeatureProvider().getPictogramElementForBusinessObject(mr);
         PictogramElement parentPE = getFeatureProvider().getPictogramElementForBusinessObject(NodeUtil.getParent(mr));
         
         createConnection((AnchorContainer)parentPE, (AnchorContainer)mrPE);
         
//         if(!ArrayUtil.isEmpty(NodeUtil.getChildren(mr))) {
//            ISEDDebugNode leaf = getLeafForRecenterChildren(mr, mrPE.getGraphicsAlgorithm().getWidth()); 
//            if(leaf != null) {
//               leafs.add(leaf);
//               
//               int mostLeftX = findMostLeftXOfBranchInParents(leaf);
//               GraphicsAlgorithm leafGA = getPictogramElementForBusinessObject(leaf).getGraphicsAlgorithm();
//               if(mostLeftX < leafGA.getX()) {
////                  leafGA.setX(mostLeftX);
//               }
//            }
//            
//            ISEDDebugNode subNode = NodeUtil.getChildren(mr)[0];
//            PictogramElement subNodePE = getPictogramElementForBusinessObject(subNode);
//            GraphicsAlgorithm subNodeGA = subNodePE.getGraphicsAlgorithm();
//            GraphicsAlgorithm parentGA = getPictogramElementForBusinessObject(NodeUtil.getParent(subNode)).getGraphicsAlgorithm();
//            
//            if(parentGA.getWidth() < subNodeGA.getWidth()) {
//               int moveBy = parentGA.getX() + parentGA.getWidth() / 2 - subNodeGA.getWidth() / 2 - subNodeGA.getX();
////               moveSubTreeHorizontal(subNode, moveBy, monitor);
//            }
//            
////            leafSubtree.add(NodeUtil.getChildren(mr)[0]);
//         }
      }
      
      if(!leafs.isEmpty()) {
//         centerChildren(leafs, new SubProgressMonitor(monitor, 1));
//         centerMethod(mc, leafs, monitor);
      }
      
//      for(ISEDDebugNode subNode : leafSubtree)
//      {
//         PictogramElement subNodePE = getPictogramElementForBusinessObject(subNode);
//         GraphicsAlgorithm subNodeGA = subNodePE.getGraphicsAlgorithm();
//         GraphicsAlgorithm parentGA = getPictogramElementForBusinessObject(NodeUtil.getParent(subNode)).getGraphicsAlgorithm();
//         
//         int moveBy = parentGA.getX() + parentGA.getWidth() / 2 - subNodeGA.getWidth() / 2 - subNodeGA.getX();
//         moveSubTreeHorizontal(subNode, moveBy, monitor);
//      }

//      for(ISEDDebugNode leaf : leafs) {
//         PictogramElement leafPE = getFeatureProvider().getPictogramElementForBusinessObject(leaf);
//         updateParents(leafPE, OFFSET, new SubProgressMonitor(monitor, 1));
//         System.out.println(leaf);
//      }
      
      resizeRectsIfNeeded(mc);

      if(!ArrayUtil.isEmpty(mc.getCallStack())) {
         shrinkRectHeights(mc);
      }
   }
   
   protected void centerMethod(ISEDMethodCall mc, final Set<ISEDDebugNode> leafs, IProgressMonitor monitor) throws DebugException {
      final Set<ISEDDebugNode> doneNodes = new HashSet<ISEDDebugNode>(); // Contains all already centered nodes
      while (!leafs.isEmpty() && !monitor.isCanceled()) {
         // Get leaf to center which is the first one which children are already centered (all children are contained in doneNodes) or if no centering of the child is required (not part of leafs)
         final ISEDDebugNode next = CollectionUtil.searchAndRemoveWithException(leafs, new IFilterWithException<ISEDDebugNode, DebugException>() {
            @Override
            public boolean select(ISEDDebugNode element) throws DebugException {
               boolean allChildrenDone = true;
               ISEDDebugNode[] children = NodeUtil.getChildren(element);
               int i = 0;
               while (allChildrenDone && i < children.length) {
                  if (!doneNodes.contains(children[i]) && leafs.contains(children[i])) {
                     allChildrenDone = false;
                  }
                  i++;
               }
               return allChildrenDone;
            }
         }); 
         final PictogramElement nextPE = getPictogramElementForBusinessObject(next);
         // Compute new x margin to center current branch under his children 
         int xMargin;
         int xStart;
         boolean removeChildrenRequired = false;

         ISEDDebugNode[] children = NodeUtil.getChildren(next);
//         if (!ArrayUtil.isEmpty(getChildren(next)))
         if (!ArrayUtil.isEmpty(children) && children.length > 1)
         {
            ISEDDebugNode firstChild = ArrayUtil.getFirst(children);
            ISEDDebugNode lastChild = ArrayUtil.getLast(children);
            PictogramElement firstChildPE = getPictogramElementForBusinessObject(firstChild);
            PictogramElement lastChildPE = getPictogramElementForBusinessObject(lastChild);
            int childWidth = lastChildPE.getGraphicsAlgorithm().getX() + lastChildPE.getGraphicsAlgorithm().getWidth() - 
                             firstChildPE.getGraphicsAlgorithm().getX();

            xMargin = (childWidth - nextPE.getGraphicsAlgorithm().getWidth()) / 2;
            xStart = firstChildPE.getGraphicsAlgorithm().getX();
            
//            System.out.println("XM: " + xMargin + ", XS: " + xStart + ", NPEX: " + nextPE.getGraphicsAlgorithm().getX());
            
            // Make sure that the new position is not "lefter" as the old one because this area is reserved for the previous branch and they should not collapse  
            if (xMargin + xStart < nextPE.getGraphicsAlgorithm().getX()) {
                  // Collapse possible, so keep old xStart 
                  xMargin = 0;
                  xStart = nextPE.getGraphicsAlgorithm().getX();
                  removeChildrenRequired = true;  
            }
         }
         else {
            xMargin = 0;
            xStart = nextPE.getGraphicsAlgorithm().getX();
         }
         
//         System.out.println("XM: " + xMargin + ", XS: " + xStart + ", X: " + nextPE.getGraphicsAlgorithm().getX());
         
         // Go back to root or branch split and collect descendants while computing max width
         // If a parent node has more than one child it is treated as leaf node in a further iteration by adding it to leafs
         List<PictogramElement> descendantsPE = new LinkedList<PictogramElement>();
         int maxWidth = 0;
//         boolean maxInitialised = false;
         ISEDDebugNode current = next;
         PictogramElement currentPE = nextPE;

         boolean locked = false;
         int xOff = 0;
         do {
//            System.out.println("Current: " + current);
            doneNodes.add(current); // Mark element as centered because it will be done before the next leaf node will be treated in outer most loop
            
            currentPE = getPictogramElementForBusinessObject(current); 
            descendantsPE.add(currentPE);

            int currentWidth = currentPE.getGraphicsAlgorithm().getWidth();
            if (currentWidth > maxWidth && (!locked || removeChildrenRequired)) {
               maxWidth = currentWidth;
               if(removeChildrenRequired)
                  xStart = currentPE.getGraphicsAlgorithm().getX();
               
               if(NodeUtil.getChildren(current).length > 1)
                  locked = true;               
            }
            
            ISEDDebugNode child = current;
            current = NodeUtil.getParent(child);

            if (current != null && NodeUtil.getChildren(current).length != 1) {
               if (ArrayUtil.isLast(NodeUtil.getChildren(current), child)) {  // Update parent only if all of his branches are correctly centered
                  leafs.add(current);
//                  System.out.println(current);
               }
               current = null;
            }
         } while (current != null && !monitor.isCanceled());

         // Center collected descendants based on the computed maximal element width
         boolean cool = false;
         Iterator<PictogramElement> descendantIter = descendantsPE.iterator();
         while (descendantIter.hasNext() && !monitor.isCanceled()) {
            PictogramElement pe = descendantIter.next();
            GraphicsAlgorithm ga = pe.getGraphicsAlgorithm();
            int newX = xMargin + xStart + xOff + (maxWidth - ga.getWidth()) / 2; 
            ga.setX(newX);
//            System.out.println("NEWX: " + (xMargin + xStart + (maxWidth - ga.getWidth()) / 2));

            ISEDDebugNode node = (ISEDDebugNode) getBusinessObjectForPictogramElement(pe);

            if(!node.equals(mc) && !ArrayUtil.isEmpty(node.getCallStack()))
            {
               ISEDDebugNode methodCall = node.getCallStack()[0];
               PictogramElement mcPE = getPictogramElementForBusinessObject(methodCall, 0);
               GraphicsAlgorithm mcGA = mcPE.getGraphicsAlgorithm();
               
               if(node instanceof ISEDMethodCall)// && ArrayUtil.isEmpty(methodCall.getCallStack()))
               {
//                  System.out.println(node);
                  GraphicsAlgorithm rectGA = getPictogramElementForBusinessObject(node, 0).getGraphicsAlgorithm();
                  if(rectGA.getX() <= mcGA.getX()) {
                     moveSubTreeHorizontal(node, METOFF, monitor);
//                     moveMethodBodyHorizontal((ISEDMethodCall) node, METOFF);
//                     moveSubTreeBetweenMRHorizontal(methodCall, node, METOFF);
                     
                     if(!cool) {
                        rectGA.setX(rectGA.getX() - METOFF);
                        moveSubTreeHorizontal(node, METOFF, monitor);
//                        moveMethodBodyHorizontal((ISEDMethodCall) node, METOFF);
//                        moveSubTreeBetweenMRHorizontal(methodCall, node, METOFF);
//                        rectGA.setX(rectGA.getX() + METOFF / 2);
//                        moveSubTreeHorizontal(node, METOFF, monitor);
                        xOff += METOFF;
                        cool = true;
                     }
//                     moveRighterNodes(node, METOFF * metAm, monitor);
                     updateParents(pe, OFFSET, monitor);
//                     ga.setX(mcGA.getX() + METOFF);
                     xOff += METOFF;
//                     cool = true;
                  }
               }

//               if(ga.getX() < mcGA.getX() + METOFF)
//               {
//                  if(!ArrayUtil.isEmpty(methodCall.getCallStack()))
//                  {
//                     ISEDDebugNode outerMethod = methodCall.getCallStack()[0];
//                     PictogramElement outerPE = getPictogramElementForBusinessObject(outerMethod, 0);
//                     GraphicsAlgorithm outerGA = outerPE.getGraphicsAlgorithm();
//                     
//                     if(outerGA.getX() + METOFF <= mcGA.getX())
//                     {
//                        if(ga.getX() < outerGA.getX() + METOFF) {
//                           mcGA.setX(outerGA.getX());
//                           ga.setX(mcGA.getX() + METOFF);
//                           xOff += METOFF;
//                        }
//                        else {
//                           if(ga.getX() - METOFF <= outerGA.getX() + METOFF) {
//                              mcGA.setX(outerGA.getX() + METOFF);
//                              moveSubTreeHorizontal(node, METOFF, monitor);
////                              ga.setX(ga.getX() + METOFF);
//                              xOff += METOFF;
//                           }
//                           else {
//                              mcGA.setX(ga.getX() - METOFF);
//                           }
//                        }
//                     }
//                  }
//               }

               updateAllMethodRectWidths((ISEDMethodCall) methodCall, ga);
            }
//            if(!ArrayUtil.isEmpty(node.getCallStack()))
//            {
//               ISEDDebugNode methodCall = node.getCallStack()[0];
//               PictogramElement mcPE = getPictogramElementForBusinessObject(methodCall, 0);
//               GraphicsAlgorithm mcGA = mcPE.getGraphicsAlgorithm();
//               
//               if(node instanceof ISEDMethodCall)
//               {
//                  GraphicsAlgorithm rectGA = getPictogramElementForBusinessObject(node, 0).getGraphicsAlgorithm();
//                  if(rectGA.getX() <= mcGA.getX()) {
////                     rectGA.setX(rectGA.getX() + METOFF);
//                     moveMethodBodyHorizontal((ISEDMethodCall) node, METOFF);
////                     moveSubTreeHorizontal(node, METOFF, monitor);
////                     moveRighterNodes(node, METOFF * metAm, monitor);
////                     updateParents(pe, OFFSET, monitor);
////                     ga.setX(mcGA.getX() + METOFF);
//                     xOff += METOFF;
////                     cool = true;
//                  }
//               }
//
//               if(ga.getX() < mcGA.getX() + METOFF)
//               {
//                  if(!ArrayUtil.isEmpty(methodCall.getCallStack()))
//                  {
//                     ISEDDebugNode outerMethod = methodCall.getCallStack()[0];
//                     PictogramElement outerPE = getPictogramElementForBusinessObject(outerMethod, 0);
//                     GraphicsAlgorithm outerGA = outerPE.getGraphicsAlgorithm();
//                     
//                     if(outerGA.getX() + METOFF <= mcGA.getX())
//                     {
//                        if(ga.getX() < outerGA.getX() + METOFF) {
//                           mcGA.setX(outerGA.getX());
//                           ga.setX(mcGA.getX() + METOFF);
//                           xOff += METOFF;
//                        }
//                        else {
//                           if(ga.getX() - METOFF <= outerGA.getX() + METOFF) {
//                              mcGA.setX(outerGA.getX() + METOFF);
//                              ga.setX(ga.getX() + METOFF);
//                              xOff += METOFF;
//                           }
//                           else {
//                              mcGA.setX(ga.getX() - METOFF);
//                           }
//                        }
//                     }
//                  }
//               }
//
//               updateAllMethodRectWidths((ISEDMethodCall) methodCall, ga);
//            }
         }
//         monitor.worked(1);
//         // Center children again if required
//         if (removeChildrenRequired && !ArrayUtil.isEmpty(NodeUtil.getChildren(next))) {
//            ISEDDebugNode lastChild = ArrayUtil.getLast(NodeUtil.getChildren(next));
//            int mostRightX = findMostRightXInSubtree(lastChild);
//            int offset = (maxWidth - (mostRightX - xStart)) / 2;
//            // Center children again only if offset is positive, because otherwise an overlap with the branch next to the left is possible
//            if (offset > 0) {
//               SEDPreorderIterator iter = new SEDPreorderIterator(next);
//               while (iter.hasNext()) {
//                  ISEDDebugElement nextChild = iter.next();
//                  if (nextChild != next) {
//                     PictogramElement nextChildPE = getPictogramElementForBusinessObject(nextChild);
//                     if (nextChildPE != null) {
//                        nextChildPE.getGraphicsAlgorithm().setX(nextChildPE.getGraphicsAlgorithm().getX() + offset);
//                     }
//                  }
//               }
//               
//               if(!ArrayUtil.isEmpty(next.getCallStack())) {
//                  PictogramElement mcPE = getPictogramElementForBusinessObject(next.getCallStack()[0], 0);
//                  mcPE.getGraphicsAlgorithm().setX(mcPE.getGraphicsAlgorithm().getX() + offset);
//               }
//            }
//         }
      }
   }
   
   protected void shrinkRectHeights(ISEDMethodCall mc) throws DebugException {
      GraphicsAlgorithm prevRectGA, rectGA = null;
      do
      {
         ISEDBranchCondition[] bcs = mc.getMethodReturnConditions();
         prevRectGA = rectGA;
         rectGA = getPictogramElementForBusinessObject(mc, 0).getGraphicsAlgorithm();
         
         int height = -1;
=======
//      System.out.println("MRP: "+findMostRightXInPreviousBranch(mc));
//      rectGA.setX(findMostRightXInPreviousBranch(mc));
//      int 
//      if(!ArrayUtil.isEmpty(mc.getCallStack())) {
//         
//      }
//      
//      int mostRightInPrev = findMostRightXInPreviousBranch(mc);
//      
//      if(mostRightInPrev > outerGA.getX() + METOFF && mostRightInPrev + OFFSET <= rectGA.getX())
//      {
//         int toMove = mcGA.getX() + METOFF - ga.getX();
//         moveRightAndAbove(node, toMove, monitor);
//         moveSubTreeHorizontal(node, toMove, monitor);  
//      }
//      else {
//         if(outerGA.getX() + METOFF /* + OFFSET */ <= ga.getX()) {
//            if(outerGA.getX() + METOFF <= ga.getX() - METOFF) {
//               rectGA.setX(ga.getX() - METOFF);
//            }
//            else {
//               rectGA.setX(outerGA.getX() + METOFF);
//            }
//         }
//      }

      int above = findBiggestWidthInPartTreeAbove(mc);
//      if(above > rectGA.getWidth()) {       
//         nodeGA.setX(nodeGA.getX() - (above - nodeGA.getWidth()) / 2);
//      }
//      else
//         nodeGA.setX(rectGA.getX() + METOFF);
      int mostLeftInParent = findMostLeftXOfBranchInParents(mc);
      
      nodeGA.setX(mostLeftInParent < rectGA.getX() ? mostLeftInParent + METOFF : rectGA.getX() + METOFF);
      
      DefaultRemoveFeature drf = new DefaultRemoveFeature(getFeatureProvider());
      for(ISEDBranchCondition bc : bcs) {
         PictogramElement bcPE = getPictogramElementForBusinessObject(bc);
         removeConnections(bcPE, drf);
         drf.remove(new RemoveContext(bcPE));
      }

      removeConnections(getPictogramElementForBusinessObject(mc), drf);
      
      mc.setCollapsed(false);

      Set<ISEDDebugNode> leafs = expandChildrenLeft(mc, 0, monitor);
      
//      int XIP = findMostLeftXOfBranchInParents(mc);
//      int XIM = rectGA.getX() + METOFF;//findMostLeftXInMethod(mc); 
////      System.out.println("XIP: " + XIP + ", XIM: " + XIM);
//      if(XIP < XIM) {
//         moveMethodBodyHorizontal(mc,  XIM - XIP);
//      }
      
      centerChildren(mc, new HashSet<ISEDDebugNode>(leafs), new SubProgressMonitor(monitor, 1));
      adjustRects(mc, monitor);
      updateParents(getPictogramElementForBusinessObject(mc), OFFSET, monitor);

      for(ISEDBranchCondition bc : bcs) {
         ISEDBaseMethodReturn mr = (ISEDBaseMethodReturn) bc.getChildren()[0];
         PictogramElement mrPE = getFeatureProvider().getPictogramElementForBusinessObject(bc.getChildren()[0]);
         PictogramElement parentPE = getFeatureProvider().getPictogramElementForBusinessObject(NodeUtil.getParent(mr));
         
         createConnection((AnchorContainer)parentPE, (AnchorContainer)mrPE);
      }
      
      resizeRectsIfNeeded(mc, monitor);

      if(!ArrayUtil.isEmpty(mc.getCallStack())) {
         shrinkRectHeights(mc);
      }
   }
   
   /*
    * TODO
    */
   protected void shrinkRectHeights(ISEDMethodCall mc) throws DebugException {
      GraphicsAlgorithm rectGA = null;
      do
      {
         ISEDBranchCondition[] bcs = mc.getMethodReturnConditions();
         rectGA = getPictogramElementForBusinessObject(mc, 0).getGraphicsAlgorithm();
         
         int height = 0;
>>>>>>> 68db94ce
         for(ISEDBranchCondition bc : bcs) {
            ISEDDebugNode mr = bc.getChildren()[0];
            PictogramElement mrPE = getPictogramElementForBusinessObject(mr);
                             
            if(mrPE != null && mrPE.getGraphicsAlgorithm().getHeight() > height) {
               height = mrPE.getGraphicsAlgorithm().getHeight();
            }
         }
         
<<<<<<< HEAD
         int diff = 0;

         if(height > -1) {
            diff = rectGA.getY() + rectGA.getHeight() - findDeepestYInMethod((ISEDMethodCall) mc) - OFFSET - height / 2;
         }
         else {
            diff = rectGA.getY() + rectGA.getHeight() - prevRectGA.getY() - prevRectGA.getHeight() - OFFSET;
         }
         
=======
         int diff = rectGA.getY() + rectGA.getHeight() - findDeepestYInMethod((ISEDMethodCall) mc) - OFFSET - height / 2;

>>>>>>> 68db94ce
         if(diff != 0)
         {
            rectGA.setHeight(rectGA.getHeight() - diff);
   
            for(int i = 0; i < bcs.length; i++) {
               ISEDDebugNode mr = bcs[i].getChildren()[0];
               PictogramElement mrPE = getPictogramElementForBusinessObject(mr);
                                
               if(mrPE != null) {
                  ISEDMethodCall parentMC = ArrayUtil.isEmpty(mc.getCallStack()) ? null : (ISEDMethodCall) mc.getCallStack()[0];
                  moveSubTreeBetweenMRVertical(parentMC, mr, -diff);
               }
            }
         }
<<<<<<< HEAD
            
   //         ISEDTermination[] terminations = mc.getThread().getTerminations();
   //         for(ISEDTermination t : terminations)
   //         {
   //            if(t instanceof ISEDExceptionalTermination)
   //            {
   //               ISEDDebugNode parent = t.getParent();
   //               if(parent.getCallStack() != null && parent.getCallStack().length > 0)
   //               {
   //                  PictogramElement tPE = getPictogramElementForBusinessObject(t);
   //                  
   //                  if(tPE != null){
   //                     moveSubTreeVertical(t, -diff);
   //                  }
   //               }  
   //            }
   //         }
=======

>>>>>>> 68db94ce
         mc = (ISEDMethodCall) (!ArrayUtil.isEmpty(mc.getCallStack()) ? mc.getCallStack()[0] : null);
      } while(mc != null);
   }
   
<<<<<<< HEAD
   protected int findDeepestYInMethod(ISEDMethodCall mc) throws DebugException {
      int deepestY = 0;
=======
   /*
    * TODO
    */
   protected int findDeepestYInMethod(ISEDMethodCall mc) throws DebugException {
      int deepestY = 0;
      int methodAmount = 0;
>>>>>>> 68db94ce
      ISEDIterator iter = new SEDMethodPreorderIterator(mc);
      while (iter.hasNext()) {
         ISEDDebugElement next = iter.next();
         
         if(next instanceof ISEDDebugNode)
         {
            ISEDDebugNode nextNode = (ISEDDebugNode) next;
            
            if(ArrayUtil.isEmpty(nextNode.getCallStack()) && !(nextNode instanceof ISEDBranchCondition)) {
               continue;
            }
            
<<<<<<< HEAD
            if(nextNode instanceof ISEDMethodReturn)
=======
            if(nextNode instanceof ISEDBaseMethodReturn)
>>>>>>> 68db94ce
            {
               if(nextNode.getCallStack()[0].equals(mc)) {
                  continue;
               }
            }
            
            PictogramElement pe = getPictogramElementForBusinessObject(nextNode);
            if (pe != null) {
               GraphicsAlgorithm ga = pe.getGraphicsAlgorithm();
               if (ga.getY() + ga.getHeight() > deepestY) {
                  deepestY = ga.getY() + ga.getHeight();
<<<<<<< HEAD
               }
            }
         }
      }

      return deepestY;
   }
   
   protected ISEDDebugNode findDeepestNodeInMethod(ISEDMethodCall mc) throws DebugException {
      ISEDDebugNode node = null;
      int deepestY = 0;
      ISEDIterator iter = new SEDMethodPreorderIterator(mc);
      while (iter.hasNext()) {
         ISEDDebugElement next = iter.next();
         
         if(next instanceof ISEDDebugNode)
         {
            ISEDDebugNode nextNode = (ISEDDebugNode) next;
            
            if(ArrayUtil.isEmpty(nextNode.getCallStack()) && !(nextNode instanceof ISEDBranchCondition)) {
               continue;
            }
            
            if(nextNode instanceof ISEDMethodReturn)
            {
               if(nextNode.getCallStack()[0].equals(mc)) {
                  continue;
               }
            }
            
            PictogramElement pe = getPictogramElementForBusinessObject(nextNode);
            if (pe != null) {
               GraphicsAlgorithm ga = pe.getGraphicsAlgorithm();
               if (ga.getY() + ga.getHeight() > deepestY) {
                  deepestY = ga.getY() + ga.getHeight();
                  node = nextNode;
               }
            }
         }
      }

      return node;
=======
                  
                  if(nextNode instanceof ISEDMethodReturn) {
                     nextNode = nextNode.getCallStack()[0];
                  }
                  
                  if(!ArrayUtil.isEmpty(nextNode.getCallStack())) {
                     int index = ArrayUtil.indexOf(nextNode.getCallStack(), mc);

                     if(index != -1) {
                        methodAmount = index; 
                     }
                  }
               }
            }
         }
      }
      
      return deepestY + methodAmount * OFFSET;
>>>>>>> 68db94ce
   }
   
   /**
    * Iterates over the most right children in the Method of the given {@link ISEDDebugNode}
    * and computes the maximal x value (x + width) of the visited child {@link ISEDDebugNode}s.
    * @param node The {@link ISEDDebugNode} to start.
    * @return The most maximal x value of most right child {@link ISEDDebugNode}s.
    * @throws DebugException Occurred Exception.
    */
<<<<<<< HEAD
   protected int findMostRightXInMethod(ISEDMethodCall mc, ISEDDebugNode node) throws DebugException {
=======
   private int findMostRightXInMethod(ISEDMethodCall mc, ISEDDebugNode node) throws DebugException {
>>>>>>> 68db94ce
      int mostRightXInSubtree = 0;
      ISEDDebugNode start = node;
      while (node != null) {
         PictogramElement pe = node instanceof ISEDMethodCall && !node.equals(start) ? getPictogramElementForBusinessObject(node, 0) : getPictogramElementForBusinessObject(node);
         if (pe != null) {
            GraphicsAlgorithm ga = pe.getGraphicsAlgorithm();
            if (ga.getX() + ga.getWidth() > mostRightXInSubtree) {
               mostRightXInSubtree = ga.getX() + ga.getWidth();
            }
         }
         // Select child for next loop iteration
         ISEDDebugNode parent = node;
         node = ArrayUtil.getLast(NodeUtil.getChildren(node, true));
         
         if(node != null && ArrayUtil.isEmpty(node.getCallStack()) && !(node instanceof ISEDBranchCondition) ||
<<<<<<< HEAD
               parent instanceof ISEDMethodReturn && parent.getCallStack()[0].equals(mc)) {
=======
               parent instanceof ISEDBaseMethodReturn && parent.getCallStack()[0].equals(mc)) {
>>>>>>> 68db94ce
            node = null;
         }
      }
      return mostRightXInSubtree;
   }
   
<<<<<<< HEAD
   /**
    * Iterates over the most right children in the Method of the given {@link ISEDDebugNode}
    * and computes the maximal x value (x + width) of the visited child {@link ISEDDebugNode}s.
    * @param node The {@link ISEDDebugNode} to start.
    * @return The most maximal x value of most right child {@link ISEDDebugNode}s.
    * @throws DebugException Occurred Exception.
    */
   protected int findMostLeftXInMethod(ISEDDebugNode node) throws DebugException {
      int mostLeftXInSubtree = -1;
      ISEDDebugNode mc = node;
      while (node != null) {
         PictogramElement pe = getPictogramElementForBusinessObject(node);
         if (pe != null) {
            GraphicsAlgorithm ga = pe.getGraphicsAlgorithm();
            if (ga.getX() < mostLeftXInSubtree || mostLeftXInSubtree == -1) {
               mostLeftXInSubtree = ga.getX();
            }
         }
         // Select child for next loop iteration
         ISEDDebugNode parent = node;
         node = ArrayUtil.getLast(NodeUtil.getChildren(node));
         
         if(node != null && ArrayUtil.isEmpty(node.getCallStack()) && !(node instanceof ISEDBranchCondition) ||
               parent instanceof ISEDMethodReturn && parent.getCallStack()[0].equals(mc)) {
            node = null;
         }
      }
      return mostLeftXInSubtree;
   }
   
   protected int findBiggestWidthInPartTreeAbove(ISEDDebugNode start) throws DebugException {
      ISEDDebugNode node = start;
      int x = -1;
      do
      {
         node = NodeUtil.getParent(node);
         
         if(node == null || NodeUtil.getChildren(node).length != 1) {
            break;
         }
         
         PictogramElement nodePE = getPictogramElementForBusinessObject(node);
         if(nodePE != null)
         {
            GraphicsAlgorithm nodeGA = nodePE.getGraphicsAlgorithm();
            if(nodeGA.getWidth() > x || x == -1) {
               x = nodeGA.getWidth();
            }
         }
      } while(true);
      return x;
   }
   
   protected int findMostLeftXInPartTreeUnder(ISEDDebugNode start) throws DebugException {
      ISEDDebugNode node = start;
      int x = -1;

      while(true)
      {
         PictogramElement nodePE = getPictogramElementForBusinessObject(node);
         if(nodePE != null)
         {
            GraphicsAlgorithm nodeGA = nodePE.getGraphicsAlgorithm();
            if(nodeGA.getX() < x || x == -1) {
               x = nodeGA.getX();
            }
         }
         
         if(NodeUtil.getChildren(node).length != 1) {
            break;
         }
         
         node = ArrayUtil.getFirst(NodeUtil.getChildren(node));
      }

      return x;
   }
   
   protected Set<ISEDDebugNode> gatherLeafsOfMethod(ISEDMethodCall mc) throws DebugException {
      Set<ISEDDebugNode> leafs = new LinkedHashSet<ISEDDebugNode>();
      ISEDIterator iter = new SEDMethodPreorderIterator(mc);
      while (iter.hasNext()) {
         ISEDDebugElement next = iter.next();
         
         if(next instanceof ISEDDebugNode)
         {
            ISEDDebugNode nextNode = (ISEDDebugNode) next;
            ISEDDebugNode[] children = NodeUtil.getChildren(nextNode); 
            if(ArrayUtil.isEmpty(children) ||
                  ArrayUtil.isEmpty(children[0].getCallStack()) && !(children[0] instanceof ISEDBranchCondition) ||
                  getPictogramElementForBusinessObject(children[0]) == null)
            {
               leafs.add(nextNode);
            }
         }
      }
      return leafs;
   }
   
   protected void resizeRectsIfNeeded(ISEDMethodCall mc) throws DebugException {
=======
   /*
    * TODO
    */
   private void resizeRectsIfNeeded(ISEDMethodCall mc, IProgressMonitor monitor) throws DebugException {
>>>>>>> 68db94ce
      do
      {
         PictogramElement mcPE = getPictogramElementForBusinessObject(mc, 0);

         if(mcPE != null)
         {
            GraphicsAlgorithm rectGA = mcPE.getGraphicsAlgorithm();
            
<<<<<<< HEAD
//                  int mostLeftX = findMostLeftXInMethod(mc);
//                  if(mostLeftX > rectGA.getX()) {
//                     rectGA.setX(mostLeftX);
//                  }
=======
            int mostLeftX = findMostLeftXInMethod(mc) - METOFF;
            if(mostLeftX > rectGA.getX() && !ArrayUtil.isEmpty(mc.getCallStack())) {
//               moveSubTreeHorizontal(mc, rectGA.getX() - mostLeftX, monitor);
//               System.out.println("ESD"+mostLeftX);
               rectGA.setX(mostLeftX);
            }
>>>>>>> 68db94ce
            
//            int mostRightX = findMostRightXInMethod(mc) + METOFF;
            rectGA.setWidth(findMostRightXInMethod(mc, mc) + METOFF - rectGA.getX());
//            if(mostRightX < rectGA.getX() + rectGA.getWidth()) {
//               int diff = rectGA.getX() + rectGA.getWidth() - findMostRightXInMethod(mc) + METOFF;
//               rectGA.setWidth(rectGA.getWidth() - diff);
//               System.out.println("D: " + diff + ", W: " + rectGA.getWidth());
//            }
         }
         mc = !ArrayUtil.isEmpty(mc.getCallStack()) ? (ISEDMethodCall) mc.getCallStack()[0] : null;
      } while(mc != null);
<<<<<<< HEAD
   }
   
   protected int computeCollapsedHeight(ISEDMethodCall mc) throws DebugException {
      int height = 0;
      ISEDBranchCondition[] bcs = NodeUtil.getSortedBCs(mc);
      GraphicsAlgorithm mcGA = getPictogramElementForBusinessObject(mc).getGraphicsAlgorithm();
      
      for(ISEDBranchCondition bc : bcs)
      {
         if(NodeUtil.getChildren(bc)[0] instanceof ISEDTermination) {
            continue;
         }
         
         GraphicsAlgorithm bcGA = getPictogramElementForBusinessObject(bc).getGraphicsAlgorithm();
         GraphicsAlgorithm childGA = getPictogramElementForBusinessObject(NodeUtil.getChildren(bc)[0]).getGraphicsAlgorithm();
         
         int comHeight = mcGA.getHeight() / 2 + bcGA.getHeight() + childGA.getHeight() / 2 + 2 * OFFSET; 
         
         if(comHeight > height) {
            height = comHeight;
         }
      }
      
      return height;
   }
   
   /**
    * Moves all nodes in the sub tree between the given {@link ISEDMethodReturn} and
    * the next {@link ISEDMethodReturn} or {@link ISEDTermination} horizontal by the given distance.
    * @param mr The {@link ISEDDebugNode} to start with.
    * @param node The {@link ISEDDebugNode} to start moving.
    * @param distance The distance to move in x direction.
    * @param monitor The {@link IProgressMonitor} to use.
    * @throws DebugException Occurred Exception
    */
//   protected void moveSubTreeBetweenMRHorizontal(ISEDMethodCall mc, ISEDDebugNode node, int distance) throws DebugException {
//      
//      ISEDIterator iter = mc == null ? new SEDPreorderIterator(node) : new SEDMethodPreorderIterator(mc, node);
//      while (iter.hasNext()) {
//         ISEDDebugElement next = iter.next();
//         
//         if(next instanceof ISEDDebugNode) {
//            ISEDDebugNode nextNode = (ISEDDebugNode) next;
//            PictogramElement pe = getPictogramElementForBusinessObject(nextNode);
//            if (pe != null) {
//               pe.getGraphicsAlgorithm().setX(pe.getGraphicsAlgorithm().getX() + distance);
//            }
//         }
//      }
//   }
   protected void moveSubTreeBetweenMRHorizontal(ISEDDebugNode mr, ISEDDebugNode node, int distance) throws DebugException {
      
      if(node == null || node instanceof ISEDMethodReturn && !node.equals(mr))
         return;
      
      PictogramElement pe = getPictogramElementForBusinessObject(node);
      if (pe != null) {
         pe.getGraphicsAlgorithm().setX(pe.getGraphicsAlgorithm().getX() + distance);
      }
      
      for(ISEDDebugNode child : NodeUtil.getChildren(node)) {
         moveSubTreeBetweenMRHorizontal(mr, child, distance);
      }
   }
   
=======
   }   
>>>>>>> 68db94ce
   
   /**
    * Moves all nodes in the sub tree between the given {@link ISEDMethodReturn} and
    * the next {@link ISEDMethodReturn} or {@link ISEDTermination} vertical by the given distance.
    * @param mr The {@link ISEDDebugNode} to start with.
    * @param node The {@link ISEDDebugNode} to start moving.
    * @param distance The distance to move in y direction.
    * @param monitor The {@link IProgressMonitor} to use.
    * @throws DebugException Occurred Exception
    */
   protected void moveSubTreeBetweenMRVertical(ISEDMethodCall mc, ISEDDebugNode node, int distance) throws DebugException {
      
      ISEDIterator iter = mc == null ? new SEDPreorderIterator(node) : new SEDMethodPreorderIterator(mc, node);
      while (iter.hasNext()) {
         ISEDDebugElement next = iter.next();            
         
         if(next instanceof ISEDDebugNode) {
            
<<<<<<< HEAD
            if(next == null || next instanceof ISEDMethodReturn && !next.equals(node)) {
=======
            if(next == null || next instanceof ISEDBaseMethodReturn && !next.equals(node)) {
>>>>>>> 68db94ce
               continue;
            }
            
            ISEDDebugNode nextNode = (ISEDDebugNode) next;
            PictogramElement pe = getPictogramElementForBusinessObject(nextNode);
            if (pe != null) {
               pe.getGraphicsAlgorithm().setY(pe.getGraphicsAlgorithm().getY() + distance);
            }
         }
      }
<<<<<<< HEAD
      
//      if(node == null || node instanceof ISEDMethodReturn && !node.equals(mr))
//         return;
      
//      PictogramElement pe = getPictogramElementForBusinessObject(node);
//      if (pe != null) {
//         pe.getGraphicsAlgorithm().setY(pe.getGraphicsAlgorithm().getY() + distance);
//      }
      
//      for(ISEDDebugNode child : NodeUtil.getChildren(node)) {
//         moveSubTreeBetweenMRVertical(mr, child, distance);
//      }
   }
//   protected void moveSubTreeBetweenMRVertical(ISEDDebugNode mr, ISEDDebugNode node, int distance) throws DebugException {
//      
//      ISEDIterator iter = new SEDMethodPreorderIterator(mr, node);
//      
//      if(node == null || node instanceof ISEDMethodReturn && !node.equals(mr))
//         return;
//      
//      PictogramElement pe = getPictogramElementForBusinessObject(node);
//      if (pe != null) {
//         pe.getGraphicsAlgorithm().setY(pe.getGraphicsAlgorithm().getY() + distance);
//      }
//      
//      for(ISEDDebugNode child : NodeUtil.getChildren(node)) {
//         moveSubTreeBetweenMRVertical(mr, child, distance);
//      }
//   }
   
=======
   }
   
   /*
    * TODO
    */
>>>>>>> 68db94ce
   protected void moveMethodBodyHorizontal(ISEDMethodCall mc, int distance) throws DebugException {
      ISEDIterator iter = new SEDMethodPreorderIterator(mc, mc);
      while (iter.hasNext()) {
         ISEDDebugElement next = iter.next();            
         
         if(next instanceof ISEDDebugNode) {
            
//            if(next instanceof ISEDMethodReturn && ((ISEDDebugNode) next).getCallStack()[0].equals(mc)) {
//               continue;
//            }
            
            ISEDDebugNode nextNode = (ISEDDebugNode) next;
            PictogramElement pe = getPictogramElementForBusinessObject(nextNode);
            if (pe != null) {
               pe.getGraphicsAlgorithm().setX(pe.getGraphicsAlgorithm().getX() + distance);
<<<<<<< HEAD
               
               if(nextNode instanceof ISEDMethodCall) {
=======
               System.out.println(nextNode);
               if(nextNode instanceof ISEDMethodCall && nextNode != mc) {
>>>>>>> 68db94ce
                  pe = getPictogramElementForBusinessObject(nextNode, 0);
                  pe.getGraphicsAlgorithm().setX(pe.getGraphicsAlgorithm().getX() + distance);
               }
            }
         }
      }
   }
   
<<<<<<< HEAD
=======
   /*
    * TODO
    */
>>>>>>> 68db94ce
   protected ISEDDebugNode getLeafForRecenterChildren(ISEDDebugNode node, int width, IProgressMonitor monitor) throws DebugException {
      int metRets = 0;
      ISEDIterator iter = new SEDPreorderIterator(node);
      while (iter.hasNext()) {
         ISEDDebugElement next = iter.next();
         
         if(next instanceof ISEDDebugNode) {
            ISEDDebugNode nextNode = (ISEDDebugNode) next;
            PictogramElement nextPE = getPictogramElementForBusinessObject(nextNode);
<<<<<<< HEAD
            if(nextPE != null) {               
=======
            if(nextPE != null) {
>>>>>>> 68db94ce
               GraphicsAlgorithm nextGA = nextPE.getGraphicsAlgorithm();
//               System.out.println("N: " + node + ", W: " + width + ", NW: " + nextGA.getWidth());
               if(nextGA.getWidth() > width) {
                  int mostLeftX = findMostLeftXOfBranchInParents(nextNode);
                  
                  if(mostLeftX < nextGA.getX()) {
                     int moveBy = nextGA.getX() - mostLeftX;
                     moveSubTreeHorizontal(nextNode, -moveBy + metRets * METOFF, monitor);
//                     leafGA.setX(mostLeftX);
                  }
                  return nextNode;
               }
               
<<<<<<< HEAD
               if(!nextNode.equals(node) && nextNode instanceof ISEDMethodReturn) {
=======
               if(!nextNode.equals(node) && nextNode instanceof ISEDBaseMethodReturn) {
>>>>>>> 68db94ce
                  metRets++;
               }
            }
         }
      }
      
      return null;
   }

<<<<<<< HEAD
=======
   /*
    * TODO
    */
   public Set<ISEDDebugNode> expandChildrenLeft(ISEDMethodCall mc, int maxX, IProgressMonitor monitor) throws DebugException {
      Set<ISEDDebugNode> leafs = new LinkedHashSet<ISEDDebugNode>();
      ISEDIterator iter = new SEDMethodPreorderIterator(mc);

      while (iter.hasNext()) {
         ISEDDebugElement next = iter.next();
         
         // Ignore the bo, because either it is ISEDDebugTarget (the very first bo) which has no graphical representation
         // or its a parentnode which already has a graphical representation
         if(next == mc) {
            continue;
         }

         ISEDDebugNode nextNode = (ISEDDebugNode)next;
//         System.out.println(nextNode);
         PictogramElement nextPE = getPictogramElementForBusinessObject(next);
         if (nextPE == null) {
//            mist(mc, nextNode);
            createGraphicalRepresentationForNode(nextNode, OFFSET, 0);
//            bla(mc, nextNode, OFFSET, 0);
            nextPE = getPictogramElementForBusinessObject(nextNode);
            if (nextPE != null) {
               // Update maxX to make sure that ISEDDebugTargets don't overlap each other.
               GraphicsAlgorithm nextGA = nextPE.getGraphicsAlgorithm();

               if(nextGA.getX() + nextGA.getWidth() > maxX)
                  maxX = nextGA.getX() + nextGA.getWidth();
               
               ISEDMethodCall node = null;
               
               if(!ArrayUtil.isEmpty(nextNode.getCallStack())) {
                  node = (ISEDMethodCall) nextNode.getCallStack()[0];
               }
               else if(NodeUtil.getParent(nextNode) instanceof ISEDMethodCall) {
                  node = (ISEDMethodCall) NodeUtil.getParent(nextNode);
               }

               if(node != null) {
                  updateAllMethodRectHeights(node, nextGA, nextNode instanceof ISEDBaseMethodReturn);
               }
            }
            if (ArrayUtil.isEmpty(NodeUtil.getChildren(nextNode))) {
               leafs.add(nextNode);
            }
         }
         else if((nextNode instanceof ISEDBaseMethodReturn) && !leafs.contains(nextNode)){
            GraphicsAlgorithm parentGA = getPictogramElementForBusinessObject(NodeUtil.getParent(nextNode)).getGraphicsAlgorithm();
            GraphicsAlgorithm nextGA = nextPE.getGraphicsAlgorithm();
            moveSubTreeHorizontal(nextNode, parentGA.getX() - nextGA.getX(), monitor);
//            nextGA.setX(parentGA.getX());
//            nextGA.setX(nextGA.getX() + METOFF);
            
            if(nextGA.getY() < parentGA.getY() + parentGA.getHeight() + OFFSET) {
               moveSubTreeVertical(nextNode, parentGA.getY() + parentGA.getHeight() + OFFSET - nextGA.getY());
               updateAllMethodRectHeights((ISEDMethodCall) nextNode.getCallStack()[0], nextGA, nextNode instanceof ISEDBaseMethodReturn);
            }
            
            if(!ArrayUtil.isEmpty(NodeUtil.getChildren(nextNode))) {
               ISEDDebugNode leaf = getLeafForRecenterChildren(nextNode, nextGA.getWidth(), monitor); 
               if(leaf != null) {
                  leafs.add(leaf);
                  continue;
//                  int mostLeftX = findMostLeftXOfBranchInParents(leaf);
//                  GraphicsAlgorithm leafGA = getPictogramElementForBusinessObject(leaf).getGraphicsAlgorithm();
//                  if(mostLeftX < leafGA.getX()) {
//                     int moveBy = leafGA.getX() - mostLeftX;
//                     moveSubTreeHorizontal(leaf, -moveBy, monitor);
////                     leafGA.setX(mostLeftX);
//                  }
               }
               
//               ISEDDebugNode subNode = NodeUtil.getChildren(nextNode)[0];
//               PictogramElement subNodePE = getPictogramElementForBusinessObject(subNode);
//               GraphicsAlgorithm subNodeGA = subNodePE.getGraphicsAlgorithm();
//               
//               if(nextGA.getWidth() < subNodeGA.getWidth()) {
//                  int moveBy = nextGA.getX() + nextGA.getWidth() / 2 - subNodeGA.getWidth() / 2 - subNodeGA.getX();
//                  moveSubTreeHorizontal(subNode, moveBy, monitor);
//               }
            }

            leafs.add(nextNode);
         }
      }
      return leafs;
   }
   
   /**
    * Creates a new graphical representation for the given {@link ISEDDebugNode}.
    * @param node The {@link ISEDDebugNode} for that a graphical representation is needed.
    * @param offsetBetweenPictogramElements The offset between {@link PictogramElement}s, e.g. to parent or to previous sibling.
    * @param initialX The initial X value which is used if no parentPE is defined.
    * @throws DebugException Occurred Exception.
    */
   protected void bla(ISEDMethodCall mc, ISEDDebugNode node,
                                                       int offsetBetweenPictogramElements,
                                                       int initialX) throws DebugException { 
      AreaContext areaContext = new AreaContext();
      ISEDDebugNode parent = NodeUtil.getParent(node);

      if(parent != null)
      {
         PictogramElement pe = getPictogramElementForBusinessObject(parent);
         GraphicsAlgorithm parentGA = pe.getGraphicsAlgorithm();

         int areaX = -1;
         int areaY = parentGA.getY() + parentGA.getHeight() + offsetBetweenPictogramElements;
         
         ISEDDebugNode previousSibling = ArrayUtil.getPrevious(NodeUtil.getChildren(parent, true), node);

         if (previousSibling != null) {
            int subTreeWidth = findMostRightXInSubtree(previousSibling);
            if (subTreeWidth > -1) {
               // Add right to the previous sibling directly under parent
               GraphicsAlgorithm gas = getPictogramElementForBusinessObject(previousSibling).getGraphicsAlgorithm();
               areaX = subTreeWidth + offsetBetweenPictogramElements;
               areaY = gas.getY();
            }
         }
         
         // If we dont have any previous sibling or we dont have a subtree at the previous sibling
         if(areaX == -1) {
            areaX = findMostLeftXInMethod(mc);
         }

         areaContext.setX(areaX);
         areaContext.setY(areaY);
      }
      else {
         areaContext.setLocation(initialX, getDiagram().getGridUnit());
      }

      AddContext addContext = new AddContext(areaContext, node);
      addContext.setTargetContainer(getDiagram());
      // Execute add feature manually because getFeatureProvider().addIfPossible(addContext) changes the selection
      IAddFeature feature = getFeatureProvider().getAddFeature(addContext);
      if (feature != null && feature.canExecute(addContext)) {
         feature.execute(addContext);
      }
   }
>>>>>>> 68db94ce
   
   /**
    * This function removes all children and connections of the given node, until
    * there are no more children or {@link ISEDMethodReturn} is reached and returns
    * all found MethodReturns.
    * @param ISEDDebugNode node The current node
    * @return Set<ISEDDebugNode> methodCloses Contains all MethodReturns
    * @throws DebugException
    */
   private void removeChildren(ISEDMethodCall node, ISEDMethodCall mc) throws DebugException {
      DefaultRemoveFeature drf = new DefaultRemoveFeature(getFeatureProvider());
      ISEDIterator iter = new SEDMethodPreorderIterator(node);
      while (iter.hasNext()) {
         ISEDDebugElement next = iter.next();
         
         if(next.equals(mc)) {
            continue;
         }
         
         if(next instanceof ISEDDebugNode)
         {
            ISEDDebugNode nextNode = (ISEDDebugNode) next;

            PictogramElement[] pes = getFeatureProvider().getAllPictogramElementsForBusinessObject(nextNode);
            
<<<<<<< HEAD
            if(pes == null || nextNode instanceof ISEDMethodReturn && nextNode.getCallStack()[0] == mc ||
                 !(nextNode instanceof ISEDBranchCondition) &&
                 !(nextNode instanceof ISEDExceptionalTermination) && ArrayUtil.isEmpty(nextNode.getCallStack())) {
=======
            if(pes == null || nextNode instanceof ISEDBaseMethodReturn && nextNode.getCallStack()[0] == mc ||
                 !(nextNode instanceof ISEDBranchCondition) && ArrayUtil.isEmpty(nextNode.getCallStack())) {
>>>>>>> 68db94ce
               continue;
            }

            for(PictogramElement pe : pes)
            {
               if(!(nextNode instanceof ISEDMethodCall)) {
                  removeConnections(pe, drf);
               }
               drf.remove(new RemoveContext(pe));
            }
         }
      }
   }
   
<<<<<<< HEAD
=======
   /*
    * TODO
    */
>>>>>>> 68db94ce
   private void removeConnections(PictogramElement pe) {
      removeConnections(pe, new DefaultRemoveFeature(getFeatureProvider()));
   }

<<<<<<< HEAD
=======
   /*
    * TODO
    */
>>>>>>> 68db94ce
   private void removeConnections(PictogramElement pe, DefaultRemoveFeature drf) {
      List<Connection> cons = Graphiti.getPeService().getOutgoingConnections((AnchorContainer) pe);
   
      for(Connection con : cons)
         drf.remove(new RemoveContext(con));
   }
   
<<<<<<< HEAD
=======
   /*
    * TODO
    */
>>>>>>> 68db94ce
   private void createConnection(AnchorContainer startAC, AnchorContainer endAC) {
      IPeCreateService peCreateService = Graphiti.getPeCreateService();
      IGaService gaService = Graphiti.getGaService();

      Connection connection = peCreateService.createFreeFormConnection(getDiagram());
      connection.setStart(startAC.getAnchors().get(0));
      connection.setEnd(endAC.getAnchors().get(0));
 
      ConnectionDecorator cd = peCreateService.createConnectionDecorator(connection, false, 1.0, true);
      Polyline arrow = gaService.createPolyline(cd, new int[] {-10, 5, 0, 0, -10, -5});
      arrow.setStyle(ExecutionTreeStyleUtil.getStyleForParentConnection(getDiagram()));

      Polyline polyline = gaService.createPolyline(connection);
      polyline.setStyle(ExecutionTreeStyleUtil.getStyleForParentConnection(getDiagram()));
   }
   
   /**
    * {@inheritDoc}
    */
   @Override
   protected boolean canUpdateBusinessObject(Object businessObject) {
      return businessObject instanceof ISEDMethodCall;
   }
   
   private Set<ISEDDebugNode> kacke(ISEDMethodCall mc, int maxX, IProgressMonitor monitor) throws DebugException {
      Set<ISEDDebugNode> leafs = new LinkedHashSet<ISEDDebugNode>();
      ISEDIterator iter = new SEDMethodPreorderIterator(mc);

      while (iter.hasNext()) {
         ISEDDebugElement next = iter.next();
         
         // Ignore the bo, because either it is ISEDDebugTarget (the very first bo) which has no graphical representation
         // or its a parentnode which already has a graphical representation
         if(next == mc) {
            continue;
         }

         ISEDDebugNode nextNode = (ISEDDebugNode)next;
//         System.out.println(nextNode);
         PictogramElement nextPE = getPictogramElementForBusinessObject(next);
         if (nextPE == null) {
            mist(mc, nextNode);
            nextPE = getPictogramElementForBusinessObject(nextNode);
            if (nextPE != null) {
               // Update maxX to make sure that ISEDDebugTargets don't overlap each other.
               GraphicsAlgorithm nextGA = nextPE.getGraphicsAlgorithm();

               if(nextGA.getX() + nextGA.getWidth() > maxX)
                  maxX = nextGA.getX() + nextGA.getWidth();
               
               ISEDMethodCall node = null;
               
               if(!ArrayUtil.isEmpty(nextNode.getCallStack())) {
                  node = (ISEDMethodCall) nextNode.getCallStack()[0];
               }
               else if(NodeUtil.getParent(nextNode) instanceof ISEDMethodCall) {
                  node = (ISEDMethodCall) NodeUtil.getParent(nextNode);
               }

               if(node != null) {
                  updateAllMethodRectHeights(node, nextGA, nextNode instanceof ISEDMethodReturn);
               }
            }
            if (ArrayUtil.isEmpty(NodeUtil.getChildren(nextNode))) {
               leafs.add(nextNode);
            }
         }
         else if((nextNode instanceof ISEDMethodReturn ||
                  nextNode instanceof ISEDExceptionalTermination) && !leafs.contains(nextNode)){
            GraphicsAlgorithm parentGA = getPictogramElementForBusinessObject(NodeUtil.getParent(nextNode)).getGraphicsAlgorithm();
            GraphicsAlgorithm nextGA = nextPE.getGraphicsAlgorithm();
            nextGA.setX(parentGA.getX());
            
            if(nextGA.getY() < parentGA.getY() + parentGA.getHeight() + OFFSET) {
               moveSubTreeVertical(nextNode, parentGA.getY() + parentGA.getHeight() + OFFSET - nextGA.getY());
               updateAllMethodRectHeights((ISEDMethodCall) nextNode.getCallStack()[0], nextGA, nextNode instanceof ISEDMethodReturn);
            }
            
            if(!ArrayUtil.isEmpty(NodeUtil.getChildren(nextNode))) {
               ISEDDebugNode leaf = getLeafForRecenterChildren(nextNode, nextGA.getWidth(), monitor); 
               if(leaf != null) {
                  leafs.add(leaf);
                  continue;
//                  int mostLeftX = findMostLeftXOfBranchInParents(leaf);
//                  GraphicsAlgorithm leafGA = getPictogramElementForBusinessObject(leaf).getGraphicsAlgorithm();
//                  if(mostLeftX < leafGA.getX()) {
//                     int moveBy = leafGA.getX() - mostLeftX;
//                     moveSubTreeHorizontal(leaf, -moveBy, monitor);
////                     leafGA.setX(mostLeftX);
//                  }
               }
               
//               ISEDDebugNode subNode = NodeUtil.getChildren(nextNode)[0];
//               PictogramElement subNodePE = getPictogramElementForBusinessObject(subNode);
//               GraphicsAlgorithm subNodeGA = subNodePE.getGraphicsAlgorithm();
//               
//               if(nextGA.getWidth() < subNodeGA.getWidth()) {
//                  int moveBy = nextGA.getX() + nextGA.getWidth() / 2 - subNodeGA.getWidth() / 2 - subNodeGA.getX();
//                  moveSubTreeHorizontal(subNode, moveBy, monitor);
//               }
            }

            leafs.add(nextNode);
         }
      }
      return leafs;
   }
   
   private void mist(ISEDMethodCall mc, ISEDDebugNode node) throws DebugException {
      AreaContext areaContext = new AreaContext();
      ISEDDebugNode parent = NodeUtil.getParent(node);

      PictogramElement pe = getPictogramElementForBusinessObject(parent);
      GraphicsAlgorithm parentGA = pe.getGraphicsAlgorithm();

      int areaX = -1;
      int areaY = parentGA.getY() + parentGA.getHeight() + OFFSET;
      
      ISEDDebugNode previousSibling = ArrayUtil.getPrevious(NodeUtil.getChildren(parent, true), node);
      
      if (previousSibling != null) {
         int subTreeWidth = findMostRightXInSubtree(previousSibling);//findMostRightXInMethod(mc, previousSibling);
//            System.out.println("W: " + subTreeWidth);
         if (subTreeWidth > -1) {
            // Add right to the previous sibling directly under parent
            GraphicsAlgorithm gas = getPictogramElementForBusinessObject(previousSibling).getGraphicsAlgorithm();
            areaX = subTreeWidth + OFFSET;
            areaY = gas.getY();
         }
      }

      if(node instanceof ISEDExceptionalTermination && !ArrayUtil.isEmpty(parent.getCallStack()))
      {
         PictogramElement mcPE = getPictogramElementForBusinessObject(parent.getCallStack()[0], 0);
         GraphicsAlgorithm mcGA = mcPE.getGraphicsAlgorithm();

         areaY = mcGA.getY() + mcGA.getHeight() + OFFSET + parentGA.getHeight() / 2;
      }

      // If we dont have any previous sibling or we dont have a subtree at the previous sibling
      if(areaX == -1) {
         // Add directly under parent, but use x of most left pe in branch
         areaX = findMostLeftXOfBranchInParents(parent);
      }

      areaContext.setX(areaX);
      areaContext.setY(areaY);


      AddContext addContext = new AddContext(areaContext, node);
      addContext.setTargetContainer(getDiagram());
      // Execute add feature manually because getFeatureProvider().addIfPossible(addContext) changes the selection
      IAddFeature feature = getFeatureProvider().getAddFeature(addContext);
      if (feature != null && feature.canExecute(addContext)) {
         feature.execute(addContext);
      }
   }
}<|MERGE_RESOLUTION|>--- conflicted
+++ resolved
@@ -45,11 +45,8 @@
 import org.eclipse.graphiti.services.Graphiti;
 import org.eclipse.graphiti.services.IGaService;
 import org.eclipse.graphiti.services.IPeCreateService;
-<<<<<<< HEAD
-=======
 import org.eclipse.graphiti.util.ColorConstant;
 import org.key_project.sed.core.model.ISEDBaseMethodReturn;
->>>>>>> 68db94ce
 import org.key_project.sed.core.model.ISEDBranchCondition;
 import org.key_project.sed.core.model.ISEDDebugElement;
 import org.key_project.sed.core.model.ISEDDebugNode;
@@ -93,12 +90,9 @@
       return Reason.createFalseReason();
    }
    
-<<<<<<< HEAD
-=======
-   /*
-    * TODO
-    */
->>>>>>> 68db94ce
+   /*
+    * TODO
+    */
    protected void updateCollapse(ISEDMethodCall mc, IProgressMonitor monitor) throws DebugException {
       GraphicsAlgorithm rectGA = getPictogramElementForBusinessObject(mc, 0).getGraphicsAlgorithm();
       GraphicsAlgorithm nodeGA = getPictogramElementForBusinessObject(mc).getGraphicsAlgorithm();
@@ -110,28 +104,6 @@
       
       mc.setCollapsed(true);
 
-<<<<<<< HEAD
-      int maxX = 0;
-      boolean need2Move = true, singleReturn = false;
-      Set<ISEDDebugNode> leafs = new HashSet<ISEDDebugNode>();
-      
-      if(bcs.length == 1)
-      {
-         ISEDMethodReturn mr = (ISEDMethodReturn) bcs[0].getChildren()[0];
-         PictogramElement mrPE = getPictogramElementForBusinessObject(mr);
-         GraphicsAlgorithm mrGA = mrPE.getGraphicsAlgorithm();
-         
-         int above = findBiggestWidthInPartTreeAbove(mr);
-         
-         if(above < mrGA.getWidth()) {
-            singleReturn = true;
-            nodeGA.setX(rectGA.getX() + METOFF);
-         }
-      }
-      else {
-         leafs.add(mc);
-         nodeGA.setX(rectGA.getX() + METOFF);
-=======
       int maxX = rectGA.getX();
       Set<ISEDDebugNode> leafs = new HashSet<ISEDDebugNode>();
 
@@ -149,7 +121,6 @@
       else {
 //         moveRightAndAbove(mc, maxX - nodeGA.getX(), monitor);
          nodeGA.setX(rectGA.getX());
->>>>>>> 68db94ce
       }
 
       for(ISEDBranchCondition bc : bcs)
@@ -159,34 +130,6 @@
          PictogramElement bcPE = getFeatureProvider().getPictogramElementForBusinessObject(bc);
          GraphicsAlgorithm bcGA = bcPE.getGraphicsAlgorithm();
 
-<<<<<<< HEAD
-         ISEDMethodReturn mr = (ISEDMethodReturn) bc.getChildren()[0];
-         PictogramElement mrPE = getFeatureProvider().getPictogramElementForBusinessObject(mr);
-         GraphicsAlgorithm mrGA = mrPE.getGraphicsAlgorithm();
-
-         int widthDiff = bcGA.getX() + bcGA.getWidth() - mrGA.getX() - mrGA.getWidth();
-
-         if(bcGA.getWidth() < mrGA.getWidth())
-         {
-            bcGA.setX(mrGA.getX() + (mrGA.getWidth() - bcGA.getWidth()) / 2);
-            need2Move = false;
-         }
-
-         maxX = findMostRightXInSubtree(bc) + OFFSET;
-         
-         int hMove = 0;
-         
-         if(need2Move)
-         {
-            hMove = (bcGA.getX() - mrGA.getX() + widthDiff) / 2;
-            moveSubTreeHorizontal(mr, hMove, new SubProgressMonitor(monitor, 1));
-         }
-
-         createConnection((AnchorContainer)bcPE, (AnchorContainer)mrPE);
-         
-         if(singleReturn) {
-            leafs.add((bcGA.getWidth() > mrGA.getWidth() ? bc : mr));
-=======
          ISEDBaseMethodReturn mr = (ISEDBaseMethodReturn) bc.getChildren()[0];
          PictogramElement mrPE = getFeatureProvider().getPictogramElementForBusinessObject(mr);
          GraphicsAlgorithm mrGA = mrPE.getGraphicsAlgorithm();
@@ -237,27 +180,10 @@
 //               nodeGA.setX(rectGA.getX() + METOFF);
                leafs.add((bcGA.getWidth() > mrGA.getWidth() ? bc : mr));
 //            }
->>>>>>> 68db94ce
          }
       }
 
       shrinkRectHeights(mc);
-<<<<<<< HEAD
-      centerChildren(leafs, new SubProgressMonitor(monitor, 1));
-      monitor.worked(1);
-      
-//      for(ISEDBranchCondition bc : bcs) {
-//         ISEDMethodReturn mr = (ISEDMethodReturn) NodeUtil.getChildren(bc)[0];
-//         PictogramElement mrPE = getFeatureProvider().getPictogramElementForBusinessObject(mr);
-//
-//         updateParents(mrPE, OFFSET, new SubProgressMonitor(monitor, 1));
-//         monitor.worked(1);
-//      }
-      
-      resizeRectsIfNeeded(mc);
-   }
-   
-=======
       centerChildren(mc, new HashSet<ISEDDebugNode>(leafs), new SubProgressMonitor(monitor, 1));
       monitor.worked(1);
       
@@ -295,386 +221,11 @@
    /*
     * TODO
     */
->>>>>>> 68db94ce
    protected void updateExpand(ISEDMethodCall mc, IProgressMonitor monitor) throws DebugException {
       GraphicsAlgorithm rectGA = getPictogramElementForBusinessObject(mc, 0).getGraphicsAlgorithm();
       GraphicsAlgorithm nodeGA = getPictogramElementForBusinessObject(mc).getGraphicsAlgorithm();
       
       ISEDBranchCondition[] bcs = NodeUtil.getSortedBCs(mc);
-<<<<<<< HEAD
-      
-      nodeGA.setX(rectGA.getX());
-      
-      DefaultRemoveFeature drf = new DefaultRemoveFeature(getFeatureProvider());
-      for(ISEDBranchCondition bc : bcs) {
-         ISEDMethodReturn mr = (ISEDMethodReturn) bc.getChildren()[0];
-         PictogramElement mrPE = getFeatureProvider().getPictogramElementForBusinessObject(mr);
-         GraphicsAlgorithm mrGA = mrPE.getGraphicsAlgorithm();
-
-         ISEDDebugNode previousSibling = ArrayUtil.getPrevious(NodeUtil.getChildren(NodeUtil.getParent(bc), true), bc);
-
-         boolean wasMoved = false;
-         if (previousSibling != null) {
-            int subTreeWidth = findMostRightXInSubtree(NodeUtil.getChildren(previousSibling)[0]);
-            if (subTreeWidth > -1) {
-               int horMove = subTreeWidth + OFFSET;
-               //Math.abs sollte die Pos < 0 sein
-               moveSubTreeBetweenMRHorizontal(mr, mr, - mrGA.getX() + horMove);
-               wasMoved = true;
-            }
-         }
-         
-         int above = findBiggestWidthInPartTreeAbove(mc);
-
-         if(!wasMoved && above < mrGA.getWidth()) {
-            int maxXOnParents = findMostLeftXOfBranchInParents(mr);
-            int maxXInChildren = findMostLeftXInSubtree(mr);
-            int maxXOfBranch = maxXOnParents < maxXInChildren ? maxXOnParents : maxXInChildren;
-            moveSubTreeBetweenMRHorizontal(mr, mr, - mrGA.getX() + maxXOfBranch);
-         }
-         
-         PictogramElement bcPE = getFeatureProvider().getPictogramElementForBusinessObject(bc);
-         removeConnections(bcPE, drf);
-         drf.remove(new RemoveContext(bcPE));
-      }
-
-      removeConnections(getPictogramElementForBusinessObject(mc), drf);
-      
-      mc.setCollapsed(false);
-      
-//      updateChildren(getPictogramElementForBusinessObject(mc), OFFSET, monitor);
-//      updateChildrenLeftAligned(mc, monitor, OFFSET, 0);
-      Set<ISEDDebugNode> leafs = kacke(mc, 0, monitor);//updateChildrenLeftAligned(mc, monitor, OFFSET, 0);
-      centerMethod(mc, leafs, monitor);
-//      updateParents(getPictogramElementForBusinessObject(mc), OFFSET, monitor);
-//      update(new UpdateContext(getPictogramElementForBusinessObject(mc)));
-
-      leafs = new HashSet<ISEDDebugNode>();
-      Set<ISEDDebugNode> leafSubtree = new HashSet<ISEDDebugNode>();
-      for(ISEDBranchCondition bc : bcs) {
-         ISEDMethodReturn mr = (ISEDMethodReturn) bc.getChildren()[0];
-         PictogramElement mrPE = getFeatureProvider().getPictogramElementForBusinessObject(mr);
-         PictogramElement parentPE = getFeatureProvider().getPictogramElementForBusinessObject(NodeUtil.getParent(mr));
-         
-         createConnection((AnchorContainer)parentPE, (AnchorContainer)mrPE);
-         
-//         if(!ArrayUtil.isEmpty(NodeUtil.getChildren(mr))) {
-//            ISEDDebugNode leaf = getLeafForRecenterChildren(mr, mrPE.getGraphicsAlgorithm().getWidth()); 
-//            if(leaf != null) {
-//               leafs.add(leaf);
-//               
-//               int mostLeftX = findMostLeftXOfBranchInParents(leaf);
-//               GraphicsAlgorithm leafGA = getPictogramElementForBusinessObject(leaf).getGraphicsAlgorithm();
-//               if(mostLeftX < leafGA.getX()) {
-////                  leafGA.setX(mostLeftX);
-//               }
-//            }
-//            
-//            ISEDDebugNode subNode = NodeUtil.getChildren(mr)[0];
-//            PictogramElement subNodePE = getPictogramElementForBusinessObject(subNode);
-//            GraphicsAlgorithm subNodeGA = subNodePE.getGraphicsAlgorithm();
-//            GraphicsAlgorithm parentGA = getPictogramElementForBusinessObject(NodeUtil.getParent(subNode)).getGraphicsAlgorithm();
-//            
-//            if(parentGA.getWidth() < subNodeGA.getWidth()) {
-//               int moveBy = parentGA.getX() + parentGA.getWidth() / 2 - subNodeGA.getWidth() / 2 - subNodeGA.getX();
-////               moveSubTreeHorizontal(subNode, moveBy, monitor);
-//            }
-//            
-////            leafSubtree.add(NodeUtil.getChildren(mr)[0]);
-//         }
-      }
-      
-      if(!leafs.isEmpty()) {
-//         centerChildren(leafs, new SubProgressMonitor(monitor, 1));
-//         centerMethod(mc, leafs, monitor);
-      }
-      
-//      for(ISEDDebugNode subNode : leafSubtree)
-//      {
-//         PictogramElement subNodePE = getPictogramElementForBusinessObject(subNode);
-//         GraphicsAlgorithm subNodeGA = subNodePE.getGraphicsAlgorithm();
-//         GraphicsAlgorithm parentGA = getPictogramElementForBusinessObject(NodeUtil.getParent(subNode)).getGraphicsAlgorithm();
-//         
-//         int moveBy = parentGA.getX() + parentGA.getWidth() / 2 - subNodeGA.getWidth() / 2 - subNodeGA.getX();
-//         moveSubTreeHorizontal(subNode, moveBy, monitor);
-//      }
-
-//      for(ISEDDebugNode leaf : leafs) {
-//         PictogramElement leafPE = getFeatureProvider().getPictogramElementForBusinessObject(leaf);
-//         updateParents(leafPE, OFFSET, new SubProgressMonitor(monitor, 1));
-//         System.out.println(leaf);
-//      }
-      
-      resizeRectsIfNeeded(mc);
-
-      if(!ArrayUtil.isEmpty(mc.getCallStack())) {
-         shrinkRectHeights(mc);
-      }
-   }
-   
-   protected void centerMethod(ISEDMethodCall mc, final Set<ISEDDebugNode> leafs, IProgressMonitor monitor) throws DebugException {
-      final Set<ISEDDebugNode> doneNodes = new HashSet<ISEDDebugNode>(); // Contains all already centered nodes
-      while (!leafs.isEmpty() && !monitor.isCanceled()) {
-         // Get leaf to center which is the first one which children are already centered (all children are contained in doneNodes) or if no centering of the child is required (not part of leafs)
-         final ISEDDebugNode next = CollectionUtil.searchAndRemoveWithException(leafs, new IFilterWithException<ISEDDebugNode, DebugException>() {
-            @Override
-            public boolean select(ISEDDebugNode element) throws DebugException {
-               boolean allChildrenDone = true;
-               ISEDDebugNode[] children = NodeUtil.getChildren(element);
-               int i = 0;
-               while (allChildrenDone && i < children.length) {
-                  if (!doneNodes.contains(children[i]) && leafs.contains(children[i])) {
-                     allChildrenDone = false;
-                  }
-                  i++;
-               }
-               return allChildrenDone;
-            }
-         }); 
-         final PictogramElement nextPE = getPictogramElementForBusinessObject(next);
-         // Compute new x margin to center current branch under his children 
-         int xMargin;
-         int xStart;
-         boolean removeChildrenRequired = false;
-
-         ISEDDebugNode[] children = NodeUtil.getChildren(next);
-//         if (!ArrayUtil.isEmpty(getChildren(next)))
-         if (!ArrayUtil.isEmpty(children) && children.length > 1)
-         {
-            ISEDDebugNode firstChild = ArrayUtil.getFirst(children);
-            ISEDDebugNode lastChild = ArrayUtil.getLast(children);
-            PictogramElement firstChildPE = getPictogramElementForBusinessObject(firstChild);
-            PictogramElement lastChildPE = getPictogramElementForBusinessObject(lastChild);
-            int childWidth = lastChildPE.getGraphicsAlgorithm().getX() + lastChildPE.getGraphicsAlgorithm().getWidth() - 
-                             firstChildPE.getGraphicsAlgorithm().getX();
-
-            xMargin = (childWidth - nextPE.getGraphicsAlgorithm().getWidth()) / 2;
-            xStart = firstChildPE.getGraphicsAlgorithm().getX();
-            
-//            System.out.println("XM: " + xMargin + ", XS: " + xStart + ", NPEX: " + nextPE.getGraphicsAlgorithm().getX());
-            
-            // Make sure that the new position is not "lefter" as the old one because this area is reserved for the previous branch and they should not collapse  
-            if (xMargin + xStart < nextPE.getGraphicsAlgorithm().getX()) {
-                  // Collapse possible, so keep old xStart 
-                  xMargin = 0;
-                  xStart = nextPE.getGraphicsAlgorithm().getX();
-                  removeChildrenRequired = true;  
-            }
-         }
-         else {
-            xMargin = 0;
-            xStart = nextPE.getGraphicsAlgorithm().getX();
-         }
-         
-//         System.out.println("XM: " + xMargin + ", XS: " + xStart + ", X: " + nextPE.getGraphicsAlgorithm().getX());
-         
-         // Go back to root or branch split and collect descendants while computing max width
-         // If a parent node has more than one child it is treated as leaf node in a further iteration by adding it to leafs
-         List<PictogramElement> descendantsPE = new LinkedList<PictogramElement>();
-         int maxWidth = 0;
-//         boolean maxInitialised = false;
-         ISEDDebugNode current = next;
-         PictogramElement currentPE = nextPE;
-
-         boolean locked = false;
-         int xOff = 0;
-         do {
-//            System.out.println("Current: " + current);
-            doneNodes.add(current); // Mark element as centered because it will be done before the next leaf node will be treated in outer most loop
-            
-            currentPE = getPictogramElementForBusinessObject(current); 
-            descendantsPE.add(currentPE);
-
-            int currentWidth = currentPE.getGraphicsAlgorithm().getWidth();
-            if (currentWidth > maxWidth && (!locked || removeChildrenRequired)) {
-               maxWidth = currentWidth;
-               if(removeChildrenRequired)
-                  xStart = currentPE.getGraphicsAlgorithm().getX();
-               
-               if(NodeUtil.getChildren(current).length > 1)
-                  locked = true;               
-            }
-            
-            ISEDDebugNode child = current;
-            current = NodeUtil.getParent(child);
-
-            if (current != null && NodeUtil.getChildren(current).length != 1) {
-               if (ArrayUtil.isLast(NodeUtil.getChildren(current), child)) {  // Update parent only if all of his branches are correctly centered
-                  leafs.add(current);
-//                  System.out.println(current);
-               }
-               current = null;
-            }
-         } while (current != null && !monitor.isCanceled());
-
-         // Center collected descendants based on the computed maximal element width
-         boolean cool = false;
-         Iterator<PictogramElement> descendantIter = descendantsPE.iterator();
-         while (descendantIter.hasNext() && !monitor.isCanceled()) {
-            PictogramElement pe = descendantIter.next();
-            GraphicsAlgorithm ga = pe.getGraphicsAlgorithm();
-            int newX = xMargin + xStart + xOff + (maxWidth - ga.getWidth()) / 2; 
-            ga.setX(newX);
-//            System.out.println("NEWX: " + (xMargin + xStart + (maxWidth - ga.getWidth()) / 2));
-
-            ISEDDebugNode node = (ISEDDebugNode) getBusinessObjectForPictogramElement(pe);
-
-            if(!node.equals(mc) && !ArrayUtil.isEmpty(node.getCallStack()))
-            {
-               ISEDDebugNode methodCall = node.getCallStack()[0];
-               PictogramElement mcPE = getPictogramElementForBusinessObject(methodCall, 0);
-               GraphicsAlgorithm mcGA = mcPE.getGraphicsAlgorithm();
-               
-               if(node instanceof ISEDMethodCall)// && ArrayUtil.isEmpty(methodCall.getCallStack()))
-               {
-//                  System.out.println(node);
-                  GraphicsAlgorithm rectGA = getPictogramElementForBusinessObject(node, 0).getGraphicsAlgorithm();
-                  if(rectGA.getX() <= mcGA.getX()) {
-                     moveSubTreeHorizontal(node, METOFF, monitor);
-//                     moveMethodBodyHorizontal((ISEDMethodCall) node, METOFF);
-//                     moveSubTreeBetweenMRHorizontal(methodCall, node, METOFF);
-                     
-                     if(!cool) {
-                        rectGA.setX(rectGA.getX() - METOFF);
-                        moveSubTreeHorizontal(node, METOFF, monitor);
-//                        moveMethodBodyHorizontal((ISEDMethodCall) node, METOFF);
-//                        moveSubTreeBetweenMRHorizontal(methodCall, node, METOFF);
-//                        rectGA.setX(rectGA.getX() + METOFF / 2);
-//                        moveSubTreeHorizontal(node, METOFF, monitor);
-                        xOff += METOFF;
-                        cool = true;
-                     }
-//                     moveRighterNodes(node, METOFF * metAm, monitor);
-                     updateParents(pe, OFFSET, monitor);
-//                     ga.setX(mcGA.getX() + METOFF);
-                     xOff += METOFF;
-//                     cool = true;
-                  }
-               }
-
-//               if(ga.getX() < mcGA.getX() + METOFF)
-//               {
-//                  if(!ArrayUtil.isEmpty(methodCall.getCallStack()))
-//                  {
-//                     ISEDDebugNode outerMethod = methodCall.getCallStack()[0];
-//                     PictogramElement outerPE = getPictogramElementForBusinessObject(outerMethod, 0);
-//                     GraphicsAlgorithm outerGA = outerPE.getGraphicsAlgorithm();
-//                     
-//                     if(outerGA.getX() + METOFF <= mcGA.getX())
-//                     {
-//                        if(ga.getX() < outerGA.getX() + METOFF) {
-//                           mcGA.setX(outerGA.getX());
-//                           ga.setX(mcGA.getX() + METOFF);
-//                           xOff += METOFF;
-//                        }
-//                        else {
-//                           if(ga.getX() - METOFF <= outerGA.getX() + METOFF) {
-//                              mcGA.setX(outerGA.getX() + METOFF);
-//                              moveSubTreeHorizontal(node, METOFF, monitor);
-////                              ga.setX(ga.getX() + METOFF);
-//                              xOff += METOFF;
-//                           }
-//                           else {
-//                              mcGA.setX(ga.getX() - METOFF);
-//                           }
-//                        }
-//                     }
-//                  }
-//               }
-
-               updateAllMethodRectWidths((ISEDMethodCall) methodCall, ga);
-            }
-//            if(!ArrayUtil.isEmpty(node.getCallStack()))
-//            {
-//               ISEDDebugNode methodCall = node.getCallStack()[0];
-//               PictogramElement mcPE = getPictogramElementForBusinessObject(methodCall, 0);
-//               GraphicsAlgorithm mcGA = mcPE.getGraphicsAlgorithm();
-//               
-//               if(node instanceof ISEDMethodCall)
-//               {
-//                  GraphicsAlgorithm rectGA = getPictogramElementForBusinessObject(node, 0).getGraphicsAlgorithm();
-//                  if(rectGA.getX() <= mcGA.getX()) {
-////                     rectGA.setX(rectGA.getX() + METOFF);
-//                     moveMethodBodyHorizontal((ISEDMethodCall) node, METOFF);
-////                     moveSubTreeHorizontal(node, METOFF, monitor);
-////                     moveRighterNodes(node, METOFF * metAm, monitor);
-////                     updateParents(pe, OFFSET, monitor);
-////                     ga.setX(mcGA.getX() + METOFF);
-//                     xOff += METOFF;
-////                     cool = true;
-//                  }
-//               }
-//
-//               if(ga.getX() < mcGA.getX() + METOFF)
-//               {
-//                  if(!ArrayUtil.isEmpty(methodCall.getCallStack()))
-//                  {
-//                     ISEDDebugNode outerMethod = methodCall.getCallStack()[0];
-//                     PictogramElement outerPE = getPictogramElementForBusinessObject(outerMethod, 0);
-//                     GraphicsAlgorithm outerGA = outerPE.getGraphicsAlgorithm();
-//                     
-//                     if(outerGA.getX() + METOFF <= mcGA.getX())
-//                     {
-//                        if(ga.getX() < outerGA.getX() + METOFF) {
-//                           mcGA.setX(outerGA.getX());
-//                           ga.setX(mcGA.getX() + METOFF);
-//                           xOff += METOFF;
-//                        }
-//                        else {
-//                           if(ga.getX() - METOFF <= outerGA.getX() + METOFF) {
-//                              mcGA.setX(outerGA.getX() + METOFF);
-//                              ga.setX(ga.getX() + METOFF);
-//                              xOff += METOFF;
-//                           }
-//                           else {
-//                              mcGA.setX(ga.getX() - METOFF);
-//                           }
-//                        }
-//                     }
-//                  }
-//               }
-//
-//               updateAllMethodRectWidths((ISEDMethodCall) methodCall, ga);
-//            }
-         }
-//         monitor.worked(1);
-//         // Center children again if required
-//         if (removeChildrenRequired && !ArrayUtil.isEmpty(NodeUtil.getChildren(next))) {
-//            ISEDDebugNode lastChild = ArrayUtil.getLast(NodeUtil.getChildren(next));
-//            int mostRightX = findMostRightXInSubtree(lastChild);
-//            int offset = (maxWidth - (mostRightX - xStart)) / 2;
-//            // Center children again only if offset is positive, because otherwise an overlap with the branch next to the left is possible
-//            if (offset > 0) {
-//               SEDPreorderIterator iter = new SEDPreorderIterator(next);
-//               while (iter.hasNext()) {
-//                  ISEDDebugElement nextChild = iter.next();
-//                  if (nextChild != next) {
-//                     PictogramElement nextChildPE = getPictogramElementForBusinessObject(nextChild);
-//                     if (nextChildPE != null) {
-//                        nextChildPE.getGraphicsAlgorithm().setX(nextChildPE.getGraphicsAlgorithm().getX() + offset);
-//                     }
-//                  }
-//               }
-//               
-//               if(!ArrayUtil.isEmpty(next.getCallStack())) {
-//                  PictogramElement mcPE = getPictogramElementForBusinessObject(next.getCallStack()[0], 0);
-//                  mcPE.getGraphicsAlgorithm().setX(mcPE.getGraphicsAlgorithm().getX() + offset);
-//               }
-//            }
-//         }
-      }
-   }
-   
-   protected void shrinkRectHeights(ISEDMethodCall mc) throws DebugException {
-      GraphicsAlgorithm prevRectGA, rectGA = null;
-      do
-      {
-         ISEDBranchCondition[] bcs = mc.getMethodReturnConditions();
-         prevRectGA = rectGA;
-         rectGA = getPictogramElementForBusinessObject(mc, 0).getGraphicsAlgorithm();
-         
-         int height = -1;
-=======
 //      System.out.println("MRP: "+findMostRightXInPreviousBranch(mc));
 //      rectGA.setX(findMostRightXInPreviousBranch(mc));
 //      int 
@@ -761,7 +312,6 @@
          rectGA = getPictogramElementForBusinessObject(mc, 0).getGraphicsAlgorithm();
          
          int height = 0;
->>>>>>> 68db94ce
          for(ISEDBranchCondition bc : bcs) {
             ISEDDebugNode mr = bc.getChildren()[0];
             PictogramElement mrPE = getPictogramElementForBusinessObject(mr);
@@ -771,20 +321,8 @@
             }
          }
          
-<<<<<<< HEAD
-         int diff = 0;
-
-         if(height > -1) {
-            diff = rectGA.getY() + rectGA.getHeight() - findDeepestYInMethod((ISEDMethodCall) mc) - OFFSET - height / 2;
-         }
-         else {
-            diff = rectGA.getY() + rectGA.getHeight() - prevRectGA.getY() - prevRectGA.getHeight() - OFFSET;
-         }
-         
-=======
          int diff = rectGA.getY() + rectGA.getHeight() - findDeepestYInMethod((ISEDMethodCall) mc) - OFFSET - height / 2;
 
->>>>>>> 68db94ce
          if(diff != 0)
          {
             rectGA.setHeight(rectGA.getHeight() - diff);
@@ -799,42 +337,17 @@
                }
             }
          }
-<<<<<<< HEAD
-            
-   //         ISEDTermination[] terminations = mc.getThread().getTerminations();
-   //         for(ISEDTermination t : terminations)
-   //         {
-   //            if(t instanceof ISEDExceptionalTermination)
-   //            {
-   //               ISEDDebugNode parent = t.getParent();
-   //               if(parent.getCallStack() != null && parent.getCallStack().length > 0)
-   //               {
-   //                  PictogramElement tPE = getPictogramElementForBusinessObject(t);
-   //                  
-   //                  if(tPE != null){
-   //                     moveSubTreeVertical(t, -diff);
-   //                  }
-   //               }  
-   //            }
-   //         }
-=======
-
->>>>>>> 68db94ce
+
          mc = (ISEDMethodCall) (!ArrayUtil.isEmpty(mc.getCallStack()) ? mc.getCallStack()[0] : null);
       } while(mc != null);
    }
    
-<<<<<<< HEAD
-   protected int findDeepestYInMethod(ISEDMethodCall mc) throws DebugException {
-      int deepestY = 0;
-=======
    /*
     * TODO
     */
    protected int findDeepestYInMethod(ISEDMethodCall mc) throws DebugException {
       int deepestY = 0;
       int methodAmount = 0;
->>>>>>> 68db94ce
       ISEDIterator iter = new SEDMethodPreorderIterator(mc);
       while (iter.hasNext()) {
          ISEDDebugElement next = iter.next();
@@ -847,11 +360,7 @@
                continue;
             }
             
-<<<<<<< HEAD
-            if(nextNode instanceof ISEDMethodReturn)
-=======
             if(nextNode instanceof ISEDBaseMethodReturn)
->>>>>>> 68db94ce
             {
                if(nextNode.getCallStack()[0].equals(mc)) {
                   continue;
@@ -863,50 +372,6 @@
                GraphicsAlgorithm ga = pe.getGraphicsAlgorithm();
                if (ga.getY() + ga.getHeight() > deepestY) {
                   deepestY = ga.getY() + ga.getHeight();
-<<<<<<< HEAD
-               }
-            }
-         }
-      }
-
-      return deepestY;
-   }
-   
-   protected ISEDDebugNode findDeepestNodeInMethod(ISEDMethodCall mc) throws DebugException {
-      ISEDDebugNode node = null;
-      int deepestY = 0;
-      ISEDIterator iter = new SEDMethodPreorderIterator(mc);
-      while (iter.hasNext()) {
-         ISEDDebugElement next = iter.next();
-         
-         if(next instanceof ISEDDebugNode)
-         {
-            ISEDDebugNode nextNode = (ISEDDebugNode) next;
-            
-            if(ArrayUtil.isEmpty(nextNode.getCallStack()) && !(nextNode instanceof ISEDBranchCondition)) {
-               continue;
-            }
-            
-            if(nextNode instanceof ISEDMethodReturn)
-            {
-               if(nextNode.getCallStack()[0].equals(mc)) {
-                  continue;
-               }
-            }
-            
-            PictogramElement pe = getPictogramElementForBusinessObject(nextNode);
-            if (pe != null) {
-               GraphicsAlgorithm ga = pe.getGraphicsAlgorithm();
-               if (ga.getY() + ga.getHeight() > deepestY) {
-                  deepestY = ga.getY() + ga.getHeight();
-                  node = nextNode;
-               }
-            }
-         }
-      }
-
-      return node;
-=======
                   
                   if(nextNode instanceof ISEDMethodReturn) {
                      nextNode = nextNode.getCallStack()[0];
@@ -925,7 +390,6 @@
       }
       
       return deepestY + methodAmount * OFFSET;
->>>>>>> 68db94ce
    }
    
    /**
@@ -935,11 +399,7 @@
     * @return The most maximal x value of most right child {@link ISEDDebugNode}s.
     * @throws DebugException Occurred Exception.
     */
-<<<<<<< HEAD
-   protected int findMostRightXInMethod(ISEDMethodCall mc, ISEDDebugNode node) throws DebugException {
-=======
    private int findMostRightXInMethod(ISEDMethodCall mc, ISEDDebugNode node) throws DebugException {
->>>>>>> 68db94ce
       int mostRightXInSubtree = 0;
       ISEDDebugNode start = node;
       while (node != null) {
@@ -955,124 +415,17 @@
          node = ArrayUtil.getLast(NodeUtil.getChildren(node, true));
          
          if(node != null && ArrayUtil.isEmpty(node.getCallStack()) && !(node instanceof ISEDBranchCondition) ||
-<<<<<<< HEAD
-               parent instanceof ISEDMethodReturn && parent.getCallStack()[0].equals(mc)) {
-=======
                parent instanceof ISEDBaseMethodReturn && parent.getCallStack()[0].equals(mc)) {
->>>>>>> 68db94ce
             node = null;
          }
       }
       return mostRightXInSubtree;
    }
    
-<<<<<<< HEAD
-   /**
-    * Iterates over the most right children in the Method of the given {@link ISEDDebugNode}
-    * and computes the maximal x value (x + width) of the visited child {@link ISEDDebugNode}s.
-    * @param node The {@link ISEDDebugNode} to start.
-    * @return The most maximal x value of most right child {@link ISEDDebugNode}s.
-    * @throws DebugException Occurred Exception.
-    */
-   protected int findMostLeftXInMethod(ISEDDebugNode node) throws DebugException {
-      int mostLeftXInSubtree = -1;
-      ISEDDebugNode mc = node;
-      while (node != null) {
-         PictogramElement pe = getPictogramElementForBusinessObject(node);
-         if (pe != null) {
-            GraphicsAlgorithm ga = pe.getGraphicsAlgorithm();
-            if (ga.getX() < mostLeftXInSubtree || mostLeftXInSubtree == -1) {
-               mostLeftXInSubtree = ga.getX();
-            }
-         }
-         // Select child for next loop iteration
-         ISEDDebugNode parent = node;
-         node = ArrayUtil.getLast(NodeUtil.getChildren(node));
-         
-         if(node != null && ArrayUtil.isEmpty(node.getCallStack()) && !(node instanceof ISEDBranchCondition) ||
-               parent instanceof ISEDMethodReturn && parent.getCallStack()[0].equals(mc)) {
-            node = null;
-         }
-      }
-      return mostLeftXInSubtree;
-   }
-   
-   protected int findBiggestWidthInPartTreeAbove(ISEDDebugNode start) throws DebugException {
-      ISEDDebugNode node = start;
-      int x = -1;
-      do
-      {
-         node = NodeUtil.getParent(node);
-         
-         if(node == null || NodeUtil.getChildren(node).length != 1) {
-            break;
-         }
-         
-         PictogramElement nodePE = getPictogramElementForBusinessObject(node);
-         if(nodePE != null)
-         {
-            GraphicsAlgorithm nodeGA = nodePE.getGraphicsAlgorithm();
-            if(nodeGA.getWidth() > x || x == -1) {
-               x = nodeGA.getWidth();
-            }
-         }
-      } while(true);
-      return x;
-   }
-   
-   protected int findMostLeftXInPartTreeUnder(ISEDDebugNode start) throws DebugException {
-      ISEDDebugNode node = start;
-      int x = -1;
-
-      while(true)
-      {
-         PictogramElement nodePE = getPictogramElementForBusinessObject(node);
-         if(nodePE != null)
-         {
-            GraphicsAlgorithm nodeGA = nodePE.getGraphicsAlgorithm();
-            if(nodeGA.getX() < x || x == -1) {
-               x = nodeGA.getX();
-            }
-         }
-         
-         if(NodeUtil.getChildren(node).length != 1) {
-            break;
-         }
-         
-         node = ArrayUtil.getFirst(NodeUtil.getChildren(node));
-      }
-
-      return x;
-   }
-   
-   protected Set<ISEDDebugNode> gatherLeafsOfMethod(ISEDMethodCall mc) throws DebugException {
-      Set<ISEDDebugNode> leafs = new LinkedHashSet<ISEDDebugNode>();
-      ISEDIterator iter = new SEDMethodPreorderIterator(mc);
-      while (iter.hasNext()) {
-         ISEDDebugElement next = iter.next();
-         
-         if(next instanceof ISEDDebugNode)
-         {
-            ISEDDebugNode nextNode = (ISEDDebugNode) next;
-            ISEDDebugNode[] children = NodeUtil.getChildren(nextNode); 
-            if(ArrayUtil.isEmpty(children) ||
-                  ArrayUtil.isEmpty(children[0].getCallStack()) && !(children[0] instanceof ISEDBranchCondition) ||
-                  getPictogramElementForBusinessObject(children[0]) == null)
-            {
-               leafs.add(nextNode);
-            }
-         }
-      }
-      return leafs;
-   }
-   
-   protected void resizeRectsIfNeeded(ISEDMethodCall mc) throws DebugException {
-=======
    /*
     * TODO
     */
    private void resizeRectsIfNeeded(ISEDMethodCall mc, IProgressMonitor monitor) throws DebugException {
->>>>>>> 68db94ce
       do
       {
          PictogramElement mcPE = getPictogramElementForBusinessObject(mc, 0);
@@ -1081,19 +434,12 @@
          {
             GraphicsAlgorithm rectGA = mcPE.getGraphicsAlgorithm();
             
-<<<<<<< HEAD
-//                  int mostLeftX = findMostLeftXInMethod(mc);
-//                  if(mostLeftX > rectGA.getX()) {
-//                     rectGA.setX(mostLeftX);
-//                  }
-=======
             int mostLeftX = findMostLeftXInMethod(mc) - METOFF;
             if(mostLeftX > rectGA.getX() && !ArrayUtil.isEmpty(mc.getCallStack())) {
 //               moveSubTreeHorizontal(mc, rectGA.getX() - mostLeftX, monitor);
 //               System.out.println("ESD"+mostLeftX);
                rectGA.setX(mostLeftX);
             }
->>>>>>> 68db94ce
             
 //            int mostRightX = findMostRightXInMethod(mc) + METOFF;
             rectGA.setWidth(findMostRightXInMethod(mc, mc) + METOFF - rectGA.getX());
@@ -1105,75 +451,7 @@
          }
          mc = !ArrayUtil.isEmpty(mc.getCallStack()) ? (ISEDMethodCall) mc.getCallStack()[0] : null;
       } while(mc != null);
-<<<<<<< HEAD
-   }
-   
-   protected int computeCollapsedHeight(ISEDMethodCall mc) throws DebugException {
-      int height = 0;
-      ISEDBranchCondition[] bcs = NodeUtil.getSortedBCs(mc);
-      GraphicsAlgorithm mcGA = getPictogramElementForBusinessObject(mc).getGraphicsAlgorithm();
-      
-      for(ISEDBranchCondition bc : bcs)
-      {
-         if(NodeUtil.getChildren(bc)[0] instanceof ISEDTermination) {
-            continue;
-         }
-         
-         GraphicsAlgorithm bcGA = getPictogramElementForBusinessObject(bc).getGraphicsAlgorithm();
-         GraphicsAlgorithm childGA = getPictogramElementForBusinessObject(NodeUtil.getChildren(bc)[0]).getGraphicsAlgorithm();
-         
-         int comHeight = mcGA.getHeight() / 2 + bcGA.getHeight() + childGA.getHeight() / 2 + 2 * OFFSET; 
-         
-         if(comHeight > height) {
-            height = comHeight;
-         }
-      }
-      
-      return height;
-   }
-   
-   /**
-    * Moves all nodes in the sub tree between the given {@link ISEDMethodReturn} and
-    * the next {@link ISEDMethodReturn} or {@link ISEDTermination} horizontal by the given distance.
-    * @param mr The {@link ISEDDebugNode} to start with.
-    * @param node The {@link ISEDDebugNode} to start moving.
-    * @param distance The distance to move in x direction.
-    * @param monitor The {@link IProgressMonitor} to use.
-    * @throws DebugException Occurred Exception
-    */
-//   protected void moveSubTreeBetweenMRHorizontal(ISEDMethodCall mc, ISEDDebugNode node, int distance) throws DebugException {
-//      
-//      ISEDIterator iter = mc == null ? new SEDPreorderIterator(node) : new SEDMethodPreorderIterator(mc, node);
-//      while (iter.hasNext()) {
-//         ISEDDebugElement next = iter.next();
-//         
-//         if(next instanceof ISEDDebugNode) {
-//            ISEDDebugNode nextNode = (ISEDDebugNode) next;
-//            PictogramElement pe = getPictogramElementForBusinessObject(nextNode);
-//            if (pe != null) {
-//               pe.getGraphicsAlgorithm().setX(pe.getGraphicsAlgorithm().getX() + distance);
-//            }
-//         }
-//      }
-//   }
-   protected void moveSubTreeBetweenMRHorizontal(ISEDDebugNode mr, ISEDDebugNode node, int distance) throws DebugException {
-      
-      if(node == null || node instanceof ISEDMethodReturn && !node.equals(mr))
-         return;
-      
-      PictogramElement pe = getPictogramElementForBusinessObject(node);
-      if (pe != null) {
-         pe.getGraphicsAlgorithm().setX(pe.getGraphicsAlgorithm().getX() + distance);
-      }
-      
-      for(ISEDDebugNode child : NodeUtil.getChildren(node)) {
-         moveSubTreeBetweenMRHorizontal(mr, child, distance);
-      }
-   }
-   
-=======
    }   
->>>>>>> 68db94ce
    
    /**
     * Moves all nodes in the sub tree between the given {@link ISEDMethodReturn} and
@@ -1192,11 +470,7 @@
          
          if(next instanceof ISEDDebugNode) {
             
-<<<<<<< HEAD
-            if(next == null || next instanceof ISEDMethodReturn && !next.equals(node)) {
-=======
             if(next == null || next instanceof ISEDBaseMethodReturn && !next.equals(node)) {
->>>>>>> 68db94ce
                continue;
             }
             
@@ -1207,44 +481,11 @@
             }
          }
       }
-<<<<<<< HEAD
-      
-//      if(node == null || node instanceof ISEDMethodReturn && !node.equals(mr))
-//         return;
-      
-//      PictogramElement pe = getPictogramElementForBusinessObject(node);
-//      if (pe != null) {
-//         pe.getGraphicsAlgorithm().setY(pe.getGraphicsAlgorithm().getY() + distance);
-//      }
-      
-//      for(ISEDDebugNode child : NodeUtil.getChildren(node)) {
-//         moveSubTreeBetweenMRVertical(mr, child, distance);
-//      }
-   }
-//   protected void moveSubTreeBetweenMRVertical(ISEDDebugNode mr, ISEDDebugNode node, int distance) throws DebugException {
-//      
-//      ISEDIterator iter = new SEDMethodPreorderIterator(mr, node);
-//      
-//      if(node == null || node instanceof ISEDMethodReturn && !node.equals(mr))
-//         return;
-//      
-//      PictogramElement pe = getPictogramElementForBusinessObject(node);
-//      if (pe != null) {
-//         pe.getGraphicsAlgorithm().setY(pe.getGraphicsAlgorithm().getY() + distance);
-//      }
-//      
-//      for(ISEDDebugNode child : NodeUtil.getChildren(node)) {
-//         moveSubTreeBetweenMRVertical(mr, child, distance);
-//      }
-//   }
-   
-=======
-   }
-   
-   /*
-    * TODO
-    */
->>>>>>> 68db94ce
+   }
+   
+   /*
+    * TODO
+    */
    protected void moveMethodBodyHorizontal(ISEDMethodCall mc, int distance) throws DebugException {
       ISEDIterator iter = new SEDMethodPreorderIterator(mc, mc);
       while (iter.hasNext()) {
@@ -1260,13 +501,8 @@
             PictogramElement pe = getPictogramElementForBusinessObject(nextNode);
             if (pe != null) {
                pe.getGraphicsAlgorithm().setX(pe.getGraphicsAlgorithm().getX() + distance);
-<<<<<<< HEAD
-               
-               if(nextNode instanceof ISEDMethodCall) {
-=======
                System.out.println(nextNode);
                if(nextNode instanceof ISEDMethodCall && nextNode != mc) {
->>>>>>> 68db94ce
                   pe = getPictogramElementForBusinessObject(nextNode, 0);
                   pe.getGraphicsAlgorithm().setX(pe.getGraphicsAlgorithm().getX() + distance);
                }
@@ -1275,12 +511,9 @@
       }
    }
    
-<<<<<<< HEAD
-=======
-   /*
-    * TODO
-    */
->>>>>>> 68db94ce
+   /*
+    * TODO
+    */
    protected ISEDDebugNode getLeafForRecenterChildren(ISEDDebugNode node, int width, IProgressMonitor monitor) throws DebugException {
       int metRets = 0;
       ISEDIterator iter = new SEDPreorderIterator(node);
@@ -1290,11 +523,7 @@
          if(next instanceof ISEDDebugNode) {
             ISEDDebugNode nextNode = (ISEDDebugNode) next;
             PictogramElement nextPE = getPictogramElementForBusinessObject(nextNode);
-<<<<<<< HEAD
-            if(nextPE != null) {               
-=======
             if(nextPE != null) {
->>>>>>> 68db94ce
                GraphicsAlgorithm nextGA = nextPE.getGraphicsAlgorithm();
 //               System.out.println("N: " + node + ", W: " + width + ", NW: " + nextGA.getWidth());
                if(nextGA.getWidth() > width) {
@@ -1308,11 +537,7 @@
                   return nextNode;
                }
                
-<<<<<<< HEAD
-               if(!nextNode.equals(node) && nextNode instanceof ISEDMethodReturn) {
-=======
                if(!nextNode.equals(node) && nextNode instanceof ISEDBaseMethodReturn) {
->>>>>>> 68db94ce
                   metRets++;
                }
             }
@@ -1322,8 +547,6 @@
       return null;
    }
 
-<<<<<<< HEAD
-=======
    /*
     * TODO
     */
@@ -1467,7 +690,6 @@
          feature.execute(addContext);
       }
    }
->>>>>>> 68db94ce
    
    /**
     * This function removes all children and connections of the given node, until
@@ -1493,14 +715,8 @@
 
             PictogramElement[] pes = getFeatureProvider().getAllPictogramElementsForBusinessObject(nextNode);
             
-<<<<<<< HEAD
-            if(pes == null || nextNode instanceof ISEDMethodReturn && nextNode.getCallStack()[0] == mc ||
-                 !(nextNode instanceof ISEDBranchCondition) &&
-                 !(nextNode instanceof ISEDExceptionalTermination) && ArrayUtil.isEmpty(nextNode.getCallStack())) {
-=======
             if(pes == null || nextNode instanceof ISEDBaseMethodReturn && nextNode.getCallStack()[0] == mc ||
                  !(nextNode instanceof ISEDBranchCondition) && ArrayUtil.isEmpty(nextNode.getCallStack())) {
->>>>>>> 68db94ce
                continue;
             }
 
@@ -1515,22 +731,16 @@
       }
    }
    
-<<<<<<< HEAD
-=======
-   /*
-    * TODO
-    */
->>>>>>> 68db94ce
+   /*
+    * TODO
+    */
    private void removeConnections(PictogramElement pe) {
       removeConnections(pe, new DefaultRemoveFeature(getFeatureProvider()));
    }
 
-<<<<<<< HEAD
-=======
-   /*
-    * TODO
-    */
->>>>>>> 68db94ce
+   /*
+    * TODO
+    */
    private void removeConnections(PictogramElement pe, DefaultRemoveFeature drf) {
       List<Connection> cons = Graphiti.getPeService().getOutgoingConnections((AnchorContainer) pe);
    
@@ -1538,12 +748,9 @@
          drf.remove(new RemoveContext(con));
    }
    
-<<<<<<< HEAD
-=======
-   /*
-    * TODO
-    */
->>>>>>> 68db94ce
+   /*
+    * TODO
+    */
    private void createConnection(AnchorContainer startAC, AnchorContainer endAC) {
       IPeCreateService peCreateService = Graphiti.getPeCreateService();
       IGaService gaService = Graphiti.getGaService();
@@ -1567,138 +774,4 @@
    protected boolean canUpdateBusinessObject(Object businessObject) {
       return businessObject instanceof ISEDMethodCall;
    }
-   
-   private Set<ISEDDebugNode> kacke(ISEDMethodCall mc, int maxX, IProgressMonitor monitor) throws DebugException {
-      Set<ISEDDebugNode> leafs = new LinkedHashSet<ISEDDebugNode>();
-      ISEDIterator iter = new SEDMethodPreorderIterator(mc);
-
-      while (iter.hasNext()) {
-         ISEDDebugElement next = iter.next();
-         
-         // Ignore the bo, because either it is ISEDDebugTarget (the very first bo) which has no graphical representation
-         // or its a parentnode which already has a graphical representation
-         if(next == mc) {
-            continue;
-         }
-
-         ISEDDebugNode nextNode = (ISEDDebugNode)next;
-//         System.out.println(nextNode);
-         PictogramElement nextPE = getPictogramElementForBusinessObject(next);
-         if (nextPE == null) {
-            mist(mc, nextNode);
-            nextPE = getPictogramElementForBusinessObject(nextNode);
-            if (nextPE != null) {
-               // Update maxX to make sure that ISEDDebugTargets don't overlap each other.
-               GraphicsAlgorithm nextGA = nextPE.getGraphicsAlgorithm();
-
-               if(nextGA.getX() + nextGA.getWidth() > maxX)
-                  maxX = nextGA.getX() + nextGA.getWidth();
-               
-               ISEDMethodCall node = null;
-               
-               if(!ArrayUtil.isEmpty(nextNode.getCallStack())) {
-                  node = (ISEDMethodCall) nextNode.getCallStack()[0];
-               }
-               else if(NodeUtil.getParent(nextNode) instanceof ISEDMethodCall) {
-                  node = (ISEDMethodCall) NodeUtil.getParent(nextNode);
-               }
-
-               if(node != null) {
-                  updateAllMethodRectHeights(node, nextGA, nextNode instanceof ISEDMethodReturn);
-               }
-            }
-            if (ArrayUtil.isEmpty(NodeUtil.getChildren(nextNode))) {
-               leafs.add(nextNode);
-            }
-         }
-         else if((nextNode instanceof ISEDMethodReturn ||
-                  nextNode instanceof ISEDExceptionalTermination) && !leafs.contains(nextNode)){
-            GraphicsAlgorithm parentGA = getPictogramElementForBusinessObject(NodeUtil.getParent(nextNode)).getGraphicsAlgorithm();
-            GraphicsAlgorithm nextGA = nextPE.getGraphicsAlgorithm();
-            nextGA.setX(parentGA.getX());
-            
-            if(nextGA.getY() < parentGA.getY() + parentGA.getHeight() + OFFSET) {
-               moveSubTreeVertical(nextNode, parentGA.getY() + parentGA.getHeight() + OFFSET - nextGA.getY());
-               updateAllMethodRectHeights((ISEDMethodCall) nextNode.getCallStack()[0], nextGA, nextNode instanceof ISEDMethodReturn);
-            }
-            
-            if(!ArrayUtil.isEmpty(NodeUtil.getChildren(nextNode))) {
-               ISEDDebugNode leaf = getLeafForRecenterChildren(nextNode, nextGA.getWidth(), monitor); 
-               if(leaf != null) {
-                  leafs.add(leaf);
-                  continue;
-//                  int mostLeftX = findMostLeftXOfBranchInParents(leaf);
-//                  GraphicsAlgorithm leafGA = getPictogramElementForBusinessObject(leaf).getGraphicsAlgorithm();
-//                  if(mostLeftX < leafGA.getX()) {
-//                     int moveBy = leafGA.getX() - mostLeftX;
-//                     moveSubTreeHorizontal(leaf, -moveBy, monitor);
-////                     leafGA.setX(mostLeftX);
-//                  }
-               }
-               
-//               ISEDDebugNode subNode = NodeUtil.getChildren(nextNode)[0];
-//               PictogramElement subNodePE = getPictogramElementForBusinessObject(subNode);
-//               GraphicsAlgorithm subNodeGA = subNodePE.getGraphicsAlgorithm();
-//               
-//               if(nextGA.getWidth() < subNodeGA.getWidth()) {
-//                  int moveBy = nextGA.getX() + nextGA.getWidth() / 2 - subNodeGA.getWidth() / 2 - subNodeGA.getX();
-//                  moveSubTreeHorizontal(subNode, moveBy, monitor);
-//               }
-            }
-
-            leafs.add(nextNode);
-         }
-      }
-      return leafs;
-   }
-   
-   private void mist(ISEDMethodCall mc, ISEDDebugNode node) throws DebugException {
-      AreaContext areaContext = new AreaContext();
-      ISEDDebugNode parent = NodeUtil.getParent(node);
-
-      PictogramElement pe = getPictogramElementForBusinessObject(parent);
-      GraphicsAlgorithm parentGA = pe.getGraphicsAlgorithm();
-
-      int areaX = -1;
-      int areaY = parentGA.getY() + parentGA.getHeight() + OFFSET;
-      
-      ISEDDebugNode previousSibling = ArrayUtil.getPrevious(NodeUtil.getChildren(parent, true), node);
-      
-      if (previousSibling != null) {
-         int subTreeWidth = findMostRightXInSubtree(previousSibling);//findMostRightXInMethod(mc, previousSibling);
-//            System.out.println("W: " + subTreeWidth);
-         if (subTreeWidth > -1) {
-            // Add right to the previous sibling directly under parent
-            GraphicsAlgorithm gas = getPictogramElementForBusinessObject(previousSibling).getGraphicsAlgorithm();
-            areaX = subTreeWidth + OFFSET;
-            areaY = gas.getY();
-         }
-      }
-
-      if(node instanceof ISEDExceptionalTermination && !ArrayUtil.isEmpty(parent.getCallStack()))
-      {
-         PictogramElement mcPE = getPictogramElementForBusinessObject(parent.getCallStack()[0], 0);
-         GraphicsAlgorithm mcGA = mcPE.getGraphicsAlgorithm();
-
-         areaY = mcGA.getY() + mcGA.getHeight() + OFFSET + parentGA.getHeight() / 2;
-      }
-
-      // If we dont have any previous sibling or we dont have a subtree at the previous sibling
-      if(areaX == -1) {
-         // Add directly under parent, but use x of most left pe in branch
-         areaX = findMostLeftXOfBranchInParents(parent);
-      }
-
-      areaContext.setX(areaX);
-      areaContext.setY(areaY);
-
-
-      AddContext addContext = new AddContext(areaContext, node);
-      addContext.setTargetContainer(getDiagram());
-      // Execute add feature manually because getFeatureProvider().addIfPossible(addContext) changes the selection
-      IAddFeature feature = getFeatureProvider().getAddFeature(addContext);
-      if (feature != null && feature.canExecute(addContext)) {
-         feature.execute(addContext);
-      }
-   }
 }