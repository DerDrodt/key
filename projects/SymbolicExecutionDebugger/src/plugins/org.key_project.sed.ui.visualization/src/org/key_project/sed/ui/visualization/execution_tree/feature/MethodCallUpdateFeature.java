--- conflicted
+++ resolved
@@ -13,16 +13,10 @@
 
 package org.key_project.sed.ui.visualization.execution_tree.feature;
 
-<<<<<<< HEAD
-import java.util.Arrays;
-import java.util.HashSet;
-import java.util.Iterator;
-=======
 
 import java.util.HashSet;
 import java.util.Iterator;
 import java.util.LinkedHashSet;
->>>>>>> 68db94ce
 import java.util.LinkedList;
 import java.util.List;
 import java.util.Set;
@@ -30,35 +24,11 @@
 import org.eclipse.core.runtime.IProgressMonitor;
 import org.eclipse.core.runtime.SubProgressMonitor;
 import org.eclipse.debug.core.DebugException;
-<<<<<<< HEAD
-=======
 import org.eclipse.graphiti.features.IAddFeature;
->>>>>>> 68db94ce
 import org.eclipse.graphiti.features.IFeatureProvider;
 import org.eclipse.graphiti.features.IReason;
 import org.eclipse.graphiti.features.IUpdateFeature;
 import org.eclipse.graphiti.features.context.IUpdateContext;
-<<<<<<< HEAD
-import org.eclipse.graphiti.features.impl.Reason;
-import org.eclipse.graphiti.mm.algorithms.GraphicsAlgorithm;
-import org.eclipse.graphiti.mm.algorithms.Rectangle;
-import org.eclipse.graphiti.mm.algorithms.RoundedRectangle;
-import org.eclipse.graphiti.mm.algorithms.Text;
-import org.eclipse.graphiti.mm.pictograms.PictogramElement;
-import org.eclipse.graphiti.mm.pictograms.Shape;
-import org.eclipse.graphiti.services.Graphiti;
-import org.key_project.sed.core.annotation.ISEDAnnotation;
-import org.key_project.sed.core.model.ISEDBranchCondition;
-import org.key_project.sed.core.model.ISEDDebugElement;
-import org.key_project.sed.core.model.ISEDDebugNode;
-import org.key_project.sed.core.model.ISEDMethodCall;
-import org.key_project.sed.core.model.ISEDMethodReturn;
-import org.key_project.sed.core.util.ISEDIterator;
-import org.key_project.sed.core.util.SEDPreorderIterator;
-import org.key_project.sed.ui.visualization.execution_tree.util.ExecutionTreeStyleUtil;
-import org.key_project.sed.ui.visualization.util.GraphitiUtil;
-import org.key_project.sed.ui.visualization.util.LogUtil;
-=======
 import org.eclipse.graphiti.features.context.impl.AddContext;
 import org.eclipse.graphiti.features.context.impl.AreaContext;
 import org.eclipse.graphiti.features.context.impl.RemoveContext;
@@ -89,7 +59,6 @@
 import org.key_project.sed.core.util.SEDMethodPreorderIterator;
 import org.key_project.sed.core.util.SEDPreorderIterator;
 import org.key_project.sed.ui.visualization.execution_tree.util.ExecutionTreeStyleUtil;
->>>>>>> 68db94ce
 import org.key_project.util.java.ArrayUtil;
 import org.key_project.util.java.CollectionUtil;
 import org.key_project.util.java.IFilterWithException;
@@ -120,626 +89,6 @@
       
       return Reason.createFalseReason();
    }
-<<<<<<< HEAD
-
-// @Override
-// public boolean update(IUpdateContext context) {
-////    super.update(context);
-//    System.out.println("MU: " + context.getPictogramElement());
-////    System.out.println("C");
-//    return false;
-// }
-
-//   /**
-//    * {@inheritDoc}
-//    */
-//   @Override
-//   public boolean update(IUpdateContext context) {
-//      Object updateStyle = context.getProperty(KEY_UPDATE_STYLE);
-//      if (updateStyle instanceof Boolean && ((Boolean)updateStyle).booleanValue()) {
-//         Object nodeProp = context.getProperty(KEY_SED_NODE);
-//         ISEDDebugNode bo = nodeProp instanceof ISEDDebugNode ? (ISEDDebugNode)nodeProp : null;
-//         if (bo == null) {
-//            bo = (ISEDDebugNode)getFeatureProvider().getBusinessObjectForPictogramElement(context.getPictogramElement());
-//         }
-//         return updateStyle(context.getPictogramElement(), bo);
-//      }
-//      else {
-//         try {
-//            // Define monitor to use
-//            IProgressMonitor monitor = GraphitiUtil.getProgressMonitor(context);
-//            // Update name
-//            PictogramElement pictogramElement = context.getPictogramElement();
-//            monitor.beginTask("Update element: " + pictogramElement, 3);
-//            boolean success = updateName(pictogramElement, new SubProgressMonitor(monitor, 1));
-//            monitor.worked(1);
-//            // Update children, they have the correct layout after this step
-//            final int OFFSET = getDiagram().getGridUnit() * 2;
-//            if (success) {
-//               success = updateChildren(pictogramElement, OFFSET, new SubProgressMonitor(monitor, 1));
-//            }
-//            monitor.worked(1);
-//            // Update parents, because children maybe have now a bigger width and overlap with other branches
-//            if (success) {
-//               success = updateParents(pictogramElement, OFFSET, new SubProgressMonitor(monitor, 1));
-//            }
-//            monitor.worked(1);
-//            monitor.done();
-//            return success;
-//         }
-//         catch (DebugException e) {
-//            LogUtil.getLogger().logError(e);
-//            return false;
-//         }
-//      }
-//   }
-   
-   protected int computeSubTreeWidth(ISEDDebugNode root) throws DebugException {
-      int result = -1;
-      if (root != null) {
-         ISEDIterator iter = new SEDPreorderIterator(root);
-         while (iter.hasNext()) {
-            ISEDDebugElement next = iter.next();
-            PictogramElement nextPE = getPictogramElementForBusinessObject(next);
-            if (nextPE != null) {
-               GraphicsAlgorithm nextGA = nextPE.getGraphicsAlgorithm();
-               if (result == -1) {
-                  result = nextGA.getX() + nextGA.getWidth();
-               }
-               else if (nextGA.getX() + nextGA.getWidth() > result) {
-                  result = nextGA.getX() + nextGA.getWidth();
-               }
-            }
-         }
-      }
-      return result;
-   }
-
-//      /**
-//       * Computes the bounds of the sub tree starting at the given {@link ISEDDebugNode}.
-//       * @param root The sub tree.
-//       * @return The bounds of the subtree where {@link Rectangle#x()}, {@link Rectangle#y()} is the minimal point and {@link Rectangle#width()}, {@link Rectangle#height()} the maximal point. The result is {@code null} if the subtree is {@code null} or has no graphical representations.
-//       * @throws DebugException Occurred Exception.
-//       */
-//      protected Rectangle computeSubTreeBounds(ISEDDebugNode root) throws DebugException {
-//         Rectangle result = null;
-//         if (root != null) {
-//            ISEDIterator iter = new SEDPreorderIterator(root);
-//            while (iter.hasNext()) {
-//               ISEDDebugElement next = iter.next();
-//               PictogramElement nextPE = getPictogramElementForBusinessObject(next);
-//               if (nextPE != null) {
-//                  GraphicsAlgorithm nextGA = nextPE.getGraphicsAlgorithm();
-//                  if (result == null) {
-//                     result = new Rectangle(nextGA.getX(), 
-//                                            nextGA.getY(), 
-//                                            nextGA.getX() + nextGA.getWidth(), 
-//                                            nextGA.getY() + nextGA.getHeight());
-//                  }
-//                  else {
-//                     if (nextGA.getX() < result.x()) {
-//                        result.setX(nextGA.getX());
-//                     }
-//                     if (nextGA.getY() < result.y()) {
-//                        result.setY(nextGA.getY());
-//                     }
-//                     if (nextGA.getX() + nextGA.getWidth() > result.width()) {
-//                        result.setWidth(nextGA.getX() + nextGA.getWidth());
-//                     }
-//                     if (nextGA.getY() + nextGA.getHeight() > result.height()) {
-//                        result.setHeight(nextGA.getY() + nextGA.getHeight());
-//                     }
-//                  }
-//               }
-//            }
-//         }
-//         return result;
-//      }
-   
-   /**
-    * Centers all nodes starting from the given leaf nodes.
-    * @param leafs All leaf nodes.
-    * @param monitor The {@link IProgressMonitor} to use.
-    * @throws DebugException Occurred Exception
-    */
-   protected void centerCollapsedMethod(ISEDBranchCondition[] bcs) throws DebugException {
-      final Set<ISEDDebugNode> doneNodes = new HashSet<ISEDDebugNode>(); // Contains all already centered nodes
-      final Set<ISEDDebugNode> leafs = new HashSet<ISEDDebugNode>();
-      
-      for(ISEDBranchCondition bc : bcs) {
-         leafs.add(bc.getChildren()[0]);
-      }
-      
-      while (!leafs.isEmpty()) {
-         // Get leaf to center which is the first one which children are already centered (all children are contained in doneNodes) or if no centering of the child is required (not part of leafs)
-         final ISEDDebugNode next = CollectionUtil.searchAndRemoveWithException(leafs, new IFilterWithException<ISEDDebugNode, DebugException>() {
-            @Override
-            public boolean select(ISEDDebugNode element) throws DebugException {
-               boolean allChildrenDone = true;
-               ISEDDebugNode[] children = element.getChildren();
-               int i = 0;
-               while (allChildrenDone && i < children.length) {
-                  if (!doneNodes.contains(children[i]) && leafs.contains(children[i])) {
-                     allChildrenDone = false;
-                  }
-                  i++;
-               }
-               return allChildrenDone;
-            }
-         });
-         
-         final PictogramElement nextPE = next instanceof ISEDMethodCall ? getMethodCallPE(next, 1) : getPictogramElementForBusinessObject(next);
-         
-//            System.out.println("N:" + next + ", NPE: " + nextPE.getGraphicsAlgorithm());
-         // Compute new x margin to center current branch under his children 
-         int xMargin;
-         int xStart;
-         boolean removeChildrenRequired = false;
-            if (next instanceof ISEDMethodCall) {
-               ISEDDebugNode firstChild = ArrayUtil.getFirst(bcs);
-               ISEDDebugNode lastChild = ArrayUtil.getLast(bcs);
-               PictogramElement firstChildPE = getPictogramElementForBusinessObject(firstChild);
-               PictogramElement lastChildPE = getPictogramElementForBusinessObject(lastChild);
-               int childWidth = lastChildPE.getGraphicsAlgorithm().getX() + lastChildPE.getGraphicsAlgorithm().getWidth() - 
-                                firstChildPE.getGraphicsAlgorithm().getX(); 
-               xMargin = (childWidth - nextPE.getGraphicsAlgorithm().getWidth()) / 2;
-               xStart = firstChildPE.getGraphicsAlgorithm().getX();
-            }
-            else {
-            xMargin = 0;
-            xStart = nextPE.getGraphicsAlgorithm().getX();
-//               
-//               System.out.println("nPE: " + nextPE.getGraphicsAlgorithm() + ", nextPEX: " + nextPE.getGraphicsAlgorithm().getX());
-            }
-//            System.out.println("nPE: " + nextPE.getGraphicsAlgorithm() + ", nextPEX: " + nextPE.getGraphicsAlgorithm().getX());
-//            System.out.println("XM: " + xMargin + ", XS: " + xStart);
-         
-         // Go back to root or branch split and collect descendants while computing max width
-         // If a parent node has more than one child it is treated as leaf node in a further iteration by adding it to leafs
-         List<PictogramElement> descendantsPE = new LinkedList<PictogramElement>();
-         int maxWidth = -1;
-         ISEDDebugNode current = next;
-         PictogramElement currentPE = nextPE;
-         do {
-            doneNodes.add(current); // Mark element as centered because it will be done before the next leaf node will be treated in outer most loop
-            currentPE = current instanceof ISEDMethodCall ?
-                  getFeatureProvider().getAllPictogramElementsForBusinessObject(current)[1] : 
-                  getPictogramElementForBusinessObject(current);
-
-            descendantsPE.add(currentPE);
-
-            int currentWidth = currentPE.getGraphicsAlgorithm().getWidth();
-            if (currentWidth > maxWidth) {
-               maxWidth = currentWidth;
-            }
-            
-            ISEDDebugNode child = current;
-            
-            if(child instanceof ISEDMethodReturn) {
-               ISEDMethodReturn mr = (ISEDMethodReturn) child;
-               current = mr.getMethodReturnCondition();
-            }
-            else if(child instanceof ISEDBranchCondition){
-               ISEDBranchCondition bc = (ISEDBranchCondition) child;
-//               current = bc.getChildren()[0].getCallStack()[0];
-               if (ArrayUtil.isLast(bcs, bc)) {  // Update parent only if all of his branches are correctly centered
-                  leafs.add(bc.getChildren()[0].getCallStack()[0]);
-               }
-               current = null;
-            }
-            else {
-               current = child.getParent();
-               if (current != null && current.getChildren().length != 1) {
-                  if (ArrayUtil.isLast(bcs, child)) {  // Update parent only if all of his branches are correctly centered
-                     leafs.add(current);
-                  }
-                  current = null;
-               }
-            }
-//
-//            if (current != null && current.getChildren().length != 1) {
-//               if (ArrayUtil.isLast(bcs, child)) {  // Update parent only if all of his branches are correctly centered
-//                  leafs.add(current);
-//               }
-//               current = null;
-//            }
-         } while (current != null);
-         // Center collected descendants based on the computed maximal element width
-         Iterator<PictogramElement> descendantIter = descendantsPE.iterator();
-         while (descendantIter.hasNext()) {
-            PictogramElement pe = descendantIter.next();
-            GraphicsAlgorithm ga = pe.getGraphicsAlgorithm();
-            ga.setX(xMargin + xStart + (maxWidth - ga.getWidth()) / 2);
-//            System.out.println("XM: " + xMargin + ", XS: " + xStart + ", R: " + (maxWidth - ga.getWidth()) / 2);
-         }
-
-         // Center children again if required
-         if (removeChildrenRequired && !ArrayUtil.isEmpty(next.getChildren())) {
-            ISEDDebugNode lastChild = ArrayUtil.getLast(next.getChildren());
-            int mostRightX = findMostRightXInSubtree(lastChild);
-            int offset = (maxWidth - (mostRightX - xStart)) / 2;
-            // Center children again only if offset is positive, because otherwise an overlap with the branch next to the left is possible
-            if (offset > 0) {
-               SEDPreorderIterator iter = new SEDPreorderIterator(next);
-               while (iter.hasNext()) {
-                  ISEDDebugElement nextChild = iter.next();
-                  if (nextChild != next) {
-                     PictogramElement nextChildPE = getPictogramElementForBusinessObject(nextChild);
-                     if (nextChildPE != null) {
-                        nextChildPE.getGraphicsAlgorithm().setX(nextChildPE.getGraphicsAlgorithm().getX() + offset);
-                     }
-                  }
-               }
-            }
-         }
-      }
-   }
-
-   /**
-    * The sub tree of the given {@link PictogramElement} may overlap
-    * with other branches on the right sight. This method moves all branches
-    * right to the given {@link PictogramElement} to the right and re-centers
-    * the parent nodes.
-    * @param pictogramElement The {@link PictogramElement} which was updated.
-    * @param offsetBetweenPictogramElements The offset between {@link PictogramElement}s.
-    * @param monitor The {@link IProgressMonitor} to use.
-    * @return {@code true}, if update process was successful
-    * @throws DebugException Occurred Exception.
-    */
-   protected boolean updateParents(PictogramElement pictogramElement, 
-                                   int offsetBetweenPictogramElements,
-                                   IProgressMonitor monitor) throws DebugException {
-      monitor.beginTask("Update parents", IProgressMonitor.UNKNOWN);
-      try {
-         if (!monitor.isCanceled()) {
-            Object[] bos = getAllBusinessObjectsForPictogramElement(pictogramElement);
-            int i = 0;
-            while (i < bos.length && !monitor.isCanceled()) {
-               if (bos[i] instanceof ISEDDebugNode) {
-                  ISEDDebugNode node = (ISEDDebugNode)bos[i];
-                  ISEDDebugNode parent = node.getParent();
-                  if (parent != null) {
-                     // Find most left node in righter nodes
-                     PictogramElement mostLeftSiblingPE = findMostLeftSiblingPE(node);
-                     
-                     if (mostLeftSiblingPE != null) {
-                        // Compute maximal branch x and width
-                        int maxXOnParents = findMostRightXOfBranchInParents(node);
-                        int maxXInChildren = findMostRightXInSubtree(node);
-                        int maxXOfBranch = maxXOnParents > maxXInChildren ? maxXOnParents : maxXInChildren; 
-                        // Compute distance to move righter nodes
-                        int distance = maxXOfBranch + offsetBetweenPictogramElements - mostLeftSiblingPE.getGraphicsAlgorithm().getX();
-                        if (distance != 0) {
-                           PictogramElement pe = getPictogramElementForBusinessObject(node);
-                           // Move righter nodes by the given distance
-                           moveRighterNodes(node, distance, monitor);
-                           
-                           if(node.getCallStack().length > 0)
-                           {
-                              ISEDDebugNode currentNode = node;
-                              PictogramElement currentPE = getPictogramElementForBusinessObject(currentNode);
-                              GraphicsAlgorithm currentGA = currentPE.getGraphicsAlgorithm();
-                              
-                              ISEDDebugNode mcNode = node.getCallStack()[0];
-                              
-                              do
-                              {
-                                 pe = getFeatureProvider().getAllPictogramElementsForBusinessObject(mcNode)[0];
-                                 int methodWidth = Integer.parseInt(Graphiti.getPeService().getPropertyValue(pe, "width"));
-
-                                 if(currentNode instanceof ISEDMethodCall) {
-                                    currentGA = pe.getGraphicsAlgorithm();
-                                 }
-
-                                 if(currentGA.getWidth() + distance > methodWidth ||
-                                       mcNode.getCallStack().length == 0)
-                                 {
-                                    Graphiti.getPeService().setPropertyValue(pe, "width", Integer.toString(methodWidth + distance));
-                                    pe.getGraphicsAlgorithm().setWidth(methodWidth + distance);
-//                                       updateMethodWidth(pe, methodWidth + distance);
-                                 }
-                                 
-                                 mcNode = mcNode.getCallStack().length > 0 ? mcNode.getCallStack()[0] : null;
-
-                              } while(mcNode != null);
-                           }
-                        }
-                     }
-                  }
-               }
-               i++;
-            }
-         }
-         return true;
-      }
-      finally {
-         monitor.done();
-      }
-   }
-   
-   /**
-    * TODO
-    * @throws DebugException 
-    */
-   protected void updateMethod(PictogramElement pe, GraphicsAlgorithm ga) throws DebugException {
-      int methodWidth = Integer.parseInt(Graphiti.getPeService().getPropertyValue(pe, "width"));
-      int methodHeight = Integer.parseInt(Graphiti.getPeService().getPropertyValue(pe, "height"));
-      int methodOffX = Integer.parseInt(Graphiti.getPeService().getPropertyValue(pe, "offX"));
-      int methodOffY = Integer.parseInt(Graphiti.getPeService().getPropertyValue(pe, "offY"));
-
-      int methodMaxX = ga.getX() - methodOffX + ga.getWidth();
-//         System.out.println("WHX? X: " + ga.getX() + ", W: " + ga.getWidth());
-//         System.out.println("MW: " + methodWidth + ", MX: " + methodMaxX);
-      if(methodMaxX > methodWidth)
-      {
-         Graphiti.getPeService().setPropertyValue(pe, "width", Integer.toString(methodMaxX));
-//            updateMethodWidth(pe, methodMaxX);
-         pe.getGraphicsAlgorithm().setWidth(methodMaxX);
-      }
-
-      int methodMaxY = ga.getY() - methodOffY + ga.getHeight();
-//         System.out.println("WHY? Y: " + ga.getY() + ", H: " + ga.getHeight());
-      if(methodMaxY > methodHeight)
-      {
-         Graphiti.getPeService().setPropertyValue(pe, "height", Integer.toString(methodMaxY - 10));
-         pe.getGraphicsAlgorithm().setHeight(methodMaxY - 10);
-         GraphicsAlgorithm peGA = pe.getGraphicsAlgorithm();
-         
-         ISEDMethodCall mc = (ISEDMethodCall) getBusinessObjectForPictogramElement(pe);
-         ISEDBranchCondition[] conds = mc.getMethodReturnConditions();
-         
-         for(int i = 0; i < conds.length; i++) {
-            ISEDDebugNode node = conds[i].getChildren()[0];
-            PictogramElement nodePE = getPictogramElementForBusinessObject(node);
-            
-            if(nodePE != null) {
-               GraphicsAlgorithm nodeGA = nodePE.getGraphicsAlgorithm();
-               moveSubTreeVertical(node, peGA.getY() + peGA.getHeight() - nodeGA.getY() - 10);
-//                  nodeGA.setY(peGA.getY() + peGA.getHeight() - 10);
-            }
-         }
-         
-//            for(ISEDDebugNode node : exceptions) {
-//               PictogramElement nodePE = getPictogramElementForBusinessObject(node);
-//               System.out.println(":)");
-//               if(nodePE != null) {
-//                  GraphicsAlgorithm nodeGA = nodePE.getGraphicsAlgorithm();
-//                  nodeGA.setY(peGA.getY() + peGA.getHeight() - 10);
-//                  System.out.println("Halklk");
-////                  moveSubTreeVertical(node, peGA.getY() + peGA.getHeight() - nodeGA.getY() - 10);
-//               }
-//            }
-      }
-   }
-
-   /**
-    * Searches the sibling node which is X coordinate is more to the right
-    * and which is the one which is most left of all siblings.
-    * @param node The {@link ISEDDebugNode} to search in.
-    * @return The found {@link PictogramElement} or {@code null} if no one was found.
-    * @throws DebugException Occurred Exception.
-    */
-   protected PictogramElement findMostLeftSiblingPE(ISEDDebugNode node) throws DebugException {
-      PictogramElement sibling = null;
-      if (node != null) {
-         ISEDDebugNode parent = node.getParent();
-         while (parent != null && sibling == null) {
-            ISEDDebugNode[] siblings = parent.getChildren();
-            int index = ArrayUtil.indexOf(siblings, node);
-            if (index < 0) {
-               throw new DebugException(LogUtil.getLogger().createErrorStatus("Child \"" + node + "\" is not contained in parent's children \"" + Arrays.toString(siblings) + "\"."));
-            }
-            if (index < siblings.length - 1) {
-               sibling = findMostLeftNodePE(siblings[index + 1]);
-            }
-            else {
-               node = parent;
-               parent = node.getParent();
-            }
-         }
-      }
-      return sibling;
-   }
-   
-   /**
-    * Searches the node in the subtree starting at the given {@link ISEDDebugNode}
-    * which has the X coordinate most left.
-    * @param node The {@link ISEDDebugNode} to search in.
-    * @return The found {@link PictogramElement} of the most left node or {@code null} if no one was found.
-    * @throws DebugException Occurred Exception.
-    */
-   protected PictogramElement findMostLeftNodePE(ISEDDebugNode node) throws DebugException {
-      // Compute initial left position
-      ISEDDebugNode mostLeft = node;
-      PictogramElement mostLeftPE = getPictogramElementForBusinessObject(mostLeft);
-      // Iterate over most left sub trees
-      while (node != null) {
-         // Check if the current node is more left
-         PictogramElement nodePE = getPictogramElementForBusinessObject(node);
-         if (nodePE != null && nodePE.getGraphicsAlgorithm().getX() < mostLeftPE.getGraphicsAlgorithm().getX()) {
-            mostLeft = node;
-            mostLeftPE = nodePE;
-         }
-         // Change node for next loop iteration
-         ISEDDebugNode[] children = node.getChildren();
-         if (!ArrayUtil.isEmpty(children)) {
-            node = children[0];
-         }
-         else {
-            node = null;
-         }
-      }
-      return mostLeftPE;
-   }
-
-   /**
-    * Iterates over the parents of the given {@link ISEDDebugNode} until
-    * the beginning of the branch is reached and computes the x value
-    * of the most left visited {@link ISEDDebugNode}.
-    * @param node The {@link ISEDDebugNode} to start.
-    * @return The most left x value of parent {@link ISEDDebugNode}s in the same branch.
-    * @throws DebugException Occurred Exception.
-    */
-   protected int findMostLeftXOfBranchInParents(ISEDDebugNode node) throws DebugException {
-      int mostLeftXInBranch = 0;
-      boolean mostLeftXInBranchInitialized = false;
-      while (node != null) {
-         PictogramElement pe = getPictogramElementForBusinessObject(node);
-         if (pe != null) {
-            if (mostLeftXInBranchInitialized) {
-               if (pe.getGraphicsAlgorithm().getX() < mostLeftXInBranch) {
-                  mostLeftXInBranch = pe.getGraphicsAlgorithm().getX();
-               }
-            }
-            else {
-               mostLeftXInBranch = pe.getGraphicsAlgorithm().getX();
-               mostLeftXInBranchInitialized = true;
-            }
-         }
-         // Select parent for next loop iteration
-         node = node.getParent();
-         if (node != null && node.getChildren().length != 1) {
-            node = null;
-         }
-      }
-      return mostLeftXInBranch;
-   }
-
-   /**
-    * Iterates over the parents of the given {@link ISEDDebugNode} until
-    * the beginning of the branch is reached and computes the maximal x value
-    * (x + width) of the visited {@link ISEDDebugNode}s.
-    * @param node The {@link ISEDDebugNode} to start.
-    * @return The most maximal x value of parent {@link ISEDDebugNode}s in the same branch.
-    * @throws DebugException Occurred Exception.
-    */
-   protected int findMostRightXOfBranchInParents(ISEDDebugNode node) throws DebugException {
-      int mostRightXInBranch = 0;
-      boolean mostRightXInBranchInitialized = false;
-      while (node != null) {
-         PictogramElement pe = getPictogramElementForBusinessObject(node);
-         if (pe != null) {
-            if (mostRightXInBranchInitialized) {
-               if (pe.getGraphicsAlgorithm().getX() + pe.getGraphicsAlgorithm().getWidth() > mostRightXInBranch) {
-                  mostRightXInBranch = pe.getGraphicsAlgorithm().getX() + pe.getGraphicsAlgorithm().getWidth();
-               }
-            }
-            else {
-               mostRightXInBranch = pe.getGraphicsAlgorithm().getX() + pe.getGraphicsAlgorithm().getWidth();
-               mostRightXInBranchInitialized = true;
-            }
-         }
-         // Select parent for next loop iteration
-         node = node.getParent();
-         if (node != null && node.getChildren().length != 1) {
-            node = null;
-         }
-      }
-      return mostRightXInBranch;
-   }
-
-   /**
-    * Iterates over the most right children of the given {@link ISEDDebugNode}
-    * and computes the maximal x value (x + width) of the visited child {@link ISEDDebugNode}s.
-    * @param node The {@link ISEDDebugNode} to start.
-    * @return The most maximal x value of most right child {@link ISEDDebugNode}s.
-    * @throws DebugException Occurred Exception.
-    */
-   protected int findMostRightXInSubtree(ISEDDebugNode node) throws DebugException {
-      int mostRightXInSubtree = 0;
-      boolean mostRightXInSubtreeInitialized = false;
-      while (node != null) {
-         PictogramElement pe = getPictogramElementForBusinessObject(node);
-         if (pe != null) {
-            if (mostRightXInSubtreeInitialized) {
-               if (pe.getGraphicsAlgorithm().getX() + pe.getGraphicsAlgorithm().getWidth() > mostRightXInSubtree) {
-                  mostRightXInSubtree = pe.getGraphicsAlgorithm().getX() + pe.getGraphicsAlgorithm().getWidth();
-               }
-            }
-            else {
-               mostRightXInSubtree = pe.getGraphicsAlgorithm().getX() + pe.getGraphicsAlgorithm().getWidth();
-               mostRightXInSubtreeInitialized = true;
-            }
-         }
-         // Select child for next loop iteration
-         ISEDDebugNode[] children = node.getChildren();
-         node = ArrayUtil.getLast(children);
-      }
-      return mostRightXInSubtree;
-   }
-
-   /**
-    * Moves all nodes which x coordinate is more to the right as the 
-    * given node by the given distance.
-    * @param node The {@link ISEDDebugNode} to start moving.
-    * @param distance The distance to move.
-    * @param monitor The {@link IProgressMonitor} to use.
-    * @throws DebugException Occurred Exception.
-    */
-   protected void moveRighterNodes(ISEDDebugNode node, 
-                                   int distance, 
-                                   IProgressMonitor monitor) throws DebugException {
-      if (node != null) {
-         ISEDDebugNode parent = node.getParent();
-         while (parent != null && !monitor.isCanceled()) {
-            ISEDDebugNode[] siblings = parent.getChildren();
-            int index = ArrayUtil.indexOf(siblings, node);
-            if (index < 0) {
-               throw new DebugException(LogUtil.getLogger().createErrorStatus("Child \"" + node + "\" is not contained in parent's children \"" + Arrays.toString(siblings) + "\"."));
-            }
-            // Move subtree of all siblings
-            for (int i = index + 1; i < siblings.length; i++) {
-               moveSubTreeHorizontal(siblings[i], distance, monitor);
-            }
-            // Re-center parent
-            ISEDDebugNode firstChild = ArrayUtil.getFirst(siblings);
-            ISEDDebugNode lastChild = ArrayUtil.getLast(siblings);
-
-            PictogramElement firstChildPE = getPictogramElementForBusinessObject(firstChild);
-            PictogramElement lastChildPE = getPictogramElementForBusinessObject(lastChild);
-            int childWidth = lastChildPE.getGraphicsAlgorithm().getX() + lastChildPE.getGraphicsAlgorithm().getWidth() - 
-                             firstChildPE.getGraphicsAlgorithm().getX();
-            
-            PictogramElement parentPE = getPictogramElementForBusinessObject(parent);
-            int newX = 0;
-//               if(parent instanceof ISEDMethodCall) {
-//                  newX -= Integer.parseInt(Graphiti.getPeService().getPropertyValue(parentPE, "offX"));
-//                  parentPE = ((ContainerShape) parentPE).getChildren().get(1);
-//               }
-
-            int xMargin = (childWidth - parentPE.getGraphicsAlgorithm().getWidth()) / 2;
-            int xStart = firstChildPE.getGraphicsAlgorithm().getX();
-            newX += xStart + xMargin;
-            
-            parentPE.getGraphicsAlgorithm().setX(newX);
-            // Define node for next loop iteration
-            node = parent;
-            parent = node.getParent();
-         }
-      }
-   }
-
-   /**
-    * Moves all nodes in the sub tree starting at the given {@link ISEDDebugNode}
-    * horizontal by the given distance.
-    * @param root The {@link ISEDDebugNode} to start moving.
-    * @param distance The distance to move in x direction.
-    * @param monitor The {@link IProgressMonitor} to use.
-    * @throws DebugException Occurred Exception
-    */
-   protected void moveSubTreeHorizontal(ISEDDebugNode root, 
-                              int distance, 
-                              IProgressMonitor monitor) throws DebugException {
-      ISEDIterator iter = new SEDPreorderIterator(root);
-      while (iter.hasNext() && !monitor.isCanceled()) {
-         ISEDDebugElement node = iter.next();
-         PictogramElement pe = getPictogramElementForBusinessObject(node);
-         if (pe != null) {
-            pe.getGraphicsAlgorithm().setX(pe.getGraphicsAlgorithm().getX() + distance);
-         }
-      }
-   }
-=======
    
    /*
     * TODO
@@ -902,7 +251,6 @@
 //            }
 //         }
 //      }
->>>>>>> 68db94ce
 
       int above = findBiggestWidthInPartTreeAbove(mc);
 //      if(above > rectGA.getWidth()) {       
