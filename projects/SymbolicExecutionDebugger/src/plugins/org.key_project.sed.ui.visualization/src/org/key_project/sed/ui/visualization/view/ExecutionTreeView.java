/*******************************************************************************
 * Copyright (c) 2014 Karlsruhe Institute of Technology, Germany
 *                    Technical University Darmstadt, Germany
 *                    Chalmers University of Technology, Sweden
 * All rights reserved. This program and the accompanying materials
 * are made available under the terms of the Eclipse Public License v1.0
 * which accompanies this distribution, and is available at
 * http://www.eclipse.org/legal/epl-v10.html
 *
 * Contributors:
 *    Technical University Darmstadt - initial API and implementation and/or initial documentation
 *******************************************************************************/

package org.key_project.sed.ui.visualization.view;

import java.lang.reflect.Method;
import java.util.LinkedHashSet;
import java.util.LinkedList;
import java.util.List;
import java.util.Set;

import org.eclipse.core.runtime.Assert;
import org.eclipse.core.runtime.jobs.IJobChangeEvent;
import org.eclipse.core.runtime.jobs.IJobChangeListener;
import org.eclipse.core.runtime.jobs.Job;
import org.eclipse.core.runtime.jobs.JobChangeAdapter;
import org.eclipse.debug.core.ILaunch;
import org.eclipse.debug.core.model.IDebugTarget;
import org.eclipse.debug.internal.ui.viewers.model.TreeModelContentProvider;
import org.eclipse.debug.internal.ui.viewers.model.provisional.IViewerUpdate;
import org.eclipse.debug.internal.ui.viewers.model.provisional.IViewerUpdateListener;
import org.eclipse.debug.ui.IDebugUIConstants;
import org.eclipse.debug.ui.IDebugView;
import org.eclipse.gef.EditPart;
import org.eclipse.gef.editparts.ZoomManager;
import org.eclipse.graphiti.dt.IDiagramTypeProvider;
import org.eclipse.graphiti.features.IFeatureProvider;
import org.eclipse.graphiti.features.context.ICustomContext;
import org.eclipse.graphiti.features.context.impl.CustomContext;
import org.eclipse.graphiti.features.custom.ICustomFeature;
import org.eclipse.graphiti.mm.pictograms.Diagram;
import org.eclipse.graphiti.mm.pictograms.PictogramElement;
import org.eclipse.graphiti.ui.editor.DiagramEditorInput;
import org.eclipse.jface.viewers.ISelection;
import org.eclipse.jface.viewers.ISelectionChangedListener;
import org.eclipse.jface.viewers.ISelectionProvider;
import org.eclipse.jface.viewers.SelectionChangedEvent;
import org.eclipse.swt.widgets.Display;
import org.eclipse.ui.IActionBars;
import org.eclipse.ui.IPageLayout;
import org.eclipse.ui.IViewPart;
import org.eclipse.ui.IViewSite;
import org.eclipse.ui.IWorkbenchPart;
import org.eclipse.ui.part.IPage;
import org.eclipse.ui.part.PageBookView;
import org.eclipse.ui.views.properties.IPropertySheetPage;
import org.eclipse.ui.views.properties.PropertySheet;
import org.key_project.sed.core.model.ISEDDebugElement;
import org.key_project.sed.core.model.ISEDDebugTarget;
import org.key_project.sed.ui.util.SEDUIUtil;
import org.key_project.sed.ui.visualization.execution_tree.editor.ExecutionTreeDiagramEditor;
import org.key_project.sed.ui.visualization.execution_tree.editor.ReadonlyDiagramEditorActionBarContributor;
import org.key_project.sed.ui.visualization.execution_tree.feature.DebugTargetConnectFeature;
import org.key_project.sed.ui.visualization.execution_tree.feature.DebugTargetConnectFeature.IProgressHandler;
import org.key_project.sed.ui.visualization.execution_tree.provider.ExecutionTreeDiagramTypeProvider;
import org.key_project.sed.ui.visualization.execution_tree.provider.ExecutionTreeFeatureProvider;
import org.key_project.sed.ui.visualization.util.EmptyDiagramPersistencyBehavior;
import org.key_project.sed.ui.visualization.util.LogUtil;
import org.key_project.util.eclipse.WorkbenchUtil;
import org.key_project.util.eclipse.job.AbstractDependingOnObjectJob;
import org.key_project.util.eclipse.swt.SWTUtil;
import org.key_project.util.java.ArrayUtil;
import org.key_project.util.java.CollectionUtil;
import org.key_project.util.java.ObjectUtil;

/**
 * This view shows the symbolic execution tree of selected {@link ISEDDebugTarget}s
 * graphically as Graphiti diagram.
 * @author Martin Hentschel
 */
@SuppressWarnings("restriction")
public class ExecutionTreeView extends AbstractDebugViewBasedEditorInViewView<ExecutionTreeDiagramEditor, ReadonlyDiagramEditorActionBarContributor> {
   /**
    * The ID of this view.
    */
   public static final String VIEW_ID = "org.key_project.sed.ui.graphiti.view.ExecutionTreeView";
   
   /**
    * The message which is shown to the user if the debug view is not opened.
    */
   public static final String MESSAGE_DEBUG_VIEW_NOT_OPENED = "View \"Debug\" is not opened.";

   /**
    * The message which is shown if no {@link ISEDDebugTarget} is selected.
    */
   private static final String MESSAGE_NO_DEBUG_TARGET_SELECTED = "No symbolic debug target is selected in View \"Debug\".";
  
   /**
    * Contains the shown debug targets.
    */
   private Set<ISEDDebugTarget> shownDebugTargets;
   
   /**
    * <p>
    * This flag is set to {@code true} during execution of {@link #handleDebugViewChanged(IDebugView, IDebugView)}
    * and set back to {@code false} during execution of {@link #handleEditorSelectionChanged(SelectionChangedEvent)}.
    * In this case no selection synchronization is done in {@link #handleEditorSelectionChanged(SelectionChangedEvent)}.
    * </p>
    * <p>
    * To skip the selection synchronization is important, because it is possible 
    * that the debug view and the diagram have different selections, e.g. if
    * a launch instance is selected in debug view. In this case is the diagram
    * selected represents the debug target instance.
    * </p>
    */
   private boolean internalSelectionUpdate = false;
   
   /**
    * The {@link ISelectionProvider} of the active {@link IWorkbenchPart} observed via {@link #editorSelectionListener}.
    */
   private ISelectionProvider observedSelectionProvider = null;
   
   /**
    * Listens for selection changes on {@link #getEditorPart()}.
    */
   private final ISelectionChangedListener editorSelectionListener = new ISelectionChangedListener() {
      @Override
      public void selectionChanged(SelectionChangedEvent event) {
         handleEditorSelectionChanged(event);
      }
   };
   
   /**
    * Listens for selection changes on {@link #getDebugView()}.
    */
   private final ISelectionChangedListener debugViewSelectionListener = new ISelectionChangedListener() {
      @Override
      public void selectionChanged(SelectionChangedEvent event) {
         handleDebugViewSelectionChanged(event);
      }
   };
   
   /**
    * Listens for changes on the {@link TreeModelContentProvider} of {@link #getDebugView()}.
    */
   private final IViewerUpdateListener contentProviderListener = new IViewerUpdateListener() {
      @Override
      public void viewerUpdatesComplete() {
         handleViewerUpdatesComplete();
      }
      
      @Override
      public void viewerUpdatesBegin() {
         handleViewerUpdatesBegin();
      }
      
      @Override
      public void updateStarted(IViewerUpdate update) {
      }
      
      @Override
      public void updateComplete(IViewerUpdate update) {
      }
   };
   
   /**
    * Listens for {@link Job} changes.
    */
   private final IJobChangeListener jobChangeListener = new JobChangeAdapter() {
      @Override
      public void done(IJobChangeEvent event) {
         handleJobDone(event);
      }
   };
   
   /**
    * Indicates that currently an update is in progress on the content provider of {@link #getDebugView()}.
    */
   private boolean viewerUpdateInProgress = false;
   
   /**
    * The last unhandled {@link SelectionChangedEvent} because an update on the content provider of {@link #getDebugView()} was in progress or a {@link Job} was running.
    */
   private SelectionChangedEvent eventToHandle;
   
   /**
    * Constructor.
    */
   public ExecutionTreeView() {
      setMessage(MESSAGE_DEBUG_VIEW_NOT_OPENED);
      Job.getJobManager().addJobChangeListener(jobChangeListener);
   }

   /**
    * {@inheritDoc}
    */
   @Override
   protected ExecutionTreeDiagramEditor createEditorPart() {
      ExecutionTreeDiagramEditor editorPart = new ExecutionTreeDiagramEditor();
      editorPart.setDefaultSelectionSynchronizationEnabled(false);
      editorPart.setReadOnly(true);
      editorPart.setPaletteHidden(true);
      return editorPart;
   }

   /**
    * {@inheritDoc}
    */
   @Override
   protected void initActionBars(IViewSite viewSite, IActionBars actionBars) {
      // Nothing to do because the own ReadonlyDiagramEditorActionBarContributor is used.
   }
   
   /**
    * {@inheritDoc}
    */
   @Override
   protected ReadonlyDiagramEditorActionBarContributor createEditorActionBarContributor() {
      return new ReadonlyDiagramEditorActionBarContributor(this);
   }

   /**
    * {@inheritDoc}
    */
   @Override
   protected void editorPartControlCreated(ExecutionTreeDiagramEditor editorPart, ReadonlyDiagramEditorActionBarContributor contributor) {
      observedSelectionProvider = editorPart.getSite().getSelectionProvider();
      if (observedSelectionProvider != null) { // TODO: Why is it null?
         observedSelectionProvider.addSelectionChangedListener(editorSelectionListener);
      }
      editorPart.setGridVisible(false);
      ZoomManager zoomManager = (ZoomManager)editorPart.getAdapter(ZoomManager.class);
      contributor.setZoomManager(zoomManager);
      IDebugView debugView = getDebugView();
      if (debugView != null) {
         updateDiagram(debugView.getViewer().getSelection());
         TreeModelContentProvider cp = SEDUIUtil.getContentProvider(debugView);
         if (cp != null) {
            cp.addViewerUpdateListener(contentProviderListener);
         }
      }
   }
   
   /**
    * {@inheritDoc}
    */
   @Override
   protected DiagramEditorInput createEditorInput() {
      return new DiagramEditorInput(EmptyDiagramPersistencyBehavior.EMPTY_DIAGRAM_URI, ExecutionTreeDiagramTypeProvider.PROVIDER_ID);
   }

   /**
    * When an update on the content provider of {@link #getDebugView()} has started.
    */
   protected synchronized void handleViewerUpdatesBegin() {
      viewerUpdateInProgress = true;
   }

   /**
    * When an update on the content provider of {@link #getDebugView()} has finished.
    */
   protected synchronized void handleViewerUpdatesComplete() {
      viewerUpdateInProgress = false;
      handleEventToHandleNow();
   }

   /**
    * When a {@link Job} terminates.
    * @param event The event.
    */
   protected void handleJobDone(IJobChangeEvent event) {
      handleEventToHandleNow();
   }
   
   /**
    * Tries to handle an unhandled event now.
    */
   protected synchronized void handleEventToHandleNow() {
      if (eventToHandle != null && !viewerUpdateInProgress && !isJobInProgress()) {
         final SelectionChangedEvent toHandleNow = eventToHandle;
         eventToHandle = null;
         getSite().getShell().getDisplay().asyncExec(new Runnable() {
            @Override
            public void run() {
               handleDebugViewSelectionChanged(toHandleNow);
            }
         });
      }
   }

   /**
    * When the selection on {@link #getDebugView()} has changed.
    * @param event The event.
    */
   protected void handleDebugViewSelectionChanged(SelectionChangedEvent event) {
<<<<<<< HEAD
      // Make sure that event was provided by debug's viewer and not by something else what can happen if a maximized view is minimized.
      if (ObjectUtil.equals(event.getSource(), getDebugView().getViewer())) {
         // Update diagram
         updateDiagram(event.getSelection());
         // Update selection in property sheet page of this view
         updatePropertyPage(this, getDebugView());
=======
      if (viewerUpdateInProgress || isJobInProgress()) {
         eventToHandle = event;
      }
      else {
         if (event != null) {
            // Make sure that event was provided by debug's viewer and not by something else what can happen if a maximized view is minimized.
            if (ObjectUtil.equals(event.getSource(), getDebugView().getViewer())) {
               // Update diagram
               updateDiagram(event.getSelection());
            }
         }
      }
   }
   
   /**
    * Checks if a {@link Job} is in progress.
    * @return {@code true} {@link Job} is in progress, {@code false} no {@link Job} is in progress.
    */
   protected boolean isJobInProgress() {
      Job[] diagramJobs = AbstractDependingOnObjectJob.getJobs(getEditorPart());
      if (ArrayUtil.isEmpty(diagramJobs)) {
         Job[] debugJobs = AbstractDependingOnObjectJob.getJobs(getDebugView());
         return !ArrayUtil.isEmpty(debugJobs);
      }
      else {
         return true;
>>>>>>> d96bfcab
      }
   }
   
   /**
    * When the selection on {@link #getEditorPart()} has changed.
    * @param event The event.
    */
   protected void handleEditorSelectionChanged(final SelectionChangedEvent event) {
      if (!viewerUpdateInProgress && !isJobInProgress()) {
         // Check if the selection changed was caused programmatically during synchronization or by the user.
         if (internalSelectionUpdate) {
            // Unset the internal flag to make sure that further selection changes
            // in the diagram are synchronized with the debug view.
            internalSelectionUpdate = false;
         }
         else {
            // List all selected business objects
            Object[] elements = SWTUtil.toArray(event.getSelection());
            final List<Object> businessObjects = new LinkedList<Object>();
            for (Object element : elements) {
               // Optional convert GMF instance to Graphiti instance
               if (element instanceof EditPart) {
                  element = ((EditPart)element).getModel();
               }
               // Optional convert Graphiti instance to model (ISEDDebugElement)
               if (element instanceof PictogramElement) {
                  element = getEditorPart().getDiagramTypeProvider().getFeatureProvider().getBusinessObjectForPictogramElement((PictogramElement)element);
               }
               businessObjects.add(element);
            }
            // Select in debug viewer
            SEDUIUtil.selectInDebugView(getEditorPart(), getDebugView(), businessObjects);
         }
<<<<<<< HEAD
         // Select in debug viewer
         Runnable finishTask = new Runnable() {
            @Override
            public void run() {
               Display.getDefault().syncExec(new Runnable() {
                  @Override
                  public void run() {
                     // Update selection in property sheet page of debug view
                     updatePropertyPage(getDebugView(), ExecutionTreeView.this);
                  }
               });
            }
         };
         SEDUIUtil.selectInDebugView(getEditorPart(), getDebugView(), businessObjects, finishTask);
      }
   }
   
   /**
    * Updates the selection in the {@link IPropertySheetPage} of the given
    * {@link IWorkbenchPart} if it is available.
    * @param part The {@link IWorkbenchPart} to update its {@link IPropertySheetPage} if it is available.
    */
   protected void updatePropertyPage(IWorkbenchPart part, IWorkbenchPart parthWithFocus) {
      try {
         IViewPart propView = WorkbenchUtil.findView(IPageLayout.ID_PROP_SHEET);
         if (propView instanceof PropertySheet) {
            PropertySheet ps = (PropertySheet)propView;
            Method method = ObjectUtil.findMethod(PageBookView.class, "getPageRec", IWorkbenchPart.class);
            Object result = ObjectUtil.invoke(ps, method, part);
            if (result == null) {
               // Give the workbench the chance to create the property sheet page.
               part.setFocus();
               parthWithFocus.setFocus();
               result = ObjectUtil.invoke(ps, method, part);
            }
            if (result != null) {
               IPage page = ObjectUtil.get(result, "page");
               if (page instanceof IPropertySheetPage) {
                  ISelection selection = part.getSite().getSelectionProvider().getSelection();
                  ((IPropertySheetPage)page).selectionChanged(part, selection);
               }
            }
         }
=======
>>>>>>> d96bfcab
      }
      catch (Exception e) {
         LogUtil.getLogger().logError(e);
         LogUtil.getLogger().openErrorDialog(getSite().getShell(), e);
      }      
   }
   
   /**
    * Updates the {@link Diagram} in a way that only {@link ISEDDebugTarget}
    * contained in the given {@link ISelection} are visible.
    * @param debugViewSelection The {@link ISelection} with the new {@link ISEDDebugTarget}s to show.
    */
   protected void updateDiagram(ISelection debugViewSelection) {
      try {
         ExecutionTreeDiagramEditor editor = getEditorPart();
         // Make sure that the editor is already created; ignore event otherwise.
         if (editor != null && editor.getGraphicalViewer() != null) { 
            // Collect ISEDDebugTargets to show
            final Set<ISEDDebugTarget> targets = new LinkedHashSet<ISEDDebugTarget>();
            Object[] elements = SWTUtil.toArray(debugViewSelection);
            for (Object element : elements) {
               if (element instanceof ISEDDebugElement) {
                  targets.add(((ISEDDebugElement)element).getDebugTarget());
               }
               else if (element instanceof ILaunch) {
                  IDebugTarget[] launchTargets = ((ILaunch)element).getDebugTargets();
                  for (IDebugTarget target : launchTargets) {
                     if (target instanceof ISEDDebugTarget) {
                        targets.add((ISEDDebugTarget)target);
                     }
                  }
               }
            }
            // Check if new targets are selected
            if (!CollectionUtil.containsSame(targets, shownDebugTargets)) {
               // Check if a target was found
               shownDebugTargets = targets;
               if (!targets.isEmpty()) {
                  // Set internal flag to indicate that the next selection change in diagram should be ignored.
                  // This is required because the selection can be different, for instance if a launch instance is selected in debug view.
                  // In this case is the diagram shown and the diagram itself is selected which has the debug target as business object.
                  internalSelectionUpdate = true;
                  editor.selectPictogramElements(new PictogramElement[0]); // If the unset is not executed multiple selection events are thrown during diagram recreation
                  internalSelectionUpdate = true;
                  // Recreate diagram
                  final IDiagramTypeProvider typeProvider = editor.getDiagramTypeProvider();
                  Assert.isNotNull(typeProvider);
                  final IFeatureProvider featureProvider = typeProvider.getFeatureProvider();
                  Assert.isTrue(featureProvider instanceof ExecutionTreeFeatureProvider);
                  ICustomFeature feature = new DebugTargetConnectFeature((ExecutionTreeFeatureProvider)featureProvider);
                  ICustomContext context = new CustomContext(new PictogramElement[] {typeProvider.getDiagram()});
                  context.putProperty(DebugTargetConnectFeature.PROPERTY_DEBUG_TARGETS, targets.toArray(new ISEDDebugTarget[targets.size()]));
                  context.putProperty(DebugTargetConnectFeature.PROPERTY_ELEMENTS_TO_SELECT, elements);
                  context.putProperty(DebugTargetConnectFeature.PROPERTY_PROGRESS_HANDLER, new IProgressHandler() {
                     @Override
                     public void executionStarted(DebugTargetConnectFeature feature) {
                        setEditorEnabled(false);
                     }

                     @Override
                     public void executionFinished(DebugTargetConnectFeature feature) {
                        setEditorEnabled(true);
                     }
                  });
                  AbstractDependingOnObjectJob.cancelJobs(editor);
                  editor.executeFeatureInJob("Changing Symbolic Execution Tree", feature, context);
                  // Unset message
                  setMessage(null);
               }
               else {
                  setMessage(MESSAGE_NO_DEBUG_TARGET_SELECTED);
               }
            }
            else {
               // Set internal flag to indicate that the next selection change in diagram should be ignored.
               // This is required because the selection can be different, for instance if a launch instance is selected in debug view.
               // In this case is the diagram shown and the diagram itself is selected which has the debug target as business object.
               internalSelectionUpdate = true;
               // Synchronize selection by selecting selected elements from debug view also in diagram editor
               editor.selectBusinessObjects(elements);
            }
         }
      }
      catch (Exception e) {
         LogUtil.getLogger().logError(e);
         LogUtil.getLogger().openErrorDialog(getSite().getShell(), e);
      }
   }

   /**
    * {@inheritDoc}
    */
   @Override
   protected boolean shouldHandleDebugView(IDebugView debugView) {
      return IDebugUIConstants.ID_DEBUG_VIEW.equals(debugView.getSite().getId());
   }
   
   /**
    * {@inheritDoc}
    */
   @Override
   protected void handleDebugViewChanged(IDebugView oldDebugView, IDebugView newDebugView) {
      // Cleanup old view
      if (oldDebugView != null) {
         oldDebugView.getSite().getSelectionProvider().removeSelectionChangedListener(debugViewSelectionListener);
         TreeModelContentProvider cp = SEDUIUtil.getContentProvider(oldDebugView);
         if (cp != null) {
            cp.removeViewerUpdateListener(contentProviderListener);
         }
      }
      // Handle new view
      if (newDebugView != null) {
         newDebugView.getSite().getSelectionProvider().addSelectionChangedListener(debugViewSelectionListener);
         TreeModelContentProvider cp = SEDUIUtil.getContentProvider(newDebugView);
         if (cp != null) {
            cp.addViewerUpdateListener(contentProviderListener);
         }
         setMessage(MESSAGE_NO_DEBUG_TARGET_SELECTED);
         updateDiagram(getDebugView().getSite().getSelectionProvider().getSelection());
      }
      else {
         setMessage(MESSAGE_DEBUG_VIEW_NOT_OPENED);
      }
   }

   /**
    * {@inheritDoc}
    */
   @Override
   public void dispose() {
<<<<<<< HEAD
      if (observedSelectionProvider != null) {
         observedSelectionProvider.removeSelectionChangedListener(editorSelectionListener);
      }
=======
      Job.getJobManager().removeJobChangeListener(jobChangeListener);
      getEditorPart().getSite().getSelectionProvider().removeSelectionChangedListener(editorSelectionListener);
>>>>>>> d96bfcab
      IDebugView debugView = getDebugView();
      if (debugView != null) {
         debugView.getSite().getSelectionProvider().removeSelectionChangedListener(debugViewSelectionListener);
         TreeModelContentProvider cp = SEDUIUtil.getContentProvider(debugView);
         if (cp != null) {
            cp.removeViewerUpdateListener(contentProviderListener);
         }
      }
      super.dispose();
   }
}<|MERGE_RESOLUTION|>--- conflicted
+++ resolved
@@ -293,14 +293,6 @@
     * @param event The event.
     */
    protected void handleDebugViewSelectionChanged(SelectionChangedEvent event) {
-<<<<<<< HEAD
-      // Make sure that event was provided by debug's viewer and not by something else what can happen if a maximized view is minimized.
-      if (ObjectUtil.equals(event.getSource(), getDebugView().getViewer())) {
-         // Update diagram
-         updateDiagram(event.getSelection());
-         // Update selection in property sheet page of this view
-         updatePropertyPage(this, getDebugView());
-=======
       if (viewerUpdateInProgress || isJobInProgress()) {
          eventToHandle = event;
       }
@@ -310,6 +302,8 @@
             if (ObjectUtil.equals(event.getSource(), getDebugView().getViewer())) {
                // Update diagram
                updateDiagram(event.getSelection());
+               // Update selection in property sheet page of this view
+               updatePropertyPage(this, getDebugView());
             }
          }
       }
@@ -327,7 +321,6 @@
       }
       else {
          return true;
->>>>>>> d96bfcab
       }
    }
    
@@ -360,22 +353,21 @@
             }
             // Select in debug viewer
             SEDUIUtil.selectInDebugView(getEditorPart(), getDebugView(), businessObjects);
-         }
-<<<<<<< HEAD
-         // Select in debug viewer
-         Runnable finishTask = new Runnable() {
-            @Override
-            public void run() {
-               Display.getDefault().syncExec(new Runnable() {
-                  @Override
-                  public void run() {
-                     // Update selection in property sheet page of debug view
-                     updatePropertyPage(getDebugView(), ExecutionTreeView.this);
-                  }
-               });
-            }
-         };
-         SEDUIUtil.selectInDebugView(getEditorPart(), getDebugView(), businessObjects, finishTask);
+            // Select in debug viewer
+            Runnable finishTask = new Runnable() {
+               @Override
+               public void run() {
+                  Display.getDefault().syncExec(new Runnable() {
+                     @Override
+                     public void run() {
+                        // Update selection in property sheet page of debug view
+                        updatePropertyPage(getDebugView(), ExecutionTreeView.this);
+                     }
+                  });
+               }
+            };
+            SEDUIUtil.selectInDebugView(getEditorPart(), getDebugView(), businessObjects, finishTask);
+         }
       }
    }
    
@@ -405,8 +397,6 @@
                }
             }
          }
-=======
->>>>>>> d96bfcab
       }
       catch (Exception e) {
          LogUtil.getLogger().logError(e);
@@ -537,14 +527,11 @@
     */
    @Override
    public void dispose() {
-<<<<<<< HEAD
       if (observedSelectionProvider != null) {
          observedSelectionProvider.removeSelectionChangedListener(editorSelectionListener);
       }
-=======
       Job.getJobManager().removeJobChangeListener(jobChangeListener);
       getEditorPart().getSite().getSelectionProvider().removeSelectionChangedListener(editorSelectionListener);
->>>>>>> d96bfcab
       IDebugView debugView = getDebugView();
       if (debugView != null) {
          debugView.getSite().getSelectionProvider().removeSelectionChangedListener(debugViewSelectionListener);
