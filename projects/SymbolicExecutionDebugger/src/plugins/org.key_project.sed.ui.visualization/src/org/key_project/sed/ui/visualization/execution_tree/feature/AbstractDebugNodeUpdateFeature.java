--- conflicted
+++ resolved
@@ -43,14 +43,8 @@
 import org.eclipse.graphiti.mm.pictograms.PictogramElement;
 import org.eclipse.graphiti.mm.pictograms.Shape;
 
-<<<<<<< HEAD
-import org.eclipse.graphiti.services.Graphiti;
-
-import org.key_project.sed.core.annotation.ISEDAnnotation;
-=======
 import org.key_project.sed.core.annotation.ISEDAnnotation;
 import org.key_project.sed.core.model.ISEDBaseMethodReturn;
->>>>>>> 68db94ce
 import org.key_project.sed.core.model.ISEDBranchCondition;
 import org.key_project.sed.core.model.ISEDDebugElement;
 import org.key_project.sed.core.model.ISEDDebugNode;
@@ -58,10 +52,7 @@
 import org.key_project.sed.core.model.ISEDExceptionalTermination;
 import org.key_project.sed.core.model.ISEDMethodCall;
 import org.key_project.sed.core.model.ISEDMethodReturn;
-<<<<<<< HEAD
-=======
 import org.key_project.sed.core.model.ISEDTermination;
->>>>>>> 68db94ce
 import org.key_project.sed.core.util.ISEDIterator;
 import org.key_project.sed.core.util.NodeUtil;
 import org.key_project.sed.core.util.SEDMethodPreorderIterator;
@@ -334,13 +325,6 @@
       }
    }
    
-   protected PictogramElement getMethodCallPE(ISEDDebugNode node, int i) {
-      if(i < 0 || i > 1)
-         return null;
-      
-      return getFeatureProvider().getAllPictogramElementsForBusinessObject(node)[i];
-   }
-   
    /**
     * Finds the {@link Text} which shows the name ({@link ISEDDebugNode#getName()}).
     * @param pictogramElement The {@link PictogramElement} to search the {@link Text} in.
@@ -508,39 +492,6 @@
                                                           int initialX) throws DebugException {
       Set<ISEDDebugNode> leafs = new LinkedHashSet<ISEDDebugNode>();
       ISEDIterator iter = new SEDPreorderIterator(businessObject);
-<<<<<<< HEAD
-      while (iter.hasNext() && !monitor.isCanceled()) {
-         ISEDDebugElement next = iter.next();
-         if (next instanceof ISEDDebugNode) { // Ignore ISEDDebugTarget which has no graphical representation
-            ISEDDebugNode nextNode = (ISEDDebugNode)next;
-            PictogramElement nextPE = getPictogramElementForBusinessObject(next);
-            if (nextPE == null) {
-               createGraphicalRepresentationForNode(nextNode, offsetBetweenPictogramElements, initialX);
-               nextPE = nextNode instanceof ISEDMethodCall ? getMethodCallPE(nextNode, 1) : getPictogramElementForBusinessObject(next);
-               
-               if (nextPE != null) {
-                  // Update maxX to make sure that ISEDDebugTargets don't overlap each other.
-                  GraphicsAlgorithm nextGA = nextPE.getGraphicsAlgorithm();
-                  if(nextGA.getX() + nextGA.getWidth() > maxX)
-                     maxX = nextGA.getX() + nextGA.getWidth();
-                  
-                  if(nextNode instanceof ISEDExceptionalTermination) {
-//                     GraphicsAlgorithm nodeGA = nextPE.getGraphicsAlgorithm();
-//                     nodeGA.setY(peGA.getY() + peGA.getHeight() - 10);
-                  }
-
-                  if(nextNode.getCallStack().length > 0 || nextNode instanceof ISEDMethodCall)
-                  {
-                     ISEDDebugNode node = nextNode.getCallStack().length > 0 ? nextNode.getCallStack()[0] : nextNode;
-                     
-                     do
-                     {
-                        PictogramElement pe = getMethodCallPE(node, 0);                        
-                        updateMethod(pe, nextGA);
-                        node = node.getCallStack().length > 0 ? node.getCallStack()[0] : null;
-                     } while(node != null);
-                  }
-=======
       
       if(businessObject instanceof ISEDMethodCall)
       {
@@ -572,7 +523,6 @@
                if(nextNode instanceof ISEDMethodCall) {
                   GraphicsAlgorithm rectGA = getPictogramElementForBusinessObject(nextNode, 0).getGraphicsAlgorithm();
                   rectGA.setWidth(rectGA.getWidth() + 2 * METOFF);
->>>>>>> 68db94ce
                }
 //               else if(nextNode instanceof ISEDMethodReturn) {
 //                  ISEDMethodCall mc = (ISEDMethodCall) nextNode.getCallStack()[0];
@@ -612,18 +562,8 @@
                moveSubTreeVertical(nextNode, parentGA.getY() + parentGA.getHeight() + OFFSET - nextGA.getY());
                updateAllMethodRectHeights((ISEDMethodCall) nextNode.getCallStack()[0], nextGA, nextNode instanceof ISEDBaseMethodReturn);
             }
-<<<<<<< HEAD
-            else if(nextNode instanceof ISEDMethodReturn){
-               leafs.add(nextNode);
-            }
-               
-//            if (ArrayUtil.isEmpty(nextNode.getChildren())) {
-//               leafs.add(nextNode);
-//            }
-=======
 
             leafs.add(nextNode);
->>>>>>> 68db94ce
          }
             
          monitor.worked(1);
@@ -642,70 +582,24 @@
                                                        int offsetBetweenPictogramElements,
                                                        int initialX) throws DebugException { 
       AreaContext areaContext = new AreaContext();
-<<<<<<< HEAD
-
-      ISEDDebugNode parent = node.getParent();
-      
-      if(parent != null)
-      {
-         PictogramElement pe = parent instanceof ISEDMethodCall ? getMethodCallPE(parent, 1) : getPictogramElementForBusinessObject(parent);
-
-=======
       ISEDDebugNode parent = NodeUtil.getParent(node);
 
       if(parent != null)
       {
          PictogramElement pe = getPictogramElementForBusinessObject(parent);
->>>>>>> 68db94ce
          GraphicsAlgorithm parentGA = pe.getGraphicsAlgorithm();
 
          int areaX = -1;
          int areaY = parentGA.getY() + parentGA.getHeight() + offsetBetweenPictogramElements;
          
-<<<<<<< HEAD
-         ISEDDebugNode previousSibling = ArrayUtil.getPrevious(parent.getChildren(), node);
-
-         if (previousSibling != null) {
-            // Compute bounds of the sub tree starting by the previous sibling.
-//            Rectangle previousBounds = computeSubTreeBounds(previousSibling);
-            int subTreeWidth = computeSubTreeWidth(previousSibling);
-//            if (previousBounds != null) {
-=======
          ISEDDebugNode previousSibling = ArrayUtil.getPrevious(NodeUtil.getChildren(parent, true), node);
 
          if (previousSibling != null) {
             int subTreeWidth = findMostRightXInSubtree(previousSibling);
->>>>>>> 68db94ce
             if (subTreeWidth > -1) {
                // Add right to the previous sibling directly under parent
                GraphicsAlgorithm gas = getPictogramElementForBusinessObject(previousSibling).getGraphicsAlgorithm();
                areaX = subTreeWidth + offsetBetweenPictogramElements;
-<<<<<<< HEAD
-//               System.out.println("P: " + parent + ", X: " + areaX);
-               areaY = gas.getY();
-//               areaX = previousBounds.width() + offsetBetweenPictogramElements;
-//               areaY = previousBounds.y() + methodOffset;
-//               System.out.println("After if: " +areaY);
-            }
-         }
-         
-//         if(node instanceof ISEDExceptionalTermination && parent.getCallStack().length > 0)
-//         {
-//            PictogramElement mcPE = getMethodCallPE(parent, 0);
-//            GraphicsAlgorithm mcGA = mcPE.getGraphicsAlgorithm();
-//
-//            areaY = mcGA.getY() + mcGA.getHeight() + offsetBetweenPictogramElements + mcGA.getHeight() / 2;
-//         }
-
-         // If we dont have any previous sibling or we dont have a subtree at the previous sibling
-         if(areaX == -1) {
-            // Add directly under parent, but use x of most left pe in branch
-            areaX = findMostLeftXOfBranchInParents(parent);
-         }
-         
-         areaContext.setX(areaX);
-         areaContext.setY(areaY);         
-=======
                areaY = gas.getY();
             }
          }
@@ -717,7 +611,6 @@
 
          areaContext.setX(areaX);
          areaContext.setY(areaY);
->>>>>>> 68db94ce
       }
       else {
          areaContext.setLocation(initialX, getDiagram().getGridUnit());
@@ -731,30 +624,6 @@
          feature.execute(addContext);
       }
    }
-<<<<<<< HEAD
-   
-   protected int computeSubTreeWidth(ISEDDebugNode root) throws DebugException {
-      int result = -1;
-      if (root != null) {
-         ISEDIterator iter = new SEDPreorderIterator(root);
-         while (iter.hasNext()) {
-            ISEDDebugElement next = iter.next();
-            PictogramElement nextPE = getPictogramElementForBusinessObject(next);
-            if (nextPE != null) {
-               GraphicsAlgorithm nextGA = nextPE.getGraphicsAlgorithm();
-               if (result == -1) {
-                  result = nextGA.getX() + nextGA.getWidth();
-               }
-               else if (nextGA.getX() + nextGA.getWidth() > result) {
-                  result = nextGA.getX() + nextGA.getWidth();
-               }
-            }
-         }
-      }
-      return result;
-   }
-=======
->>>>>>> 68db94ce
 
    /**
     * Computes the bounds of the sub tree starting at the given {@link ISEDDebugNode}.
@@ -822,27 +691,12 @@
                }
                return allChildrenDone;
             }
-<<<<<<< HEAD
-         });
-         
-//         final PictogramElement nextPE = next instanceof ISEDMethodCall ? getMethodCallPE(next, 1) : getPictogramElementForBusinessObject(next);
-=======
          }); 
->>>>>>> 68db94ce
          final PictogramElement nextPE = getPictogramElementForBusinessObject(next);
-         
-//         System.out.println("N:" + next + ", NPE: " + nextPE.getGraphicsAlgorithm());
          // Compute new x margin to center current branch under his children 
          int xMargin;
          int xStart;
          boolean removeChildrenRequired = false;
-<<<<<<< HEAD
-
-         if (!ArrayUtil.isEmpty(next.getChildren()))
-         {
-            ISEDDebugNode firstChild = ArrayUtil.getFirst(next.getChildren());
-            ISEDDebugNode lastChild = ArrayUtil.getLast(next.getChildren());
-=======
          boolean isMC = next instanceof ISEDMethodCall;
          
          ISEDMethodCall mc = isMC ? (ISEDMethodCall) next : null;
@@ -852,7 +706,6 @@
          {
             ISEDDebugNode firstChild = ArrayUtil.getFirst(children);
             ISEDDebugNode lastChild = ArrayUtil.getLast(children);
->>>>>>> 68db94ce
             PictogramElement firstChildPE = getPictogramElementForBusinessObject(firstChild);
             PictogramElement lastChildPE = getPictogramElementForBusinessObject(lastChild);
             int childWidth = lastChildPE.getGraphicsAlgorithm().getX() + lastChildPE.getGraphicsAlgorithm().getWidth() - 
@@ -861,13 +714,8 @@
             xMargin = (childWidth - nextPE.getGraphicsAlgorithm().getWidth()) / 2;
             xStart = firstChildPE.getGraphicsAlgorithm().getX();
             
-<<<<<<< HEAD
-//            System.out.println("F=L: " + firstChild.equals(lastChild) + ", XM: " + xMargin + ", XS: " + xStart);
-//            System.out.println("FCPE: " + firstChildPE.getGraphicsAlgorithm() + ", X: " + firstChildPE.getGraphicsAlgorithm().getX());
-=======
 //            System.out.println("XM: " + xMargin + ", XS: " + xStart + ", CW: " + childWidth + ", NPEX: " + nextPE.getGraphicsAlgorithm().getX());
             
->>>>>>> 68db94ce
             // Make sure that the new position is not "lefter" as the old one because this area is reserved for the previous branch and they should not collapse  
             if (xMargin + xStart < nextPE.getGraphicsAlgorithm().getX()) {
                
@@ -884,15 +732,9 @@
          else {
             xMargin = 0;
             xStart = nextPE.getGraphicsAlgorithm().getX();
-//            
-//            System.out.println("nPE: " + nextPE.getGraphicsAlgorithm() + ", nextPEX: " + nextPE.getGraphicsAlgorithm().getX());
-         }
-         
-<<<<<<< HEAD
-//         System.out.println("XM: " + xMargin + ", XS: " + xStart);
-=======
+         }
+         
 //         System.out.println("XM: " + xMargin + ", XS: " + xStart + ", X: " + nextPE.getGraphicsAlgorithm().getX());
->>>>>>> 68db94ce
          
          // Go back to root or branch split and collect descendants while computing max width
          // If a parent node has more than one child it is treated as leaf node in a further iteration by adding it to leafs
@@ -912,22 +754,12 @@
          
          boolean locked = false;
          do {
-<<<<<<< HEAD
-            doneNodes.add(current); // Mark element as centered because it will be done before the next leaf node will be treated in outer most loop
-            currentPE = current instanceof ISEDMethodCall ?
-                  getFeatureProvider().getAllPictogramElementsForBusinessObject(current)[1] : 
-                  getPictogramElementForBusinessObject(current);
-
-            descendantsPE.add(currentPE);
-
-=======
    //         System.out.println("Current: " + current);
             doneNodes.add(current); // Mark element as centered because it will be done before the next leaf node will be treated in outer most loop
             
             currentPE = getPictogramElementForBusinessObject(current); 
             descendantsPE.add(currentPE);
    
->>>>>>> 68db94ce
             int currentWidth = currentPE.getGraphicsAlgorithm().getWidth();
             if (currentWidth > maxWidth && (!locked || removeChildrenRequired)) {
                maxWidth = currentWidth;
@@ -939,18 +771,11 @@
             }
             
             ISEDDebugNode child = current;
-<<<<<<< HEAD
-            current = child.getParent();
-
-            if (current != null && current.getChildren().length != 1) {
-               if (ArrayUtil.isLast(current.getChildren(), child)) {  // Update parent only if all of his branches are correctly centered
-=======
             current = NodeUtil.getParent(child);
    
             if (current != null && NodeUtil.getChildren(current).length != 1) {
                // Update parent only if all of his branches are correctly centered
                if(doneNodes.containsAll(new HashSet<ISEDDebugNode>(Arrays.asList(NodeUtil.getChildren(current))))){
->>>>>>> 68db94ce
                   leafs.add(current);
                }
                current = null;
@@ -962,30 +787,11 @@
          while (descendantIter.hasNext() && !monitor.isCanceled()) {
             PictogramElement pe = descendantIter.next();
             GraphicsAlgorithm ga = pe.getGraphicsAlgorithm();
-<<<<<<< HEAD
-            ga.setX(xMargin + xStart + (maxWidth - ga.getWidth()) / 2);
-            
-            ISEDDebugNode node = (ISEDDebugNode) getBusinessObjectForPictogramElement(pe);
-            
-            if(node.getCallStack().length > 0)
-            {
-               ISEDDebugNode mc = node.getCallStack()[0];
-               PictogramElement mcPE = getMethodCallPE(mc, 0);
-               
-               int methodWidth = Integer.parseInt(Graphiti.getPeService().getPropertyValue(mcPE, "width")); 
-               
-               if(ga.getX() + ga.getWidth() > methodWidth) {
-                  mcPE.getGraphicsAlgorithm().setWidth(ga.getX() + ga.getWidth());
-                  Graphiti.getPeService().setPropertyValue(pe, "width", Integer.toString(ga.getX() + ga.getWidth()));
-               }
-            }
-=======
             int newX = xMargin + xStart + (maxWidth - ga.getWidth()) / 2; 
             ga.setX(newX);
 //            ISEDDebugNode node = (ISEDDebugNode) getBusinessObjectForPictogramElement(pe);
 //            System.out.println("NEWX: " + (xMargin + xStart + (maxWidth - ga.getWidth()) / 2));
 //            System.out.println("N: " + node + ", ??: " + ((maxWidth - ga.getWidth()) / 2));
->>>>>>> 68db94ce
          }
          monitor.worked(1);
          // Center children again if required
@@ -1455,209 +1261,6 @@
          updateAllMethodRectWidths((ISEDMethodCall) methodCall, ga);
       }
    }
-   
-//   /**
-//    * Centers all nodes starting from the given leaf nodes.
-//    * @param leafs All leaf nodes.
-//    * @param monitor The {@link IProgressMonitor} to use.
-//    * @throws DebugException Occurred Exception
-//    */
-//   protected void centerChildren(final Set<ISEDDebugNode> leafs, 
-//                                 IProgressMonitor monitor) throws DebugException {
-//      final Set<ISEDDebugNode> doneNodes = new HashSet<ISEDDebugNode>(); // Contains all already centered nodes
-//      while (!leafs.isEmpty() && !monitor.isCanceled()) {
-//         // Get leaf to center which is the first one which children are already centered (all children are contained in doneNodes) or if no centering of the child is required (not part of leafs)
-//         final ISEDDebugNode next = CollectionUtil.searchAndRemoveWithException(leafs, new IFilterWithException<ISEDDebugNode, DebugException>() {
-//            @Override
-//            public boolean select(ISEDDebugNode element) throws DebugException {
-//               boolean allChildrenDone = true;
-//               ISEDDebugNode[] children = element.getChildren();
-//               int i = 0;
-//               while (allChildrenDone && i < children.length) {
-//                  if (!doneNodes.contains(children[i]) && leafs.contains(children[i])) {
-//                     allChildrenDone = false;
-//                  }
-//                  i++;
-//               }
-//               return allChildrenDone;
-//            }
-//         });
-//         
-//         final PictogramElement nextPE = next instanceof ISEDMethodCall ? getMethodCallPE(next, 1) : getPictogramElementForBusinessObject(next);
-////         final PictogramElement nextPE = getPictogramElementForBusinessObject(next);
-//         
-////         System.out.println("N:" + next + ", NPE: " + nextPE.getGraphicsAlgorithm());
-//         // Compute new x margin to center current branch under his children 
-//         int xMargin;
-//         int xStart;
-//         boolean removeChildrenRequired = false;
-//         
-////         if(next instanceof ISEDMethodCall)
-//         ISEDMethodCall mc = next instanceof ISEDMethodCall ? (ISEDMethodCall) next : null;
-////         ISEDMethodCall mc2 = next.getCallStack().length > 0 ? (ISEDMethodCall) next.getCallStack()[0] : (next instanceof ISEDMethodCall ? (ISEDMethodCall) next : null);
-//
-//         if (mc != null || !ArrayUtil.isEmpty(next.getChildren()))
-//         {
-//            ISEDDebugNode firstChild = ArrayUtil.getFirst(next.getChildren());
-//            ISEDDebugNode lastChild = ArrayUtil.getLast(next.getChildren());
-//            
-//            if(mc != null && mc.isCollapsed()) {
-//               firstChild = ArrayUtil.getFirst(mc.getMethodReturnConditions());
-//               lastChild = ArrayUtil.getLast(mc.getMethodReturnConditions());
-//            }
-//
-//            PictogramElement firstChildPE = getPictogramElementForBusinessObject(firstChild);
-//            PictogramElement lastChildPE = getPictogramElementForBusinessObject(lastChild);
-//            int childWidth = lastChildPE.getGraphicsAlgorithm().getX() + lastChildPE.getGraphicsAlgorithm().getWidth() - 
-//                             firstChildPE.getGraphicsAlgorithm().getX(); 
-//            xMargin = (childWidth - nextPE.getGraphicsAlgorithm().getWidth()) / 2;
-//            xStart = firstChildPE.getGraphicsAlgorithm().getX();
-//            
-////            System.out.println("F=L: " + firstChild.equals(lastChild) + ", XM: " + xMargin + ", XS: " + xStart);
-////            System.out.println("FCPE: " + firstChildPE.getGraphicsAlgorithm() + ", X: " + firstChildPE.getGraphicsAlgorithm().getX());
-//            // Make sure that the new position is not "lefter" as the old one because this area is reserved for the previous branch and they should not collapse  
-////            if ((mc == null || !mc.isCollapsed()) && xMargin + xStart < nextPE.getGraphicsAlgorithm().getX()) {
-////               // Collapse possible, so keep old xStart 
-////               xMargin = 0;
-////               xStart = nextPE.getGraphicsAlgorithm().getX();
-////               removeChildrenRequired = true;
-////            }
-//         }
-//         else {
-//            xMargin = 0;
-//            xStart = nextPE.getGraphicsAlgorithm().getX();
-////            
-////            System.out.println("nPE: " + nextPE.getGraphicsAlgorithm() + ", nextPEX: " + nextPE.getGraphicsAlgorithm().getX());
-//         }
-//         
-////         System.out.println("XM: " + xMargin + ", XS: " + xStart);
-//         
-//         // Go back to root or branch split and collect descendants while computing max width
-//         // If a parent node has more than one child it is treated as leaf node in a further iteration by adding it to leafs
-//         List<PictogramElement> descendantsPE = new LinkedList<PictogramElement>();
-//         int maxWidth = 0;
-//         boolean maxInitialised = false;
-//         ISEDDebugNode current = next;
-//         PictogramElement currentPE = nextPE;
-//         do {
-//            doneNodes.add(current); // Mark element as centered because it will be done before the next leaf node will be treated in outer most loop
-//            currentPE = current instanceof ISEDMethodCall ?
-//                  getFeatureProvider().getAllPictogramElementsForBusinessObject(current)[1] : 
-//                  getPictogramElementForBusinessObject(current);
-//
-//            descendantsPE.add(currentPE);
-//
-//            int currentWidth = currentPE.getGraphicsAlgorithm().getWidth();
-//            if (maxInitialised) {
-//               if (currentWidth > maxWidth) {
-//                  maxWidth = currentWidth;
-//               }
-//            }
-//            else {
-//               maxWidth = currentWidth;
-//               maxInitialised = true;
-//            }
-//            
-//            ISEDDebugNode child = current;
-//            System.out.println(child);
-////            if(mc != null && mc.isCollapsed())
-//            if(child.getCallStack() != null)
-//            {
-//               ISEDMethodCall mc3 = (ISEDMethodCall)child.getCallStack()[0];
-//               
-//               if(mc3.isCollapsed())
-//               {
-//                  if(child instanceof ISEDMethodReturn) {
-//                     ISEDMethodReturn mr = (ISEDMethodReturn) child;
-//                     current = mr.getMethodReturnCondition();
-//                     System.out.println("Hallo");
-//                  }
-//                  else if(child instanceof ISEDBranchCondition){
-//                     ISEDBranchCondition bc = (ISEDBranchCondition) child;
-//   //                  current = bc.getChildren()[0].getCallStack()[0];
-//                     if (ArrayUtil.isLast(mc3.getMethodReturnConditions(), bc)) {  // Update parent only if all of his branches are correctly centered
-//                        System.out.println("Hallo");
-//                        leafs.add(bc.getChildren()[0].getCallStack()[0]);
-//                     }
-//                     current = null;
-//                  }
-//                  else {
-//                     current = child.getParent();
-//                     if (current != null && current.getChildren().length != 1) {
-//                        if (ArrayUtil.isLast(mc3.getMethodReturnConditions(), child)) {  // Update parent only if all of his branches are correctly centered
-//                           leafs.add(current);
-//                        }
-//                        current = null;
-//                     }
-//                  }
-//               }
-//               else {
-//                  current = child.getParent();
-//      
-//                  if (current != null && current.getChildren().length != 1) {
-//                     if (ArrayUtil.isLast(current.getChildren(), child)) {  // Update parent only if all of his branches are correctly centered
-//                        leafs.add(current);
-//                     }
-//                     current = null;
-//                  }
-//               }
-//            }
-//            else {
-//               current = child.getParent();
-//   
-//               if (current != null && current.getChildren().length != 1) {
-//                  if (ArrayUtil.isLast(current.getChildren(), child)) {  // Update parent only if all of his branches are correctly centered
-//                     leafs.add(current);
-//                  }
-//                  current = null;
-//               }
-//            }
-//         } while (current != null && !monitor.isCanceled());
-//         // Center collected descendants based on the computed maximal element width
-//         Iterator<PictogramElement> descendantIter = descendantsPE.iterator();
-//         while (descendantIter.hasNext() && !monitor.isCanceled()) {
-//            PictogramElement pe = descendantIter.next();
-//            GraphicsAlgorithm ga = pe.getGraphicsAlgorithm();
-//            ga.setX(xMargin + xStart + (maxWidth - ga.getWidth()) / 2);
-//            
-////            if(mc == null || !mc.isCollapsed()) {
-////               ISEDDebugNode node = (ISEDDebugNode) getBusinessObjectForPictogramElement(pe);
-////               
-////               if(node.getCallStack().length > 0)
-////               {
-////                  PictogramElement mcPE = getMethodCallPE(node.getCallStack()[0], 0);
-////                  
-////                  int methodWidth = Integer.parseInt(Graphiti.getPeService().getPropertyValue(mcPE, "width")); 
-////                  
-////                  if(ga.getX() + ga.getWidth() > methodWidth) {
-////                     mcPE.getGraphicsAlgorithm().setWidth(ga.getX() + ga.getWidth());
-////                     Graphiti.getPeService().setPropertyValue(pe, "width", Integer.toString(ga.getX() + ga.getWidth()));
-////                  }
-////               }
-////            }
-//         }
-//         monitor.worked(1);
-//         // Center children again if required
-//         if (removeChildrenRequired && !ArrayUtil.isEmpty(next.getChildren())) {
-//            ISEDDebugNode lastChild = ArrayUtil.getLast(next.getChildren());
-//            int mostRightX = findMostRightXInSubtree(lastChild);
-//            int offset = (maxWidth - (mostRightX - xStart)) / 2;
-//            // Center children again only if offset is positive, because otherwise an overlap with the branch next to the left is possible
-//            if (offset > 0) {
-//               SEDPreorderIterator iter = new SEDPreorderIterator(next);
-//               while (iter.hasNext()) {
-//                  ISEDDebugElement nextChild = iter.next();
-//                  if (nextChild != next) {
-//                     PictogramElement nextChildPE = getPictogramElementForBusinessObject(nextChild);
-//                     if (nextChildPE != null) {
-//                        nextChildPE.getGraphicsAlgorithm().setX(nextChildPE.getGraphicsAlgorithm().getX() + offset);
-//                     }
-//                  }
-//               }
-//            }
-//         }
-//      }
-//   }
 
    /**
     * The sub tree of the given {@link PictogramElement} may overlap
@@ -1684,18 +1287,12 @@
                   ISEDDebugNode parent = NodeUtil.getParent(node);
                   if (parent != null) {
                      // Find most left node in righter nodes
-<<<<<<< HEAD
-                     PictogramElement mostLeftSiblingPE = findMostLeftSiblingPE(node);
-                     
-                     if (mostLeftSiblingPE != null) {
-=======
                      int mostLeft = findMostLeftXInFollowingBranch(node);
 //                     PictogramElement mostLeftSiblingPE = findMostLeftSiblingPE(node);
 //                     if (mostLeftSiblingPE != null) {
                      if(mostLeft > - 1) {
 //                     System.out.println("ML: " + mostLeft + ", SL: " + mostLeftSiblingPE.getGraphicsAlgorithm().getX());
 //                        System.out.println(getBusinessObjectForPictogramElement(mostLeftSiblingPE));
->>>>>>> 68db94ce
                         // Compute maximal branch x and width
                         int maxXOnParents = findMostRightXOfBranchInParents(node);
                         int maxXInChildren = findMostRightXInSubtree(node);
@@ -1703,44 +1300,10 @@
                         // Compute distance to move righter nodes
                         int distance = maxXOfBranch + offsetBetweenPictogramElements - mostLeft;//mostLeftSiblingPE.getGraphicsAlgorithm().getX();
                         if (distance != 0) {
-<<<<<<< HEAD
-                           PictogramElement pe = getPictogramElementForBusinessObject(node);
-=======
 //                           System.out.println(node + ", Sib: " + getBusinessObjectForPictogramElement(mostLeftSiblingPE));
->>>>>>> 68db94ce
                            // Move righter nodes by the given distance
 //                           System.out.println("MXB: " + maxXOfBranch + ", DIS: " + distance + ", MLX: " + mostLeftSiblingPE.getGraphicsAlgorithm().getX());
                            moveRighterNodes(node, distance, monitor);
-                           
-                           if(node.getCallStack().length > 0)
-                           {
-                              ISEDDebugNode currentNode = node;
-                              PictogramElement currentPE = getPictogramElementForBusinessObject(currentNode);
-                              GraphicsAlgorithm currentGA = currentPE.getGraphicsAlgorithm();
-                              
-                              ISEDDebugNode mcNode = node.getCallStack()[0];
-                              
-                              do
-                              {
-                                 pe = getFeatureProvider().getAllPictogramElementsForBusinessObject(mcNode)[0];
-                                 int methodWidth = Integer.parseInt(Graphiti.getPeService().getPropertyValue(pe, "width"));
-
-                                 if(currentNode instanceof ISEDMethodCall) {
-                                    currentGA = pe.getGraphicsAlgorithm();
-                                 }
-
-                                 if(currentGA.getWidth() + distance > methodWidth ||
-                                       mcNode.getCallStack().length == 0)
-                                 {
-                                    Graphiti.getPeService().setPropertyValue(pe, "width", Integer.toString(methodWidth + distance));
-                                    pe.getGraphicsAlgorithm().setWidth(methodWidth + distance);
-//                                    updateMethodWidth(pe, methodWidth + distance);
-                                 }
-                                 
-                                 mcNode = mcNode.getCallStack().length > 0 ? mcNode.getCallStack()[0] : null;
-
-                              } while(mcNode != null);
-                           }
                         }
                      }
                   }
@@ -1759,57 +1322,6 @@
     * TODO
     * @throws DebugException 
     */
-<<<<<<< HEAD
-   protected void updateMethod(PictogramElement pe, GraphicsAlgorithm ga) throws DebugException {
-      int methodWidth = Integer.parseInt(Graphiti.getPeService().getPropertyValue(pe, "width"));
-      int methodHeight = Integer.parseInt(Graphiti.getPeService().getPropertyValue(pe, "height"));
-      int methodOffX = Integer.parseInt(Graphiti.getPeService().getPropertyValue(pe, "offX"));
-      int methodOffY = Integer.parseInt(Graphiti.getPeService().getPropertyValue(pe, "offY"));
-
-      int methodMaxX = ga.getX() - methodOffX + ga.getWidth();
-//      System.out.println("WHX? X: " + ga.getX() + ", W: " + ga.getWidth());
-//      System.out.println("MW: " + methodWidth + ", MX: " + methodMaxX);
-      if(methodMaxX > methodWidth)
-      {
-         Graphiti.getPeService().setPropertyValue(pe, "width", Integer.toString(methodMaxX));
-//         updateMethodWidth(pe, methodMaxX);
-         pe.getGraphicsAlgorithm().setWidth(methodMaxX);
-      }
-
-      int methodMaxY = ga.getY() - methodOffY + ga.getHeight();
-//      System.out.println("WHY? Y: " + ga.getY() + ", H: " + ga.getHeight());
-      if(methodMaxY > methodHeight)
-      {
-         Graphiti.getPeService().setPropertyValue(pe, "height", Integer.toString(methodMaxY - 10));
-         pe.getGraphicsAlgorithm().setHeight(methodMaxY - 10);
-         GraphicsAlgorithm peGA = pe.getGraphicsAlgorithm();
-         
-         ISEDMethodCall mc = (ISEDMethodCall) getBusinessObjectForPictogramElement(pe);
-         ISEDBranchCondition[] conds = mc.getMethodReturnConditions();
-         
-         for(int i = 0; i < conds.length; i++) {
-            ISEDDebugNode node = conds[i].getChildren()[0];
-            PictogramElement nodePE = getPictogramElementForBusinessObject(node);
-            
-            if(nodePE != null) {
-               GraphicsAlgorithm nodeGA = nodePE.getGraphicsAlgorithm();
-               moveSubTreeVertical(node, peGA.getY() + peGA.getHeight() - nodeGA.getY() - 10);
-//               nodeGA.setY(peGA.getY() + peGA.getHeight() - 10);
-            }
-         }
-         
-//         for(ISEDDebugNode node : exceptions) {
-//            PictogramElement nodePE = getPictogramElementForBusinessObject(node);
-//            System.out.println(":)");
-//            if(nodePE != null) {
-//               GraphicsAlgorithm nodeGA = nodePE.getGraphicsAlgorithm();
-//               nodeGA.setY(peGA.getY() + peGA.getHeight() - 10);
-//               System.out.println("Halklk");
-////               moveSubTreeVertical(node, peGA.getY() + peGA.getHeight() - nodeGA.getY() - 10);
-//            }
-//         }
-      }
-=======
    protected void updateAllMethodRectHeights(ISEDMethodCall mc, GraphicsAlgorithm ga, boolean isMethodReturn) throws DebugException {
       int methodMaxY = ga.getY() + ga.getHeight() + (isMethodReturn ? -ga.getHeight() / 2 : OFFSET);
 
@@ -1910,7 +1422,6 @@
          }
       } while(true);
       return x;
->>>>>>> 68db94ce
    }
 
    /**
@@ -1990,36 +1501,24 @@
             if (mostLeftXInBranchInitialized) {
                if (pe.getGraphicsAlgorithm().getX() < mostLeftXInBranch) {
                   mostLeftXInBranch = pe.getGraphicsAlgorithm().getX();
-<<<<<<< HEAD
-=======
 //                  System.out.println("Node: " + node + ", X: " + mostLeftXInBranch);
->>>>>>> 68db94ce
                }
             }
             else {
                mostLeftXInBranch = pe.getGraphicsAlgorithm().getX();
                mostLeftXInBranchInitialized = true;
             }
-<<<<<<< HEAD
-         }
-         // Select parent for next loop iteration
-         node = node.getParent();
-         if (node != null && node.getChildren().length != 1) {
-=======
          }        
          
          // Select parent for next loop iteration
          ISEDDebugNode child = node;
          node = NodeUtil.getParent(node);
          if (node != null && NodeUtil.getChildren(node).length != 1 && !ArrayUtil.isFirst(NodeUtil.getChildren(node), child)) {
->>>>>>> 68db94ce
             node = null;
          }
       }
       return mostLeftXInBranch;
    }
-<<<<<<< HEAD
-=======
    
    /**
     * Iterates over the most left children of the given {@link ISEDDebugNode}
@@ -2100,7 +1599,6 @@
          node = parent;
       } while(true);
    }
->>>>>>> 68db94ce
 
    /**
     * Iterates over the parents of the given {@link ISEDDebugNode} until
@@ -2248,19 +1746,6 @@
                              firstChildPE.getGraphicsAlgorithm().getX();
             
             PictogramElement parentPE = getPictogramElementForBusinessObject(parent);
-<<<<<<< HEAD
-            int newX = 0;
-//            if(parent instanceof ISEDMethodCall) {
-//               newX -= Integer.parseInt(Graphiti.getPeService().getPropertyValue(parentPE, "offX"));
-//               parentPE = ((ContainerShape) parentPE).getChildren().get(1);
-//            }
-
-            int xMargin = (childWidth - parentPE.getGraphicsAlgorithm().getWidth()) / 2;
-            int xStart = firstChildPE.getGraphicsAlgorithm().getX();
-            newX += xStart + xMargin;
-            
-            parentPE.getGraphicsAlgorithm().setX(newX);
-=======
             GraphicsAlgorithm parentGA = parentPE.getGraphicsAlgorithm();
 
             int xMargin = (childWidth - parentGA.getWidth()) / 2;
@@ -2280,7 +1765,6 @@
             if(!ArrayUtil.isEmpty(parent.getCallStack())) {
                updateAllMethodRectWidths((ISEDMethodCall) parent.getCallStack()[0], parentGA);
             }
->>>>>>> 68db94ce
             // Define node for next loop iteration
             node = parent;
             parent = NodeUtil.getParent(node);
@@ -2297,11 +1781,7 @@
     * @throws DebugException Occurred Exception
     */
    protected void moveSubTreeHorizontal(ISEDDebugNode root, 
-<<<<<<< HEAD
-                              int distance, 
-=======
                               int distance,
->>>>>>> 68db94ce
                               IProgressMonitor monitor) throws DebugException {
       ISEDIterator iter = new SEDPreorderIterator(root);
       while (iter.hasNext() && !monitor.isCanceled()) {
@@ -2368,25 +1848,6 @@
       }
    }
    
-<<<<<<< HEAD
-   /**
-    * Moves all nodes in the sub tree starting at the given {@link ISEDDebugNode}
-    * vertical by the given distance.
-    * @param root The {@link ISEDDebugNode} to start moving.
-    * @param distance The distance to move in x direction.
-    * @param monitor The {@link IProgressMonitor} to use.
-    * @throws DebugException Occurred Exception
-    */
-   protected void moveSubTreeVertical(ISEDDebugNode root, int distance) throws DebugException {
-      ISEDIterator iter = new SEDPreorderIterator(root);
-      while (iter.hasNext()) {
-         ISEDDebugElement node = iter.next();
-         PictogramElement pe = getPictogramElementForBusinessObject(node);
-         if (pe != null) {
-            pe.getGraphicsAlgorithm().setY(pe.getGraphicsAlgorithm().getY() + distance);
-         }
-      }
-=======
    protected void moveRightAndAbove(ISEDDebugNode start, int distance, IProgressMonitor monitor) throws DebugException {
       ISEDDebugNode node = start;
       do
@@ -2416,7 +1877,6 @@
          }
          node = parent;
       } while(node != null);
->>>>>>> 68db94ce
    }
 
    /**
