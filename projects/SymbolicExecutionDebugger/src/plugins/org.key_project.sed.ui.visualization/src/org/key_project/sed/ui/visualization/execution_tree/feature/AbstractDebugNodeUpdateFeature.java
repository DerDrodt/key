/*******************************************************************************
 * Copyright (c) 2014 Karlsruhe Institute of Technology, Germany
 *                    Technical University Darmstadt, Germany
 *                    Chalmers University of Technology, Sweden
 * All rights reserved. This program and the accompanying materials
 * are made available under the terms of the Eclipse Public License v1.0
 * which accompanies this distribution, and is available at
 * http://www.eclipse.org/legal/epl-v10.html
 *
 * Contributors:
 *    Technical University Darmstadt - initial API and implementation and/or initial documentation
 *******************************************************************************/

package org.key_project.sed.ui.visualization.execution_tree.feature;

import java.util.Arrays;
import java.util.HashSet;
import java.util.Iterator;
import java.util.LinkedHashSet;
import java.util.LinkedList;
import java.util.List;
import java.util.Set;

import org.eclipse.core.runtime.IProgressMonitor;
import org.eclipse.core.runtime.SubProgressMonitor;
import org.eclipse.debug.core.DebugException;
import org.eclipse.draw2d.geometry.Rectangle;
import org.eclipse.graphiti.features.IAddFeature;
import org.eclipse.graphiti.features.IFeatureProvider;
import org.eclipse.graphiti.features.IReason;
import org.eclipse.graphiti.features.IUpdateFeature;
import org.eclipse.graphiti.features.context.IUpdateContext;
import org.eclipse.graphiti.features.context.impl.AddContext;
import org.eclipse.graphiti.features.context.impl.AreaContext;
import org.eclipse.graphiti.features.context.impl.LayoutContext;
import org.eclipse.graphiti.features.context.impl.UpdateContext;
import org.eclipse.graphiti.features.impl.AbstractUpdateFeature;
import org.eclipse.graphiti.features.impl.Reason;
import org.eclipse.graphiti.mm.algorithms.GraphicsAlgorithm;
import org.eclipse.graphiti.mm.algorithms.RoundedRectangle;
import org.eclipse.graphiti.mm.algorithms.Text;
import org.eclipse.graphiti.mm.pictograms.ContainerShape;
import org.eclipse.graphiti.mm.pictograms.PictogramElement;
import org.eclipse.graphiti.mm.pictograms.Shape;
<<<<<<< HEAD
import org.eclipse.graphiti.services.Graphiti;
=======
import org.key_project.sed.core.annotation.ISEDAnnotation;
>>>>>>> b455c35e
import org.key_project.sed.core.model.ISEDDebugElement;
import org.key_project.sed.core.model.ISEDDebugNode;
import org.key_project.sed.core.model.ISEDDebugTarget;
import org.key_project.sed.core.model.ISEDMethodCall;
import org.key_project.sed.core.model.ISEDThread;
import org.key_project.sed.core.util.ISEDIterator;
import org.key_project.sed.core.util.SEDPreorderIterator;
import org.key_project.sed.ui.visualization.execution_tree.util.ExecutionTreeStyleUtil;
import org.key_project.sed.ui.visualization.util.GraphitiUtil;
import org.key_project.sed.ui.visualization.util.LogUtil;
import org.key_project.util.java.ArrayUtil;
import org.key_project.util.java.CollectionUtil;
import org.key_project.util.java.IFilterWithException;
import org.key_project.util.java.StringUtil;

/**
 * <p>
 * Provides a basic implementation of {@link IUpdateFeature} for {@link ISEDDebugNode}s.
 * </p>
 * </p>
 * A subtree is constructed as follows during execution of {@link #update(IUpdateContext)}
 * 
 * <ol>
 *    <li>Update label of current node via {@link #updateName(PictogramElement, IProgressMonitor)} </li>
 *    <li>
 *       Update sub tree via {@link #updateChildren(PictogramElement, IProgressMonitor)}
 *       <ol>
 *          <li>
 *             Add missing graphical representations in a tree where each branch is left centered.
 *             Result is a list of leaf nodes computed via {@link #updateChildrenLeftAligned(ISEDDebugElement, IProgressMonitor, int)}
 *             <ol>
 *                <li>Iterate over subtree in order.</li>
 *                <li>First branch (ends in first leaf node) is completely left centered with x = 0.</li>
 *                <li>
 *                   If a further branch is detected, the maximal width of the previous 
 *                   branch is computed via {@link #computeSubTreeBounds(ISEDDebugNode)}
 *                   and the x coordinate is the maximal bound (x + width) + a given offset of two grid units.
 *                </li>
 *             </ol>
 *          </li>
 *          <li>
 *             Center whole sub tree starting from its branches leaf nodes via {@link #centerChildren(Set, IProgressMonitor)}.
 *             <ol>
 *                <li>Iterate over all given leaf nodes. (Start with the found one via {@link #updateChildrenLeftAligned(ISEDDebugElement, IProgressMonitor, int)} and continue with nodes which children are completly centered)</li>
 *                <li>
 *                   If leaf node has children (added during step 4) compute x offset to center branch under his children.
 *                </li>
 *                <li>
 *                   Go back to parents until root is reached (parent is {@code null} or multiple children are detected.
 *                   During backward iteration collect maximal width of the elements.
 *                </li>
 *                <li>
 *                   If the iteration stopped because the parent has multiple children,
 *                   at the parent to leaf node to layout it later on same way. 
 *                </li>
 *                <li>
 *                   Go back to starting child (leaf node) and center each element with the computed maximal width.
 *                </li>
 *                <li>
 *                   If parents maximal width is greater than the maximal width of the children move the children again to the right to center them.
 *                </li>
 *             </ol>
 *          </li>
 *          <li>
 *             Move righter branches if the width of a modified branch was expanded via {@link #updateParents(PictogramElement, IProgressMonitor)}.
 *             <ol>
 *                <li>Find most left node via {@link #findMostLeftSiblingPE(ISEDDebugNode)}</li>
 *                <li>Compute distance to move as most right node of branch + offset - most left sibling</li>
 *                <li>Move all righter nodes via {@link #moveRighterNodes(ISEDDebugNode, int, IProgressMonitor)}</li>
 *             </ol>
 *          </li>
 *       </ol>
 *    </li>
 * </ol>
 * <p>
 * @author Martin Hentschel
 */
public abstract class AbstractDebugNodeUpdateFeature extends AbstractUpdateFeature {
   /**
    * Key used in {@link UpdateContext#getProperty(Object)} which specifies that the style has to be updated. 
    * The value is an instance of {@link Boolean}.
    */
   public static final String KEY_UPDATE_STYLE = "updateStyle";
   
   /**
    * Key used in {@link UpdateContext#getProperty(Object)} to specify the changed {@link ISEDDebugNode}
    * for which the style of its {@link PictogramElement} has to be updated.
    * The value is an instance of {@link ISEDDebugNode}.
    */
   public static final String KEY_SED_NODE = "sedNode";
   
   /**
    * The maximal x coordinate which is used by the previous
    * {@link ISEDDebugTarget} in {@link #updateChildren(PictogramElement, IProgressMonitor)}.
    */
   private int maxX;
   private int maxY;
   
   /**
    * Constructor.
    * @param fp The {@link IFeatureProvider} which provides this {@link IUpdateFeature}.
    */   
   public AbstractDebugNodeUpdateFeature(IFeatureProvider fp) {
      super(fp);
   }

   /**
    * {@inheritDoc}
    */
   @Override
   public boolean canUpdate(IUpdateContext context) {
      Object updateStyle = context.getProperty(KEY_UPDATE_STYLE);
      if (updateStyle instanceof Boolean && ((Boolean)updateStyle).booleanValue()) {
         return context.getPictogramElement() != null;
      }
      else {
         Object bo = getBusinessObjectForPictogramElement(context.getPictogramElement());
         return canUpdateBusinessObject(bo);
      }
   }
   
   /**
    * Checks if the give business object can be handled by this {@link IUpdateFeature}.
    * @param businessObject The business object to check.
    * @return {@code true} can update, {@code false} can not update.
    */
   protected abstract boolean canUpdateBusinessObject(Object businessObject);

   /**
    * {@inheritDoc}
    */
   @Override
   public IReason updateNeeded(IUpdateContext context) {
      Object updateStyle = context.getProperty(KEY_UPDATE_STYLE);
      if (updateStyle instanceof Boolean && ((Boolean)updateStyle).booleanValue()) {
         return Reason.createTrueReason("Style is out of date.");
      }
      else {
         try {
            PictogramElement pictogramElement = context.getPictogramElement();
            if (isNameUpdateNeeded(pictogramElement)) {
               return Reason.createTrueReason("Name is out of date.");
            }
            else {
               if (isChildrenUpdateNeeded(pictogramElement)) {
                  return Reason.createTrueReason("New children available.");
               }
               else {
                  return Reason.createFalseReason();
               }
            }
         }
         catch (DebugException e) {
            LogUtil.getLogger().logError(e);
            return Reason.createFalseReason(e.getMessage());
         }
      }
   }
   
   /**
    * Checks if the shown name in the given {@link PictogramElement}
    * is equal to the name defined by his business object 
    * ({@link ISEDDebugNode#getName()}).
    * @param pictogramElement The {@link PictogramElement} to check.
    * @return {@code true} name is different and an update is required, {@code false} name is the same and no update is required.
    * @throws DebugException Occurred Exception.
    */
   protected boolean isNameUpdateNeeded(PictogramElement pictogramElement) throws DebugException {
      String pictogramName = getPictogramName(pictogramElement);
      String businessName = getBusinessName(pictogramElement);
      return !StringUtil.equalIgnoreWhiteSpace(businessName, pictogramName);
   }
   
   /**
    * Checks if all child {@link ISEDDebugNode} of the {@link ISEDDebugNode}
    * which is the business object of the given {@link PictogramElement} have
    * a graphical representation. 
    * @param pictogramElement The {@link PictogramElement} to check.
    * @return {@code false} all children have graphical representation, {@code true} at least one child has no graphical representation.
    * @throws DebugException Occurred Exception
    */
   protected boolean isChildrenUpdateNeeded(PictogramElement pictogramElement) throws DebugException {
      return !haveAllBusinessObjectChildrenHaveGraphicalRepresentation(pictogramElement);
   }
   
   /**
    * Checks if all child {@link ISEDDebugNode} of the {@link ISEDDebugNode}
    * which is the business object of the given {@link PictogramElement} have
    * a graphical representation. 
    * @param pictogramElement The {@link PictogramElement} to check.
    * @return {@code true} all children have graphical representation, {@code false} at least one child has no graphical representation.
    * @throws DebugException Occurred Exception
    */
   protected boolean haveAllBusinessObjectChildrenHaveGraphicalRepresentation(PictogramElement pictogramElement) throws DebugException {
      Object bo = getBusinessObjectForPictogramElement(pictogramElement);
      boolean childrenHavePictogramElement = true;
      if (bo instanceof ISEDDebugNode) {
         ISEDDebugNode[] children = ((ISEDDebugNode)bo).getChildren();
         int i = 0;
         while (childrenHavePictogramElement && i < children.length) {
            PictogramElement childPE = getPictogramElementForBusinessObject(children[i]);
            childrenHavePictogramElement = childPE != null;
            i++;
         }
      }
      return childrenHavePictogramElement;
   }

   /**
    * This method is similar to the method {@link IFeatureProvider#getAllPictogramElementsForBusinessObject(Object)}, 
    * but only return the first PictogramElement.
    * @param businessObject the business object
    * @return linked pictogram element.
    */
   protected PictogramElement getPictogramElementForBusinessObject(Object businessObject) {
      return getFeatureProvider().getPictogramElementForBusinessObject(businessObject);
   }
   
   /**
    * Returns the name defined in the {@link PictogramElement}.
    * @param pictogramElement The {@link PictogramElement} for that the shown name is needed.
    * @return The name in the {@link PictogramElement}.
    */
   protected String getPictogramName(PictogramElement pictogramElement) {
      Text text = findNameText(pictogramElement);
      if (text != null) {
         return text.getValue();
      }
      else {
         return null;
      }
   }
   
   /**
    * Returns the name defined by the business object of the given {@link PictogramElement}
    * which is {@link ISEDDebugNode#getName()}.
    * @param pictogramElement The {@link PictogramElement} for that the business name is needed.
    * @return The name defined by the business object of the given {@link PictogramElement}.
    * @throws DebugException The business name.
    */
   protected String getBusinessName(PictogramElement pictogramElement) throws DebugException {
      Object bo = getBusinessObjectForPictogramElement(pictogramElement);
      if (bo instanceof ISEDDebugNode) {
         return ((ISEDDebugNode)bo).getName();
      }
      else {
         return null;
      }
   }
   
   /**
    * Finds the {@link Text} which shows the name ({@link ISEDDebugNode#getName()}).
    * @param pictogramElement The {@link PictogramElement} to search the {@link Text} in.
    * @return The found {@link Text} or {@code null} if no one was found.
    */
   protected Text findNameText(PictogramElement pictogramElement) {
      Text result = null;
      if (pictogramElement.getGraphicsAlgorithm() instanceof Text) {
         result = (Text)pictogramElement.getGraphicsAlgorithm();
      }
      else if (pictogramElement instanceof ContainerShape && pictogramElement.getGraphicsAlgorithm() instanceof  RoundedRectangle) {
         ContainerShape cs = (ContainerShape)pictogramElement;
         for (Shape shape : cs.getChildren()) {
            result = findNameText(shape);
         }
      }
      return result;
   }

   /**
    * {@inheritDoc}
    */
   @Override
   public boolean update(IUpdateContext context) {
<<<<<<< HEAD
      try {
         // Define monitor to use
         IProgressMonitor monitor = GraphitiUtil.getProgressMonitor(context);
         // Update name
         PictogramElement pictogramElement = context.getPictogramElement();
         monitor.beginTask("Update element: " + pictogramElement, 3);
         
         // NEW
         Object bo = getFeatureProvider().getBusinessObjectForPictogramElement(pictogramElement);
         boolean success = updateName(pictogramElement, new SubProgressMonitor(monitor, 1));
         
         
         
         monitor.worked(1);
         
         // Update children, they have the correct layout after this step
         final int OFFSET = getDiagram().getGridUnit() * 2;
         if (success) {
//            System.out.println("Node: " + bo + ", Picto: " + pictogramElement);
            success = updateChildren(pictogramElement, OFFSET, new SubProgressMonitor(monitor, 1));
         }
         monitor.worked(1);
         // Update parents, because children maybe have now a bigger width and overlap with other branches
         if (success) {
//            System.out.println("Node: " + bo);
            success = updateParents(pictogramElement, OFFSET, new SubProgressMonitor(monitor, 1));
=======
      Object updateStyle = context.getProperty(KEY_UPDATE_STYLE);
      if (updateStyle instanceof Boolean && ((Boolean)updateStyle).booleanValue()) {
         Object nodeProp = context.getProperty(KEY_SED_NODE);
         ISEDDebugNode bo = nodeProp instanceof ISEDDebugNode ? (ISEDDebugNode)nodeProp : null;
         if (bo == null) {
            bo = (ISEDDebugNode)getFeatureProvider().getBusinessObjectForPictogramElement(context.getPictogramElement());
>>>>>>> b455c35e
         }
         return updateStyle(context.getPictogramElement(), bo);
      }
      else {
         try {
            // Define monitor to use
            IProgressMonitor monitor = GraphitiUtil.getProgressMonitor(context);
            // Update name
            PictogramElement pictogramElement = context.getPictogramElement();
            monitor.beginTask("Update element: " + pictogramElement, 3);
            boolean success = updateName(pictogramElement, new SubProgressMonitor(monitor, 1));
            monitor.worked(1);
            // Update children, they have the correct layout after this step
            final int OFFSET = getDiagram().getGridUnit() * 2;
            if (success) {
               success = updateChildren(pictogramElement, OFFSET, new SubProgressMonitor(monitor, 1));
            }
            monitor.worked(1);
            // Update parents, because children maybe have now a bigger width and overlap with other branches
            if (success) {
               success = updateParents(pictogramElement, OFFSET, new SubProgressMonitor(monitor, 1));
            }
            monitor.worked(1);
            monitor.done();
            return success;
         }
         catch (DebugException e) {
            LogUtil.getLogger().logError(e);
            return false;
         }
      }
   }

   /**
    * Updates the shown name in the given {@link PictogramElement}.
    * @param pictogramElement The {@link PictogramElement} to update.
    * @param monitor The {@link IProgressMonitor} to use.
    * @return {@code true}, if update process was successful
    * @throws DebugException Occurred Exception.
    */
   protected boolean updateName(PictogramElement pictogramElement, 
                                IProgressMonitor monitor) throws DebugException {
      try {
         if (!monitor.isCanceled()) {
            // Set name in pictogram model
            monitor.beginTask("Update labels", 1);
            Text text = findNameText(pictogramElement);
            if (text != null) {
               // Change value
               String businessName = getBusinessName(pictogramElement);
               text.setValue(businessName);
               // Optimize layout
               LayoutContext layoutContext = new LayoutContext(pictogramElement);
               layoutContext.putProperty(AbstractDebugNodeLayoutFeature.WIDTH_TO_SET, AbstractDebugNodeAddFeature.computeInitialWidth(getDiagram(), businessName, text.getFont()));
               layoutContext.putProperty(AbstractDebugNodeLayoutFeature.HEIGHT_TO_SET, AbstractDebugNodeAddFeature.computeInitialHeight(getDiagram(), businessName, text.getFont()));
               
               // Does not work with collapse yet (why?)
//               getFeatureProvider().layoutIfPossible(layoutContext);
               // Add children
               return true;
            }
            else {
               return false;
            }
         }
         else {
            return false;
         }
      }
      finally {
         monitor.worked(1);
         monitor.done();
      }
   }
   
   /**
    * Updates the children of the {@link ISEDDebugNode} represented
    * by the given {@link PictogramElement}.
    * @param pictogramElement The {@link PictogramElement} to update.
    * @param offsetBetweenPictogramElements The offset between {@link PictogramElement}s.
    * @param monitor The {@link IProgressMonitor} to use.
    * @return {@code true}, if update process was successful
    * @throws DebugException Occurred Exception.
    */
   protected boolean updateChildren(PictogramElement pictogramElement,
                                    int offsetBetweenPictogramElements,
                                    IProgressMonitor monitor) throws DebugException {
      monitor.beginTask("Update children", IProgressMonitor.UNKNOWN);
      maxX = 0;
      maxY = 0;
      try {
         if (!monitor.isCanceled()) {
            Object[] bos = getAllBusinessObjectsForPictogramElement(pictogramElement);
            int i = 0;
            while (i < bos.length && !monitor.isCanceled()) {
               if (bos[i] instanceof ISEDDebugElement) {
                  // Add all children left aligned
                  Set<ISEDDebugNode> leafs = updateChildrenLeftAligned((ISEDDebugElement)bos[i], monitor, offsetBetweenPictogramElements, maxX);
                  maxX += offsetBetweenPictogramElements;
//                  maxY += offsetBetweenPictogramElements;
                  monitor.worked(1);
                  // Center sub tree
                  centerChildren(leafs, monitor);
                  monitor.worked(1);
               }
               i++;
            }
         }
         return true;
      }
      finally {
         monitor.done();
      }
   }

   /**
    * Creates for each element starting at the given business object
    * a graphical representation and forms a left aligned tree.
    * @param businessObject The business object to create graphical representations for.
    * @param monitor The {@link IProgressMonitor} to use.
    * @param offsetBetweenPictogramElements The offset between {@link PictogramElement}s.
    * @param initialX The initial X value which is used if no parentPE is defined.
    * @return The found leaf {@link ISEDDebugNode}s.
    * @throws DebugException Occurred Exception.
    */
   protected Set<ISEDDebugNode> updateChildrenLeftAligned(ISEDDebugElement businessObject, 
                                                          IProgressMonitor monitor, 
                                                          int offsetBetweenPictogramElements,
                                                          int initialX) throws DebugException {
      Set<ISEDDebugNode> leafs = new LinkedHashSet<ISEDDebugNode>();
      ISEDIterator iter = new SEDPreorderIterator(businessObject);
      PictogramElement parentPE = null;
      boolean visible = true;
      while (iter.hasNext() && !monitor.isCanceled()) {
         ISEDDebugElement next = iter.next();
         PictogramElement nextPE = getPictogramElementForBusinessObject(next);
         if (nextPE == null) {
            if (next instanceof ISEDDebugNode) { // Ignore ISEDDebugTarget which has no graphical representation
               ISEDDebugNode nextNode = (ISEDDebugNode)next;
//               nextPE = getPictogramElementForBusinessObject(next);
//               
//               boolean isInMethod = Boolean.parseBoolean(Graphiti.getPeService().getPropertyValue(nextPE, "isInMethod"));
//               
//               if(nextNode instanceof ISEDMethodCall)
//               {
//                  boolean isCollapsed = Boolean.parseBoolean(Graphiti.getPeService().getPropertyValue(nextPE, "collapsed"));
//                  if(isCollapsed)
//                     visible = false;
//               }
               
//               if(visible)
                  createGraphicalRepresentationForNode(parentPE, nextNode, offsetBetweenPictogramElements, initialX);
               nextPE = getPictogramElementForBusinessObject(next);
               if (nextPE != null) {
                  // Update maxX to make sure that ISEDDebugTargets don't overlap each other.
                  GraphicsAlgorithm nextGA = nextPE.getGraphicsAlgorithm();
                  
                  if(nextGA.getX() + nextGA.getWidth() > maxX)
                     maxX = nextGA.getX() + nextGA.getWidth();
                  
                  if(nextGA.getY() + nextGA.getHeight() > maxY)
                     maxY = nextGA.getY() + nextGA.getHeight();
                  
                  
                  ISEDDebugNode node = nextNode;
                  boolean isInMethod = Boolean.parseBoolean(Graphiti.getPeService().getPropertyValue(nextPE, "isInMethod"));

                  if(node instanceof ISEDMethodCall && isInMethod)
                  {
                     System.out.println("hallo");
                     do {
                        node = node.getParent();
                     } while(!(node instanceof ISEDMethodCall));
                     
                     System.out.println(node.getParent().getNodeType());
                  }
                  
//                  if(node instanceof ISEDMethodCall)
//                  {
//                     boolean isCollapsed = Boolean.parseBoolean(Graphiti.getPeService().getPropertyValue(nextPE, "collapsed"));
//                     if(isCollapsed)
//                     {
//                        return leafs;
//                     }
//                  }
                  
                  if(node.getParent() instanceof ISEDMethodCall)
                  {
                     PictogramElement pe = getPictogramElementForBusinessObject(node.getParent());
                     boolean isCollapsed = Boolean.parseBoolean(Graphiti.getPeService().getPropertyValue(pe, "collapsed"));
                     if(isCollapsed)
                     {
                        nextPE.setVisible(false);
                        int methodHeight = Integer.parseInt(Graphiti.getPeService().getPropertyValue(pe, "height"));
                        if(methodHeight > 2 * nextGA.getHeight() + offsetBetweenPictogramElements){
                           updateMethodHeight(pe, 2 * nextGA.getHeight() + offsetBetweenPictogramElements, nextGA.getHeight());
                           System.out.println("hallO");
                        }
                     }
                  }
                  else if(isInMethod)
                  {
                     PictogramElement pe = getPictogramElementForBusinessObject(node.getParent());
                     if(!pe.isVisible())
                        nextPE.setVisible(false);
                  }
                  
                  if(isInMethod || node instanceof ISEDMethodCall)
                  {
                     while(!(node instanceof ISEDMethodCall))
                        node = node.getParent();
                     
                     PictogramElement pe = getPictogramElementForBusinessObject(node);
                     int methodWidth = Integer.parseInt(Graphiti.getPeService().getPropertyValue(pe, "width"));
                     int methodHeight = Integer.parseInt(Graphiti.getPeService().getPropertyValue(pe, "height"));

                     if(maxX > methodWidth)
                     {
                        Graphiti.getPeService().setPropertyValue(pe, "width", Integer.toString(maxX));
                        updateMethodWidth(pe, maxX);
                     }
                     
                     if(maxY > methodHeight)
                     {
                        Graphiti.getPeService().setPropertyValue(pe, "height", Integer.toString(maxY));
                        boolean isCollapsed = Boolean.parseBoolean(Graphiti.getPeService().getPropertyValue(pe, "collapsed"));
                        if(!isCollapsed)
                           updateMethodHeight(pe, maxY, nextGA.getHeight());
                     }
                  }
               }
               if (ArrayUtil.isEmpty(nextNode.getChildren())) {
                  leafs.add(nextNode);
               }
            }
         }
         parentPE = nextPE;
         monitor.worked(1);
      }
      return leafs;
   }
   
   /**
    * Creates a new graphical representation for the given {@link ISEDDebugNode}.
    * @param parentPE The {@link PictogramElement} of {@link ISEDDebugNode#getParent()} or {@code null} if it is an {@link ISEDThread}.
    * @param node The {@link ISEDDebugNode} for that a graphical representation is needed.
    * @param offsetBetweenPictogramElements The offset between {@link PictogramElement}s, e.g. to parent or to previous sibling.
    * @param initialX The initial X value which is used if no parentPE is defined.
    * @throws DebugException Occurred Exception.
    */
   protected void createGraphicalRepresentationForNode(PictogramElement parentPE,
                                                       ISEDDebugNode node,
                                                       int offsetBetweenPictogramElements,
                                                       int initialX) throws DebugException { 
      AreaContext areaContext = new AreaContext();
      
      if (parentPE != null) {
         ISEDDebugNode parent = node.getParent();
         
         GraphicsAlgorithm parentGA = parentPE.getGraphicsAlgorithm();
         
         int areaX = -1;
         int areaY = parentGA.getY() + parentGA.getHeight() + offsetBetweenPictogramElements;
         
         if(parent != null)
         {
            ISEDDebugNode previousSibling = ArrayUtil.getPrevious(parent.getChildren(), node);
            boolean isInMethod = Boolean.parseBoolean(Graphiti.getPeService().getPropertyValue(parentPE, "isInMethod"));
            int methodOffset = 0;
            
            if(isInMethod)
            {
               ISEDDebugNode pe = parent;
               while(!(pe instanceof ISEDMethodCall))
                  pe = pe.getParent();

               methodOffset = getPictogramElementForBusinessObject(pe).getGraphicsAlgorithm().getY(); 
               areaY += methodOffset;
            }
            else if(parent instanceof ISEDMethodCall)
            {               
               areaY = parentGA.getY() + offsetBetweenPictogramElements;
               parentGA = ((ContainerShape)parentPE).getChildren().get(1).getGraphicsAlgorithm();
               areaY += parentGA.getY() + parentGA.getHeight();
            }
            
            if (previousSibling != null) {
               // Compute bounds of the sub tree starting by the previous sibling.
               Rectangle previousBounds = computeSubTreeBounds(previousSibling);
               if (previousBounds != null) {
                  // Add right to the previous sibling directly under parent
                  areaX = previousBounds.width() + offsetBetweenPictogramElements;
                  areaY = previousBounds.y() + methodOffset;
               }
            }
            
            // If we dont have any previous sibling or we dont have a subtree at the previous sibling
            if(areaX == -1) {
               // Add directly under parent, but use x of most left pe in branch
               areaX = findMostLeftXOfBranchInParents(parent);
            }
         }
         else {
            // Add directly under parent
            areaX = parentGA.getX();
         }
         
         areaContext.setX(areaX);
         areaContext.setY(areaY);         
      }
      else {
         areaContext.setLocation(initialX, getDiagram().getGridUnit());
      }
      AddContext addContext = new AddContext(areaContext, node);
      addContext.setTargetContainer(getDiagram());
      // Execute add feature manually because getFeatureProvider().addIfPossible(addContext) changes the selection
      IAddFeature feature = getFeatureProvider().getAddFeature(addContext);
      if (feature != null && feature.canExecute(addContext)) {
         feature.execute(addContext);
      }
   }

   /**
    * Iterates over the parents of the given {@link ISEDDebugNode} until
    * the beginning of the branch is reached and computes the x value
    * of the most left visited {@link ISEDDebugNode}.
    * @param node The {@link ISEDDebugNode} to start.
    * @return The most left x value of parent {@link ISEDDebugNode}s in the same branch.
    * @throws DebugException Occurred Exception.
    */
   protected int findMostLeftXOfBranchInParents(ISEDDebugNode node) throws DebugException {
      int mostLeftXInBranch = 0;
      boolean mostLeftXInBranchInitialized = false;
      while (node != null) {
         PictogramElement pe = getPictogramElementForBusinessObject(node);
         if (pe != null) {
            if (mostLeftXInBranchInitialized) {
               if (pe.getGraphicsAlgorithm().getX() < mostLeftXInBranch) {
                  mostLeftXInBranch = pe.getGraphicsAlgorithm().getX();
               }
            }
            else {
               mostLeftXInBranch = pe.getGraphicsAlgorithm().getX();
               mostLeftXInBranchInitialized = true;
            }
         }
         // Select parent for next loop iteration
         node = node.getParent();
         if (node != null && node.getChildren().length != 1) {
            node = null;
         }
      }
      return mostLeftXInBranch;
   }

   /**
    * Computes the bounds of the sub tree starting at the given {@link ISEDDebugNode}.
    * @param root The sub tree.
    * @return The bounds of the subtree where {@link Rectangle#x()}, {@link Rectangle#y()} is the minimal point and {@link Rectangle#width()}, {@link Rectangle#height()} the maximal point. The result is {@code null} if the subtree is {@code null} or has no graphical representations.
    * @throws DebugException Occurred Exception.
    */
   protected Rectangle computeSubTreeBounds(ISEDDebugNode root) throws DebugException {
      Rectangle result = null;
      if (root != null) {
         ISEDIterator iter = new SEDPreorderIterator(root);
         while (iter.hasNext()) {
            ISEDDebugElement next = iter.next();
            PictogramElement nextPE = getPictogramElementForBusinessObject(next);
            if (nextPE != null) {
               GraphicsAlgorithm nextGA = nextPE.getGraphicsAlgorithm();
               if (result == null) {
                  result = new Rectangle(nextGA.getX(), 
                                         nextGA.getY(), 
                                         nextGA.getX() + nextGA.getWidth(), 
                                         nextGA.getY() + nextGA.getHeight());
               }
               else {
                  if (nextGA.getX() < result.x()) {
                     result.setX(nextGA.getX());
                  }
                  if (nextGA.getY() < result.y()) {
                     result.setY(nextGA.getY());
                  }
                  if (nextGA.getX() + nextGA.getWidth() > result.width()) {
                     result.setWidth(nextGA.getX() + nextGA.getWidth());
                  }
                  if (nextGA.getY() + nextGA.getHeight() > result.height()) {
                     result.setHeight(nextGA.getY() + nextGA.getHeight());
                  }
               }
            }
         }
      }
      return result;
   }
   
   /**
    * Centers all nodes starting from the given leaf nodes.
    * @param leafs All leaf nodes.
    * @param monitor The {@link IProgressMonitor} to use.
    * @throws DebugException Occurred Exception
    */
   protected void centerChildren(final Set<ISEDDebugNode> leafs, 
                                 IProgressMonitor monitor) throws DebugException {
      final Set<ISEDDebugNode> doneNodes = new HashSet<ISEDDebugNode>(); // Contains all already centered nodes
      while (!leafs.isEmpty() && !monitor.isCanceled()) {
         // Get leaf to center which is the first one which children are already centered (all children are contained in doneNodes) or if no centering of the child is required (not part of leafs)
         final ISEDDebugNode next = CollectionUtil.searchAndRemoveWithException(leafs, new IFilterWithException<ISEDDebugNode, DebugException>() {
            @Override
            public boolean select(ISEDDebugNode element) throws DebugException {
               boolean allChildrenDone = true;
               ISEDDebugNode[] children = element.getChildren();
               int i = 0;
               while (allChildrenDone && i < children.length) {
                  if (!doneNodes.contains(children[i]) && leafs.contains(children[i])) {
                     allChildrenDone = false;
                  }
                  i++;
               }
               return allChildrenDone;
            }
         });
         
         final PictogramElement nextPE;
         if(next instanceof ISEDMethodCall)
         {
            ContainerShape parentContainer = (ContainerShape) getPictogramElementForBusinessObject(next);
            nextPE = (ContainerShape) parentContainer.getChildren().get(1);
         }
         else
            nextPE = getPictogramElementForBusinessObject(next);

         // Compute new x margin to center current branch under his children 
         int xMargin;
         int xStart;
         boolean removeChildrenRequired = false;
         if (!ArrayUtil.isEmpty(next.getChildren())) {
            ISEDDebugNode firstChild = ArrayUtil.getFirst(next.getChildren());
            ISEDDebugNode lastChild = ArrayUtil.getLast(next.getChildren());
            PictogramElement firstChildPE = getPictogramElementForBusinessObject(firstChild);
            PictogramElement lastChildPE = getPictogramElementForBusinessObject(lastChild);
            int childWidth = lastChildPE.getGraphicsAlgorithm().getX() + lastChildPE.getGraphicsAlgorithm().getWidth() - 
                             firstChildPE.getGraphicsAlgorithm().getX(); 
            xMargin = (childWidth - nextPE.getGraphicsAlgorithm().getWidth()) / 2;
            xStart = firstChildPE.getGraphicsAlgorithm().getX();
            // Make sure that the new position is not "lefter" as the old one because this area is reserved for the previous branch and they should not collapse  
            if (xMargin + xStart < nextPE.getGraphicsAlgorithm().getX()) {
               // Collapse possible, so keep old xStart 
               xMargin = 0;
               xStart = nextPE.getGraphicsAlgorithm().getX();
               removeChildrenRequired = true;
            }
         }
         else {
            xMargin = 0;
            xStart = nextPE.getGraphicsAlgorithm().getX();
         }
         
         // Go back to root or branch split and collect descendants while computing max width
         // If a parent node has more than one child it is treated as leaf node in a further iteration by adding it to leafs
         List<PictogramElement> descendantsPE = new LinkedList<PictogramElement>();
         int maxWidth = 0;
         boolean maxInitialised = false;
         ISEDDebugNode current = next;
         PictogramElement currentPE = nextPE;
         do {
            doneNodes.add(current); // Mark element as centered because it will be done before the next leaf node will be treated in outer most loop
            
            if(current instanceof ISEDMethodCall)
            {
               ContainerShape parentContainer = (ContainerShape) getPictogramElementForBusinessObject(current);
               currentPE = (ContainerShape) parentContainer.getChildren().get(1);
            }
            else
               currentPE = getPictogramElementForBusinessObject(current);
            
            descendantsPE.add(currentPE);
            int currentWidth = currentPE.getGraphicsAlgorithm().getWidth();
            if (maxInitialised) {
               if (currentWidth > maxWidth) {
                  maxWidth = currentWidth;
               }
            }
            else {
               maxWidth = currentWidth;
               maxInitialised = true;
            }
            ISEDDebugNode child = current;
            current = child.getParent();
            if (current != null && current.getChildren().length != 1) {
               if (ArrayUtil.isLast(current.getChildren(), child)) {  // Update parent only if all of his branches are correctly centered
                  leafs.add(current);
               }
               current = null;
            }
         } while (current != null && !monitor.isCanceled());
         // Center collected descendants based on the computed maximal element width
         Iterator<PictogramElement> descendantIter = descendantsPE.iterator();
         while (descendantIter.hasNext() && !monitor.isCanceled()) {
            PictogramElement pe = descendantIter.next();
            GraphicsAlgorithm ga = pe.getGraphicsAlgorithm();
            ga.setX(xMargin + xStart + (maxWidth - ga.getWidth()) / 2);
         }
         monitor.worked(1);
         // Center children again if required
         if (removeChildrenRequired && !ArrayUtil.isEmpty(next.getChildren())) {
            ISEDDebugNode lastChild = ArrayUtil.getLast(next.getChildren());
            int mostRightX = findMostRightXInSubtree(lastChild);
            int offset = (maxWidth - (mostRightX - xStart)) / 2;
            // Center children again only if offset is positive, because otherwise an overlap with the branch next to the left is possible
            if (offset > 0) {
               SEDPreorderIterator iter = new SEDPreorderIterator(next);
               while (iter.hasNext()) {
                  ISEDDebugElement nextChild = iter.next();
                  if (nextChild != next) {
                     PictogramElement nextChildPE = getPictogramElementForBusinessObject(nextChild);
                     if (nextChildPE != null) {
                        nextChildPE.getGraphicsAlgorithm().setX(nextChildPE.getGraphicsAlgorithm().getX() + offset);
                     }
                  }
               }
            }
         }
      }
   }

   /**
    * The sub tree of the given {@link PictogramElement} may overlap
    * with other branches on the right sight. This method moves all branches
    * right to the given {@link PictogramElement} to the right and re-centers
    * the parent nodes.
    * @param pictogramElement The {@link PictogramElement} which was updated.
    * @param offsetBetweenPictogramElements The offset between {@link PictogramElement}s.
    * @param monitor The {@link IProgressMonitor} to use.
    * @return {@code true}, if update process was successful
    * @throws DebugException Occurred Exception.
    */
   protected boolean updateParents(PictogramElement pictogramElement, 
                                   int offsetBetweenPictogramElements,
                                   IProgressMonitor monitor) throws DebugException {
      monitor.beginTask("Update parents", IProgressMonitor.UNKNOWN);
      try {
         if (!monitor.isCanceled()) {
            Object[] bos = getAllBusinessObjectsForPictogramElement(pictogramElement);
            int i = 0;
            while (i < bos.length && !monitor.isCanceled()) {
               if (bos[i] instanceof ISEDDebugNode) {
                  ISEDDebugNode node = (ISEDDebugNode)bos[i];
                  ISEDDebugNode parent = node.getParent();
                  if (parent != null) {
                     // Find most left node in righter nodes
                     PictogramElement mostLeftSiblingPE = findMostLeftSiblingPE(node);
                     
                     if (mostLeftSiblingPE != null) {
                        // Compute maximal branch x and width
                        int maxXOnParents = findMostRightXOfBranchInParents(node);
                        int maxXInChildren = findMostRightXInSubtree(node);
                        int maxXOfBranch = maxXOnParents > maxXInChildren ? maxXOnParents : maxXInChildren; 
                        // Compute distance to move righter nodes
                        int distance = maxXOfBranch + offsetBetweenPictogramElements - mostLeftSiblingPE.getGraphicsAlgorithm().getX();
                        if (distance != 0) {
                           // Move righter nodes by the given distance
                           moveRighterNodes(node, distance, monitor);

                           PictogramElement pe = getPictogramElementForBusinessObject(node);
                           boolean isInMethod = Boolean.parseBoolean(Graphiti.getPeService().getPropertyValue(pe, "isInMethod"));
                           if(isInMethod)
                           {
                              while(!(node instanceof ISEDMethodCall))
                                 node = node.getParent();
                              
//                              PictogramElement pe = getPictogramElementForBusinessObject(node);
                              pe = getPictogramElementForBusinessObject(node);
                              int methodWidth = Integer.parseInt(Graphiti.getPeService().getPropertyValue(pe, "width"));                              
                              Graphiti.getPeService().setPropertyValue(pe, "width", Integer.toString(methodWidth + distance));
                              updateMethodWidth(pe, methodWidth + distance);
                           }  
                        }
                     }
                  }
               }
               i++;
            }
         }
         return true;
      }
      finally {
         monitor.done();
      }
   }
   
   /**
    * TODO
    */
   protected void updateMethodWidth(PictogramElement pe, int width) {
      org.eclipse.graphiti.mm.algorithms.Rectangle r = (org.eclipse.graphiti.mm.algorithms.Rectangle) pe.getGraphicsAlgorithm();
      ContainerShape parentContainer = (ContainerShape) r.eContainer();
      ContainerShape methodContainer = (ContainerShape) parentContainer.getChildren().get(0);
      org.eclipse.graphiti.mm.algorithms.Rectangle rect = (org.eclipse.graphiti.mm.algorithms.Rectangle) methodContainer.getGraphicsAlgorithm();

      r.setWidth(width);
      rect.setWidth(r.getWidth());
   }
   
   protected void updateMethodHeight(PictogramElement pe, int height, int nodeHeight) {
      org.eclipse.graphiti.mm.algorithms.Rectangle r = (org.eclipse.graphiti.mm.algorithms.Rectangle) pe.getGraphicsAlgorithm();
      ContainerShape parentContainer = (ContainerShape) r.eContainer();
      ContainerShape methodContainer = (ContainerShape) parentContainer.getChildren().get(0);
      org.eclipse.graphiti.mm.algorithms.Rectangle rect = (org.eclipse.graphiti.mm.algorithms.Rectangle) methodContainer.getGraphicsAlgorithm();

      r.setHeight(height);
      rect.setHeight(r.getHeight() - nodeHeight);
   }

   /**
    * Searches the sibling node which is X coordinate is more to the right
    * and which is the one which is most left of all siblings.
    * @param node The {@link ISEDDebugNode} to search in.
    * @return The found {@link PictogramElement} or {@code null} if no one was found.
    * @throws DebugException Occurred Exception.
    */
   protected PictogramElement findMostLeftSiblingPE(ISEDDebugNode node) throws DebugException {
      PictogramElement sibling = null;
      if (node != null) {
         ISEDDebugNode parent = node.getParent();
         while (parent != null && sibling == null) {
            ISEDDebugNode[] siblings = parent.getChildren();
            int index = ArrayUtil.indexOf(siblings, node);
            if (index < 0) {
               throw new DebugException(LogUtil.getLogger().createErrorStatus("Child \"" + node + "\" is not contained in parent's children \"" + Arrays.toString(siblings) + "\"."));
            }
            if (index < siblings.length - 1) {
               sibling = findMostLeftNodePE(siblings[index + 1]);
            }
            else {
               node = parent;
               parent = node.getParent();
            }
         }
      }
      return sibling;
   }
   
   /**
    * Searches the node in the subtree starting at the given {@link ISEDDebugNode}
    * which has the X coordinate most left.
    * @param node The {@link ISEDDebugNode} to search in.
    * @return The found {@link PictogramElement} of the most left node or {@code null} if no one was found.
    * @throws DebugException Occurred Exception.
    */
   protected PictogramElement findMostLeftNodePE(ISEDDebugNode node) throws DebugException {
      // Compute initial left position
      ISEDDebugNode mostLeft = node;
      PictogramElement mostLeftPE = getPictogramElementForBusinessObject(mostLeft);
      // Iterate over most left sub trees
      while (node != null) {
         // Check if the current node is more left
         PictogramElement nodePE = getPictogramElementForBusinessObject(node);
         if (nodePE != null && nodePE.getGraphicsAlgorithm().getX() < mostLeftPE.getGraphicsAlgorithm().getX()) {
            mostLeft = node;
            mostLeftPE = nodePE;
         }
         // Change node for next loop iteration
         ISEDDebugNode[] children = node.getChildren();
         if (!ArrayUtil.isEmpty(children)) {
            node = children[0];
         }
         else {
            node = null;
         }
      }
      return mostLeftPE;
   }

   /**
    * Iterates over the parents of the given {@link ISEDDebugNode} until
    * the beginning of the branch is reached and computes the maximal x value
    * (x + width) of the visited {@link ISEDDebugNode}s.
    * @param node The {@link ISEDDebugNode} to start.
    * @return The most maximal x value of parent {@link ISEDDebugNode}s in the same branch.
    * @throws DebugException Occurred Exception.
    */
   protected int findMostRightXOfBranchInParents(ISEDDebugNode node) throws DebugException {
      int mostRightXInBranch = 0;
      boolean mostRightXInBranchInitialized = false;
      while (node != null) {
         PictogramElement pe = getPictogramElementForBusinessObject(node);
         if (pe != null) {
            if (mostRightXInBranchInitialized) {
               if (pe.getGraphicsAlgorithm().getX() + pe.getGraphicsAlgorithm().getWidth() > mostRightXInBranch) {
                  mostRightXInBranch = pe.getGraphicsAlgorithm().getX() + pe.getGraphicsAlgorithm().getWidth();
               }
            }
            else {
               mostRightXInBranch = pe.getGraphicsAlgorithm().getX() + pe.getGraphicsAlgorithm().getWidth();
               mostRightXInBranchInitialized = true;
            }
         }
         // Select parent for next loop iteration
         node = node.getParent();
         if (node != null && node.getChildren().length != 1) {
            node = null;
         }
      }
      return mostRightXInBranch;
   }

   /**
    * Iterates over the most right children of the given {@link ISEDDebugNode}
    * and computes the maximal x value (x + width) of the visited child {@link ISEDDebugNode}s.
    * @param node The {@link ISEDDebugNode} to start.
    * @return The most maximal x value of most right child {@link ISEDDebugNode}s.
    * @throws DebugException Occurred Exception.
    */
   protected int findMostRightXInSubtree(ISEDDebugNode node) throws DebugException {
      int mostRightXInSubtree = 0;
      boolean mostRightXInSubtreeInitialized = false;
      while (node != null) {
         PictogramElement pe = getPictogramElementForBusinessObject(node);
         if (pe != null) {
            if (mostRightXInSubtreeInitialized) {
               if (pe.getGraphicsAlgorithm().getX() + pe.getGraphicsAlgorithm().getWidth() > mostRightXInSubtree) {
                  mostRightXInSubtree = pe.getGraphicsAlgorithm().getX() + pe.getGraphicsAlgorithm().getWidth();
               }
            }
            else {
               mostRightXInSubtree = pe.getGraphicsAlgorithm().getX() + pe.getGraphicsAlgorithm().getWidth();
               mostRightXInSubtreeInitialized = true;
            }
         }
         // Select child for next loop iteration
         ISEDDebugNode[] children = node.getChildren();
         node = ArrayUtil.getLast(children);
      }
      return mostRightXInSubtree;
   }

   /**
    * Moves all nodes which x coordinate is more to the right as the 
    * given node by the given distance.
    * @param node The {@link ISEDDebugNode} to start moving.
    * @param distance The distance to move.
    * @param monitor The {@link IProgressMonitor} to use.
    * @throws DebugException Occurred Exception.
    */
   protected void moveRighterNodes(ISEDDebugNode node, 
                                   int distance, 
                                   IProgressMonitor monitor) throws DebugException {
      if (node != null) {
         ISEDDebugNode parent = node.getParent();
         while (parent != null && !monitor.isCanceled()) {
            ISEDDebugNode[] siblings = parent.getChildren();
            int index = ArrayUtil.indexOf(siblings, node);
            if (index < 0) {
               throw new DebugException(LogUtil.getLogger().createErrorStatus("Child \"" + node + "\" is not contained in parent's children \"" + Arrays.toString(siblings) + "\"."));
            }
            // Move subtree of all siblings
            for (int i = index + 1; i < siblings.length; i++) {
               moveSubTree(siblings[i], distance, monitor);
            }
            // Re-center parent
            ISEDDebugNode firstChild = ArrayUtil.getFirst(siblings);
            ISEDDebugNode lastChild = ArrayUtil.getLast(siblings);
            
            PictogramElement parentPE;
            if(parent instanceof ISEDMethodCall)
            {
               ContainerShape parentContainer = (ContainerShape) getPictogramElementForBusinessObject(parent);
               parentPE = (ContainerShape) parentContainer.getChildren().get(1);
            }
            else
               parentPE = getPictogramElementForBusinessObject(parent);
            
            
//            PictogramElement parentPE = getPictogramElementForBusinessObject(parent);
            PictogramElement firstChildPE = getPictogramElementForBusinessObject(firstChild);
            PictogramElement lastChildPE = getPictogramElementForBusinessObject(lastChild);
            int childWidth = lastChildPE.getGraphicsAlgorithm().getX() + lastChildPE.getGraphicsAlgorithm().getWidth() - 
                             firstChildPE.getGraphicsAlgorithm().getX();
            int xMargin = (childWidth - parentPE.getGraphicsAlgorithm().getWidth()) / 2;
            int xStart = firstChildPE.getGraphicsAlgorithm().getX();
            parentPE.getGraphicsAlgorithm().setX(xStart + xMargin);
            // Define node for next loop iteration
            node = parent;
            parent = node.getParent();
         }
      }
   }

   /**
    * Moves all nodes in the sub tree starting at the given {@link ISEDDebugNode}
    * horizontal by the given distance.
    * @param root The {@link ISEDDebugNode} to start moving.
    * @param distance The distance to move in x direction.
    * @param monitor The {@link IProgressMonitor} to use.
    * @throws DebugException Occurred Exception
    */
   protected void moveSubTree(ISEDDebugNode root, 
                              int distance, 
                              IProgressMonitor monitor) throws DebugException {
      ISEDIterator iter = new SEDPreorderIterator(root);
      while (iter.hasNext() && !monitor.isCanceled()) {
         ISEDDebugElement node = iter.next();
         PictogramElement pe = getPictogramElementForBusinessObject(node);
         if (pe != null) {
            pe.getGraphicsAlgorithm().setX(pe.getGraphicsAlgorithm().getX() + distance);
         }
      }
   }

   /**
    * Updates the style of the given {@link PictogramElement}.
    * @param pe The {@link PictogramElement} to update.
    * @param node The {@link ISEDDebugNode} as business object of the given {@link PictogramElement}.
    * @return {@code true} successful, {@code false} not succesful.
    */
   protected boolean updateStyle(PictogramElement pe, ISEDDebugNode node) {
      if (pe instanceof Shape) {
         Shape shape = (Shape)pe;
         if (shape.getGraphicsAlgorithm() instanceof RoundedRectangle) {
            RoundedRectangle rr = (RoundedRectangle)shape.getGraphicsAlgorithm();
            ISEDAnnotation[] annotations = node.computeUsedAnnotations();
            String newStyleId = ExecutionTreeStyleUtil.computeDebugNodeStyleId(annotations);
            if (!newStyleId.equals(rr.getStyle().getId())) {
               // Replace and update style
               rr.setStyle(ExecutionTreeStyleUtil.getStyleForDebugNode(newStyleId, annotations, getDiagram()));
            }
            else {
               // Update style
               ExecutionTreeStyleUtil.getStyleForDebugNode(newStyleId, annotations, getDiagram());
            }
         }
         else if (shape.getGraphicsAlgorithm() instanceof Text) {
            Text text = (Text)shape.getGraphicsAlgorithm();
            ISEDAnnotation[] annotations = node.computeUsedAnnotations();
            String newStyleId = ExecutionTreeStyleUtil.computeDebugNodeTextStyleId(annotations);
            if (!newStyleId.equals(text.getStyle().getId())) {
               // Replace and update style
               text.setStyle(ExecutionTreeStyleUtil.getStyleForDebugNodeText(newStyleId, annotations, getDiagram()));
            }
            else {
               // Update style
               ExecutionTreeStyleUtil.getStyleForDebugNodeText(newStyleId, annotations, getDiagram());
            }
         }
      }
      return true;
   }
}<|MERGE_RESOLUTION|>--- conflicted
+++ resolved
@@ -42,11 +42,8 @@
 import org.eclipse.graphiti.mm.pictograms.ContainerShape;
 import org.eclipse.graphiti.mm.pictograms.PictogramElement;
 import org.eclipse.graphiti.mm.pictograms.Shape;
-<<<<<<< HEAD
 import org.eclipse.graphiti.services.Graphiti;
-=======
 import org.key_project.sed.core.annotation.ISEDAnnotation;
->>>>>>> b455c35e
 import org.key_project.sed.core.model.ISEDDebugElement;
 import org.key_project.sed.core.model.ISEDDebugNode;
 import org.key_project.sed.core.model.ISEDDebugTarget;
@@ -321,41 +318,12 @@
     */
    @Override
    public boolean update(IUpdateContext context) {
-<<<<<<< HEAD
-      try {
-         // Define monitor to use
-         IProgressMonitor monitor = GraphitiUtil.getProgressMonitor(context);
-         // Update name
-         PictogramElement pictogramElement = context.getPictogramElement();
-         monitor.beginTask("Update element: " + pictogramElement, 3);
-         
-         // NEW
-         Object bo = getFeatureProvider().getBusinessObjectForPictogramElement(pictogramElement);
-         boolean success = updateName(pictogramElement, new SubProgressMonitor(monitor, 1));
-         
-         
-         
-         monitor.worked(1);
-         
-         // Update children, they have the correct layout after this step
-         final int OFFSET = getDiagram().getGridUnit() * 2;
-         if (success) {
-//            System.out.println("Node: " + bo + ", Picto: " + pictogramElement);
-            success = updateChildren(pictogramElement, OFFSET, new SubProgressMonitor(monitor, 1));
-         }
-         monitor.worked(1);
-         // Update parents, because children maybe have now a bigger width and overlap with other branches
-         if (success) {
-//            System.out.println("Node: " + bo);
-            success = updateParents(pictogramElement, OFFSET, new SubProgressMonitor(monitor, 1));
-=======
       Object updateStyle = context.getProperty(KEY_UPDATE_STYLE);
       if (updateStyle instanceof Boolean && ((Boolean)updateStyle).booleanValue()) {
          Object nodeProp = context.getProperty(KEY_SED_NODE);
          ISEDDebugNode bo = nodeProp instanceof ISEDDebugNode ? (ISEDDebugNode)nodeProp : null;
          if (bo == null) {
             bo = (ISEDDebugNode)getFeatureProvider().getBusinessObjectForPictogramElement(context.getPictogramElement());
->>>>>>> b455c35e
          }
          return updateStyle(context.getPictogramElement(), bo);
       }
