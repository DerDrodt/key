/*******************************************************************************
 * Copyright (c) 2014 Karlsruhe Institute of Technology, Germany
 *                    Technical University Darmstadt, Germany
 *                    Chalmers University of Technology, Sweden
 * All rights reserved. This program and the accompanying materials
 * are made available under the terms of the Eclipse Public License v1.0
 * which accompanies this distribution, and is available at
 * http://www.eclipse.org/legal/epl-v10.html
 *
 * Contributors:
 *    Technical University Darmstadt - initial API and implementation and/or initial documentation
 *******************************************************************************/

package org.key_project.sed.ui.visualization.execution_tree.feature;

import java.util.Arrays;
import java.util.HashSet;
import java.util.Iterator;
import java.util.LinkedHashSet;
import java.util.LinkedList;
import java.util.List;
import java.util.Set;

import org.eclipse.core.runtime.IProgressMonitor;
import org.eclipse.core.runtime.SubProgressMonitor;
import org.eclipse.debug.core.DebugException;
import org.eclipse.draw2d.geometry.Rectangle;
import org.eclipse.graphiti.features.IAddFeature;
import org.eclipse.graphiti.features.IFeatureProvider;
import org.eclipse.graphiti.features.IReason;
import org.eclipse.graphiti.features.IUpdateFeature;
import org.eclipse.graphiti.features.context.IUpdateContext;
import org.eclipse.graphiti.features.context.impl.AddContext;
import org.eclipse.graphiti.features.context.impl.AreaContext;
import org.eclipse.graphiti.features.context.impl.LayoutContext;
import org.eclipse.graphiti.features.context.impl.UpdateContext;
import org.eclipse.graphiti.features.impl.AbstractUpdateFeature;
import org.eclipse.graphiti.features.impl.Reason;
import org.eclipse.graphiti.mm.algorithms.GraphicsAlgorithm;
import org.eclipse.graphiti.mm.algorithms.RoundedRectangle;
import org.eclipse.graphiti.mm.algorithms.Text;
import org.eclipse.graphiti.mm.pictograms.ContainerShape;
import org.eclipse.graphiti.mm.pictograms.PictogramElement;
import org.eclipse.graphiti.mm.pictograms.Shape;

import org.eclipse.graphiti.services.Graphiti;

import org.key_project.sed.core.annotation.ISEDAnnotation;
import org.key_project.sed.core.model.ISEDBranchCondition;
import org.key_project.sed.core.model.ISEDDebugElement;
import org.key_project.sed.core.model.ISEDDebugNode;
import org.key_project.sed.core.model.ISEDDebugTarget;
<<<<<<< HEAD
import org.key_project.sed.core.model.ISEDMethodCall;
import org.key_project.sed.core.model.ISEDMethodReturn;
import org.key_project.sed.core.model.ISEDThread;
=======
import org.key_project.sed.core.model.ISEDExceptionalTermination;
import org.key_project.sed.core.model.ISEDMethodCall;
import org.key_project.sed.core.model.ISEDMethodReturn;
>>>>>>> 1f3ded86
import org.key_project.sed.core.util.ISEDIterator;
import org.key_project.sed.core.util.SEDPreorderIterator;
import org.key_project.sed.ui.visualization.execution_tree.util.ExecutionTreeStyleUtil;
import org.key_project.sed.ui.visualization.util.GraphitiUtil;
import org.key_project.sed.ui.visualization.util.LogUtil;
import org.key_project.util.java.ArrayUtil;
import org.key_project.util.java.CollectionUtil;
import org.key_project.util.java.IFilterWithException;
import org.key_project.util.java.StringUtil;

/**
 * <p>
 * Provides a basic implementation of {@link IUpdateFeature} for {@link ISEDDebugNode}s.
 * </p>
 * </p>
 * A subtree is constructed as follows during execution of {@link #update(IUpdateContext)}
 * 
 * <ol>
 *    <li>Update label of current node via {@link #updateName(PictogramElement, IProgressMonitor)} </li>
 *    <li>
 *       Update sub tree via {@link #updateChildren(PictogramElement, IProgressMonitor)}
 *       <ol>
 *          <li>
 *             Add missing graphical representations in a tree where each branch is left centered.
 *             Result is a list of leaf nodes computed via {@link #updateChildrenLeftAligned(ISEDDebugElement, IProgressMonitor, int)}
 *             <ol>
 *                <li>Iterate over subtree in order.</li>
 *                <li>First branch (ends in first leaf node) is completely left centered with x = 0.</li>
 *                <li>
 *                   If a further branch is detected, the maximal width of the previous 
 *                   branch is computed via {@link #computeSubTreeBounds(ISEDDebugNode)}
 *                   and the x coordinate is the maximal bound (x + width) + a given offset of two grid units.
 *                </li>
 *             </ol>
 *          </li>
 *          <li>
 *             Center whole sub tree starting from its branches leaf nodes via {@link #centerChildren(Set, IProgressMonitor)}.
 *             <ol>
 *                <li>Iterate over all given leaf nodes. (Start with the found one via {@link #updateChildrenLeftAligned(ISEDDebugElement, IProgressMonitor, int)} and continue with nodes which children are completly centered)</li>
 *                <li>
 *                   If leaf node has children (added during step 4) compute x offset to center branch under his children.
 *                </li>
 *                <li>
 *                   Go back to parents until root is reached (parent is {@code null} or multiple children are detected.
 *                   During backward iteration collect maximal width of the elements.
 *                </li>
 *                <li>
 *                   If the iteration stopped because the parent has multiple children,
 *                   at the parent to leaf node to layout it later on same way. 
 *                </li>
 *                <li>
 *                   Go back to starting child (leaf node) and center each element with the computed maximal width.
 *                </li>
 *                <li>
 *                   If parents maximal width is greater than the maximal width of the children move the children again to the right to center them.
 *                </li>
 *             </ol>
 *          </li>
 *          <li>
 *             Move righter branches if the width of a modified branch was expanded via {@link #updateParents(PictogramElement, IProgressMonitor)}.
 *             <ol>
 *                <li>Find most left node via {@link #findMostLeftSiblingPE(ISEDDebugNode)}</li>
 *                <li>Compute distance to move as most right node of branch + offset - most left sibling</li>
 *                <li>Move all righter nodes via {@link #moveRighterNodes(ISEDDebugNode, int, IProgressMonitor)}</li>
 *             </ol>
 *          </li>
 *       </ol>
 *    </li>
 * </ol>
 * <p>
 * @author Martin Hentschel
 */
public abstract class AbstractDebugNodeUpdateFeature extends AbstractUpdateFeature {
   /**
    * Key used in {@link UpdateContext#getProperty(Object)} which specifies that the style has to be updated. 
    * The value is an instance of {@link Boolean}.
    */
   public static final String KEY_UPDATE_STYLE = "updateStyle";
   
   /**
    * Key used in {@link UpdateContext#getProperty(Object)} to specify the changed {@link ISEDDebugNode}
    * for which the style of its {@link PictogramElement} has to be updated.
    * The value is an instance of {@link ISEDDebugNode}.
    */
   public static final String KEY_SED_NODE = "sedNode";
   
   /**
    * The maximal x coordinate which is used by the previous
    * {@link ISEDDebugTarget} in {@link #updateChildren(PictogramElement, IProgressMonitor)}.
    */
   private int maxX;
   
   /**
    * Constructor.
    * @param fp The {@link IFeatureProvider} which provides this {@link IUpdateFeature}.
    */   
   public AbstractDebugNodeUpdateFeature(IFeatureProvider fp) {
      super(fp);
   }

   /**
    * {@inheritDoc}
    */
   @Override
   public boolean canUpdate(IUpdateContext context) {
      Object updateStyle = context.getProperty(KEY_UPDATE_STYLE);
      if (updateStyle instanceof Boolean && ((Boolean)updateStyle).booleanValue()) {
         return context.getPictogramElement() != null;
      }
      else {
         Object bo = getBusinessObjectForPictogramElement(context.getPictogramElement());
         return canUpdateBusinessObject(bo);
      }
   }
   
   /**
    * Checks if the give business object can be handled by this {@link IUpdateFeature}.
    * @param businessObject The business object to check.
    * @return {@code true} can update, {@code false} can not update.
    */
   protected abstract boolean canUpdateBusinessObject(Object businessObject);

   /**
    * {@inheritDoc}
    */
   @Override
   public IReason updateNeeded(IUpdateContext context) {
      Object updateStyle = context.getProperty(KEY_UPDATE_STYLE);
      if (updateStyle instanceof Boolean && ((Boolean)updateStyle).booleanValue()) {
         return Reason.createTrueReason("Style is out of date.");
      }
      else {
         try {
            PictogramElement pictogramElement = context.getPictogramElement();
            if (isNameUpdateNeeded(pictogramElement)) {
               return Reason.createTrueReason("Name is out of date.");
            }
            else {
               if (isChildrenUpdateNeeded(pictogramElement)) {
                  return Reason.createTrueReason("New children available.");
               }
               else {
                  return Reason.createFalseReason();
               }
            }
         }
         catch (DebugException e) {
            LogUtil.getLogger().logError(e);
            return Reason.createFalseReason(e.getMessage());
         }
      }
   }
   
   /**
    * Checks if the shown name in the given {@link PictogramElement}
    * is equal to the name defined by his business object 
    * ({@link ISEDDebugNode#getName()}).
    * @param pictogramElement The {@link PictogramElement} to check.
    * @return {@code true} name is different and an update is required, {@code false} name is the same and no update is required.
    * @throws DebugException Occurred Exception.
    */
   protected boolean isNameUpdateNeeded(PictogramElement pictogramElement) throws DebugException {
      String pictogramName = getPictogramName(pictogramElement);
      String businessName = getBusinessName(pictogramElement);
      return !StringUtil.equalIgnoreWhiteSpace(businessName, pictogramName);
   }
   
   /**
    * Checks if all child {@link ISEDDebugNode} of the {@link ISEDDebugNode}
    * which is the business object of the given {@link PictogramElement} have
    * a graphical representation. 
    * @param pictogramElement The {@link PictogramElement} to check.
    * @return {@code false} all children have graphical representation, {@code true} at least one child has no graphical representation.
    * @throws DebugException Occurred Exception
    */
   protected boolean isChildrenUpdateNeeded(PictogramElement pictogramElement) throws DebugException {
      return !haveAllBusinessObjectChildrenHaveGraphicalRepresentation(pictogramElement);
   }
   
   /**
    * Checks if all child {@link ISEDDebugNode} of the {@link ISEDDebugNode}
    * which is the business object of the given {@link PictogramElement} have
    * a graphical representation. 
    * @param pictogramElement The {@link PictogramElement} to check.
    * @return {@code true} all children have graphical representation, {@code false} at least one child has no graphical representation.
    * @throws DebugException Occurred Exception
    */
   protected boolean haveAllBusinessObjectChildrenHaveGraphicalRepresentation(PictogramElement pictogramElement) throws DebugException {
      Object bo = getBusinessObjectForPictogramElement(pictogramElement);
      boolean childrenHavePictogramElement = true;
      if (bo instanceof ISEDDebugNode) {
         ISEDDebugNode[] children = ((ISEDDebugNode)bo).getChildren();
         int i = 0;
         while (childrenHavePictogramElement && i < children.length) {
            PictogramElement childPE = getPictogramElementForBusinessObject(children[i]);
            childrenHavePictogramElement = childPE != null;
            i++;
         }
      }
      return childrenHavePictogramElement;
   }

   /**
    * This method is similar to the method {@link IFeatureProvider#getAllPictogramElementsForBusinessObject(Object)}, 
    * but only return the first PictogramElement.
    * @param businessObject the business object
    * @return linked pictogram element.
    */
   protected PictogramElement getPictogramElementForBusinessObject(Object businessObject) {
      return getFeatureProvider().getPictogramElementForBusinessObject(businessObject);
   }
   
   /**
    * Returns the name defined in the {@link PictogramElement}.
    * @param pictogramElement The {@link PictogramElement} for that the shown name is needed.
    * @return The name in the {@link PictogramElement}.
    */
   protected String getPictogramName(PictogramElement pictogramElement) {
      Text text = findNameText(pictogramElement);
      if (text != null) {
         return text.getValue();
      }
      else {
         return null;
      }
   }
   
   /**
    * Returns the name defined by the business object of the given {@link PictogramElement}
    * which is {@link ISEDDebugNode#getName()}.
    * @param pictogramElement The {@link PictogramElement} for that the business name is needed.
    * @return The name defined by the business object of the given {@link PictogramElement}.
    * @throws DebugException The business name.
    */
   protected String getBusinessName(PictogramElement pictogramElement) throws DebugException {
      Object bo = getBusinessObjectForPictogramElement(pictogramElement);
      if (bo instanceof ISEDDebugNode) {
         return ((ISEDDebugNode)bo).getName();
      }
      else {
         return null;
      }
   }
   
   protected PictogramElement getMethodCallPE(ISEDDebugNode node, int i) {
      if(i < 0 || i > 1)
         return null;
      
      return getFeatureProvider().getAllPictogramElementsForBusinessObject(node)[i];
   }
   
   /**
    * Finds the {@link Text} which shows the name ({@link ISEDDebugNode#getName()}).
    * @param pictogramElement The {@link PictogramElement} to search the {@link Text} in.
    * @return The found {@link Text} or {@code null} if no one was found.
    */
   protected Text findNameText(PictogramElement pictogramElement) {
      Text result = null;
      if (pictogramElement.getGraphicsAlgorithm() instanceof Text) {
         result = (Text)pictogramElement.getGraphicsAlgorithm();
      }
      else if (pictogramElement instanceof ContainerShape && pictogramElement.getGraphicsAlgorithm() instanceof  RoundedRectangle) {
         ContainerShape cs = (ContainerShape)pictogramElement;
         for (Shape shape : cs.getChildren()) {
            result = findNameText(shape);
         }
      }
      return result;
   }

   /**
    * {@inheritDoc}
    */
   @Override
   public boolean update(IUpdateContext context) {
      Object updateStyle = context.getProperty(KEY_UPDATE_STYLE);
      if (updateStyle instanceof Boolean && ((Boolean)updateStyle).booleanValue()) {
         Object nodeProp = context.getProperty(KEY_SED_NODE);
         ISEDDebugNode bo = nodeProp instanceof ISEDDebugNode ? (ISEDDebugNode)nodeProp : null;
         if (bo == null) {
            bo = (ISEDDebugNode)getFeatureProvider().getBusinessObjectForPictogramElement(context.getPictogramElement());
         }
         return updateStyle(context.getPictogramElement(), bo);
      }
      else {
         try {
            // Define monitor to use
            IProgressMonitor monitor = GraphitiUtil.getProgressMonitor(context);
            // Update name
            PictogramElement pictogramElement = context.getPictogramElement();
            monitor.beginTask("Update element: " + pictogramElement, 3);
            boolean success = updateName(pictogramElement, new SubProgressMonitor(monitor, 1));
            monitor.worked(1);
            // Update children, they have the correct layout after this step
            final int OFFSET = getDiagram().getGridUnit() * 2;
            if (success) {
               success = updateChildren(pictogramElement, OFFSET, new SubProgressMonitor(monitor, 1));
            }
            monitor.worked(1);
            // Update parents, because children maybe have now a bigger width and overlap with other branches
            if (success) {
               success = updateParents(pictogramElement, OFFSET, new SubProgressMonitor(monitor, 1));
            }
            monitor.worked(1);
            monitor.done();
            return success;
         }
         catch (DebugException e) {
            LogUtil.getLogger().logError(e);
            return false;
         }
      }
   }

   /**
    * Updates the shown name in the given {@link PictogramElement}.
    * @param pictogramElement The {@link PictogramElement} to update.
    * @param monitor The {@link IProgressMonitor} to use.
    * @return {@code true}, if update process was successful
    * @throws DebugException Occurred Exception.
    */
   protected boolean updateName(PictogramElement pictogramElement, 
                                IProgressMonitor monitor) throws DebugException {
      try {
         if (!monitor.isCanceled()) {
            // Set name in pictogram model
            monitor.beginTask("Update labels", 1);
            Text text = findNameText(pictogramElement);
            if (text != null) {
               // Change value
               String businessName = getBusinessName(pictogramElement);
               text.setValue(businessName);
               // Optimize layout
               LayoutContext layoutContext = new LayoutContext(pictogramElement);
               layoutContext.putProperty(AbstractDebugNodeLayoutFeature.WIDTH_TO_SET, AbstractDebugNodeAddFeature.computeInitialWidth(getDiagram(), businessName, text.getFont()));
               layoutContext.putProperty(AbstractDebugNodeLayoutFeature.HEIGHT_TO_SET, AbstractDebugNodeAddFeature.computeInitialHeight(getDiagram(), businessName, text.getFont()));
               
               getFeatureProvider().layoutIfPossible(layoutContext);
               // Add children
               return true;
            }
            else {
               return false;
            }
         }
         else {
            return false;
         }
      }
      finally {
         monitor.worked(1);
         monitor.done();
      }
   }
   
   /**
    * Updates the children of the {@link ISEDDebugNode} represented
    * by the given {@link PictogramElement}.
    * @param pictogramElement The {@link PictogramElement} to update.
    * @param offsetBetweenPictogramElements The offset between {@link PictogramElement}s.
    * @param monitor The {@link IProgressMonitor} to use.
    * @return {@code true}, if update process was successful
    * @throws DebugException Occurred Exception.
    */
   protected boolean updateChildren(PictogramElement pictogramElement,
                                    int offsetBetweenPictogramElements,
                                    IProgressMonitor monitor) throws DebugException {
      monitor.beginTask("Update children", IProgressMonitor.UNKNOWN);
      maxX = 0;
      try {
         if (!monitor.isCanceled()) {
            Object[] bos = getAllBusinessObjectsForPictogramElement(pictogramElement);
            int i = 0;
            while (i < bos.length && !monitor.isCanceled()) {
               if (bos[i] instanceof ISEDDebugElement) {
                  // Add all children left aligned
                  Set<ISEDDebugNode> leafs = updateChildrenLeftAligned((ISEDDebugElement)bos[i], monitor, offsetBetweenPictogramElements, maxX);
                  maxX += offsetBetweenPictogramElements;
                  monitor.worked(1);
                  // Center sub tree
                  centerChildren(leafs, monitor);
                  monitor.worked(1);
               }
               i++;
            }
         }
         return true;
      }
      finally {
         monitor.done();
      }
   }

   /**
    * Creates for each element starting at the given business object
    * a graphical representation and forms a left aligned tree.
    * @param businessObject The business object to create graphical representations for.
    * @param monitor The {@link IProgressMonitor} to use.
    * @param offsetBetweenPictogramElements The offset between {@link PictogramElement}s.
    * @param initialX The initial X value which is used if no parentPE is defined.
    * @return The found leaf {@link ISEDDebugNode}s.
    * @throws DebugException Occurred Exception.
    */
   protected Set<ISEDDebugNode> updateChildrenLeftAligned(ISEDDebugElement businessObject, 
                                                          IProgressMonitor monitor, 
                                                          int offsetBetweenPictogramElements,
                                                          int initialX) throws DebugException {
      Set<ISEDDebugNode> leafs = new LinkedHashSet<ISEDDebugNode>();
      ISEDIterator iter = new SEDPreorderIterator(businessObject);
      while (iter.hasNext() && !monitor.isCanceled()) {
         ISEDDebugElement next = iter.next();
<<<<<<< HEAD
         PictogramElement nextPE = getPictogramElementForBusinessObject(next);
         if (nextPE == null) {
            if (next instanceof ISEDDebugNode) { // Ignore ISEDDebugTarget which has no graphical representation
               ISEDDebugNode nextNode = (ISEDDebugNode)next;
               createGraphicalRepresentationForNode(nextNode, offsetBetweenPictogramElements, initialX);
               nextPE = nextNode instanceof ISEDMethodCall ? getMethodCallPE(nextNode, 1) : getPictogramElementForBusinessObject(next);
=======
         if (next instanceof ISEDDebugNode) { // Ignore ISEDDebugTarget which has no graphical representation
            ISEDDebugNode nextNode = (ISEDDebugNode)next;
            PictogramElement nextPE = getPictogramElementForBusinessObject(next);
            if (nextPE == null) {
               createGraphicalRepresentationForNode(nextNode, offsetBetweenPictogramElements, initialX);
               nextPE = nextNode instanceof ISEDMethodCall ? getMethodCallPE(nextNode, 1) : getPictogramElementForBusinessObject(next);
               
>>>>>>> 1f3ded86
               if (nextPE != null) {
                  // Update maxX to make sure that ISEDDebugTargets don't overlap each other.
                  GraphicsAlgorithm nextGA = nextPE.getGraphicsAlgorithm();
                  if(nextGA.getX() + nextGA.getWidth() > maxX)
                     maxX = nextGA.getX() + nextGA.getWidth();
<<<<<<< HEAD

//                  System.out.println("Node: " + nextNode + ", CS: " + nextNode.getCallStack().length);
                  
=======
                  
                  if(nextNode instanceof ISEDExceptionalTermination) {
//                     GraphicsAlgorithm nodeGA = nextPE.getGraphicsAlgorithm();
//                     nodeGA.setY(peGA.getY() + peGA.getHeight() - 10);
                  }

>>>>>>> 1f3ded86
                  if(nextNode.getCallStack().length > 0 || nextNode instanceof ISEDMethodCall)
                  {
                     ISEDDebugNode node = nextNode.getCallStack().length > 0 ? nextNode.getCallStack()[0] : nextNode;
                     
                     do
                     {
                        PictogramElement pe = getMethodCallPE(node, 0);                        
                        updateMethod(pe, nextGA);
                        node = node.getCallStack().length > 0 ? node.getCallStack()[0] : null;
<<<<<<< HEAD

//                        System.out.println(node);
=======
>>>>>>> 1f3ded86
                     } while(node != null);
                  }
               }
               if (ArrayUtil.isEmpty(nextNode.getChildren())) {
                  leafs.add(nextNode);
               }
            }
            else if(nextNode instanceof ISEDMethodReturn){
               leafs.add(nextNode);
            }
               
//            if (ArrayUtil.isEmpty(nextNode.getChildren())) {
//               leafs.add(nextNode);
//            }
         }
            
         monitor.worked(1);
      }
      return leafs;
   }
   
   /**
    * Creates a new graphical representation for the given {@link ISEDDebugNode}.
    * @param node The {@link ISEDDebugNode} for that a graphical representation is needed.
    * @param offsetBetweenPictogramElements The offset between {@link PictogramElement}s, e.g. to parent or to previous sibling.
    * @param initialX The initial X value which is used if no parentPE is defined.
    * @throws DebugException Occurred Exception.
    */
   protected void createGraphicalRepresentationForNode(ISEDDebugNode node,
                                                       int offsetBetweenPictogramElements,
                                                       int initialX) throws DebugException { 
      AreaContext areaContext = new AreaContext();

      ISEDDebugNode parent = node.getParent();
      
      if(parent != null)
      {
<<<<<<< HEAD
         PictogramElement pe = getPictogramElementForBusinessObject(parent);
=======
         PictogramElement pe = parent instanceof ISEDMethodCall ? getMethodCallPE(parent, 1) : getPictogramElementForBusinessObject(parent);
>>>>>>> 1f3ded86

         GraphicsAlgorithm parentGA = pe.getGraphicsAlgorithm();

         int areaX = -1;
         int areaY = parentGA.getY() + parentGA.getHeight() + offsetBetweenPictogramElements;
         
         ISEDDebugNode previousSibling = ArrayUtil.getPrevious(parent.getChildren(), node);

         if (previousSibling != null) {
            // Compute bounds of the sub tree starting by the previous sibling.
//            Rectangle previousBounds = computeSubTreeBounds(previousSibling);
            int subTreeWidth = computeSubTreeWidth(previousSibling);
//            if (previousBounds != null) {
            if (subTreeWidth > -1) {
               // Add right to the previous sibling directly under parent
               GraphicsAlgorithm gas = getPictogramElementForBusinessObject(previousSibling).getGraphicsAlgorithm();
               areaX = subTreeWidth + offsetBetweenPictogramElements;
<<<<<<< HEAD
=======
//               System.out.println("P: " + parent + ", X: " + areaX);
>>>>>>> 1f3ded86
               areaY = gas.getY();
//               areaX = previousBounds.width() + offsetBetweenPictogramElements;
//               areaY = previousBounds.y() + methodOffset;
//               System.out.println("After if: " +areaY);
            }
         }
<<<<<<< HEAD
=======
         
//         if(node instanceof ISEDExceptionalTermination && parent.getCallStack().length > 0)
//         {
//            PictogramElement mcPE = getMethodCallPE(parent, 0);
//            GraphicsAlgorithm mcGA = mcPE.getGraphicsAlgorithm();
//
//            areaY = mcGA.getY() + mcGA.getHeight() + offsetBetweenPictogramElements + mcGA.getHeight() / 2;
//         }
>>>>>>> 1f3ded86

         // If we dont have any previous sibling or we dont have a subtree at the previous sibling
         if(areaX == -1) {
            // Add directly under parent, but use x of most left pe in branch
            areaX = findMostLeftXOfBranchInParents(parent);
         }
         
         areaContext.setX(areaX);
         areaContext.setY(areaY);         
      }
      else {
         areaContext.setLocation(initialX, getDiagram().getGridUnit());
      }

      AddContext addContext = new AddContext(areaContext, node);
      addContext.setTargetContainer(getDiagram());
      // Execute add feature manually because getFeatureProvider().addIfPossible(addContext) changes the selection
      IAddFeature feature = getFeatureProvider().getAddFeature(addContext);
      if (feature != null && feature.canExecute(addContext)) {
         feature.execute(addContext);
      }
   }
   
   protected int computeSubTreeWidth(ISEDDebugNode root) throws DebugException {
      int result = -1;
      if (root != null) {
         ISEDIterator iter = new SEDPreorderIterator(root);
         while (iter.hasNext()) {
            ISEDDebugElement next = iter.next();
            PictogramElement nextPE = getPictogramElementForBusinessObject(next);
            if (nextPE != null) {
               GraphicsAlgorithm nextGA = nextPE.getGraphicsAlgorithm();
               if (result == -1) {
                  result = nextGA.getX() + nextGA.getWidth();
               }
               else if (nextGA.getX() + nextGA.getWidth() > result) {
                  result = nextGA.getX() + nextGA.getWidth();
               }
            }
         }
      }
      return result;
   }

   /**
    * Computes the bounds of the sub tree starting at the given {@link ISEDDebugNode}.
    * @param root The sub tree.
    * @return The bounds of the subtree where {@link Rectangle#x()}, {@link Rectangle#y()} is the minimal point and {@link Rectangle#width()}, {@link Rectangle#height()} the maximal point. The result is {@code null} if the subtree is {@code null} or has no graphical representations.
    * @throws DebugException Occurred Exception.
    */
   protected Rectangle computeSubTreeBounds(ISEDDebugNode root) throws DebugException {
      Rectangle result = null;
      if (root != null) {
         ISEDIterator iter = new SEDPreorderIterator(root);
         while (iter.hasNext()) {
            ISEDDebugElement next = iter.next();
            PictogramElement nextPE = getPictogramElementForBusinessObject(next);
            if (nextPE != null) {
               GraphicsAlgorithm nextGA = nextPE.getGraphicsAlgorithm();
               if (result == null) {
                  result = new Rectangle(nextGA.getX(), 
                                         nextGA.getY(), 
                                         nextGA.getX() + nextGA.getWidth(), 
                                         nextGA.getY() + nextGA.getHeight());
               }
               else {
                  if (nextGA.getX() < result.x()) {
                     result.setX(nextGA.getX());
                  }
                  if (nextGA.getY() < result.y()) {
                     result.setY(nextGA.getY());
                  }
                  if (nextGA.getX() + nextGA.getWidth() > result.width()) {
                     result.setWidth(nextGA.getX() + nextGA.getWidth());
                  }
                  if (nextGA.getY() + nextGA.getHeight() > result.height()) {
                     result.setHeight(nextGA.getY() + nextGA.getHeight());
                  }
               }
            }
         }
      }
      return result;
   }
   
   /**
    * Centers all nodes starting from the given leaf nodes.
    * @param leafs All leaf nodes.
    * @param monitor The {@link IProgressMonitor} to use.
    * @throws DebugException Occurred Exception
    */
   protected void centerChildren(final Set<ISEDDebugNode> leafs, 
                                 IProgressMonitor monitor) throws DebugException {
      final Set<ISEDDebugNode> doneNodes = new HashSet<ISEDDebugNode>(); // Contains all already centered nodes
      while (!leafs.isEmpty() && !monitor.isCanceled()) {
         // Get leaf to center which is the first one which children are already centered (all children are contained in doneNodes) or if no centering of the child is required (not part of leafs)
         final ISEDDebugNode next = CollectionUtil.searchAndRemoveWithException(leafs, new IFilterWithException<ISEDDebugNode, DebugException>() {
            @Override
            public boolean select(ISEDDebugNode element) throws DebugException {
               boolean allChildrenDone = true;
               ISEDDebugNode[] children = element.getChildren();
               int i = 0;
               while (allChildrenDone && i < children.length) {
                  if (!doneNodes.contains(children[i]) && leafs.contains(children[i])) {
                     allChildrenDone = false;
                  }
                  i++;
               }
               return allChildrenDone;
            }
         });
         
//         final PictogramElement nextPE = next instanceof ISEDMethodCall ? getMethodCallPE(next, 1) : getPictogramElementForBusinessObject(next);
         final PictogramElement nextPE = getPictogramElementForBusinessObject(next);
<<<<<<< HEAD

=======
         
//         System.out.println("N:" + next + ", NPE: " + nextPE.getGraphicsAlgorithm());
>>>>>>> 1f3ded86
         // Compute new x margin to center current branch under his children 
         int xMargin;
         int xStart;
         boolean removeChildrenRequired = false;

         if (!ArrayUtil.isEmpty(next.getChildren()))
         {
            ISEDDebugNode firstChild = ArrayUtil.getFirst(next.getChildren());
            ISEDDebugNode lastChild = ArrayUtil.getLast(next.getChildren());
            PictogramElement firstChildPE = getPictogramElementForBusinessObject(firstChild);
            PictogramElement lastChildPE = getPictogramElementForBusinessObject(lastChild);
            int childWidth = lastChildPE.getGraphicsAlgorithm().getX() + lastChildPE.getGraphicsAlgorithm().getWidth() - 
                             firstChildPE.getGraphicsAlgorithm().getX(); 
            xMargin = (childWidth - nextPE.getGraphicsAlgorithm().getWidth()) / 2;
            xStart = firstChildPE.getGraphicsAlgorithm().getX();
            
//            System.out.println("F=L: " + firstChild.equals(lastChild) + ", XM: " + xMargin + ", XS: " + xStart);
//            System.out.println("FCPE: " + firstChildPE.getGraphicsAlgorithm() + ", X: " + firstChildPE.getGraphicsAlgorithm().getX());
            // Make sure that the new position is not "lefter" as the old one because this area is reserved for the previous branch and they should not collapse  
            if (xMargin + xStart < nextPE.getGraphicsAlgorithm().getX()) {
               // Collapse possible, so keep old xStart 
               xMargin = 0;
               xStart = nextPE.getGraphicsAlgorithm().getX();
               removeChildrenRequired = true;
            }
         }
         else {
            xMargin = 0;
            xStart = nextPE.getGraphicsAlgorithm().getX();
//            
//            System.out.println("nPE: " + nextPE.getGraphicsAlgorithm() + ", nextPEX: " + nextPE.getGraphicsAlgorithm().getX());
         }
         
//         System.out.println("XM: " + xMargin + ", XS: " + xStart);
         
         // Go back to root or branch split and collect descendants while computing max width
         // If a parent node has more than one child it is treated as leaf node in a further iteration by adding it to leafs
         List<PictogramElement> descendantsPE = new LinkedList<PictogramElement>();
         int maxWidth = 0;
         boolean maxInitialised = false;
         ISEDDebugNode current = next;
         PictogramElement currentPE = nextPE;
         do {
            doneNodes.add(current); // Mark element as centered because it will be done before the next leaf node will be treated in outer most loop
            currentPE = current instanceof ISEDMethodCall ?
                  getFeatureProvider().getAllPictogramElementsForBusinessObject(current)[1] : 
                  getPictogramElementForBusinessObject(current);

            descendantsPE.add(currentPE);

            int currentWidth = currentPE.getGraphicsAlgorithm().getWidth();
            if (maxInitialised) {
               if (currentWidth > maxWidth) {
                  maxWidth = currentWidth;
               }
            }
            else {
               maxWidth = currentWidth;
               maxInitialised = true;
            }
            
            ISEDDebugNode child = current;
            current = child.getParent();

            if (current != null && current.getChildren().length != 1) {
               if (ArrayUtil.isLast(current.getChildren(), child)) {  // Update parent only if all of his branches are correctly centered
                  leafs.add(current);
               }
               current = null;
            }
         } while (current != null && !monitor.isCanceled());
         // Center collected descendants based on the computed maximal element width
         Iterator<PictogramElement> descendantIter = descendantsPE.iterator();
         while (descendantIter.hasNext() && !monitor.isCanceled()) {
            PictogramElement pe = descendantIter.next();
            GraphicsAlgorithm ga = pe.getGraphicsAlgorithm();
            ga.setX(xMargin + xStart + (maxWidth - ga.getWidth()) / 2);
            
            ISEDDebugNode node = (ISEDDebugNode) getBusinessObjectForPictogramElement(pe);
            
            if(node.getCallStack().length > 0)
            {
               ISEDDebugNode mc = node.getCallStack()[0];
               PictogramElement mcPE = getMethodCallPE(mc, 0);
               
               int methodWidth = Integer.parseInt(Graphiti.getPeService().getPropertyValue(mcPE, "width")); 
               
               if(ga.getX() + ga.getWidth() > methodWidth) {
                  mcPE.getGraphicsAlgorithm().setWidth(ga.getX() + ga.getWidth());
                  Graphiti.getPeService().setPropertyValue(pe, "width", Integer.toString(ga.getX() + ga.getWidth()));
               }
            }
         }
         monitor.worked(1);
         // Center children again if required
         if (removeChildrenRequired && !ArrayUtil.isEmpty(next.getChildren())) {
            ISEDDebugNode lastChild = ArrayUtil.getLast(next.getChildren());
            int mostRightX = findMostRightXInSubtree(lastChild);
            int offset = (maxWidth - (mostRightX - xStart)) / 2;
            // Center children again only if offset is positive, because otherwise an overlap with the branch next to the left is possible
            if (offset > 0) {
               SEDPreorderIterator iter = new SEDPreorderIterator(next);
               while (iter.hasNext()) {
                  ISEDDebugElement nextChild = iter.next();
                  if (nextChild != next) {
                     PictogramElement nextChildPE = getPictogramElementForBusinessObject(nextChild);
                     if (nextChildPE != null) {
                        nextChildPE.getGraphicsAlgorithm().setX(nextChildPE.getGraphicsAlgorithm().getX() + offset);
                     }
                  }
               }
            }
         }
      }
   }
   
//   /**
//    * Centers all nodes starting from the given leaf nodes.
//    * @param leafs All leaf nodes.
//    * @param monitor The {@link IProgressMonitor} to use.
//    * @throws DebugException Occurred Exception
//    */
//   protected void centerChildren(final Set<ISEDDebugNode> leafs, 
//                                 IProgressMonitor monitor) throws DebugException {
//      final Set<ISEDDebugNode> doneNodes = new HashSet<ISEDDebugNode>(); // Contains all already centered nodes
//      while (!leafs.isEmpty() && !monitor.isCanceled()) {
//         // Get leaf to center which is the first one which children are already centered (all children are contained in doneNodes) or if no centering of the child is required (not part of leafs)
//         final ISEDDebugNode next = CollectionUtil.searchAndRemoveWithException(leafs, new IFilterWithException<ISEDDebugNode, DebugException>() {
//            @Override
//            public boolean select(ISEDDebugNode element) throws DebugException {
//               boolean allChildrenDone = true;
//               ISEDDebugNode[] children = element.getChildren();
//               int i = 0;
//               while (allChildrenDone && i < children.length) {
//                  if (!doneNodes.contains(children[i]) && leafs.contains(children[i])) {
//                     allChildrenDone = false;
//                  }
//                  i++;
//               }
//               return allChildrenDone;
//            }
//         });
//         
//         final PictogramElement nextPE = next instanceof ISEDMethodCall ? getMethodCallPE(next, 1) : getPictogramElementForBusinessObject(next);
////         final PictogramElement nextPE = getPictogramElementForBusinessObject(next);
//         
////         System.out.println("N:" + next + ", NPE: " + nextPE.getGraphicsAlgorithm());
//         // Compute new x margin to center current branch under his children 
//         int xMargin;
//         int xStart;
//         boolean removeChildrenRequired = false;
//         
////         if(next instanceof ISEDMethodCall)
//         ISEDMethodCall mc = next instanceof ISEDMethodCall ? (ISEDMethodCall) next : null;
////         ISEDMethodCall mc2 = next.getCallStack().length > 0 ? (ISEDMethodCall) next.getCallStack()[0] : (next instanceof ISEDMethodCall ? (ISEDMethodCall) next : null);
//
//         if (mc != null || !ArrayUtil.isEmpty(next.getChildren()))
//         {
//            ISEDDebugNode firstChild = ArrayUtil.getFirst(next.getChildren());
//            ISEDDebugNode lastChild = ArrayUtil.getLast(next.getChildren());
//            
//            if(mc != null && mc.isCollapsed()) {
//               firstChild = ArrayUtil.getFirst(mc.getMethodReturnConditions());
//               lastChild = ArrayUtil.getLast(mc.getMethodReturnConditions());
//            }
//
//            PictogramElement firstChildPE = getPictogramElementForBusinessObject(firstChild);
//            PictogramElement lastChildPE = getPictogramElementForBusinessObject(lastChild);
//            int childWidth = lastChildPE.getGraphicsAlgorithm().getX() + lastChildPE.getGraphicsAlgorithm().getWidth() - 
//                             firstChildPE.getGraphicsAlgorithm().getX(); 
//            xMargin = (childWidth - nextPE.getGraphicsAlgorithm().getWidth()) / 2;
//            xStart = firstChildPE.getGraphicsAlgorithm().getX();
//            
////            System.out.println("F=L: " + firstChild.equals(lastChild) + ", XM: " + xMargin + ", XS: " + xStart);
////            System.out.println("FCPE: " + firstChildPE.getGraphicsAlgorithm() + ", X: " + firstChildPE.getGraphicsAlgorithm().getX());
//            // Make sure that the new position is not "lefter" as the old one because this area is reserved for the previous branch and they should not collapse  
////            if ((mc == null || !mc.isCollapsed()) && xMargin + xStart < nextPE.getGraphicsAlgorithm().getX()) {
////               // Collapse possible, so keep old xStart 
////               xMargin = 0;
////               xStart = nextPE.getGraphicsAlgorithm().getX();
////               removeChildrenRequired = true;
////            }
//         }
//         else {
//            xMargin = 0;
//            xStart = nextPE.getGraphicsAlgorithm().getX();
////            
////            System.out.println("nPE: " + nextPE.getGraphicsAlgorithm() + ", nextPEX: " + nextPE.getGraphicsAlgorithm().getX());
//         }
//         
////         System.out.println("XM: " + xMargin + ", XS: " + xStart);
//         
//         // Go back to root or branch split and collect descendants while computing max width
//         // If a parent node has more than one child it is treated as leaf node in a further iteration by adding it to leafs
//         List<PictogramElement> descendantsPE = new LinkedList<PictogramElement>();
//         int maxWidth = 0;
//         boolean maxInitialised = false;
//         ISEDDebugNode current = next;
//         PictogramElement currentPE = nextPE;
//         do {
//            doneNodes.add(current); // Mark element as centered because it will be done before the next leaf node will be treated in outer most loop
//            currentPE = current instanceof ISEDMethodCall ?
//                  getFeatureProvider().getAllPictogramElementsForBusinessObject(current)[1] : 
//                  getPictogramElementForBusinessObject(current);
//
//            descendantsPE.add(currentPE);
//
//            int currentWidth = currentPE.getGraphicsAlgorithm().getWidth();
//            if (maxInitialised) {
//               if (currentWidth > maxWidth) {
//                  maxWidth = currentWidth;
//               }
//            }
//            else {
//               maxWidth = currentWidth;
//               maxInitialised = true;
//            }
//            
//            ISEDDebugNode child = current;
//            System.out.println(child);
////            if(mc != null && mc.isCollapsed())
//            if(child.getCallStack() != null)
//            {
//               ISEDMethodCall mc3 = (ISEDMethodCall)child.getCallStack()[0];
//               
//               if(mc3.isCollapsed())
//               {
//                  if(child instanceof ISEDMethodReturn) {
//                     ISEDMethodReturn mr = (ISEDMethodReturn) child;
//                     current = mr.getMethodReturnCondition();
//                     System.out.println("Hallo");
//                  }
//                  else if(child instanceof ISEDBranchCondition){
//                     ISEDBranchCondition bc = (ISEDBranchCondition) child;
//   //                  current = bc.getChildren()[0].getCallStack()[0];
//                     if (ArrayUtil.isLast(mc3.getMethodReturnConditions(), bc)) {  // Update parent only if all of his branches are correctly centered
//                        System.out.println("Hallo");
//                        leafs.add(bc.getChildren()[0].getCallStack()[0]);
//                     }
//                     current = null;
//                  }
//                  else {
//                     current = child.getParent();
//                     if (current != null && current.getChildren().length != 1) {
//                        if (ArrayUtil.isLast(mc3.getMethodReturnConditions(), child)) {  // Update parent only if all of his branches are correctly centered
//                           leafs.add(current);
//                        }
//                        current = null;
//                     }
//                  }
//               }
//               else {
//                  current = child.getParent();
//      
//                  if (current != null && current.getChildren().length != 1) {
//                     if (ArrayUtil.isLast(current.getChildren(), child)) {  // Update parent only if all of his branches are correctly centered
//                        leafs.add(current);
//                     }
//                     current = null;
//                  }
//               }
//            }
//            else {
//               current = child.getParent();
//   
//               if (current != null && current.getChildren().length != 1) {
//                  if (ArrayUtil.isLast(current.getChildren(), child)) {  // Update parent only if all of his branches are correctly centered
//                     leafs.add(current);
//                  }
//                  current = null;
//               }
//            }
//         } while (current != null && !monitor.isCanceled());
//         // Center collected descendants based on the computed maximal element width
//         Iterator<PictogramElement> descendantIter = descendantsPE.iterator();
//         while (descendantIter.hasNext() && !monitor.isCanceled()) {
//            PictogramElement pe = descendantIter.next();
//            GraphicsAlgorithm ga = pe.getGraphicsAlgorithm();
//            ga.setX(xMargin + xStart + (maxWidth - ga.getWidth()) / 2);
//            
////            if(mc == null || !mc.isCollapsed()) {
////               ISEDDebugNode node = (ISEDDebugNode) getBusinessObjectForPictogramElement(pe);
////               
////               if(node.getCallStack().length > 0)
////               {
////                  PictogramElement mcPE = getMethodCallPE(node.getCallStack()[0], 0);
////                  
////                  int methodWidth = Integer.parseInt(Graphiti.getPeService().getPropertyValue(mcPE, "width")); 
////                  
////                  if(ga.getX() + ga.getWidth() > methodWidth) {
////                     mcPE.getGraphicsAlgorithm().setWidth(ga.getX() + ga.getWidth());
////                     Graphiti.getPeService().setPropertyValue(pe, "width", Integer.toString(ga.getX() + ga.getWidth()));
////                  }
////               }
////            }
//         }
//         monitor.worked(1);
//         // Center children again if required
//         if (removeChildrenRequired && !ArrayUtil.isEmpty(next.getChildren())) {
//            ISEDDebugNode lastChild = ArrayUtil.getLast(next.getChildren());
//            int mostRightX = findMostRightXInSubtree(lastChild);
//            int offset = (maxWidth - (mostRightX - xStart)) / 2;
//            // Center children again only if offset is positive, because otherwise an overlap with the branch next to the left is possible
//            if (offset > 0) {
//               SEDPreorderIterator iter = new SEDPreorderIterator(next);
//               while (iter.hasNext()) {
//                  ISEDDebugElement nextChild = iter.next();
//                  if (nextChild != next) {
//                     PictogramElement nextChildPE = getPictogramElementForBusinessObject(nextChild);
//                     if (nextChildPE != null) {
//                        nextChildPE.getGraphicsAlgorithm().setX(nextChildPE.getGraphicsAlgorithm().getX() + offset);
//                     }
//                  }
//               }
//            }
//         }
//      }
//   }

   /**
    * The sub tree of the given {@link PictogramElement} may overlap
    * with other branches on the right sight. This method moves all branches
    * right to the given {@link PictogramElement} to the right and re-centers
    * the parent nodes.
    * @param pictogramElement The {@link PictogramElement} which was updated.
    * @param offsetBetweenPictogramElements The offset between {@link PictogramElement}s.
    * @param monitor The {@link IProgressMonitor} to use.
    * @return {@code true}, if update process was successful
    * @throws DebugException Occurred Exception.
    */
   protected boolean updateParents(PictogramElement pictogramElement, 
                                   int offsetBetweenPictogramElements,
                                   IProgressMonitor monitor) throws DebugException {
      monitor.beginTask("Update parents", IProgressMonitor.UNKNOWN);
      try {
         if (!monitor.isCanceled()) {
            Object[] bos = getAllBusinessObjectsForPictogramElement(pictogramElement);
            int i = 0;
            while (i < bos.length && !monitor.isCanceled()) {
               if (bos[i] instanceof ISEDDebugNode) {
                  ISEDDebugNode node = (ISEDDebugNode)bos[i];
                  ISEDDebugNode parent = node.getParent();
                  if (parent != null) {
                     // Find most left node in righter nodes
                     PictogramElement mostLeftSiblingPE = findMostLeftSiblingPE(node);
                     
                     if (mostLeftSiblingPE != null) {
                        // Compute maximal branch x and width
                        int maxXOnParents = findMostRightXOfBranchInParents(node);
                        int maxXInChildren = findMostRightXInSubtree(node);
                        int maxXOfBranch = maxXOnParents > maxXInChildren ? maxXOnParents : maxXInChildren; 
                        // Compute distance to move righter nodes
                        int distance = maxXOfBranch + offsetBetweenPictogramElements - mostLeftSiblingPE.getGraphicsAlgorithm().getX();
                        if (distance != 0) {
                           PictogramElement pe = getPictogramElementForBusinessObject(node);
                           // Move righter nodes by the given distance
                           moveRighterNodes(node, distance, monitor);
                           
                           if(node.getCallStack().length > 0)
                           {
                              ISEDDebugNode currentNode = node;
                              PictogramElement currentPE = getPictogramElementForBusinessObject(currentNode);
                              GraphicsAlgorithm currentGA = currentPE.getGraphicsAlgorithm();
                              
                              ISEDDebugNode mcNode = node.getCallStack()[0];
                              
                              do
                              {
                                 pe = getFeatureProvider().getAllPictogramElementsForBusinessObject(mcNode)[0];
                                 int methodWidth = Integer.parseInt(Graphiti.getPeService().getPropertyValue(pe, "width"));

                                 if(currentNode instanceof ISEDMethodCall) {
                                    currentGA = pe.getGraphicsAlgorithm();
                                 }

                                 if(currentGA.getWidth() + distance > methodWidth ||
                                       mcNode.getCallStack().length == 0)
                                 {
                                    Graphiti.getPeService().setPropertyValue(pe, "width", Integer.toString(methodWidth + distance));
                                    pe.getGraphicsAlgorithm().setWidth(methodWidth + distance);
//                                    updateMethodWidth(pe, methodWidth + distance);
                                 }
                                 
                                 mcNode = mcNode.getCallStack().length > 0 ? mcNode.getCallStack()[0] : null;

                              } while(mcNode != null);
                           }
                        }
                     }
                  }
               }
               i++;
            }
         }
         return true;
      }
      finally {
         monitor.done();
      }
   }
   
   /**
    * TODO
    * @throws DebugException 
    */
   protected void updateMethod(PictogramElement pe, GraphicsAlgorithm ga) throws DebugException {
      int methodWidth = Integer.parseInt(Graphiti.getPeService().getPropertyValue(pe, "width"));
      int methodHeight = Integer.parseInt(Graphiti.getPeService().getPropertyValue(pe, "height"));
      int methodOffX = Integer.parseInt(Graphiti.getPeService().getPropertyValue(pe, "offX"));
      int methodOffY = Integer.parseInt(Graphiti.getPeService().getPropertyValue(pe, "offY"));

      int methodMaxX = ga.getX() - methodOffX + ga.getWidth();
//      System.out.println("WHX? X: " + ga.getX() + ", W: " + ga.getWidth());
//      System.out.println("MW: " + methodWidth + ", MX: " + methodMaxX);
      if(methodMaxX > methodWidth)
      {
         Graphiti.getPeService().setPropertyValue(pe, "width", Integer.toString(methodMaxX));
//         updateMethodWidth(pe, methodMaxX);
         pe.getGraphicsAlgorithm().setWidth(methodMaxX);
      }

      int methodMaxY = ga.getY() - methodOffY + ga.getHeight();
//      System.out.println("WHY? Y: " + ga.getY() + ", H: " + ga.getHeight());
      if(methodMaxY > methodHeight)
      {
<<<<<<< HEAD
         Graphiti.getPeService().setPropertyValue(pe, "height", Integer.toString(methodMaxY));
=======
         Graphiti.getPeService().setPropertyValue(pe, "height", Integer.toString(methodMaxY - 10));
>>>>>>> 1f3ded86
         pe.getGraphicsAlgorithm().setHeight(methodMaxY - 10);
         GraphicsAlgorithm peGA = pe.getGraphicsAlgorithm();
         
         ISEDMethodCall mc = (ISEDMethodCall) getBusinessObjectForPictogramElement(pe);
         ISEDBranchCondition[] conds = mc.getMethodReturnConditions();
         
         for(int i = 0; i < conds.length; i++) {
            ISEDDebugNode node = conds[i].getChildren()[0];
            PictogramElement nodePE = getPictogramElementForBusinessObject(node);
            
            if(nodePE != null) {
               GraphicsAlgorithm nodeGA = nodePE.getGraphicsAlgorithm();
<<<<<<< HEAD
               nodeGA.setY(peGA.getY() + peGA.getHeight() - 10);
            }
         }
=======
               moveSubTreeVertical(node, peGA.getY() + peGA.getHeight() - nodeGA.getY() - 10);
//               nodeGA.setY(peGA.getY() + peGA.getHeight() - 10);
            }
         }
         
//         for(ISEDDebugNode node : exceptions) {
//            PictogramElement nodePE = getPictogramElementForBusinessObject(node);
//            System.out.println(":)");
//            if(nodePE != null) {
//               GraphicsAlgorithm nodeGA = nodePE.getGraphicsAlgorithm();
//               nodeGA.setY(peGA.getY() + peGA.getHeight() - 10);
//               System.out.println("Halklk");
////               moveSubTreeVertical(node, peGA.getY() + peGA.getHeight() - nodeGA.getY() - 10);
//            }
//         }
>>>>>>> 1f3ded86
      }
   }

   /**
    * Searches the sibling node which is X coordinate is more to the right
    * and which is the one which is most left of all siblings.
    * @param node The {@link ISEDDebugNode} to search in.
    * @return The found {@link PictogramElement} or {@code null} if no one was found.
    * @throws DebugException Occurred Exception.
    */
   protected PictogramElement findMostLeftSiblingPE(ISEDDebugNode node) throws DebugException {
      PictogramElement sibling = null;
      if (node != null) {
         ISEDDebugNode parent = node.getParent();
         while (parent != null && sibling == null) {
            ISEDDebugNode[] siblings = parent.getChildren();
            int index = ArrayUtil.indexOf(siblings, node);
            if (index < 0) {
               throw new DebugException(LogUtil.getLogger().createErrorStatus("Child \"" + node + "\" is not contained in parent's children \"" + Arrays.toString(siblings) + "\"."));
            }
            if (index < siblings.length - 1) {
               sibling = findMostLeftNodePE(siblings[index + 1]);
            }
            else {
               node = parent;
               parent = node.getParent();
            }
         }
      }
      return sibling;
   }
   
   /**
    * Searches the node in the subtree starting at the given {@link ISEDDebugNode}
    * which has the X coordinate most left.
    * @param node The {@link ISEDDebugNode} to search in.
    * @return The found {@link PictogramElement} of the most left node or {@code null} if no one was found.
    * @throws DebugException Occurred Exception.
    */
   protected PictogramElement findMostLeftNodePE(ISEDDebugNode node) throws DebugException {
      // Compute initial left position
      ISEDDebugNode mostLeft = node;
      PictogramElement mostLeftPE = getPictogramElementForBusinessObject(mostLeft);
      // Iterate over most left sub trees
      while (node != null) {
         // Check if the current node is more left
         PictogramElement nodePE = getPictogramElementForBusinessObject(node);
         if (nodePE != null && nodePE.getGraphicsAlgorithm().getX() < mostLeftPE.getGraphicsAlgorithm().getX()) {
            mostLeft = node;
            mostLeftPE = nodePE;
         }
         // Change node for next loop iteration
         ISEDDebugNode[] children = node.getChildren();
         if (!ArrayUtil.isEmpty(children)) {
            node = children[0];
         }
         else {
            node = null;
         }
      }
      return mostLeftPE;
   }

   /**
    * Iterates over the parents of the given {@link ISEDDebugNode} until
    * the beginning of the branch is reached and computes the x value
    * of the most left visited {@link ISEDDebugNode}.
    * @param node The {@link ISEDDebugNode} to start.
    * @return The most left x value of parent {@link ISEDDebugNode}s in the same branch.
    * @throws DebugException Occurred Exception.
    */
   protected int findMostLeftXOfBranchInParents(ISEDDebugNode node) throws DebugException {
      int mostLeftXInBranch = 0;
      boolean mostLeftXInBranchInitialized = false;
      while (node != null) {
         PictogramElement pe = getPictogramElementForBusinessObject(node);
         if (pe != null) {
            if (mostLeftXInBranchInitialized) {
               if (pe.getGraphicsAlgorithm().getX() < mostLeftXInBranch) {
                  mostLeftXInBranch = pe.getGraphicsAlgorithm().getX();
               }
            }
            else {
               mostLeftXInBranch = pe.getGraphicsAlgorithm().getX();
               mostLeftXInBranchInitialized = true;
            }
         }
         // Select parent for next loop iteration
         node = node.getParent();
         if (node != null && node.getChildren().length != 1) {
            node = null;
         }
      }
      return mostLeftXInBranch;
   }

   /**
    * Iterates over the parents of the given {@link ISEDDebugNode} until
    * the beginning of the branch is reached and computes the maximal x value
    * (x + width) of the visited {@link ISEDDebugNode}s.
    * @param node The {@link ISEDDebugNode} to start.
    * @return The most maximal x value of parent {@link ISEDDebugNode}s in the same branch.
    * @throws DebugException Occurred Exception.
    */
   protected int findMostRightXOfBranchInParents(ISEDDebugNode node) throws DebugException {
      int mostRightXInBranch = 0;
      boolean mostRightXInBranchInitialized = false;
      while (node != null) {
         PictogramElement pe = getPictogramElementForBusinessObject(node);
         if (pe != null) {
            if (mostRightXInBranchInitialized) {
               if (pe.getGraphicsAlgorithm().getX() + pe.getGraphicsAlgorithm().getWidth() > mostRightXInBranch) {
                  mostRightXInBranch = pe.getGraphicsAlgorithm().getX() + pe.getGraphicsAlgorithm().getWidth();
               }
            }
            else {
               mostRightXInBranch = pe.getGraphicsAlgorithm().getX() + pe.getGraphicsAlgorithm().getWidth();
               mostRightXInBranchInitialized = true;
            }
         }
         // Select parent for next loop iteration
         node = node.getParent();
         if (node != null && node.getChildren().length != 1) {
            node = null;
         }
      }
      return mostRightXInBranch;
   }

   /**
    * Iterates over the most right children of the given {@link ISEDDebugNode}
    * and computes the maximal x value (x + width) of the visited child {@link ISEDDebugNode}s.
    * @param node The {@link ISEDDebugNode} to start.
    * @return The most maximal x value of most right child {@link ISEDDebugNode}s.
    * @throws DebugException Occurred Exception.
    */
   protected int findMostRightXInSubtree(ISEDDebugNode node) throws DebugException {
      int mostRightXInSubtree = 0;
      boolean mostRightXInSubtreeInitialized = false;
      while (node != null) {
         PictogramElement pe = getPictogramElementForBusinessObject(node);
         if (pe != null) {
            if (mostRightXInSubtreeInitialized) {
               if (pe.getGraphicsAlgorithm().getX() + pe.getGraphicsAlgorithm().getWidth() > mostRightXInSubtree) {
                  mostRightXInSubtree = pe.getGraphicsAlgorithm().getX() + pe.getGraphicsAlgorithm().getWidth();
               }
            }
            else {
               mostRightXInSubtree = pe.getGraphicsAlgorithm().getX() + pe.getGraphicsAlgorithm().getWidth();
               mostRightXInSubtreeInitialized = true;
            }
         }
         // Select child for next loop iteration
         ISEDDebugNode[] children = node.getChildren();
         node = ArrayUtil.getLast(children);
      }
      return mostRightXInSubtree;
   }

   /**
    * Moves all nodes which x coordinate is more to the right as the 
    * given node by the given distance.
    * @param node The {@link ISEDDebugNode} to start moving.
    * @param distance The distance to move.
    * @param monitor The {@link IProgressMonitor} to use.
    * @throws DebugException Occurred Exception.
    */
   protected void moveRighterNodes(ISEDDebugNode node, 
                                   int distance, 
                                   IProgressMonitor monitor) throws DebugException {
      if (node != null) {
         ISEDDebugNode parent = node.getParent();
         while (parent != null && !monitor.isCanceled()) {
            ISEDDebugNode[] siblings = parent.getChildren();
            int index = ArrayUtil.indexOf(siblings, node);
            if (index < 0) {
               throw new DebugException(LogUtil.getLogger().createErrorStatus("Child \"" + node + "\" is not contained in parent's children \"" + Arrays.toString(siblings) + "\"."));
            }
            // Move subtree of all siblings
            for (int i = index + 1; i < siblings.length; i++) {
               moveSubTreeHorizontal(siblings[i], distance, monitor);
            }
            // Re-center parent
            ISEDDebugNode firstChild = ArrayUtil.getFirst(siblings);
            ISEDDebugNode lastChild = ArrayUtil.getLast(siblings);
<<<<<<< HEAD
            
=======

>>>>>>> 1f3ded86
            PictogramElement firstChildPE = getPictogramElementForBusinessObject(firstChild);
            PictogramElement lastChildPE = getPictogramElementForBusinessObject(lastChild);
            int childWidth = lastChildPE.getGraphicsAlgorithm().getX() + lastChildPE.getGraphicsAlgorithm().getWidth() - 
                             firstChildPE.getGraphicsAlgorithm().getX();
            
            PictogramElement parentPE = getPictogramElementForBusinessObject(parent);
            int newX = 0;
//            if(parent instanceof ISEDMethodCall) {
//               newX -= Integer.parseInt(Graphiti.getPeService().getPropertyValue(parentPE, "offX"));
//               parentPE = ((ContainerShape) parentPE).getChildren().get(1);
//            }

            int xMargin = (childWidth - parentPE.getGraphicsAlgorithm().getWidth()) / 2;
            int xStart = firstChildPE.getGraphicsAlgorithm().getX();
            newX += xStart + xMargin;
            
<<<<<<< HEAD
//            parentPE.getGraphicsAlgorithm().setX(newX);
=======
            parentPE.getGraphicsAlgorithm().setX(newX);
>>>>>>> 1f3ded86
            // Define node for next loop iteration
            node = parent;
            parent = node.getParent();
         }
      }
   }

   /**
    * Moves all nodes in the sub tree starting at the given {@link ISEDDebugNode}
    * horizontal by the given distance.
    * @param root The {@link ISEDDebugNode} to start moving.
    * @param distance The distance to move in x direction.
    * @param monitor The {@link IProgressMonitor} to use.
    * @throws DebugException Occurred Exception
    */
   protected void moveSubTreeHorizontal(ISEDDebugNode root, 
                              int distance, 
                              IProgressMonitor monitor) throws DebugException {
      ISEDIterator iter = new SEDPreorderIterator(root);
      while (iter.hasNext() && !monitor.isCanceled()) {
         ISEDDebugElement node = iter.next();
         PictogramElement pe = getPictogramElementForBusinessObject(node);
         if (pe != null) {
            pe.getGraphicsAlgorithm().setX(pe.getGraphicsAlgorithm().getX() + distance);
         }
      }
   }
   
   /**
    * Moves all nodes in the sub tree starting at the given {@link ISEDDebugNode}
    * vertical by the given distance.
    * @param root The {@link ISEDDebugNode} to start moving.
    * @param distance The distance to move in x direction.
    * @param monitor The {@link IProgressMonitor} to use.
    * @throws DebugException Occurred Exception
    */
   protected void moveSubTreeVertical(ISEDDebugNode root, int distance) throws DebugException {
      ISEDIterator iter = new SEDPreorderIterator(root);
      while (iter.hasNext()) {
         ISEDDebugElement node = iter.next();
         PictogramElement pe = getPictogramElementForBusinessObject(node);
         if (pe != null) {
            pe.getGraphicsAlgorithm().setY(pe.getGraphicsAlgorithm().getY() + distance);
         }
      }
   }

   /**
    * Updates the style of the given {@link PictogramElement}.
    * @param pe The {@link PictogramElement} to update.
    * @param node The {@link ISEDDebugNode} as business object of the given {@link PictogramElement}.
    * @return {@code true} successful, {@code false} not succesful.
    */
   protected boolean updateStyle(PictogramElement pe, ISEDDebugNode node) {
      if (pe instanceof Shape) {
         Shape shape = (Shape)pe;
         if (shape.getGraphicsAlgorithm() instanceof RoundedRectangle) {
            RoundedRectangle rr = (RoundedRectangle)shape.getGraphicsAlgorithm();
            ISEDAnnotation[] annotations = node.computeUsedAnnotations();
            String newStyleId = ExecutionTreeStyleUtil.computeDebugNodeStyleId(annotations);
            if (!newStyleId.equals(rr.getStyle().getId())) {
               // Replace and update style
               rr.setStyle(ExecutionTreeStyleUtil.getStyleForDebugNode(newStyleId, annotations, getDiagram()));
            }
            else {
               // Update style
               ExecutionTreeStyleUtil.getStyleForDebugNode(newStyleId, annotations, getDiagram());
            }
         }
         else if (shape.getGraphicsAlgorithm() instanceof Text) {
            Text text = (Text)shape.getGraphicsAlgorithm();
            ISEDAnnotation[] annotations = node.computeUsedAnnotations();
            String newStyleId = ExecutionTreeStyleUtil.computeDebugNodeTextStyleId(annotations);
            if (!newStyleId.equals(text.getStyle().getId())) {
               // Replace and update style
               text.setStyle(ExecutionTreeStyleUtil.getStyleForDebugNodeText(newStyleId, annotations, getDiagram()));
            }
            else {
               // Update style
               ExecutionTreeStyleUtil.getStyleForDebugNodeText(newStyleId, annotations, getDiagram());
            }
         }
      }
      return true;
   }
}<|MERGE_RESOLUTION|>--- conflicted
+++ resolved
@@ -50,15 +50,9 @@
 import org.key_project.sed.core.model.ISEDDebugElement;
 import org.key_project.sed.core.model.ISEDDebugNode;
 import org.key_project.sed.core.model.ISEDDebugTarget;
-<<<<<<< HEAD
-import org.key_project.sed.core.model.ISEDMethodCall;
-import org.key_project.sed.core.model.ISEDMethodReturn;
-import org.key_project.sed.core.model.ISEDThread;
-=======
 import org.key_project.sed.core.model.ISEDExceptionalTermination;
 import org.key_project.sed.core.model.ISEDMethodCall;
 import org.key_project.sed.core.model.ISEDMethodReturn;
->>>>>>> 1f3ded86
 import org.key_project.sed.core.util.ISEDIterator;
 import org.key_project.sed.core.util.SEDPreorderIterator;
 import org.key_project.sed.ui.visualization.execution_tree.util.ExecutionTreeStyleUtil;
@@ -470,14 +464,6 @@
       ISEDIterator iter = new SEDPreorderIterator(businessObject);
       while (iter.hasNext() && !monitor.isCanceled()) {
          ISEDDebugElement next = iter.next();
-<<<<<<< HEAD
-         PictogramElement nextPE = getPictogramElementForBusinessObject(next);
-         if (nextPE == null) {
-            if (next instanceof ISEDDebugNode) { // Ignore ISEDDebugTarget which has no graphical representation
-               ISEDDebugNode nextNode = (ISEDDebugNode)next;
-               createGraphicalRepresentationForNode(nextNode, offsetBetweenPictogramElements, initialX);
-               nextPE = nextNode instanceof ISEDMethodCall ? getMethodCallPE(nextNode, 1) : getPictogramElementForBusinessObject(next);
-=======
          if (next instanceof ISEDDebugNode) { // Ignore ISEDDebugTarget which has no graphical representation
             ISEDDebugNode nextNode = (ISEDDebugNode)next;
             PictogramElement nextPE = getPictogramElementForBusinessObject(next);
@@ -485,24 +471,17 @@
                createGraphicalRepresentationForNode(nextNode, offsetBetweenPictogramElements, initialX);
                nextPE = nextNode instanceof ISEDMethodCall ? getMethodCallPE(nextNode, 1) : getPictogramElementForBusinessObject(next);
                
->>>>>>> 1f3ded86
                if (nextPE != null) {
                   // Update maxX to make sure that ISEDDebugTargets don't overlap each other.
                   GraphicsAlgorithm nextGA = nextPE.getGraphicsAlgorithm();
                   if(nextGA.getX() + nextGA.getWidth() > maxX)
                      maxX = nextGA.getX() + nextGA.getWidth();
-<<<<<<< HEAD
-
-//                  System.out.println("Node: " + nextNode + ", CS: " + nextNode.getCallStack().length);
-                  
-=======
                   
                   if(nextNode instanceof ISEDExceptionalTermination) {
 //                     GraphicsAlgorithm nodeGA = nextPE.getGraphicsAlgorithm();
 //                     nodeGA.setY(peGA.getY() + peGA.getHeight() - 10);
                   }
 
->>>>>>> 1f3ded86
                   if(nextNode.getCallStack().length > 0 || nextNode instanceof ISEDMethodCall)
                   {
                      ISEDDebugNode node = nextNode.getCallStack().length > 0 ? nextNode.getCallStack()[0] : nextNode;
@@ -512,11 +491,6 @@
                         PictogramElement pe = getMethodCallPE(node, 0);                        
                         updateMethod(pe, nextGA);
                         node = node.getCallStack().length > 0 ? node.getCallStack()[0] : null;
-<<<<<<< HEAD
-
-//                        System.out.println(node);
-=======
->>>>>>> 1f3ded86
                      } while(node != null);
                   }
                }
@@ -554,11 +528,7 @@
       
       if(parent != null)
       {
-<<<<<<< HEAD
-         PictogramElement pe = getPictogramElementForBusinessObject(parent);
-=======
          PictogramElement pe = parent instanceof ISEDMethodCall ? getMethodCallPE(parent, 1) : getPictogramElementForBusinessObject(parent);
->>>>>>> 1f3ded86
 
          GraphicsAlgorithm parentGA = pe.getGraphicsAlgorithm();
 
@@ -576,18 +546,13 @@
                // Add right to the previous sibling directly under parent
                GraphicsAlgorithm gas = getPictogramElementForBusinessObject(previousSibling).getGraphicsAlgorithm();
                areaX = subTreeWidth + offsetBetweenPictogramElements;
-<<<<<<< HEAD
-=======
 //               System.out.println("P: " + parent + ", X: " + areaX);
->>>>>>> 1f3ded86
                areaY = gas.getY();
 //               areaX = previousBounds.width() + offsetBetweenPictogramElements;
 //               areaY = previousBounds.y() + methodOffset;
 //               System.out.println("After if: " +areaY);
             }
          }
-<<<<<<< HEAD
-=======
          
 //         if(node instanceof ISEDExceptionalTermination && parent.getCallStack().length > 0)
 //         {
@@ -596,7 +561,6 @@
 //
 //            areaY = mcGA.getY() + mcGA.getHeight() + offsetBetweenPictogramElements + mcGA.getHeight() / 2;
 //         }
->>>>>>> 1f3ded86
 
          // If we dont have any previous sibling or we dont have a subtree at the previous sibling
          if(areaX == -1) {
@@ -711,12 +675,8 @@
          
 //         final PictogramElement nextPE = next instanceof ISEDMethodCall ? getMethodCallPE(next, 1) : getPictogramElementForBusinessObject(next);
          final PictogramElement nextPE = getPictogramElementForBusinessObject(next);
-<<<<<<< HEAD
-
-=======
          
 //         System.out.println("N:" + next + ", NPE: " + nextPE.getGraphicsAlgorithm());
->>>>>>> 1f3ded86
          // Compute new x margin to center current branch under his children 
          int xMargin;
          int xStart;
@@ -1142,11 +1102,7 @@
 //      System.out.println("WHY? Y: " + ga.getY() + ", H: " + ga.getHeight());
       if(methodMaxY > methodHeight)
       {
-<<<<<<< HEAD
-         Graphiti.getPeService().setPropertyValue(pe, "height", Integer.toString(methodMaxY));
-=======
          Graphiti.getPeService().setPropertyValue(pe, "height", Integer.toString(methodMaxY - 10));
->>>>>>> 1f3ded86
          pe.getGraphicsAlgorithm().setHeight(methodMaxY - 10);
          GraphicsAlgorithm peGA = pe.getGraphicsAlgorithm();
          
@@ -1159,11 +1115,6 @@
             
             if(nodePE != null) {
                GraphicsAlgorithm nodeGA = nodePE.getGraphicsAlgorithm();
-<<<<<<< HEAD
-               nodeGA.setY(peGA.getY() + peGA.getHeight() - 10);
-            }
-         }
-=======
                moveSubTreeVertical(node, peGA.getY() + peGA.getHeight() - nodeGA.getY() - 10);
 //               nodeGA.setY(peGA.getY() + peGA.getHeight() - 10);
             }
@@ -1179,7 +1130,6 @@
 ////               moveSubTreeVertical(node, peGA.getY() + peGA.getHeight() - nodeGA.getY() - 10);
 //            }
 //         }
->>>>>>> 1f3ded86
       }
    }
 
@@ -1365,11 +1315,7 @@
             // Re-center parent
             ISEDDebugNode firstChild = ArrayUtil.getFirst(siblings);
             ISEDDebugNode lastChild = ArrayUtil.getLast(siblings);
-<<<<<<< HEAD
-            
-=======
-
->>>>>>> 1f3ded86
+
             PictogramElement firstChildPE = getPictogramElementForBusinessObject(firstChild);
             PictogramElement lastChildPE = getPictogramElementForBusinessObject(lastChild);
             int childWidth = lastChildPE.getGraphicsAlgorithm().getX() + lastChildPE.getGraphicsAlgorithm().getWidth() - 
@@ -1386,11 +1332,7 @@
             int xStart = firstChildPE.getGraphicsAlgorithm().getX();
             newX += xStart + xMargin;
             
-<<<<<<< HEAD
-//            parentPE.getGraphicsAlgorithm().setX(newX);
-=======
             parentPE.getGraphicsAlgorithm().setX(newX);
->>>>>>> 1f3ded86
             // Define node for next loop iteration
             node = parent;
             parent = node.getParent();
