--- conflicted
+++ resolved
@@ -42,11 +42,10 @@
 import org.eclipse.graphiti.mm.pictograms.ContainerShape;
 import org.eclipse.graphiti.mm.pictograms.PictogramElement;
 import org.eclipse.graphiti.mm.pictograms.Shape;
-<<<<<<< HEAD
+
 import org.eclipse.graphiti.services.Graphiti;
-=======
+
 import org.key_project.sed.core.annotation.ISEDAnnotation;
->>>>>>> db9e36c4
 import org.key_project.sed.core.model.ISEDDebugElement;
 import org.key_project.sed.core.model.ISEDDebugNode;
 import org.key_project.sed.core.model.ISEDDebugTarget;
@@ -297,20 +296,11 @@
       }
    }
    
-   protected ISEDDebugNode getMethodCall(ISEDDebugNode node) throws DebugException {
-      if(node == null)
+   protected PictogramElement getMethodCallPE(ISEDDebugNode node, int i) {
+      if(i < 0 || i > 1)
          return null;
       
-      int toCheck = 1;
-      while(toCheck > 0)
-      {
-         node = node.getParent();
-         if(node instanceof ISEDMethodReturn)
-            toCheck++;
-         else if(node instanceof ISEDMethodCall)
-            toCheck--;
-      }
-      return node;
+      return getFeatureProvider().getAllPictogramElementsForBusinessObject(node)[i];
    }
    
    /**
@@ -337,36 +327,15 @@
     */
    @Override
    public boolean update(IUpdateContext context) {
-<<<<<<< HEAD
-      try {
-         // Define monitor to use
-         IProgressMonitor monitor = GraphitiUtil.getProgressMonitor(context);
-         // Update name
-         PictogramElement pictogramElement = context.getPictogramElement();
-         monitor.beginTask("Update element: " + pictogramElement, 3);
-
-         boolean success = updateName(pictogramElement, new SubProgressMonitor(monitor, 1));
-
-         monitor.worked(1);
-         // Update children, they have the correct layout after this step
-         final int OFFSET = getDiagram().getGridUnit() * 2;
-         if (success) {
-            success = updateChildren(pictogramElement, OFFSET, new SubProgressMonitor(monitor, 1));
-         }
-         monitor.worked(1);
-         // Update parents, because children maybe have now a bigger width and overlap with other branches
-         if (success) {
-            success = updateParents(pictogramElement, OFFSET, new SubProgressMonitor(monitor, 1));
-=======
       Object updateStyle = context.getProperty(KEY_UPDATE_STYLE);
       if (updateStyle instanceof Boolean && ((Boolean)updateStyle).booleanValue()) {
-         Object nodeProp = context.getProperty(KEY_SED_NODE);
-         ISEDDebugNode bo = nodeProp instanceof ISEDDebugNode ? (ISEDDebugNode)nodeProp : null;
-         if (bo == null) {
-            bo = (ISEDDebugNode)getFeatureProvider().getBusinessObjectForPictogramElement(context.getPictogramElement());
->>>>>>> db9e36c4
-         }
-         return updateStyle(context.getPictogramElement(), bo);
+//         Object nodeProp = context.getProperty(KEY_SED_NODE);
+//         ISEDDebugNode bo = nodeProp instanceof ISEDDebugNode ? (ISEDDebugNode)nodeProp : null;
+//         if (bo == null) {
+//            bo = (ISEDDebugNode)getFeatureProvider().getBusinessObjectForPictogramElement(context.getPictogramElement());
+//         }
+//         return updateStyle(context.getPictogramElement(), bo);
+         return true;
       }
       else {
          try {
@@ -376,6 +345,7 @@
             PictogramElement pictogramElement = context.getPictogramElement();
             monitor.beginTask("Update element: " + pictogramElement, 3);
             boolean success = updateName(pictogramElement, new SubProgressMonitor(monitor, 1));
+//            success = true;
             monitor.worked(1);
             // Update children, they have the correct layout after this step
             final int OFFSET = getDiagram().getGridUnit() * 2;
@@ -464,7 +434,7 @@
                   maxX += offsetBetweenPictogramElements;
                   monitor.worked(1);
                   // Center sub tree
-                  centerChildren(leafs, monitor);
+//                  centerChildren(leafs, monitor);
                   monitor.worked(1);
                }
                i++;
@@ -500,160 +470,51 @@
             if (next instanceof ISEDDebugNode) { // Ignore ISEDDebugTarget which has no graphical representation
                ISEDDebugNode nextNode = (ISEDDebugNode)next;
                createGraphicalRepresentationForNode(nextNode, offsetBetweenPictogramElements, initialX);
-               nextPE = getPictogramElementForBusinessObject(next);
+               nextPE = nextNode instanceof ISEDMethodCall ? getMethodCallPE(nextNode, 1) : getPictogramElementForBusinessObject(next);
                if (nextPE != null) {
                   // Update maxX to make sure that ISEDDebugTargets don't overlap each other.
                   GraphicsAlgorithm nextGA = nextPE.getGraphicsAlgorithm();
-//                  System.out.println("nGA: " + nextGA.getWidth());
                   if(nextGA.getX() + nextGA.getWidth() > maxX)
                      maxX = nextGA.getX() + nextGA.getWidth();
-
-                  boolean isInMethod = Boolean.parseBoolean(Graphiti.getPeService().getPropertyValue(nextPE, "isInMethod"));
                   
-                  if(isInMethod || nextNode instanceof ISEDMethodCall)
+//                  System.out.println("Node: " + nextNode + ", X: " + nextGA.getX() + ", W: " + nextGA.getWidth());
+                  System.out.println("Node: " + nextNode + ", CS: " + nextNode.getCallStack().length);
+                  
+                  if(nextNode.getCallStack().length > 0 || nextNode instanceof ISEDMethodCall)
                   {
+//                     ISEDDebugNode mcNode = nextNode.getCallStack().length > 0 ? nextNode.getCallStack()[0] : null;
+                     ISEDDebugNode node = nextNode.getCallStack().length > 0 ? nextNode.getCallStack()[0] : nextNode;
                      
-                     PictogramElement pe = getPictogramElementForBusinessObject(nextNode);
+                     do
+                     {
+                        PictogramElement pe = getMethodCallPE(node, 0);
+                        
+                        updateMethod(pe, nextGA);
+                        
+//                        if(node.getCallStack().length > 0)
+//                        {
+//                           pe = getMethodCallPE(mcNode, 0);
+//                           mcNode = mcNode.getCallStack().length > 0 ? mcNode.getCallStack()[0] : null;
+                           node = node.getCallStack().length > 0 ? nextNode.getCallStack()[0] : null;
+//                        }
+//                        else
+//                           pe = getPictogramElementForBusinessObject(nextNode);
+                        
+//                        updateMethod(pe, nextGA);
+                     } while(node != null);
                      
-                     if(isInMethod)
-                     {
-                        boolean methodInMethod = false;
-                        ISEDDebugNode node = nextNode;
-//                        System.out.println("Node: " + node + ", W: " + nextGA.getWidth());
-                        do
-                        {
-                           if(!(node instanceof ISEDMethodCall)) {
-                              node = getMethodCall(node);
-//                              System.out.println("Node2: " + node);
-                           }
-                           
-                           pe = getPictogramElementForBusinessObject(node);
-                           methodInMethod = Boolean.parseBoolean(Graphiti.getPeService().getPropertyValue(pe, "isInMethod"));
-                           
-                           if(methodInMethod) {
-                              node = node.getParent();
-                              
-                              ContainerShape parentContainer = (ContainerShape) pe;
-                              if(nextNode instanceof ISEDMethodCall)
-                              {
-//                                 ContainerShape parentContainer = (ContainerShape) pe;
-                                 nextGA = parentContainer.getChildren().get(1).getGraphicsAlgorithm();
-                              }
-                              updateMethod(pe, nextGA);
-                              nextGA = parentContainer.getGraphicsAlgorithm();
-//                              System.out.println("nGA: " + nextGA);
-                           }
-                           else {
-//                              nextGA = nextPE.getGraphicsAlgorithm();
-                              updateMethod(pe, nextGA);
-                           }
-//                           updateMethod(pe, nextGA);
-                        } while(methodInMethod);
-                     }
-                     else if(nextNode instanceof ISEDMethodCall)
-                     {
-                        ContainerShape parentContainer = (ContainerShape) pe;
-                        nextPE = parentContainer.getChildren().get(1);
-                        nextGA = nextPE.getGraphicsAlgorithm();
-                        updateMethod(pe, nextGA);
-                     }
-                     
-//                     if(isInMethod)
+//
+//                     PictogramElement pe = getPictogramElementForBusinessObject(nextNode);
+//
+//                     while(mcNode != null)
 //                     {
-//                        if(node instanceof ISEDMethodCall) {
-//                           node = node.getParent();
-//                        }
-//                        
-//                        while(!(node instanceof ISEDMethodCall))
-//                           node = node.getParent();
-//                        
-//                        pe = getPictogramElementForBusinessObject(node);
+//                        pe = getFeatureProvider().getAllPictogramElementsForBusinessObject(mcNode)[0];
+//
+////                        updateMethod(pe, nextGA);
+//
+//                        mcNode = mcNode.getCallStack().length > 0 ? mcNode.getCallStack()[0] : null;
 //                     }
-//                     else if(node instanceof ISEDMethodCall)
-//                     {
-//                        ContainerShape parentContainer = (ContainerShape) pe;
-//                        nextPE = parentContainer.getChildren().get(1);
-//                        nextGA = nextPE.getGraphicsAlgorithm();
-//                     }
-//                     
-//                     updateMethod(pe, nextGA);
-                     
-                  
-//                  if(isInMethod && node instanceof ISEDMethodCall)
-//                  {
-//                     node = node.getParent();
-//                     
-//                     int toCheck = 1;
-//                     while(toCheck > 0)
-//                     {
-//                        node = node.getParent();
-//                        if(node instanceof ISEDMethodReturn)
-//                           toCheck++;
-//                        else if(parentNode instanceof ISEDMethodCall)
-//                           toCheck--;
-//                     }
-//                     while(!(node instanceof ISEDMethodCall))
-//                        node = node.getParent();
-//                     
-//                     PictogramElement pe = getPictogramElementForBusinessObject(node);
-//                     
-//                     
-//                     int methodWidth = Integer.parseInt(Graphiti.getPeService().getPropertyValue(pe, "width"));
-//                     int methodHeight = Integer.parseInt(Graphiti.getPeService().getPropertyValue(pe, "height"));
-//
-//                     if(maxX > methodWidth)
-//                     {
-//                        Graphiti.getPeService().setPropertyValue(pe, "width", Integer.toString(maxX));
-//                        updateMethodWidth(pe, maxX);
-//                     }
-//
-//                     int methodMaxY = nextGA.getY() + nextGA.getHeight();
-//                     System.out.println("Y: " + nextGA.getY() + ", H: " + nextGA.getHeight());
-//                     if(methodMaxY > methodHeight)
-//                     {
-//                        Graphiti.getPeService().setPropertyValue(pe, "height", Integer.toString(methodMaxY));
-//                        updateMethodHeight(pe, methodMaxY, nextGA.getHeight());
-//                     }
-//                  }
-                  
-//                  else if(isInMethod || node instanceof ISEDMethodCall)
-//                  {
-//                     PictogramElement pe = getPictogramElementForBusinessObject(node);
-//                     
-//                     if(node instanceof ISEDMethodCall)
-//                     {
-//                        ContainerShape parentContainer = (ContainerShape) pe;
-//                        nextPE = parentContainer.getChildren().get(1);
-//                        nextGA = nextPE.getGraphicsAlgorithm();
-//                     }
-//                     else
-//                     {
-//                        while(!(node instanceof ISEDMethodCall))
-//                           node = node.getParent();
-//                        
-//                        pe = getPictogramElementForBusinessObject(node);
-//                     }
-                     
-//                     while(!(node instanceof ISEDMethodCall))
-//                        node = node.getParent();
-//                     
-//                     PictogramElement pe = getPictogramElementForBusinessObject(node);
-//                     int methodWidth = Integer.parseInt(Graphiti.getPeService().getPropertyValue(pe, "width"));
-//                     int methodHeight = Integer.parseInt(Graphiti.getPeService().getPropertyValue(pe, "height"));
-//
-//                     if(maxX > methodWidth)
-//                     {
-//                        Graphiti.getPeService().setPropertyValue(pe, "width", Integer.toString(maxX));
-//                        updateMethodWidth(pe, maxX);
-//                     }
-//
-//                     int methodMaxY = nextGA.getY() + nextGA.getHeight();
-//                     System.out.println("WHY? Y: " + nextGA.getY() + ", H: " + nextGA.getHeight());
-//                     if(methodMaxY > methodHeight)
-//                     {
-//                        Graphiti.getPeService().setPropertyValue(pe, "height", Integer.toString(methodMaxY));
-//                        updateMethodHeight(pe, methodMaxY, nextGA.getHeight());
-//                     }
+////                     updateMethod(pe, nextGA);
                   }
                }
                if (ArrayUtil.isEmpty(nextNode.getChildren())) {
@@ -686,11 +547,7 @@
          PictogramElement pe = getPictogramElementForBusinessObject(parent);
 
          GraphicsAlgorithm parentGA = pe.getGraphicsAlgorithm();
-         
-//         if(parent instanceof ISEDMethodCall) {
-//            parentGA = ((ContainerShape)pe).getChildren().get(1).getGraphicsAlgorithm();
-//         }
-         
+
          int areaX = -1;
          int areaY = parentGA.getY() + parentGA.getHeight() + offsetBetweenPictogramElements;
          
@@ -711,71 +568,12 @@
 //               System.out.println("After if: " +areaY);
             }
          }
-//         System.out.println("X1: " + areaX);
+
          // If we dont have any previous sibling or we dont have a subtree at the previous sibling
          if(areaX == -1) {
             // Add directly under parent, but use x of most left pe in branch
             areaX = findMostLeftXOfBranchInParents(parent);
          }
-         
-//         System.out.println("X2: " + areaX);
-         
-//         boolean isInMethod = Boolean.parseBoolean(Graphiti.getPeService().getPropertyValue(getPictogramElementForBusinessObject(parent), "isInMethod"));
-////         System.out.println(isInMethod);
-//         if(parent instanceof ISEDMethodReturn)
-//         {
-//            int toCheck = 1;
-//            while(toCheck > 0)
-//            {
-//               parent = parent.getParent();
-//               if(parent instanceof ISEDMethodReturn)
-//                  toCheck++;
-//               else if(parent instanceof ISEDMethodCall)
-//                  toCheck--;
-//            }
-//            
-//            areaX += getPictogramElementForBusinessObject(parent).getGraphicsAlgorithm().getX();
-//            areaY += getPictogramElementForBusinessObject(parent).getGraphicsAlgorithm().getY();
-//         }
-//         else if(isInMethod && areaX > 0)
-//         {
-//            while(!(parent instanceof ISEDMethodCall))
-//               parent = parent.getParent();
-//            
-//            pe = getPictogramElementForBusinessObject(parent);
-//            boolean methodInMethod = Boolean.parseBoolean(Graphiti.getPeService().getPropertyValue(pe, "isInMethod"));
-////            System.out.println("Bla: " + methodInMethod);
-//            if(methodInMethod) {
-//               areaX -= pe.getGraphicsAlgorithm().getX();
-//            }
-//         }
-//         if(isInMethod && !parent instanceof ISEDMethodReturn)
-//         {
-//            while(!(parent instanceof ISEDMethodCall))
-//               parent = parent.getParent();
-//            
-//            pe = getPictogramElementForBusinessObject(parent);
-//            boolean methodInMethod = Boolean.parseBoolean(Graphiti.getPeService().getPropertyValue(pe, "isInMethod"));
-//            System.out.println(methodInMethod);
-//            if(methodInMethod) {
-//               areaX -= pe.getGraphicsAlgorithm().getX();
-//            }
-//         }
-         
-//         if(parent instanceof ISEDMethodReturn)
-//         {
-//            int toCheck = 1;
-//            while(toCheck > 0)
-//            {
-//               parent = parent.getParent();
-//               if(parent instanceof ISEDMethodReturn)
-//                  toCheck++;
-//               else if(parent instanceof ISEDMethodCall)
-//                  toCheck--;
-//            }
-//            
-//            areaY += getPictogramElementForBusinessObject(parent).getGraphicsAlgorithm().getY();
-//         }
          
          areaContext.setX(areaX);
          areaContext.setY(areaY);         
@@ -836,7 +634,6 @@
                                          nextGA.getY() + nextGA.getHeight());
                }
                else {
-//                  System.out.println("SubTree: " + next + ", " + nextGA.getY());
                   if (nextGA.getX() < result.x()) {
                      result.setX(nextGA.getX());
                   }
@@ -919,15 +716,17 @@
          PictogramElement currentPE = nextPE;
          do {
             doneNodes.add(current); // Mark element as centered because it will be done before the next leaf node will be treated in outer most loop
-            currentPE = getPictogramElementForBusinessObject(current);
+            currentPE = current instanceof ISEDMethodCall ?
+                  getFeatureProvider().getAllPictogramElementsForBusinessObject(current)[1] : 
+                  getPictogramElementForBusinessObject(current);
             
-            if(current instanceof ISEDMethodCall)
-            {
-               ContainerShape parentContainer = (ContainerShape) getPictogramElementForBusinessObject(current);
-               currentPE = parentContainer.getChildren().get(1);
-            }
-            else
-               currentPE = getPictogramElementForBusinessObject(current);
+//            if(current instanceof ISEDMethodCall)
+//            {
+//               ContainerShape parentContainer = (ContainerShape) getPictogramElementForBusinessObject(current);
+//               currentPE = parentContainer.getChildren().get(1);
+//            }
+//            else
+//               currentPE = getPictogramElementForBusinessObject(current);
             
             descendantsPE.add(currentPE);
 //            System.out.println(currentPE);
@@ -958,14 +757,14 @@
             GraphicsAlgorithm ga = pe.getGraphicsAlgorithm();
             
             Object bo = getBusinessObjectForPictogramElement(pe);
-            if(bo instanceof ISEDMethodCall) {
-               PictogramElement containerPE = getPictogramElementForBusinessObject(bo);
-               int methodOffX = Integer.parseInt(Graphiti.getPeService().getPropertyValue(containerPE, "offX"));
-               ga.setX(xMargin + xStart + (maxWidth - ga.getWidth()) / 2 - methodOffX);
-            }
-            else {
+//            if(bo instanceof ISEDMethodCall) {
+//               PictogramElement containerPE = getPictogramElementForBusinessObject(bo);
+//               int methodOffX = Integer.parseInt(Graphiti.getPeService().getPropertyValue(containerPE, "offX"));
+//               ga.setX(xMargin + xStart + (maxWidth - ga.getWidth()) / 2 - methodOffX);
+//            }
+//            else {
                ga.setX(xMargin + xStart + (maxWidth - ga.getWidth()) / 2);
-            }
+//            }
             
             
 //            ga.setX(xMargin + xStart + (maxWidth - ga.getWidth()) / 2);
@@ -1029,74 +828,38 @@
                         int distance = maxXOfBranch + offsetBetweenPictogramElements - mostLeftSiblingPE.getGraphicsAlgorithm().getX();
                         if (distance != 0) {
                            PictogramElement pe = getPictogramElementForBusinessObject(node);
-                           boolean isInMethod = Boolean.parseBoolean(Graphiti.getPeService().getPropertyValue(pe, "isInMethod"));
-                           String methodID = Graphiti.getPeService().getPropertyValue(pe, "methodID");
                            // Move righter nodes by the given distance
                            moveRighterNodes(node, distance, monitor);
-//                           moveRighterNodes(node, distance, methodID, monitor);
                            
-                           if(isInMethod)
+                           if(node.getCallStack().length > 0)
                            {
-                              boolean methodInMethod = false;
                               ISEDDebugNode currentNode = node;
                               PictogramElement currentPE = getPictogramElementForBusinessObject(currentNode);
                               GraphicsAlgorithm currentGA = currentPE.getGraphicsAlgorithm();
+                              
+                              ISEDDebugNode mcNode = node.getCallStack()[0];
+                              
                               do
                               {
-                                 System.out.println("Node: " + node);
-                                 if(!(node instanceof ISEDMethodCall)) {
-                                    node = getMethodCall(node);
-//                                    System.out.println("Node: " + node);
+                                 pe = getFeatureProvider().getAllPictogramElementsForBusinessObject(mcNode)[0];
+                                 int methodWidth = Integer.parseInt(Graphiti.getPeService().getPropertyValue(pe, "width"));
+
+                                 if(currentNode instanceof ISEDMethodCall) {
+                                    currentGA = pe.getGraphicsAlgorithm();
                                  }
 
-                                 pe = getPictogramElementForBusinessObject(node);
-                                 methodInMethod = Boolean.parseBoolean(Graphiti.getPeService().getPropertyValue(pe, "isInMethod"));
-//                                 System.out.println("MIM: " + methodInMethod);
-                                 int methodWidth = Integer.parseInt(Graphiti.getPeService().getPropertyValue(pe, "width"));
-                                 String mID = Graphiti.getPeService().getPropertyValue(pe, "methodID");
-//                                 int methodOffX = Integer.parseInt(Graphiti.getPeService().getPropertyValue(pe, "offX"));
-                                 
-//                                 System.out.println("CN: " + currentNode + ", ID: " + meineID);
-//                                 System.out.println("PW: " + parentPE.getGraphicsAlgorithm().getWidth());
-//                                 System.out.println("D: " + distance);
-//                                 System.out.println("MW: " + methodWidth);
-                                 
-//                                 if(currentGA.getX() + currentGA.getWidth() + distance - methodOffX > methodWidth)
-//                                 System.out.println("MID: " + mID + ", MEID: " + methodID);
-                                 
-                                 if(currentNode instanceof ISEDMethodCall) {
-                                    currentGA = ((ContainerShape) pe).getChildren().get(1).getGraphicsAlgorithm();
-                                 }
-                                 System.out.println("W: " + currentGA.getWidth() + ", D: " + distance + ", MW: " + methodWidth);
-                                 System.out.println("MID: " + mID + ", methodID: " + methodID + ", nodeID: " + node.getId());
                                  if(currentGA.getWidth() + distance > methodWidth ||
-                                       mID == null || mID != null && !methodID.equals(node.getId()) && !mID.equals(methodID))
+                                       mcNode.getCallStack().length == 0)
                                  {
                                     Graphiti.getPeService().setPropertyValue(pe, "width", Integer.toString(methodWidth + distance));
-                                    updateMethodWidth(pe, methodWidth + distance);
+                                    pe.getGraphicsAlgorithm().setWidth(methodWidth + distance);
+//                                    updateMethodWidth(pe, methodWidth + distance);
                                  }
-
-                                 if(methodInMethod) {
-                                    currentPE = getPictogramElementForBusinessObject(node);
-                                    currentGA = currentPE.getGraphicsAlgorithm();
-                                    node = node.getParent();
-                                 }
-                              } while(methodInMethod);
+                                 
+                                 mcNode = mcNode.getCallStack().length > 0 ? mcNode.getCallStack()[0] : null;
+
+                              } while(mcNode != null);
                            }
-
-//                           if(isInMethod)
-//                           {
-//                              node = getMethodCall(node);
-//                              node = getMethodCall(node.getParent());
-////                              while(!(node instanceof ISEDMethodCall))
-////                                 node = node.getParent();
-//                              
-////                              PictogramElement pe = getPictogramElementForBusinessObject(node);
-//                              pe = getPictogramElementForBusinessObject(node);
-//                              int methodWidth = Integer.parseInt(Graphiti.getPeService().getPropertyValue(pe, "width"));                              
-//                              Graphiti.getPeService().setPropertyValue(pe, "width", Integer.toString(methodWidth + distance));
-//                              updateMethodWidth(pe, methodWidth + distance);
-//                           }  
                         }
                      }
                   }
@@ -1122,10 +885,12 @@
 
       int methodMaxX = ga.getX() - methodOffX + ga.getWidth();
 //      System.out.println("WHX? X: " + ga.getX() + ", W: " + ga.getWidth());
+      System.out.println("MW: " + methodWidth + ", MX: " + methodMaxX);
       if(methodMaxX > methodWidth)
       {
          Graphiti.getPeService().setPropertyValue(pe, "width", Integer.toString(methodMaxX));
-         updateMethodWidth(pe, methodMaxX);
+//         updateMethodWidth(pe, methodMaxX);
+         pe.getGraphicsAlgorithm().setWidth(methodMaxX);
       }
 
       int methodMaxY = ga.getY() - methodOffY + ga.getHeight();
@@ -1133,29 +898,9 @@
       if(methodMaxY > methodHeight)
       {
          Graphiti.getPeService().setPropertyValue(pe, "height", Integer.toString(methodMaxY));
-         updateMethodHeight(pe, methodMaxY, ga.getHeight());
-      }
-   }
-   
-   /**
-    * Updates the width of the Method, so that the red box encloses all methodnodes 
-    * @param pe The outer "invis" container (children zero is the red box)
-    * @param width The new width
-    */
-   protected void updateMethodWidth(PictogramElement pe, int width) {
-      pe.getGraphicsAlgorithm().setWidth(width);
-      ((ContainerShape)pe).getChildren().get(0).getGraphicsAlgorithm().setWidth(width);
-   }
-   
-   /**
-    * Updates the height of the Method, so that the red box encloses all methodnodes 
-    * @param pe The outer "invis" container (children zero is the red box)
-    * @param height The new height
-    * @param nodeHeight So that the red box does not fill the complete invis container
-    */
-   protected void updateMethodHeight(PictogramElement pe, int height, int nodeHeight) {
-      pe.getGraphicsAlgorithm().setHeight(height);
-      ((ContainerShape)pe).getChildren().get(0).getGraphicsAlgorithm().setHeight(height - 20);
+         pe.getGraphicsAlgorithm().setHeight(methodMaxY - 10);
+//         updateMethodHeight(pe, methodMaxY, ga.getHeight());
+      }
    }
 
    /**
@@ -1418,10 +1163,10 @@
             
             PictogramElement parentPE = getPictogramElementForBusinessObject(parent);
             int newX = 0;
-            if(parent instanceof ISEDMethodCall) {
-               newX -= Integer.parseInt(Graphiti.getPeService().getPropertyValue(parentPE, "offX"));
-               parentPE = ((ContainerShape) parentPE).getChildren().get(1);
-            }
+//            if(parent instanceof ISEDMethodCall) {
+//               newX -= Integer.parseInt(Graphiti.getPeService().getPropertyValue(parentPE, "offX"));
+//               parentPE = ((ContainerShape) parentPE).getChildren().get(1);
+//            }
 
             int xMargin = (childWidth - parentPE.getGraphicsAlgorithm().getWidth()) / 2;
             int xStart = firstChildPE.getGraphicsAlgorithm().getX();
