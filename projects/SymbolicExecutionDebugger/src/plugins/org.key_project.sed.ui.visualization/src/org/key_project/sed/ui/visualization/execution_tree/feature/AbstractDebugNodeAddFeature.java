--- conflicted
+++ resolved
@@ -104,23 +104,7 @@
    @Override
    public PictogramElement add(IAddContext context) {
       ISEDDebugNode addedNode = (ISEDDebugNode) context.getNewObject();
-<<<<<<< HEAD
-      ContainerShape nodeContainer = createNodeDesign(addedNode, context);
-
-      createAnchor(nodeContainer);
-      
-      // call the layout feature to compute real heights and widths
-      layoutPictogramElement(nodeContainer);
-
-      return nodeContainer;
-   }
-   /*
-   public PictogramElement add(IAddContext context) {
-      ISEDDebugNode addedNode = (ISEDDebugNode) context.getNewObject();
-
-=======
-      
->>>>>>> 1f3ded86
+      
       Diagram targetDiagram = (Diagram) context.getTargetContainer();
       IPeCreateService peCreateService = Graphiti.getPeCreateService();
       // Create main container shape
@@ -131,8 +115,6 @@
       // otherwise define a default size for the shape
       IGaService gaService = Graphiti.getGaService();
       
-<<<<<<< HEAD
-=======
       // create and set graphics algorithm
       ISEDAnnotation[] annotations = addedNode.computeUsedAnnotations();
       RoundedRectangle roundedRectangle = gaService.createRoundedRectangle(nodeContainer, 20, 20);
@@ -250,7 +232,6 @@
       // otherwise define a default size for the shape
       IGaService gaService = Graphiti.getGaService();
       
->>>>>>> 1f3ded86
       // create and set graphics algorithm
       ISEDAnnotation[] annotations = addedNode.computeUsedAnnotations();
       RoundedRectangle roundedRectangle = gaService.createRoundedRectangle(containerShape, 20, 20);
@@ -396,126 +377,7 @@
                ContainerShape parentContainer = (ContainerShape) r.eContainer();
                
                pe = parentContainer.getChildren().get(1);
-<<<<<<< HEAD
             }
-               
-            if (pe == null) {
-               throw new DebugException(LogUtil.getLogger().createErrorStatus("Can't find PictogramElement for \"" + pe + "\"."));
-            }
-            if (!(pe instanceof AnchorContainer)) {
-               throw new DebugException(LogUtil.getLogger().createErrorStatus("Parent PictogramElement \"" + pe + "\" is no AnchorContainer."));
-            }
-=======
-            }
-               
-            if (pe == null) {
-               throw new DebugException(LogUtil.getLogger().createErrorStatus("Can't find PictogramElement for \"" + pe + "\"."));
-            }
-            if (!(pe instanceof AnchorContainer)) {
-               throw new DebugException(LogUtil.getLogger().createErrorStatus("Parent PictogramElement \"" + pe + "\" is no AnchorContainer."));
-            }
->>>>>>> 1f3ded86
-            AnchorContainer anchorContainer = (AnchorContainer)pe;
-            if (anchorContainer.getAnchors() == null || anchorContainer.getAnchors().isEmpty()) {
-               throw new DebugException(LogUtil.getLogger().createErrorStatus("Parent AnchorContainer \"" + pe + "\" has no Anchors."));
-            }
-            Connection connection = peCreateService.createFreeFormConnection(getDiagram());
-            connection.setStart(anchorContainer.getAnchors().get(0));
-            connection.setEnd(anchor);
-            
-            ConnectionDecorator cd = peCreateService.createConnectionDecorator(connection, false, 1.0, true);
-            createArrow(gaService, cd);
-     
-            Polyline polyline = gaService.createPolyline(connection);
-            polyline.setStyle(ExecutionTreeStyleUtil.getStyleForParentConnection(getDiagram()));
-         }
-      }
-      catch (DebugException e) {
-         LogUtil.getLogger().logError(e);
-      }
-      
-      // call the layout feature to compute real heights and widths
-      layoutPictogramElement(isMethodCall ? invisContainer : nodeContainer);
-      System.out.println("A");
-      return isMethodCall ? invisContainer : nodeContainer;
-   }
-   */
-<<<<<<< HEAD
-   protected ContainerShape createNodeDesign(ISEDDebugNode addedNode, IAddContext context) {
-      Diagram targetDiagram = (Diagram) context.getTargetContainer();
-      IPeCreateService peCreateService = Graphiti.getPeCreateService();
-      // Create main container shape
-      ContainerShape nodeContainer = peCreateService.createContainerShape(targetDiagram, true);
-      
-      // define a default size for the shape
-      // check whether the context has a size (e.g. from a create feature)
-      // otherwise define a default size for the shape
-      IGaService gaService = Graphiti.getGaService();
-      
-      // create and set graphics algorithm
-      ISEDAnnotation[] annotations = addedNode.computeUsedAnnotations();
-      RoundedRectangle roundedRectangle = gaService.createRoundedRectangle(nodeContainer, 20, 20);
-      roundedRectangle.setStyle(ExecutionTreeStyleUtil.getStyleForDebugNode(annotations, getDiagram()));
-
-      // create link and wire it
-      link(nodeContainer, addedNode);
-
-      // create shape for image
-      Shape imageShape = peCreateService.createShape(nodeContainer, false);
-
-      // create and set image graphics algorithm
-      int dummyHeight = 20; // Real height is defined via layout feature
-      Image image = gaService.createImage(imageShape, getImageId(addedNode));
-      gaService.setLocationAndSize(image, MARGIN, 0, IMAGE_WIDTH, dummyHeight);
-      
-      // create link and wire it
-      link(imageShape, addedNode);
-      
-      // create shape for text
-      Shape textShape = peCreateService.createShape(nodeContainer, false);
-      
-      Text text = gaService.createDefaultText(getDiagram(), textShape);
-      try {
-         text.setValue(addedNode.getName());
-      }
-      catch (DebugException e) {
-         text.setValue(e.getMessage());
-      }
-      text.setStyle(ExecutionTreeStyleUtil.getStyleForDebugNodeText(annotations, getDiagram()));
-      text.setHorizontalAlignment(Orientation.ALIGNMENT_LEFT);
-      text.setVerticalAlignment(Orientation.ALIGNMENT_CENTER);
-      int dummyWidth = 100; // Real width is defined via layout feature
-      gaService.setLocationAndSize(text, MARGIN + IMAGE_WIDTH + MARGIN, 0, dummyWidth, dummyHeight);
-      // create link and wire it
-      link(textShape, addedNode);
-
-      int width = context.getWidth() <= 0 ? computeInitialWidth(targetDiagram, text.getValue(), text.getFont()) : context.getWidth();
-      int height = context.getHeight() <= 0 ? computeInitialHeight(targetDiagram, text.getValue(), text.getFont()) : context.getHeight();
-      gaService.setLocationAndSize(roundedRectangle, context.getX(), context.getY(), width, height);
-      
-      return nodeContainer;
-   }
-   
-   protected void createAnchor(ContainerShape nodeContainer) {
-      try {
-         IPeCreateService peCreateService = Graphiti.getPeCreateService();
-         IGaService gaService = Graphiti.getGaService();
-         
-         ChopboxAnchor anchor = peCreateService.createChopboxAnchor(nodeContainer);
-         
-         ISEDDebugNode parentNode = ((ISEDDebugNode) getBusinessObjectForPictogramElement(nodeContainer)).getParent();//addedNode.getParent();
-         if(parentNode != null)
-         {
-            PictogramElement pe = parentNode instanceof ISEDMethodCall ? 
-                  getFeatureProvider().getAllPictogramElementsForBusinessObject(parentNode)[1] :
-                  getFeatureProvider().getPictogramElementForBusinessObject(parentNode);
-//            if(parentNode instanceof ISEDMethodCall)
-//            {
-//               Rectangle r = (Rectangle) pe.getGraphicsAlgorithm();
-//               ContainerShape parentContainer = (ContainerShape) r.eContainer();
-//               
-//               pe = parentContainer.getChildren().get(1);
-//            }
                
             if (pe == null) {
                throw new DebugException(LogUtil.getLogger().createErrorStatus("Can't find PictogramElement for \"" + pe + "\"."));
@@ -540,7 +402,14 @@
       }
       catch (DebugException e) {
          LogUtil.getLogger().logError(e);
-=======
+      }
+      
+      // call the layout feature to compute real heights and widths
+      layoutPictogramElement(isMethodCall ? invisContainer : nodeContainer);
+      System.out.println("A");
+      return isMethodCall ? invisContainer : nodeContainer;
+   }
+   */
 //   protected ContainerShape createNodeDesign(ISEDDebugNode addedNode, IAddContext context) {
 //      Diagram targetDiagram = (Diagram) context.getTargetContainer();
 //      IPeCreateService peCreateService = Graphiti.getPeCreateService();
@@ -628,7 +497,6 @@
   
          Polyline polyline = gaService.createPolyline(connection);
          polyline.setStyle(ExecutionTreeStyleUtil.getStyleForParentConnection(getDiagram()));
->>>>>>> 1f3ded86
       }
    }
    
