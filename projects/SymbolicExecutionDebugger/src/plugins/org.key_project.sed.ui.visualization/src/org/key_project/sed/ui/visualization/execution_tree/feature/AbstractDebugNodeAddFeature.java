--- conflicted
+++ resolved
@@ -23,12 +23,10 @@
 import org.eclipse.graphiti.mm.GraphicsAlgorithmContainer;
 import org.eclipse.graphiti.mm.algorithms.Image;
 import org.eclipse.graphiti.mm.algorithms.Polyline;
-import org.eclipse.graphiti.mm.algorithms.Rectangle;
 import org.eclipse.graphiti.mm.algorithms.RoundedRectangle;
 import org.eclipse.graphiti.mm.algorithms.Text;
 import org.eclipse.graphiti.mm.algorithms.styles.Font;
 import org.eclipse.graphiti.mm.algorithms.styles.Orientation;
-import org.eclipse.graphiti.mm.pictograms.Anchor;
 import org.eclipse.graphiti.mm.pictograms.AnchorContainer;
 import org.eclipse.graphiti.mm.pictograms.ChopboxAnchor;
 import org.eclipse.graphiti.mm.pictograms.Connection;
@@ -41,22 +39,10 @@
 import org.eclipse.graphiti.services.IGaService;
 import org.eclipse.graphiti.services.IPeCreateService;
 
-<<<<<<< HEAD
-import org.eclipse.graphiti.util.ColorConstant;
-import org.eclipse.graphiti.util.IColorConstant;
-
-import org.key_project.sed.core.annotation.ISEDAnnotation;
-import org.key_project.sed.core.model.ISEDDebugNode;
-import org.key_project.sed.core.model.ISEDMethodCall;
-import org.key_project.sed.core.model.ISEDMethodReturn;
-import org.key_project.sed.core.model.ISEDThread;
-import org.key_project.sed.core.model.impl.AbstractSEDMethodCall;
-=======
 import org.key_project.sed.core.annotation.ISEDAnnotation;
 import org.key_project.sed.core.model.ISEDDebugNode;
 import org.key_project.sed.core.model.ISEDMethodCall;
 import org.key_project.sed.core.util.NodeUtil;
->>>>>>> 68db94ce
 import org.key_project.sed.ui.visualization.execution_tree.util.ExecutionTreeStyleUtil;
 import org.key_project.sed.ui.visualization.util.GraphitiUtil;
 import org.key_project.sed.ui.visualization.util.LogUtil;
@@ -123,7 +109,6 @@
       // otherwise define a default size for the shape
       IGaService gaService = Graphiti.getGaService();
       
-<<<<<<< HEAD
       // create and set graphics algorithm
       ISEDAnnotation[] annotations = addedNode.computeUsedAnnotations();
       RoundedRectangle roundedRectangle = gaService.createRoundedRectangle(nodeContainer, 20, 20);
@@ -164,60 +149,10 @@
       int width = context.getWidth() <= 0 ? computeInitialWidth(targetDiagram, text.getValue(), text.getFont()) : context.getWidth();
       int height = context.getHeight() <= 0 ? computeInitialHeight(targetDiagram, text.getValue(), text.getFont()) : context.getHeight();
       gaService.setLocationAndSize(roundedRectangle, context.getX(), context.getY(), width, height);
-      
-//      try {
-//         ChopboxAnchor anchor = peCreateService.createChopboxAnchor(nodeContainer);
-//         
-//         ISEDDebugNode parentNode = ((ISEDDebugNode) getBusinessObjectForPictogramElement(nodeContainer)).getParent();//addedNode.getParent();
-//         if(parentNode != null)
-//         {
-//            PictogramElement pe = parentNode instanceof ISEDMethodCall ? 
-//                  getFeatureProvider().getAllPictogramElementsForBusinessObject(parentNode)[1] :
-//                  getFeatureProvider().getPictogramElementForBusinessObject(parentNode);
-//               
-//            if (pe == null) {
-//               throw new DebugException(LogUtil.getLogger().createErrorStatus("Can't find PictogramElement for \"" + pe + "\"."));
-//            }
-//            if (!(pe instanceof AnchorContainer)) {
-//               throw new DebugException(LogUtil.getLogger().createErrorStatus("Parent PictogramElement \"" + pe + "\" is no AnchorContainer."));
-//            }
-//            AnchorContainer anchorContainer = (AnchorContainer)pe;
-//            if (anchorContainer.getAnchors() == null || anchorContainer.getAnchors().isEmpty()) {
-//               throw new DebugException(LogUtil.getLogger().createErrorStatus("Parent AnchorContainer \"" + pe + "\" has no Anchors."));
-//            }
-//            Connection connection = peCreateService.createFreeFormConnection(getDiagram());
-//            connection.setStart(anchorContainer.getAnchors().get(0));
-//            connection.setEnd(anchor);
-//            
-//            ConnectionDecorator cd = peCreateService.createConnectionDecorator(connection, false, 1.0, true);
-//            createArrow(gaService, cd);
-//     
-//            Polyline polyline = gaService.createPolyline(connection);
-//            polyline.setStyle(ExecutionTreeStyleUtil.getStyleForParentConnection(getDiagram()));
-//         }
-//      }
-//      catch (DebugException e) {
-//         LogUtil.getLogger().logError(e);
-//      }
-//      ContainerShape nodeContainer = createNodeDesign(addedNode, context);
 
       try
       {
          createAnchor(nodeContainer);
-         
-//         ISEDDebugNode[] children = addedNode.getChildren();
-//         
-//         for(ISEDDebugNode child : children)
-//         {
-//            PictogramElement childPE = child instanceof ISEDMethodCall ? 
-//                  getFeatureProvider().getAllPictogramElementsForBusinessObject(child)[1] :
-//                  getFeatureProvider().getPictogramElementForBusinessObject(child);
-//                  
-//            if(childPE != null) {
-//               System.out.println("PE: " + childPE.getGraphicsAlgorithm());
-//               createAnchor((ContainerShape) childPE);
-//            }
-//         }
       }
       catch (DebugException e) {
          LogUtil.getLogger().logError(e);
@@ -227,268 +162,6 @@
 
       return nodeContainer;
    }
-   /*
-   public PictogramElement add(IAddContext context) {
-      ISEDDebugNode addedNode = (ISEDDebugNode) context.getNewObject();
-
-      Diagram targetDiagram = (Diagram) context.getTargetContainer();
-      IPeCreateService peCreateService = Graphiti.getPeCreateService();
-      // Create main container shape
-      ContainerShape nodeContainer = peCreateService.createContainerShape(targetDiagram, true);
-      
-      // define a default size for the shape
-      // check whether the context has a size (e.g. from a create feature)
-      // otherwise define a default size for the shape
-      IGaService gaService = Graphiti.getGaService();
-      
-=======
->>>>>>> 68db94ce
-      // create and set graphics algorithm
-      ISEDAnnotation[] annotations = addedNode.computeUsedAnnotations();
-      RoundedRectangle roundedRectangle = gaService.createRoundedRectangle(nodeContainer, 20, 20);
-      roundedRectangle.setStyle(ExecutionTreeStyleUtil.getStyleForDebugNode(annotations, getDiagram()));
-
-      // create link and wire it
-      link(nodeContainer, addedNode);
-
-      // create shape for image
-      Shape imageShape = peCreateService.createShape(nodeContainer, false);
-
-      // create and set image graphics algorithm
-      int dummyHeight = 20; // Real height is defined via layout feature
-      Image image = gaService.createImage(imageShape, getImageId(addedNode));
-      gaService.setLocationAndSize(image, MARGIN, 0, IMAGE_WIDTH, dummyHeight);
-      
-      // create link and wire it
-      link(imageShape, addedNode);
-      
-      // create shape for text
-      Shape textShape = peCreateService.createShape(nodeContainer, false);
-      
-      Text text = gaService.createDefaultText(getDiagram(), textShape);
-      try {
-         text.setValue(addedNode.getName());
-      }
-      catch (DebugException e) {
-         text.setValue(e.getMessage());
-      }
-      text.setStyle(ExecutionTreeStyleUtil.getStyleForDebugNodeText(annotations, getDiagram()));
-      text.setHorizontalAlignment(Orientation.ALIGNMENT_LEFT);
-      text.setVerticalAlignment(Orientation.ALIGNMENT_CENTER);
-      int dummyWidth = 100; // Real width is defined via layout feature
-      gaService.setLocationAndSize(text, MARGIN + IMAGE_WIDTH + MARGIN, 0, dummyWidth, dummyHeight);
-      // create link and wire it
-      link(textShape, addedNode);
-
-      int width = context.getWidth() <= 0 ? computeInitialWidth(targetDiagram, text.getValue(), text.getFont()) : context.getWidth();
-      int height = context.getHeight() <= 0 ? computeInitialHeight(targetDiagram, text.getValue(), text.getFont()) : context.getHeight();
-<<<<<<< HEAD
-      
-      ContainerShape invisContainer = null;
-      boolean isMethodCall = addedNode instanceof ISEDMethodCall; 
-
-      if(isMethodCall)
-      {
-         invisContainer = peCreateService.createContainerShape(targetDiagram, true);
-         ContainerShape methodContainer = peCreateService.createContainerShape(invisContainer, false);
-         nodeContainer.setContainer(invisContainer);
-         
-         Rectangle inv = gaService.createInvisibleRectangle(invisContainer);
-         link(invisContainer, addedNode);
-         
-         Rectangle rect = gaService.createRectangle(methodContainer);
-         rect.setForeground(manageColor(new ColorConstant(255, 102, 0)));
-         rect.setLineWidth(1);
-         rect.setFilled(false);
-         link(methodContainer, addedNode);
-         
-         int padding = 5;
-         
-         gaService.setLocationAndSize(inv, context.getX(), context.getY(), width + 2 * padding, height);
-         gaService.setLocationAndSize(rect, 0, height / 2, width + 2 * padding, height);
-         gaService.setLocationAndSize(roundedRectangle, padding, 0, width, height);
-         
-         Graphiti.getPeService().setPropertyValue(invisContainer, "collapsed", "false");
-         Graphiti.getPeService().setPropertyValue(invisContainer, "width", "0");
-         Graphiti.getPeService().setPropertyValue(invisContainer, "height", "0");
-         
-         try {
-            PictogramElement pe = getFeatureProvider().getPictogramElementForBusinessObject(addedNode.getParent());
-            boolean isInMethod = Boolean.parseBoolean(Graphiti.getPeService().getPropertyValue(pe, "isInMethod"));
-            Graphiti.getPeService().setPropertyValue(invisContainer, "isInMethod", Boolean.toString(isInMethod));
-         }
-         catch (DebugException e1) {
-            e1.printStackTrace();
-         }
-      }
-      else
-      {
-         try {
-            ISEDDebugNode parentNode = addedNode.getParent();
-            PictogramElement pe = getFeatureProvider().getPictogramElementForBusinessObject(parentNode);
-            boolean isInMethod;
-            
-            if(parentNode instanceof ISEDMethodCall)
-               isInMethod = true;
-            else if(parentNode instanceof ISEDMethodReturn)
-            {
-               int toCheck = 1;
-               while(toCheck > 0)
-               {
-                  parentNode = parentNode.getParent();
-                  if(parentNode instanceof ISEDMethodReturn)
-                     toCheck++;
-                  else if(parentNode instanceof ISEDMethodCall)
-                     toCheck--;
-               }
-               
-               pe = getFeatureProvider().getPictogramElementForBusinessObject(parentNode);
-               isInMethod = Boolean.parseBoolean(Graphiti.getPeService().getPropertyValue(pe, "isInMethod"));
-            }
-//            else if(addedNode instanceof ISEDMethodReturn)
-//               isInMethod = false;
-            else
-               isInMethod = Boolean.parseBoolean(Graphiti.getPeService().getPropertyValue(pe, "isInMethod"));
-
-            Graphiti.getPeService().setPropertyValue(nodeContainer, "isInMethod", Boolean.toString(isInMethod));
-            
-            if(isInMethod)
-            {
-               while(!(parentNode instanceof ISEDMethodCall))
-                  parentNode = parentNode.getParent();
-               
-               pe = getFeatureProvider().getPictogramElementForBusinessObject(parentNode);
-               Rectangle r = (Rectangle) pe.getGraphicsAlgorithm();
-               ContainerShape parentContainer = (ContainerShape) r.eContainer();
-               ContainerShape methodContainer = (ContainerShape) parentContainer.getChildren().get(0);
-               nodeContainer.setContainer(methodContainer);
-               
-               gaService.setLocationAndSize(roundedRectangle, context.getX() - r.getX(), context.getY() - r.getY(), width, height);
-            }
-            else
-               gaService.setLocationAndSize(roundedRectangle, context.getX(), context.getY(), width, height);
-         }
-         catch (DebugException e1) {
-            e1.printStackTrace();
-         }
-      }
-      
-      // add a chopbox anchor to the shape
-      ChopboxAnchor anchor = peCreateService.createChopboxAnchor(nodeContainer);
-      
-      // add reference to parent if required
-      try {
-         
-         ISEDDebugNode parentNode = addedNode.getParent();
-         if(parentNode != null)
-         {
-            PictogramElement pe = getFeatureProvider().getPictogramElementForBusinessObject(parentNode);
-            if(parentNode instanceof ISEDMethodCall)
-            {
-               Rectangle r = (Rectangle) pe.getGraphicsAlgorithm();
-               ContainerShape parentContainer = (ContainerShape) r.eContainer();
-               
-               pe = parentContainer.getChildren().get(1);
-            }
-               
-            if (pe == null) {
-               throw new DebugException(LogUtil.getLogger().createErrorStatus("Can't find PictogramElement for \"" + pe + "\"."));
-            }
-            if (!(pe instanceof AnchorContainer)) {
-               throw new DebugException(LogUtil.getLogger().createErrorStatus("Parent PictogramElement \"" + pe + "\" is no AnchorContainer."));
-            }
-            AnchorContainer anchorContainer = (AnchorContainer)pe;
-            if (anchorContainer.getAnchors() == null || anchorContainer.getAnchors().isEmpty()) {
-               throw new DebugException(LogUtil.getLogger().createErrorStatus("Parent AnchorContainer \"" + pe + "\" has no Anchors."));
-            }
-            Connection connection = peCreateService.createFreeFormConnection(getDiagram());
-            connection.setStart(anchorContainer.getAnchors().get(0));
-            connection.setEnd(anchor);
-            
-            ConnectionDecorator cd = peCreateService.createConnectionDecorator(connection, false, 1.0, true);
-            createArrow(gaService, cd);
-     
-            Polyline polyline = gaService.createPolyline(connection);
-            polyline.setStyle(ExecutionTreeStyleUtil.getStyleForParentConnection(getDiagram()));
-         }
-=======
-      gaService.setLocationAndSize(roundedRectangle, context.getX(), context.getY(), width, height);
-
-      try
-      {
-         createAnchor(nodeContainer);
->>>>>>> 68db94ce
-      }
-      catch (DebugException e) {
-         LogUtil.getLogger().logError(e);
-      }
-      // call the layout feature to compute real heights and widths
-<<<<<<< HEAD
-      layoutPictogramElement(isMethodCall ? invisContainer : nodeContainer);
-      System.out.println("A");
-      return isMethodCall ? invisContainer : nodeContainer;
-   }
-   */
-//   protected ContainerShape createNodeDesign(ISEDDebugNode addedNode, IAddContext context) {
-//      Diagram targetDiagram = (Diagram) context.getTargetContainer();
-//      IPeCreateService peCreateService = Graphiti.getPeCreateService();
-//      // Create main container shape
-//      ContainerShape nodeContainer = peCreateService.createContainerShape(targetDiagram, true);
-//      
-//      // define a default size for the shape
-//      // check whether the context has a size (e.g. from a create feature)
-//      // otherwise define a default size for the shape
-//      IGaService gaService = Graphiti.getGaService();
-//      
-//      // create and set graphics algorithm
-//      ISEDAnnotation[] annotations = addedNode.computeUsedAnnotations();
-//      RoundedRectangle roundedRectangle = gaService.createRoundedRectangle(nodeContainer, 20, 20);
-//      roundedRectangle.setStyle(ExecutionTreeStyleUtil.getStyleForDebugNode(annotations, getDiagram()));
-//
-//      // create link and wire it
-//      link(nodeContainer, addedNode);
-//
-//      // create shape for image
-//      Shape imageShape = peCreateService.createShape(nodeContainer, false);
-//
-//      // create and set image graphics algorithm
-//      int dummyHeight = 20; // Real height is defined via layout feature
-//      Image image = gaService.createImage(imageShape, getImageId(addedNode));
-//      gaService.setLocationAndSize(image, MARGIN, 0, IMAGE_WIDTH, dummyHeight);
-//      
-//      // create link and wire it
-//      link(imageShape, addedNode);
-//      
-//      // create shape for text
-//      Shape textShape = peCreateService.createShape(nodeContainer, false);
-//      
-//      Text text = gaService.createDefaultText(getDiagram(), textShape);
-//      try {
-//         text.setValue(addedNode.getName());
-//      }
-//      catch (DebugException e) {
-//         text.setValue(e.getMessage());
-//      }
-//      text.setStyle(ExecutionTreeStyleUtil.getStyleForDebugNodeText(annotations, getDiagram()));
-//      text.setHorizontalAlignment(Orientation.ALIGNMENT_LEFT);
-//      text.setVerticalAlignment(Orientation.ALIGNMENT_CENTER);
-//      int dummyWidth = 100; // Real width is defined via layout feature
-//      gaService.setLocationAndSize(text, MARGIN + IMAGE_WIDTH + MARGIN, 0, dummyWidth, dummyHeight);
-//      // create link and wire it
-//      link(textShape, addedNode);
-//
-//      int width = context.getWidth() <= 0 ? computeInitialWidth(targetDiagram, text.getValue(), text.getFont()) : context.getWidth();
-//      int height = context.getHeight() <= 0 ? computeInitialHeight(targetDiagram, text.getValue(), text.getFont()) : context.getHeight();
-//      gaService.setLocationAndSize(roundedRectangle, context.getX(), context.getY(), width, height);
-//      
-//      return nodeContainer;
-//   }
-=======
-      layoutPictogramElement(nodeContainer);
-
-      return nodeContainer;
-   }
->>>>>>> 68db94ce
    
    protected void createAnchor(ContainerShape nodeContainer) throws DebugException {
       IPeCreateService peCreateService = Graphiti.getPeCreateService();
@@ -496,11 +169,7 @@
       
       ChopboxAnchor anchor = peCreateService.createChopboxAnchor(nodeContainer);
       
-<<<<<<< HEAD
-      ISEDDebugNode parentNode = ((ISEDDebugNode) getBusinessObjectForPictogramElement(nodeContainer)).getParent();//addedNode.getParent();
-=======
       ISEDDebugNode parentNode = NodeUtil.getParent((ISEDDebugNode) getBusinessObjectForPictogramElement(nodeContainer));
->>>>>>> 68db94ce
       if(parentNode != null)
       {
          PictogramElement pe = parentNode instanceof ISEDMethodCall ? 
