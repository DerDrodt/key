--- conflicted
+++ resolved
@@ -17,10 +17,7 @@
 import java.util.List;
 
 import org.eclipse.debug.core.DebugException;
-<<<<<<< HEAD
-=======
 import org.eclipse.debug.core.model.IVariable;
->>>>>>> 65501f16
 import org.key_project.sed.core.model.ISEDConstraint;
 import org.key_project.sed.core.model.ISEDDebugNode;
 import org.key_project.sed.core.model.ISEDDebugTarget;
@@ -63,8 +60,6 @@
     * The contained {@link ISEDConstraint}s.
     */
    private final List<ISEDConstraint> constraints = new LinkedList<ISEDConstraint>();
-<<<<<<< HEAD
-=======
 
    /**
     * The source path.
@@ -90,7 +85,6 @@
     * The contained variables.
     */
    private final List<IVariable> variables = new LinkedList<IVariable>();
->>>>>>> 65501f16
    
    /**
     * Constructor.
@@ -244,8 +238,6 @@
    public ISEDConstraint[] getConstraints() throws DebugException {
       return constraints.toArray(new ISEDConstraint[constraints.size()]);
    }
-<<<<<<< HEAD
-=======
 
    /**
     * {@inheritDoc}
@@ -326,5 +318,4 @@
    public IVariable[] getVariables() throws DebugException {
       return variables.toArray(new IVariable[variables.size()]);
    }
->>>>>>> 65501f16
 }