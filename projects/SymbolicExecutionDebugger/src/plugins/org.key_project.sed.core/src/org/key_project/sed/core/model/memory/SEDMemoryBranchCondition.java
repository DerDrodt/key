--- conflicted
+++ resolved
@@ -49,18 +49,12 @@
    /**
     * The method call stack.
     */
-<<<<<<< HEAD
-   private ISEDDebugNode[] callStack;   /**
+   private ISEDDebugNode[] callStack;
+   
+   /**
     * The contained {@link ISEDConstraint}s.
     */
    private final List<ISEDConstraint> constraints = new LinkedList<ISEDConstraint>();
-=======
-   private ISEDDebugNode[] callStack;
-   
-   /**
-    * The contained {@link ISEDConstraint}s.
-    */
-   private final List<ISEDConstraint> constraints = new LinkedList<ISEDConstraint>();
 
    /**
     * The source path.
@@ -86,7 +80,6 @@
     * The contained variables.
     */
    private final List<IVariable> variables = new LinkedList<IVariable>();
->>>>>>> 65501f16
 
    /**
     * Constructor.
@@ -229,8 +222,6 @@
    public ISEDConstraint[] getConstraints() throws DebugException {
       return constraints.toArray(new ISEDConstraint[constraints.size()]);
    }
-<<<<<<< HEAD
-=======
 
    /**
     * {@inheritDoc}
@@ -311,5 +302,4 @@
    public IVariable[] getVariables() throws DebugException {
       return variables.toArray(new IVariable[variables.size()]);
    }
->>>>>>> 65501f16
 }