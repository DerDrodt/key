/*******************************************************************************
 * Copyright (c) 2014 Karlsruhe Institute of Technology, Germany
 *                    Technical University Darmstadt, Germany
 *                    Chalmers University of Technology, Sweden
 * All rights reserved. This program and the accompanying materials
 * are made available under the terms of the Eclipse Public License v1.0
 * which accompanies this distribution, and is available at
 * http://www.eclipse.org/legal/epl-v10.html
 *
 * Contributors:
 *    Technical University Darmstadt - initial API and implementation and/or initial documentation
 *******************************************************************************/

package org.key_project.sed.key.core.model;

import org.eclipse.core.runtime.Assert;
import org.eclipse.debug.core.DebugException;
import org.key_project.sed.core.model.ISEDBranchCondition;
import org.key_project.sed.core.model.ISEDDebugNode;
import org.key_project.sed.core.model.ISourcePathProvider;
import org.key_project.sed.core.model.impl.AbstractSEDBranchCondition;
import org.key_project.sed.key.core.util.KeYModelUtil;
import org.key_project.sed.key.core.util.LogUtil;

import de.uka.ilkd.key.proof.init.ProofInputException;
import de.uka.ilkd.key.symbolic_execution.model.IExecutionBranchCondition;
import de.uka.ilkd.key.symbolic_execution.model.IExecutionNode;
import de.uka.ilkd.key.symbolic_execution.util.SymbolicExecutionUtil;

/**
 * Implementation of {@link ISEDBranchCondition} for the symbolic execution debugger (SED)
 * based on KeY.
 * @author Martin Hentschel
 */
public class KeYBranchCondition extends AbstractSEDBranchCondition implements IKeYSEDDebugNode<IExecutionBranchCondition> {
   /**
    * The {@link IExecutionBranchCondition} to represent by this debug node.
    */
   private final IExecutionBranchCondition executionNode;
   
   /**
    * The contained children.
    */
   private IKeYSEDDebugNode<?>[] children;

   /**
    * The method call stack.
    */
   private IKeYSEDDebugNode<?>[] callStack;
   
   /**
    * The constraints
    */
   private KeYConstraint[] constraints;
   
   /**
<<<<<<< HEAD
=======
    * The contained KeY variables.
    */
   private KeYVariable[] variables;
   
   /**
>>>>>>> 65501f16
    * Constructor.
    * @param target The {@link KeYDebugTarget} in that this branch condition is contained.
    * @param parent The parent in that this node is contained as child.
    * @param thread The {@link KeYThread} in that this node is contained.
    * @param executionNode The {@link IExecutionBranchCondition} to represent by this debug node.
    */
   public KeYBranchCondition(KeYDebugTarget target, 
                             IKeYSEDDebugNode<?> parent, 
                             KeYThread thread, 
                             IExecutionBranchCondition executionNode) throws DebugException {
      super(target, parent, thread);
      Assert.isNotNull(executionNode);
      this.executionNode = executionNode;
      target.registerDebugNode(this);
      initializeAnnotations();
   }

   /**
    * {@inheritDoc}
    */
   @Override
   public KeYThread getThread() {
      return (KeYThread)super.getThread();
   }

   /**
    * {@inheritDoc}
    */
   @Override
   public KeYDebugTarget getDebugTarget() {
      return (KeYDebugTarget)super.getDebugTarget();
   }
   
   /**
    * {@inheritDoc}
    */
   @Override
   public IKeYSEDDebugNode<?> getParent() throws DebugException {
      return (IKeYSEDDebugNode<?>)super.getParent();
   }

   /**
    * {@inheritDoc}
    */
   @Override
   public IKeYSEDDebugNode<?>[] getChildren() throws DebugException {
      synchronized (this) { // Thread save execution is required because thanks lazy loading different threads will create different result arrays otherwise.
         IExecutionNode<?>[] executionChildren = executionNode.getChildren();
         if (children == null) {
            children = KeYModelUtil.createChildren(this, executionChildren);
         }
         else if (children.length != executionChildren.length) { // Assumption: Only new children are added, they are never replaced or removed
            children = KeYModelUtil.updateChildren(this, children, executionChildren);
         }
         return children;
      }
   }

   /**
    * {@inheritDoc}
    */
   @Override
   public IExecutionBranchCondition getExecutionNode() {
      return executionNode;
   }

   /**
    * {@inheritDoc}
    */
   @Override
   public String getName() throws DebugException {
      try {
         if (executionNode.isBranchConditionComputed() || !executionNode.isDisposed()) {
            String additionalBranchLabel = executionNode.getAdditionalBranchLabel();
            if (additionalBranchLabel != null) {
               return additionalBranchLabel + ": " + executionNode.getName();
            }
            else {
               return executionNode.getName();
            }
         }
         else {
            return null;
         }
      }
      catch (ProofInputException e) {
         throw new DebugException(LogUtil.getLogger().createErrorStatus("Can't compute name.", e));
      }
   }

   /**
    * {@inheritDoc}
    */
   @Override
   public String getPathCondition() throws DebugException {
      try {
         return executionNode.getFormatedPathCondition();
      }
      catch (ProofInputException e) {
         throw new DebugException(LogUtil.getLogger().createErrorStatus("Can't compute path condition.", e));
      }
   }

   /**
    * {@inheritDoc}
    */
   @Override
   public IKeYSEDDebugNode<?>[] getCallStack() throws DebugException {
      synchronized (this) {
         if (callStack == null) {
            callStack = KeYModelUtil.createCallStack(getDebugTarget(), executionNode.getCallStack()); 
         }
         return callStack;
      }
   }
   
   /**
    * {@inheritDoc}
    */
   @Override
   public boolean hasConstraints() throws DebugException {
      return !isTerminated() && super.hasConstraints();
   }

   /**
    * {@inheritDoc}
    */
   @Override
   public KeYConstraint[] getConstraints() throws DebugException {
      synchronized (this) {
         if (constraints == null) {
            constraints = KeYModelUtil.createConstraints(this, executionNode);
         }
         return constraints;
      }
   }
<<<<<<< HEAD
=======
   
   /**
    * {@inheritDoc}
    */
   @Override
   public boolean hasVariables() throws DebugException {
      try {
         return getDebugTarget().getLaunchSettings().isShowVariablesOfSelectedDebugNode() &&
                !executionNode.isDisposed() && 
                SymbolicExecutionUtil.canComputeVariables(executionNode, executionNode.getServices()) &&
                super.hasVariables();
      }
      catch (ProofInputException e) {
         throw new DebugException(LogUtil.getLogger().createErrorStatus(e));
      }
   }

   /**
    * {@inheritDoc}
    */
   @Override
   public KeYVariable[] getVariables() throws DebugException {
      synchronized (this) {
         if (variables == null) {
            variables = KeYModelUtil.createVariables(this, executionNode);
         }
         return variables;
      }
   }

   /**
    * {@inheritDoc}
    */
   @Override
   public int getLineNumber() throws DebugException {
      return -1;
   }

   /**
    * {@inheritDoc}
    */
   @Override
   public int getCharStart() throws DebugException {
      return -1;
   }

   /**
    * {@inheritDoc}
    */
   @Override
   public int getCharEnd() throws DebugException {
      return -1;
   }

   /**
    * {@inheritDoc}
    */
   @Override
   public String getSourcePath() {
      try {
         // Return source path of the parent which is not a branch condition.
         ISEDDebugNode parent = getParent();
         while (parent != null && parent instanceof ISEDBranchCondition) {
            parent = parent.getParent();
         }
         if (parent instanceof ISourcePathProvider) {
            return ((ISourcePathProvider) parent).getSourcePath();
         }
         else {
            return null;
         }
      }
      catch (DebugException e) {
         return null;
      }
   }
>>>>>>> 65501f16
}<|MERGE_RESOLUTION|>--- conflicted
+++ resolved
@@ -54,14 +54,11 @@
    private KeYConstraint[] constraints;
    
    /**
-<<<<<<< HEAD
-=======
     * The contained KeY variables.
     */
    private KeYVariable[] variables;
    
    /**
->>>>>>> 65501f16
     * Constructor.
     * @param target The {@link KeYDebugTarget} in that this branch condition is contained.
     * @param parent The parent in that this node is contained as child.
@@ -198,8 +195,6 @@
          return constraints;
       }
    }
-<<<<<<< HEAD
-=======
    
    /**
     * {@inheritDoc}
@@ -276,5 +271,4 @@
          return null;
       }
    }
->>>>>>> 65501f16
 }