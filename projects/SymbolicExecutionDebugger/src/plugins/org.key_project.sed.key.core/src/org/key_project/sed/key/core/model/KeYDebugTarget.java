--- conflicted
+++ resolved
@@ -35,7 +35,7 @@
 import org.eclipse.debug.ui.DebugUITools;
 import org.eclipse.jdt.core.ICompilationUnit;
 import org.eclipse.jdt.core.IMethod;
-<<<<<<< HEAD
+
 import org.eclipse.jdt.core.IType;
 import org.eclipse.jdt.core.JavaCore;
 import org.eclipse.jdt.internal.debug.core.breakpoints.JavaExceptionBreakpoint;
@@ -52,9 +52,7 @@
 import org.eclipse.jface.window.Window;
 import org.eclipse.swt.widgets.Display;
 import org.eclipse.swt.widgets.Shell;
-=======
 import org.key_project.key4eclipse.starter.core.util.ProofUserManager;
->>>>>>> 2ecda8aa
 import org.key_project.sed.core.model.ISEDDebugTarget;
 import org.key_project.sed.core.model.memory.SEDMemoryDebugTarget;
 import org.key_project.sed.key.core.breakpoints.KeYWatchpoint;
@@ -231,14 +229,10 @@
       // Observe frozen state of KeY Main Frame
       environment.getBuilder().getMediator().addAutoModeListener(autoModeListener);
       // Initialize proof to use the symbolic execution strategy
-<<<<<<< HEAD
-      SymbolicExecutionEnvironment.configureProofForSymbolicExecution(environment.getBuilder().getProof(), KeYSEDPreferences.getMaximalNumberOfSetNodesPerBranchOnRun(), false, false, false);
+      SymbolicExecutionEnvironment.configureProofForSymbolicExecution(environment.getBuilder().getProof(), KeYSEDPreferences.getMaximalNumberOfSetNodesPerBranchOnRun());
       addBreakpoints();
       ResourcesPlugin.getWorkspace().addResourceChangeListener(resourceListener, IResourceChangeEvent.POST_CHANGE);
-=======
-      SymbolicExecutionEnvironment.configureProofForSymbolicExecution(environment.getBuilder().getProof(), 
-                                                                      KeYSEDPreferences.getMaximalNumberOfSetNodesPerBranchOnRun());
->>>>>>> 2ecda8aa
+
    }
 
    /**
@@ -318,7 +312,6 @@
       environment.getUi().startAutoMode(proof, goals);
    }
 
-<<<<<<< HEAD
 
    /**
     * creates a new factory that should be used by others afterwards
@@ -362,13 +355,12 @@
     * @param proof The {@link Proof} to check.
     * @return {@code true} alias checks immediately, {@code false} alias checks never.
     */
-   protected boolean isAliasChecks(Proof proof) {
-      StrategyProperties sp = proof.getSettings().getStrategySettings().getActiveStrategyProperties();
-      return SymbolicExecutionStrategy.ALIAS_CHECK_IMMEDIATELY.equals(sp.getProperty(SymbolicExecutionStrategy.ALIAS_CHECK_OPTIONS_KEY));
-   }
-   
-=======
->>>>>>> 2ecda8aa
+   //TODO:???
+//   protected boolean isAliasChecks(Proof proof) {
+//      StrategyProperties sp = proof.getSettings().getStrategySettings().getActiveStrategyProperties();
+//      return SymbolicExecutionStrategy.ALIAS_CHECK_IMMEDIATELY.equals(sp.getProperty(SymbolicExecutionStrategy.ALIAS_CHECK_OPTIONS_KEY));
+//   }
+   
    /**
     * {@inheritDoc}
     */
@@ -435,10 +427,7 @@
          // Remove proof from user interface
          ProofUserManager.getInstance().removeUserAndDispose(environment.getProof(), this);
          // Clear cache
-<<<<<<< HEAD
          environment.getBuilder().dispose();
-=======
->>>>>>> 2ecda8aa
          environment = null;
       }
       // Inform UI that the process is terminated
