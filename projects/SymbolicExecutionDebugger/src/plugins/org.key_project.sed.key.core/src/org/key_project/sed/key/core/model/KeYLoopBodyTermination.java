--- conflicted
+++ resolved
@@ -55,14 +55,11 @@
     * The constraints
     */
    private KeYConstraint[] constraints;
-<<<<<<< HEAD
-=======
    
    /**
     * The contained KeY variables.
     */
    private KeYVariable[] variables;
->>>>>>> 65501f16
 
    /**
     * Constructor.
@@ -207,8 +204,6 @@
          return constraints;
       }
    }
-<<<<<<< HEAD
-=======
 
    /**
     * {@inheritDoc}
@@ -277,5 +272,4 @@
          return null;
       }
    }
->>>>>>> 65501f16
 }