--- conflicted
+++ resolved
@@ -46,19 +46,12 @@
     private static final String MENU_ILOG = "Interaction Logging";
     private static final String MENU_ILOG_EXPORT = MENU_ILOG + ".Export";
 
-<<<<<<< HEAD
-    private static final IconFontProvider ICON_LOAD = new IconFontProvider(FontAwesomeSolid.TRUCK_LOADING);
-    private static final IconFontProvider ICON_ADD_USER_ACTION = new IconFontProvider(FontAwesomeRegular.STICKY_NOTE);
-    private static final IconFontProvider ICON_TOGGLE_FAVOURITE = new IconFontProvider(FontAwesomeSolid.HEART, Color.red);
-    private static final IconFontProvider ICON_MARKDOWN = new IconFontProvider(FontAwesomeBrands.MARKDOWN);
-=======
     private static final IconFontProvider ICON_LOAD =
             new IconFontProvider(FontAwesomeSolid.TRUCK_LOADING);
     private static final IconFontProvider ICON_ADD_USER_ACTION =
             new IconFontProvider(FontAwesomeRegular.STICKY_NOTE);
     private static final IconFontProvider ICON_TOGGLE_FAVOURITE =
             new IconFontProvider(FontAwesomeSolid.HEART);
->>>>>>> d1c31614
 
 
     private final InteractionRecorder recorder = new InteractionRecorder();
@@ -365,15 +358,9 @@
 
         @Override
         public void actionPerformed(ActionEvent e) {
-<<<<<<< HEAD
-            Interaction interaction = listInteraction.getSelectedValue();
-            if(interaction!=null) {
-                String text = interaction.getProofScriptRepresentation();
-=======
             Interaction selectedValue = listInteraction.getSelectedValue();
             if (selectedValue != null) {
                 String text = selectedValue.getProofScriptRepresentation();
->>>>>>> d1c31614
                 Clipboard clipboard = Toolkit.getDefaultToolkit().getSystemClipboard();
                 StringSelection contents = new StringSelection(text);
                 clipboard.setContents(contents, contents);
