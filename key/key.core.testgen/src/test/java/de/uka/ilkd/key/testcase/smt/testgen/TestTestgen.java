package de.uka.ilkd.key.testcase.smt.testgen;

import de.uka.ilkd.key.control.DefaultUserInterfaceControl;
import de.uka.ilkd.key.control.KeYEnvironment;
import de.uka.ilkd.key.macros.TestGenMacro;
import de.uka.ilkd.key.proof.Proof;
import de.uka.ilkd.key.smt.st.SolverType;
import de.uka.ilkd.key.smt.st.SolverTypes;
import de.uka.ilkd.key.suite.util.HelperClassForTestgenTests;
<<<<<<< HEAD
import de.uka.ilkd.key.testcase.smt.ce.TestCommons;
import org.junit.jupiter.api.Test;

import java.io.File;

import static org.junit.jupiter.api.Assertions.*;

public class TestTestgen extends TestCommons {
=======
import org.junit.Assume;
import org.junit.Before;
import org.junit.Test;
import org.slf4j.Logger;
import org.slf4j.LoggerFactory;

import java.io.File;

import static org.junit.Assert.*;

public class TestTestgen {
>>>>>>> c66e4ad7
    public static final File testFile = new File(
            HelperClassForTestgenTests.TESTCASE_DIRECTORY, "smt/tg");
    private static final String SYSTEM_PROPERTY_SOLVER_PATH = "z3SolverPath";
    private static final Logger LOGGER = LoggerFactory.getLogger(TestTestgen.class);
    private static boolean isInstalled = false;
    private static boolean installChecked = false;

    @Before
    public void toolNotInstalled() {
        if (!installChecked) {
            isInstalled = getSolverType().isInstalled(true);
            installChecked = true;
            if (!isInstalled) {
                LOGGER.warn("Warning: {} is not installed, tests skipped.", getSolverType().getName());
                LOGGER.warn("Maybe use JVM system property \"{}\" to define the path to the Z3 command.",
                        SYSTEM_PROPERTY_SOLVER_PATH);
            }
            if (isInstalled && !getSolverType().supportHasBeenChecked()) {
                if (!getSolverType().checkForSupport()) {
                    LOGGER.warn("Warning: The version of the solver {} " +
                            "used for the following tests may not be supported.", getSolverType().getName());
                }
            }
        }
        Assume.assumeTrue(isInstalled);
    }

    public SolverType getSolverType() {
        SolverType type = SolverTypes.Z3_CE_SOLVER;
        String solverPathProperty = System
                .getProperty(SYSTEM_PROPERTY_SOLVER_PATH);
        if (solverPathProperty != null && !solverPathProperty.isEmpty()) {
            type.setSolverCommand(solverPathProperty);
        }
        return type;
    }

    @Test
    public void testMiddle() throws Exception {
        File file = new File(testFile, "middle.key");
        assertTrue(file.exists(), "File " + file + " does not exists!");
        KeYEnvironment<DefaultUserInterfaceControl> env = KeYEnvironment.load(file, null, null, null);
        try {
            Proof proof = env.getLoadedProof();
            assertNotNull(proof);
            TestGenMacro macro = new TestGenMacro();
            macro.applyTo(env.getUi(), proof, proof.openEnabledGoals(), null, null);
            assertEquals(5, proof.openGoals().size());
        } finally {
            env.dispose();
        }
    }

}<|MERGE_RESOLUTION|>--- conflicted
+++ resolved
@@ -7,28 +7,16 @@
 import de.uka.ilkd.key.smt.st.SolverType;
 import de.uka.ilkd.key.smt.st.SolverTypes;
 import de.uka.ilkd.key.suite.util.HelperClassForTestgenTests;
-<<<<<<< HEAD
 import de.uka.ilkd.key.testcase.smt.ce.TestCommons;
+import org.junit.jupiter.api.BeforeEach;
 import org.junit.jupiter.api.Test;
-
+import org.slf4j.Logger;
+import org.slf4j.LoggerFactory;
 import java.io.File;
 
 import static org.junit.jupiter.api.Assertions.*;
 
 public class TestTestgen extends TestCommons {
-=======
-import org.junit.Assume;
-import org.junit.Before;
-import org.junit.Test;
-import org.slf4j.Logger;
-import org.slf4j.LoggerFactory;
-
-import java.io.File;
-
-import static org.junit.Assert.*;
-
-public class TestTestgen {
->>>>>>> c66e4ad7
     public static final File testFile = new File(
             HelperClassForTestgenTests.TESTCASE_DIRECTORY, "smt/tg");
     private static final String SYSTEM_PROPERTY_SOLVER_PATH = "z3SolverPath";
@@ -36,7 +24,7 @@
     private static boolean isInstalled = false;
     private static boolean installChecked = false;
 
-    @Before
+    @BeforeEach
     public void toolNotInstalled() {
         if (!installChecked) {
             isInstalled = getSolverType().isInstalled(true);
