--- conflicted
+++ resolved
@@ -13,12 +13,7 @@
 
 package org.key_project.util.testcase.java;
 
-<<<<<<< HEAD
 import org.junit.jupiter.api.Test;
-=======
-import org.junit.Assert;
-import org.junit.Test;
->>>>>>> c66e4ad7
 import org.key_project.util.helper.HelperClassForUtilityTests;
 import org.key_project.util.java.CollectionUtil;
 import org.key_project.util.java.IFilter;
@@ -29,7 +24,6 @@
 import org.xml.sax.Attributes;
 import org.xml.sax.SAXException;
 import org.xml.sax.helpers.DefaultHandler;
-
 import javax.xml.parsers.SAXParser;
 import javax.xml.parsers.SAXParserFactory;
 import java.io.*;
@@ -40,11 +34,7 @@
 import java.nio.charset.StandardCharsets;
 import java.util.*;
 
-<<<<<<< HEAD
 import static org.junit.jupiter.api.Assertions.*;
-=======
-import static org.junit.Assert.*;
->>>>>>> c66e4ad7
 
 /**
  * Tests for {@link IOUtil}
@@ -52,7 +42,6 @@
  * @author Martin Hentschel
  */
 public class IOUtilTest {
-<<<<<<< HEAD
    /**
     * Tests {@link IOUtil#getCurrentDirectory()}
     */
@@ -97,9 +86,9 @@
          File noFolder = HelperClassForUtilityTests.createFolder(new File(noDir, "yesSub"));
          File noSubFile = HelperClassForUtilityTests.createFile(new File(noFolder, "Hello.txt"), "Hello");
          List<File> parents = CollectionUtil.toList(yesDir, alsoYesDir);
-         assertFalse(IOUtil.contains((Iterable<File>) null, yesFile));
+         assertFalse(IOUtil.contains((Iterable<File>)null, yesFile));
          assertFalse(IOUtil.contains(parents, null));
-         assertFalse(IOUtil.contains((Iterable<File>) null, null));
+         assertFalse(IOUtil.contains((Iterable<File>)null, null));
          assertFalse(IOUtil.contains(parents, yesDir.getParentFile()));
          assertTrue(IOUtil.contains(parents, yesDir));
          assertTrue(IOUtil.contains(parents, yesFile));
@@ -135,9 +124,9 @@
          File noFile = HelperClassForUtilityTests.createFile(new File(noDir, "Hello.txt"), "Hello");
          File noFolder = HelperClassForUtilityTests.createFolder(new File(noDir, "yesSub"));
          File noSubFile = HelperClassForUtilityTests.createFile(new File(noFolder, "Hello.txt"), "Hello");
-         assertFalse(IOUtil.contains((File) null, yesFile));
+         assertFalse(IOUtil.contains((File)null, yesFile));
          assertFalse(IOUtil.contains(yesDir, null));
-         assertFalse(IOUtil.contains((File) null, null));
+         assertFalse(IOUtil.contains((File)null, null));
          assertFalse(IOUtil.contains(yesDir, yesDir.getParentFile()));
          assertTrue(IOUtil.contains(yesDir, yesDir));
          assertTrue(IOUtil.contains(yesDir, yesFile));
@@ -207,131 +196,63 @@
          file.delete();
       }
    }
-=======
-    /**
-     * Tests {@link IOUtil#getCurrentDirectory()}
-     */
-    @Test
-    public void testGetCurrentDirectory() {
-        File currentDir = IOUtil.getCurrentDirectory();
-        Assert.assertNotNull(currentDir);
-    }
->>>>>>> c66e4ad7
-
-    /**
-     * Tests {@link IOUtil#exists(File)}
-     */
-    @Test
-    public void testExists() throws IOException {
-        Assert.assertFalse(IOUtil.exists(null));
-        File tempFile = File.createTempFile("IOUtilTest_", ".testExists");
-        Assert.assertTrue(IOUtil.exists(tempFile));
-        tempFile.delete();
-        Assert.assertFalse(IOUtil.exists(tempFile));
-        File tempDir = IOUtil.createTempDirectory("IOUtilTest_", ".testExists");
-        Assert.assertTrue(IOUtil.exists(tempDir));
-        IOUtil.delete(tempDir);
-        Assert.assertFalse(IOUtil.exists(tempDir));
-    }
-
-    /**
-     * {@link IOUtil#contains(Iterable, File)}.
-     */
-    @Test
-    public void testContains_Iterable() throws IOException {
-        File yesDir = IOUtil.createTempDirectory("contains", "yes");
-        File alsoYesDir = IOUtil.createTempDirectory("contains", "alsoYes");
-        File noDir = IOUtil.createTempDirectory("contains", "no");
-        try {
-            File yesFile = HelperClassForUtilityTests.createFile(new File(yesDir, "Hello.txt"), "Hello");
-            File yesFolder = HelperClassForUtilityTests.createFolder(new File(yesDir, "yesSub"));
-            File yesSubFile = HelperClassForUtilityTests.createFile(new File(yesFolder, "Hello.txt"), "Hello");
-            File alsoYesFile = HelperClassForUtilityTests.createFile(new File(alsoYesDir, "Hello.txt"), "Hello");
-            File alsoYesFolder = HelperClassForUtilityTests.createFolder(new File(alsoYesDir, "yesSub"));
-            File alsoYesSubFile = HelperClassForUtilityTests.createFile(new File(alsoYesFolder, "Hello.txt"), "Hello");
-            File noFile = HelperClassForUtilityTests.createFile(new File(noDir, "Hello.txt"), "Hello");
-            File noFolder = HelperClassForUtilityTests.createFolder(new File(noDir, "yesSub"));
-            File noSubFile = HelperClassForUtilityTests.createFile(new File(noFolder, "Hello.txt"), "Hello");
-            List<File> parents = CollectionUtil.toList(yesDir, alsoYesDir);
-            Assert.assertFalse(IOUtil.contains((Iterable<File>) null, yesFile));
-            Assert.assertFalse(IOUtil.contains(parents, null));
-            Assert.assertFalse(IOUtil.contains((Iterable<File>) null, null));
-            Assert.assertFalse(IOUtil.contains(parents, yesDir.getParentFile()));
-            Assert.assertTrue(IOUtil.contains(parents, yesDir));
-            Assert.assertTrue(IOUtil.contains(parents, yesFile));
-            Assert.assertTrue(IOUtil.contains(parents, yesFolder));
-            Assert.assertTrue(IOUtil.contains(parents, yesSubFile));
-            Assert.assertTrue(IOUtil.contains(parents, alsoYesDir));
-            Assert.assertTrue(IOUtil.contains(parents, alsoYesFile));
-            Assert.assertTrue(IOUtil.contains(parents, alsoYesFolder));
-            Assert.assertTrue(IOUtil.contains(parents, alsoYesSubFile));
-            Assert.assertFalse(IOUtil.contains(parents, noDir));
-            Assert.assertFalse(IOUtil.contains(parents, noFile));
-            Assert.assertFalse(IOUtil.contains(parents, noFolder));
-            Assert.assertFalse(IOUtil.contains(parents, noSubFile));
-        } finally {
-            IOUtil.delete(yesDir);
-            IOUtil.delete(alsoYesDir);
-            IOUtil.delete(noDir);
-        }
-    }
-
-    /**
-     * {@link IOUtil#contains(File, File)}.
-     */
-    @Test
-    public void testContains_File() throws IOException {
-        File yesDir = IOUtil.createTempDirectory("contains", "yes");
-        File noDir = IOUtil.createTempDirectory("contains", "no");
-        try {
-            File yesFile = HelperClassForUtilityTests.createFile(new File(yesDir, "Hello.txt"), "Hello");
-            File yesFolder = HelperClassForUtilityTests.createFolder(new File(yesDir, "yesSub"));
-            File yesSubFile = HelperClassForUtilityTests.createFile(new File(yesFolder, "Hello.txt"), "Hello");
-            File noFile = HelperClassForUtilityTests.createFile(new File(noDir, "Hello.txt"), "Hello");
-            File noFolder = HelperClassForUtilityTests.createFolder(new File(noDir, "yesSub"));
-            File noSubFile = HelperClassForUtilityTests.createFile(new File(noFolder, "Hello.txt"), "Hello");
-            Assert.assertFalse(IOUtil.contains((File) null, yesFile));
-            Assert.assertFalse(IOUtil.contains(yesDir, null));
-            Assert.assertFalse(IOUtil.contains((File) null, null));
-            Assert.assertFalse(IOUtil.contains(yesDir, yesDir.getParentFile()));
-            Assert.assertTrue(IOUtil.contains(yesDir, yesDir));
-            Assert.assertTrue(IOUtil.contains(yesDir, yesFile));
-            Assert.assertTrue(IOUtil.contains(yesDir, yesFolder));
-            Assert.assertTrue(IOUtil.contains(yesDir, yesSubFile));
-            Assert.assertFalse(IOUtil.contains(yesDir, noDir));
-            Assert.assertFalse(IOUtil.contains(yesDir, noFile));
-            Assert.assertFalse(IOUtil.contains(yesDir, noFolder));
-            Assert.assertFalse(IOUtil.contains(yesDir, noSubFile));
-        } finally {
-            IOUtil.delete(yesDir);
-            IOUtil.delete(noDir);
-        }
-    }
-
-    /**
-     * {@link IOUtil#unifyLineBreaks(InputStream)}.
-     */
-    @Test
-    public void testUnifyLineBreaks() throws IOException {
-        doTestUnifyLineBreaks(null, null);
-        doTestUnifyLineBreaks("A\nB\rC\n\nD\r\rE", "A\nB\nC\n\nD\n\nE");
-        doTestUnifyLineBreaks("A\r\nE", "A\nE");
-    }
-
-    /**
-     * Performs a test step of {@link #testUnifyLineBreaks()}.
-     *
-     * @param toTest   The {@link String} to test.
-     * @param expected The expected result.
-     * @throws IOException Occurred Exception.
-     */
-    protected void doTestUnifyLineBreaks(String toTest, String expected) throws IOException {
-        ByteArrayInputStream in = toTest != null ? new ByteArrayInputStream(toTest.getBytes()) : null;
-        InputStream converted = IOUtil.unifyLineBreaks(in);
-        assertEquals(expected, IOUtil.readFrom(converted));
-    }
-
-<<<<<<< HEAD
+
+   /**
+    * Tests {@link IOUtil#computeMD5(InputStream)}.
+    */
+   @Test
+   public void testComputeMD5_InputStream() throws IOException {
+      // Test null
+      try {
+         IOUtil.computeMD5((InputStream)null);
+         fail("MD5 without InputStream should not be possible.");
+      }
+      catch (IOException e) {
+         assertEquals("Can't compute MD5 without an InputStream.", e.getMessage());
+      }
+      // Test content
+      TextInputStream in = new TextInputStream("Hello World");
+      assertFalse(in.isClosed());
+      assertEquals("b10a8db164e0754105b7a99be72e3fe5", IOUtil.computeMD5(in));
+      assertTrue(in.isClosed());
+   }
+
+   /**
+    * {@link InputStream} with a fixed text.
+    * @author Martin Hentschel
+    */
+   private static class TextInputStream extends ByteArrayInputStream {
+      /**
+       * Is the stream closed?
+       */
+      private boolean closed = false;
+
+      /**
+       * Constructor.
+       * @param text The fixed text.
+       */
+      public TextInputStream(String text) {
+         super(text.getBytes());
+      }
+
+      /**
+       * {@inheritDoc}
+       */
+      @Override
+      public void close() throws IOException {
+         this.closed = true;
+         super.close();
+      }
+
+      /**
+       * Checks if the stream is closed.
+       * @return {@code true} closed, {@code false} open.
+       */
+      public boolean isClosed() {
+         return closed;
+      }
+   }
+
    /**
     * Tests {@link IOUtil#visit(File, org.key_project.util.java.IOUtil.IFileVisitor)}.
     */
@@ -385,13 +306,13 @@
       /**
        * The visited {@link File}s.
        */
-      private final List<File> visitedFiles = new LinkedList<>();
+      private List<File> visitedFiles = new LinkedList<File>();
 
       /**
        * {@inheritDoc}
        */
       @Override
-      public void visit(File file) {
+      public void visit(File file) throws IOException {
          visitedFiles.add(file);
       }
 
@@ -428,492 +349,12 @@
          IOUtil.writeTo(new FileOutputStream(text), "Text.txt");
          // Create filter
          IFilter<File> filter = element -> element.getName().contains("Sub");
-         // Test null
-         List<File> result = IOUtil.search(null, filter);
-         assertEquals(0, result.size());
-         // Test no filter
-         result = IOUtil.search(tempDir, null); 
-         result.sort(Comparator.comparing(File::getAbsolutePath));  // Ensure same order in all operating systems
-         assertEquals(8, result.size());
-         assertEquals(tempDir, result.get(0));
-         assertEquals(text, result.get(1));
-         assertEquals(emptyFolder, result.get(2));
-         assertEquals(subDir, result.get(3));
-         assertEquals(subFile, result.get(4));
-         assertEquals(subSubDir, result.get(5));
-         assertEquals(subSubA, result.get(6));
-         assertEquals(subSubB, result.get(7));
-         // Test with filter
-         result = IOUtil.search(tempDir, filter);
-         result.sort(Comparator.comparing(File::getAbsolutePath)); // Ensure same order in all operating systems
-         assertEquals(4, result.size());
-         assertEquals(subFile, result.get(0));
-         assertEquals(subSubDir, result.get(1));
-         assertEquals(subSubA, result.get(2));
-         assertEquals(subSubB, result.get(3));
-      }
-      finally {
-         IOUtil.delete(tempDir);
-      }
-   }
-   
-   /**
-    * Tests {@link IOUtil#getFileExtension(File)}
-    */
-   @Test
-   public void testGetFileExtension() {
-      assertNull(IOUtil.getFileExtension(null));
-      assertNull(IOUtil.getFileExtension(new File("")));
-      assertNull(IOUtil.getFileExtension(new File("hello")));
-      assertNull(IOUtil.getFileExtension(new File("path", "hello")));
-      assertEquals("java", IOUtil.getFileExtension(new File("hello.java")));
-      assertEquals("java", IOUtil.getFileExtension(new File("path", "hello.java")));
-      assertEquals("java", IOUtil.getFileExtension(new File(".java")));
-      assertEquals("java", IOUtil.getFileExtension(new File("path", ".java")));
-      assertEquals("", IOUtil.getFileExtension(new File(".")));
-      assertEquals("", IOUtil.getFileExtension(new File("path", ".")));
-      assertEquals("", IOUtil.getFileExtension(new File("hello.")));
-      assertEquals("", IOUtil.getFileExtension(new File("path", "hello.")));
-   }
-   
-   /**
-    * Tests {@link IOUtil#getHomeDirectory()}.
-    */
-   @Test
-   public void testGetHomeDirectory() {
-      File home = IOUtil.getHomeDirectory();
-      assertNotNull(home);
-      assertEquals(System.getProperty("user.home"), home.toString());
-   }
-   
-   /**
-    * Tests {@link IOUtil#getFileNameWithoutExtension(String)}.
-    */
-   @Test
-   public void testGetFileNameWithoutExtension() {
-      assertNull(IOUtil.getFileNameWithoutExtension(null));
-      assertEquals("test", IOUtil.getFileNameWithoutExtension("test.txt"));
-      assertEquals("hello.world", IOUtil.getFileNameWithoutExtension("hello.world.diagram"));
-      assertEquals("", IOUtil.getFileNameWithoutExtension(".project"));
-      assertEquals("", IOUtil.getFileNameWithoutExtension(""));
-      assertEquals("file", IOUtil.getFileNameWithoutExtension("file"));
-   }
-
-   /**
-    * Tests {@link IOUtil#createTempDirectory(String, String)}.
-    */
-   @Test
-   public void testCreateTempDirectory() throws IOException {
-      File tempDir = null;
-      try {
-         tempDir = IOUtil.createTempDirectory("IOUtilTest", "testCreateTempDirectory");
-         assertNotNull(tempDir);
-         assertTrue(tempDir.exists());
-         assertTrue(tempDir.isDirectory());
-         assertTrue(tempDir.getName().startsWith("IOUtilTest"));
-         assertTrue(tempDir.getName().endsWith("testCreateTempDirectory"));
-      }
-      finally {
-         IOUtil.delete(tempDir);
-      }
-   }
-   
-   /**
-    * Tests {@link LineInformation#normalizeColumn(int, int)}.
-    */
-   @Test
-   public void testLineInformationNormalizeColumn() throws IOException {
-      // Test different tab width
-      doTestLineInformationNormalizeColumn("AB\tCD EF GH\t\tIJ\t.", 
-                                           3, 
-                                           new int[] {0, 1, 2, 2, 2, 3, 4, 5, 6, 7, 8, 9, 10, 11, 11, 11, 12, 12, 12, 13, 14, 15, 15, 15, 16, 17, 18});
-      doTestLineInformationNormalizeColumn("AB\tCD EF GH\t\tIJ\t.", 
-                                           2, 
-                                           new int[] {0, 1, 2, 2, 3, 4, 5, 6, 7, 8, 9, 10, 11, 11, 12, 12, 13, 14, 15, 15, 16, 17, 18});
-      doTestLineInformationNormalizeColumn("AB\tCD EF GH\t\tIJ\t.", 
-                                           1, 
-                                           new int[] {0, 1, 2, 3, 4, 5, 6, 7, 8, 9, 10, 11, 12, 13, 14, 15, 16, 17, 18});
-      doTestLineInformationNormalizeColumn("AB\tCD EF GH\t\tIJ\t.", 
-                                           0, // Invalid, column index is expected as result.
-                                           new int[] {0, 1, 2, 3, 4, 5, 6, 7, 8, 9, 10, 11, 12, 13, 14, 15, 16, 17, 18});
-      doTestLineInformationNormalizeColumn("AB\tCD EF GH\t\tIJ\t.", 
-                                           -1, // Invalid, column index is expected as result.
-                                           new int[] {0, 1, 2, 3, 4, 5, 6, 7, 8, 9, 10, 11, 12, 13, 14, 15, 16, 17, 18});
-      // Test invalid column index
-      LineInformation[] infos = IOUtil.computeLineInformation(new ByteArrayInputStream("AB\tCD EF GH\t\tIJ\t.".getBytes()));
-      assertNotNull(infos);
-      assertEquals(1, infos.length);
-      LineInformation info = infos[0];
-      assertNotNull(info);
-      assertEquals(-1, info.normalizeColumn(-1, 3));
-      assertEquals(-2, info.normalizeColumn(-2, 3));
-      // Test tabs only
-      doTestLineInformationNormalizeColumn("\t\t\t\t\t", 
-                                           3, 
-                                           new int[] {0, 0, 0, 1, 1, 1, 2, 2, 2, 3, 3, 3, 4, 4, 4, 5, 6, 7});
-   }
-   
-   /**
-    * Executes a test for {@link #testLineInformationNormalizeColumn()}.
-    * @param text The text to use.
-    * @param tabWidth The tab width to use.
-    * @param expectedIndices The expected normalized indices.
-    * @throws IOException Occurred Exception.
-    */
-   protected void doTestLineInformationNormalizeColumn(String text, int tabWidth, int[] expectedIndices) throws IOException {
-      // Compute line information
-      LineInformation[] infos = IOUtil.computeLineInformation(new ByteArrayInputStream(text.getBytes()));
-      assertNotNull(infos);
-      assertEquals(1, infos.length);
-      LineInformation info = infos[0];
-      assertNotNull(info);
-      // Test column normalization
-      for (int i = 0; i < expectedIndices.length; i++) {
-         int normalColumn = info.normalizeColumn(i, tabWidth);
-         //System.out.println("normalizeColumn(" + i + ", " + tabWidth + ") = " + normalColumn + (normalColumn < text.toCharArray().length ? (" which is character '" + text.toCharArray()[normalColumn] + "'") : ""));
-         assertEquals(expectedIndices[i], normalColumn);
-      }
-   }
-   
-   /**
-    * Tests {@link IOUtil#computeLineInformation(File)}
-    */
-   @Test
-   public void testComputeLineInformation_File() throws IOException {
-      // Get test file
-      File textFile = new File(HelperClassForUtilityTests.RESOURCE_DIRECTORY + File.separator + "lineIndicesTest" + File.separator + "Text.txt");
-      assertTrue(textFile.isFile(), "File '" + textFile + "' does not exist.");
-      // Test null
-      assertLineInformation((File)null);
-      // Test unix file
-      assertLineInformation(convertTextFile(textFile, "Text_Unix.txt", "\r"), 0, 1, 2, 9, 16, 17, 24, 50, 23661, 23662, 23663, 23671, 23672);
-      // Test mac file
-      assertLineInformation(convertTextFile(textFile, "Text_Mac.txt", "\n"), 0, 1, 2, 9, 16, 17, 24, 50, 23661, 23662, 23663, 23671, 23672);
-      // Test dos file
-      assertLineInformation(convertTextFile(textFile, "Text_DOS.txt", "\r\n"), 0, 2, 4, 12, 20, 22, 30, 57, 23669, 23671, 23673, 23682, 23684);
-   }
-   
-   /**
-    * <p>
-    * Creates a new text file with the given name which contains the
-    * content of the given source {@link File} but with the new defined
-    * line breaks.
-    * </p>
-    * <p>
-    * This method is required because GIT changes the line breaks. For this
-    * reason it is not possible to commit/checkout the test data files directly.
-    * </p>
-    * @param source The {@link File} with the source text.
-    * @param newFileName The new file name.
-    * @param lineBreak The line break to use.
-    * @return The created {@link File} with the same text but with new line breaks.
-    * @throws IOException Occurred Exception
-    */
-   protected File convertTextFile(File source, String newFileName, String lineBreak) throws IOException {
-      assertNotNull(source);
-      assertTrue(source.exists());
-      assertNotNull(newFileName);
-      // Create new file content
-      try (CharArrayWriter writer = new CharArrayWriter();
-           BufferedReader reader = new BufferedReader(new InputStreamReader(new FileInputStream(source)))) {
-         String line;
-         while ((line = reader.readLine()) != null) {
-            writer.write(line);
-            writer.write(lineBreak);
-         }
-         String newText = writer.toString();
-         // Create new file
-         File target = new File(source.getParentFile(), newFileName);
-         try (FileWriter targetWriter = new FileWriter(target)) {
-            targetWriter.write(newText);
-         }
-         return target;
-      }
-   }
-
-   /**
-    * Makes sure that for the given text the correct line start indices are computed.
-    * @param file The text to test.
-    * @param expectedIndices The expected line indices.
-    * @throws IOException Occurred Exception.
-    */
-   protected void assertLineInformation(File file, int... expectedIndices) throws IOException {
-      LineInformation[] result = IOUtil.computeLineInformation(file);
-      assertNotNull(result);
-      assertEquals(expectedIndices.length, result.length);
-      for (int i = 0; i < expectedIndices.length; i++) {
-         assertNotNull(result[i]);
-         assertEquals(expectedIndices[i], result[i].getOffset());
-      }
-   }
-   
-   /**
-    * Tests {@link IOUtil#computeLineInformation(java.io.InputStream)}
-    */
-   @Test
-   public void testComputeLineInformation_InputStream() throws IOException {
-      doTestComputeLineInformation_InputStream("\n");
-      doTestComputeLineInformation_InputStream("\r");
-      doTestComputeLineInformation_InputStream("\r\n");
-   }
-
-   /**
-    * Executes the tests for {@link #testComputeLineInformation_InputStream()}
-    * with the given line break sign.
-    * @param newLine The line break sign to use.
-    * @throws IOException Occurred Exception.
-    */
-   protected void doTestComputeLineInformation_InputStream(String newLine) throws IOException {
-      // Test null
-      assertLineInformation(newLine, new String[0]);
-      // Test single line
-      assertLineInformation(newLine, "Hello World!");
-      // Test two line
-      assertLineInformation(newLine, "Hello World!", "Hello World Again!");
-      // Test three lines with one empty line
-      assertLineInformation(newLine, "Hello World!", "Hello World Again!", "", "Fourth Line");
-      // Test double empty line
-      assertLineInformation(newLine, "1", "", "", "4");
-      // Test file with only line breaks
-      assertLineInformation(newLine, "", "", "", "", "", "", "", "","", "", "", "");
-      // Test one previous empty line
-      assertLineInformation(newLine, "", "Hello World!");
-      // Test two previous empty line
-      assertLineInformation(newLine, "", "", "Hello World!");
-      // Test one following empty line
-      assertLineInformation(newLine, "Hello World!", "");
-      // Test two following empty line
-      assertLineInformation(newLine, "Hello World!", "", "");
-      // Test one previous and following empty line
-      assertLineInformation(newLine, "", "Hello World!", "");
-      // Test two previous and following empty line
-      assertLineInformation(newLine, "", "", "Hello World!", "", "");
-      // Test two previous and following empty line
-      assertLineInformation(newLine, "", "", "Hello World!", "", "");
-      // Test example documentation
-      assertLineInformation(newLine, "Line 1", "Line 2:\tWith some text", "", "Line 4");
-      // Test tabs
-      assertLineInformation(newLine, "", "\t", "\t\t", "", "\t\t\t\t");
-      assertLineInformation(newLine, "", "\tAA", "\tBB\tCC", "", "\t\tDD\tEE\t");
-   }
-   
-   /**
-    * Constructs a text for the given lines and tests the computed
-    * start line indices.
-    * @param newLine The new line sign to use.
-    * @param textLines The lines of text.
-    * @throws IOException Occurred Exception.
-    */
-   protected void assertLineInformation(String newLine, String... textLines) throws IOException {
-      if (textLines != null) {
-         StringBuilder sb = new StringBuilder();
-         LineInformation[] expectedInfos = new LineInformation[textLines.length];
-         int lastIndex = 0;
-         for (int i = 0; i < textLines.length; i++) {
-            // Compute tabs
-            List<Integer> tabIndices = new LinkedList<>();
-            char[] lineChars = textLines[i].toCharArray();
-            for (int j = 0; j < lineChars.length; j++) {
-               if ('\t' == lineChars[j]) {
-                  tabIndices.add(j);
-               }
-=======
-    /**
-     * Tests {@link IOUtil#computeMD5(File)}.
-     */
-    @Test
-    public void testComputeMD5_File() throws IOException {
-        // Test null
-        try {
-            IOUtil.computeMD5((File) null);
-            Assert.fail("MD5 without File should not be possible.");
-        } catch (IOException e) {
-            assertEquals("Can't compute MD5 without a File.", e.getMessage());
-        }
-        // Test not existing file
-        try {
-            IOUtil.computeMD5(new File("NOT_EXISTING_FILE.txt"));
-            Assert.fail("MD5 without existing File should not be possible.");
-        } catch (IOException e) {
-            assertEquals("Can't compute MD5, because \"NOT_EXISTING_FILE.txt\" is not an existing file.", e.getMessage());
-        }
-        // Test content
-        File file = File.createTempFile("HelloWorld", ".txt");
-        IOUtil.writeTo(new FileOutputStream(file), "Hello World");
-        try {
-            assertEquals("b10a8db164e0754105b7a99be72e3fe5", IOUtil.computeMD5(file));
-        } finally {
-            file.delete();
-        }
-    }
-
-    /**
-     * Tests {@link IOUtil#computeMD5(InputStream)}.
-     */
-    @Test
-    public void testComputeMD5_InputStream() throws IOException {
-        // Test null
-        try {
-            IOUtil.computeMD5((InputStream) null);
-            Assert.fail("MD5 without InputStream should not be possible.");
-        } catch (IOException e) {
-            assertEquals("Can't compute MD5 without an InputStream.", e.getMessage());
-        }
-        // Test content
-        TextInputStream in = new TextInputStream("Hello World");
-        Assert.assertFalse(in.isClosed());
-        assertEquals("b10a8db164e0754105b7a99be72e3fe5", IOUtil.computeMD5(in));
-        Assert.assertTrue(in.isClosed());
-    }
-
-    /**
-     * {@link InputStream} with a fixed text.
-     *
-     * @author Martin Hentschel
-     */
-    private static class TextInputStream extends ByteArrayInputStream {
-        /**
-         * Is the stream closed?
-         */
-        private boolean closed = false;
-
-        /**
-         * Constructor.
-         *
-         * @param text The fixed text.
-         */
-        public TextInputStream(String text) {
-            super(text.getBytes());
-        }
-
-        /**
-         * {@inheritDoc}
-         */
-        @Override
-        public void close() throws IOException {
-            this.closed = true;
-            super.close();
-        }
-
-        /**
-         * Checks if the stream is closed.
-         *
-         * @return {@code true} closed, {@code false} open.
-         */
-        public boolean isClosed() {
-            return closed;
-        }
-    }
-
-    /**
-     * Tests {@link IOUtil#visit(File, org.key_project.util.java.IOUtil.IFileVisitor)}.
-     */
-    @Test
-    public void testVisit() throws IOException {
-        // Create files to test
-        File tempDir = IOUtil.createTempDirectory("ResourceUtilTest", "testCopyIntoWorkspace");
-        try {
-            File emptyFolder = new File(tempDir, "emptyFolder");
-            emptyFolder.mkdirs();
-            File subDir = new File(tempDir, "subFolder");
-            subDir.mkdirs();
-            File subFile = new File(subDir, "SubFile.txt");
-            IOUtil.writeTo(new FileOutputStream(subFile), "SubFile.txt");
-            File subSubDir = new File(subDir, "subSubFolder");
-            subSubDir.mkdirs();
-            File subSubA = new File(subSubDir, "SubSubFileA.txt");
-            IOUtil.writeTo(new FileOutputStream(subSubA), "SubSubFileA.txt");
-            File subSubB = new File(subSubDir, "SubSubFileB.txt");
-            IOUtil.writeTo(new FileOutputStream(subSubB), "SubSubFileB.txt");
-            File text = new File(tempDir, "Text.txt");
-            IOUtil.writeTo(new FileOutputStream(text), "Text.txt");
-            // Create visitor
-            LogVisitor visitor = new LogVisitor();
-            // Test null
-            IOUtil.visit(null, visitor);
-            assertEquals(0, visitor.getVisitedFiles().size());
-            // Test visiting
-            IOUtil.visit(tempDir, visitor);
-            Collections.sort(visitor.getVisitedFiles(), new Comparator<>() {
-                @Override
-                public int compare(File o1, File o2) {
-                    return o1.getAbsolutePath().compareTo(o2.getAbsolutePath());
-                }
-            }); // Ensure same order in all operating systems
-            assertEquals(8, visitor.getVisitedFiles().size());
-            assertEquals(tempDir, visitor.getVisitedFiles().get(0));
-            assertEquals(text, visitor.getVisitedFiles().get(1));
-            assertEquals(emptyFolder, visitor.getVisitedFiles().get(2));
-            assertEquals(subDir, visitor.getVisitedFiles().get(3));
-            assertEquals(subFile, visitor.getVisitedFiles().get(4));
-            assertEquals(subSubDir, visitor.getVisitedFiles().get(5));
-            assertEquals(subSubA, visitor.getVisitedFiles().get(6));
-            assertEquals(subSubB, visitor.getVisitedFiles().get(7));
-        } finally {
-            IOUtil.delete(tempDir);
-        }
-    }
-
-    /**
-     * A logging {@link IFileVisitor}.
-     *
-     * @author Martin Hentschel
-     */
-    private static final class LogVisitor implements IFileVisitor {
-        /**
-         * The visited {@link File}s.
-         */
-        private final List<File> visitedFiles = new LinkedList<>();
-
-        /**
-         * {@inheritDoc}
-         */
-        @Override
-        public void visit(File file) {
-            visitedFiles.add(file);
-        }
-
-        /**
-         * Returns the visited {@link File}s.
-         *
-         * @return The visited {@link File}s.
-         */
-        public List<File> getVisitedFiles() {
-            return visitedFiles;
-        }
-    }
-
-    /**
-     * Tests {@link IOUtil#search(File, org.key_project.util.java.IFilter)}.
-     */
-    @Test
-    public void testSearch() throws IOException {
-        // Create files to test
-        File tempDir = IOUtil.createTempDirectory("ResourceUtilTest", "testCopyIntoWorkspace");
-        try {
-            File emptyFolder = new File(tempDir, "emptyFolder");
-            emptyFolder.mkdirs();
-            File subDir = new File(tempDir, "subFolder");
-            subDir.mkdirs();
-            File subFile = new File(subDir, "SubFile.txt");
-            IOUtil.writeTo(new FileOutputStream(subFile), "SubFile.txt");
-            File subSubDir = new File(subDir, "subSubFolder");
-            subSubDir.mkdirs();
-            File subSubA = new File(subSubDir, "SubSubFileA.txt");
-            IOUtil.writeTo(new FileOutputStream(subSubA), "SubSubFileA.txt");
-            File subSubB = new File(subSubDir, "SubSubFileB.txt");
-            IOUtil.writeTo(new FileOutputStream(subSubB), "SubSubFileB.txt");
-            File text = new File(tempDir, "Text.txt");
-            IOUtil.writeTo(new FileOutputStream(text), "Text.txt");
-            // Create filter
-            IFilter<File> filter = element -> element.getName().contains("Sub");
             // Test null
             List<File> result = IOUtil.search(null, filter);
             assertEquals(0, result.size());
             // Test no filter
             result = IOUtil.search(tempDir, null);
-            // Ensure same order in all operating systems
-            result.sort(Comparator.comparing(File::getAbsolutePath));
+         result.sort(Comparator.comparing(File::getAbsolutePath));  // Ensure same order in all operating systems
             assertEquals(8, result.size());
             assertEquals(tempDir, result.get(0));
             assertEquals(text, result.get(1));
@@ -925,8 +366,7 @@
             assertEquals(subSubB, result.get(7));
             // Test with filter
             result = IOUtil.search(tempDir, filter);
-            // Ensure same order in all operating systems
-            result.sort(Comparator.comparing(File::getAbsolutePath));
+         result.sort(Comparator.comparing(File::getAbsolutePath)); // Ensure same order in all operating systems
             assertEquals(4, result.size());
             assertEquals(subFile, result.get(0));
             assertEquals(subSubDir, result.get(1));
@@ -1050,18 +490,18 @@
         // Test column normalization
         for (int i = 0; i < expectedIndices.length; i++) {
             int normalColumn = info.normalizeColumn(i, tabWidth);
-            assertEquals(expectedIndices[i], normalColumn);
-        }
-    }
-
-    /**
-     * Tests {@link IOUtil#computeLineInformation(File)}
-     */
-    @Test
-    public void testComputeLineInformation_File() throws IOException {
-        // Get test file
-        File textFile = new File(HelperClassForUtilityTests.RESOURCE_DIRECTORY + File.separator + "lineIndicesTest" + File.separator + "Text.txt");
-        Assert.assertTrue("File '" + textFile + "' does not exist.", textFile.isFile());
+         assertEquals(expectedIndices[i], normalColumn);
+      }
+   }
+   
+   /**
+    * Tests {@link IOUtil#computeLineInformation(File)}
+    */
+   @Test
+   public void testComputeLineInformation_File() throws IOException {
+      // Get test file
+      File textFile = new File(HelperClassForUtilityTests.RESOURCE_DIRECTORY + File.separator + "lineIndicesTest" + File.separator + "Text.txt");
+        Assert.assertTrue(textFile.isFile(), "File '" + textFile + "' does not exist.");
         // Test null
         assertLineInformation((File) null);
         // Test unix file
@@ -1094,9 +534,9 @@
         Assert.assertTrue(source.exists());
         Assert.assertNotNull(newFileName);
         // Create new file content
-        try (CharArrayWriter writer = new CharArrayWriter();
-             BufferedReader reader = new BufferedReader(new InputStreamReader(new FileInputStream(source)))) {
-            String line;
+      try (CharArrayWriter writer = new CharArrayWriter();
+           BufferedReader reader = new BufferedReader(new InputStreamReader(new FileInputStream(source)))) {
+         String line;
             while ((line = reader.readLine()) != null) {
                 writer.write(line);
                 writer.write(lineBreak);
@@ -1189,16 +629,16 @@
      */
     protected void assertLineInformation(String newLine, String... textLines) throws IOException {
         if (textLines != null) {
-            StringBuilder sb = new StringBuilder();
+         StringBuilder sb = new StringBuilder();
             LineInformation[] expectedInfos = new LineInformation[textLines.length];
             int lastIndex = 0;
             for (int i = 0; i < textLines.length; i++) {
                 // Compute tabs
-                List<Integer> tabIndices = new LinkedList<>();
+            List<Integer> tabIndices = new LinkedList<>();
                 char[] lineChars = textLines[i].toCharArray();
                 for (int j = 0; j < lineChars.length; j++) {
                     if ('\t' == lineChars[j]) {
-                        tabIndices.add(j);
+                  tabIndices.add(j);
                     }
                 }
                 // Compute line
@@ -1209,7 +649,6 @@
                     sb.append(newLine);
                     lastIndex += newLine.length();
                 }
->>>>>>> c66e4ad7
             }
             assertLineInformation(sb.length() >= 1 ? sb.toString() : null, expectedInfos);
         } else {
@@ -1226,128 +665,18 @@
      */
     protected void assertLineInformation(String text, LineInformation... expectedInfos) throws IOException {
         LineInformation[] result = IOUtil.computeLineInformation(text != null ? new ByteArrayInputStream(text.getBytes()) : null);
-        Assert.assertNotNull(text, result);
-        assertEquals(text, expectedInfos.length, result.length);
+        Assert.assertNotNull(result, text);
+        assertEquals(expectedInfos.length, result.length, text);
         for (int i = 0; i < expectedInfos.length; i++) {
             Assert.assertNotNull(expectedInfos[i]);
             Assert.assertNotNull(result[i]);
-            assertEquals(text + " at " + i, expectedInfos[i].getOffset(), result[i].getOffset());
+            assertEquals(expectedInfos[i].getOffset(), result[i].getOffset(), text + " at " + i);
             Assert.assertNotNull(expectedInfos[i].getTabIndices());
             Assert.assertNotNull(result[i].getTabIndices());
             assertEquals(expectedInfos[i].getTabIndices().length, result[i].getTabIndices().length);
             for (int j = 0; j < expectedInfos[i].getTabIndices().length; j++) {
                 assertEquals(expectedInfos[i].getTabIndices()[j], result[i].getTabIndices()[j]);
             }
-<<<<<<< HEAD
-         }
-         assertLineInformation(sb.length() >= 1 ? sb.toString() : null, expectedInfos);
-      }
-      else {
-         assertLineInformation(null, new LineInformation[0]);
-      }
-   }
-
-   /**
-    * Makes sure that for the given text the correct line start indices are computed.
-    * @param text The text to test.
-    * @param expectedInfos The expected line informations.
-    * @throws IOException Occurred Exception.
-    */
-   protected void assertLineInformation(String text, LineInformation... expectedInfos) throws IOException {
-      LineInformation[] result = IOUtil.computeLineInformation(text != null ? new ByteArrayInputStream(text.getBytes()) : null);
-      assertNotNull(result, text);
-      assertEquals(expectedInfos.length, result.length, text);
-      for (int i = 0; i < expectedInfos.length; i++) {
-         assertNotNull(expectedInfos[i]);
-         assertNotNull(result[i]);
-         assertEquals(expectedInfos[i].getOffset(), result[i].getOffset(), text + " at " + i);
-         assertNotNull(expectedInfos[i].getTabIndices());
-         assertNotNull(result[i].getTabIndices());
-         assertEquals(expectedInfos[i].getTabIndices().length, result[i].getTabIndices().length);
-         for (int j = 0; j < expectedInfos[i].getTabIndices().length; j++) {
-            assertEquals(expectedInfos[i].getTabIndices()[j], result[i].getTabIndices()[j]);
-         }
-      }
-   }
-   
-   /**
-    * Tests {@link IOUtil#writeTo(java.io.OutputStream, String)}
-    */
-   @Test
-   public void testWriteTo() throws IOException {
-      File tempFile = null;
-      try {
-         // Test null stream, nothing should happen
-         String content = "Hello World!";
-         IOUtil.writeTo(null, content);
-         // Test null content
-         ByteArrayOutputStream out = new ByteArrayOutputStream();
-         IOUtil.writeTo(out, null);
-         assertEquals(0, out.toByteArray().length);
-         // Test writing to memory stream
-         out = new ByteArrayOutputStream();
-         IOUtil.writeTo(out, content);
-         assertEquals(content, out.toString());
-         // Test writing to temporary file
-         tempFile = File.createTempFile("IOUtilTest", "testWriteTo.txt");
-         IOUtil.writeTo(new FileOutputStream(tempFile), content);
-         assertEquals(content, IOUtil.readFrom(new FileInputStream(tempFile)));
-      }
-      finally {
-         if (tempFile != null) {
-             tempFile.delete();
-         }
-      }
-   }
-   
-   /**
-    * Tests {@link IOUtil#writeTo(java.io.OutputStream, String, java.nio.charset.Charset)}
-    */
-   @Test
-   public void testWriteTo_Charstet() throws Exception {
-      byte[] utf8 = doWriteCharsetAsXmlTest("Hello \u201Cworld\u201D\u2026", StandardCharsets.UTF_8);
-      byte[] utf16 = doWriteCharsetAsXmlTest("Hello \u201Cworld\u201D\u2026", StandardCharsets.UTF_16);
-      assertNotEquals(utf8.length, utf16.length);
-   }
-   
-   /**
-    * Performs test steps of {@link #testWriteTo_Charstet()}.
-    * @param text The text to write.
-    * @param encoding The encoding to use.
-    * @return The written bytes.
-    * @throws Exception Occurred Exception.
-    */
-   protected byte[] doWriteCharsetAsXmlTest(String text, Charset encoding) throws Exception {
-      // Create XML
-      StringBuffer sb = new StringBuffer();
-      XMLUtil.appendXmlHeader(encoding != null ? encoding.displayName() : null, sb);
-      Map<String, String> attributes = new LinkedHashMap<>();
-      attributes.put("text", XMLUtil.encodeText(text));
-      XMLUtil.appendEmptyTag(0, "root", attributes, sb);
-      // Write content
-      ByteArrayOutputStream out = new ByteArrayOutputStream();
-      IOUtil.writeTo(out, sb.toString(), encoding);
-      // Parse output stream
-      SAXParserFactory factory = SAXParserFactory.newInstance();
-      factory.setNamespaceAware(true);
-      SAXParser saxParser = factory.newSAXParser();
-      RootHandler handler = new RootHandler();
-      saxParser.parse(new ByteArrayInputStream(out.toByteArray()), handler);
-      // Ensure that loaded text is the same
-      assertEquals(text, handler.getText());
-      return out.toByteArray();
-   }
-   
-   /**
-    * Helper class of {@link IOUtilTest#doWriteCharsetAsXmlTest(String, Charset)}.
-    * @author Martin Hentschel
-    */
-   private static final class RootHandler extends DefaultHandler {
-      /**
-       * The parsed text.
-       */
-      private String text;
-=======
         }
     }
 
@@ -1385,8 +714,8 @@
      */
     @Test
     public void testWriteTo_Charstet() throws Exception {
-        byte[] utf8 = doWriteCharsetAsXmlTest("Hello \u201Cworld\u201D\u2026", StandardCharsets.UTF_8);
-        byte[] utf16 = doWriteCharsetAsXmlTest("Hello \u201Cworld\u201D\u2026", StandardCharsets.UTF_16);
+      byte[] utf8 = doWriteCharsetAsXmlTest("Hello \u201Cworld\u201D\u2026", StandardCharsets.UTF_8);
+      byte[] utf16 = doWriteCharsetAsXmlTest("Hello \u201Cworld\u201D\u2026", StandardCharsets.UTF_16);
         assertNotEquals(utf8.length, utf16.length);
     }
 
@@ -1402,7 +731,7 @@
         // Create XML
         StringBuffer sb = new StringBuffer();
         XMLUtil.appendXmlHeader(encoding != null ? encoding.displayName() : null, sb);
-        Map<String, String> attributes = new LinkedHashMap<>();
+      Map<String, String> attributes = new LinkedHashMap<>();
         attributes.put("text", XMLUtil.encodeText(text));
         XMLUtil.appendEmptyTag(0, "root", attributes, sb);
         // Write content
@@ -1418,7 +747,6 @@
         assertEquals(text, handler.getText());
         return out.toByteArray();
     }
->>>>>>> c66e4ad7
 
     /**
      * Helper class of {@link IOUtilTest#doWriteCharsetAsXmlTest(String, Charset)}.
@@ -1450,24 +778,24 @@
         /**
          * Returns the parsed text.
          *
-         * @return The parsed text.
-         */
-        public String getText() {
-            return text;
-        }
-    }
-
-    /**
-     * Tests {@link IOUtil#readFrom(File)}
-     */
-    @Test
-    public void testReadFrom_File() throws IOException {
-        // Test null
-        assertNull(IOUtil.readFrom((File) null));
-        File tempFile = File.createTempFile("IOUtilTest", "testReadFrom_File");
-        try {
-            // Test not existing file
-            IOUtil.delete(tempFile);
+       * @return The parsed text.
+       */
+      public String getText() {
+         return text;
+      }
+   }
+   
+   /**
+    * Tests {@link IOUtil#readFrom(File)}
+    */
+   @Test
+   public void testReadFrom_File() throws IOException {
+      // Test null
+      assertNull(IOUtil.readFrom((File) null));
+      File tempFile = File.createTempFile("IOUtilTest", "testReadFrom_File");
+      try {
+         // Test not existing file
+         IOUtil.delete(tempFile);
             Assert.assertFalse(tempFile.exists());
             assertNull(IOUtil.readFrom(tempFile));
             // Test existing file
@@ -1491,38 +819,31 @@
             doTestReadFrom("One Line\n");
             doTestReadFrom("One Line\r\n");
             doTestReadFrom("One Line\n\r");
-            StringBuilder sb = new StringBuilder();
-            sb.append("A".repeat(IOUtil.BUFFER_SIZE * 3));
-            doTestReadFrom(sb.toString());
-        } catch (IOException e) {
+         doTestReadFrom("A".repeat(IOUtil.BUFFER_SIZE * 3));
+      }
+      catch (IOException e) {
             e.printStackTrace();
             Assert.fail();
         }
     }
 
-    /**
-     * Executes the assertions for {@link IOUtil#readFrom(URL)}.
-     *
-     * @param text The text to check.
-     * @throws IOException Occurred Exception.
-     */
     protected void doTestReadFrom(String text) throws IOException {
         if (text != null) {
             assertEquals(text, IOUtil.readFrom(new ByteArrayInputStream(text.getBytes())));
         } else {
-            assertNull(IOUtil.readFrom((InputStream) null));
-        }
-    }
-
-    /**
-     * Tests {@link IOUtil#delete(File)}.
-     */
-    @Test
-    public void testDelete() throws IOException {
-        // Test null
-        IOUtil.delete(null); // No exception expected
-        // Test existing file
-        File tmpFile = File.createTempFile("IOUtilTest", "deleteMe");
+         assertNull(IOUtil.readFrom((InputStream) null));
+      }
+   }
+   
+   /**
+    * Tests {@link IOUtil#delete(File)}.
+    */
+   @Test
+   public void testDelete() throws IOException {
+       // Test null
+       IOUtil.delete(null); // No exception expected
+       // Test existing file
+       File tmpFile = File.createTempFile("IOUtilTest", "deleteMe");
         Assert.assertTrue(tmpFile.exists());
         IOUtil.delete(tmpFile);
         Assert.assertFalse(tmpFile.exists());
@@ -1562,9 +883,7 @@
         doTestCopy("One Line\n");
         doTestCopy("One Line\r\n");
         doTestCopy("One Line\n\r");
-        StringBuilder sb = new StringBuilder();
-        sb.append("A".repeat(IOUtil.BUFFER_SIZE * 3));
-        doTestCopy(sb.toString());
+      doTestCopy("A".repeat(IOUtil.BUFFER_SIZE * 3));
     }
 
     /**
@@ -1590,7 +909,7 @@
     }
 
     /**
-     * @see IOUtil#getClassLocation(Class)
+    * Tests {@link IOUtil#getClassLocation(Class)}
      */
     @Test
     public void testGetClassLocation() {
@@ -1599,7 +918,7 @@
     }
 
     /**
-     * @see IOUtil#getProjectRoot(Class)
+    * Tests {@link IOUtil#getProjectRoot(Class)}
      */
     @Test
     public void testGetProjectRoot() {
@@ -1608,6 +927,7 @@
     }
 
     /**
+    * Tests {@link IOUtil#toURI(java.net.URL)}
      * @throws MalformedURLException Occurred Exception
      * @see IOUtil#toURI(java.net.URL)
      */
@@ -1633,6 +953,7 @@
     }
 
     /**
+    * Tests {@link IOUtil#toFile(URL)}
      * @throws MalformedURLException Occurred Exception
      * @see IOUtil#toFile(URL)
      */
@@ -1643,265 +964,37 @@
         // Test file uri
         assertEquals(new File("/tmp/Test/Test.xml"), IOUtil.toFile(new URL("file:///tmp/Test/Test.xml")));
         // Test web
-        try {
-            IOUtil.toFile(new URL("http://www.google.de"));
-            Assert.fail("Exception expected");
-        } catch (IllegalArgumentException ignored) {
-        }
-    }
-
-    /**
+      assertThrows(IllegalArgumentException.class, () ->
+              IOUtil.toFile(new URL("http://www.google.de")));
+    }
+
+    /**
+    * Tests {@link IOUtil#toFileString(URL)}
      * @throws MalformedURLException Occurred Exception
      * @see IOUtil#toFileString(URL)
      */
-    @Test
+   @Test()
     public void testToFileString() throws MalformedURLException {
         // Test null
         assertNull(IOUtil.toFileString(null));
         // Test file uri
-        assertEquals(File.separator + "tmp" + File.separator + "Test" + File.separator + "Test.xml",
-                IOUtil.toFileString(new URL("file:///tmp/Test/Test.xml")));
-        // Test web
-        try {
-            IOUtil.toFileString(new URL("http://www.google.de"));
-            Assert.fail("Exception expected");
-        } catch (IllegalArgumentException ignored) {
-        }
-    }
-
-<<<<<<< HEAD
-      /**
-       * Returns the parsed text.
-       * @return The parsed text.
-       */
-      public String getText() {
-         return text;
-      }
-   }
-   
-   /**
-    * Tests {@link IOUtil#readFrom(File)}
-    */
-   @Test
-   public void testReadFrom_File() throws IOException {
-      // Test null
-      assertNull(IOUtil.readFrom((File) null));
-      File tempFile = File.createTempFile("IOUtilTest", "testReadFrom_File");
-      try {
-         // Test not existing file
-         IOUtil.delete(tempFile);
-         assertFalse(tempFile.exists());
-         assertNull(IOUtil.readFrom(tempFile));
-         // Test existing file
-         IOUtil.writeTo(new FileOutputStream(tempFile), "Hello World!");
-         assertEquals("Hello World!", IOUtil.readFrom(tempFile));
-      }
-      finally {
-         IOUtil.delete(tempFile);
-      }
-   }
-   
-   /**
-    * Tests {@link IOUtil#readFrom(java.io.InputStream)}
-    */
-   @Test
-   public void testReadFrom_InputStream() {
-      try {
-         doTestReadFrom(null);
-         doTestReadFrom("One Line");
-         doTestReadFrom("First Line\n\rSecond Line");
-         doTestReadFrom("One Line\r");
-         doTestReadFrom("One Line\n");
-         doTestReadFrom("One Line\r\n");
-         doTestReadFrom("One Line\n\r");
-         doTestReadFrom("A".repeat(IOUtil.BUFFER_SIZE * 3));
-      }
-      catch (IOException e) {
-         e.printStackTrace();
-         fail();
-      }
-   }
-   
-   protected void doTestReadFrom(String text) throws IOException {
-      if (text != null) {
-         assertEquals(text, IOUtil.readFrom(new ByteArrayInputStream(text.getBytes())));
-      }
-      else {
-         assertNull(IOUtil.readFrom((InputStream) null));
-      }
-   }
-   
-   /**
-    * Tests {@link IOUtil#delete(File)}.
-    */
-   @Test
-   public void testDelete() throws IOException {
-       // Test null
-       IOUtil.delete(null); // No exception expected
-       // Test existing file
-       File tmpFile = File.createTempFile("IOUtilTest", "deleteMe");
-       assertTrue(tmpFile.exists());
-       IOUtil.delete(tmpFile);
-       assertFalse(tmpFile.exists());
-       // Test empty directory
-       HelperClassForUtilityTests.createFolder(tmpFile);
-       IOUtil.delete(tmpFile);
-       assertFalse(tmpFile.exists());
-       // Test directory with content
-       HelperClassForUtilityTests.createFolder(tmpFile);
-       File subDir = HelperClassForUtilityTests.createFolder(new File(tmpFile, "subDir"));
-       File subFile = HelperClassForUtilityTests.createFile(new File(tmpFile, "subFile.txt"), "test");
-       File subDir2 = HelperClassForUtilityTests.createFolder(new File(tmpFile, "subDir"));
-       File subSubDir2 = HelperClassForUtilityTests.createFolder(new File(subDir2, "subDir"));
-       File subSubSubDir2 = HelperClassForUtilityTests.createFolder(new File(subSubDir2, "subDir"));
-       File subSubSubDir2File = HelperClassForUtilityTests.createFile(new File(subSubSubDir2, "subFile.txt"), "test");
-       IOUtil.delete(tmpFile);
-       assertFalse(tmpFile.exists());
-       assertFalse(subDir.exists());
-       assertFalse(subFile.exists());
-       assertFalse(subDir2.exists());
-       assertFalse(subSubDir2.exists());
-       assertFalse(subSubSubDir2.exists());
-       assertFalse(subSubSubDir2File.exists());
-   }
-   
-   /**
-    * Tests {@link IOUtil#copy(InputStream, java.io.OutputStream)}.
-    */
-   @Test
-   public void testCopy() throws IOException {
-      doTestCopy(null);
-      assertFalse(IOUtil.copy((InputStream) null, null));
-      assertFalse(IOUtil.copy(new ByteArrayInputStream("NotCopied".getBytes()), null));
-      doTestCopy("One Line");
-      doTestCopy("First Line\n\rSecond Line");
-      doTestCopy("One Line\r");
-      doTestCopy("One Line\n");
-      doTestCopy("One Line\r\n");
-      doTestCopy("One Line\n\r");
-      doTestCopy("A".repeat(IOUtil.BUFFER_SIZE * 3));
-   }
-   
-   /**
-    * Executes the assertions for {@link #testCopy()}.
-    * @param text The text to check.
-    * @throws IOException Occurred Exception.
-    */
-   protected void doTestCopy(String text) throws IOException {
-      if (text != null) {
-         byte[] inBytes = text.getBytes();
-         ByteArrayInputStream in = new ByteArrayInputStream(inBytes);
-         ByteArrayOutputStream out = new ByteArrayOutputStream();
-         assertTrue(IOUtil.copy(in, out));
-         byte[] outBytes = out.toByteArray();
-         assertEquals(inBytes.length, outBytes.length);
-         for (int i = 0; i < inBytes.length; i++) {
-            assertEquals(inBytes[i], outBytes[i]);
-         }
-      }
-      else {
-         assertFalse(IOUtil.copy(null, new ByteArrayOutputStream()));
-      }
-   }
-   
-   /**
-    * Tests {@link IOUtil#getClassLocation(Class)}
-    */
-   @Test
-   public void testGetClassLocation() {
-      assertNull(IOUtil.getClassLocation(null));
-      assertNotNull(IOUtil.getClassLocation(getClass()));
-   }
-   
-   /**
-    * Tests {@link IOUtil#getProjectRoot(Class)}
-    */
-   @Test
-   public void testGetProjectRoot() {
-      assertNull(IOUtil.getProjectRoot(null));
-      assertNotNull(IOUtil.getProjectRoot(getClass()));
-   }
-   
-   /**
-    * Tests {@link IOUtil#toURI(java.net.URL)}
-    * @throws MalformedURLException Occurred Exception
-    */
-   @Test
-   public void testToURI() throws Exception {
-      // Test null
-      assertNull(IOUtil.toURI(null));
-      // Test web URL
-      URL url = new URL("https://www.google.de");
-      URI uri = IOUtil.toURI(url);
-      assertNotNull(uri);
-      assertEquals(url.toString(), uri.toString());
-      // Test web URL mit query
-      url = new URL("https://www.google.de/webhp?sourceid=chrome-instant&ion=1&espv=2&ie=UTF-8#q=test");
-      uri = IOUtil.toURI(url);
-      assertNotNull(uri);
-      assertEquals(url.toString(), uri.toString());
-      // Test file URL
-      url = new URL("file:/D:/Forschung/Tools/eclipse 4.4 SR1 (64bit)/../../GIT/R/KeY4Eclipse/src/plugins/org.key_project.ui/");
-      uri = IOUtil.toURI(url);
-      assertNotNull(uri);
-      assertEquals("file:/D:/Forschung/Tools/eclipse%204.4%20SR1%20(64bit)/../../GIT/R/KeY4Eclipse/src/plugins/org.key_project.ui/", uri.toString());
-   }
-   
-   /**
-    * Tests {@link IOUtil#toFile(URL)}
-    * @throws MalformedURLException Occurred Exception
-    */
-   @Test
-   public void testToFile() throws MalformedURLException {
-      // Test null
-      assertNull(IOUtil.toFile(null));
-      // Test file uri
-      assertEquals(new File("/tmp/Test/Test.xml"), IOUtil.toFile(new URL("file:///tmp/Test/Test.xml")));
-      // Test web
-      assertThrows(IllegalArgumentException.class, () ->
-              IOUtil.toFile(new URL("http://www.google.de")));
-   }
-   
-   /**
-    * Tests {@link IOUtil#toFileString(URL)}
-    * @throws MalformedURLException Occurred Exception
-    */
-   @Test()
-   public void testToFileString() throws MalformedURLException {
-      // Test null
-      assertNull(IOUtil.toFileString(null));
-      // Test file uri
       assertEquals(File.separator + "tmp" + File.separator + "Test" + File.separator + "Test.xml",
               IOUtil.toFileString(new URL("file:///tmp/Test/Test.xml")));
-      // Test web
+        // Test web
       assertThrows(IllegalArgumentException.class, () ->
               IOUtil.toFileString(new URL("http://www.google.de")));
-   }
-   
-   /**
-    * Tests {@link IOUtil#validateOSIndependentFileName(String)}
-    */
-   @Test
-   public void testValidateOSIndependentFileName() {
+    }
+
+    /**
+     * Tests {@link IOUtil#validateOSIndependentFileName(String)}
+     */
+    @Test
+    public void testValidateOSIndependentFileName() {
       assertNull(IOUtil.validateOSIndependentFileName(null));
-      assertEquals("Hello_World", IOUtil.validateOSIndependentFileName("Hello World"));
-      assertEquals("Hello_World_txt", IOUtil.validateOSIndependentFileName("Hello World.txt"));
-      assertEquals("Hello__World_txt", IOUtil.validateOSIndependentFileName("Hello<>World.txt"));
-      assertEquals("Hello__World_txt", IOUtil.validateOSIndependentFileName("Hello::World.txt"));
-      assertEquals("_Hello_World___txt_", IOUtil.validateOSIndependentFileName(".Hello.World...txt."));
-   }
-=======
-    /**
-     * Tests {@link IOUtil#validateOSIndependentFileName(String)}
-     */
-    @Test
-    public void testValidateOSIndependentFileName() {
-        assertNull(IOUtil.validateOSIndependentFileName(null));
         assertEquals("Hello_World", IOUtil.validateOSIndependentFileName("Hello World"));
         assertEquals("Hello_World_txt", IOUtil.validateOSIndependentFileName("Hello World.txt"));
         assertEquals("Hello__World_txt", IOUtil.validateOSIndependentFileName("Hello<>World.txt"));
         assertEquals("Hello__World_txt", IOUtil.validateOSIndependentFileName("Hello::World.txt"));
         assertEquals("_Hello_World___txt_", IOUtil.validateOSIndependentFileName(".Hello.World...txt."));
     }
->>>>>>> c66e4ad7
 }