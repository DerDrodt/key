// This file is part of KeY - Integrated Deductive Software Design
//
// Copyright (C) 2001-2011 Universitaet Karlsruhe (TH), Germany
//                         Universitaet Koblenz-Landau, Germany
//                         Chalmers University of Technology, Sweden
// Copyright (C) 2011-2014 Karlsruhe Institute of Technology, Germany
//                         Technical University Darmstadt, Germany
//                         Chalmers University of Technology, Sweden
//
// The KeY system is protected by the GNU General
// Public License. See LICENSE.TXT for details.
//

package org.key_project.util.collection;

import java.lang.reflect.Array;
import java.util.ArrayList;
import java.util.Arrays;
import java.util.Iterator;
import java.util.List;
import java.util.stream.Stream;
import java.util.stream.StreamSupport;

public class ImmutableArray<S> implements java.lang.Iterable<S>, java.io.Serializable {

    /**
     *
     */
    private static final long serialVersionUID = -9041545065066866250L;

    private final S[] content;

    /** creates an empty new <S>Array
     */
    @SuppressWarnings("unchecked")
    public ImmutableArray() {
        content = (S[]) new Object[0];
    }

    /** creates a new <S>Array
     * @param arr the ProgrammElement array to wrap
     */
    @SuppressWarnings("unchecked")
    public ImmutableArray(S... arr) {
        content = (S[]) Array.newInstance(arr.getClass().getComponentType(), arr.length);
        System.arraycopy(arr, 0, content, 0, arr.length);
    }


    /** creates a new <S>Array
     * @param list a LinkedList (order is preserved)
     */
    @SuppressWarnings("unchecked")
    public ImmutableArray(List<S> list) {
        content = (S[]) list.toArray();
    }

    /** gets the element at the specified position
     * @param pos an int describing the position
     * @return the element at pos
     */
    public final S get(int pos) {
	return content[pos];
    }

    /**
     * returns the last element of the array
     * @return the element at position size() - 1
     */
    public final S last() {
	return content[content.length - 1];
    }


    /** @return size of the array */
    public int size() {
	return content.length;
    }

    public void arraycopy(int srcIdx, Object dest, int destIndex, int length) {
	System.arraycopy(content, srcIdx, dest, destIndex, length);
    }

    public final boolean isEmpty() {
       return content.length == 0;
    }

    public boolean contains(S op) {
	for (S el : content) {
	   if (el.equals(op)) {
	       return true;
	   }
	}
	return false;
    }

    /**
     * Convert the array to a Java array (O(n))
     * @throws ClassCastException if T is not a supertype of S
     */
    @SuppressWarnings("unchecked")
    public <T> T[] toArray(T[] array) {
	T[] result;
	if (array.length < size()) {
	    result = (T[]) Array.newInstance(array.getClass().getComponentType(), content.length);
	} else {
	    result = array;
	}
	System.arraycopy(content, 0, result, 0, content.length);
	return result;
    }

    @Override
    public int hashCode() {
	return Arrays.hashCode(content);
    }

    @Override
    @SuppressWarnings("unchecked")
    public boolean equals (Object o) {
	if (o == this) {
	    return true;
	}
	S[] cmp = null;
	if (o instanceof ImmutableArray) {
	    cmp = ((ImmutableArray<S>) o).content;
	} else {
		return false;
	}

	if (cmp.length != content.length) {
	    return false;
	}

	for (int i = 0; i < content.length; i++) {
	    if (!content[i].equals(cmp[i])) {
	    	return false;
	    }
	}
	return true;
    }

    @Override
    public String toString() {
	StringBuilder sb = new StringBuilder();
	sb.append("[");
	for (int i = 0, sz = size(); i < sz; i++) {
        sb.append(content[i]);
	    if (i<sz-1) sb.append(",");
	}
	sb.append("]");
	return sb.toString();
    }

    @Override
    public Iterator<S> iterator() {
	return new ArrayIterator<S>(this);
    }

    private static class ArrayIterator<T> implements Iterator<T> {

	private int i = 0;
	private final ImmutableArray<T> coll;

	ArrayIterator(ImmutableArray<T> coll) {
	    this.coll = coll;
	}

	@Override
    public boolean hasNext() {
	    return i < coll.size();
	}

	@Override
    public T next() {
	    return coll.get(i++);
	}

	@Override
    public void remove() {
	    throw new UnsupportedOperationException("Illegal modification access on unmodifiable array.");
	}
    }

    /**
     * Convert an {@link ImmutableArray} to an {@link ImmutableList}.
     *
     * @return This element converted to an {@link ImmutableList}.
     */
    public ImmutableList<S> toImmutableList() {
        ImmutableList<S> ret = ImmutableSLList.<S>nil();
        Iterator<S> it = iterator();
        while (it.hasNext()) {
            ret = ret.prepend(it.next());
        }
        return ret.reverse();
    }

    /**
     * Convert an {@link ImmutableArray} to a {@link List}.
     *
     * @return This element converted to a {@link List}.
     */
    public List<S> toList() {
        List<S> result = new ArrayList<>();
        Iterator<S> it = iterator();
        while (it.hasNext()) {
            result.add(it.next());
        }
        return result;
    }

<<<<<<< HEAD
=======

    /**
     * A stream object for this collection.
     *
     * @return a non-null stream object
     */
    public Stream<S> stream() {
        return StreamSupport.stream(spliterator(), false);
    }
>>>>>>> fa0b37b9
}<|MERGE_RESOLUTION|>--- conflicted
+++ resolved
@@ -210,8 +210,6 @@
         return result;
     }
 
-<<<<<<< HEAD
-=======
 
     /**
      * A stream object for this collection.
@@ -221,5 +219,4 @@
     public Stream<S> stream() {
         return StreamSupport.stream(spliterator(), false);
     }
->>>>>>> fa0b37b9
 }