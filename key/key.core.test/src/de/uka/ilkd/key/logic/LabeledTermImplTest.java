// This file is part of KeY - Integrated Deductive Software Design
//
// Copyright (C) 2001-2011 Universitaet Karlsruhe (TH), Germany
//                         Universitaet Koblenz-Landau, Germany
//                         Chalmers University of Technology, Sweden
// Copyright (C) 2011-2014 Karlsruhe Institute of Technology, Germany
//                         Technical University Darmstadt, Germany
//                         Chalmers University of Technology, Sweden
//
// The KeY system is protected by the GNU General
// Public License. See LICENSE.TXT for details.
//

package de.uka.ilkd.key.logic;

import org.key_project.util.collection.ImmutableArray;

import de.uka.ilkd.key.logic.label.ParameterlessTermLabel;
import de.uka.ilkd.key.logic.label.SymbolicExecutionTermLabel;
import de.uka.ilkd.key.logic.label.TermLabel;
import de.uka.ilkd.key.logic.op.Junctor;
import de.uka.ilkd.key.rule.TacletForTests;
import junit.framework.TestCase;

public class LabeledTermImplTest extends TestCase {

        private TermServices services;
        private TermFactory tf;

        @Override
        public void setUp() {
            services = TacletForTests.services();
            tf = services.getTermFactory();

        }

	public void testEqualsLabelOnTop() {
                Term unlabeledTerm =
				tf.createTerm(Junctor.AND,
						tf.createTerm(Junctor.TRUE),
						tf.createTerm(Junctor.FALSE));

		ImmutableArray<TermLabel> labels = new ImmutableArray<TermLabel>(
		      ParameterlessTermLabel.ANON_HEAP_LABEL);

		Term labeledTerm =
				tf.createTerm(Junctor.AND,
						tf.createTerm(Junctor.TRUE),
						tf.createTerm(Junctor.FALSE), labels);

		assertFalse("Labeled and unlabeled terms must not be equal", labeledTerm.equals(unlabeledTerm));
		assertFalse("Labeled and unlabeled terms must not be equal", unlabeledTerm.equals(labeledTerm));
	}

	/**
	 * Tests {@link Term#hasLabels()}, {@link Term#hasLabels()} and
	 * {@link Term#containsLabel(TermLabel)}.
	 */
	public void testGetHasAndContainsLabels() {
	   // Create terms
	   Term unlabeled = services.getTermBuilder().tt();
	   SymbolicExecutionTermLabel sedLabel = new SymbolicExecutionTermLabel(1);
	   SymbolicExecutionTermLabel anotherSedLabel = new SymbolicExecutionTermLabel(2);
	   Term oneLabel = services.getTermBuilder().label(unlabeled, sedLabel);
	   Term oneLabelChanged = services.getTermBuilder().label(oneLabel, ParameterlessTermLabel.ANON_HEAP_LABEL);
<<<<<<< HEAD
	   Term twoLabels = services.getTermBuilder().label(unlabeled, new ImmutableArray<TermLabel>(ParameterlessTermLabel.ANON_HEAP_LABEL, sedLabel));
	   // Test unlabeled
	   assertFalse(unlabeled.hasLabels());
	   assertNotNull(unlabeled.getLabels());
	   assertEquals(0, unlabeled.getLabels().size());
	   assertFalse(unlabeled.containsLabel(sedLabel));
      assertFalse(unlabeled.containsLabel(ParameterlessTermLabel.ANON_HEAP_LABEL));
      assertFalse(unlabeled.containsLabel(anotherSedLabel));
=======
	   Term twoLabels = services.getTermBuilder().label(unlabled, new ImmutableArray<TermLabel>(ParameterlessTermLabel.ANON_HEAP_LABEL, sedLabel));
	   Term oneLabelAdded0 = services.getTermBuilder().addLabel(oneLabel, ParameterlessTermLabel.ANON_HEAP_LABEL);
	   Term oneLabelAdded1 = services.getTermBuilder().addLabel(oneLabelAdded0, ParameterlessTermLabel.ANON_HEAP_LABEL);
	   // Test unlabled
	   assertFalse(unlabled.hasLabels());
	   assertNotNull(unlabled.getLabels());
	   assertEquals(0, unlabled.getLabels().size());
	   assertFalse(unlabled.containsLabel(sedLabel));
      assertFalse(unlabled.containsLabel(ParameterlessTermLabel.ANON_HEAP_LABEL));
      assertFalse(unlabled.containsLabel(anotherSedLabel));
>>>>>>> a9480566
		// Test oneLabel
      assertTrue(oneLabel.hasLabels());
      assertNotNull(oneLabel.getLabels());
      assertEquals(1, oneLabel.getLabels().size());
      assertSame(sedLabel, oneLabel.getLabels().get(0));
      assertTrue(oneLabel.containsLabel(sedLabel));
      assertFalse(oneLabel.containsLabel(ParameterlessTermLabel.ANON_HEAP_LABEL));
      assertFalse(oneLabel.containsLabel(anotherSedLabel));
      // Test oneLabeledAgain
      assertTrue(oneLabelChanged.hasLabels());
      assertNotNull(oneLabelChanged.getLabels());
      assertEquals(1, oneLabelChanged.getLabels().size());
      assertSame(ParameterlessTermLabel.ANON_HEAP_LABEL, oneLabelChanged.getLabels().get(0));
      assertFalse(oneLabelChanged.containsLabel(sedLabel));
      assertTrue(oneLabelChanged.containsLabel(ParameterlessTermLabel.ANON_HEAP_LABEL));
      assertFalse(oneLabelChanged.containsLabel(anotherSedLabel));
      // Test twoLabels
      assertTrue(twoLabels.hasLabels());
      assertNotNull(twoLabels.getLabels());
      assertEquals(2, oneLabelAdded0.getLabels().size());
      assertEquals(2, oneLabelAdded1.getLabels().size());
      assertEquals(2, twoLabels.getLabels().size());
      assertSame(ParameterlessTermLabel.ANON_HEAP_LABEL, twoLabels.getLabels().get(0));
      assertSame(sedLabel, twoLabels.getLabels().get(1));
      assertTrue(twoLabels.containsLabel(sedLabel));
      assertTrue(twoLabels.containsLabel(ParameterlessTermLabel.ANON_HEAP_LABEL));
      assertFalse(twoLabels.containsLabel(anotherSedLabel));
	}
}<|MERGE_RESOLUTION|>--- conflicted
+++ resolved
@@ -52,64 +52,53 @@
 		assertFalse("Labeled and unlabeled terms must not be equal", unlabeledTerm.equals(labeledTerm));
 	}
 
-	/**
-	 * Tests {@link Term#hasLabels()}, {@link Term#hasLabels()} and
-	 * {@link Term#containsLabel(TermLabel)}.
-	 */
-	public void testGetHasAndContainsLabels() {
-	   // Create terms
-	   Term unlabeled = services.getTermBuilder().tt();
-	   SymbolicExecutionTermLabel sedLabel = new SymbolicExecutionTermLabel(1);
-	   SymbolicExecutionTermLabel anotherSedLabel = new SymbolicExecutionTermLabel(2);
-	   Term oneLabel = services.getTermBuilder().label(unlabeled, sedLabel);
-	   Term oneLabelChanged = services.getTermBuilder().label(oneLabel, ParameterlessTermLabel.ANON_HEAP_LABEL);
-<<<<<<< HEAD
-	   Term twoLabels = services.getTermBuilder().label(unlabeled, new ImmutableArray<TermLabel>(ParameterlessTermLabel.ANON_HEAP_LABEL, sedLabel));
-	   // Test unlabeled
-	   assertFalse(unlabeled.hasLabels());
-	   assertNotNull(unlabeled.getLabels());
-	   assertEquals(0, unlabeled.getLabels().size());
-	   assertFalse(unlabeled.containsLabel(sedLabel));
-      assertFalse(unlabeled.containsLabel(ParameterlessTermLabel.ANON_HEAP_LABEL));
-      assertFalse(unlabeled.containsLabel(anotherSedLabel));
-=======
-	   Term twoLabels = services.getTermBuilder().label(unlabled, new ImmutableArray<TermLabel>(ParameterlessTermLabel.ANON_HEAP_LABEL, sedLabel));
-	   Term oneLabelAdded0 = services.getTermBuilder().addLabel(oneLabel, ParameterlessTermLabel.ANON_HEAP_LABEL);
-	   Term oneLabelAdded1 = services.getTermBuilder().addLabel(oneLabelAdded0, ParameterlessTermLabel.ANON_HEAP_LABEL);
-	   // Test unlabled
-	   assertFalse(unlabled.hasLabels());
-	   assertNotNull(unlabled.getLabels());
-	   assertEquals(0, unlabled.getLabels().size());
-	   assertFalse(unlabled.containsLabel(sedLabel));
-      assertFalse(unlabled.containsLabel(ParameterlessTermLabel.ANON_HEAP_LABEL));
-      assertFalse(unlabled.containsLabel(anotherSedLabel));
->>>>>>> a9480566
-		// Test oneLabel
-      assertTrue(oneLabel.hasLabels());
-      assertNotNull(oneLabel.getLabels());
-      assertEquals(1, oneLabel.getLabels().size());
-      assertSame(sedLabel, oneLabel.getLabels().get(0));
-      assertTrue(oneLabel.containsLabel(sedLabel));
-      assertFalse(oneLabel.containsLabel(ParameterlessTermLabel.ANON_HEAP_LABEL));
-      assertFalse(oneLabel.containsLabel(anotherSedLabel));
-      // Test oneLabeledAgain
-      assertTrue(oneLabelChanged.hasLabels());
-      assertNotNull(oneLabelChanged.getLabels());
-      assertEquals(1, oneLabelChanged.getLabels().size());
-      assertSame(ParameterlessTermLabel.ANON_HEAP_LABEL, oneLabelChanged.getLabels().get(0));
-      assertFalse(oneLabelChanged.containsLabel(sedLabel));
-      assertTrue(oneLabelChanged.containsLabel(ParameterlessTermLabel.ANON_HEAP_LABEL));
-      assertFalse(oneLabelChanged.containsLabel(anotherSedLabel));
-      // Test twoLabels
-      assertTrue(twoLabels.hasLabels());
-      assertNotNull(twoLabels.getLabels());
-      assertEquals(2, oneLabelAdded0.getLabels().size());
-      assertEquals(2, oneLabelAdded1.getLabels().size());
-      assertEquals(2, twoLabels.getLabels().size());
-      assertSame(ParameterlessTermLabel.ANON_HEAP_LABEL, twoLabels.getLabels().get(0));
-      assertSame(sedLabel, twoLabels.getLabels().get(1));
-      assertTrue(twoLabels.containsLabel(sedLabel));
-      assertTrue(twoLabels.containsLabel(ParameterlessTermLabel.ANON_HEAP_LABEL));
-      assertFalse(twoLabels.containsLabel(anotherSedLabel));
+    /**
+     * Tests {@link Term#hasLabels()}, {@link Term#hasLabels()} and
+     * {@link Term#containsLabel(TermLabel)}.
+     */
+    public void testGetHasAndContainsLabels() {
+        // Create terms
+        Term unlabeled = services.getTermBuilder().tt();
+        SymbolicExecutionTermLabel sedLabel = new SymbolicExecutionTermLabel(1);
+        SymbolicExecutionTermLabel anotherSedLabel = new SymbolicExecutionTermLabel(2);
+        Term oneLabel = services.getTermBuilder().label(unlabeled, sedLabel);
+        Term oneLabelChanged = services.getTermBuilder().label(oneLabel, ParameterlessTermLabel.ANON_HEAP_LABEL);
+        Term twoLabels = services.getTermBuilder().label(unlabeled, new ImmutableArray<TermLabel>(ParameterlessTermLabel.ANON_HEAP_LABEL, sedLabel));
+        Term oneLabelAdded0 = services.getTermBuilder().addLabel(oneLabel, ParameterlessTermLabel.ANON_HEAP_LABEL);
+        Term oneLabelAdded1 = services.getTermBuilder().addLabel(oneLabelAdded0, ParameterlessTermLabel.ANON_HEAP_LABEL);
+        // Test unlabeled
+        assertFalse(unlabeled.hasLabels());
+        assertNotNull(unlabeled.getLabels());
+        assertEquals(0, unlabeled.getLabels().size());
+        assertFalse(unlabeled.containsLabel(sedLabel));
+        assertFalse(unlabeled.containsLabel(ParameterlessTermLabel.ANON_HEAP_LABEL));
+        assertFalse(unlabeled.containsLabel(anotherSedLabel));
+        // Test oneLabel
+        assertTrue(oneLabel.hasLabels());
+        assertNotNull(oneLabel.getLabels());
+        assertEquals(1, oneLabel.getLabels().size());
+        assertSame(sedLabel, oneLabel.getLabels().get(0));
+        assertTrue(oneLabel.containsLabel(sedLabel));
+        assertFalse(oneLabel.containsLabel(ParameterlessTermLabel.ANON_HEAP_LABEL));
+        assertFalse(oneLabel.containsLabel(anotherSedLabel));
+        // Test oneLabeledAgain
+        assertTrue(oneLabelChanged.hasLabels());
+        assertNotNull(oneLabelChanged.getLabels());
+        assertEquals(1, oneLabelChanged.getLabels().size());
+        assertSame(ParameterlessTermLabel.ANON_HEAP_LABEL, oneLabelChanged.getLabels().get(0));
+        assertFalse(oneLabelChanged.containsLabel(sedLabel));
+        assertTrue(oneLabelChanged.containsLabel(ParameterlessTermLabel.ANON_HEAP_LABEL));
+        assertFalse(oneLabelChanged.containsLabel(anotherSedLabel));
+        // Test twoLabels
+        assertTrue(twoLabels.hasLabels());
+        assertNotNull(twoLabels.getLabels());
+        assertEquals(2, oneLabelAdded0.getLabels().size());
+        assertEquals(2, oneLabelAdded1.getLabels().size());
+        assertEquals(2, twoLabels.getLabels().size());
+        assertSame(ParameterlessTermLabel.ANON_HEAP_LABEL, twoLabels.getLabels().get(0));
+        assertSame(sedLabel, twoLabels.getLabels().get(1));
+        assertTrue(twoLabels.containsLabel(sedLabel));
+        assertTrue(twoLabels.containsLabel(ParameterlessTermLabel.ANON_HEAP_LABEL));
+        assertFalse(twoLabels.containsLabel(anotherSedLabel));
 	}
 }