package de.uka.ilkd.key.suite;
// This file is part of KeY - Integrated Deductive Software Design
//
// Copyright (C) 2001-2011 Universitaet Karlsruhe (TH), Germany
//                         Universitaet Koblenz-Landau, Germany
//                         Chalmers University of Technology, Sweden
// Copyright (C) 2011-2014 Karlsruhe Institute of Technology, Germany
//                         Technical University Darmstadt, Germany
//                         Chalmers University of Technology, Sweden
//
// The KeY system is protected by the GNU General
// Public License. See LICENSE.TXT for details.
//

import junit.framework.TestCase;
import junit.framework.TestResult;
import junit.framework.TestSuite;

@SuppressWarnings("unchecked")
public class TestKey extends TestSuite {

    static Class<? extends TestCase>[] utilityTests = new Class[] {
        de.uka.ilkd.key.util.TestLexicographicComparator.class,
        de.uka.ilkd.key.util.TestVersionStringComparator.class,
        de.uka.ilkd.key.util.TestMiscTools.class,
        de.uka.ilkd.key.util.pp.TestLayouter.class,
        de.uka.ilkd.key.util.TestProofStarter.class,
        de.uka.ilkd.key.util.TestNodePreorderIterator.class,
<<<<<<< HEAD
        de.uka.ilkd.key.util.TestProofUserManager.class,
        de.uka.ilkd.key.rule.join.PredicateAbstractionLatticeTests.class
=======
        de.uka.ilkd.key.util.TestSearchNodePreorderIterator.class,
        de.uka.ilkd.key.util.TestSearchNodeReversePreorderIterator.class,
        de.uka.ilkd.key.util.TestProofUserManager.class
>>>>>>> 2b458d7b
    }; 


    static Class<? extends TestCase>[] logicModelTests = new Class[] {
        de.uka.ilkd.key.logic.TestTermFactory.class,
        de.uka.ilkd.key.logic.TestTermLabelManager.class,
        de.uka.ilkd.key.logic.TestTermBuilder.class,
        de.uka.ilkd.key.logic.TestTerm.class,
        de.uka.ilkd.key.logic.TestNamespace.class,
        de.uka.ilkd.key.logic.TestSemisequent.class,
        de.uka.ilkd.key.logic.TestPosInOcc.class,   	
        de.uka.ilkd.key.logic.TestPosInTerm.class,       
        de.uka.ilkd.key.logic.TestClashFreeSubst.class,
        de.uka.ilkd.key.logic.TestSyntacticalReplaceVisitor.class,
        de.uka.ilkd.key.logic.TestVariableNamer.class,
        de.uka.ilkd.key.logic.LabeledTermImplTest.class
    };


    static Class<? extends TestCase>[] parserTests = new Class[] {
        de.uka.ilkd.key.parser.TestDeclParser.class,
//        de.uka.ilkd.key.parser.TestParallelParsing.class,
        de.uka.ilkd.key.parser.TestTermParser.class,
        de.uka.ilkd.key.parser.TestTermParserHeap.class,
        de.uka.ilkd.key.parser.TestTermParserSorts.class,
        de.uka.ilkd.key.parser.TestJMLParserAssociativity.class,
        de.uka.ilkd.key.parser.TestTacletParser.class,
    };


    static Class<? extends TestCase>[] ruleTests = new Class[] {
        de.uka.ilkd.key.rule.TestSchemaModalOperators.class,
        de.uka.ilkd.key.rule.tacletbuilder.TestTacletBuild.class,
        de.uka.ilkd.key.rule.TestCollisionResolving.class,
        de.uka.ilkd.key.rule.TestMatchTaclet.class,
        de.uka.ilkd.key.rule.match.legacy.TestLegacyTacletMatch.class,
        de.uka.ilkd.key.rule.match.vm.VMTacletMatcherTest.class,
        de.uka.ilkd.key.rule.TestApplyTaclet.class,
        de.uka.ilkd.key.rule.inst.TestGenericSortInstantiations.class,
        de.uka.ilkd.key.rule.metaconstruct.TestProgramMetaConstructs.class,
        de.uka.ilkd.key.rule.conditions.TestDropEffectlessElementary.class,
        de.uka.ilkd.key.rule.join.JoinRuleTests.class
    };


    static Class<? extends TestCase>[] proofConstructionTests = new Class[] {
        de.uka.ilkd.key.proof.TestTacletIndex.class,
        de.uka.ilkd.key.proof.TestProofTree.class,
        de.uka.ilkd.key.proof.TestGoal.class,
        de.uka.ilkd.key.proof.TestTermTacletAppIndex.class,
        de.uka.ilkd.key.taclettranslation.TestTacletTranslator.class,
        de.uka.ilkd.key.taclettranslation.lemma.TestGenericRemovingLemmaGenerator.class
    };


    static Class<? extends TestCase>[] javaTests = new Class[] {
        de.uka.ilkd.key.java.TestJavaInfo.class,
        de.uka.ilkd.key.java.TestJavaCardDLJavaExtensions.class,
        de.uka.ilkd.key.java.TestRecoder2KeY.class,
        de.uka.ilkd.key.java.TestKeYRecoderMapping.class,
        de.uka.ilkd.key.java.visitor.TestDeclarationProgramVariableCollector.class,
        de.uka.ilkd.key.java.TestContextStatementBlock.class
    };


    static Class<? extends TestCase>[] speclangTests = new Class[] {
        de.uka.ilkd.key.speclang.jml.translation.TestJMLTranslator.class,
        de.uka.ilkd.key.speclang.jml.pretranslation.TestJMLPreTranslator.class
    };


    static Class<? extends TestCase>[] smtTests = new Class[] {
        de.uka.ilkd.key.smt.test.TestSimplify.class,
        de.uka.ilkd.key.smt.test.TestZ3.class,
        de.uka.ilkd.key.smt.test.TestYices.class,
        de.uka.ilkd.key.smt.test.TestCvc3.class
        //, de.uka.ilkd.key.smt.test.TestCvc4.class  //commented out as test take too long
    };


    public static TestSuite createSuite(Class<? extends TestCase>[] testClasses, final String msg) {
        TestSuite suite = new TestSuite() {
            @Override
            public void run(TestResult result) {
                System.out.print("[" + msg + "]: ");
                super.run(result);
                System.out.println();
            }
        };

        for ( int i = 0; i < testClasses.length; i++ ) {
            suite.addTest(new TestSuite(testClasses[i]));
        }

        return suite;
    }


    public static junit.framework.Test suite() {
	de.uka.ilkd.key.util.Debug.ENABLE_DEBUG = false;

        TestSuite suite = new TestSuite();
        suite.addTest(createSuite(utilityTests, "Testing KeY specific Utilities"));
        suite.addTest(createSuite(logicModelTests, "Testing Logic Engine"));	
        suite.addTest(createSuite(parserTests, "Testing Parsers"));
        suite.addTest(createSuite(ruleTests, "Testing Rule Engine"));
        suite.addTest(createSuite(proofConstructionTests, "Testing Proof Construction"));
        suite.addTest(createSuite(javaTests, "Testing Java Datastructures"));
        suite.addTest(createSuite(speclangTests, "Testing JML frontend"));
        suite.addTest(createSuite(smtTests, "Testing SMT backend"));
        suite.addTest(createSuite(new Class[]{de.uka.ilkd.key.util.DesignTests.class}, "Test Design Constraints"));

        return suite;
    }
    

    public TestKey(String name) {
        super(name);
    }
}<|MERGE_RESOLUTION|>--- conflicted
+++ resolved
@@ -26,14 +26,10 @@
         de.uka.ilkd.key.util.pp.TestLayouter.class,
         de.uka.ilkd.key.util.TestProofStarter.class,
         de.uka.ilkd.key.util.TestNodePreorderIterator.class,
-<<<<<<< HEAD
+        de.uka.ilkd.key.util.TestSearchNodePreorderIterator.class,
+        de.uka.ilkd.key.util.TestSearchNodeReversePreorderIterator.class,
         de.uka.ilkd.key.util.TestProofUserManager.class,
         de.uka.ilkd.key.rule.join.PredicateAbstractionLatticeTests.class
-=======
-        de.uka.ilkd.key.util.TestSearchNodePreorderIterator.class,
-        de.uka.ilkd.key.util.TestSearchNodeReversePreorderIterator.class,
-        de.uka.ilkd.key.util.TestProofUserManager.class
->>>>>>> 2b458d7b
     }; 
 
 
