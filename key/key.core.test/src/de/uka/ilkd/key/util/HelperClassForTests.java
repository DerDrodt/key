// This file is part of KeY - Integrated Deductive Software Design
//
// Copyright (C) 2001-2011 Universitaet Karlsruhe (TH), Germany
//                         Universitaet Koblenz-Landau, Germany
//                         Chalmers University of Technology, Sweden
// Copyright (C) 2011-2014 Karlsruhe Institute of Technology, Germany
//                         Technical University Darmstadt, Germany
//                         Chalmers University of Technology, Sweden
//
// The KeY system is protected by the GNU General
// Public License. See LICENSE.TXT for details.
//

/*
 * Created on 18.12.2004
 */
package de.uka.ilkd.key.util;

import static de.uka.ilkd.key.proof.io.RuleSource.ldtFile;

import java.io.File;
import java.util.HashMap;
import java.util.Map.Entry;

import org.junit.Assert;
import org.key_project.util.collection.ImmutableList;
import org.key_project.util.collection.ImmutableSLList;
import org.key_project.util.collection.ImmutableSet;
import org.key_project.util.java.CollectionUtil;
import org.key_project.util.java.IFilter;
import org.key_project.util.java.IOUtil;

import de.uka.ilkd.key.control.DefaultUserInterfaceControl;
import de.uka.ilkd.key.control.KeYEnvironment;
import de.uka.ilkd.key.java.JavaInfo;
import de.uka.ilkd.key.java.Services;
import de.uka.ilkd.key.java.abstraction.KeYJavaType;
import de.uka.ilkd.key.logic.Term;
import de.uka.ilkd.key.logic.op.IObserverFunction;
import de.uka.ilkd.key.logic.op.IProgramMethod;
import de.uka.ilkd.key.proof.Proof;
import de.uka.ilkd.key.proof.ProofAggregate;
import de.uka.ilkd.key.proof.init.ContractPO;
import de.uka.ilkd.key.proof.init.JavaProfile;
import de.uka.ilkd.key.proof.init.KeYUserProblemFile;
import de.uka.ilkd.key.proof.init.ProblemInitializer;
import de.uka.ilkd.key.proof.init.Profile;
import de.uka.ilkd.key.proof.init.ProofInputException;
import de.uka.ilkd.key.proof.init.RuleCollection;
import de.uka.ilkd.key.proof.io.ProblemLoaderException;
import de.uka.ilkd.key.proof.io.RuleSourceFactory;
import de.uka.ilkd.key.rule.BuiltInRule;
import de.uka.ilkd.key.rule.OneStepSimplifier;
import de.uka.ilkd.key.settings.ChoiceSettings;
import de.uka.ilkd.key.settings.ProofIndependentSettings;
import de.uka.ilkd.key.settings.ProofSettings;
import de.uka.ilkd.key.speclang.Contract;

public class HelperClassForTests {
   public static final String TESTCASE_DIRECTORY;
   
   static {
      File projectRoot = IOUtil.getProjectRoot(HelperClassForTests.class);
      // Update path in Eclipse Plug-ins executed as JUnit Test.
      if ("org.key_project.core.test".equals(projectRoot.getName())) {
         projectRoot = projectRoot.getParentFile().getParentFile().getParentFile().getParentFile();
         projectRoot = new File(projectRoot, "key" + File.separator + "key.core.test");
      }
      // Update path in Eclipse Plug-ins executed as JUnit Plug-in Test.
      else if ("tests".equals(projectRoot.getName())) {
         projectRoot = projectRoot.getParentFile().getParentFile().getParentFile();
         projectRoot = new File(projectRoot, "key" + File.separator + "key.core.test");
      }
      TESTCASE_DIRECTORY = projectRoot + File.separator + "resources"+ File.separator + "testcase";
   }

    
    private static final Profile profile = new JavaProfile() {
            //we do not want normal standard rules, but ruleSetsDeclarations is needed for string library (HACK)
	    public RuleCollection getStandardRules() {
                return new RuleCollection(
<<<<<<< HEAD
                                RuleSourceFactory.fromBuiltInRule(ldtFile), 
=======
                                RuleSourceFactory.fromDefaultLocation(ldtFile), 
>>>>>>> 3977d3d3
                                ImmutableSLList.<BuiltInRule>nil());
            }
        };
    
    public HelperClassForTests() {
        
    }
    
    public ProofAggregate parse(File file) {
        return parse(file, profile);
    }
    
    public ProofAggregate parse(File file, Profile profile) {
        ProblemInitializer pi = null;
        ProofAggregate result = null;
       
        try {	    
            KeYUserProblemFile po 
            	= new KeYUserProblemFile("UpdatetermTest", file, null, profile); 
            pi = new ProblemInitializer(profile);
           
            result = pi.startProver(po, po);

        } catch (Exception e) {
            System.err.println("Exception occurred while parsing "+file+"\n");
            e.printStackTrace();
            System.exit(-1);
        }
        return result;
    }
    
    public ProofAggregate parseThrowException(File file) throws ProofInputException{        
        return parseThrowException(file, profile);
    }
       
    
    public ProofAggregate parseThrowException(File file, Profile profile) throws ProofInputException{
	KeYUserProblemFile po 
		= new KeYUserProblemFile("UpdatetermTest", file, null, profile); 
        ProblemInitializer pi = new ProblemInitializer(profile);
        return pi.startProver(po, po);
    }
       
    public Term extractProblemTerm(Proof p) {
        return p.root().sequent().succedent().iterator().next().formula();
    }

    /**
     * Checks if one step simplification is enabled in the given {@link Proof}.
     * @param proof The {@link Proof} to read from or {@code null} to return the general settings value.
     * @return {@code true} one step simplification is enabled, {@code false} if disabled.
     */
    public static boolean isOneStepSimplificationEnabled(Proof proof) {
       if (proof != null && !proof.isDisposed()) {
          return proof.getProofIndependentSettings().getGeneralSettings().oneStepSimplification();
       }
       else {
          return ProofIndependentSettings.DEFAULT_INSTANCE.getGeneralSettings().oneStepSimplification();
       }
    }

    /**
     * Defines if one step simplification is enabled in general and within the {@link Proof}.
     * @param proof The optional {@link Proof}.
     * @param enabled {@code true} use one step simplification, {@code false} do not use one step simplification.
     */
    public static void setOneStepSimplificationEnabled(Proof proof, boolean enabled) {
       ProofIndependentSettings.DEFAULT_INSTANCE.getGeneralSettings().setOneStepSimplification(enabled);
       if (proof != null && !proof.isDisposed()) {
          proof.getProofIndependentSettings().getGeneralSettings().setOneStepSimplification(enabled);
          OneStepSimplifier.refreshOSS(proof);
       }
    }
    
    /**
     * Ensures that the default taclet options are defined.
     * @param baseDir The base directory which contains the java file.
     * @param javaPathInBaseDir The path in the base directory to the java file.
     * @param baseContractName The name of the contract to prove.
     * @return The original settings which are overwritten.
     * @throws ProblemLoaderException Occurred Exception.
     * @throws ProofInputException Occurred Exception.
     */
    public static HashMap<String, String> setDefaultTacletOptions(String baseDir,
                                                                  String javaPathInBaseDir) throws ProblemLoaderException, ProofInputException {
       if (!ProofSettings.isChoiceSettingInitialised()) {
          // Make sure that required files exists
          File javaFile = new File(baseDir, javaPathInBaseDir);
          Assert.assertTrue(javaFile.exists());
          // Load java file
          KeYEnvironment<DefaultUserInterfaceControl> environment = KeYEnvironment.load(javaFile, null, null);
          try {
             // Start proof
             ImmutableSet<Contract> contracts = environment.getServices().getSpecificationRepository().getAllContracts();
             Assert.assertFalse(contracts.isEmpty());
             Contract contract = contracts.iterator().next();
             ContractPO po = contract.createProofObl(environment.getInitConfig());
             Proof proof = environment.createProof(po);
             Assert.assertNotNull(proof);
             proof.dispose();
          }
          finally {
             environment.dispose();
          }
       }
       return setDefaultTacletOptions();
    }

    /**
     * Ensures that the default taclet options are defined.
     * @param javaFile The java file to load.
     * @param containerTypeName The type name which provides the target.
     * @param targetName The target to proof.
     * @return The original settings which are overwritten.
     * @throws ProblemLoaderException Occurred Exception.
     * @throws ProofInputException Occurred Exception.
     */
    public static HashMap<String, String> setDefaultTacletOptionsForTarget(File javaFile,
                                                                           String containerTypeName,
                                                                           final String targetName) throws ProblemLoaderException, ProofInputException {
       if (!ProofSettings.isChoiceSettingInitialised()) {
          KeYEnvironment<?> environment = null;
          Proof proof = null;
          try {
             // Load java file
             environment = KeYEnvironment.load(javaFile, null, null);
             // Search type
             KeYJavaType containerKJT = environment.getJavaInfo().getTypeByClassName(containerTypeName);
             Assert.assertNotNull(containerKJT);
             // Search observer function
             ImmutableSet<IObserverFunction> targets = environment.getSpecificationRepository().getContractTargets(containerKJT);
             IObserverFunction target = CollectionUtil.search(targets, new IFilter<IObserverFunction>() {
                @Override
                public boolean select(IObserverFunction element) {
                   return targetName.equals(element.toString());
                }
             });
             Assert.assertNotNull(target);
             // Find first contract.
             ImmutableSet<Contract> contracts = environment.getSpecificationRepository().getContracts(containerKJT, target);
             Assert.assertFalse(contracts.isEmpty());
             Contract contract = contracts.iterator().next();
             // Start proof
             proof = environment.createProof(contract.createProofObl(environment.getInitConfig(), contract));
             Assert.assertNotNull(proof);
          }
          catch (Exception e) {
             if (proof != null) {
                proof.dispose();
             }
             if (environment != null) {
                environment.dispose();
             }
          }
       }
       return setDefaultTacletOptions();
    }

    /**
     * Ensures that the default taclet options are defined.
     * @return The original settings which are overwritten.
     */
    public static HashMap<String, String> setDefaultTacletOptions() {
       Assert.assertTrue(ProofSettings.isChoiceSettingInitialised());
       // Set default taclet options
       ChoiceSettings choiceSettings = ProofSettings.DEFAULT_SETTINGS.getChoiceSettings();
       HashMap<String, String> oldSettings = choiceSettings.getDefaultChoices();
       HashMap<String, String> newSettings = new HashMap<String, String>(oldSettings);
       newSettings.putAll(MiscTools.getDefaultTacletOptions());
       choiceSettings.setDefaultChoices(newSettings);
       // Make sure that default taclet options are set
       HashMap<String, String> updatedChoiceSettings = ProofSettings.DEFAULT_SETTINGS.getChoiceSettings().getDefaultChoices();
       for (Entry<String, String> entry : newSettings.entrySet()) {
          Assert.assertEquals(entry.getValue(), updatedChoiceSettings.get(entry.getKey()));
       }
       return oldSettings;
    }

    /**
     * Restores the given taclet options.
     * @param options The taclet options to restore.
     */
    public static void restoreTacletOptions(HashMap<String, String> options) {
       if (options != null) {
          Assert.assertTrue(ProofSettings.isChoiceSettingInitialised());
          ProofSettings.DEFAULT_SETTINGS.getChoiceSettings().setDefaultChoices(options);
          // Make sure that taclet options are restored
          HashMap<String, String> updatedChoiceSettings = ProofSettings.DEFAULT_SETTINGS.getChoiceSettings().getDefaultChoices();
          for (Entry<String, String> entry : options.entrySet()) {
             Assert.assertEquals(entry.getValue(), updatedChoiceSettings.get(entry.getKey()));
          }
       }
    }
    
    /**
     * Searches a {@link IProgramMethod} in the given {@link Services}.
     * @param services The {@link Services} to search in.
     * @param containerTypeName The name of the type which contains the method.
     * @param methodFullName The method name to search.
     * @return The first found {@link IProgramMethod} in the type.
     */
    public static IProgramMethod searchProgramMethod(Services services, 
                                                     String containerTypeName, 
                                                     final String methodFullName) {
       JavaInfo javaInfo = services.getJavaInfo();
       KeYJavaType containerKJT = javaInfo.getTypeByClassName(containerTypeName);
       Assert.assertNotNull(containerKJT);
       ImmutableList<IProgramMethod> pms = javaInfo.getAllProgramMethods(containerKJT);
       IProgramMethod pm = CollectionUtil.search(pms, new IFilter<IProgramMethod>() {
          @Override
          public boolean select(IProgramMethod element) {
             return methodFullName.equals(element.getFullName());
          }
       });
       if (pm == null) {
          pms = javaInfo.getConstructors(containerKJT);
          pm = CollectionUtil.search(pms, new IFilter<IProgramMethod>() {
             @Override
             public boolean select(IProgramMethod element) {
                return methodFullName.equals(element.getFullName());
             }
          });
       }
       Assert.assertNotNull(pm);
       return pm;
    }
}<|MERGE_RESOLUTION|>--- conflicted
+++ resolved
@@ -79,11 +79,7 @@
             //we do not want normal standard rules, but ruleSetsDeclarations is needed for string library (HACK)
 	    public RuleCollection getStandardRules() {
                 return new RuleCollection(
-<<<<<<< HEAD
-                                RuleSourceFactory.fromBuiltInRule(ldtFile), 
-=======
                                 RuleSourceFactory.fromDefaultLocation(ldtFile), 
->>>>>>> 3977d3d3
                                 ImmutableSLList.<BuiltInRule>nil());
             }
         };
