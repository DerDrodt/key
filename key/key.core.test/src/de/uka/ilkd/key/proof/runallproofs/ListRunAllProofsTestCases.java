package de.uka.ilkd.key.proof.runallproofs;

import java.io.IOException;
import java.util.List;

import org.antlr.runtime.RecognitionException;

import de.uka.ilkd.key.proof.runallproofs.proofcollection.ProofCollection;

/**
 * Used by {@link RunAllProofsTest} command line interface to print out a list
 * of test cases. Command line interface can be found at git location:<br>
 * key/scripts/runAllProofs
 *
 * @author Kai Wallisch
 *
 */
public class ListRunAllProofsTestCases {

   public static void main(String[] args) throws IOException,
         RecognitionException {
      ProofCollection proofCollection = RunAllProofsTest.parseIndexFile();
      List<RunAllProofsTestUnit> units = proofCollection
            .createRunAllProofsTestUnits();
      for (RunAllProofsTestUnit unit : units) {
<<<<<<< HEAD
         System.out.println(unit.testCaseName);
=======
         System.out.println(unit.getTestName());
>>>>>>> 5a2558dd
      }
   }

}<|MERGE_RESOLUTION|>--- conflicted
+++ resolved
@@ -23,11 +23,7 @@
       List<RunAllProofsTestUnit> units = proofCollection
             .createRunAllProofsTestUnits();
       for (RunAllProofsTestUnit unit : units) {
-<<<<<<< HEAD
-         System.out.println(unit.testCaseName);
-=======
          System.out.println(unit.getTestName());
->>>>>>> 5a2558dd
       }
    }
 
