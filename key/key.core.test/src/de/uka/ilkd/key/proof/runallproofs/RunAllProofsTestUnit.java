package de.uka.ilkd.key.proof.runallproofs;

import java.io.File;
import java.io.IOException;
import java.io.Serializable;
<<<<<<< HEAD
import java.nio.file.Files;
import java.nio.file.Path;

import de.uka.ilkd.key.proof.runallproofs.proofcollection.ProofCollectionSettings;
=======
import java.nio.file.Path;
import java.util.ArrayList;
import java.util.List;

import de.uka.ilkd.key.proof.runallproofs.proofcollection.ForkMode;
import de.uka.ilkd.key.proof.runallproofs.proofcollection.ForkedTestFileRunner;
import de.uka.ilkd.key.proof.runallproofs.proofcollection.ProofCollectionSettings;
import de.uka.ilkd.key.proof.runallproofs.proofcollection.TestFile;
>>>>>>> 5a2558dd

/**
 * A single unit that will be tested during {@link RunAllProofsTest} run.
 * 
 * @author Kai Wallisch
 */
public final class RunAllProofsTestUnit implements Serializable {

    private static final long serialVersionUID = -2406881153415390937L;

   /**
    * The name of this test.
    */
<<<<<<< HEAD
   public final String testCaseName;

   private final ProofCollectionSettings settings;
=======
    private String testName;

    private final ProofCollectionSettings settings;
    private final List<TestFile> testFiles;
    private final boolean ungrouped;
    private final Path tempDirectory;
>>>>>>> 5a2558dd

   /**
    * Method {@link Object#toString()} is used by class {@link RunAllProofsTest}
    * to determine the name of a test case. It is overridden here so that test
    * cases can be easily recognized by their name.
    */
   @Override
   public String toString() {
      return testCaseName;
   }

<<<<<<< HEAD
   public RunAllProofsTestUnit(String name, ProofCollectionSettings settings) {
      this.testCaseName = name;
      this.settings = settings;
=======
    public RunAllProofsTestUnit(String name, ProofCollectionSettings settings,
            Path tempDirectory, List<TestFile> testFiles, boolean ungrouped) {
      this.testName = name;
        this.settings = settings;
        this.tempDirectory = tempDirectory;
        this.testFiles = testFiles;
        this.ungrouped = ungrouped;
>>>>>>> 5a2558dd
   }

   /**
    * Run the test of this unit and return a {@link TestResult}.
     *
     * If {@link #ungrouped} is true, the result is the result of that single
     * test. Otherwise all results are aggregated into a single testresult.
     *
     * The way of execution is determined by the {@link #settings}, in
     * particular by the {@link ProofCollectionSettings#getForkMode() forkmode}.
     *
     * @return either a single test result or an aggregated test result, not
     *         <code>null</code>.
     */
    public TestResult runTest() throws Exception {
        /*
         * List of test results containing one test result for each test
         * file contained in this group.
    */
<<<<<<< HEAD
   public abstract TestResult runTest() throws Exception;

   /*
    * Temporary directory used by this test unit to store serialized data when
    * running in fork mode.
    */
   private Path tempDir = null;

   public Path getTempDir() throws IOException {
      File runAllProofsTempDir = settings.getTempDir();
      if (tempDir == null) {
         if (!runAllProofsTempDir.exists()) {
            runAllProofsTempDir.mkdirs();
         }
         tempDir = Files.createTempDirectory(runAllProofsTempDir.toPath(),
               testCaseName + "-");
      }
      return tempDir;
   }
=======
        List<TestResult> testResults;

        boolean verbose = "true".equals(settings.get(RunAllProofsTest.VERBOSE_OUTPUT_KEY));
        if(verbose) {
            System.err.println("Running test " + testName);
        }

        boolean ignoreTest = "true".equals(settings.get(RunAllProofsTest.IGNORE_KEY));
        if(ignoreTest) {
            if(verbose) {
                System.err.println("... ignoring this test due to 'ignore=true' in file");
            }
            return new TestResult("Test case has been ignored", true);
        }

        ForkMode forkMode = settings.getForkMode();
        switch(forkMode) {
        case PERGROUP:
            testResults = ForkedTestFileRunner.processTestFiles(testFiles, settings, tempDirectory);
            break;

        case NOFORK:
            testResults = new ArrayList<>();
            for (TestFile testFile : testFiles) {
                TestResult testResult = testFile.runKey(settings);
                testResults.add(testResult);
            }
            break;

        case PERFILE:
            testResults = new ArrayList<>();
            for (TestFile testFile : testFiles) {
                TestResult testResult =
                        ForkedTestFileRunner.processTestFile(testFile, settings, tempDirectory);
                testResults.add(testResult);
            }
            break;

        default:
            throw new RuntimeException("Unexpected value for fork mode: " + forkMode);
        }

        if(verbose) {
            System.err.println("Returning from test " + testName);
        }

        /*
         * Merge list of test results into one single test result, unless it is a
         * singleton case outside any group declaration.
         */
        if(ungrouped) {
            assert testResults.size() == 1 : "Ungrouped test runs must have one case";
            return testResults.get(0);
        }

        boolean success = true;
        String message = "group " + testName + ":\n";
        for (TestResult testResult : testResults) {
            success &= testResult.success;
            message += testResult.message + "\n";
        }
        return new TestResult(message, success);
    }

    public String getTestName() {
        return testName;
    }

    public void setTestName(String testUnitName) {
        this.testName = testUnitName;
    }

>>>>>>> 5a2558dd
}<|MERGE_RESOLUTION|>--- conflicted
+++ resolved
@@ -3,12 +3,7 @@
 import java.io.File;
 import java.io.IOException;
 import java.io.Serializable;
-<<<<<<< HEAD
 import java.nio.file.Files;
-import java.nio.file.Path;
-
-import de.uka.ilkd.key.proof.runallproofs.proofcollection.ProofCollectionSettings;
-=======
 import java.nio.file.Path;
 import java.util.ArrayList;
 import java.util.List;
@@ -17,32 +12,19 @@
 import de.uka.ilkd.key.proof.runallproofs.proofcollection.ForkedTestFileRunner;
 import de.uka.ilkd.key.proof.runallproofs.proofcollection.ProofCollectionSettings;
 import de.uka.ilkd.key.proof.runallproofs.proofcollection.TestFile;
->>>>>>> 5a2558dd
 
-/**
- * A single unit that will be tested during {@link RunAllProofsTest} run.
- * 
- * @author Kai Wallisch
- */
 public final class RunAllProofsTestUnit implements Serializable {
 
-    private static final long serialVersionUID = -2406881153415390937L;
+   private static final long serialVersionUID = -2406881153415390937L;
 
    /**
     * The name of this test.
     */
-<<<<<<< HEAD
-   public final String testCaseName;
+   private String testCaseName;
 
    private final ProofCollectionSettings settings;
-=======
-    private String testName;
-
-    private final ProofCollectionSettings settings;
-    private final List<TestFile> testFiles;
-    private final boolean ungrouped;
-    private final Path tempDirectory;
->>>>>>> 5a2558dd
+   private final List<TestFile> testFiles;
+   private final boolean ungrouped;
 
    /**
     * Method {@link Object#toString()} is used by class {@link RunAllProofsTest}
@@ -54,40 +36,103 @@
       return testCaseName;
    }
 
-<<<<<<< HEAD
-   public RunAllProofsTestUnit(String name, ProofCollectionSettings settings) {
+   public RunAllProofsTestUnit(String name, ProofCollectionSettings settings,
+         List<TestFile> testFiles, boolean ungrouped) {
       this.testCaseName = name;
       this.settings = settings;
-=======
-    public RunAllProofsTestUnit(String name, ProofCollectionSettings settings,
-            Path tempDirectory, List<TestFile> testFiles, boolean ungrouped) {
-      this.testName = name;
-        this.settings = settings;
-        this.tempDirectory = tempDirectory;
-        this.testFiles = testFiles;
-        this.ungrouped = ungrouped;
->>>>>>> 5a2558dd
+      this.testFiles = testFiles;
+      this.ungrouped = ungrouped;
    }
 
    /**
     * Run the test of this unit and return a {@link TestResult}.
-     *
-     * If {@link #ungrouped} is true, the result is the result of that single
-     * test. Otherwise all results are aggregated into a single testresult.
-     *
-     * The way of execution is determined by the {@link #settings}, in
-     * particular by the {@link ProofCollectionSettings#getForkMode() forkmode}.
-     *
-     * @return either a single test result or an aggregated test result, not
-     *         <code>null</code>.
-     */
-    public TestResult runTest() throws Exception {
-        /*
-         * List of test results containing one test result for each test
-         * file contained in this group.
+    *
+    * If {@link #ungrouped} is true, the result is the result of that single
+    * test. Otherwise all results are aggregated into a single testresult.
+    *
+    * The way of execution is determined by the {@link #settings}, in particular
+    * by the {@link ProofCollectionSettings#getForkMode() forkmode}.
+    *
+    * @return either a single test result or an aggregated test result, not
+    *         <code>null</code>.
     */
-<<<<<<< HEAD
-   public abstract TestResult runTest() throws Exception;
+   public TestResult runTest() throws Exception {
+      /*
+       * List of test results containing one test result for each test file
+       * contained in this group.
+       */
+      List<TestResult> testResults;
+
+      boolean verbose = "true".equals(settings
+            .get(RunAllProofsTest.VERBOSE_OUTPUT_KEY));
+      if (verbose) {
+         System.err.println("Running test " + testCaseName);
+      }
+
+      boolean ignoreTest = "true".equals(settings
+            .get(RunAllProofsTest.IGNORE_KEY));
+      if (ignoreTest) {
+         if (verbose) {
+            System.err
+                  .println("... ignoring this test due to 'ignore=true' in file");
+         }
+         return new TestResult("Test case has been ignored", true);
+      }
+
+      ForkMode forkMode = settings.getForkMode();
+      switch (forkMode) {
+      case PERGROUP:
+         testResults = ForkedTestFileRunner.processTestFiles(testFiles,
+               getTempDir());
+         break;
+
+      case NOFORK:
+         testResults = new ArrayList<>();
+         for (TestFile testFile : testFiles) {
+            TestResult testResult = testFile.runKey();
+            testResults.add(testResult);
+         }
+         break;
+
+      case PERFILE:
+         testResults = new ArrayList<>();
+         for (TestFile testFile : testFiles) {
+            TestResult testResult = ForkedTestFileRunner.processTestFile(
+                  testFile, getTempDir());
+            testResults.add(testResult);
+         }
+         break;
+
+      default:
+         throw new RuntimeException("Unexpected value for fork mode: "
+               + forkMode);
+      }
+
+      if (verbose) {
+         System.err.println("Returning from test " + testCaseName);
+      }
+
+      /*
+       * Merge list of test results into one single test result, unless it is a
+       * singleton case outside any group declaration.
+       */
+      if (ungrouped) {
+         assert testResults.size() == 1 : "Ungrouped test runs must have one case";
+         return testResults.get(0);
+      }
+
+      boolean success = true;
+      String message = "group " + testCaseName + ":\n";
+      for (TestResult testResult : testResults) {
+         success &= testResult.success;
+         message += testResult.message + "\n";
+      }
+      return new TestResult(message, success);
+   }
+
+   public String getTestName() {
+      return testCaseName;
+   }
 
    /*
     * Temporary directory used by this test unit to store serialized data when
@@ -106,78 +151,4 @@
       }
       return tempDir;
    }
-=======
-        List<TestResult> testResults;
-
-        boolean verbose = "true".equals(settings.get(RunAllProofsTest.VERBOSE_OUTPUT_KEY));
-        if(verbose) {
-            System.err.println("Running test " + testName);
-        }
-
-        boolean ignoreTest = "true".equals(settings.get(RunAllProofsTest.IGNORE_KEY));
-        if(ignoreTest) {
-            if(verbose) {
-                System.err.println("... ignoring this test due to 'ignore=true' in file");
-            }
-            return new TestResult("Test case has been ignored", true);
-        }
-
-        ForkMode forkMode = settings.getForkMode();
-        switch(forkMode) {
-        case PERGROUP:
-            testResults = ForkedTestFileRunner.processTestFiles(testFiles, settings, tempDirectory);
-            break;
-
-        case NOFORK:
-            testResults = new ArrayList<>();
-            for (TestFile testFile : testFiles) {
-                TestResult testResult = testFile.runKey(settings);
-                testResults.add(testResult);
-            }
-            break;
-
-        case PERFILE:
-            testResults = new ArrayList<>();
-            for (TestFile testFile : testFiles) {
-                TestResult testResult =
-                        ForkedTestFileRunner.processTestFile(testFile, settings, tempDirectory);
-                testResults.add(testResult);
-            }
-            break;
-
-        default:
-            throw new RuntimeException("Unexpected value for fork mode: " + forkMode);
-        }
-
-        if(verbose) {
-            System.err.println("Returning from test " + testName);
-        }
-
-        /*
-         * Merge list of test results into one single test result, unless it is a
-         * singleton case outside any group declaration.
-         */
-        if(ungrouped) {
-            assert testResults.size() == 1 : "Ungrouped test runs must have one case";
-            return testResults.get(0);
-        }
-
-        boolean success = true;
-        String message = "group " + testName + ":\n";
-        for (TestResult testResult : testResults) {
-            success &= testResult.success;
-            message += testResult.message + "\n";
-        }
-        return new TestResult(message, success);
-    }
-
-    public String getTestName() {
-        return testName;
-    }
-
-    public void setTestName(String testUnitName) {
-        this.testName = testUnitName;
-    }
-
->>>>>>> 5a2558dd
 }