package de.uka.ilkd.key.proof.runallproofs.proofcollection;

import java.io.IOException;
import java.util.ArrayList;
import java.util.List;

import de.uka.ilkd.key.proof.runallproofs.RunAllProofsTestUnit;
import de.uka.ilkd.key.proof.runallproofs.TestResult;

/**
 * A {@link ProofCollectionUnit} that is created from several {@link TestFile}s
 * that are grouped together.
 * 
 * @author Kai Wallisch <kai.wallisch@ira.uka.de>
 */
public class GroupedProofCollectionUnit extends ProofCollectionUnit {

   private final String groupName;
   private final List<TestFile> testFiles;
   private final ProofCollectionSettings settings;

   public GroupedProofCollectionUnit(String groupName,
         ProofCollectionSettings settings, List<TestFile> files) {
      this.groupName = groupName;
      this.settings = settings;
      this.testFiles = files;
   }

   @Override
   public RunAllProofsTestUnit createRunAllProofsTestUnit(String testName)
         throws IOException {

<<<<<<< HEAD
      return new RunAllProofsTestUnit(testName, settings) {

         @Override
         public TestResult runTest() throws Exception {

            /*
             * List of test results containing one test result for each test
             * file contained in this group.
             */
            List<TestResult> testResults;

            ForkMode forkMode = settings.getForkMode();
            if (forkMode == ForkMode.PERGROUP) {
               testResults = ForkedTestFileRunner.processTestFiles(testFiles,
                     getTempDir());
            }
            else if (forkMode == ForkMode.NOFORK
                  || forkMode == ForkMode.PERFILE) {
               testResults = new ArrayList<>();
               for (TestFile testFile : testFiles) {
                  TestResult testResult = forkMode == ForkMode.NOFORK ? testFile
                        .runKey() : ForkedTestFileRunner.processTestFile(
                        testFile, getTempDir());
                  testResults.add(testResult);
               }
            }
            else {
               throw new RuntimeException("Unexpected value for fork mode: "
                     + forkMode);
            }

            /*
             * Merge list of test results into one single test result.
             */
            boolean success = true;
            String message = "group " + groupName + ":\n";
            for (TestResult testResult : testResults) {
               success &= testResult.success;
               message += testResult.message + "\n";
            }
            return new TestResult(message, success);
         }

      };
=======
      final ProofCollectionSettings settings = new ProofCollectionSettings(
            parentSettings, settingsEntries);

      return new RunAllProofsTestUnit(groupName, settings, getTempDirectory(groupName), testFiles, false);

>>>>>>> 5a2558dd
   }

   @Override
   String getName() {
      return groupName;
   }
}<|MERGE_RESOLUTION|>--- conflicted
+++ resolved
@@ -29,59 +29,7 @@
    @Override
    public RunAllProofsTestUnit createRunAllProofsTestUnit(String testName)
          throws IOException {
-
-<<<<<<< HEAD
-      return new RunAllProofsTestUnit(testName, settings) {
-
-         @Override
-         public TestResult runTest() throws Exception {
-
-            /*
-             * List of test results containing one test result for each test
-             * file contained in this group.
-             */
-            List<TestResult> testResults;
-
-            ForkMode forkMode = settings.getForkMode();
-            if (forkMode == ForkMode.PERGROUP) {
-               testResults = ForkedTestFileRunner.processTestFiles(testFiles,
-                     getTempDir());
-            }
-            else if (forkMode == ForkMode.NOFORK
-                  || forkMode == ForkMode.PERFILE) {
-               testResults = new ArrayList<>();
-               for (TestFile testFile : testFiles) {
-                  TestResult testResult = forkMode == ForkMode.NOFORK ? testFile
-                        .runKey() : ForkedTestFileRunner.processTestFile(
-                        testFile, getTempDir());
-                  testResults.add(testResult);
-               }
-            }
-            else {
-               throw new RuntimeException("Unexpected value for fork mode: "
-                     + forkMode);
-            }
-
-            /*
-             * Merge list of test results into one single test result.
-             */
-            boolean success = true;
-            String message = "group " + groupName + ":\n";
-            for (TestResult testResult : testResults) {
-               success &= testResult.success;
-               message += testResult.message + "\n";
-            }
-            return new TestResult(message, success);
-         }
-
-      };
-=======
-      final ProofCollectionSettings settings = new ProofCollectionSettings(
-            parentSettings, settingsEntries);
-
-      return new RunAllProofsTestUnit(groupName, settings, getTempDirectory(groupName), testFiles, false);
-
->>>>>>> 5a2558dd
+      return new RunAllProofsTestUnit(testName, settings, testFiles, false);
    }
 
    @Override
