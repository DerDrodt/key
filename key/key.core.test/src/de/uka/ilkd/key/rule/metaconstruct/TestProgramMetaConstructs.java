// This file is part of KeY - Integrated Deductive Software Design
//
// Copyright (C) 2001-2011 Universitaet Karlsruhe (TH), Germany
//                         Universitaet Koblenz-Landau, Germany
//                         Chalmers University of Technology, Sweden
// Copyright (C) 2011-2014 Karlsruhe Institute of Technology, Germany
//                         Technical University Darmstadt, Germany
//                         Chalmers University of Technology, Sweden
//
// The KeY system is protected by the GNU General
// Public License. See LICENSE.TXT for details.
//

/**
 * tests the symbolic execution of the program meta constructs
 */
package de.uka.ilkd.key.rule.metaconstruct;

import de.uka.ilkd.key.java.Expression;
import de.uka.ilkd.key.java.ProgramElement;
import de.uka.ilkd.key.java.Services;
import de.uka.ilkd.key.java.StatementBlock;
import de.uka.ilkd.key.java.expression.Assignment;
import de.uka.ilkd.key.java.reference.TypeRef;
import de.uka.ilkd.key.java.statement.Break;
import de.uka.ilkd.key.java.statement.LabeledStatement;
import de.uka.ilkd.key.java.statement.LoopInit;
import de.uka.ilkd.key.java.statement.LoopStatement;
import de.uka.ilkd.key.java.visitor.JavaASTCollector;
import de.uka.ilkd.key.logic.ProgramElementName;
import de.uka.ilkd.key.logic.op.SchemaVariableFactory;
import de.uka.ilkd.key.logic.sort.ProgramSVSort;
import de.uka.ilkd.key.proof.init.AbstractProfile;
import de.uka.ilkd.key.rule.TacletForTests;
import de.uka.ilkd.key.rule.inst.SVInstantiations;
import junit.framework.TestCase;

public class TestProgramMetaConstructs extends TestCase {

    public TestProgramMetaConstructs(String name) {
        super(name);
        de.uka.ilkd.key.util.Debug.ENABLE_DEBUG = false;
    }

    public void setUp() {
    }

    public void testDoBreak() {
<<<<<<< HEAD
	LabeledStatement labeledBlock = (LabeledStatement)
	    ((StatementBlock)TacletForTests.parsePrg
	 //("{l1:l2:{l3:{l4:break l3; int i = 0;} int j=1;}}")).getChildAt(0);
	     ("{l4:break l3; int i = 0; int j=1;}")).getChildAt(0);
	DoBreak rmLabel = 
	    new DoBreak(labeledBlock);
	
	ProgramElement result = rmLabel.
	    transform
	    (rmLabel.body(), new Services(AbstractProfile.getDefaultProfile()),
	     SVInstantiations.EMPTY_SVINSTANTIATIONS)[0];
	assertTrue(result instanceof Break);
    }
=======
        LabeledStatement labeledBlock = (LabeledStatement) ((StatementBlock) TacletForTests
                .parsePrg
        // ("{l1:l2:{l3:{l4:break l3; int i = 0;} int j=1;}}")).getChildAt(0);
        ("{l4:break l3; int i = 0; int j=1;}")).getChildAt(0);
        DoBreak rmLabel = new DoBreak(labeledBlock);
>>>>>>> 45f71d55

        ProgramElement result = rmLabel.transform(rmLabel.body(),
            new Services(AbstractProfile.getDefaultProfile()),
            SVInstantiations.EMPTY_SVINSTANTIATIONS);
        assertTrue(result instanceof Break);
    }

    /** tests AST walkers */
    public void xtestASTWalker() {
        ProgramElement block = TacletForTests.parsePrg(
            "{int a=5; test1:test2:while (true) " + "{test3: {int j=3;}}}");
        JavaASTCollector coll = new JavaASTCollector(block,
            de.uka.ilkd.key.java.statement.LabeledStatement.class);
        coll.start();
        assertTrue(coll.getNodes().size() == 3);

        ProgramElement block2 = TacletForTests
                .parsePrg("{while(true) {if (true) break; else continue;}}");
        WhileLoopTransformation trans = new WhileLoopTransformation(block2,
            new ProgramElementName("l1"), new ProgramElementName("l2"),
            new Services(AbstractProfile.getDefaultProfile()));
        trans.start();
        System.out.println("Result:" + trans);
    }

<<<<<<< HEAD
    public void testTypeOf() { //this is no really sufficient test
	Services services = new Services(AbstractProfile.getDefaultProfile());
	//but I can't access programs here
 	StatementBlock block = (StatementBlock)
 	    TacletForTests.parsePrg(" { int i; int j; i=j; }");
	Expression expr=(Expression)((Assignment)block.getStatementAt(2))
	    .getChildAt(1);
	ProgramTransformer typeof = new TypeOf(expr);
	assertTrue(((TypeRef) typeof.transform(expr, services,
            SVInstantiations.EMPTY_SVINSTANTIATIONS)[0]).getName().equals("int"));
=======
    public void testTypeOf() { // this is no really sufficient test
        Services services = new Services(AbstractProfile.getDefaultProfile());
        // but I can't access programs here
        StatementBlock block = (StatementBlock) TacletForTests
                .parsePrg(" { int i; int j; i=j; }");
        Expression expr = (Expression) ((Assignment) block.getStatementAt(2))
                .getChildAt(1);
        ProgramTransformer typeof = new TypeOf(expr);
        assertTrue(((TypeRef) typeof.transform(expr, services,
            SVInstantiations.EMPTY_SVINSTANTIATIONS)).getName().equals("int"));
>>>>>>> 45f71d55
    }

    public void testBugId183() {
        StatementBlock bl = (StatementBlock) TacletForTests
                .parsePrg("{ while ( true ) {} }");
        LoopStatement l = (LoopStatement) bl.getChildAt(0);
        UnwindLoop wlt = new UnwindLoop(
            SchemaVariableFactory.createProgramSV(
                new ProgramElementName("inner"), ProgramSVSort.LABEL, false),
            SchemaVariableFactory.createProgramSV(
                new ProgramElementName("outer"), ProgramSVSort.LABEL, false),
            l);

        SVInstantiations inst = SVInstantiations.EMPTY_SVINSTANTIATIONS;
        try {
            wlt.transform(l, new Services(AbstractProfile.getDefaultProfile()),
                inst);
        } catch (java.util.NoSuchElementException e) {
            assertTrue(" Problem with empty while-blocks. See Bug #183 ",
                false);
        }

    }

    public void testForInitUnfoldTransformer1() {
        ProgramElement block = (ProgramElement) TacletForTests
                .parsePrg("{ for (int i = 4, y = 42; i <= 6; i++) { } }");
        JavaASTCollector coll = new JavaASTCollector(block,
            de.uka.ilkd.key.java.statement.LoopInit.class);
        coll.start();
        assertTrue(coll.getNodes().size() == 1);
        ForInitUnfoldTransformer tf = new ForInitUnfoldTransformer(
            (LoopInit) coll.getNodes().head());
        StatementBlock sb = (StatementBlock) tf.transform(
            coll.getNodes().head(),
            new Services(AbstractProfile.getDefaultProfile()),
            SVInstantiations.EMPTY_SVINSTANTIATIONS);
        assertTrue(sb.getChildCount() == 1);
        assertTrue(sb.toString().equals(
            ((ProgramElement) TacletForTests.parsePrg("{int i = 4,y = 42;}"))
                    .toString()));
    }

    public void testForInitUnfoldTransformer2() {
        ProgramElement block = (ProgramElement) TacletForTests
                .parsePrg("{ for (int i = 4; i <= 6; i++) { } }");
        JavaASTCollector coll = new JavaASTCollector(block,
            de.uka.ilkd.key.java.statement.LoopInit.class);
        coll.start();
        assertTrue(coll.getNodes().size() == 1);
        ForInitUnfoldTransformer tf = new ForInitUnfoldTransformer(
            (LoopInit) coll.getNodes().head());
        StatementBlock sb = (StatementBlock) tf.transform(
            coll.getNodes().head(),
            new Services(AbstractProfile.getDefaultProfile()),
            SVInstantiations.EMPTY_SVINSTANTIATIONS);
        assertTrue(sb.getChildCount() == 1);
        assertTrue(sb.toString().equals(
            ((ProgramElement) TacletForTests.parsePrg("{int i = 4;}"))
                    .toString()));
    }

    // By Dominic
    public void testForInitUnfoldTransformer3() {
        final ProgramElement block = TacletForTests.parsePrg(
            "{ int i = 4, z = 42; for (i++, i--, z = 17; i <= 6; i++) { } }");

        final JavaASTCollector coll = new JavaASTCollector(block,
            LoopInit.class);
        coll.start();

        assertEquals(1, coll.getNodes().size());

        final ForInitUnfoldTransformer tf = new ForInitUnfoldTransformer(
            (LoopInit) coll.getNodes().head());
        final StatementBlock sb = (StatementBlock) tf.transform(
            coll.getNodes().head(),
            new Services(AbstractProfile.getDefaultProfile()),
            SVInstantiations.EMPTY_SVINSTANTIATIONS);
        
        assertEquals(3, sb.getChildCount());
        assertEquals("{i++;i--;z=17;}", sb.toString());
    }
}<|MERGE_RESOLUTION|>--- conflicted
+++ resolved
@@ -46,31 +46,16 @@
     }
 
     public void testDoBreak() {
-<<<<<<< HEAD
-	LabeledStatement labeledBlock = (LabeledStatement)
-	    ((StatementBlock)TacletForTests.parsePrg
-	 //("{l1:l2:{l3:{l4:break l3; int i = 0;} int j=1;}}")).getChildAt(0);
-	     ("{l4:break l3; int i = 0; int j=1;}")).getChildAt(0);
-	DoBreak rmLabel = 
-	    new DoBreak(labeledBlock);
-	
-	ProgramElement result = rmLabel.
-	    transform
-	    (rmLabel.body(), new Services(AbstractProfile.getDefaultProfile()),
-	     SVInstantiations.EMPTY_SVINSTANTIATIONS)[0];
-	assertTrue(result instanceof Break);
-    }
-=======
         LabeledStatement labeledBlock = (LabeledStatement) ((StatementBlock) TacletForTests
                 .parsePrg
         // ("{l1:l2:{l3:{l4:break l3; int i = 0;} int j=1;}}")).getChildAt(0);
         ("{l4:break l3; int i = 0; int j=1;}")).getChildAt(0);
         DoBreak rmLabel = new DoBreak(labeledBlock);
->>>>>>> 45f71d55
 
-        ProgramElement result = rmLabel.transform(rmLabel.body(),
-            new Services(AbstractProfile.getDefaultProfile()),
-            SVInstantiations.EMPTY_SVINSTANTIATIONS);
+	ProgramElement result = rmLabel.
+	    transform
+	    (rmLabel.body(), new Services(AbstractProfile.getDefaultProfile()),
+	     SVInstantiations.EMPTY_SVINSTANTIATIONS)[0];
         assertTrue(result instanceof Break);
     }
 
@@ -92,18 +77,6 @@
         System.out.println("Result:" + trans);
     }
 
-<<<<<<< HEAD
-    public void testTypeOf() { //this is no really sufficient test
-	Services services = new Services(AbstractProfile.getDefaultProfile());
-	//but I can't access programs here
- 	StatementBlock block = (StatementBlock)
- 	    TacletForTests.parsePrg(" { int i; int j; i=j; }");
-	Expression expr=(Expression)((Assignment)block.getStatementAt(2))
-	    .getChildAt(1);
-	ProgramTransformer typeof = new TypeOf(expr);
-	assertTrue(((TypeRef) typeof.transform(expr, services,
-            SVInstantiations.EMPTY_SVINSTANTIATIONS)[0]).getName().equals("int"));
-=======
     public void testTypeOf() { // this is no really sufficient test
         Services services = new Services(AbstractProfile.getDefaultProfile());
         // but I can't access programs here
@@ -113,8 +86,7 @@
                 .getChildAt(1);
         ProgramTransformer typeof = new TypeOf(expr);
         assertTrue(((TypeRef) typeof.transform(expr, services,
-            SVInstantiations.EMPTY_SVINSTANTIATIONS)).getName().equals("int"));
->>>>>>> 45f71d55
+            SVInstantiations.EMPTY_SVINSTANTIATIONS)[0]).getName().equals("int"));
     }
 
     public void testBugId183() {
