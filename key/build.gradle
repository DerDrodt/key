--- conflicted
+++ resolved
@@ -117,14 +117,11 @@
 
         afterTest { desc, result -> logger.error "${result.resultType}: ${desc.className}#${desc.name}" }
         beforeTest { desc -> logger.error "> ${desc.className}#${desc.name}" }
-<<<<<<< HEAD
         
         testLogging {
            outputs.upToDateWhen {false}
             showStandardStreams = true
         }
-=======
->>>>>>> 2e6320ab
     }
 
     task testFast(type: Test) {
